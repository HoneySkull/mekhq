/*
 * AmmoBin.java
 *
 * Copyright (c) 2009 Jay Lawson <jaylawson39 at yahoo.com>. All rights reserved.
 *
 * This file is part of MekHQ.
 *
 * MekHQ is free software: you can redistribute it and/or modify
 * it under the terms of the GNU General Public License as published by
 * the Free Software Foundation, either version 3 of the License, or
 * (at your option) any later version.
 *
 * MekHQ is distributed in the hope that it will be useful,
 * but WITHOUT ANY WARRANTY; without even the implied warranty of
 * MERCHANTABILITY or FITNESS FOR A PARTICULAR PURPOSE. See the
 * GNU General Public License for more details.
 *
 * You should have received a copy of the GNU General Public License
 * along with MekHQ. If not, see <http://www.gnu.org/licenses/>.
 */
package mekhq.campaign.parts.equipment;

import java.io.PrintWriter;
import java.util.Arrays;
import java.util.HashSet;
import java.util.function.Predicate;

import mekhq.campaign.finances.Money;
import mekhq.campaign.parts.enums.PartRepairType;
import org.w3c.dom.Node;
import org.w3c.dom.NodeList;

import megamek.common.Aero;
import megamek.common.AmmoType;
import megamek.common.CriticalSlot;
import megamek.common.EquipmentType;
import megamek.common.ITechnology;
import megamek.common.Jumpship;
import megamek.common.Mounted;
import megamek.common.Protomech;
import megamek.common.SmallCraft;
import megamek.common.TargetRoll;
import megamek.common.TechAdvancement;
import mekhq.MekHQ;
import mekhq.MekHqXmlUtil;
import mekhq.Utilities;
import mekhq.campaign.Campaign;
import mekhq.campaign.CampaignOptions;
import mekhq.campaign.parts.AmmoStorage;
import mekhq.campaign.parts.Availability;
import mekhq.campaign.parts.MissingPart;
import mekhq.campaign.parts.Part;
import mekhq.campaign.parts.PartInventory;
import mekhq.campaign.personnel.Person;
import mekhq.campaign.work.IAcquisitionWork;

/**
 * @author Jay Lawson <jaylawson39 at yahoo.com>
 */
public class AmmoBin extends EquipmentPart implements IAcquisitionWork {
    private static final long serialVersionUID = 2892728320891712304L;

    public static final Integer[] ALLOWED_BY_TYPE_ARRAY = { AmmoType.T_LRM, AmmoType.T_LRM_PRIMITIVE, AmmoType.T_LRM_STREAK, AmmoType.T_LRM_TORPEDO,
        AmmoType.T_LRM_TORPEDO_COMBO, AmmoType.T_SRM, AmmoType.T_SRM_ADVANCED, AmmoType.T_SRM_PRIMITIVE, AmmoType.T_SRM_STREAK, AmmoType.T_SRM_TORPEDO,
        AmmoType.T_MRM, AmmoType.T_MRM_STREAK, AmmoType.T_ROCKET_LAUNCHER, AmmoType.T_EXLRM, AmmoType.T_PXLRM, AmmoType.T_HSRM, AmmoType.T_MML,
        AmmoType.T_NLRM };
    public static final HashSet<Integer> ALLOWED_BY_TYPE = new HashSet<>(Arrays.asList(ALLOWED_BY_TYPE_ARRAY));

    protected long munition;
    protected int shotsNeeded;
    protected boolean checkedToday;
    protected boolean oneShot;

    public AmmoBin() {
        this(0, null, -1, 0, false, false, null);
    }

    public AmmoBin(int tonnage, EquipmentType et, int equipNum, int shots, boolean singleShot,
            boolean omniPodded, Campaign c) {
        super(tonnage, et, equipNum, 1.0, omniPodded, c);
        this.shotsNeeded = shots;
        this.oneShot = singleShot;
        this.checkedToday = false;
        if (type instanceof AmmoType) {
            this.munition = ((AmmoType)type).getMunitionType();
        }
        if (null != name) {
            this.name += " Bin";
        }
    }

    public AmmoBin clone() {
        AmmoBin clone = new AmmoBin(getUnitTonnage(), getType(), getEquipmentNum(), shotsNeeded, oneShot,
                omniPodded, campaign);
        clone.copyBaseData(this);
        clone.shotsNeeded = this.shotsNeeded;
        clone.munition = this.munition;
        return clone;
    }

    /* Per TM, ammo for fighters is stored in the fuselage. This makes a difference for omnifighter
     * pod space, so we're going to stick them in LOC_NONE where the heat sinks are */
    @Override
    public String getLocationName() {
        if (unit != null
                && unit.getEntity() instanceof Aero
                && !((unit.getEntity() instanceof SmallCraft) || (unit.getEntity() instanceof Jumpship))) {
            return "Fuselage";
        }
        return super.getLocationName();
    }

    @Override
    public int getLocation() {
        if (unit != null
                && unit.getEntity() instanceof Aero
                && !((unit.getEntity() instanceof SmallCraft) || (unit.getEntity() instanceof Jumpship))) {
            return Aero.LOC_NONE;
        }
        return super.getLocation();
    }

    @Override
    public double getTonnage() {
        return (1.0 * getFullShots())/((AmmoType)type).getShots();
    }

    public int getFullShots() {
        int fullShots = ((AmmoType)type).getShots();
        if (unit != null) {
            Mounted m = unit.getEntity().getEquipment(equipmentNum);
            if (null != m && m.getOriginalShots() > 0) {
                fullShots = m.getOriginalShots();
            }
        }
        if (null != unit && unit.getEntity() instanceof Protomech) {
            //if protomechs are using alternate munitions then cut in half
            if (((AmmoType) type).getMunitionType() != AmmoType.M_STANDARD) {
                fullShots = fullShots / 2;
            }
        }
        if (oneShot) {
            fullShots = 1;
        }
        return fullShots;
    }

    protected int getCurrentShots() {
        return getFullShots() - shotsNeeded;
    }

    public Money getValueNeeded() {
        if (getShotsPerTon() <= 0) {
            return Money.zero();
        }

        return adjustCostsForCampaignOptions(getPricePerTon()
                .multipliedBy(shotsNeeded)
                .dividedBy(getShotsPerTon()));
    }

    protected Money getPricePerTon() {
        //if on a unit, then use the ammo type on the existing entity, to avoid getting it wrong due to
        //ammo swaps
        EquipmentType curType = type;
        if (null != unit && null != unit.getEntity()) {
            Mounted mounted = unit.getEntity().getEquipment(equipmentNum);
            if (null != mounted && (mounted.getType() instanceof AmmoType)) {
                curType = mounted.getType();
            }
        }
        return Money.of(curType.getRawCost());
    }

    protected int getShotsPerTon() {
        AmmoType atype = (AmmoType) type;
        if (atype.getKgPerShot() > 0) {
            return (int) Math.floor(1000.0 / atype.getKgPerShot());
        }
        //if not listed by kg per shot, we assume this is a single ton increment
        return ((AmmoType) type).getShots();
    }

    @Override
    public Money getStickerPrice() {
        if (getShotsPerTon() <= 0) {
            return Money.zero();
        }

        return getPricePerTon()
                .multipliedBy(getCurrentShots())
                .dividedBy(getShotsPerTon());
    }

    @Override
    public Money getBuyCost() {
        return getNewPart().getStickerPrice();
    }

    public int getShotsNeeded() {
        return (ammoTypeChanged()? getFullShots() : shotsNeeded);
    }

    public void changeMunition(long m) {
        this.munition = m;
        for (AmmoType atype : Utilities.getMunitionsFor(unit.getEntity(),(AmmoType) type, CampaignOptions.TECH_EXPERIMENTAL)) {
            if (atype.getMunitionType() == munition) {
                type = atype;
                break;
            }
        }
        updateConditionFromEntity(false);
    }

    public void changeMunition(EquipmentType type) {
        if (type instanceof AmmoType) {
            munition = ((AmmoType) type).getMunitionType();
            this.type = type;
            this.name = type.getName();
            this.typeName = type.getInternalName();
            updateConditionFromEntity(false);
        }
    }

    private boolean ammoTypeChanged() {
        if (null != unit) {
            Mounted m = unit.getEntity().getEquipment(equipmentNum);
            return (m == null)
                    || (!m.getType().equals(type));
        }
        return false;
    }

    @Override
    public void writeToXml(PrintWriter pw1, int indent) {
        writeToXmlBegin(pw1, indent);
        pw1.println(MekHqXmlUtil.indentStr(indent+1)
                +"<equipmentNum>"
                +equipmentNum
                +"</equipmentNum>");
        pw1.println(MekHqXmlUtil.indentStr(indent+1)
                +"<typeName>"
                +MekHqXmlUtil.escape(type.getInternalName())
                +"</typeName>");
        pw1.println(MekHqXmlUtil.indentStr(indent+1)
                +"<munition>"
                +munition
                +"</munition>");
        pw1.println(MekHqXmlUtil.indentStr(indent+1)
                +"<shotsNeeded>"
                +shotsNeeded
                +"</shotsNeeded>");
        pw1.println(MekHqXmlUtil.indentStr(indent+1)
                +"<checkedToday>"
                +checkedToday
                +"</checkedToday>");
        pw1.println(MekHqXmlUtil.indentStr(indent+1)
                +"<oneShot>"
                +oneShot
                +"</oneShot>");
        writeToXmlEnd(pw1, indent);
    }

    @Override
    protected void loadFieldsFromXmlNode(Node wn) {
        super.loadFieldsFromXmlNode(wn);
        NodeList nl = wn.getChildNodes();

        for (int x = 0; x < nl.getLength(); x++) {
            Node wn2 = nl.item(x);
            if (wn2.getNodeName().equalsIgnoreCase("equipmentNum")) {
                equipmentNum = Integer.parseInt(wn2.getTextContent());
            } else if (wn2.getNodeName().equalsIgnoreCase("typeName")) {
                typeName = wn2.getTextContent();
            } else if (wn2.getNodeName().equalsIgnoreCase("munition")) {
                munition = Long.parseLong(wn2.getTextContent());
            } else if (wn2.getNodeName().equalsIgnoreCase("shotsNeeded")) {
                shotsNeeded = Integer.parseInt(wn2.getTextContent());
            } else if (wn2.getNodeName().equalsIgnoreCase("checkedToday")) {
                checkedToday = Boolean.parseBoolean(wn2.getTextContent().trim());
            } else if (wn2.getNodeName().equalsIgnoreCase("oneShot")) {
                oneShot = Boolean.parseBoolean(wn2.getTextContent().trim());
            }
        }
        restore();
    }

    public void restoreMunitionType() {
        for (AmmoType atype : Utilities.getMunitionsFor(unit.getEntity(),(AmmoType)type, CampaignOptions.TECH_EXPERIMENTAL)) {
            if (atype.getMunitionType() == munition && atype.getInternalName().equals(type.getInternalName())) {
                type = atype;
                break;
            }
        }
    }

    public long getMunitionType() {
        return munition;
    }

    @Override
    public String getStatus() {
        String toReturn = "Fully Loaded";
        if (shotsNeeded >= getFullShots()) {
            toReturn = "Empty";
        } else if (shotsNeeded > 0) {
            toReturn = "Partially Loaded";
        }
        if (isReservedForRefit()) {
            toReturn += " (Reserved for Refit)";
        }
        return toReturn;
    }

    @Override
    public void fix() {
        loadBin();
    }

    public void loadBin() {
        int shots = Math.min(getAmountAvailable(), getShotsNeeded());
        if (null != unit) {
            Mounted mounted = unit.getEntity().getEquipment(equipmentNum);
            if (null != mounted) {
                EquipmentType mType = mounted.getType();
                if (mType instanceof AmmoType) {
                    if (!ammoTypeChanged()) {
                        //just a simple reload
                        mounted.setShotsLeft(mounted.getBaseShotsLeft() + shots);
                    } else {
                        //loading a new type of ammo
                        unload();
                        mounted.changeAmmoType((AmmoType)type);
                        mounted.setShotsLeft(shots);
                    }

                    changeAmountAvailable(-1 * shots, (AmmoType)type);
                    shotsNeeded -= shots;
                } else {
                    MekHQ.getLogger().warning(mType.getName() + " is not valid equipment for " + getName() + " to restock ammo on unit " + unit.getName());
                }
            }
        }
    }

    public void setShotsNeeded(int shots) {
        this.shotsNeeded = shots;
    }

    @Override
    public String find(int transitDays) {
        return "<font color='red'> You shouldn't be here (AmmoBin.find()).</font>";
    }

    @Override
    public String failToFind() {
        return "<font color='red'> You shouldn't be here (AmmoBin.failToFind()).</font>";
    }

    public void unload() {
        //FIXME: the following won't work for proto and Dropper bins if they
        //are not attached to a unit. Currently the only place AmmoBins are loaded
        //off of units is for refits, which neither of those units can do, but we
        //may want to think about not having refits load ammo bins but rather reserve
        //some AmmoStorage instead if we implement customization of these units
        int shots = getFullShots() - shotsNeeded;
        AmmoType curType = (AmmoType)type;
        if (null != unit) {
            Mounted mounted = unit.getEntity().getEquipment(equipmentNum);
            if (null != mounted && mounted.getType() instanceof AmmoType) {
                shots = mounted.getBaseShotsLeft();
                mounted.setShotsLeft(0);
                curType = (AmmoType) mounted.getType();
            }
        }
        shotsNeeded = getFullShots();
        if (shots > 0) {
            changeAmountAvailable(shots, curType);
        }
    }

    @Override
    public void remove(boolean salvage) {
        if(salvage) {
            unload();
        }
        super.remove(salvage);
    }

    @Override
    public MissingPart getMissingPart() {
        return new MissingAmmoBin(getUnitTonnage(), type, equipmentNum, oneShot, omniPodded, campaign);
    }

    public boolean isOneShot() {
        return oneShot;
    }

    @Override
    public TargetRoll getAllMods(Person tech) {
        if (isSalvaging()) {
            return super.getAllMods(tech);
        }
        return new TargetRoll(TargetRoll.AUTOMATIC_SUCCESS, "ammo loading");
    }

    @Override
    public void updateConditionFromEntity(boolean checkForDestruction) {
        if (null != unit) {
            Mounted mounted = unit.getEntity().getEquipment(equipmentNum);
            if (null != mounted) {
                if (mounted.isMissing() || mounted.isDestroyed()) {
                    mounted.setShotsLeft(0);
                    remove(false);
                    return;
                }
                if (type.equals(mounted.getType())) {
                    shotsNeeded = getFullShots() - mounted.getBaseShotsLeft();
                }
            }
        }
    }

    @Override
    public int getBaseTime() {
        if (isSalvaging()) {
            return isOmniPodded()? 30 : 120;
        }
        if (null != unit) {
            Mounted mounted = unit.getEntity().getEquipment(equipmentNum);
            if (null != mounted) {
                long currentMuniType = 0;
                if (mounted.getType() instanceof AmmoType) {
                    currentMuniType = ((AmmoType) mounted.getType()).getMunitionType();
                }
                if (getMunitionType() != currentMuniType) {
                    return 30;
                }
            }
        }
        return 15;
    }

    @Override
    public int getActualTime() {
        if (isOmniPodded()) {
            return (int) Math.ceil(getBaseTime() * mode.timeMultiplier * 0.5);
        }
        return (int) Math.ceil(getBaseTime() * mode.timeMultiplier);
    }

    @Override
    public int getDifficulty() {
        if (isSalvaging()) {
            return -2;
        }
        return 0;
    }

    @Override
    public void updateConditionFromPart() {
        if (null != unit) {
            Mounted mounted = unit.getEntity().getEquipment(equipmentNum);
            if (null != mounted) {
                mounted.setHit(false);
                mounted.setDestroyed(false);
                mounted.setRepairable(true);
                unit.repairSystem(CriticalSlot.TYPE_EQUIPMENT, equipmentNum);
                mounted.setShotsLeft(getFullShots() - shotsNeeded);
            }
        }
    }

    @Override
    public boolean isSamePartType(Part part) {
        return (part instanceof AmmoBin)
                && !(part instanceof LargeCraftAmmoBin)
                && getType().equals( ((AmmoBin) part).getType() )
                && ((AmmoBin) part).getFullShots() == getFullShots();
    }

    @Override
    public boolean needsFixing() {
        return (shotsNeeded > 0) || ammoTypeChanged();
    }

    @Override
    public String getDesc() {
        if (isSalvaging()) {
            return super.getDesc();
        }
        String toReturn = "<html><font size='2'";
        String scheduled = "";
        if (getTech() != null) {
            scheduled = " (scheduled) ";
        }

        toReturn += ">";
        toReturn += "<b>Reload " + getName() + "</b><br/>";
        toReturn += getDetails() + "<br/>";
        toReturn += "" + getTimeLeft() + " minutes" + scheduled;
        toReturn += "</font></html>";
        return toReturn;
    }

    @Override
    public String getDetails() {
        return getDetails(true);
    }

    @Override
    public String getDetails(boolean includeRepairDetails) {
        if (isSalvaging()) {
            return super.getDetails(includeRepairDetails);
        }
        if (null != unit) {
            String availability;
            int shotsAvailable = getAmountAvailable();
            PartInventory inventories = campaign.getPartInventory(getNewPart());

            String orderTransitString = getOrderTransitStringForDetails(inventories);

            if (shotsAvailable == 0) {
                availability = "<br><font color='red'>No ammo " + orderTransitString + "</font>";
            } else if (shotsAvailable < getShotsNeeded()) {
                availability = "<br><font color='red'>Only " + shotsAvailable + " available" + orderTransitString + "</font>";
            } else {
                availability = "<br><font color='green'>" + shotsAvailable + " available " + orderTransitString + "</font>";
            }

            return type.getDesc() + ", " + getShotsNeeded() + " shots needed" + availability;
        } else {
            return "";
        }
    }

    @Override
    public String checkFixable() {
        if (!isSalvaging() && getAmountAvailable() == 0) {
            return "No ammo of this type is available";
        }
        if (null == unit) {
            return "Ammo bins can only be loaded when installed on units";
        }
        return null;
    }

    public static void swapAmmoFromCompatible(Campaign campaign, int needed, AmmoStorage as) {
        AmmoStorage a;
        AmmoType aType;
        AmmoType curType = (AmmoType)as.getType();
        int converted = 0;

        // TODO: make this less intensive.
<<<<<<< HEAD
        for (Part part : campaign.getSpareParts()) {
            if (!part.isPresent()) {
=======
        for(Part part : campaign.getWarehouse().getSpareParts()) {
            if(!part.isPresent()) {
>>>>>>> 0d1b5e22
                continue;
            }
            if (part instanceof AmmoStorage) {
                a = (AmmoStorage) part;
                aType = ((AmmoType) a.getType());
                if (a.isSamePartType(as)) {
                    continue;
                }
                if (!isCompatibleAmmo(campaign, aType, curType)) {
                    continue;
                }
                if (a.getShots() == 0) {
                    continue;
                }
                // Finally, do the conversion. Run until the other ammo type runs out or we have enough
                converted = aType.getRackSize();
                changeAmountAvailable(campaign, -1, aType);
                while (converted < needed && a.getShots() > 0) {
                    converted += aType.getRackSize();
                    changeAmountAvailable(campaign, -1, aType);
                }
                needed -= converted;
                // If we have enough, we're done.
                if (converted >= needed) {
                    break;
                }
            }
        }
        converted = (int) Math.round((double) converted / curType.getRackSize());
        changeAmountAvailable(campaign, converted, curType);
    }

    public void changeAmountAvailable(int amount, final AmmoType curType) {
        changeAmountAvailable(campaign, amount, curType);
    }

    public static void changeAmountAvailable(Campaign campaign, int amount, final AmmoType curType) {
<<<<<<< HEAD
        AmmoStorage a = (AmmoStorage) campaign.findSparePart(part -> {
=======
        AmmoStorage a = (AmmoStorage)campaign.getWarehouse().findSparePart(part -> {
>>>>>>> 0d1b5e22
            if (!(part instanceof AmmoStorage) || !part.isPresent() || part.isReservedForRefit()) {
                return false;
            }
            AmmoType ammoType = (AmmoType) ((AmmoStorage) part).getType();
            return ammoType.equals(curType)
                && curType.getMunitionType() == ammoType.getMunitionType();
        });

        if (null != a) {
            AmmoType aType = (AmmoType)a.getType();
            if (amount < 0 && campaign.getCampaignOptions().useAmmoByType()
                && a.getShots() < Math.abs(amount)) {
                swapAmmoFromCompatible(campaign, Math.abs(amount) * aType.getRackSize(), a);
            }
            a.changeShots(amount);
            if (a.getShots() <= 0) {
                campaign.removePart(a);
            }
        } else if (amount > 0) {
            campaign.addPart(new AmmoStorage(1, curType, amount, campaign), 0);
        } else if (amount < 0
                && campaign.getCampaignOptions().useAmmoByType()
                && AmmoBin.ALLOWED_BY_TYPE.contains(curType.getAmmoType())) {
            campaign.addPart(new AmmoStorage(1, curType ,0, campaign), 0);
            changeAmountAvailable(campaign, amount, curType);
        }
    }

    public boolean isCompatibleAmmo(AmmoType a1, AmmoType a2) {
        return isCompatibleAmmo(campaign, a1, a2);
    }

    public static boolean isCompatibleAmmo(Campaign campaign, AmmoType a1, AmmoType a2) {
        // If the option isn't on, we don't use this!
        if (!(campaign.getCampaignOptions().useAmmoByType())) {
            return false;
        }

        // NPE protection
        if (a1 == null || a2 == null) {
            return false;
        }

        // If it isn't an allowed type, then nope!
        if (!AmmoBin.ALLOWED_BY_TYPE.contains(a1.getAmmoType()) || !AmmoBin.ALLOWED_BY_TYPE.contains(a2.getAmmoType())) {
            return false;
        }

        // Now we begin to compare
        boolean result = false;

        // MML Launchers, ugh.
        if ((a1.getAmmoType() == AmmoType.T_MML || a2.getAmmoType() == AmmoType.T_MML)
                && a1.getMunitionType() == a2.getMunitionType()) {
            // LRMs...
            if (a1.getAmmoType() == AmmoType.T_MML && a1.hasFlag(AmmoType.F_MML_LRM) && a2.getAmmoType() == AmmoType.T_LRM) {
                result = true;
            } else if (a2.getAmmoType() == AmmoType.T_MML && a2.hasFlag(AmmoType.F_MML_LRM) && a1.getAmmoType() == AmmoType.T_LRM) {
                result = true;
            }
            // SRMs
            if (a1.getAmmoType() == AmmoType.T_MML && !a1.hasFlag(AmmoType.F_MML_LRM) && a2.getAmmoType() == AmmoType.T_SRM) {
                result = true;
            } else if (a2.getAmmoType() == AmmoType.T_MML && !a2.hasFlag(AmmoType.F_MML_LRM) && a1.getAmmoType() == AmmoType.T_SRM) {
                result = true;
            }
        }

        // AR-10 Launchers, ugh.
        /*if (a1.getAmmoType() == AmmoType.T_AR10 || a2.getAmmoType() == AmmoType.T_AR10) {
            // Barracuda
            if (a1.getAmmoType() == AmmoType.T_AR10 && a1.hasFlag(AmmoType.F_AR10_BARRACUDA) && a2.getAmmoType() == AmmoType.T_BARRACUDA) {
                result = true;
            } else if (a2.getAmmoType() == AmmoType.T_AR10 && a2.hasFlag(AmmoType.F_AR10_BARRACUDA) && a1.getAmmoType() == AmmoType.T_BARRACUDA) {
                result = true;
            }
            // Killer Whale
            if (a1.getAmmoType() == AmmoType.T_AR10 && a1.hasFlag(AmmoType.F_AR10_KILLER_WHALE) && a2.getAmmoType() == AmmoType.T_KILLER_WHALE) {
                result = true;
            } else if (a2.getAmmoType() == AmmoType.T_AR10 && a2.hasFlag(AmmoType.F_AR10_KILLER_WHALE) && a1.getAmmoType() == AmmoType.T_KILLER_WHALE) {
                result = true;
            }
            // White Shark
            if (a1.getAmmoType() == AmmoType.T_AR10 && a1.hasFlag(AmmoType.F_AR10_WHITE_SHARK) && a2.getAmmoType() == AmmoType.T_WHITE_SHARK) {
                result = true;
            } else if (a2.getAmmoType() == AmmoType.T_AR10 && a2.hasFlag(AmmoType.F_AR10_WHITE_SHARK) && a1.getAmmoType() == AmmoType.T_WHITE_SHARK) {
                result = true;
            }
        }*/

        // General Launchers
        if (a1.getAmmoType() == a2.getAmmoType() && a1.getMunitionType() == a2.getMunitionType()) {
            result = true;
        }

        return result;
    }

    public int getAmountAvailable() {
        return getAmountAvailable(campaign, (AmmoType) getType());
    }

    public static int getAmountAvailable(Campaign campaign, AmmoType ammoType) {
        if (campaign.getCampaignOptions().useAmmoByType()) {
            Predicate<Part> predicate;
            if (AmmoBin.ALLOWED_BY_TYPE.contains(ammoType.getAmmoType())) {
                predicate = part -> part instanceof AmmoStorage
                        && ammoType.equalsAmmoTypeOnly(((AmmoStorage) part).getType())
                        && ammoType.getMunitionType() == ((AmmoType) ((AmmoStorage) part).getType()).getMunitionType();
            } else {
                predicate = part -> part instanceof AmmoStorage
                        && ammoType.equals(((AmmoStorage) part).getType())
                        && ammoType.getMunitionType() == ((AmmoType) ((AmmoStorage) part).getType()).getMunitionType();
            }
            AmmoStorage a = (AmmoStorage) campaign.getWarehouse().findSparePart(predicate);
            return a != null ? a.getShots() : 0;
        } else {
            return campaign.getWarehouse()
                           .streamSpareParts()
                           .filter(part -> part instanceof AmmoStorage && part.isPresent())
                           .mapToInt(part -> {
                               AmmoStorage a = (AmmoStorage)part;
                               AmmoType aType = (AmmoType)a.getType();
                               if (aType.equals(ammoType) && (ammoType.getMunitionType() == aType.getMunitionType())) {
                                   return a.getShots();
                               } else if (isCompatibleAmmo(campaign, aType, ammoType) && (ammoType.getRackSize() != 0)) {
                                   return (a.getShots() * aType.getRackSize()) / ammoType.getRackSize();
                               }
                               return 0;
                           })
                           .sum();
        }
    }

    public boolean isEnoughSpareAmmoAvailable() {
        return getAmountAvailable() >= shotsNeeded;
    }

    @Override
    public String getAcquisitionDesc() {
        String toReturn = "<html><font size='2'";

        toReturn += ">";
        toReturn += "<b>" + getAcquisitionDisplayName() + "</b> " + getAcquisitionBonus() + "<br/>";
        toReturn += getAcquisitionExtraDesc() + "<br/>";
        PartInventory inventories = campaign.getPartInventory(getAcquisitionPart());
        toReturn += inventories.getTransitOrderedDetails() + "<br/>";
        toReturn += getBuyCost().toAmountAndSymbolString() + "<br/>";
        toReturn += "</font></html>";
        return toReturn;
    }

    @Override
    public String getAcquisitionDisplayName() {
        return type.getDesc();
    }

    @Override
    public String getAcquisitionExtraDesc() {
        return ((AmmoType)type).getShots() + " shots (1 ton)";
    }

    @Override
    public String getAcquisitionBonus() {
        String bonus = getAllAcquisitionMods().getValueAsString();
        if (getAllAcquisitionMods().getValue() > -1) {
            bonus = "+" + bonus;
        }

        return "(" + bonus + ")";
    }

    @Override
    public Part getAcquisitionPart() {
        return getNewPart();
    }

    @Override
    public String getAcquisitionName() {
        return type.getDesc();
    }

    @Override
    public TargetRoll getAllAcquisitionMods() {
        TargetRoll target = new TargetRoll();
        // Faction and Tech mod
        if (isClanTechBase() && campaign.getCampaignOptions().getClanAcquisitionPenalty() > 0) {
            target.addModifier(campaign.getCampaignOptions().getClanAcquisitionPenalty(), "clan-tech");
        } else if (campaign.getCampaignOptions().getIsAcquisitionPenalty() > 0) {
            target.addModifier(campaign.getCampaignOptions().getIsAcquisitionPenalty(), "Inner Sphere tech");
        }
        //availability mod
        int avail = getAvailability();
        int availabilityMod = Availability.getAvailabilityModifier(avail);
        target.addModifier(availabilityMod, "availability (" + ITechnology.getRatingName(avail) + ")");
        return target;
    }

    @Override
    public Object getNewEquipment() {
        return getNewPart();
    }

    public Part getNewPart() {
        return new AmmoStorage(1,type,((AmmoType)type).getShots(),campaign);
    }

    @Override
    public IAcquisitionWork getAcquisitionWork() {
        return getMissingPart();
    }

    @Override
    public boolean needsMaintenance() {
        return false;
    }

    @Override
    public boolean isPriceAdjustedForAmount() {
        return true;
    }

    @Override
    public PartRepairType getMassRepairOptionType() {
        return PartRepairType.AMMO;
    }

    @Override
    public boolean isOmniPoddable() {
        return true;
    }

    /**
     * Since ammo bins aren't real parts they can't be podded in the warehouse, and
     * whether they're podded on the unit depends entirely on the unit they're installed on.
     */
    @Override
    public boolean isOmniPodded() {
        if (getUnit() == null || getUnit().getEntity() == null) {
            return false;
        }
        Mounted m = getUnit().getEntity().getEquipment(equipmentNum);
        return m != null && m.isOmniPodMounted();
    }

    @Override
    public TechAdvancement getTechAdvancement() {
        return type.getTechAdvancement();
    }

    @Override
    public boolean isIntroducedBy(int year, boolean clan, int techFaction) {
        return getIntroductionDate(clan, techFaction) <= year;
    }

    @Override
    public boolean isExtinctIn(int year, boolean clan, int techFaction) {
        return isExtinct(year, clan, techFaction);
    }
}<|MERGE_RESOLUTION|>--- conflicted
+++ resolved
@@ -552,13 +552,8 @@
         int converted = 0;
 
         // TODO: make this less intensive.
-<<<<<<< HEAD
-        for (Part part : campaign.getSpareParts()) {
+        for (Part part : campaign.getWarehouse().getSpareParts()) {
             if (!part.isPresent()) {
-=======
-        for(Part part : campaign.getWarehouse().getSpareParts()) {
-            if(!part.isPresent()) {
->>>>>>> 0d1b5e22
                 continue;
             }
             if (part instanceof AmmoStorage) {
@@ -596,11 +591,7 @@
     }
 
     public static void changeAmountAvailable(Campaign campaign, int amount, final AmmoType curType) {
-<<<<<<< HEAD
-        AmmoStorage a = (AmmoStorage) campaign.findSparePart(part -> {
-=======
-        AmmoStorage a = (AmmoStorage)campaign.getWarehouse().findSparePart(part -> {
->>>>>>> 0d1b5e22
+        AmmoStorage a = (AmmoStorage) campaign.getWarehouse().findSparePart(part -> {
             if (!(part instanceof AmmoStorage) || !part.isPresent() || part.isReservedForRefit()) {
                 return false;
             }
