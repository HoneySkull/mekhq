/*
 * Copyright (c) 2009 - Jay Lawson (jaylawson39 at yahoo.com). All Rights Reserved.
 * Copyright (C) 2020-2025 The MegaMek Team. All Rights Reserved.
 *
 * This file is part of MekHQ.
 *
 * MekHQ is free software: you can redistribute it and/or modify
 * it under the terms of the GNU General Public License (GPL),
 * version 3 or (at your option) any later version,
 * as published by the Free Software Foundation.
 *
 * MekHQ is distributed in the hope that it will be useful,
 * but WITHOUT ANY WARRANTY; without even the implied warranty
 * of MERCHANTABILITY or FITNESS FOR A PARTICULAR PURPOSE.
 * See the GNU General Public License for more details.
 *
 * A copy of the GPL should have been included with this project;
 * if not, see <https://www.gnu.org/licenses/>.
 *
 * NOTICE: The MegaMek organization is a non-profit group of volunteers
 * creating free software for the BattleTech community.
 *
 * MechWarrior, BattleMech, `Mech and AeroTech are registered trademarks
 * of The Topps Company, Inc. All Rights Reserved.
 *
 * Catalyst Game Labs and the Catalyst Game Labs logo are trademarks of
 * InMediaRes Productions, LLC.
 *
 * MechWarrior Copyright Microsoft Corporation. MekHQ was created under
 * Microsoft's "Game Content Usage Rules"
 * <https://www.xbox.com/en-US/developers/rules> and it is not endorsed by or
 * affiliated with Microsoft.
 */
package mekhq.campaign.campaignOptions;

import static java.lang.Boolean.parseBoolean;
import static megamek.codeUtilities.MathUtility.parseDouble;
import static megamek.codeUtilities.MathUtility.parseInt;
import static mekhq.gui.campaignOptions.enums.ProcurementPersonnelPick.ALL;
import static mekhq.gui.campaignOptions.enums.ProcurementPersonnelPick.SUPPORT;

import java.util.EnumMap;

import megamek.Version;
import megamek.common.enums.SkillLevel;
import megamek.logging.MMLogger;
import mekhq.Utilities;
import mekhq.campaign.RandomOriginOptions;
import mekhq.campaign.autoResolve.AutoResolveMethod;
import mekhq.campaign.enums.PlanetaryAcquisitionFactionLimit;
import mekhq.campaign.finances.Money;
import mekhq.campaign.finances.enums.FinancialYearDuration;
import mekhq.campaign.market.enums.ContractMarketMethod;
import mekhq.campaign.market.enums.UnitMarketMethod;
import mekhq.campaign.market.personnelMarket.enums.PersonnelMarketStyle;
import mekhq.campaign.personnel.enums.*;
import mekhq.campaign.randomEvents.prisoners.enums.PrisonerCaptureStyle;
import mekhq.campaign.universe.PlanetarySystem.PlanetaryRating;
import mekhq.campaign.universe.PlanetarySystem.PlanetarySophistication;
import mekhq.gui.campaignOptions.enums.ProcurementPersonnelPick;
import mekhq.service.mrms.MRMSOption;
import org.w3c.dom.Node;
import org.w3c.dom.NodeList;

public class CampaignOptionsUnmarshaller {
    private static final MMLogger LOGGER = MMLogger.create(CampaignOptionsUnmarshaller.class);

    public static CampaignOptions generateCampaignOptionsFromXml(Node parentNod, Version version) {
        LOGGER.info("Loading Campaign Options from Version {} XML...", version);

        parentNod.normalize();
        CampaignOptions campaignOptions = new CampaignOptions();
        NodeList childNodes = parentNod.getChildNodes();

        for (int i = 0; i < childNodes.getLength(); i++) {
            Node childNode = childNodes.item(i);

            // If it's not an element node, we ignore it.
            if (childNode.getNodeType() != Node.ELEMENT_NODE) {
                continue;
            }

            String nodeName = childNode.getNodeName();
            String nodeContents = childNode.getTextContent().trim();

            if (LOGGER.isDebugEnabled()) {
                LOGGER.debug("{}\n\t{}", nodeName, nodeContents);
            }

            try {
                parseNodeName(version, nodeName, campaignOptions, nodeContents, childNode);
            } catch (Exception ex) {
                LOGGER.error(ex, "Exception parsing campaign option node: {}", nodeName);
            }
        }

        LOGGER.debug("Load Campaign Options Complete!");
        return campaignOptions;
    }

    private static void parseNodeName(Version version, String nodeName, CampaignOptions campaignOptions,
          String nodeContents, Node childNode) {
        switch (nodeName) {
            case "checkMaintenance" -> campaignOptions.setCheckMaintenance(parseBoolean(nodeContents));
            case "maintenanceCycleDays" -> campaignOptions.setMaintenanceCycleDays(parseInt(nodeContents));
            case "maintenanceBonus" -> campaignOptions.setMaintenanceBonus(parseInt(nodeContents));
            case "useQualityMaintenance" -> campaignOptions.setUseQualityMaintenance(parseBoolean(nodeContents));
            case "reverseQualityNames" -> campaignOptions.setReverseQualityNames(parseBoolean(nodeContents));
            case "useRandomUnitQualities" -> campaignOptions.setUseRandomUnitQualities(parseBoolean(nodeContents));
            case "usePlanetaryModifiers" -> campaignOptions.setUsePlanetaryModifiers(parseBoolean(nodeContents));
            case "useUnofficialMaintenance" -> campaignOptions.setUseUnofficialMaintenance(parseBoolean(
                  nodeContents));
            case "logMaintenance" -> campaignOptions.setLogMaintenance(parseBoolean(nodeContents));
            case "defaultMaintenanceTime" -> campaignOptions.setDefaultMaintenanceTime(parseInt(nodeContents));
            case "mrmsUseRepair" -> campaignOptions.setMRMSUseRepair(parseBoolean(nodeContents));
            case "mrmsUseSalvage" -> campaignOptions.setMRMSUseSalvage(parseBoolean(nodeContents));
            case "mrmsUseExtraTime" -> campaignOptions.setMRMSUseExtraTime(parseBoolean(nodeContents));
            case "mrmsUseRushJob" -> campaignOptions.setMRMSUseRushJob(parseBoolean(nodeContents));
            case "mrmsAllowCarryover" -> campaignOptions.setMRMSAllowCarryover(parseBoolean(nodeContents));
            case "mrmsOptimizeToCompleteToday" -> campaignOptions.setMRMSOptimizeToCompleteToday(parseBoolean(
                  nodeContents));
            case "mrmsScrapImpossible" -> campaignOptions.setMRMSScrapImpossible(parseBoolean(nodeContents));
            case "mrmsUseAssignedTechsFirst" -> campaignOptions.setMRMSUseAssignedTechsFirst(parseBoolean(
                  nodeContents));
            case "mrmsReplacePod" -> campaignOptions.setMRMSReplacePod(parseBoolean(nodeContents));
            case "mrmsOptions" -> campaignOptions.setMRMSOptions(MRMSOption.parseListFromXML(childNode, version));
            case "useFactionForNames" -> campaignOptions.setUseOriginFactionForNames(parseBoolean(nodeContents));
            case "useEraMods" -> campaignOptions.setEraMods(parseBoolean(nodeContents));
            case "assignedTechFirst" -> campaignOptions.setAssignedTechFirst(parseBoolean(nodeContents));
            case "resetToFirstTech" -> campaignOptions.setResetToFirstTech(parseBoolean(nodeContents));
            case "techsUseAdministration" -> campaignOptions.setTechsUseAdministration(parseBoolean(nodeContents));
            case "useUsefulAsTechs" -> campaignOptions.setIsUseUsefulAsTechs(parseBoolean(nodeContents));
            case "useQuirks" -> campaignOptions.setQuirks(parseBoolean(nodeContents));
            case "xpCostMultiplier" -> campaignOptions.setXpCostMultiplier(parseDouble(nodeContents));
            case "scenarioXP" -> campaignOptions.setScenarioXP(parseInt(nodeContents));
            case "killsForXP" -> campaignOptions.setKillsForXP(parseInt(nodeContents));
            case "killXPAward" -> campaignOptions.setKillXPAward(parseInt(nodeContents));
            case "nTasksXP" -> campaignOptions.setNTasksXP(parseInt(nodeContents));
            case "tasksXP" -> campaignOptions.setTaskXP(parseInt(nodeContents));
            case "successXP" -> campaignOptions.setSuccessXP(parseInt(nodeContents));
            case "mistakeXP" -> campaignOptions.setMistakeXP(parseInt(nodeContents));
            case "vocationalXP" -> campaignOptions.setVocationalXP(parseInt(nodeContents));
            case "vocationalXPTargetNumber" -> campaignOptions.setVocationalXPTargetNumber(parseInt(nodeContents));
            case "vocationalXPCheckFrequency" -> campaignOptions.setVocationalXPCheckFrequency(parseInt(
                  nodeContents));
            case "contractNegotiationXP" -> campaignOptions.setContractNegotiationXP(parseInt(nodeContents));
            case "adminWeeklyXP" -> campaignOptions.setAdminXP(parseInt(nodeContents));
            case "adminXPPeriod" -> campaignOptions.setAdminXPPeriod(parseInt(nodeContents));
            case "missionXpFail" -> campaignOptions.setMissionXpFail(parseInt(nodeContents));
            case "missionXpSuccess" -> campaignOptions.setMissionXpSuccess(parseInt(nodeContents));
            case "missionXpOutstandingSuccess" -> campaignOptions.setMissionXpOutstandingSuccess(parseInt(
                  nodeContents));
            case "edgeCost" -> campaignOptions.setEdgeCost(parseInt(nodeContents));
            case "waitingPeriod" -> campaignOptions.setWaitingPeriod(parseInt(nodeContents));
            case "acquisitionSkill" -> campaignOptions.setAcquisitionSkill(nodeContents);
            case "useFunctionalAppraisal" -> campaignOptions.setUseFunctionalAppraisal(parseBoolean(nodeContents));
            case "unitTransitTime" -> campaignOptions.setUnitTransitTime(parseInt(nodeContents));
            case "clanAcquisitionPenalty" -> campaignOptions.setClanAcquisitionPenalty(parseInt(nodeContents));
            case "isAcquisitionPenalty" -> campaignOptions.setIsAcquisitionPenalty(parseInt(nodeContents));
            case "usePlanetaryAcquisition" -> campaignOptions.setPlanetaryAcquisition(parseBoolean(nodeContents));
            case "planetAcquisitionFactionLimit" ->
                  campaignOptions.setPlanetAcquisitionFactionLimit(PlanetaryAcquisitionFactionLimit.parseFromString(
                        nodeContents));
            case "planetAcquisitionNoClanCrossover" ->
                  campaignOptions.setDisallowPlanetAcquisitionClanCrossover(parseBoolean(
                        nodeContents));
            case "noClanPartsFromIS" -> campaignOptions.setDisallowClanPartsFromIS(parseBoolean(nodeContents));
            case "penaltyClanPartsFromIS" -> campaignOptions.setPenaltyClanPartsFromIS(parseInt(nodeContents));
            case "planetAcquisitionVerbose" -> campaignOptions.setPlanetAcquisitionVerboseReporting(parseBoolean(
                  nodeContents));
            case "maxJumpsPlanetaryAcquisition" -> campaignOptions.setMaxJumpsPlanetaryAcquisition(parseInt(
                  nodeContents));
            case "planetTechAcquisitionBonus" -> {
                EnumMap<PlanetarySophistication, Integer> acquisitionBonuses = campaignOptions.getAllPlanetTechAcquisitionBonuses();

                String[] values = nodeContents.split(",");
                if (values.length == 6) {
                    // < 0.50.07 compatibility handler
                    acquisitionBonuses.put(PlanetarySophistication.A, parseInt(values[0]));
                    acquisitionBonuses.put(PlanetarySophistication.B, parseInt(values[1]));
                    acquisitionBonuses.put(PlanetarySophistication.C, parseInt(values[2]));
                    acquisitionBonuses.put(PlanetarySophistication.D, parseInt(values[3]));
                    acquisitionBonuses.put(PlanetarySophistication.F, parseInt(values[5]));
                } else if (values.length == PlanetarySophistication.values().length) {
                    // >= 0.50.07 compatibility handler
                    for (int i = 0; i < values.length; i++) {
                        acquisitionBonuses.put(PlanetarySophistication.fromIndex(i), parseInt(values[i]));
                    }
                } else {
                    LOGGER.error("Invalid number of values for planetTechAcquisitionBonus: {}", values.length);
                }
            }
            case "planetIndustryAcquisitionBonus" -> {
                EnumMap<PlanetaryRating, Integer> acquisitionBonuses = campaignOptions.getAllPlanetIndustryAcquisitionBonuses();

                String[] values = nodeContents.split(",");
                if (values.length == 6) {
                    // < 0.50.07 compatibility handler
                    acquisitionBonuses.put(PlanetaryRating.A, parseInt(values[0]));
                    acquisitionBonuses.put(PlanetaryRating.B, parseInt(values[1]));
                    acquisitionBonuses.put(PlanetaryRating.C, parseInt(values[2]));
                    acquisitionBonuses.put(PlanetaryRating.D, parseInt(values[3]));
                    acquisitionBonuses.put(PlanetaryRating.F, parseInt(values[5]));
                } else if (values.length == PlanetaryRating.values().length) {
                    // >= 0.50.07 compatibility handler
                    for (int i = 0; i < values.length; i++) {
                        acquisitionBonuses.put(PlanetaryRating.fromIndex(i), parseInt(values[i]));
                    }
                } else {
                    LOGGER.error("Invalid number of values for planetIndustryAcquisitionBonus: {}", values.length);
                }
            }
            case "planetOutputAcquisitionBonus" -> {
                EnumMap<PlanetaryRating, Integer> acquisitionBonuses = campaignOptions.getAllPlanetOutputAcquisitionBonuses();

                String[] values = nodeContents.split(",");
                if (values.length == 6) {
                    // < 0.50.07 compatibility handler
                    acquisitionBonuses.put(PlanetaryRating.A, parseInt(values[0]));
                    acquisitionBonuses.put(PlanetaryRating.B, parseInt(values[1]));
                    acquisitionBonuses.put(PlanetaryRating.C, parseInt(values[2]));
                    acquisitionBonuses.put(PlanetaryRating.D, parseInt(values[3]));
                    acquisitionBonuses.put(PlanetaryRating.F, parseInt(values[5]));
                } else if (values.length == PlanetaryRating.values().length) {
                    // >= 0.50.07 compatibility handler
                    for (int i = 0; i < values.length; i++) {
                        acquisitionBonuses.put(PlanetaryRating.fromIndex(i), parseInt(values[i]));
                    }
                } else {
                    LOGGER.error("Invalid number of values for planetOutputAcquisitionBonus: {}", values.length);
                }
            }
            case "equipmentContractPercent" -> campaignOptions.setEquipmentContractPercent(parseDouble(
                  nodeContents));
            case "dropShipContractPercent" -> campaignOptions.setDropShipContractPercent(parseDouble(nodeContents));
            case "jumpShipContractPercent" -> campaignOptions.setJumpShipContractPercent(parseDouble(nodeContents));
            case "warShipContractPercent" -> campaignOptions.setWarShipContractPercent(parseDouble(nodeContents));
            case "equipmentContractBase" -> campaignOptions.setEquipmentContractBase(parseBoolean(nodeContents));
            case "equipmentContractSaleValue" -> campaignOptions.setEquipmentContractSaleValue(parseBoolean(
                  nodeContents));
            case "blcSaleValue" -> campaignOptions.setBLCSaleValue(parseBoolean(nodeContents));
            case "overageRepaymentInFinalPayment" -> campaignOptions.setOverageRepaymentInFinalPayment(parseBoolean(
                  nodeContents));
            case "acquisitionSupportStaffOnly" -> campaignOptions.setAcquisitionPersonnelCategory(parseBoolean(
                  nodeContents) ? SUPPORT : ALL);
            case "acquisitionPersonnelCategory" ->
                  campaignOptions.setAcquisitionPersonnelCategory(ProcurementPersonnelPick.fromString(
                        nodeContents));
            case "limitByYear" -> campaignOptions.setLimitByYear(parseBoolean(nodeContents));
            case "disallowExtinctStuff" -> campaignOptions.setDisallowExtinctStuff(parseBoolean(nodeContents));
            case "allowClanPurchases" -> campaignOptions.setAllowClanPurchases(parseBoolean(nodeContents));
            case "allowISPurchases" -> campaignOptions.setAllowISPurchases(parseBoolean(nodeContents));
            case "allowCanonOnly" -> campaignOptions.setAllowCanonOnly(parseBoolean(nodeContents));
            case "allowCanonRefitOnly" -> campaignOptions.setAllowCanonRefitOnly(parseBoolean(nodeContents));
            case "useAmmoByType" -> campaignOptions.setUseAmmoByType(parseBoolean(nodeContents));
            case "variableTechLevel" -> campaignOptions.setVariableTechLevel(parseBoolean(nodeContents));
            case "factionIntroDate" -> campaignOptions.setIsUseFactionIntroDate(parseBoolean(nodeContents));
            case "techLevel" -> campaignOptions.setTechLevel(parseInt(nodeContents));
            case "manualUnitRatingModifier" -> campaignOptions.setManualUnitRatingModifier(parseInt(nodeContents));
            case "clampReputationPayMultiplier" -> campaignOptions.setClampReputationPayMultiplier(parseBoolean(
                  nodeContents));
            case "reduceReputationPerformanceModifier" ->
                  campaignOptions.setReduceReputationPerformanceModifier(parseBoolean(
                        nodeContents));
            case "reputationPerformanceModifierCutOff" ->
                  campaignOptions.setReputationPerformanceModifierCutOff(parseBoolean(
                        nodeContents));
            case "usePortraitForType" -> {
                String[] values = nodeContents.split(",");
                for (int i = 0; i < values.length; i++) {
                    campaignOptions.setUsePortraitForRole(i, parseBoolean(values[i].trim()));
                }
            }
            case "assignPortraitOnRoleChange" -> campaignOptions.setAssignPortraitOnRoleChange(parseBoolean(
                  nodeContents));
            case "allowDuplicatePortraits" -> campaignOptions.setAllowDuplicatePortraits(parseBoolean(
                  nodeContents));
            case "destroyByMargin" -> campaignOptions.setDestroyByMargin(parseBoolean(nodeContents));
            case "destroyMargin" -> campaignOptions.setDestroyMargin(parseInt(nodeContents));
            case "destroyPartTarget" -> campaignOptions.setDestroyPartTarget(parseInt(nodeContents));
            case "useAeroSystemHits" -> campaignOptions.setUseAeroSystemHits(parseBoolean(nodeContents));
            case "maxAcquisitions" -> campaignOptions.setMaxAcquisitions(parseInt(nodeContents));
            case "autoLogisticsHeatSink" -> campaignOptions.setAutoLogisticsHeatSink(parseInt(nodeContents));
            case "autoLogisticsMekHead" -> campaignOptions.setAutoLogisticsMekHead(parseInt(nodeContents));
            case "autoLogisticsMekLocation" -> campaignOptions.setAutoLogisticsMekLocation(parseInt(
                  nodeContents));
            case "autoLogisticsNonRepairableLocation" -> campaignOptions.setAutoLogisticsNonRepairableLocation(parseInt(
                  nodeContents));
            case "autoLogisticsArmor" -> campaignOptions.setAutoLogisticsArmor(parseInt(nodeContents));
            case "autoLogisticsAmmunition" -> campaignOptions.setAutoLogisticsAmmunition(parseInt(
                  nodeContents));
            case "autoLogisticsActuators" -> campaignOptions.setAutoLogisticsActuators(parseInt(nodeContents));
            case "autoLogisticsJumpJets" -> campaignOptions.setAutoLogisticsJumpJets(parseInt(nodeContents));
            case "autoLogisticsEngines" -> campaignOptions.setAutoLogisticsEngines(parseInt(nodeContents));
            case "autoLogisticsWeapons" -> campaignOptions.setAutoLogisticsWeapons(parseInt(nodeContents));
            case "autoLogisticsOther" -> campaignOptions.setAutoLogisticsOther(parseInt(nodeContents));
            case "useTactics" -> campaignOptions.setUseTactics(parseBoolean(nodeContents));
            case "useInitiativeBonus" -> campaignOptions.setUseInitiativeBonus(parseBoolean(nodeContents));
            case "useToughness" -> campaignOptions.setUseToughness(parseBoolean(nodeContents));
            case "useRandomToughness" -> campaignOptions.setUseRandomToughness(parseBoolean(nodeContents));
            case "useArtillery" -> campaignOptions.setUseArtillery(parseBoolean(nodeContents));
            case "useAbilities" -> campaignOptions.setUseAbilities(parseBoolean(nodeContents));
            case "onlyCommandersMatterVehicles" -> campaignOptions.setOnlyCommandersMatterVehicles(parseBoolean(
                  nodeContents));
            case "onlyCommandersMatterInfantry" -> campaignOptions.setOnlyCommandersMatterInfantry(parseBoolean(
                  nodeContents));
            case "onlyCommandersMatterBattleArmor" -> campaignOptions.setOnlyCommandersMatterBattleArmor(parseBoolean(
                  nodeContents));
            case "useEdge" -> campaignOptions.setUseEdge(parseBoolean(nodeContents));
            case "useSupportEdge" -> campaignOptions.setUseSupportEdge(parseBoolean(nodeContents));
            case "useImplants" -> campaignOptions.setUseImplants(parseBoolean(nodeContents));
            case "alternativeQualityAveraging" -> campaignOptions.setAlternativeQualityAveraging(parseBoolean(
                  nodeContents));
            case "useAgeEffects" -> campaignOptions.setUseAgeEffects(parseBoolean(nodeContents));
            case "useTransfers" -> campaignOptions.setUseTransfers(parseBoolean(nodeContents));
            case "useExtendedTOEForceName" -> campaignOptions.setUseExtendedTOEForceName(parseBoolean(
                  nodeContents));
            case "personnelLogSkillGain" -> campaignOptions.setPersonnelLogSkillGain(parseBoolean(nodeContents));
            case "personnelLogAbilityGain" -> campaignOptions.setPersonnelLogAbilityGain(parseBoolean(
                  nodeContents));
            case "personnelLogEdgeGain" -> campaignOptions.setPersonnelLogEdgeGain(parseBoolean(nodeContents));
            case "displayPersonnelLog" -> campaignOptions.setDisplayPersonnelLog(parseBoolean(nodeContents));
            case "displayScenarioLog" -> campaignOptions.setDisplayScenarioLog(parseBoolean(nodeContents));
            case "displayKillRecord" -> campaignOptions.setDisplayKillRecord(parseBoolean(nodeContents));
            case "displayMedicalRecord" -> campaignOptions.setDisplayMedicalRecord(parseBoolean(nodeContents));
            case "displayPatientRecord" -> campaignOptions.setDisplayPatientRecord(parseBoolean(nodeContents));
            case "displayAssignmentRecord" -> campaignOptions.setDisplayAssignmentRecord(parseBoolean(
                  nodeContents));
            case "displayPerformanceRecord" -> campaignOptions.setDisplayPerformanceRecord(parseBoolean(
                  nodeContents));
            case "awardVeterancySPAs" -> campaignOptions.setAwardVeterancySPAs(parseBoolean(
                  nodeContents));
            case "rewardComingOfAgeAbilities" -> campaignOptions.setRewardComingOfAgeAbilities(parseBoolean(
                  nodeContents));
            case "rewardComingOfAgeRPSkills" -> campaignOptions.setRewardComingOfAgeRPSkills(parseBoolean(
                  nodeContents));
            case "useTimeInService" -> campaignOptions.setUseTimeInService(parseBoolean(nodeContents));
            case "timeInServiceDisplayFormat" ->
                  campaignOptions.setTimeInServiceDisplayFormat(TimeInDisplayFormat.valueOf(
                        nodeContents));
            case "useTimeInRank" -> campaignOptions.setUseTimeInRank(parseBoolean(nodeContents));
            case "timeInRankDisplayFormat" -> campaignOptions.setTimeInRankDisplayFormat(TimeInDisplayFormat.valueOf(
                  nodeContents));
            case "trackTotalEarnings" -> campaignOptions.setTrackTotalEarnings(parseBoolean(nodeContents));
            case "trackTotalXPEarnings" -> campaignOptions.setTrackTotalXPEarnings(parseBoolean(nodeContents));
            case "showOriginFaction" -> campaignOptions.setShowOriginFaction(parseBoolean(nodeContents));
            case "adminsHaveNegotiation" -> campaignOptions.setAdminsHaveNegotiation(parseBoolean(nodeContents));
            case "adminExperienceLevelIncludeNegotiation" ->
                  campaignOptions.setAdminExperienceLevelIncludeNegotiation(parseBoolean(
                        nodeContents));
            case "useAdvancedMedical" -> campaignOptions.setUseAdvancedMedical(parseBoolean(nodeContents));
            case "healWaitingPeriod" -> campaignOptions.setHealingWaitingPeriod(parseInt(nodeContents));
            case "naturalHealingWaitingPeriod" -> campaignOptions.setNaturalHealingWaitingPeriod(parseInt(
                  nodeContents));
            case "minimumHitsForVehicles" -> campaignOptions.setMinimumHitsForVehicles(parseInt(nodeContents));
            case "useRandomHitsForVehicles" -> campaignOptions.setUseRandomHitsForVehicles(parseBoolean(
                  nodeContents));
            case "tougherHealing" -> campaignOptions.setTougherHealing(parseBoolean(nodeContents));
            case "maximumPatients" -> campaignOptions.setMaximumPatients(parseInt(nodeContents));
            case "doctorsUseAdministration" -> campaignOptions.setDoctorsUseAdministration(parseBoolean(
                  nodeContents));
            case "useUsefulMedics" -> campaignOptions.setIsUseUsefulMedics(parseBoolean(nodeContents));
            case "useMASHTheatres" -> campaignOptions.setIsUseMASHTheatres(parseBoolean(nodeContents));
            case "mashTheatreCapacity" -> campaignOptions.setMASHTheatreCapacity(parseInt(nodeContents));
            case "prisonerCaptureStyle" -> campaignOptions.setPrisonerCaptureStyle(PrisonerCaptureStyle.fromString(
                  nodeContents));
            case "useFunctionalEscapeArtist" -> campaignOptions.setUseFunctionalEscapeArtist(parseBoolean(
                  nodeContents));
            case "useRandomDependentAddition" -> campaignOptions.setUseRandomDependentAddition(parseBoolean(
                  nodeContents));
            case "useRandomDependentRemoval" -> campaignOptions.setUseRandomDependentRemoval(parseBoolean(
                  nodeContents));
            case "dependentProfessionDieSize" -> campaignOptions.setDependentProfessionDieSize(parseInt(
                  nodeContents, 4));
            case "civilianProfessionDieSize" -> campaignOptions.setCivilianProfessionDieSize(parseInt(
                  nodeContents, 2));
            case "usePersonnelRemoval" -> campaignOptions.setUsePersonnelRemoval(parseBoolean(nodeContents));
            case "useRemovalExemptCemetery" -> campaignOptions.setUseRemovalExemptCemetery(parseBoolean(
                  nodeContents));
            case "useRemovalExemptRetirees" -> campaignOptions.setUseRemovalExemptRetirees(parseBoolean(
                  nodeContents));
            case "disableSecondaryRoleSalary" -> campaignOptions.setDisableSecondaryRoleSalary(parseBoolean(
                  nodeContents));
            case "salaryAntiMekMultiplier" -> campaignOptions.setSalaryAntiMekMultiplier(parseDouble(nodeContents));
            case "salarySpecialistInfantryMultiplier" ->
                  campaignOptions.setSalarySpecialistInfantryMultiplier(parseDouble(
                        nodeContents));
            case "salaryXPMultipliers" -> {
                if (!childNode.hasChildNodes()) {
                    return;
                }
                final NodeList nl2 = childNode.getChildNodes();
                for (int j = 0; j < nl2.getLength(); j++) {
                    final Node wn3 = nl2.item(j);
                    if (wn3.getNodeType() != Node.ELEMENT_NODE) {
                        continue;
                    }
                    campaignOptions.getSalaryXPMultipliers()
                          .put(SkillLevel.valueOf(wn3.getNodeName().trim()),
                                parseDouble(wn3.getTextContent().trim()));
                }
            }
            case "salaryTypeBase" -> {
                Money[] defaultSalaries = campaignOptions.getRoleBaseSalaries();
                Money[] newSalaries = Utilities.readMoneyArray(childNode);

                Money[] mergedSalaries = new Money[PersonnelRole.values().length];
                for (int i = 0; i < mergedSalaries.length; i++) {
                    try {
                        mergedSalaries[i] = (newSalaries[i] != null) ? newSalaries[i] : defaultSalaries[i];
                    } catch (Exception e) {
                        // This will happen if we ever add a new profession, as it will exceed the entries in
                        // the child node
                        if (defaultSalaries != null) {
                            mergedSalaries[i] = defaultSalaries[i];
                        }
                    }
                }

                campaignOptions.setRoleBaseSalaries(mergedSalaries);
            }
            case "awardBonusStyle" -> campaignOptions.setAwardBonusStyle(AwardBonus.valueOf(nodeContents));
            case "enableAutoAwards" -> campaignOptions.setEnableAutoAwards(parseBoolean(nodeContents));
            case "issuePosthumousAwards" -> campaignOptions.setIssuePosthumousAwards(parseBoolean(nodeContents));
            case "issueBestAwardOnly" -> campaignOptions.setIssueBestAwardOnly(parseBoolean(nodeContents));
            case "ignoreStandardSet" -> campaignOptions.setIgnoreStandardSet(parseBoolean(nodeContents));
            case "awardTierSize" -> campaignOptions.setAwardTierSize(parseInt(nodeContents));
            case "enableContractAwards" -> campaignOptions.setEnableContractAwards(parseBoolean(nodeContents));
            case "enableFactionHunterAwards" -> campaignOptions.setEnableFactionHunterAwards(parseBoolean(
                  nodeContents));
            case "enableInjuryAwards" -> campaignOptions.setEnableInjuryAwards(parseBoolean(nodeContents));
            case "enableIndividualKillAwards" -> campaignOptions.setEnableIndividualKillAwards(parseBoolean(
                  nodeContents));
            case "enableFormationKillAwards" -> campaignOptions.setEnableFormationKillAwards(parseBoolean(
                  nodeContents));
            case "enableRankAwards" -> campaignOptions.setEnableRankAwards(parseBoolean(nodeContents));
            case "enableScenarioAwards" -> campaignOptions.setEnableScenarioAwards(parseBoolean(nodeContents));
            case "enableSkillAwards" -> campaignOptions.setEnableSkillAwards(parseBoolean(nodeContents));
            case "enableTheatreOfWarAwards" -> campaignOptions.setEnableTheatreOfWarAwards(parseBoolean(
                  nodeContents));
            case "enableTimeAwards" -> campaignOptions.setEnableTimeAwards(parseBoolean(nodeContents));
            case "enableTrainingAwards" -> campaignOptions.setEnableTrainingAwards(parseBoolean(nodeContents));
            case "enableMiscAwards" -> campaignOptions.setEnableMiscAwards(parseBoolean(nodeContents));
            case "awardSetFilterList" -> campaignOptions.setAwardSetFilterList(nodeContents);
            case "useDylansRandomXP" -> campaignOptions.setUseDylansRandomXP(parseBoolean(nodeContents));
            case "nonBinaryDiceSize" -> campaignOptions.setNonBinaryDiceSize(parseInt(nodeContents));
            case "randomOriginOptions" -> {
                if (!childNode.hasChildNodes()) {
                    return;
                }
                final RandomOriginOptions randomOriginOptions = RandomOriginOptions.parseFromXML(childNode.getChildNodes(),
                      true);
                if (randomOriginOptions == null) {
                    return;
                }
                campaignOptions.setRandomOriginOptions(randomOriginOptions);
            }
            case "useRandomPersonalities" -> campaignOptions.setUseRandomPersonalities(parseBoolean(nodeContents));
            case "useRandomPersonalityReputation" -> campaignOptions.setUseRandomPersonalityReputation(parseBoolean(
                  nodeContents));
            case "useReasoningXpMultiplier" -> campaignOptions.setUseReasoningXpMultiplier(parseBoolean(
                  nodeContents));
            case "useSimulatedRelationships" -> campaignOptions.setUseSimulatedRelationships(parseBoolean(
                  nodeContents));
            case "familyDisplayLevel" ->
                  campaignOptions.setFamilyDisplayLevel(FamilialRelationshipDisplayLevel.parseFromString(
                        nodeContents));
            case "announceBirthdays" -> campaignOptions.setAnnounceBirthdays(parseBoolean(nodeContents));
            case "announceRecruitmentAnniversaries" -> campaignOptions.setAnnounceRecruitmentAnniversaries(parseBoolean(
                  nodeContents));
            case "announceOfficersOnly" -> campaignOptions.setAnnounceOfficersOnly(parseBoolean(nodeContents));
            case "announceChildBirthdays" -> campaignOptions.setAnnounceChildBirthdays(parseBoolean(nodeContents));
            case "showLifeEventDialogBirths" -> campaignOptions.setShowLifeEventDialogBirths(parseBoolean(
                  nodeContents));
            case "showLifeEventDialogComingOfAge" -> campaignOptions.setShowLifeEventDialogComingOfAge(parseBoolean(
                  nodeContents));
            case "showLifeEventDialogCelebrations" -> campaignOptions.setShowLifeEventDialogCelebrations(parseBoolean(
                  nodeContents));
            case "useManualMarriages" -> campaignOptions.setUseManualMarriages(parseBoolean(nodeContents));
            case "useClanPersonnelMarriages" -> campaignOptions.setUseClanPersonnelMarriages(parseBoolean(
                  nodeContents));
            case "usePrisonerMarriages" -> campaignOptions.setUsePrisonerMarriages(parseBoolean(nodeContents));
            case "checkMutualAncestorsDepth" -> campaignOptions.setCheckMutualAncestorsDepth(parseInt(
                  nodeContents));
            case "noInterestInMarriageDiceSize" -> campaignOptions.setNoInterestInMarriageDiceSize(parseInt(
                  nodeContents));
            case "logMarriageNameChanges" -> campaignOptions.setLogMarriageNameChanges(parseBoolean(nodeContents));
            case "marriageSurnameWeights" -> {
                if (!childNode.hasChildNodes()) {
                    return;
                }
                final NodeList nl2 = childNode.getChildNodes();
                for (int j = 0; j < nl2.getLength(); j++) {
                    final Node wn3 = nl2.item(j);
                    if (wn3.getNodeType() != Node.ELEMENT_NODE) {
                        continue;
                    }
                    campaignOptions.getMarriageSurnameWeights()
                          .put(MergingSurnameStyle.parseFromString(wn3.getNodeName().trim()),
                                parseInt(wn3.getTextContent().trim()));
                }
            }
            case "randomMarriageMethod" -> campaignOptions.setRandomMarriageMethod(RandomMarriageMethod.fromString(
                  nodeContents));
            case "useRandomClanPersonnelMarriages" -> campaignOptions.setUseRandomClanPersonnelMarriages(parseBoolean(
                  nodeContents));
            case "useRandomPrisonerMarriages" -> campaignOptions.setUseRandomPrisonerMarriages(parseBoolean(
                  nodeContents));
            case "randomMarriageAgeRange" -> campaignOptions.setRandomMarriageAgeRange(parseInt(nodeContents));
            case "randomMarriageDiceSize" -> campaignOptions.setRandomMarriageDiceSize(parseInt(nodeContents));
            case "randomSameSexMarriageDiceSize" -> campaignOptions.setRandomSameSexMarriageDiceSize(parseInt(
                  nodeContents));
            case "randomNewDependentMarriage" -> campaignOptions.setRandomNewDependentMarriage(parseInt(
                  nodeContents));
            case "useManualDivorce" -> campaignOptions.setUseManualDivorce(parseBoolean(nodeContents));
            case "useClanPersonnelDivorce" -> campaignOptions.setUseClanPersonnelDivorce(parseBoolean(
                  nodeContents));
            case "usePrisonerDivorce" -> campaignOptions.setUsePrisonerDivorce(parseBoolean(nodeContents));
            case "divorceSurnameWeights" -> {
                if (!childNode.hasChildNodes()) {
                    return;
                }
                final NodeList nl2 = childNode.getChildNodes();
                for (int j = 0; j < nl2.getLength(); j++) {
                    final Node wn3 = nl2.item(j);
                    if (wn3.getNodeType() != Node.ELEMENT_NODE) {
                        continue;
                    }
                    campaignOptions.getDivorceSurnameWeights()
                          .put(SplittingSurnameStyle.valueOf(wn3.getNodeName().trim()),
                                parseInt(wn3.getTextContent().trim()));
                }
            }
            case "randomDivorceMethod" -> campaignOptions.setRandomDivorceMethod(RandomDivorceMethod.fromString(
                  nodeContents));
            case "useRandomOppositeSexDivorce" -> campaignOptions.setUseRandomOppositeSexDivorce(parseBoolean(
                  nodeContents));
            case "useRandomSameSexDivorce" -> campaignOptions.setUseRandomSameSexDivorce(parseBoolean(
                  nodeContents));
            case "useRandomClanPersonnelDivorce" -> campaignOptions.setUseRandomClanPersonnelDivorce(parseBoolean(
                  nodeContents));
            case "useRandomPrisonerDivorce" -> campaignOptions.setUseRandomPrisonerDivorce(parseBoolean(
                  nodeContents));
            case "randomDivorceDiceSize" -> campaignOptions.setRandomDivorceDiceSize(parseInt(nodeContents));
            case "useManualProcreation" -> campaignOptions.setUseManualProcreation(parseBoolean(nodeContents));
            case "useClanPersonnelProcreation" -> campaignOptions.setUseClanPersonnelProcreation(parseBoolean(
                  nodeContents));
            case "usePrisonerProcreation" -> campaignOptions.setUsePrisonerProcreation(parseBoolean(nodeContents));
            case "multiplePregnancyOccurrences" -> campaignOptions.setMultiplePregnancyOccurrences(parseInt(
                  nodeContents));
            case "babySurnameStyle" ->
                  campaignOptions.setBabySurnameStyle(BabySurnameStyle.parseFromString(nodeContents));
            case "assignNonPrisonerBabiesFounderTag" ->
                  campaignOptions.setAssignNonPrisonerBabiesFounderTag(parseBoolean(
                        nodeContents));
            case "assignChildrenOfFoundersFounderTag" ->
                  campaignOptions.setAssignChildrenOfFoundersFounderTag(parseBoolean(
                        nodeContents));
            case "useMaternityLeave" -> campaignOptions.setUseMaternityLeave(parseBoolean(nodeContents));
            case "determineFatherAtBirth" -> campaignOptions.setDetermineFatherAtBirth(parseBoolean(nodeContents));
            case "displayTrueDueDate" -> campaignOptions.setDisplayTrueDueDate(parseBoolean(nodeContents));
            case "noInterestInChildrenDiceSize" -> campaignOptions.setNoInterestInChildrenDiceSize(parseInt(
                  nodeContents));
            case "logProcreation" -> campaignOptions.setLogProcreation(parseBoolean(nodeContents));
            case "randomProcreationMethod" ->
                  campaignOptions.setRandomProcreationMethod(RandomProcreationMethod.fromString(
                        nodeContents));
            case "useRelationshiplessRandomProcreation" ->
                  campaignOptions.setUseRelationshiplessRandomProcreation(parseBoolean(
                        nodeContents));
            case "useRandomClanPersonnelProcreation" ->
                  campaignOptions.setUseRandomClanPersonnelProcreation(parseBoolean(
                        nodeContents));
            case "useRandomPrisonerProcreation" -> campaignOptions.setUseRandomPrisonerProcreation(parseBoolean(
                  nodeContents));
            case "randomProcreationRelationshipDiceSize" ->
                  campaignOptions.setRandomProcreationRelationshipDiceSize(parseInt(
                        nodeContents));
            case "randomProcreationRelationshiplessDiceSize" ->
                  campaignOptions.setRandomProcreationRelationshiplessDiceSize(parseInt(
                        nodeContents));
            case "useEducationModule" -> campaignOptions.setUseEducationModule(parseBoolean(nodeContents));
            case "curriculumXpRate" -> campaignOptions.setCurriculumXpRate(parseInt(nodeContents));
            case "maximumJumpCount" -> campaignOptions.setMaximumJumpCount(parseInt(nodeContents));
            case "useReeducationCamps" -> campaignOptions.setUseReeducationCamps(parseBoolean(nodeContents));
            case "enableLocalAcademies" -> campaignOptions.setEnableLocalAcademies(parseBoolean(nodeContents));
            case "enablePrestigiousAcademies" -> campaignOptions.setEnablePrestigiousAcademies(parseBoolean(
                  nodeContents));
            case "enableUnitEducation" -> campaignOptions.setEnableUnitEducation(parseBoolean(nodeContents));
            case "enableOverrideRequirements" -> campaignOptions.setEnableOverrideRequirements(parseBoolean(
                  nodeContents));
            case "enableShowIneligibleAcademies" -> campaignOptions.setEnableShowIneligibleAcademies(parseBoolean(
                  nodeContents));
            case "entranceExamBaseTargetNumber" -> campaignOptions.setEntranceExamBaseTargetNumber(parseInt(
                  nodeContents));
            case "facultyXpRate" -> campaignOptions.setFacultyXpRate(parseDouble(nodeContents));
            case "enableBonuses" -> campaignOptions.setEnableBonuses(parseBoolean(nodeContents));
            case "adultDropoutChance" -> campaignOptions.setAdultDropoutChance(parseInt(nodeContents));
            case "childrenDropoutChance" -> campaignOptions.setChildrenDropoutChance(parseInt(nodeContents));
            case "allAges" -> campaignOptions.setAllAges(parseBoolean(nodeContents));
            case "militaryAcademyAccidents" -> campaignOptions.setMilitaryAcademyAccidents(parseInt(nodeContents));
            case "enabledRandomDeathAgeGroups" -> {
                if (!childNode.hasChildNodes()) {
                    return;
                }
                final NodeList nl2 = childNode.getChildNodes();
                for (int i = 0; i < nl2.getLength(); i++) {
                    final Node wn3 = nl2.item(i);
                    try {
                        campaignOptions.getEnabledRandomDeathAgeGroups()
                              .put(AgeGroup.valueOf(wn3.getNodeName()),
                                    parseBoolean(wn3.getTextContent().trim()));
                    } catch (Exception ignored) {

                    }
                }
            }
            case "useRandomDeathSuicideCause" -> campaignOptions.setUseRandomDeathSuicideCause(parseBoolean(
                  nodeContents));
            case "randomDeathMultiplier" -> campaignOptions.setRandomDeathMultiplier(parseDouble(nodeContents));
            case "useRandomRetirement" -> campaignOptions.setUseRandomRetirement(parseBoolean(nodeContents));
            case "turnoverBaseTn" -> campaignOptions.setTurnoverFixedTargetNumber(parseInt(nodeContents));
            case "turnoverFrequency" -> campaignOptions.setTurnoverFrequency(TurnoverFrequency.valueOf(nodeContents));
            case "trackOriginalUnit" -> campaignOptions.setTrackOriginalUnit(parseBoolean(nodeContents));
            case "aeroRecruitsHaveUnits" -> campaignOptions.setAeroRecruitsHaveUnits(parseBoolean(nodeContents));
            case "useContractCompletionRandomRetirement" ->
                  campaignOptions.setUseContractCompletionRandomRetirement(parseBoolean(
                        nodeContents));
            case "useRandomFounderTurnover" -> campaignOptions.setUseRandomFounderTurnover(parseBoolean(
                  nodeContents));
            case "useFounderRetirement" -> campaignOptions.setUseFounderRetirement(parseBoolean(nodeContents));
            case "useSubContractSoldiers" -> campaignOptions.setUseSubContractSoldiers(parseBoolean(nodeContents));
            case "serviceContractDuration" -> campaignOptions.setServiceContractDuration(parseInt(nodeContents));
            case "serviceContractModifier" -> campaignOptions.setServiceContractModifier(parseInt(nodeContents));
            case "payBonusDefault" -> campaignOptions.setPayBonusDefault(parseBoolean(nodeContents));
            case "payBonusDefaultThreshold" -> campaignOptions.setPayBonusDefaultThreshold(parseInt(nodeContents));
            case "useCustomRetirementModifiers" -> campaignOptions.setUseCustomRetirementModifiers(parseBoolean(
                  nodeContents));
            case "useFatigueModifiers" -> campaignOptions.setUseFatigueModifiers(parseBoolean(nodeContents));
            case "useSkillModifiers" -> campaignOptions.setUseSkillModifiers(parseBoolean(nodeContents));
            case "useAgeModifiers" -> campaignOptions.setUseAgeModifiers(parseBoolean(nodeContents));
            case "useUnitRatingModifiers" -> campaignOptions.setUseUnitRatingModifiers(parseBoolean(nodeContents));
            case "useFactionModifiers" -> campaignOptions.setUseFactionModifiers(parseBoolean(nodeContents));
            case "useMissionStatusModifiers" -> campaignOptions.setUseMissionStatusModifiers(parseBoolean(
                  nodeContents));
            case "useHostileTerritoryModifiers" -> campaignOptions.setUseHostileTerritoryModifiers(parseBoolean(
                  nodeContents));
            case "useFamilyModifiers" -> campaignOptions.setUseFamilyModifiers(parseBoolean(nodeContents));
            case "useLoyaltyModifiers" -> campaignOptions.setUseLoyaltyModifiers(parseBoolean(nodeContents));
            case "useHideLoyalty" -> campaignOptions.setUseHideLoyalty(parseBoolean(nodeContents));
            case "payoutRateOfficer" -> campaignOptions.setPayoutRateOfficer(parseInt(nodeContents));
            case "payoutRateEnlisted" -> campaignOptions.setPayoutRateEnlisted(parseInt(nodeContents));
            case "payoutRetirementMultiplier" -> campaignOptions.setPayoutRetirementMultiplier(parseInt(
                  nodeContents));
            case "usePayoutServiceBonus" -> campaignOptions.setUsePayoutServiceBonus(parseBoolean(nodeContents));
            case "payoutServiceBonusRate" -> campaignOptions.setPayoutServiceBonusRate(parseInt(nodeContents));
            // 'useAdministrativeStrain' is <50.07
            case "UseHRStrain", "useAdministrativeStrain" -> campaignOptions.setUseHRStrain(parseBoolean(nodeContents));
            // 'administrativeStrain' is <50.07
            case "hrStrain", "administrativeStrain" -> campaignOptions.setHRCapacity(parseInt(nodeContents));
            case "useManagementSkill" -> campaignOptions.setUseManagementSkill(parseBoolean(nodeContents));
            case "useCommanderLeadershipOnly" -> campaignOptions.setUseCommanderLeadershipOnly(parseBoolean(
                  nodeContents));
            case "managementSkillPenalty" -> campaignOptions.setManagementSkillPenalty(parseInt(nodeContents));
            case "useFatigue" -> campaignOptions.setUseFatigue(parseBoolean(nodeContents));
            case "fatigueRate" -> campaignOptions.setFatigueRate(parseInt(nodeContents));
            case "useInjuryFatigue" -> campaignOptions.setUseInjuryFatigue(parseBoolean(nodeContents));
            case "fieldKitchenCapacity" -> campaignOptions.setFieldKitchenCapacity(parseInt(nodeContents));
            case "fieldKitchenIgnoreNonCombatants" -> campaignOptions.setFieldKitchenIgnoreNonCombatants(parseBoolean(
                  nodeContents));
            case "fatigueUndeploymentThreshold" ->
                  campaignOptions.setFatigueUndeploymentThreshold(parseInt(nodeContents));
            case "fatigueLeaveThreshold" -> campaignOptions.setFatigueLeaveThreshold(parseInt(nodeContents));
            case "payForParts" -> campaignOptions.setPayForParts(parseBoolean(nodeContents));
            case "payForRepairs" -> campaignOptions.setPayForRepairs(parseBoolean(nodeContents));
            case "payForUnits" -> campaignOptions.setPayForUnits(parseBoolean(nodeContents));
            case "payForSalaries" -> campaignOptions.setPayForSalaries(parseBoolean(nodeContents));
            case "payForOverhead" -> campaignOptions.setPayForOverhead(parseBoolean(nodeContents));
            case "payForMaintain" -> campaignOptions.setPayForMaintain(parseBoolean(nodeContents));
            case "payForTransport" -> campaignOptions.setPayForTransport(parseBoolean(nodeContents));
            case "sellUnits" -> campaignOptions.setSellUnits(parseBoolean(nodeContents));
            case "sellParts" -> campaignOptions.setSellParts(parseBoolean(nodeContents));
            case "payForRecruitment" -> campaignOptions.setPayForRecruitment(parseBoolean(nodeContents));
            case "payForFood" -> campaignOptions.setPayForFood(parseBoolean(nodeContents));
            case "payForHousing" -> campaignOptions.setPayForHousing(parseBoolean(nodeContents));
            case "useLoanLimits" -> campaignOptions.setLoanLimits(parseBoolean(nodeContents));
            case "usePercentageMaint" -> campaignOptions.setUsePercentageMaintenance(parseBoolean(nodeContents));
            case "infantryDontCount" -> campaignOptions.setUseInfantryDontCount(parseBoolean(nodeContents));
            case "usePeacetimeCost" -> campaignOptions.setUsePeacetimeCost(parseBoolean(nodeContents));
            case "useExtendedPartsModifier" -> campaignOptions.setUseExtendedPartsModifier(parseBoolean(
                  nodeContents));
            case "showPeacetimeCost" -> campaignOptions.setShowPeacetimeCost(parseBoolean(nodeContents));
            case "newFinancialYearFinancesToCSVExport" ->
                  campaignOptions.setNewFinancialYearFinancesToCSVExport(parseBoolean(
                        nodeContents));
            case "financialYearDuration" ->
                  campaignOptions.setFinancialYearDuration(FinancialYearDuration.parseFromString(
                        nodeContents));
            case "simulateGrayMonday" -> campaignOptions.setSimulateGrayMonday(parseBoolean(nodeContents));
            case "allowMonthlyReinvestment" -> campaignOptions.setAllowMonthlyReinvestment(parseBoolean(
                  nodeContents));
            case "displayAllAttributes" -> campaignOptions.setDisplayAllAttributes(parseBoolean(
                  nodeContents));
            case "allowMonthlyConnections" -> campaignOptions.setAllowMonthlyConnections(parseBoolean(
                  nodeContents));
<<<<<<< HEAD
            case "useSmallArmsOnly" -> campaignOptions.setUseSmallArmsOnly(parseBoolean(nodeContents));
=======
            case "useBetterExtraIncome" -> campaignOptions.setUseBetterExtraIncome(parseBoolean(
                  nodeContents));
>>>>>>> 2cf8e890
            case "commonPartPriceMultiplier" -> campaignOptions.setCommonPartPriceMultiplier(parseDouble(
                  nodeContents));
            case "innerSphereUnitPriceMultiplier" -> campaignOptions.setInnerSphereUnitPriceMultiplier(parseDouble(
                  nodeContents));
            case "innerSpherePartPriceMultiplier" -> campaignOptions.setInnerSpherePartPriceMultiplier(parseDouble(
                  nodeContents));
            case "clanUnitPriceMultiplier" -> campaignOptions.setClanUnitPriceMultiplier(parseDouble(nodeContents));
            case "clanPartPriceMultiplier" -> campaignOptions.setClanPartPriceMultiplier(parseDouble(nodeContents));
            case "mixedTechUnitPriceMultiplier" -> campaignOptions.setMixedTechUnitPriceMultiplier(parseDouble(
                  nodeContents));
            case "usedPartPriceMultipliers" -> {
                final String[] values = nodeContents.split(",");
                for (int i = 0; i < values.length; i++) {
                    try {
                        campaignOptions.getUsedPartPriceMultipliers()[i] = parseDouble(values[i]);
                    } catch (Exception ignored) {

                    }
                }
            }
            case "damagedPartsValueMultiplier" -> campaignOptions.setDamagedPartsValueMultiplier(parseDouble(
                  nodeContents));
            case "unrepairablePartsValueMultiplier" -> campaignOptions.setUnrepairablePartsValueMultiplier(parseDouble(
                  nodeContents));
            case "cancelledOrderRefundMultiplier" -> campaignOptions.setCancelledOrderRefundMultiplier(parseDouble(
                  nodeContents));
            case "useTaxes" -> campaignOptions.setUseTaxes(parseBoolean(nodeContents));
            case "taxesPercentage" -> campaignOptions.setTaxesPercentage(parseInt(nodeContents));
            case "useShareSystem" -> campaignOptions.setUseShareSystem(parseBoolean(nodeContents));
            case "sharesForAll" -> campaignOptions.setSharesForAll(parseBoolean(nodeContents));
            case "personnelMarketStyle" -> campaignOptions.setPersonnelMarketStyle(PersonnelMarketStyle.fromString(
                  nodeContents));
            case "personnelMarketName" -> {
                String marketName = nodeContents;
                // Backwards compatibility with saves from before these rules moved to CamOps
                if (marketName.equals("Strat Ops")) {
                    marketName = "Campaign Ops";
                }
                campaignOptions.setPersonnelMarketName(marketName);
            }
            case "personnelMarketReportRefresh" -> campaignOptions.setPersonnelMarketReportRefresh(parseBoolean(
                  nodeContents));
            case "personnelMarketRandomRemovalTargets" -> {
                if (!childNode.hasChildNodes()) {
                    return;
                }
                final NodeList nl2 = childNode.getChildNodes();
                for (int j = 0; j < nl2.getLength(); j++) {
                    final Node wn3 = nl2.item(j);
                    if (wn3.getNodeType() != Node.ELEMENT_NODE) {
                        continue;
                    }
                    campaignOptions.getPersonnelMarketRandomRemovalTargets()
                          .put(SkillLevel.valueOf(wn3.getNodeName().trim()),
                                parseInt(wn3.getTextContent().trim()));
                }
            }
            case "personnelMarketDylansWeight" -> campaignOptions.setPersonnelMarketDylansWeight(parseDouble(
                  nodeContents));
            case "usePersonnelHireHiringHallOnly" -> campaignOptions.setUsePersonnelHireHiringHallOnly(parseBoolean(
                  nodeContents));
            case "unitMarketMethod" -> campaignOptions.setUnitMarketMethod(UnitMarketMethod.valueOf(nodeContents));
            case "unitMarketRegionalMekVariations" -> campaignOptions.setUnitMarketRegionalMekVariations(parseBoolean(
                  nodeContents));
            case "unitMarketArtilleryUnitChance", "unitMarketSpecialUnitChance" ->
                  campaignOptions.setUnitMarketArtilleryUnitChance(parseInt(nodeContents));
            case "unitMarketRarityModifier" -> campaignOptions.setUnitMarketRarityModifier(parseInt(nodeContents));
            case "instantUnitMarketDelivery" -> campaignOptions.setInstantUnitMarketDelivery(parseBoolean(
                  nodeContents));
            case "mothballUnitMarketDeliveries" -> campaignOptions.setMothballUnitMarketDeliveries(parseBoolean(
                  nodeContents));
            case "unitMarketReportRefresh" -> campaignOptions.setUnitMarketReportRefresh(parseBoolean(
                  nodeContents));
            case "contractMarketMethod" -> campaignOptions.setContractMarketMethod(ContractMarketMethod.valueOf(
                  nodeContents));
            case "contractSearchRadius" -> campaignOptions.setContractSearchRadius(parseInt(nodeContents));
            case "variableContractLength" -> campaignOptions.setVariableContractLength(parseBoolean(nodeContents));
            case "useDynamicDifficulty" -> campaignOptions.setUseDynamicDifficulty(parseBoolean(nodeContents));
            case "contractMarketReportRefresh" -> campaignOptions.setContractMarketReportRefresh(parseBoolean(
                  nodeContents));
            case "contractMaxSalvagePercentage" -> campaignOptions.setContractMaxSalvagePercentage(parseInt(
                  nodeContents));
            case "dropShipBonusPercentage" -> campaignOptions.setDropShipBonusPercentage(parseInt(nodeContents));
            case "skillLevel" -> campaignOptions.setSkillLevel(SkillLevel.parseFromString(nodeContents));
            case "autoResolveMethod" -> campaignOptions.setAutoResolveMethod(AutoResolveMethod.valueOf(nodeContents));
            case "autoResolveVictoryChanceEnabled" -> campaignOptions.setAutoResolveVictoryChanceEnabled(parseBoolean(
                  nodeContents));
            case "autoResolveNumberOfScenarios" -> campaignOptions.setAutoResolveNumberOfScenarios(parseInt(
                  nodeContents));
            case "autoResolveUseExperimentalPacarGui" ->
                  campaignOptions.setAutoResolveExperimentalPacarGuiEnabled(parseBoolean(
                        nodeContents));
            case "strategicViewTheme" -> campaignOptions.setStrategicViewTheme(nodeContents);
            case "phenotypeProbabilities" -> {
                String[] values = nodeContents.split(",");
                for (int i = 0; i < values.length; i++) {
                    campaignOptions.setPhenotypeProbability(i, parseInt(values[i]));
                }
            }
            case "useAtB" -> campaignOptions.setUseAtB(parseBoolean(nodeContents));
            case "useStratCon" -> campaignOptions.setUseStratCon(parseBoolean(nodeContents));
            case "useAdvancedScouting" -> campaignOptions.setUseAdvancedScouting(parseBoolean(nodeContents));
            case "useAero" -> campaignOptions.setUseAero(parseBoolean(nodeContents));
            case "useVehicles" -> campaignOptions.setUseVehicles(parseBoolean(nodeContents));
            case "clanVehicles" -> campaignOptions.setClanVehicles(parseBoolean(nodeContents));
            case "useGenericBattleValue" -> campaignOptions.setUseGenericBattleValue(parseBoolean(nodeContents));
            case "useVerboseBidding" -> campaignOptions.setUseVerboseBidding(parseBoolean(nodeContents));
            case "doubleVehicles" -> campaignOptions.setDoubleVehicles(parseBoolean(nodeContents));
            case "adjustPlayerVehicles" -> campaignOptions.setAdjustPlayerVehicles(parseBoolean(nodeContents));
            case "opForLanceTypeMeks" -> campaignOptions.setOpForLanceTypeMeks(parseInt(nodeContents));
            case "opForLanceTypeMixed" -> campaignOptions.setOpForLanceTypeMixed(parseInt(nodeContents));
            case "opForLanceTypeVehicles" -> campaignOptions.setOpForLanceTypeVehicles(parseInt(nodeContents));
            case "opForUsesVTOLs" -> campaignOptions.setOpForUsesVTOLs(parseBoolean(nodeContents));
            case "useDropShips" -> campaignOptions.setUseDropShips(parseBoolean(nodeContents));
            case "mercSizeLimited" -> campaignOptions.setMercSizeLimited(parseBoolean(nodeContents));
            case "moraleVictoryEffect" -> campaignOptions.setMoraleVictoryEffect(parseInt(nodeContents));
            case "moraleDecisiveVictoryEffect" ->
                  campaignOptions.setMoraleDecisiveVictoryEffect(parseInt(nodeContents));
            case "moraleDefeatEffect" -> campaignOptions.setMoraleDefeatEffect(parseInt(nodeContents));
            case "moraleDecisiveDefeatEffect" -> campaignOptions.setMoraleDecisiveDefeatEffect(parseInt(nodeContents));
            case "regionalMekVariations" -> campaignOptions.setRegionalMekVariations(parseBoolean(nodeContents));
            case "attachedPlayerCamouflage" -> campaignOptions.setAttachedPlayerCamouflage(parseBoolean(
                  nodeContents));
            case "playerControlsAttachedUnits" -> campaignOptions.setPlayerControlsAttachedUnits(parseBoolean(
                  nodeContents));
            case "atbBattleChance" -> {
                String[] values = nodeContents.split(",");
                for (int i = 0; i < values.length; i++) {
                    try {
                        campaignOptions.setAtBBattleChance(i, parseInt(values[i]));
                    } catch (Exception ignored) {
                        // Badly coded, but this is to migrate devs and their games as the swap was done before a
                        // release and is thus better to handle this way than through a more code complex method
                        campaignOptions.setAtBBattleChance(i, (int) Math.round(parseDouble(values[i])));
                    }
                }
            }
            case "generateChases" -> campaignOptions.setGenerateChases(parseBoolean(nodeContents));
            case "useWeatherConditions" -> campaignOptions.setUseWeatherConditions(parseBoolean(nodeContents));
            case "useLightConditions" -> campaignOptions.setUseLightConditions(parseBoolean(nodeContents));
            case "usePlanetaryConditions" -> campaignOptions.setUsePlanetaryConditions(parseBoolean(nodeContents));
            case "restrictPartsByMission" -> campaignOptions.setRestrictPartsByMission(parseBoolean(nodeContents));
            case "allowOpForLocalUnits" -> campaignOptions.setAllowOpForLocalUnits(parseBoolean(nodeContents));
            case "allowOpForAeros" -> campaignOptions.setAllowOpForAerospace(parseBoolean(nodeContents));
            case "opForAeroChance" -> campaignOptions.setOpForAeroChance(parseInt(nodeContents));
            case "opForLocalUnitChance" -> campaignOptions.setOpForLocalUnitChance(parseInt(nodeContents));
            case "fixedMapChance" -> campaignOptions.setFixedMapChance(parseInt(nodeContents));
            case "spaUpgradeIntensity" -> campaignOptions.setSpaUpgradeIntensity(parseInt(nodeContents));
            case "scenarioModMax" -> campaignOptions.setScenarioModMax(parseInt(nodeContents));
            case "scenarioModChance" -> campaignOptions.setScenarioModChance(parseInt(nodeContents));
            case "scenarioModBV" -> campaignOptions.setScenarioModBV(parseInt(nodeContents));
            case "autoConfigMunitions" -> campaignOptions.setAutoConfigMunitions(parseBoolean(nodeContents));
            case "autoGenerateOpForCallsigns", "autoGenerateOpForCallSigns" ->
                  campaignOptions.setAutoGenerateOpForCallSigns(parseBoolean(
                        nodeContents));
            case "minimumCallsignSkillLevel" -> campaignOptions.setMinimumCallsignSkillLevel(SkillLevel.parseFromString(
                  nodeContents));
            case "trackFactionStanding" -> campaignOptions.setTrackFactionStanding(parseBoolean(nodeContents));
            case "trackClimateRegardChanges" ->
                  campaignOptions.setTrackClimateRegardChanges(parseBoolean(nodeContents));
            case "useFactionStandingNegotiation" -> campaignOptions.setUseFactionStandingNegotiation(parseBoolean(
                  nodeContents));
            case "useFactionStandingResupply" -> campaignOptions.setUseFactionStandingResupply(parseBoolean(
                  nodeContents));
            case "useFactionStandingCommandCircuit" -> campaignOptions.setUseFactionStandingCommandCircuit(parseBoolean(
                  nodeContents));
            case "useFactionStandingOutlawed" -> campaignOptions.setUseFactionStandingOutlawed(parseBoolean(
                  nodeContents));
            case "useFactionStandingBatchallRestrictions" ->
                  campaignOptions.setUseFactionStandingBatchallRestrictions(parseBoolean(
                        nodeContents));
            case "useFactionStandingRecruitment" -> campaignOptions.setUseFactionStandingRecruitment(parseBoolean(
                  nodeContents));
            case "useFactionStandingBarracksCosts" -> campaignOptions.setUseFactionStandingBarracksCosts(parseBoolean(
                  nodeContents));
            case "useFactionStandingUnitMarket" -> campaignOptions.setUseFactionStandingUnitMarket(parseBoolean(
                  nodeContents));
            case "useFactionStandingContractPay" -> campaignOptions.setUseFactionStandingContractPay(parseBoolean(
                  nodeContents));
            case "useFactionStandingSupportPoints" -> campaignOptions.setUseFactionStandingSupportPoints(parseBoolean(
                  nodeContents));
            case "factionStandingGainMultiplier" -> campaignOptions.setRegardMultiplier(parseDouble(
                  nodeContents, 1.0));
            default -> LOGGER.warn("Potentially unexpected entry in campaign options: {}", nodeName);
        }
    }
}<|MERGE_RESOLUTION|>--- conflicted
+++ resolved
@@ -703,12 +703,9 @@
                   nodeContents));
             case "allowMonthlyConnections" -> campaignOptions.setAllowMonthlyConnections(parseBoolean(
                   nodeContents));
-<<<<<<< HEAD
+            case "useBetterExtraIncome" -> campaignOptions.setUseBetterExtraIncome(parseBoolean(
+                  nodeContents));
             case "useSmallArmsOnly" -> campaignOptions.setUseSmallArmsOnly(parseBoolean(nodeContents));
-=======
-            case "useBetterExtraIncome" -> campaignOptions.setUseBetterExtraIncome(parseBoolean(
-                  nodeContents));
->>>>>>> 2cf8e890
             case "commonPartPriceMultiplier" -> campaignOptions.setCommonPartPriceMultiplier(parseDouble(
                   nodeContents));
             case "innerSphereUnitPriceMultiplier" -> campaignOptions.setInnerSphereUnitPriceMultiplier(parseDouble(
