--- conflicted
+++ resolved
@@ -42,12 +42,9 @@
 import mekhq.campaign.parts.Part;
 import mekhq.campaign.personnel.enums.*;
 import mekhq.campaign.personnel.familyTree.Genealogy;
-<<<<<<< HEAD
 import mekhq.io.idReferenceClasses.PersonIdReference;
-=======
 import mekhq.campaign.personnel.ranks.Rank;
 import mekhq.campaign.personnel.ranks.Ranks;
->>>>>>> 1cc3a0e9
 import org.w3c.dom.Node;
 import org.w3c.dom.NodeList;
 
@@ -352,12 +349,7 @@
         phenotype = Phenotype.NONE;
         bloodname = "";
         biography = "";
-<<<<<<< HEAD
-        idleMonths = -1;
         setGenealogy(new Genealogy(this));
-=======
-        genealogy = new Genealogy(getId());
->>>>>>> 1cc3a0e9
         tryingToMarry = true;
         tryingToConceive = true;
         dueDate = null;
