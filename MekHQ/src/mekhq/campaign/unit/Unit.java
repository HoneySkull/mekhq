/*
 * Unit.java
 *
 * Copyright (C) 2016-2021 - The MegaMek Team. All Rights Reserved.
 * Copyright (c) 2009 Jay Lawson <jaylawson39 at yahoo.com>. All rights reserved.
 *
 * This file is part of MekHQ.
 *
 * MekHQ is free software: you can redistribute it and/or modify
 * it under the terms of the GNU General Public License as published by
 * the Free Software Foundation, either version 3 of the License, or
 * (at your option) any later version.
 *
 * MekHQ is distributed in the hope that it will be useful,
 * but WITHOUT ANY WARRANTY; without even the implied warranty of
 * MERCHANTABILITY or FITNESS FOR A PARTICULAR PURPOSE. See the
 * GNU General Public License for more details.
 *
 * You should have received a copy of the GNU General Public License
 * along with MekHQ. If not, see <http://www.gnu.org/licenses/>.
 */
package mekhq.campaign.unit;

import megamek.Version;
import megamek.client.ui.swing.tileset.EntityImage;
import megamek.common.*;
import megamek.common.InfantryBay.PlatoonType;
import megamek.common.annotations.Nullable;
import megamek.common.icons.Camouflage;
import megamek.common.options.IOption;
import megamek.common.options.IOptionGroup;
import megamek.common.options.OptionsConstants;
import megamek.common.weapons.InfantryAttack;
import megamek.common.weapons.bayweapons.BayWeapon;
import megamek.common.weapons.infantry.InfantryWeapon;
import mekhq.*;
import mekhq.campaign.Campaign;
import mekhq.campaign.event.PersonCrewAssignmentEvent;
import mekhq.campaign.event.PersonTechAssignmentEvent;
import mekhq.campaign.event.UnitArrivedEvent;
import mekhq.campaign.finances.Money;
import mekhq.campaign.force.Force;
import mekhq.campaign.io.Migration.CamouflageMigrator;
import mekhq.campaign.log.ServiceLogger;
import mekhq.campaign.mission.Scenario;
import mekhq.campaign.parts.*;
import mekhq.campaign.parts.equipment.*;
import mekhq.campaign.personnel.Person;
import mekhq.campaign.personnel.PersonnelOptions;
import mekhq.campaign.personnel.SkillType;
import mekhq.campaign.personnel.enums.PersonnelRole;
import mekhq.campaign.work.IAcquisitionWork;
import mekhq.campaign.work.IPartWork;
import org.w3c.dom.NamedNodeMap;
import org.w3c.dom.Node;
import org.w3c.dom.NodeList;

import java.awt.*;
import java.io.PrintWriter;
import java.math.BigInteger;
import java.util.List;
import java.util.*;
import java.util.function.Predicate;
import java.util.stream.Collectors;

/**
 * This is a wrapper class for entity, so that we can add some functionality to it
 *
 * @author Jay Lawson <jaylawson39 at yahoo.com>
 */
public class Unit implements MekHqXmlSerializable, ITechnology {
    public static final int SITE_FIELD = 0;
    public static final int SITE_MOBILE_BASE = 1;
    public static final int SITE_BAY = 2;
    public static final int SITE_FACILITY = 3;
    public static final int SITE_FACTORY = 4;
    public static final int SITE_N = 5;

    // To be used for transport and cargo reports
    public static final int ETYPE_MOTHBALLED = -9876;

    public static final int TECH_WORK_DAY = 480;

    protected Entity entity;
    private int site;
    private boolean salvaged;
    private UUID id;
    private String fluffName;
    // This is the large craft assigned to transport this unit
    private TransportShipAssignment transportShipAssignment;
    // If this unit is a transport, list all other units assigned to it
    private Set<Unit> transportedUnits = new HashSet<>();
    private double aeroCapacity = 0.0;
    private double baCapacity = 0.0;
    private int dockCapacity = 0;
    private double hVeeCapacity = 0.0;
    private double infCapacity = 0.0;
    private double lVeeCapacity = 0.0;
    private double mechCapacity = 0.0;
    private double protoCapacity = 0.0;
    private double shVeeCapacity = 0.0;
    private double scCapacity = 0.0;

    //assignments
    private int forceId;
    protected int scenarioId;

    private List<Person> drivers;
    private List<Person> gunners;
    private List<Person> vesselCrew;
    // Contains unique Id of each Infantry/BA Entity assigned to this unit as marines
    // Used to calculate marine points (which are based on equipment) as well as Personnel IDs
    // TODO: private Set<Person> marines;
    //this is the id of the tech officer in a superheavy tripod
    private Person techOfficer;
    private Person navigator;
    //this is the id of the tech assigned for maintenance if any
    private Person tech;

    //mothballing variables - if mothball time is not zero then mothballing/activating is in progress
    private int mothballTime;
    private boolean mothballed;

    private int daysSinceMaintenance;
    private int daysActivelyMaintained;
    private int astechDaysMaintained;
    private int maintenanceMultiplier;

    private Campaign campaign;

    private ArrayList<Part> parts;
    private String lastMaintenanceReport;
    private ArrayList<PodSpace> podSpace;

    private Refit refit;

    //a made-up person to handle repairs on Large Craft
    private Person engineer;

    private String history;

    //for delivery
    protected int daysToArrival;

    private MothballInfo mothballInfo;

    public Unit() {
        this(null, null);
    }

    public Unit(Entity en, Campaign c) {
        this.entity = en;
        if (entity != null) {
            entity.setCamouflage(new Camouflage());
        }
        this.site = SITE_BAY;
        this.campaign = c;
        this.parts = new ArrayList<>();
        this.podSpace = new ArrayList<>();
        this.drivers = new ArrayList<>();
        this.gunners = new ArrayList<>();
        this.vesselCrew = new ArrayList<>();
        forceId = Force.FORCE_NONE;
        scenarioId = Scenario.S_DEFAULT_ID;
        this.history = "";
        this.lastMaintenanceReport = "";
        this.fluffName = "";
        this.maintenanceMultiplier = 1;
        reCalc();
    }

    public static String getDamageStateName(int i) {
        switch (i) {
            case Entity.DMG_NONE:
                return "Undamaged";
            case Entity.DMG_LIGHT:
                return "Light Damage";
            case Entity.DMG_MODERATE:
                return "Moderate Damage";
            case Entity.DMG_HEAVY:
                return "Heavy Damage";
            case Entity.DMG_CRIPPLED:
                return "Crippled";
            default:
                return "Unknown";
        }
    }

    public Campaign getCampaign() {
        return campaign;
    }

    public void setCampaign(Campaign c) {
        campaign = c;
    }

    /**
     * A convenience function to tell whether the unit can be acted upon
     * e.g. assigned pilots, techs, repaired, etc.
     * @return
     */
    public boolean isAvailable() {
        return isAvailable(false);
    }

    /**
     * A convenience function to tell whether the unit can be acted upon
     * e.g. assigned pilots, techs, repaired, etc.
     * @return
     */
    public boolean isAvailable(boolean ignoreRefit) {
        return isPresent() && !isDeployed() && (ignoreRefit || !isRefitting()) && !isMothballing() && !isMothballed();
    }

    public String getStatus() {
        if (isMothballing()) {
            if (isMothballed()) {
                return "Activating (" + getMothballTime() + "m)";
            } else {
                return "Mothballing (" + getMothballTime() + "m)";
            }
        } else if (isMothballed()) {
            return "Mothballed";
        } else if (isDeployed()) {
            return "Deployed";
        } else if (!isPresent()) {
            return "In transit (" + getDaysToArrival() + " days)";
        } else if (isRefitting()) {
            return "Refitting";
        } else if (!isRepairable()) {
            return "Salvage";
        } else if (!isFunctional()) {
            return "Inoperable";
        } else {
            return getDamageStateName(getDamageState());
        }
    }

    public void reCalc() {
        //Do Nothing
    }

    public void initializeBaySpace() {
        // Initialize the bay capacity
        this.aeroCapacity = getASFCapacity();
        this.baCapacity = getBattleArmorCapacity();
        this.dockCapacity = getDocks();
        this.hVeeCapacity = getHeavyVehicleCapacity();
        this.infCapacity = getInfantryCapacity();
        this.lVeeCapacity = getLightVehicleCapacity();
        this.mechCapacity = getMechCapacity();
        this.protoCapacity = getProtomechCapacity();
        this.shVeeCapacity = getSuperHeavyVehicleCapacity();
        this.scCapacity = getSmallCraftCapacity();
    }

    public void setEntity(Entity en) {
        //if there is already an entity, then make sure this
        //one gets some of the same things set
        if (null != this.entity) {
            en.setId(this.entity.getId());
            en.setDuplicateMarker(this.entity.getDuplicateMarker());
            en.generateShortName();
            en.generateDisplayName();
        }
        this.entity = en;
    }

    public Entity getEntity() {
        return entity;
    }

    public UUID getId() {
        return id;
    }

    public void setId(UUID i) {
        this.id = i;
    }

    // A set of methods for working with transport ship assignment for this unit

    /**
     * Gets a value indicating whether or not this unit is assigned
     * to a transport ship.
     */
    public boolean hasTransportShipAssignment() {
        return (transportShipAssignment != null);
    }

    /**
     * Gets the transport ship assignment for this unit,
     * or null if this unit is not being transported.
     */
    public @Nullable TransportShipAssignment getTransportShipAssignment() {
        return transportShipAssignment;
    }

    /**
     * Sets the transport ship assignment for this unit.
     * @param assignment The transport ship assignment, or null if this unit
     *                   is not being transported.
     */
    public void setTransportShipAssignment(@Nullable TransportShipAssignment assignment) {
        transportShipAssignment = assignment;
    }

    /**
     * Gets a value indicating whether or not this unit is
     * transporting units.
     */
    public boolean hasTransportedUnits() {
        return !transportedUnits.isEmpty();
    }

    /**
     * Returns the set of units being transported by this unit.
     */
    public Set<Unit> getTransportedUnits() {
        return Collections.unmodifiableSet(transportedUnits);
    }

    /**
     * Adds a unit to our set of transported units.
     * @param unit The unit being transported by this instance.
     */
    public void addTransportedUnit(Unit unit) {
        transportedUnits.add(Objects.requireNonNull(unit));
    }

    /**
     * Adds a unit to a specific bay on our unit.
     * @param unit The unit being transported by this instance.
     * @param bayNumber The bay which will contain the unit.
     */
    public void addTransportedUnit(Unit unit, int bayNumber) {
        Objects.requireNonNull(unit);

        unit.setTransportShipAssignment(new TransportShipAssignment(this, bayNumber));
        addTransportedUnit(unit);
    }

    /**
     * Removes a unit from our set of transported units.
     * @param unit The unit to remove from our set of tranported units.
     * @return True if the unit was removed from our bays, otherwise false.
     */
    public boolean removeTransportedUnit(Unit unit) {
        return transportedUnits.remove(unit);
    }

    /**
     * Clears the set of units being transported by this unit.
     */
    public void clearTransportedUnits() {
        transportedUnits.clear();
    }

    /**
     * Gets a value indicating whether or not we are transporting any aero units.
     */
    public boolean isCarryingAero() {
        return transportedUnits.stream().anyMatch(u -> u.getEntity().isAero());
    }

    /**
     * Gets a value indicating whether or not we are transporting any ground units.
     */
    public boolean isCarryingGround() {
        return transportedUnits.stream().anyMatch(u -> !u.getEntity().isAero());
    }

    public int getSite() {
        return site;
    }

    public void setSite(int i) {
        this.site = i;
    }

    public boolean isSalvage() {
        return salvaged;
    }

    public void setSalvage(boolean b) {
        this.salvaged = b;
    }

    public String getHistory() {
        return history;
    }

    public void setHistory(String s) {
        this.history = s;
    }

    public static boolean isFunctional(Entity en) {
        if (en instanceof Mech) {
            // center torso bad?? head bad?
            if (en.isLocationBad(Mech.LOC_CT)
                    || en.isLocationBad(Mech.LOC_HEAD)) {
                return false;
            }
            // engine destruction?
            //cockpit hits
            int engineHits = 0;
            int cockpitHits = 0;
            for (int i = 0; i < en.locations(); i++) {
                engineHits += en.getHitCriticals(CriticalSlot.TYPE_SYSTEM,
                        Mech.SYSTEM_ENGINE, i);
                cockpitHits += en.getHitCriticals(CriticalSlot.TYPE_SYSTEM,
                        Mech.SYSTEM_COCKPIT, i);
            }
            if (engineHits > 2) {
                return false;
            }
            if (cockpitHits > 0) {
                return false;
            }
        }
        if (en instanceof Tank) {
            for (int i = 0; i < en.locations(); i++) {
                if (i == Tank.LOC_TURRET || i == Tank.LOC_TURRET_2) {
                    continue;
                }
                if (en.isLocationBad(i)) {
                    return false;
                }
            }
            if (en instanceof VTOL) {
                if (en.getWalkMP() <= 0) {
                    return false;
                }
            }
        }
        if (en instanceof Aero) {
            if (en.getWalkMP() <= 0 && !(en instanceof Jumpship)) {
                return false;
            }
            return ((Aero) en).getSI() > 0;
        }
        return true;
    }

    public boolean isFunctional() {
        return isFunctional(entity);
    }

    public static boolean isRepairable(Entity en) {
        if (en instanceof Mech) {
            // you can repair anything so long as one point of CT is left
            if (en.getInternal(Mech.LOC_CT) <= 0) {
                return false;
            }
        }
        if (en instanceof Tank) {
            // can't repair a tank with a destroyed location
            for (int i = 0; i < en.locations(); i++) {
                if (i == Tank.LOC_TURRET || i == Tank.LOC_TURRET_2 || i == Tank.LOC_BODY) {
                    continue;
                }
                if (en.getInternal(i) <= 0) {
                    return false;
                }
            }
        }
        if (en instanceof Aero) {
            return ((Aero) en).getSI() > 0;
        }
        return true;
    }

    public boolean isRepairable() {
        return isRepairable(entity);
    }

    /**
     * Determines if this unit can be serviced.
     *
     * @return <code>true</code> if the unit has parts that are salvageable or in
     *         need of repair.
     */
    public boolean isServiceable() {
        if (isSalvage() || !isRepairable()) {
            return hasSalvageableParts();
        } else {
            return hasPartsNeedingFixing();
        }
    }

    /**
     * Is the given location on the entity destroyed?
     *
     * @param loc
     *            - an <code>int</code> for the location
     * @return <code>true</code> if the location is destroyed
     */
    public boolean isLocationDestroyed(int loc) {
        if (loc > entity.locations() || loc < 0) {
            return false;
        }
        /*boolean blownOff = entity.isLocationBlownOff(loc);
        entity.setLocationBlownOff(loc, false);
        boolean isDestroyed = entity.isLocationBad(loc);
        entity.setLocationBlownOff(loc, blownOff);
        return isDestroyed;
        */
        return entity.isLocationTrulyDestroyed(loc);
    }

    public boolean isLocationBreached(int loc) {
        return entity.getLocationStatus(loc) == ILocationExposureStatus.BREACHED;
    }

    public boolean hasBadHipOrShoulder(int loc) {
        return entity instanceof Mech
                && (entity.getDamagedCriticals(CriticalSlot.TYPE_SYSTEM, Mech.ACTUATOR_HIP, loc) > 0
                        || entity.getDamagedCriticals(CriticalSlot.TYPE_SYSTEM, Mech.ACTUATOR_SHOULDER, loc) > 0);
    }

    /**
     * Run a diagnostic on this unit
     */
    public void runDiagnostic(boolean checkForDestruction) {
        //need to set up an array of part ids to avoid concurrent modification
        //problems because some updateCondition methods will remove the part and put
        //in a new one
        List<Part> tempParts = new ArrayList<>();
        tempParts.addAll(parts);

        for (Part part : tempParts) {
            part.updateConditionFromEntity(checkForDestruction);
        }
    }

    private boolean isPartAvailableForRepairs(IPartWork partWork, boolean onlyNotBeingWorkedOn) {
        return (!onlyNotBeingWorkedOn || (onlyNotBeingWorkedOn && !partWork.isBeingWorkedOn()));
    }

    /**
     * Gets a list of every part on a unit which need service (either repair or salvage),
     * including parts currently being worked on.
     */
    public List<IPartWork> getPartsNeedingService() {
        return getPartsNeedingService(false);
    }

    /**
     * Gets a list of parts on a unit which need service (either repair or salvage),
     * optionally excluding parts already being worked on.
     * @param onlyNotBeingWorkedOn When true, excludes parts currently being repaired or salvaged.
     */
    public List<IPartWork> getPartsNeedingService(boolean onlyNotBeingWorkedOn) {
        if (isSalvage() || !isRepairable()) {
            return getSalvageableParts(onlyNotBeingWorkedOn);
        } else {
            return getPartsNeedingFixing(onlyNotBeingWorkedOn);
        }
    }

    public ArrayList<IPartWork> getPartsNeedingFixing() {
        return getPartsNeedingFixing(false);
    }

    /**
     * Determines if this unit has parts in need of repair.
     *
     * @return <code>true</code> if the unit has parts that are in need of repair.
     */
    public boolean hasPartsNeedingFixing() {
        boolean onlyNotBeingWorkedOn = false;
        for (Part part : parts) {
            if (part.needsFixing() && isPartAvailableForRepairs(part, onlyNotBeingWorkedOn)) {
                return true;
            }
        }
        for (PodSpace pod : podSpace) {
            if (pod.needsFixing() && isPartAvailableForRepairs(pod, onlyNotBeingWorkedOn)) {
                return true;
            }
        }
        return false;
    }

    public ArrayList<IPartWork> getPartsNeedingFixing(boolean onlyNotBeingWorkedOn) {
        ArrayList<IPartWork> brokenParts = new ArrayList<>();
        for (Part part: parts) {
            if (part.needsFixing() && isPartAvailableForRepairs(part, onlyNotBeingWorkedOn)) {
                brokenParts.add(part);
            }
        }
        for (PodSpace pod : podSpace) {
            if (pod.needsFixing() && isPartAvailableForRepairs(pod, onlyNotBeingWorkedOn)) {
                brokenParts.add(pod);
            }
        }
        return brokenParts;
    }

    public ArrayList<IPartWork> getSalvageableParts() {
        return getSalvageableParts(false);
    }

    /**
     * Determines if this unit has parts that are salvageable.
     *
     * @return <code>true</code> if the unit has parts that are salvageable.
     */
    public boolean hasSalvageableParts() {
        boolean onlyNotBeingWorkedOn = false;
        for (Part part : parts) {
            if (part.isSalvaging() && isPartAvailableForRepairs(part, onlyNotBeingWorkedOn)) {
                return true;
            }
        }
        for (PodSpace pod : podSpace) {
            if (pod.hasSalvageableParts() && isPartAvailableForRepairs(pod, onlyNotBeingWorkedOn)) {
                return true;
            }
        }
        return false;
    }

    public ArrayList<IPartWork> getSalvageableParts(boolean onlyNotBeingWorkedOn) {
        ArrayList<IPartWork> salvageParts = new ArrayList<>();
        for (Part part: parts) {
            if (part.isSalvaging() && isPartAvailableForRepairs(part, onlyNotBeingWorkedOn)) {
                salvageParts.add(part);
            }
        }
        for (PodSpace pod : podSpace) {
            if (pod.hasSalvageableParts() && isPartAvailableForRepairs(pod, onlyNotBeingWorkedOn)) {
                salvageParts.add(pod);
            }
        }
        return salvageParts;
    }

    public ArrayList<IAcquisitionWork> getPartsNeeded() {
        ArrayList<IAcquisitionWork> missingParts = new ArrayList<>();
        if (isSalvage() || !isRepairable()) {
            return missingParts;
        }
        boolean armorFound = false;
        for (Part part : parts) {
            if (part instanceof MissingPart && part.needsFixing() && null == ((MissingPart) part).findReplacement(false)) {
                missingParts.add((MissingPart) part);
            }
            //we need to check for armor as well, but this one is funny because we dont want to
            //check per location really, since armor can be used anywhere. So stop after we reach
            //the first Armor needing replacement
            //TODO: we need to adjust for patchwork armor, which can have different armor types by location
            if (!armorFound && part instanceof Armor) {
                Armor a = (Armor) part;
                if (a.needsFixing() && !a.isEnoughSpareArmorAvailable()) {
                    missingParts.add(a);
                    armorFound = true;
                }
            }
            if (!armorFound && part instanceof ProtomekArmor) {
                ProtomekArmor a = (ProtomekArmor) part;
                if (a.needsFixing() && !a.isEnoughSpareArmorAvailable()) {
                    missingParts.add(a);
                    armorFound = true;
                }
            }
            if (!armorFound && part instanceof BaArmor) {
                BaArmor a = (BaArmor) part;
                if (a.needsFixing() && !a.isEnoughSpareArmorAvailable()) {
                    missingParts.add(a);
                    armorFound = true;
                }
            }
            if (part instanceof AmmoBin && !((AmmoBin) part).isEnoughSpareAmmoAvailable()) {
                missingParts.add((AmmoBin) part);
            }
        }

        return missingParts;
    }

    public Money getValueOfAllMissingParts() {
        Money value = Money.zero();
        for (Part part : parts) {
            if (part instanceof MissingAmmoBin) {
                AmmoBin newBin = (AmmoBin) ((MissingAmmoBin) part).getNewEquipment();
                value = value.plus(newBin.getValueNeeded());
            }
            if (part instanceof MissingPart) {
                Part newPart = (Part) ((MissingPart) part).getNewEquipment();
                newPart.setBrandNew(!getCampaign().getCampaignOptions().useBLCSaleValue());
                value = value.plus(newPart.getActualValue());
            }
            else if (part instanceof AmmoBin) {
                value = value.plus(((AmmoBin) part).getValueNeeded());
            }
            else if (part instanceof Armor) {
                value = value.plus(((Armor) part).getValueNeeded());
            }
        }
        return value;
    }

    public void removePart(Part part) {
        parts.remove(part);
    }

    /**
     * @param m
     *            - A Mounted class to find crits for
     * @return the number of crits existing for this Mounted
     */
    public int getCrits(Mounted m) {
        // TODO: I should probably just add this method to Entity in MM
        // For the above, Mounted would probably be even better than Entity
        int hits = 0;
        for (int loc = 0; loc < entity.locations(); loc++) {
            for (int i = 0; i < entity.getNumberOfCriticals(loc); i++) {
                CriticalSlot slot = entity.getCritical(loc, i);
                // ignore empty & system slots
                if ((slot == null)
                        || (slot.getType() != CriticalSlot.TYPE_EQUIPMENT)) {
                    continue;
                }
                Mounted m1 = slot.getMount();
                Mounted m2 = slot.getMount2();
                if (slot.getIndex() == -1) {
                    if ((m.equals(m1) || m.equals(m2))
                            && (slot.isHit() || slot.isDestroyed())) {
                        hits++;
                    }
                } else {
                    if (entity.getEquipmentNum(m) == slot.getIndex()
                            && (slot.isHit() || slot.isDestroyed())) {
                        hits++;
                    }
                }
            }
        }
        return hits;
    }

    public boolean hasPilot() {
        return null != entity.getCrew();
    }

    public String getPilotDesc() {
        if (hasPilot()) {
            return entity.getCrew().getName() + " "
                    + entity.getCrew().getGunnery() + "/"
                    + entity.getCrew().getPiloting();
        }
        return "NO PILOT";
    }

    /**
     * produce a string in HTML that can be embedded in larger reports
     */
    public String getDescHTML() {
        String toReturn = "<b>" + getName() + "</b><br/>";
        toReturn += getPilotDesc() + "<br/>";
        if (isDeployed()) {
            toReturn += "DEPLOYED!<br/>";
        } else {
            toReturn += "Site: " + getCurrentSiteName() + "<br/>";
        }
        return toReturn;
    }

    public TargetRoll getSiteMod() {
        switch (site) {
            case SITE_FIELD:
                return new TargetRoll(2, "in the field");
            case SITE_MOBILE_BASE:
                return new TargetRoll(1, "field workshop");
            case SITE_BAY:
                return new TargetRoll(0, "transport bay");
            case SITE_FACILITY:
                return new TargetRoll(-2, "maintenance facility");
            case SITE_FACTORY:
                return new TargetRoll(-4, "factory");
            default:
                return new TargetRoll(0, "unknown location");
        }
    }

    public static String getSiteName(int loc) {
        switch (loc) {
            case SITE_FIELD:
                return "In the Field";
            case SITE_MOBILE_BASE:
                return "Field Workshop";
            case SITE_BAY:
                return "Transport Bay";
            case SITE_FACILITY:
                return "Maintenance Facility";
            case SITE_FACTORY:
                return "Factory";
            default:
                return "Unknown";
        }
    }

    public String getCurrentSiteName() {
        return getSiteName(site);
    }

    public boolean isDeployed() {
        return scenarioId != -1;
    }

    public void undeploy() {
        scenarioId = -1;
    }

    // TODO: Add support for advanced medical
    public String checkDeployment() {
        if (!isFunctional()) {
            return "unit is not functional";
        }
        if (isUnmanned()) {
            return "unit has no pilot";
        }
        if (isRefitting()) {
            return "unit is being refit";
        }
        if (entity instanceof Tank
                && getActiveCrew().size() < getFullCrewSize()) {
            return "This vehicle requires a crew of " + getFullCrewSize();
        }
        //Taharqa: I am not going to allow BattleArmor units with unmanned suits to deploy. It is
        //possible to hack this to work in MM, but it becomes a serious problem when the unit becomes
        //a total loss because the unmanned suits are also treated as destroyed. I tried hacking something
        //together in ResolveScenarioTracker and decided that it was not right. If someone wants to deploy
        //a non-full strength BA unit, they can salvage the suits that are unmanned and then they can deploy
        //it
        if (entity instanceof BattleArmor) {
            for (int i = BattleArmor.LOC_TROOPER_1; i <= ((BattleArmor) entity).getTroopers(); i++) {
                if (entity.getInternal(i) == 0) {
                    return "This BattleArmor unit has empty suits. Fill them with pilots or salvage them.";
                }
            }
        }
        return null;
    }

    /**
     * Have to make one here because the one in MegaMek only returns true if
     * operable
     *
     * @return
     */
    public boolean hasTSM() {
        for (Mounted mEquip : entity.getMisc()) {
            MiscType mtype = (MiscType) mEquip.getType();
            if (null != mtype && mtype.hasFlag(MiscType.F_TSM)) {
                return true;
            }
        }
        return false;
    }


    /**
     * Returns true if there is at least one missing critical slot for
     * this system in the given location
     */
    public boolean isSystemMissing(int system, int loc) {
        for (int i = 0; i < entity.getNumberOfCriticals(loc); i++) {
            CriticalSlot ccs = entity.getCritical(loc, i);
            if ((ccs != null) && (ccs.getType() == CriticalSlot.TYPE_SYSTEM)
                && (ccs.getIndex() == system) && ccs.isMissing()) {
                return true;
            }
        }
        return false;
    }

     /**
     * Number of slots doomed, missing or destroyed in all locations
     * @param type
     * @param index
     * @return
     */
    public int getHitCriticals(int type, int index) {
        int hits = 0;
        for (int loc = 0; loc < entity.locations(); loc++) {
            hits += getHitCriticals(type, index, loc);
        }
        return hits;
    }

    /**
     * Number of slots doomed, missing or destroyed in a location
     */
    public int getHitCriticals(int type, int index, int loc) {
        int hits = 0;
        Mounted m = null;
        if (type == CriticalSlot.TYPE_EQUIPMENT) {
            m = entity.getEquipment(index);
        }

        int numberOfCriticals = entity.getNumberOfCriticals(loc);
        for (int i = 0; i < numberOfCriticals; i++) {
            CriticalSlot ccs = entity.getCritical(loc, i);

            //  Check to see if this crit mounts the supplied item
            //  For systems, we can compare the index, but for equipment we
            //  need to get the Mounted that is mounted in that index and
            //  compare types.  Superheavies may have two Mounted in each crit
            if ((ccs != null) && (ccs.getType() == type)) {
                if (ccs.isDestroyed()) {
                    if ((type == CriticalSlot.TYPE_SYSTEM) && (ccs.getIndex() == index)) {
                        hits++;
                    } else if ((type == CriticalSlot.TYPE_EQUIPMENT)
                        && (null != m) && (m.equals(ccs.getMount()) || m.equals(ccs.getMount2()))) {
                        hits++;
                    }
                }
            }
        }
        return hits;
    }

    public void damageSystem(int type, int equipmentNum, int hits) {
        //make sure we take note of existing hits to start and as we cycle through locations
        int existingHits = getHitCriticals(type, equipmentNum);
        int neededHits = Math.max(0, hits - existingHits);
        int usedHits = 0;
        for (int loc = 0; loc < getEntity().locations(); loc++) {
            if (neededHits > usedHits) {
                usedHits += damageSystem(type, equipmentNum, loc, neededHits - usedHits);
            }
        }
    }

    public int damageSystem(int type, int equipmentNum, int loc, int hits) {
        int nhits = 0;
        for (int i = 0; i < getEntity().getNumberOfCriticals(loc); i++) {
            CriticalSlot cs = getEntity().getCritical(loc, i);
            // ignore empty & system slots
            if ((cs == null) || (cs.getType() != type)) {
                continue;
            }
            Mounted mounted = getEntity().getEquipment(equipmentNum);
            Mounted m1 = cs.getMount();
            Mounted m2 = cs.getMount2();
            if (cs.getIndex() == equipmentNum || (mounted != null && (mounted.equals(m1) || mounted.equals(m2)))) {
                if (nhits < hits) {
                    cs.setHit(true);
                    cs.setDestroyed(true);
                    cs.setRepairable(true);
                    cs.setMissing(false);
                    nhits++;
                }
            }
        }
        return nhits;
    }

    public void destroySystem(int type, int equipmentNum) {
        for (int loc = 0; loc < getEntity().locations(); loc++) {
            destroySystem(type, equipmentNum, loc);
        }
    }

    public void destroySystem(int type, int equipmentNum, int loc) {
        for (int i = 0; i < getEntity().getNumberOfCriticals(loc); i++) {
            CriticalSlot cs = getEntity().getCritical(loc, i);
            // ignore empty & system slots
            if ((cs == null) || (cs.getType() != type)) {
                continue;
            }
            Mounted mounted = getEntity().getEquipment(equipmentNum);
            Mounted m1 = cs.getMount();
            Mounted m2 = cs.getMount2();
            if (cs.getIndex() == equipmentNum || (mounted != null && (mounted.equals(m1) || mounted.equals(m2)))) {
                cs.setHit(true);
                cs.setDestroyed(true);
                cs.setRepairable(false);
                cs.setMissing(false);
            }
        }
    }

    public void destroySystem(int type, int equipmentNum, int loc, int hits) {
        int nhits = 0;
        for (int i = 0; i < getEntity().getNumberOfCriticals(loc); i++) {
            CriticalSlot cs = getEntity().getCritical(loc, i);
            // ignore empty & system slots
            if ((cs == null) || (cs.getType() != type)) {
                continue;
            }
            Mounted mounted = getEntity().getEquipment(equipmentNum);
            Mounted m1 = cs.getMount();
            Mounted m2 = cs.getMount2();
            if (cs.getIndex() == equipmentNum || (mounted != null && (mounted.equals(m1) || mounted.equals(m2)))) {
                if (nhits < hits) {
                    cs.setHit(true);
                    cs.setDestroyed(true);
                    cs.setRepairable(false);
                    cs.setMissing(false);
                    nhits++;
                } else {
                    cs.setHit(false);
                    cs.setDestroyed(false);
                    cs.setRepairable(true);
                    cs.setMissing(false);
                }
            }
        }
    }

    public void repairSystem(int type, int equipmentNum) {
        for (int loc = 0; loc < getEntity().locations(); loc++) {
            repairSystem(type, equipmentNum, loc);
        }
    }

    public void repairSystem(int type, int equipmentNum, int loc) {
        for (int i = 0; i < getEntity().getNumberOfCriticals(loc); i++) {
            CriticalSlot cs = getEntity().getCritical(loc, i);
            // ignore empty & system slots
            if ((cs == null) || (cs.getType() != type)) {
                continue;
            }
            Mounted mounted = getEntity().getEquipment(equipmentNum);
            Mounted m1 = cs.getMount();
            Mounted m2 = cs.getMount2();
            if (cs.getIndex() == equipmentNum || (mounted != null && (mounted.equals(m1) || mounted.equals(m2)))) {
                cs.setHit(false);
                cs.setMissing(false);
                cs.setDestroyed(false);
                cs.setBreached(false);
                cs.setRepairable(true);
            }
        }
    }

    public boolean isDamaged() {
        return getDamageState() != Entity.DMG_NONE;
    }

    public String getHeatSinkTypeString(int year) {
        BigInteger heatSinkType = MiscType.F_HEAT_SINK;
        boolean heatSinkIsClanTechBase = false;

        for (Mounted mounted : getEntity().getEquipment()) {
            // Also goes through heat sinks inside the engine
            EquipmentType etype = mounted.getType();
            boolean isHeatSink = false;

            if (etype instanceof MiscType) {
                if (etype.hasFlag(MiscType.F_LASER_HEAT_SINK)) {
                    heatSinkType = MiscType.F_LASER_HEAT_SINK;
                    isHeatSink = true;
                } else if (etype.hasFlag(MiscType.F_DOUBLE_HEAT_SINK)) {
                    heatSinkType = MiscType.F_DOUBLE_HEAT_SINK;
                    isHeatSink = true;
                } else if (etype.hasFlag(MiscType.F_HEAT_SINK)) {
                    heatSinkType = MiscType.F_HEAT_SINK;
                    isHeatSink = true;
                }
            }

            if (isHeatSink) {
                if (TechConstants.getTechName(etype.getTechLevel(year)).equals("Inner Sphere")) {
                    heatSinkIsClanTechBase = false;
                } else if (TechConstants.getTechName(etype.getTechLevel(year)).equals("Clan")) {
                    heatSinkIsClanTechBase = true;
                }
                break;
            }
        }

        String heatSinkTypeString = heatSinkIsClanTechBase ? "(CL) " : "(IS) ";
        if (heatSinkType.equals(MiscType.F_LASER_HEAT_SINK)) {
            heatSinkTypeString += "Laser Heat Sink";
        } else if (heatSinkType.equals(MiscType.F_DOUBLE_HEAT_SINK)) {
            heatSinkTypeString += "Double Heat Sink";
        } else if (heatSinkType.equals(MiscType.F_HEAT_SINK)) {
            heatSinkTypeString += "Heat Sink";
        }

        return heatSinkTypeString;
    }

    public Money getSellValue() {
        Money partsValue = Money.zero();

        partsValue = partsValue
                .plus(parts.stream()
                    .map(x -> x.getActualValue().multipliedBy(x.getQuantity()))
                    .collect(Collectors.toList()));

        //We need to adjust this for equipment that doesn't show up as parts
        //Docking collars, Grav decks, KF Drive - Now parts
        //Drive unit - see SpacecraftEngine
        if (entity instanceof SmallCraft || entity instanceof Jumpship) {
            if (entity instanceof SmallCraft) {
                //JS/SS/WS Bridge, Computer - see CombatInformationCenter
                //bridge
                partsValue = partsValue.plus(200000.0 + 10.0 * entity.getWeight());
                //computer
                partsValue = partsValue.plus(200000.0);
            }
            // Jump sail and KF drive support systems
            if ((entity instanceof Jumpship) && !(entity instanceof SpaceStation)) {
                Jumpship js = (Jumpship) entity;
                Money driveCost = Money.zero();
                // sail
                driveCost = driveCost.plus(50000.0 * (30.0 + (js.getWeight() / 7500.0)));
                // lithium fusion and compact core?
                if (js.getDriveCoreType() == Jumpship.DRIVE_CORE_COMPACT && js.hasLF()) {
                    driveCost = driveCost.multipliedBy(15);
                } else if (js.getDriveCoreType() == Jumpship.DRIVE_CORE_COMPACT) {
                    // just a compact core?
                    driveCost = driveCost.multipliedBy(5);
                } else if (js.hasLF()) {
                    // lithium fusion?
                    driveCost = driveCost.multipliedBy(3);
                }
                // Drive Support Systems
                if (js instanceof Warship) {
                    driveCost = driveCost.plus(20000000.0 * (50.0 + js.getWeight() / 10000.0));
                } else {
                    driveCost = driveCost.plus(10000000.0 * (js.getWeight() / 10000.0));
                }
                partsValue = partsValue.plus(driveCost);

                // HPG
                if (js.hasHPG()) {
                    partsValue = partsValue.plus(1000000000.0);
                }

                // fuel tanks
                partsValue = partsValue.plus(200.0 * js.getFuel() / js.getFuelPerTon());

                // armor
                partsValue = partsValue.plus(js.getArmorWeight(js.locations()) * EquipmentType.getArmorCost(js.getArmorType(0)));

                // heat sinks
                Money sinkCost = Money.of(2000.0 + 4000.0 * js.getHeatType());// == HEAT_DOUBLE ? 6000 : 2000
                partsValue = partsValue.plus(sinkCost.multipliedBy(js.getOHeatSinks()));

                // get bays
                int baydoors = 0;
                Money bayCost = Money.zero();
                for (Bay next : js.getTransportBays()) {
                    baydoors += next.getDoors();
                    if ((next instanceof MechBay) || (next instanceof ASFBay) || (next instanceof SmallCraftBay)) {
                        bayCost = bayCost.plus(20000.0 * next.getCapacity());
                    }
                    if ((next instanceof LightVehicleBay) || (next instanceof HeavyVehicleBay)) {
                        bayCost = bayCost.plus(20000.0 * next.getCapacity());
                    }
                }

                partsValue = partsValue.plus(bayCost.plus(baydoors * 1000.0));

                // life boats and escape pods
                partsValue = partsValue.plus((js.getLifeBoats() + js.getEscapePods()) * 5000.0);
            }
        }

        //protomeks: heat sinks can't be hit
        if (entity instanceof Protomech) {
            int sinks = 0;
            for (Mounted mount : entity.getWeaponList()) {
                if (mount.getType().hasFlag(WeaponType.F_ENERGY)) {
                    WeaponType wType = (WeaponType) mount.getType();
                    sinks += wType.getHeat();
                }
            }
            partsValue = partsValue.plus(2000.0 * sinks);
        }

        // Scale the final value by the entity's price multiplier
        partsValue = partsValue.multipliedBy(entity.getPriceMultiplier());

        return partsValue;
    }

    public double getCargoCapacity() {
        double capacity = 0;
        for (Bay bay : entity.getTransportBays()) {
            if (bay instanceof CargoBay) {
                capacity += bay.getCapacity();
            }
            if (bay instanceof PillionSeatCargoBay) {
                capacity += bay.getCapacity();
            }
            if (bay instanceof StandardSeatCargoBay) {
                capacity += bay.getCapacity();
            }
        }
        return capacity;
    }

    public double getRefrigeratedCargoCapacity() {
        double capacity = 0;
        for (Bay bay : entity.getTransportBays()) {
            if (bay instanceof RefrigeratedCargoBay) {
                capacity += bay.getCapacity();
            }
        }
        return capacity;
    }

    public double getLiquidCargoCapacity() {
        double capacity = 0;
        for (Bay bay : entity.getTransportBays()) {
            if (bay instanceof LiquidCargoBay) {
                capacity += bay.getCapacity();
            }
        }
        return capacity;
    }

    public double getLivestockCargoCapacity() {
        double capacity = 0;
        for (Bay bay : entity.getTransportBays()) {
            if (bay instanceof LivestockCargoBay) {
                capacity += bay.getCapacity();
            }
        }
        return capacity;
    }

    public double getInsulatedCargoCapacity() {
        double capacity = 0;
        for (Bay bay : entity.getTransportBays()) {
            if (bay instanceof InsulatedCargoBay) {
                capacity += bay.getCapacity();
            }
        }
        return capacity;
    }

    /**
     * Convenience method to call the right capacity getter based on unit type and weight
     * @param unitType integer obtained from a unit's entity that denotes its type (mech, tank, etc)
     * @param unitWeight double Weight in tons of the unit's entity. Important for tanks and infantry
     */
    public double getCorrectBayCapacity(int unitType, double unitWeight) {
        switch (unitType) {
            case UnitType.MEK:
                return getCurrentMechCapacity();
            case UnitType.AERO:
            case UnitType.CONV_FIGHTER:
                // Return a small craft slot if no ASF slots exist
                if (getCurrentASFCapacity() > 0) {
                    return getCurrentASFCapacity();
                } else {
                    return getCurrentSmallCraftCapacity();
                }
            case UnitType.DROPSHIP:
                return getCurrentDocks();
            case UnitType.SMALL_CRAFT:
                return getCurrentSmallCraftCapacity();
            case UnitType.BATTLE_ARMOR:
                return getCurrentBattleArmorCapacity();
            case UnitType.INFANTRY:
                return getCurrentInfantryCapacity();
            case UnitType.TANK:
            case UnitType.NAVAL:
            case UnitType.VTOL:
                // Return the smallest available bay that can hold the unit
                if (unitWeight <= 50) {
                    if (getCurrentLightVehicleCapacity() > 0) {
                        return getCurrentLightVehicleCapacity();
                    } else if (getCurrentHeavyVehicleCapacity() > 0) {
                        return getCurrentHeavyVehicleCapacity();
                    } else {
                        return getCurrentSuperHeavyVehicleCapacity();
                    }
                } else if (unitWeight <= 100) {
                    if (getCurrentHeavyVehicleCapacity() > 0) {
                        return getCurrentHeavyVehicleCapacity();
                    } else {
                        return getCurrentSuperHeavyVehicleCapacity();
                    }
                } else {
                    return getCurrentSuperHeavyVehicleCapacity();
                }
            default:
                MekHQ.getLogger().error("No transport bay defined for specified unit type.");
                return 0;
        }
    }

    /**
     * Convenience method to call the right capacity update based on unit type
     * When updating capacity, this method is concerned primarily with ensuring that space isn't released
     * beyond the unit's maximum. Checks are made to keep from going below 0 before we ever get here.
     * @param unitType integer obtained from a unit's entity that denotes its type (mech, tank, etc)
     * @param unitWeight double Weight in tons of the unit's entity. Important for infantry
     * @param addUnit boolean value that determines whether to add or subtract 1 from bay capacity
     * @param bayNumber integer representing the bay number that has been assigned to a cargo entity
     */
    public void updateBayCapacity(int unitType, double unitWeight, boolean addUnit, int bayNumber) {
        // Default. Consume 1 bay of the appropriate type
        int amount = -1;
        if (addUnit) {
            // Return 1 bay/cubicle to the transport's pool
            amount = 1;
        }
        switch (unitType) {
            //Be sure that when releasing bay space, the transport does not go over its normal maximum
            case UnitType.MEK:
                setMechCapacity(Math.min((getCurrentMechCapacity() + amount),getMechCapacity()));
                break;
            case UnitType.AERO:
            case UnitType.CONV_FIGHTER:
                // Use the assigned bay number to determine if we need to update ASF or Small Craft capacity
                Bay aeroBay = getEntity().getBayById(bayNumber);
                if (aeroBay != null) {
                    if (BayType.getTypeForBay(aeroBay).equals(BayType.FIGHTER)) {
                        setASFCapacity(Math.min((getCurrentASFCapacity() + amount),getASFCapacity()));
                        break;
                    } else if (BayType.getTypeForBay(aeroBay).equals(BayType.SMALL_CRAFT)) {
                        setSmallCraftCapacity(Math.min((getCurrentSmallCraftCapacity() + amount),getSmallCraftCapacity()));
                        break;
                    } else {
                        //This shouldn't happen
                        MekHQ.getLogger().error("Fighter got assigned to a non-ASF, non-SC bay.");
                        break;
                    }
                }
                //This shouldn't happen either
                MekHQ.getLogger().error("Fighter's bay number assignment produced a null bay");
                break;
            case UnitType.DROPSHIP:
                setDocks(Math.min((getCurrentDocks() + amount),getDocks()));
                break;
            case UnitType.SMALL_CRAFT:
                setSmallCraftCapacity(Math.min((getCurrentSmallCraftCapacity() + amount),getSmallCraftCapacity()));
                break;
            case UnitType.INFANTRY:
                // Infantry bay capacities are in tons, so consumption depends on platoon type
                setInfantryCapacity(Math.min((getCurrentInfantryCapacity() + (amount * unitWeight)),getInfantryCapacity()));
                break;
            case UnitType.BATTLE_ARMOR:
                setBattleArmorCapacity(Math.min((getCurrentBattleArmorCapacity() + amount),getBattleArmorCapacity()));
                break;
            case UnitType.TANK:
            case UnitType.NAVAL:
            case UnitType.VTOL:
                // Use the assigned bay number to determine if we need to update ASF or Small Craft capacity
                Bay tankBay = getEntity().getBayById(bayNumber);
                if (tankBay != null) {
                    if (BayType.getTypeForBay(tankBay).equals(BayType.VEHICLE_LIGHT)) {
                        setLightVehicleCapacity(Math.min((getCurrentLightVehicleCapacity() + amount),getLightVehicleCapacity()));
                        break;
                    } else if (BayType.getTypeForBay(tankBay).equals(BayType.VEHICLE_HEAVY)) {
                        setHeavyVehicleCapacity(Math.min((getCurrentHeavyVehicleCapacity() + amount),getHeavyVehicleCapacity()));
                        break;
                    } else if (BayType.getTypeForBay(tankBay).equals(BayType.VEHICLE_SH)) {
                        setSuperHeavyVehicleCapacity(Math.min((getCurrentSuperHeavyVehicleCapacity() + amount),getSuperHeavyVehicleCapacity()));
                        break;
                    } else {
                        //This shouldn't happen
                        MekHQ.getLogger().error("Vehicle got assigned to a non-light/heavy/super heavy vehicle bay.");
                        break;
                    }
                }
                //This shouldn't happen either
                MekHQ.getLogger().error("Vehicle's bay number assignment produced a null bay");
                break;
        }
    }

    public int getDocks() {
        return getEntity().getDocks();
    }

    // Get only collars to which a DropShip has been assigned
    public int getCurrentDocks() {
        return dockCapacity;
    }

    // Used to assign a Dropship to a collar on a specific Jumpship in the TO&E
    public void setDocks(int docks) {
        dockCapacity = docks;
    }

    public double getLightVehicleCapacity() {
        double bays = 0;
        for (Bay b : getEntity().getTransportBays()) {
            if (b instanceof LightVehicleBay) {
                bays += b.getCapacity();
            }
        }
        return bays;
    }

    // Get only bays to which a light tank has been assigned
    public double getCurrentLightVehicleCapacity() {
        return lVeeCapacity;
    }

    // Used to assign a tank to a bay on a specific transport ship in the TO&E
    public void setLightVehicleCapacity(double bays) {
        lVeeCapacity = bays;
    }

    public double getHeavyVehicleCapacity() {
        double bays = 0;
        for (Bay b : getEntity().getTransportBays()) {
            if (b instanceof HeavyVehicleBay) {
                bays += b.getCapacity();
            }
        }
        return bays;
    }

    // Get only bays to which a heavy tank has been assigned
    public double getCurrentHeavyVehicleCapacity() {
        return hVeeCapacity;
    }

    // Used to assign a tank to a bay on a specific transport ship in the TO&E
    public void setHeavyVehicleCapacity(double bays) {
        hVeeCapacity = bays;
    }

    public double getSuperHeavyVehicleCapacity() {
        double bays = 0;
        for (Bay b : getEntity().getTransportBays()) {
            if (b instanceof SuperHeavyVehicleBay) {
                bays += b.getCapacity();
            }
        }
        return bays;
    }

    // Get only bays to which a super heavy tank has been assigned
    public double getCurrentSuperHeavyVehicleCapacity() {
        return shVeeCapacity;
    }

    // Used to assign a tank to a bay on a specific transport ship in the TO&E
    public void setSuperHeavyVehicleCapacity(double bays) {
        shVeeCapacity = bays;
    }


    public double getBattleArmorCapacity() {
        double bays = 0;
        for (Bay b : getEntity().getTransportBays()) {
            if (b instanceof BattleArmorBay) {
                bays += b.getCapacity();
            }
        }
        return bays;
    }
    // Get only bays to which a ba squad has been assigned
    public double getCurrentBattleArmorCapacity() {
        return baCapacity;
    }

    // Used to assign a ba squad to a bay on a specific transport ship in the TO&E
    public void setBattleArmorCapacity(double bays) {
        baCapacity = bays;
    }

    public double getInfantryCapacity() {
        double bays = 0;
        for (Bay b : getEntity().getTransportBays()) {
            if (b instanceof InfantryBay) {
                bays += b.getCapacity();
            }
        }
        return bays;
    }

    // Return the unused tonnage of any conventional infantry bays
    public double getCurrentInfantryCapacity() {
        return infCapacity;
    }

    // Used to assign an infantry unit to a bay on a specific transport ship in the TO&E
    // Tonnage consumed depends on the platoon/squad weight
    public void setInfantryCapacity(double tonnage) {
        infCapacity = tonnage;
    }

    public double getASFCapacity() {
        double bays = 0;
        for (Bay b : getEntity().getTransportBays()) {
            if (b instanceof ASFBay) {
                bays += b.getCapacity();
            }
        }
        return bays;
    }

    // Get only bays to which a fighter has been assigned
    public double getCurrentASFCapacity() {
        return aeroCapacity;
    }

    // Used to assign a fighter to a bay on a specific transport ship in the TO&E
    public void setASFCapacity(double bays) {
        aeroCapacity = bays;
    }

    public double getSmallCraftCapacity() {
        double bays = 0;
        for (Bay b : getEntity().getTransportBays()) {
            if (b instanceof SmallCraftBay) {
                bays += b.getCapacity();
            }
        }
        return bays;
    }

    // Get only bays to which a small craft has been assigned
    public double getCurrentSmallCraftCapacity() {
        return scCapacity;
    }

    // Used to assign a small craft to a bay on a specific transport ship in the TO&E
    public void setSmallCraftCapacity(double bays) {
        scCapacity = bays;
    }

    public double getMechCapacity() {
        double bays = 0;
        for (Bay b : getEntity().getTransportBays()) {
            if (b instanceof MechBay) {
                bays += b.getCapacity();
            }
        }
        return bays;
    }

    // Get only bays to which a mech has been assigned
    public double getCurrentMechCapacity() {
        return mechCapacity;
    }

    // Used to assign a mech or LAM to a bay on a specific transport ship in the TO&E
    public void setMechCapacity(double bays) {
        mechCapacity = bays;
    }

    public double getProtomechCapacity() {
        double bays = 0;
        for (Bay b : getEntity().getTransportBays()) {
            if (b instanceof ProtomechBay) {
                bays += b.getCapacity();
            }
        }
        return bays;
    }

    // Get only bays to which a protomech has been assigned
    public double getCurrentProtomechCapacity() {
        return protoCapacity;
    }

    // Used to assign a Protomech to a bay on a specific transport ship in the TO&E
    public void setProtoCapacity(double bays) {
        protoCapacity = bays;
    }

    /**
     * Bay loading utility used when assigning units to bay-equipped transport units
     * For each passed-in unit, this will find the first available, transport bay and set
     * both the target bay and the UUID of the transport ship. Once in the MM lobby, this data
     * will be used to actually load the unit into a bay on the transport.
     * @param units  Vector of units that we wish to load into this transport
     */
    public void loadTransportShip(Vector<Unit> units) {
        for (Unit u : units) {
            int unitType = u.getEntity().getUnitType();
            double unitWeight;
            if (u.getEntity().getUnitType() == UnitType.INFANTRY) {
                unitWeight = calcInfantryBayWeight(u.getEntity());
            } else {
                unitWeight = u.getEntity().getWeight();
            }
            int bayNumber = Utilities.selectBestBayFor(u.getEntity(), getEntity());
            addTransportedUnit(u, bayNumber);
            updateBayCapacity(unitType, unitWeight, false, bayNumber);
        }
    }

    /**
     * Calculates transport bay space required by an infantry platoon,
     * which is not the same as the flat weight of that platoon
     * @param unit The Entity that we need the weight for
     */
    public double calcInfantryBayWeight(Entity unit) {
        PlatoonType type = PlatoonType.getPlatoonType(unit);
        if ((unit instanceof Infantry) && (type == PlatoonType.MECHANIZED)) {
            return type.getWeight() * ((Infantry)unit).getSquadN();
        } else {
            return type.getWeight();
        }
    }

    /**
     * Bay unloading utility used when removing units from bay-equipped transport units
     * and/or moving them to a new transport
     * @param u The unit that we wish to unload from this transport
     */
    public void unloadFromTransportShip(Unit u) {
        Objects.requireNonNull(u);

        // Remove this unit from our collection of transported units.
        removeTransportedUnit(u);

        // And if the unit is being transported by us,
        // then update its transport ship assignment (provided the
        // assignment is actually to us!).
        if (u.hasTransportShipAssignment()
                && u.getTransportShipAssignment().getTransportShip().equals(this)) {
            double unitWeight;
            if (u.getEntity().getUnitType() == UnitType.INFANTRY) {
                unitWeight = calcInfantryBayWeight(u.getEntity());
            } else {
                unitWeight = u.getEntity().getWeight();
            }

            updateBayCapacity(u.getEntity().getUnitType(), unitWeight,
                    true, u.getTransportShipAssignment().getBayNumber());

            u.setTransportShipAssignment(null);
        }
    }

    /**
     * Bay unloading utility used when removing a bay-equipped Transport unit
     * This removes all units assigned to the transport from it
     */
    public void unloadTransportShip() {
        clearTransportedUnits();
        initializeBaySpace();

        // And now reset the Transported values for all the units we just booted
        campaign.getHangar().forEachUnit(u -> {
            if (u.hasTransportShipAssignment()
                    && Objects.equals(this, u.getTransportShipAssignment().getTransportShip())) {
                u.setTransportShipAssignment(null);
            }
        });
    }

    public double getUnitCostMultiplier() {
        double multiplier = 1.0;
        if (!isRepairable()) {
            //if the unit is not repairable, set it as equal to its parts separately
            //this is not RAW, but not really a way to make that work and this makes more sense
            //although we might want to adjust it downward because of the labor cost of salvaging
            return 1.0;
        }
        double tonnage = 100;
        if (entity instanceof Mech && ((Mech)entity).isIndustrial()) {
            tonnage = 400;
        } else if (entity instanceof VTOL) {
            tonnage = 30;
        } else if (entity instanceof Tank) {
            if (entity.getMovementMode() == EntityMovementMode.WHEELED || entity.getMovementMode() == EntityMovementMode.NAVAL) {
                tonnage = 200;
            }
            else if (entity.getMovementMode() == EntityMovementMode.HOVER || entity.getMovementMode() == EntityMovementMode.SUBMARINE) {
                tonnage = 50;
            }
            else if (entity.getMovementMode() == EntityMovementMode.HYDROFOIL) {
                tonnage = 75;
            }
            else if (entity.getMovementMode() == EntityMovementMode.WIGE) {
                tonnage = 25;
            }
        } else if (entity instanceof Dropship) {
            if (((Aero) entity).isSpheroid()) {
                multiplier = 28;
            } else {
                multiplier = 36;
            }
        } else if (entity instanceof SmallCraft) {
            tonnage = 50;
        } else if (entity instanceof SpaceStation) {
            multiplier = 5;
        } else if (entity instanceof Warship) {
            multiplier = 2;
        } else if (entity instanceof Jumpship) {
            multiplier = 1.25;
        } else if (entity instanceof Aero) {
            tonnage = 200;
        }

        if (!(entity instanceof Infantry) && !(entity instanceof Dropship) && !(entity instanceof Jumpship)) {
            multiplier = 1 + (entity.getWeight() / tonnage);
        }

        if (entity.isOmni()) {
            multiplier *= 1.25;
        }
        return multiplier;
    }

    public Money getBuyCost() {
        Money cost = Money.of((getEntity() instanceof Infantry) ? getEntity().getAlternateCost()
                : getEntity().getCost(false));

        if (getEntity().isMixedTech()) {
            cost = cost.multipliedBy(getCampaign().getCampaignOptions().getMixedTechUnitPriceMultiplier());
        } else if (getEntity().isClan()) {
            cost = cost.multipliedBy(getCampaign().getCampaignOptions().getClanUnitPriceMultiplier());
        } else { // Inner Sphere Entity
            cost = cost.multipliedBy(getCampaign().getCampaignOptions().getInnerSphereUnitPriceMultiplier());
        }

        return cost;
    }

    @Override
    public void writeToXml(PrintWriter pw1, int indent) {
        pw1.println(MekHqXmlUtil.indentStr(indent++) + "<unit id=\"" + id.toString()
                + "\" type=\"" + this.getClass().getName() + "\">");

        pw1.println(MekHqXmlUtil.writeEntityToXmlString(entity, indent, getCampaign().getEntities()));
        for (Person driver : drivers) {
            MekHqXmlUtil.writeSimpleXmlTag(pw1, indent, "driverId", driver.getId());
        }
        for (Person gunner : gunners) {
            MekHqXmlUtil.writeSimpleXmlTag(pw1, indent, "gunnerId", gunner.getId());
        }
        for (Person crew : vesselCrew) {
            MekHqXmlUtil.writeSimpleXmlTag(pw1, indent, "vesselCrewId", crew.getId());
        }
        if (navigator != null) {
            MekHqXmlUtil.writeSimpleXmlTag(pw1, indent, "navigatorId", navigator.getId());
        }
        if (techOfficer != null) {
            MekHqXmlUtil.writeSimpleXmlTag(pw1, indent, "techOfficerId", techOfficer.getId());
        }
        if (tech != null) {
            MekHqXmlUtil.writeSimpleXmlTag(pw1, indent, "techId", tech.getId());
        }

        // If this entity is assigned to a transport, write that
        if (hasTransportShipAssignment()) {
            pw1.println(MekHqXmlUtil.indentStr(indent) + "<transportShip id=\""
                    + getTransportShipAssignment().getTransportShip().getId()
                    + "\" baynumber=\"" + getTransportShipAssignment().getBayNumber() + "\"/>");
        }

        for (Unit unit : getTransportedUnits()) {
            MekHqXmlUtil.writeSimpleXmlTag(pw1, indent, "transportedUnitId", unit.getId());
        }

        //Used transport bay space
        if ((getEntity() != null) && !getEntity().getTransportBays().isEmpty()) {
            if (aeroCapacity > 0) {
                MekHqXmlUtil.writeSimpleXmlTag(pw1, indent, "asfCapacity", aeroCapacity);
            }

            if (baCapacity > 0) {
                MekHqXmlUtil.writeSimpleXmlTag(pw1, indent, "baCapacity", baCapacity);
            }

            if (dockCapacity > 0) {
                MekHqXmlUtil.writeSimpleXmlTag(pw1, indent, "dockCapacity", dockCapacity);
            }

            if (hVeeCapacity > 0) {
                MekHqXmlUtil.writeSimpleXmlTag(pw1, indent, "hVeeCapacity", hVeeCapacity);
            }

            if (infCapacity > 0) {
                MekHqXmlUtil.writeSimpleXmlTag(pw1, indent, "infCapacity", infCapacity);
            }

            if (lVeeCapacity > 0) {
                MekHqXmlUtil.writeSimpleXmlTag(pw1, indent, "lVeeCapacity", lVeeCapacity);
            }

            if (mechCapacity > 0) {
                MekHqXmlUtil.writeSimpleXmlTag(pw1, indent, "mechCapacity", mechCapacity);
            }

            if (protoCapacity > 0) {
                MekHqXmlUtil.writeSimpleXmlTag(pw1, indent, "protoCapacity", protoCapacity);
            }

            if (scCapacity > 0) {
                MekHqXmlUtil.writeSimpleXmlTag(pw1, indent, "scCapacity", scCapacity);
            }

            if (shVeeCapacity > 0) {
                MekHqXmlUtil.writeSimpleXmlTag(pw1, indent, "shVeeCapacity", shVeeCapacity);
            }
        }
        //Salvage status
        if (salvaged) {
            MekHqXmlUtil.writeSimpleXmlTag(pw1, indent, "salvaged", true);
        }

        if (site != SITE_BAY) {
            MekHqXmlUtil.writeSimpleXmlTag(pw1, indent, "site", site);
        }

        if (forceId != Force.FORCE_NONE) {
            MekHqXmlUtil.writeSimpleXmlTag(pw1, indent, "forceId", forceId);
        }

        if (scenarioId != Scenario.S_DEFAULT_ID) {
            MekHqXmlUtil.writeSimpleXmlTag(pw1, indent, "scenarioId", scenarioId);
        }

        if (daysToArrival > 0) {
            MekHqXmlUtil.writeSimpleXmlTag(pw1, indent, "daysToArrival", daysToArrival);
        }

        if (daysSinceMaintenance > 0) {
            MekHqXmlUtil.writeSimpleXmlTag(pw1, indent, "daysSinceMaintenance", daysSinceMaintenance);
        }

        if (daysActivelyMaintained > 0) {
            MekHqXmlUtil.writeSimpleXmlTag(pw1, indent, "daysActivelyMaintained", daysActivelyMaintained);
        }

        if (astechDaysMaintained > 0) {
            MekHqXmlUtil.writeSimpleXmlTag(pw1, indent, "astechDaysMaintained", astechDaysMaintained);
        }

        MekHqXmlUtil.writeSimpleXmlTag(pw1, indent, "maintenanceMultiplier", maintenanceMultiplier);

        if (mothballTime > 0) {
            MekHqXmlUtil.writeSimpleXmlTag(pw1, indent, "mothballTime", mothballTime);
        }

        if (mothballed) {
            MekHqXmlUtil.writeSimpleXmlTag(pw1, indent, "mothballed", true);
        }

        if (!fluffName.isEmpty()) {
            MekHqXmlUtil.writeSimpleXmlTag(pw1, indent, "fluffName", fluffName);
        }

        if (!history.isEmpty()) {
            MekHqXmlUtil.writeSimpleXmlTag(pw1, indent, "history", history);
        }

        if (refit != null) {
            refit.writeToXml(pw1, indent);
        }

        if ((lastMaintenanceReport != null) && !lastMaintenanceReport.isEmpty()
                && getCampaign().getCampaignOptions().checkMaintenance()) {
            pw1.println(MekHqXmlUtil.indentStr(indent)
                    + "<lastMaintenanceReport><![CDATA[" + lastMaintenanceReport + "]]></lastMaintenanceReport>");

        }

        if (mothballInfo != null) {
            mothballInfo.writeToXml(pw1, indent);
        }

        MekHqXmlUtil.writeSimpleXMLCloseIndentedLine(pw1, --indent, "unit");
    }

    public static Unit generateInstanceFromXML(Node wn, Version version) {
        Unit retVal = new Unit();
        NamedNodeMap attrs = wn.getAttributes();
        Node idNode = attrs.getNamedItem("id");

        retVal.id = UUID.fromString(idNode.getTextContent());

        //Temp storage for used bay capacities
        boolean needsBayInitialization = true;

        // Okay, now load Part-specific fields!
        NodeList nl = wn.getChildNodes();

        try {
            for (int x = 0; x < nl.getLength(); x++) {
                Node wn2 = nl.item(x);

                if (wn2.getNodeName().equalsIgnoreCase("site")) {
                    retVal.site = Integer.parseInt(wn2.getTextContent());
                } else if (wn2.getNodeName().equalsIgnoreCase("daysToArrival")) {
                    retVal.daysToArrival = Integer.parseInt(wn2.getTextContent());
                } else if (wn2.getNodeName().equalsIgnoreCase("daysActivelyMaintained")) {
                    retVal.daysActivelyMaintained = Integer.parseInt(wn2.getTextContent());
                } else if (wn2.getNodeName().equalsIgnoreCase("daysSinceMaintenance")) {
                    retVal.daysSinceMaintenance = Integer.parseInt(wn2.getTextContent());
                } else if (wn2.getNodeName().equalsIgnoreCase("mothballTime")) {
                    retVal.mothballTime = Integer.parseInt(wn2.getTextContent());
                } else if (wn2.getNodeName().equalsIgnoreCase("astechDaysMaintained")) {
                    retVal.astechDaysMaintained = Integer.parseInt(wn2.getTextContent());
                } else if (wn2.getNodeName().equalsIgnoreCase("maintenanceMultiplier")) {
                    retVal.maintenanceMultiplier = Integer.parseInt(wn2.getTextContent());
                } else if (wn2.getNodeName().equalsIgnoreCase("driverId")) {
                    retVal.drivers.add(new UnitPersonRef(UUID.fromString(wn2.getTextContent())));
                } else if (wn2.getNodeName().equalsIgnoreCase("gunnerId")) {
                    retVal.gunners.add(new UnitPersonRef(UUID.fromString(wn2.getTextContent())));
                } else if (wn2.getNodeName().equalsIgnoreCase("vesselCrewId")) {
                    retVal.vesselCrew.add(new UnitPersonRef(UUID.fromString(wn2.getTextContent())));
                } else if (wn2.getNodeName().equalsIgnoreCase("navigatorId")) {
                    if (!wn2.getTextContent().equals("null")) {
                        retVal.navigator = new UnitPersonRef(UUID.fromString(wn2.getTextContent()));
                    }
                } else if (wn2.getNodeName().equalsIgnoreCase("techOfficerId")) {
                    if (!wn2.getTextContent().equals("null")) {
                        retVal.techOfficer = new UnitPersonRef(UUID.fromString(wn2.getTextContent()));
                    }
                } else if (wn2.getNodeName().equalsIgnoreCase("techId")) {
                    if (!wn2.getTextContent().equals("null")) {
                        retVal.tech = new UnitPersonRef(UUID.fromString(wn2.getTextContent()));
                    }
                } else if (wn2.getNodeName().equalsIgnoreCase("transportShip")) {
                    NamedNodeMap attributes = wn2.getAttributes();
                    UUID id = UUID.fromString(attributes.getNamedItem("id").getTextContent());
                    int bay = Integer.parseInt(attributes.getNamedItem("baynumber").getTextContent());
                    retVal.setTransportShipAssignment(new TransportShipAssignment(new UnitRef(id), bay));
                } else if (wn2.getNodeName().equalsIgnoreCase("transportedUnitId")) {
                    retVal.addTransportedUnit(new UnitRef(UUID.fromString(wn2.getTextContent())));
                } else if (wn2.getNodeName().equalsIgnoreCase("asfCapacity")) {
                    retVal.setASFCapacity(Double.parseDouble(wn2.getTextContent()));
                    needsBayInitialization = false;
                } else if (wn2.getNodeName().equalsIgnoreCase("baCapacity")) {
                    retVal.setBattleArmorCapacity(Double.parseDouble(wn2.getTextContent()));
                    needsBayInitialization = false;
                } else if (wn2.getNodeName().equalsIgnoreCase("dockCapacity")) {
                    retVal.setDocks(Integer.parseInt(wn2.getTextContent()));
                    needsBayInitialization = false;
                } else if (wn2.getNodeName().equalsIgnoreCase("hVeeCapacity")) {
                    retVal.setHeavyVehicleCapacity(Double.parseDouble(wn2.getTextContent()));
                   needsBayInitialization = false;
                } else if (wn2.getNodeName().equalsIgnoreCase("infCapacity")) {
                    retVal.setInfantryCapacity(Double.parseDouble(wn2.getTextContent()));
                    needsBayInitialization = false;
                } else if (wn2.getNodeName().equalsIgnoreCase("lVeeCapacity")) {
                    retVal.setLightVehicleCapacity(Double.parseDouble(wn2.getTextContent()));
                    needsBayInitialization = false;
                } else if (wn2.getNodeName().equalsIgnoreCase("mechCapacity")) {
                    retVal.setMechCapacity(Double.parseDouble(wn2.getTextContent()));
                    needsBayInitialization = false;
                } else if (wn2.getNodeName().equalsIgnoreCase("protoCapacity")) {
                    retVal.setProtoCapacity(Double.parseDouble(wn2.getTextContent()));
                    needsBayInitialization = false;
                } else if (wn2.getNodeName().equalsIgnoreCase("scCapacity")) {
                    retVal.setSmallCraftCapacity(Double.parseDouble(wn2.getTextContent()));
                    needsBayInitialization = false;
                } else if (wn2.getNodeName().equalsIgnoreCase("shVeeCapacity")) {
                    retVal.setSuperHeavyVehicleCapacity(Double.parseDouble(wn2.getTextContent()));
                    needsBayInitialization = false;
                } else if (wn2.getNodeName().equalsIgnoreCase("forceId")) {
                    retVal.forceId = Integer.parseInt(wn2.getTextContent());
                } else if (wn2.getNodeName().equalsIgnoreCase("scenarioId")) {
                    retVal.scenarioId = Integer.parseInt(wn2.getTextContent());
                } else if (wn2.getNodeName().equalsIgnoreCase("salvaged")) {
                    retVal.salvaged = wn2.getTextContent().equalsIgnoreCase("true");
                } else if (wn2.getNodeName().equalsIgnoreCase("mothballed")) {
                    retVal.mothballed = wn2.getTextContent().equalsIgnoreCase("true");
                } else if (wn2.getNodeName().equalsIgnoreCase("entity")) {
                    retVal.entity = MekHqXmlUtil.getEntityFromXmlString(wn2);
                } else if (wn2.getNodeName().equalsIgnoreCase("refit")) {
                    retVal.refit = Refit.generateInstanceFromXML(wn2, retVal, version);
                } else if (wn2.getNodeName().equalsIgnoreCase("history")) {
                    retVal.history = wn2.getTextContent();
                } else if (wn2.getNodeName().equalsIgnoreCase("fluffName")) {
                    retVal.fluffName = wn2.getTextContent();
                } else if (wn2.getNodeName().equalsIgnoreCase("lastMaintenanceReport")) {
                    retVal.lastMaintenanceReport = wn2.getTextContent();
                } else if (wn2.getNodeName().equalsIgnoreCase("mothballInfo")) {
                    retVal.mothballInfo = MothballInfo.generateInstanceFromXML(wn2, version);
                }
                // Set up bay space values after we've loaded everything from the unit record
                // Used for older campaign
                if (retVal.entity != null && retVal.getEntity().isLargeCraft() && needsBayInitialization) {
                    retVal.initializeBaySpace();
                }
            }
        } catch (Exception ex) {
            MekHQ.getLogger().error("Could not parse unit " + idNode.getTextContent().trim(), ex);
            return null;
        }

        if (version.isLowerThan("0.49.3")) {
            CamouflageMigrator.migrateCamouflage(version, retVal.getCamouflage());
        }

        if (retVal.id == null) {
            MekHQ.getLogger().warning("ID not pre-defined; generating unit's ID.");
            retVal.id = UUID.randomUUID();
        }

        // Protection for old broken campaign files
        // Also for entities that do not have an external ID to match the UUID
        if (retVal.entity.getExternalIdAsString().equals("-1")
                || !(retVal.entity.getExternalIdAsString().equals(retVal.id.toString()))) {
            retVal.entity.setExternalIdAsString(retVal.id.toString());
        }

        return retVal;
    }

    /**
     * This function returns an html-coded list that says what
     * quirks are enabled for this unit
     * @return
     */
    public @Nullable String getQuirksList() {
        String quirkString = "";
        boolean first = true;
        if (null != getEntity().getGame() && getEntity().getGame().getOptions().booleanOption("stratops_quirks")) {
            for (Enumeration<IOptionGroup> i = getEntity().getQuirks().getGroups(); i.hasMoreElements();) {
                IOptionGroup group = i.nextElement();
                for (Enumeration<IOption> j = group.getOptions(); j.hasMoreElements();) {
                    IOption quirk = j.nextElement();
                    if (quirk.booleanValue()) {
                        if (first) {
                            first = false;
                        } else {
                            quirkString += "<br>";
                        }
                        quirkString += quirk.getDisplayableNameWithValue();
                    }
                }
            }
        }
        return quirkString.isBlank() ? null : "<html>" + quirkString + "</html>";
    }

    public void acquireQuirk(String name, Object value) {
        for (Enumeration<IOption> i = getEntity().getQuirks().getOptions(); i.hasMoreElements();) {
            IOption ability = i.nextElement();
            if (ability.getName().equals(name)) {
                ability.setValue(value);
            }
        }
    }

    /**
     * The weekly maintenance cycle combined with a user defined maintenance cycle length
     * is confusing and difficult to manage so lets just make maintenance costs relative
     * to the length of the maintenance cycle that the user defined
     * @return
     */
    public Money getMaintenanceCost() {
        return getWeeklyMaintenanceCost()
                .multipliedBy(getCampaign().getCampaignOptions().getMaintenanceCycleDays())
                .dividedBy(7.0);
    }

    public Money getWeeklyMaintenanceCost() {
        Entity en = getEntity();
        Money mCost = Money.zero();
        Money value;

        //we will assume sale value for now, but make this customizable
        if (getCampaign().getCampaignOptions().useEquipmentContractSaleValue()) {
            value = getSellValue();
        } else {
            value = getBuyCost();
        }

        if (getCampaign().getCampaignOptions().usePercentageMaint()) {
            if (en instanceof Mech) {
                mCost = value.multipliedBy(0.02);
            } else if (en instanceof Warship) {
                mCost = value.multipliedBy(0.07);
            } else if (en instanceof Jumpship) {
                mCost = value.multipliedBy(0.06);
            } else if (en instanceof Dropship) {
                mCost = value.multipliedBy(0.05);
            } else if (en instanceof ConvFighter) {
                mCost = value.multipliedBy(0.03);
            } else if (en instanceof Aero) {
                mCost = value.multipliedBy(0.04);
            } else if (en instanceof VTOL) {
                mCost = value.multipliedBy(0.02);
            } else if (en instanceof Tank) {
                mCost = value.multipliedBy(0.015);
            } else if (en instanceof BattleArmor) {
                mCost = value.multipliedBy(0.03);
            } else if (en instanceof Infantry) {
                mCost = value.multipliedBy(0.005);
            }
            // Mothballed Units cost only 10% to maintain
            if (isMothballed()) {
                mCost = mCost.multipliedBy(0.1);
            }
        } else {
            if (en instanceof Mech) {
                if (en.isOmni()) {
                    return Money.of(100.0);
                } else {
                    return Money.of(75.0);
                }
            } else if (en instanceof Warship) {
                return Money.of(5000.0);
            } else if (en instanceof Jumpship) {
                return Money.of(800.0);
            } else if (en instanceof Dropship) {
                return Money.of(500.0);
            } else if (en instanceof ConvFighter) {
                return Money.of(50.0);
            } else if (en instanceof Aero) {
                if (en.isOmni()) {
                    return Money.of(125.0);
                } else  {
                    return Money.of(65.0);
                }
            } else if (en instanceof VTOL) {
                return Money.of(65.0);
            } else if (en instanceof Tank) {
                return Money.of(25.0);
            } else if (en instanceof BattleArmor) {
                return Money.of(((BattleArmor)en).getTroopers() * 50.0);
            } else if (en instanceof Infantry) {
                return Money.of(((Infantry)en).getSquadN()*10.0);
            }
        }
        return mCost.dividedBy(52.0);
    }

    public void addPart(Part part) {
        part.setUnit(this);
        parts.add(part);
    }

    /**
     * This will check a unit for certain parts and if they are missing, it will create a new
     * version and update its condition. checking for existing parts makes this a more complicated
     * method but it also ensures that you can call this at any time and you won't overwrite existing
     * parts
     */
    public void initializeParts(boolean addParts) {
        int erating = 0;
        int builtInHeatSinks = 0;
        if (!(entity instanceof FighterSquadron) && (null != entity.getEngine())) {
            erating = entity.getEngine().getRating();
            if (entity.getEngine().isFusion()) {
                //10 weight-free heatsinks for fusion engines.
                //Used for fighters to prevent adding extra parts
                builtInHeatSinks = 10;
            }
        }

        ArrayList<Part> partsToAdd = new ArrayList<>();
        ArrayList<Part> partsToRemove = new ArrayList<>();

        Part gyro = null;
        Part engine = null;
        Part lifeSupport = null;
        Part sensor = null;
        Part cockpit = null;
        Part rightHand = null;
        Part rightLowerArm = null;
        Part rightUpperArm = null;
        Part leftHand = null;
        Part leftLowerArm = null;
        Part leftUpperArm = null;
        Part rightFoot = null;
        Part rightLowerLeg = null;
        Part rightUpperLeg = null;
        Part leftFoot = null;
        Part leftLowerLeg = null;
        Part leftUpperLeg = null;
        Part centerFoot = null;
        Part centerLowerLeg = null;
        Part centerUpperLeg = null;
        Part rightFrontFoot = null;
        Part rightLowerFrontLeg = null;
        Part rightUpperFrontLeg = null;
        Part leftFrontFoot = null;
        Part leftLowerFrontLeg = null;
        Part leftUpperFrontLeg = null;
        Part qvGear = null;
        Part structuralIntegrity = null;
        Part[] locations = new Part[entity.locations()];
        Part[] armor = new Part[entity.locations()];
        Part[] armorRear = new Part[entity.locations()];
        Part[] stabilisers = new Part[entity.locations()];
        Hashtable<Integer,Part> equipParts = new Hashtable<>();
        Hashtable<Integer,Part> ammoParts = new Hashtable<>();
        Hashtable<Integer,Part> heatSinks = new Hashtable<>();
        Hashtable<Integer,Part> jumpJets = new Hashtable<>();
        Hashtable<Integer,Part[]> baEquipParts = new Hashtable<>();
        Part motiveSystem = null;
        Part avionics = null;
        Part fcs = null;
        Part cic = null;
        Part chargingSystem = null;
        Part driveCoil = null;
        Part driveController = null;
        Part fieldInitiator = null;
        Part heliumTank = null;
        Part lfBattery = null;
        Part landingGear = null;
        Part turretLock = null;
        ArrayList<Part> aeroHeatSinks = new ArrayList<>();
        int podAeroHeatSinks = 0;
        Part motiveType = null;
        Part primaryW = null;
        Part secondaryW = null;
        Part infantryArmor = null;
        Part dropCollar = null;
        Part kfBoom = null;
        Part protoLeftArmActuator = null;
        Part protoRightArmActuator = null;
        Part protoLegsActuator = null;
        ArrayList<Part> protoJumpJets = new ArrayList<>();
        Part aeroThrustersLeft = null;
        Part aeroThrustersRight = null;
        Part coolingSystem = null;
        Map<Integer, Part> bays = new HashMap<>();
        Map<Integer, List<Part>> bayPartsToAdd = new HashMap<>();
        Map<Integer, Part> jumpCollars = new HashMap<>();
        Map<Integer, Part> gravDecks = new HashMap<>();

        for (Part part : parts) {
            if (part instanceof MekGyro || part instanceof MissingMekGyro) {
                gyro = part;
            } else if (part instanceof EnginePart || part instanceof MissingEnginePart) {
                // reverse compatibility check, spaceships get different engines
                if (!(entity instanceof SmallCraft || entity instanceof Jumpship)) {
                    engine = part;
                }
            } else if (part instanceof SpacecraftEngine
                    || part instanceof MissingSpacecraftEngine
                    || part instanceof SVEnginePart
                    || part instanceof MissingSVEngine) {
                engine = part;
            } else if (part instanceof MekLifeSupport  || part instanceof MissingMekLifeSupport) {
                lifeSupport = part;
            } else if (part instanceof AeroLifeSupport  || part instanceof MissingAeroLifeSupport) {
                lifeSupport = part;
            } else if (part instanceof MekSensor || part instanceof MissingMekSensor) {
                sensor = part;
            } else if (part instanceof ProtomekSensor || part instanceof MissingProtomekSensor) {
                sensor = part;
            } else if (part instanceof MekCockpit || part instanceof MissingMekCockpit) {
                cockpit = part;
            }  else if (part instanceof VeeSensor || part instanceof MissingVeeSensor) {
                sensor = part;
            }  else if (part instanceof InfantryMotiveType) {
                motiveType = part;
            }  else if (part instanceof InfantryArmorPart) {
                infantryArmor = part;
            }  else if (part instanceof InfantryWeaponPart) {
                if (((InfantryWeaponPart) part).isPrimary()) {
                    primaryW = part;
                } else {
                    secondaryW = part;
                }
            }  else if (part instanceof StructuralIntegrity) {
                structuralIntegrity = part;
            } else if (part instanceof MekLocation) {
                if (((MekLocation) part).getLoc() < locations.length) {
                    locations[((MekLocation) part).getLoc()] = part;
                } else {
                    partsToRemove.add(part);
                }
            } else if (part instanceof TankLocation) {
                if (((TankLocation) part).getLoc() < locations.length) {
                    locations[((TankLocation) part).getLoc()] = part;
                } else {
                    partsToRemove.add(part);
                }
            } else if (part instanceof MissingRotor) {
                locations[VTOL.LOC_ROTOR] = part;
            } else if (part instanceof MissingTurret && Tank.LOC_TURRET < locations.length) {
                locations[Tank.LOC_TURRET] = part;
            } else if (part instanceof ProtomekLocation) {
                if (((ProtomekLocation) part).getLoc() < locations.length) {
                    locations[((ProtomekLocation) part).getLoc()] = part;
                } else {
                    partsToRemove.add(part);
                }
            } else if (part instanceof MissingMekLocation
                    || part instanceof MissingProtomekLocation) {
                if (part.getLocation() < locations.length) {
                    locations[part.getLocation()] = part;
                } else {
                    partsToRemove.add(part);
                }
            } else if (part instanceof BattleArmorSuit) {
                if ((entity instanceof BattleArmor)
                        && ((BattleArmorSuit) part).getTrooper() < locations.length) {
                    locations[((BattleArmorSuit) part).getTrooper()] = part;
                } else {
                    partsToRemove.add(part);
                }
            } else if (part instanceof MissingBattleArmorSuit) {
                if ((entity instanceof BattleArmor)
                        && ((MissingBattleArmorSuit) part).getTrooper() < locations.length) {
                    locations[((MissingBattleArmorSuit) part).getTrooper()] = part;
                } else {
                    partsToRemove.add(part);
                }
            } else if (part instanceof Armor) {
                if (part.getLocation() < armor.length) {
                    if (((Armor) part).isRearMounted()) {
                        armorRear[part.getLocation()] = part;
                    } else {
                        armor[part.getLocation()] = part;
                    }
                } else {
                    partsToRemove.add(part);
                }
            } else if ((part instanceof VeeStabiliser || part instanceof MissingVeeStabiliser)) {
                if (part.getLocation() < stabilisers.length) {
                    stabilisers[part.getLocation()] = part;
                } else {
                    partsToRemove.add(part);
                }
            } else if (part instanceof AmmoBin) {
                ammoParts.put(((AmmoBin) part).getEquipmentNum(), part);
            } else if (part instanceof MissingAmmoBin) {
                ammoParts.put(((MissingAmmoBin) part).getEquipmentNum(), part);
            } else if (part instanceof HeatSink) {
                heatSinks.put(((HeatSink) part).getEquipmentNum(), part);
            } else if (part instanceof MissingHeatSink) {
                heatSinks.put(((MissingHeatSink) part).getEquipmentNum(), part);
            } else if (part instanceof JumpJet) {
                jumpJets.put(((JumpJet) part).getEquipmentNum(), part);
            } else if (part instanceof MissingJumpJet) {
                jumpJets.put(((MissingJumpJet) part).getEquipmentNum(), part);
            }  else if (part instanceof BattleArmorEquipmentPart) {
                if (!(entity instanceof BattleArmor)) {
                    partsToRemove.add(part);
                } else {
                    Part[] parts = baEquipParts.get(((BattleArmorEquipmentPart) part).getEquipmentNum());
                    if (null == parts) {
                        parts = new Part[((BattleArmor) entity).getSquadSize()];
                    }
                    parts[((BattleArmorEquipmentPart) part).getTrooper() - BattleArmor.LOC_TROOPER_1] = part;
                    baEquipParts.put(((BattleArmorEquipmentPart) part).getEquipmentNum(), parts);
                }
            } else if (part instanceof MissingBattleArmorEquipmentPart) {
                if (!(entity instanceof BattleArmor)) {
                    partsToRemove.add(part);
                } else {
                    Part[] parts = baEquipParts.get(((MissingBattleArmorEquipmentPart) part).getEquipmentNum());
                    if (null == parts) {
                        parts = new Part[((BattleArmor) entity).getSquadSize()];
                    }
                    parts[((MissingBattleArmorEquipmentPart) part).getTrooper() - BattleArmor.LOC_TROOPER_1] = part;
                    baEquipParts.put(((MissingBattleArmorEquipmentPart) part).getEquipmentNum(), parts);
                }
            } else if (part instanceof EquipmentPart) {
                equipParts.put(((EquipmentPart) part).getEquipmentNum(), part);
            } else if (part instanceof MissingEquipmentPart) {
                equipParts.put(((MissingEquipmentPart) part).getEquipmentNum(), part);
            } else if (part instanceof MekActuator || part instanceof MissingMekActuator) {
                int type = -1;
                int loc = -1;
                if (part instanceof MekActuator) {
                    type = ((MekActuator) part).getType();
                    loc = ((MekActuator) part).getLocation();
                } else {
                    type = ((MissingMekActuator) part).getType();
                    loc = ((MissingMekActuator) part).getLocation();
                }
                if (type == Mech.ACTUATOR_UPPER_ARM) {
                    if (loc == Mech.LOC_RARM) {
                        rightUpperArm = part;
                    } else {
                        leftUpperArm = part;
                    }
                } else if (type == Mech.ACTUATOR_LOWER_ARM) {
                    if (loc == Mech.LOC_RARM) {
                        rightLowerArm = part;
                    } else {
                        leftLowerArm = part;
                    }
                } else if (type == Mech.ACTUATOR_HAND) {
                    if (loc == Mech.LOC_RARM) {
                        rightHand = part;
                    } else {
                        leftHand = part;
                    }
                } else if (type == Mech.ACTUATOR_UPPER_LEG) {
                    if (loc == Mech.LOC_LARM) {
                        leftUpperFrontLeg = part;
                    } else if (loc == Mech.LOC_RARM) {
                        rightUpperFrontLeg = part;
                    } else if (loc == Mech.LOC_RLEG) {
                        rightUpperLeg = part;
                    } else if (loc == Mech.LOC_LLEG) {
                        leftUpperLeg = part;
                    } else if (loc == Mech.LOC_CLEG) {
                        centerUpperLeg = part;
                    } else {
                        MekHQ.getLogger().error("Unknown location of " + loc + " for a Upper Leg Actuator.");
                    }
                } else if (type == Mech.ACTUATOR_LOWER_LEG) {
                    if (loc == Mech.LOC_LARM) {
                        leftLowerFrontLeg = part;
                    } else if (loc == Mech.LOC_RARM) {
                        rightLowerFrontLeg = part;
                    } else if (loc == Mech.LOC_RLEG) {
                        rightLowerLeg = part;
                    } else if (loc == Mech.LOC_LLEG) {
                        leftLowerLeg = part;
                    } else if (loc == Mech.LOC_CLEG) {
                        centerLowerLeg = part;
                    } else {
                        MekHQ.getLogger().error("Unknown location of " + loc + " for a Lower Leg Actuator.");
                    }
                } else if (type == Mech.ACTUATOR_FOOT) {
                    if (loc == Mech.LOC_LARM) {
                        leftFrontFoot = part;
                    } else if (loc == Mech.LOC_RARM) {
                        rightFrontFoot = part;
                    } else if (loc == Mech.LOC_RLEG) {
                        rightFoot = part;
                    } else if (loc == Mech.LOC_LLEG) {
                        leftFoot = part;
                    } else if (loc == Mech.LOC_CLEG) {
                        centerFoot = part;
                    } else {
                        MekHQ.getLogger().error("Unknown location of " + loc + " for a Foot Actuator.");
                    }
                }
            } else if (part instanceof QuadVeeGear || part instanceof MissingQuadVeeGear) {
                qvGear = part;
            } else if (part instanceof Avionics || part instanceof MissingAvionics) {
                avionics = part;
            // Don't initialize FCS for JS/WS/SS, use CIC for these instead
            } else if (part instanceof FireControlSystem || part instanceof MissingFireControlSystem) {
                fcs = part;
                // for reverse compatibility, calculate costs
                if (part instanceof FireControlSystem) {
                    ((FireControlSystem) fcs).calculateCost();
                }
                // If a JS/WS/SS already has an FCS, remove it
                if (entity instanceof Jumpship) {
                    partsToRemove.add(part);
                }
            // Don't initialize CIC for any ASF/SC/DS, use FCS for these instead
            } else if ((part instanceof CombatInformationCenter || part instanceof MissingCIC)
                    && (entity instanceof Jumpship)) {
                cic = part;
                // for reverse compatibility, calculate costs
                if (part instanceof CombatInformationCenter) {
                    ((CombatInformationCenter)cic).calculateCost();
                }
            // Only JumpShips and WarShips have these
            } else if ((part instanceof LFBattery || part instanceof MissingLFBattery)
                    && ((entity instanceof Jumpship) && !(entity instanceof SpaceStation)
                            && ((Jumpship) entity).hasLF())) {
                lfBattery = part;
            } else if ((part instanceof KFHeliumTank || part instanceof MissingKFHeliumTank)
                    && ((entity instanceof Jumpship) && !(entity instanceof SpaceStation))) {
                heliumTank = part;
            } else if ((part instanceof KFChargingSystem || part instanceof MissingKFChargingSystem)
                    && ((entity instanceof Jumpship) && !(entity instanceof SpaceStation))) {
                chargingSystem = part;
            } else if ((part instanceof KFFieldInitiator || part instanceof MissingKFFieldInitiator)
                    && ((entity instanceof Jumpship) && !(entity instanceof SpaceStation))) {
                fieldInitiator = part;
            } else if ((part instanceof KFDriveController || part instanceof MissingKFDriveController)
                    && ((entity instanceof Jumpship) && !(entity instanceof SpaceStation))) {
                driveController = part;
            } else if ((part instanceof KFDriveCoil || part instanceof MissingKFDriveCoil)
                    && ((entity instanceof Jumpship) && !(entity instanceof SpaceStation))) {
                driveCoil = part;
            // For Small Craft and larger, add this as a container for all their heatsinks instead of adding hundreds
            // of individual heatsink parts.
            } else if (part instanceof SpacecraftCoolingSystem
                    && (entity instanceof SmallCraft || entity instanceof Jumpship)) {
                coolingSystem = part;
            } else if (part instanceof AeroSensor || part instanceof MissingAeroSensor) {
                sensor = part;
            } else if (part instanceof LandingGear || part instanceof MissingLandingGear) {
                landingGear = part;
                // If a JS/WS/SS already has Landing Gear, remove it
                if (entity instanceof Jumpship) {
                    partsToRemove.add(part);
                }
            } else if (part instanceof AeroHeatSink || part instanceof MissingAeroHeatSink) {
                // If a SC/DS/JS/WS/SS already has heatsinks, remove them. We're using the spacecraft cooling system instead
                if (entity instanceof SmallCraft || entity instanceof Jumpship) {
                    partsToRemove.add(part);
                } else if (entity.getEngine().isFusion() && builtInHeatSinks > 0) {
                    // Don't add parts for the 10 heatsinks included with a fusion engine
                    partsToRemove.add(part);
                    builtInHeatSinks--;
                } else {
                    aeroHeatSinks.add(part);
                    if (part.isOmniPodded()) {
                        podAeroHeatSinks++;
                    }
                }
            } else if (part instanceof MotiveSystem) {
                motiveSystem = part;
            } else if (part instanceof TurretLock) {
                turretLock = part;
            } else if (part instanceof DropshipDockingCollar || part instanceof MissingDropshipDockingCollar) {
                dropCollar = part;
            } else if ((part instanceof KfBoom) || (part instanceof MissingKFBoom)) {
                kfBoom = part;
            } else if ((part instanceof ProtomekArmActuator) || (part instanceof MissingProtomekArmActuator)) {
                int loc = part.getLocation();
                if (loc == Protomech.LOC_LARM) {
                    protoLeftArmActuator = part;
                } else if (loc == Protomech.LOC_RARM) {
                    protoRightArmActuator = part;
                }
            } else if (part instanceof ProtomekLegActuator || part instanceof MissingProtomekLegActuator) {
                protoLegsActuator = part;
            } else if (part instanceof ProtomekJumpJet || part instanceof MissingProtomekJumpJet) {
                protoJumpJets.add(part);
            } else if ((part instanceof Thrusters)
                    && (entity instanceof SmallCraft || entity instanceof Jumpship)) {
                if (((Thrusters) part).isLeftThrusters()) {
                    aeroThrustersLeft = part;
                } else {
                    aeroThrustersRight = part;
                }
            } else if ((part instanceof MissingThrusters)
                    && (entity instanceof SmallCraft || entity instanceof Jumpship)) {
                if (((MissingThrusters) part).isLeftThrusters()) {
                    aeroThrustersLeft = part;
                } else {
                    aeroThrustersRight = part;
                }
            } else if (part instanceof TransportBayPart) {
                bays.put(((TransportBayPart) part).getBayNumber(), part);
            } else if (part instanceof JumpshipDockingCollar) {
                jumpCollars.put(((JumpshipDockingCollar) part).getCollarNumber(), part);
            } else if (part instanceof GravDeck) {
                gravDecks.put(((GravDeck) part).getDeckNumber(), part);
            }

            part.updateConditionFromPart();
        }
        // Remove invalid Aero parts due to changes after 0.45.4
        for (Part part : partsToRemove) {
            removePart(part);
        }
        // now check to see what is null
        for (int i = 0; i < locations.length; i++) {
            if (entity.getOInternal(i) == IArmorState.ARMOR_NA) {
                // this is not a valid location, so we should skip it
                continue;
            }
            if (null == locations[i]) {
                if (entity instanceof Mech) {
                    MekLocation mekLocation = new MekLocation(i, (int) getEntity().getWeight(),
                            getEntity().getStructureType(), TechConstants.isClan(entity.getStructureTechLevel()),
                            hasTSM(), entity instanceof QuadMech, false, false, getCampaign());
                    addPart(mekLocation);
                    partsToAdd.add(mekLocation);
                } else if (entity instanceof Protomech && i != Protomech.LOC_NMISS) {
                    ProtomekLocation protomekLocation = new ProtomekLocation(i, (int) getEntity().getWeight(), getEntity().getStructureType(), ((Protomech)getEntity()).hasMyomerBooster(), false, getCampaign());
                    addPart(protomekLocation);
                    partsToAdd.add(protomekLocation);
                } else if (entity instanceof Tank && i != Tank.LOC_BODY) {
                    if (entity instanceof VTOL) {
                        if (i == VTOL.LOC_ROTOR) {
                            Rotor rotor = new Rotor((int) getEntity().getWeight(), getCampaign());
                            addPart(rotor);
                            partsToAdd.add(rotor);
                        } else if (i == VTOL.LOC_TURRET) {
                            if (((VTOL) entity).hasNoTurret()) {
                                continue;
                            }
                            Turret turret = new Turret(i, (int) getEntity().getWeight(), getCampaign());
                            addPart(turret);
                            partsToAdd.add(turret);
                        } else if (i == VTOL.LOC_TURRET_2) {
                            if (((VTOL) entity).hasNoDualTurret()) {
                                continue;
                            }
                            Turret turret = new Turret(i, (int) getEntity().getWeight(), getCampaign());
                            addPart(turret);
                            partsToAdd.add(turret);
                        } else {
                            TankLocation tankLocation = new TankLocation(i, (int) getEntity().getWeight(), getCampaign());
                            addPart(tankLocation);
                            partsToAdd.add(tankLocation);
                        }
                    } else if (i == Tank.LOC_TURRET) {
                         if (((Tank) entity).hasNoTurret()) {
                             continue;
                         }
                         Turret turret = new Turret(i, (int) getEntity().getWeight(), getCampaign());
                         addPart(turret);
                         partsToAdd.add(turret);
                    } else if (i == Tank.LOC_TURRET_2) {
                         if (((Tank) entity).hasNoDualTurret()) {
                             continue;
                         }
                         Turret turret = new Turret(i, (int) getEntity().getWeight(), getCampaign());
                         addPart(turret);
                         partsToAdd.add(turret);
                    } else {
                        TankLocation tankLocation = new TankLocation(i, (int) getEntity().getWeight(), getCampaign());
                        addPart(tankLocation);
                        partsToAdd.add(tankLocation);
                    }
                } else if ((entity instanceof BattleArmor) && (i != 0) && (i <= ((BattleArmor) entity).getSquadSize())) {
                    BattleArmorSuit baSuit = new BattleArmorSuit((BattleArmor) entity, i, getCampaign());
                    addPart(baSuit);
                    partsToAdd.add(baSuit);
                }
            }
            if (null == armor[i]) {
                if (entity instanceof Protomech) {
                    ProtomekArmor a = new ProtomekArmor((int) getEntity().getWeight(), getEntity().getArmorType(i),
                            getEntity().getOArmor(i, false), i, true, getCampaign());
                    addPart(a);
                    partsToAdd.add(a);
                } else if (entity instanceof BattleArmor) {
                    BaArmor a = new BaArmor((int) getEntity().getWeight(), getEntity().getOArmor(i, false), entity.getArmorType(1), i, entity.isClan(), getCampaign());
                    addPart(a);
                    partsToAdd.add(a);
                } else if (entity.isSupportVehicle() && (entity.getArmorType(i) == EquipmentType.T_ARMOR_STANDARD)) {
                    Armor a = new SVArmor(entity.getBARRating(i), entity.getArmorTechRating(),
                            getEntity().getOArmor(i, false), i, getCampaign());
                    addPart(a);
                    partsToAdd.add(a);
                } else {
                    Armor a = new Armor((int) getEntity().getWeight(), getEntity().getArmorType(i), getEntity().getOArmor(i, false), i, false, entity.isClanArmor(i), getCampaign());
                    addPart(a);
                    partsToAdd.add(a);
                }
            }
            if ((null == armorRear[i]) && entity.hasRearArmor(i)) {
                Armor a = new Armor((int) getEntity().getWeight(), getEntity().getArmorType(i), getEntity().getOArmor(i, true), i, true, entity.isClanArmor(i), getCampaign());
                addPart(a);
                partsToAdd.add(a);
            }
            if (entity instanceof Tank && null == stabilisers[i] && i != Tank.LOC_BODY) {
                VeeStabiliser s = new VeeStabiliser((int) getEntity().getWeight(), i, getCampaign());
                addPart(s);
                partsToAdd.add(s);
            }
        }
        for (Mounted m : entity.getEquipment()) {
            if ((m.getLocation() == Entity.LOC_NONE) && !(m.getType() instanceof AmmoType)) {
                continue;
            }
            // We want to ignore weapon groups so that we don't get phantom weapons
            if (m.isWeaponGroup()) {
                continue;
            }
            // Anti-Mek attacks aren't actual parts
            if (m.getType() instanceof InfantryAttack) {
                continue;
            }
            if (!m.getType().isHittable()) {
                //there are some kind of non-hittable parts we might want to include for cost calculations
                if (!(m.getType() instanceof MiscType)) {
                    continue;
                }
                if (!(m.getType().hasFlag(MiscType.F_BA_MANIPULATOR) ||
                        m.getType().hasFlag(MiscType.F_BA_MEA) ||
                        m.getType().hasFlag(MiscType.F_AP_MOUNT) ||
                        m.getType().hasFlag(MiscType.F_MAGNETIC_CLAMP))) {
                    continue;
                }
            }
            if (m.getType() instanceof AmmoType) {
                int eqnum = entity.getEquipmentNum(m);
                Part apart = ammoParts.get(eqnum);
                boolean oneShot = m.isOneShotAmmo();
                int fullShots = oneShot ? 1 : ((AmmoType) m.getType()).getShots();
                if (null == apart) {
                    if (entity instanceof BattleArmor) {
                        apart = new BattleArmorAmmoBin((int) entity.getWeight(), (AmmoType) m.getType(), eqnum,
                                ((BattleArmor) entity).getSquadSize() * (fullShots - m.getBaseShotsLeft()),
                                oneShot, getCampaign());
                    } else if (entity.usesWeaponBays()) {
                        apart = new LargeCraftAmmoBin((int) entity.getWeight(), (AmmoType) m.getType(), eqnum,
                                fullShots - m.getBaseShotsLeft(), m.getSize(), getCampaign());
                        ((LargeCraftAmmoBin) apart).setBay(entity.getBayByAmmo(m));
                    } else if (entity.isSupportVehicle()
                            && (((AmmoType) m.getType()).getAmmoType() == AmmoType.T_INFANTRY)) {
                        Mounted weapon = m.getLinkedBy();
                        while (weapon.getType() instanceof AmmoType) {
                            weapon = weapon.getLinkedBy();
                        }
                        int size = m.getOriginalShots() / ((InfantryWeapon) weapon.getType()).getShots();
                        apart = new InfantryAmmoBin((int) entity.getWeight(), (AmmoType) m.getType(), eqnum,
                                m.getOriginalShots() - m.getBaseShotsLeft(),
                                (InfantryWeapon) weapon.getType(), size, weapon.isOmniPodMounted(), getCampaign());
                    } else {
                        apart = new AmmoBin((int) entity.getWeight(), (AmmoType) m.getType(), eqnum,
                                fullShots - m.getBaseShotsLeft(), oneShot, m.isOmniPodMounted(), getCampaign());
                    }
                    addPart(apart);
                    partsToAdd.add(apart);

                }
            } else if (m.getType() instanceof MiscType
                    && (m.getType().hasFlag(MiscType.F_HEAT_SINK) || m.getType().hasFlag(MiscType.F_DOUBLE_HEAT_SINK))) {
                if (m.getLocation() == Entity.LOC_NONE) {
                    //heat sinks located in LOC_NONE are base unhittable heat sinks
                    continue;
                }
                int eqnum = entity.getEquipmentNum(m);
                Part epart = heatSinks.get(eqnum);
                if (null == epart) {
                    epart = new HeatSink((int) entity.getWeight(), m.getType(), eqnum,
                            m.isOmniPodMounted(), getCampaign());
                    addPart(epart);
                    partsToAdd.add(epart);
                }
            } else if ((m.getType() instanceof MiscType) && m.getType().hasFlag(MiscType.F_JUMP_JET)) {
                int eqnum = entity.getEquipmentNum(m);
                Part epart = jumpJets.get(eqnum);
                if (null == epart) {
                    epart = new JumpJet((int) entity.getWeight(), m.getType(), eqnum,
                            m.isOmniPodMounted(), getCampaign());
                    addPart(epart);
                    partsToAdd.add(epart);
                    if (entity.hasETypeFlag(Entity.ETYPE_PROTOMECH)) {
                        protoJumpJets.add(epart);
                    }
                }
            } else {
                int eqnum = entity.getEquipmentNum(m);
                EquipmentType type = m.getType();
                if (entity instanceof BattleArmor) {
                    //for BattleArmor we have multiple parts per mount, one for each trooper
                    Part[] eparts = baEquipParts.get(eqnum);
                    for (int i = 0; i < ((BattleArmor) entity).getSquadSize(); i++) {
                        if ((null == eparts) || (null == eparts[i])) {
                            Part epart = new BattleArmorEquipmentPart((int) entity.getWeight(), type, eqnum,
                                    m.getSize(), i+BattleArmor.LOC_TROOPER_1, getCampaign());
                            addPart(epart);
                            partsToAdd.add(epart);
                        }
                    }
                } else {
                    Part epart = equipParts.get(eqnum);
                    if (null == epart) {
                        if (type instanceof InfantryAttack) {
                            continue;
                        }
                        if ((entity instanceof Infantry) && (m.getLocation() != Infantry.LOC_FIELD_GUNS)) {
                            //don't add weapons here for infantry, unless field guns
                            continue;
                        }
                        if (type instanceof BayWeapon) {
                            //weapon bays aren't real parts
                            continue;
                        }
                        epart = new EquipmentPart((int) entity.getWeight(), type, eqnum, m.getSize(),
                                m.isOmniPodMounted(), getCampaign());
                        if ((type instanceof MiscType) && type.hasFlag(MiscType.F_MASC)) {
                            epart = new MASC((int) entity.getWeight(), type, eqnum, getCampaign(),
                                    erating, m.isOmniPodMounted());
                        }
                        addPart(epart);
                        partsToAdd.add(epart);
                    }
                }
            }
        }

        if ((null == engine) && !(entity instanceof Infantry) && !(entity instanceof FighterSquadron)) {
            if (entity instanceof SmallCraft || entity instanceof Jumpship) {
                engine = new SpacecraftEngine((int) entity.getWeight(), 0, getCampaign(), entity.isClan());
                addPart(engine);
                partsToAdd.add(engine);
                ((SpacecraftEngine) engine).calculateTonnage();
            } else if (entity.isSupportVehicle()) {
                // Check for trailer with no engine
                if (entity.hasEngine() && entity.getEngine().getEngineType() != Engine.NONE) {
                    // Surface vehicles (including vehicles) have to choose the fuel type for a combustion engine.
                    // Fixed wing with an ICE will have the fuel type set to NONE, which is technically
                    // not correct but does the job of distinguishing the turbine from other ICE types.
                    FuelType fuel = FuelType.NONE;
                    if (entity instanceof Tank) {
                        fuel = ((Tank) entity).getICEFuelType();
                    }
                    engine = new SVEnginePart((int) entity.getWeight(), entity.getEngine().getWeightEngine(entity),
                            entity.getEngine().getEngineType(), entity.getEngineTechRating(),
                            fuel, getCampaign());
                    addPart(engine);
                    partsToAdd.add(engine);
                }
            } else if (null != entity.getEngine()) {
                engine = new EnginePart((int) entity.getWeight(),new Engine(entity.getEngine().getRating(), entity.getEngine().getEngineType(), entity.getEngine().getFlags()), getCampaign(), entity.getMovementMode() == EntityMovementMode.HOVER && entity instanceof Tank);
                addPart(engine);
                partsToAdd.add(engine);
            }
        }

        // Transport Bays
        for (Bay bay : entity.getTransportBays()) {
            bayPartsToAdd.put(bay.getBayNumber(), new ArrayList<>());
            BayType btype = BayType.getTypeForBay(bay);
            Part bayPart = bays.get(bay.getBayNumber());
            if (null == bayPart) {
                bayPart = new TransportBayPart((int) entity.getWeight(),
                        bay.getBayNumber(), bay.getCapacity(), getCampaign());
                addPart(bayPart);
                partsToAdd.add(bayPart);
                for (int i = 0; i < bay.getDoors(); i++) {
                    Part door = new BayDoor((int) entity.getWeight(), getCampaign());
                    bayPartsToAdd.get(bay.getBayNumber()).add(door);
                    addPart(door);
                    partsToAdd.add(door);
                }
                if (btype.getCategory() == BayType.CATEGORY_NON_INFANTRY) {
                    for (int i = 0; i < bay.getCapacity(); i++) {
                        Part cubicle = new Cubicle((int) entity.getWeight(), btype, getCampaign());
                        bayPartsToAdd.get(bay.getBayNumber()).add(cubicle);
                        addPart(cubicle);
                        partsToAdd.add(cubicle);
                    }
                }
            } else {
                List<Part> doors = bayPart.getChildParts().stream()
                        .filter(p -> ((p instanceof BayDoor) || (p instanceof MissingBayDoor)))
                        .collect(Collectors.toList());
                while (bay.getDoors() > doors.size()) {
                    Part door = new MissingBayDoor((int) entity.getWeight(), getCampaign());
                    bayPartsToAdd.get(bay.getBayNumber()).add(door);
                    addPart(door);
                    partsToAdd.add(door);
                    doors.add(door);
                }
                if (btype.getCategory() == BayType.CATEGORY_NON_INFANTRY) {
                    List<Part> cubicles = bayPart.getChildParts().stream()
                            .filter(p -> ((p instanceof Cubicle) || (p instanceof MissingCubicle)))
                            .collect(Collectors.toList());
                    while (bay.getCapacity() > cubicles.size()) {
                        Part cubicle = new MissingCubicle((int) entity.getWeight(), btype, getCampaign());
                        bayPartsToAdd.get(bay.getBayNumber()).add(cubicle);
                        addPart(cubicle);
                        partsToAdd.add(cubicle);
                        cubicles.add(cubicle);
                    }
                }
            }
        }


        if (entity instanceof Mech) {
            if (null == gyro) {
                gyro =  new MekGyro((int) entity.getWeight(), entity.getGyroType(), entity.getOriginalWalkMP(), entity.isClan(), getCampaign());
                addPart(gyro);
                partsToAdd.add(gyro);
            }
            if (null == lifeSupport) {
                lifeSupport = new MekLifeSupport((int) entity.getWeight(), getCampaign());
                addPart(lifeSupport);
                partsToAdd.add(lifeSupport);
            }
            if (null == sensor) {
                sensor = new MekSensor((int) entity.getWeight(), getCampaign());
                addPart(sensor);
                partsToAdd.add(sensor);
            }
            if (null == cockpit) {
                cockpit = new MekCockpit((int) entity.getWeight(), ((Mech) entity).getCockpitType(), entity.isClan(), getCampaign());
                addPart(cockpit);
                partsToAdd.add(cockpit);
            }
            if (null == rightUpperArm && entity.hasSystem(Mech.ACTUATOR_UPPER_ARM, Mech.LOC_RARM)) {
                rightUpperArm = new MekActuator((int) entity.getWeight(), Mech.ACTUATOR_UPPER_ARM, Mech.LOC_RARM, getCampaign());
                addPart(rightUpperArm);
                partsToAdd.add(rightUpperArm);
            }
            if (null == leftUpperArm && entity.hasSystem(Mech.ACTUATOR_UPPER_ARM, Mech.LOC_LARM)) {
                leftUpperArm = new MekActuator((int) entity.getWeight(), Mech.ACTUATOR_UPPER_ARM, Mech.LOC_LARM, getCampaign());
                addPart(leftUpperArm);
                partsToAdd.add(leftUpperArm);
            }
            if (null == rightLowerArm && entity.hasSystem(Mech.ACTUATOR_LOWER_ARM, Mech.LOC_RARM)) {
                rightLowerArm = new MekActuator((int) entity.getWeight(), Mech.ACTUATOR_LOWER_ARM, Mech.LOC_RARM, getCampaign());
                addPart(rightLowerArm);
                partsToAdd.add(rightLowerArm);
            }

            if (null == leftLowerArm && entity.hasSystem(Mech.ACTUATOR_LOWER_ARM, Mech.LOC_LARM)) {
                leftLowerArm = new MekActuator((int) entity.getWeight(), Mech.ACTUATOR_LOWER_ARM, Mech.LOC_LARM, getCampaign());
                addPart(leftLowerArm);
                partsToAdd.add(leftLowerArm);
            }

            if (null == rightHand && entity.hasSystem(Mech.ACTUATOR_HAND, Mech.LOC_RARM)) {
                rightHand = new MekActuator((int) entity.getWeight(), Mech.ACTUATOR_HAND, Mech.LOC_RARM, getCampaign());
                addPart(rightHand);
                partsToAdd.add(rightHand);
            }

            if (null == leftHand && entity.hasSystem(Mech.ACTUATOR_HAND, Mech.LOC_LARM)) {
                leftHand = new MekActuator((int) entity.getWeight(), Mech.ACTUATOR_HAND, Mech.LOC_LARM, getCampaign());
                addPart(leftHand);
                partsToAdd.add(leftHand);
            }

            if (null == rightUpperLeg && entity.hasSystem(Mech.ACTUATOR_UPPER_LEG, Mech.LOC_RLEG)) {
                rightUpperLeg = new MekActuator((int) entity.getWeight(), Mech.ACTUATOR_UPPER_LEG, Mech.LOC_RLEG, getCampaign());
                addPart(rightUpperLeg);
                partsToAdd.add(rightUpperLeg);
            }

            if (null == leftUpperLeg && entity.hasSystem(Mech.ACTUATOR_UPPER_LEG, Mech.LOC_LLEG)) {
                leftUpperLeg = new MekActuator((int) entity.getWeight(), Mech.ACTUATOR_UPPER_LEG, Mech.LOC_LLEG, getCampaign());
                addPart(leftUpperLeg);
                partsToAdd.add(leftUpperLeg);
            }

            if ((centerUpperLeg == null) && entity.hasSystem(Mech.ACTUATOR_UPPER_LEG, Mech.LOC_CLEG)) {
                centerUpperLeg = new MekActuator((int) entity.getWeight(), Mech.ACTUATOR_UPPER_LEG, Mech.LOC_CLEG, getCampaign());
                addPart(centerUpperLeg);
                partsToAdd.add(centerUpperLeg);
            }

            if (null == rightLowerLeg && entity.hasSystem(Mech.ACTUATOR_LOWER_LEG, Mech.LOC_RLEG)) {
                rightLowerLeg = new MekActuator((int) entity.getWeight(), Mech.ACTUATOR_LOWER_LEG, Mech.LOC_RLEG, getCampaign());
                addPart(rightLowerLeg);
                partsToAdd.add(rightLowerLeg);
            }

            if (null == leftLowerLeg && entity.hasSystem(Mech.ACTUATOR_LOWER_LEG, Mech.LOC_LLEG)) {
                leftLowerLeg = new MekActuator((int) entity.getWeight(), Mech.ACTUATOR_LOWER_LEG, Mech.LOC_LLEG, getCampaign());
                addPart(leftLowerLeg);
                partsToAdd.add(leftLowerLeg);
            }

            if ((centerLowerLeg == null) && entity.hasSystem(Mech.ACTUATOR_LOWER_LEG, Mech.LOC_CLEG)) {
                centerLowerLeg = new MekActuator((int) entity.getWeight(), Mech.ACTUATOR_LOWER_LEG, Mech.LOC_CLEG, getCampaign());
                addPart(centerLowerLeg);
                partsToAdd.add(centerLowerLeg);
            }

            if (null == rightFoot && entity.hasSystem(Mech.ACTUATOR_FOOT, Mech.LOC_RLEG)) {
                rightFoot = new MekActuator((int) entity.getWeight(), Mech.ACTUATOR_FOOT, Mech.LOC_RLEG, getCampaign());
                addPart(rightFoot);
                partsToAdd.add(rightFoot);
            }

            if (null == leftFoot && entity.hasSystem(Mech.ACTUATOR_FOOT, Mech.LOC_LLEG)) {
                leftFoot = new MekActuator((int) entity.getWeight(), Mech.ACTUATOR_FOOT, Mech.LOC_LLEG, getCampaign());
                addPart(leftFoot);
                partsToAdd.add(leftFoot);
            }

            if ((centerFoot == null) && entity.hasSystem(Mech.ACTUATOR_FOOT, Mech.LOC_CLEG)) {
                centerFoot = new MekActuator((int) entity.getWeight(), Mech.ACTUATOR_FOOT, Mech.LOC_CLEG, getCampaign());
                addPart(centerFoot);
                partsToAdd.add(centerFoot);
            }

            if (null == rightUpperFrontLeg && entity.hasSystem(Mech.ACTUATOR_UPPER_LEG, Mech.LOC_RARM)) {
                rightUpperFrontLeg = new MekActuator((int) entity.getWeight(), Mech.ACTUATOR_UPPER_LEG, Mech.LOC_RARM, getCampaign());
                addPart(rightUpperFrontLeg);
                partsToAdd.add(rightUpperFrontLeg);
            }
            if (null == leftUpperFrontLeg && entity.hasSystem(Mech.ACTUATOR_UPPER_LEG, Mech.LOC_LARM)) {
                leftUpperFrontLeg = new MekActuator((int) entity.getWeight(), Mech.ACTUATOR_UPPER_LEG, Mech.LOC_LARM, getCampaign());
                addPart(leftUpperFrontLeg);
                partsToAdd.add(leftUpperFrontLeg);
            }
            if (null == rightLowerFrontLeg && entity.hasSystem(Mech.ACTUATOR_LOWER_LEG, Mech.LOC_RARM)) {
                rightLowerFrontLeg = new MekActuator((int) entity.getWeight(), Mech.ACTUATOR_LOWER_LEG, Mech.LOC_RARM, getCampaign());
                addPart(rightLowerFrontLeg);
                partsToAdd.add(rightLowerFrontLeg);
            }
            if (null == leftLowerFrontLeg && entity.hasSystem(Mech.ACTUATOR_LOWER_LEG, Mech.LOC_LARM)) {
                leftLowerFrontLeg = new MekActuator((int) entity.getWeight(), Mech.ACTUATOR_LOWER_LEG, Mech.LOC_LARM, getCampaign());
                addPart(leftLowerFrontLeg);
                partsToAdd.add(leftLowerFrontLeg);
            }
            if (null == rightFrontFoot && entity.hasSystem(Mech.ACTUATOR_FOOT, Mech.LOC_RARM)) {
                rightFrontFoot = new MekActuator((int) entity.getWeight(), Mech.ACTUATOR_FOOT, Mech.LOC_RARM, getCampaign());
                addPart(rightFrontFoot);
                partsToAdd.add(rightFrontFoot);
            }
            if (null == leftFrontFoot && entity.hasSystem(Mech.ACTUATOR_FOOT, Mech.LOC_LARM)) {
                leftFrontFoot = new MekActuator((int) entity.getWeight(), Mech.ACTUATOR_FOOT, Mech.LOC_LARM, getCampaign());
                addPart(leftFrontFoot);
                partsToAdd.add(leftFrontFoot);
            }
        }
        if (entity instanceof QuadVee && null == qvGear) {
            qvGear = new QuadVeeGear((int) entity.getWeight(), getCampaign());
            addPart(qvGear);
            partsToAdd.add(qvGear);
        }
        if (entity instanceof Aero) {
            if (null == structuralIntegrity) {
                structuralIntegrity = new StructuralIntegrity((int) entity.getWeight(), getCampaign());
                addPart(structuralIntegrity);
                partsToAdd.add(structuralIntegrity);
            }
            if (null == avionics) {
                avionics = new Avionics((int) entity.getWeight(), getCampaign());
                addPart(avionics);
                partsToAdd.add(avionics);
            }
            if (null == cic && entity instanceof Jumpship) {
                cic = new CombatInformationCenter((int) entity.getWeight(), Money.zero(), getCampaign());
                addPart(cic);
                partsToAdd.add(cic);
                ((CombatInformationCenter)cic).calculateCost();
            }
            if (null == driveCoil && (entity instanceof Jumpship) && !(entity instanceof SpaceStation)) {
                driveCoil = new KFDriveCoil((int) entity.getWeight(), ((Jumpship) entity).getDriveCoreType(), entity.getDocks(), getCampaign());
                addPart(driveCoil);
                partsToAdd.add(driveCoil);
            }
            if (null == driveController && (entity instanceof Jumpship) && !(entity instanceof SpaceStation)) {
                driveController = new KFDriveController((int) entity.getWeight(), ((Jumpship) entity).getDriveCoreType(), entity.getDocks(), getCampaign());
                addPart(driveController);
                partsToAdd.add(driveController);
            }
            if (null == fieldInitiator && (entity instanceof Jumpship) && !(entity instanceof SpaceStation)) {
                fieldInitiator = new KFFieldInitiator((int) entity.getWeight(), ((Jumpship) entity).getDriveCoreType(), entity.getDocks(), getCampaign());
                addPart(fieldInitiator);
                partsToAdd.add(fieldInitiator);
            }
            if (null == chargingSystem && (entity instanceof Jumpship) && !(entity instanceof SpaceStation)) {
                chargingSystem = new KFChargingSystem((int) entity.getWeight(), ((Jumpship) entity).getDriveCoreType(), entity.getDocks(), getCampaign());
                addPart(chargingSystem);
                partsToAdd.add(chargingSystem);
            }
            if (null == heliumTank && (entity instanceof Jumpship) && !(entity instanceof SpaceStation)) {
                heliumTank = new KFHeliumTank((int) entity.getWeight(), ((Jumpship) entity).getDriveCoreType(), entity.getDocks(), getCampaign());
                addPart(heliumTank);
                partsToAdd.add(heliumTank);
            }
            if (null == lfBattery
                    && (entity instanceof Jumpship) && !(entity instanceof SpaceStation) && ((Jumpship) entity).hasLF()) {
                lfBattery = new LFBattery((int) entity.getWeight(), ((Jumpship) entity).getDriveCoreType(), entity.getDocks(), getCampaign());
                addPart(lfBattery);
                partsToAdd.add(lfBattery);
            }
            if (null == fcs && !(entity instanceof Jumpship)) {
                fcs = new FireControlSystem((int) entity.getWeight(), Money.zero(), getCampaign());
                addPart(fcs);
                partsToAdd.add(fcs);
                ((FireControlSystem)fcs).calculateCost();
            }
            if (null == coolingSystem && (entity instanceof SmallCraft || entity instanceof Jumpship)) {
                int sinkType = ((Aero) entity).getHeatType();
                if (sinkType == Aero.HEAT_DOUBLE && entity.isClan()) {
                    sinkType = AeroHeatSink.CLAN_HEAT_DOUBLE;
                }
                coolingSystem = new SpacecraftCoolingSystem((int) entity.getWeight(), ((Aero) entity).getOHeatSinks(), sinkType, getCampaign());
                addPart(coolingSystem);
                partsToAdd.add(coolingSystem);
            }
            if (null == sensor) {
                sensor = new AeroSensor((int) entity.getWeight(), entity instanceof Dropship || entity instanceof Jumpship, getCampaign());
                addPart(sensor);
                partsToAdd.add(sensor);
            }
            if (null == landingGear && !(entity instanceof Jumpship)) {
                landingGear = new LandingGear((int) entity.getWeight(), getCampaign());
                addPart(landingGear);
                partsToAdd.add(landingGear);
            }
            if (null == lifeSupport) {
                lifeSupport = new AeroLifeSupport((int) entity.getWeight(), Money.zero(), !(entity instanceof SmallCraft || entity instanceof Jumpship), getCampaign());
                addPart(lifeSupport);
                partsToAdd.add(lifeSupport);
                ((AeroLifeSupport)lifeSupport).calculateCost();
            }
            if (null == dropCollar && entity instanceof Dropship) {
                dropCollar = new DropshipDockingCollar((int) entity.getWeight(), getCampaign(),
                        ((Dropship) entity).getCollarType());
                addPart(dropCollar);
                partsToAdd.add(dropCollar);
            }
            if (null == kfBoom && entity instanceof Dropship) {
                kfBoom = new KfBoom((int) entity.getWeight(), getCampaign(),
                        ((Dropship) entity).getBoomType());
                addPart(kfBoom);
                partsToAdd.add(kfBoom);
            }
            if (jumpCollars.isEmpty() && entity instanceof Jumpship) {
                for (DockingCollar collar : entity.getDockingCollars()) {
                    Part collarPart = new JumpshipDockingCollar (0, collar.getCollarNumber(), getCampaign(), ((Jumpship) entity).getDockingCollarType());
                    jumpCollars.put(collar.getCollarNumber(), collarPart);
                    addPart(collarPart);
                    partsToAdd.add(collarPart);
                }
            }
            if (gravDecks.isEmpty() && entity instanceof Jumpship) {
                for (int deck : ((Jumpship) entity).getGravDecks()) {
                    int deckNumber = ((Jumpship) entity).getGravDecks().indexOf(deck);
                    // Default to standard size
                    int deckType = GravDeck.GRAV_DECK_TYPE_STANDARD;
                    if (deck > Jumpship.GRAV_DECK_STANDARD_MAX && deck <= Jumpship.GRAV_DECK_LARGE_MAX) {
                        deckType = GravDeck.GRAV_DECK_TYPE_LARGE;
                    } else if (deck > Jumpship.GRAV_DECK_LARGE_MAX) {
                        deckType = GravDeck.GRAV_DECK_TYPE_HUGE;
                    }
                    Part gravDeckPart = new GravDeck (0, deckNumber, getCampaign(), deckType);
                    gravDecks.put(deckNumber, gravDeckPart);
                    addPart(gravDeckPart);
                    partsToAdd.add(gravDeckPart);
                }
            }

            // Only add heatsink parts to fighters. Larger craft get a cooling system instead.
            if (!(entity instanceof SmallCraft) && !(entity instanceof Jumpship)) {
                int hsinks = ((Aero) entity).getOHeatSinks()
                        - aeroHeatSinks.size()
                        //Ignore the 10 free heatsinks we took out for fusion powered fighters
                        - ((entity.getEngine() != null && entity.getEngine().isFusion()) ? 10 : 0);
                int podhsinks = ((Aero) entity).getPodHeatSinks() - podAeroHeatSinks;
                int sinkType = ((Aero) entity).getHeatType();
                if (sinkType == Aero.HEAT_DOUBLE && entity.isClan()) {
                    sinkType = AeroHeatSink.CLAN_HEAT_DOUBLE;
                }

                // add busted heat sinks even if they're "engine free" so they can be repaired
                if (hsinks == 0) {
                    for (int x = 0; x < ((Aero) entity).getHeatSinkHits(); x++) {
                        MissingAeroHeatSink aHeatSink = new MissingAeroHeatSink((int) entity.getWeight(),
                                sinkType, false, getCampaign());
                        addPart(aHeatSink);
                        partsToAdd.add(aHeatSink);
                    }
                } else {
                    while (hsinks > 0) {
                        AeroHeatSink aHeatSink = new AeroHeatSink((int) entity.getWeight(),
                                sinkType, podhsinks > 0, getCampaign());
                        addPart(aHeatSink);
                        partsToAdd.add(aHeatSink);
                        hsinks--;
                        if (podhsinks > 0) {
                            podhsinks--;
                        }
                    }
                }
            }
            if (entity instanceof SmallCraft || entity instanceof Jumpship) {
                if (aeroThrustersLeft == null) {
                    aeroThrustersLeft = new Thrusters(0, getCampaign(), true);
                    addPart(aeroThrustersLeft);
                    partsToAdd.add(aeroThrustersLeft);
                }
                if (aeroThrustersRight == null) {
                    aeroThrustersRight = new Thrusters(0, getCampaign(), false);
                    addPart(aeroThrustersRight);
                    partsToAdd.add(aeroThrustersRight);
                }
            }
         }
        if (entity instanceof Tank) {
            if (null == motiveSystem) {
                motiveSystem = new MotiveSystem((int) entity.getWeight(), getCampaign());
                addPart(motiveSystem);
                partsToAdd.add(motiveSystem);
            }
            if (null == sensor) {
                sensor = new VeeSensor((int) entity.getWeight(), getCampaign());
                addPart(sensor);
                partsToAdd.add(sensor);
            }
            if (!(entity instanceof VTOL) && !((Tank) entity).hasNoTurret() && null == turretLock) {
                turretLock = new TurretLock(getCampaign());
                addPart(turretLock);
                partsToAdd.add(turretLock);
            }
        }
        if (entity instanceof Protomech) {
            if (!entity.entityIsQuad()) {
                if (null == protoLeftArmActuator) {
                    protoLeftArmActuator = new ProtomekArmActuator((int) entity.getWeight(),Protomech.LOC_LARM, getCampaign());
                    addPart(protoLeftArmActuator);
                    partsToAdd.add(protoLeftArmActuator);
                }
                if (null == protoRightArmActuator) {
                    protoRightArmActuator = new ProtomekArmActuator((int) entity.getWeight(),Protomech.LOC_RARM, getCampaign());
                    addPart(protoRightArmActuator);
                    partsToAdd.add(protoRightArmActuator);
                }
            }
            if (null == protoLegsActuator) {
                protoLegsActuator = new ProtomekLegActuator((int) entity.getWeight(), getCampaign());
                addPart(protoLegsActuator);
                partsToAdd.add(protoLegsActuator);
            }
            if (null == sensor) {
                sensor = new ProtomekSensor((int) entity.getWeight(), getCampaign());
                addPart(sensor);
                partsToAdd.add(sensor);
            }
            int jj = (entity).getOriginalJumpMP() - protoJumpJets.size();
            while (jj > 0) {
                ProtomekJumpJet protoJJ = new ProtomekJumpJet((int) entity.getWeight(), getCampaign());
                addPart(protoJJ);
                partsToAdd.add(protoJJ);
                jj--;
            }
        }

        if (isConventionalInfantry()) {
            if ((null == motiveType) && (entity.getMovementMode() != EntityMovementMode.INF_LEG)) {
                int number = entity.getOInternal(Infantry.LOC_INFANTRY);
                if (((Infantry) entity).isMechanized()) {
                    number = ((Infantry) entity).getSquadN();
                }
                while (number > 0) {
                    motiveType = new InfantryMotiveType(0, getCampaign(), entity.getMovementMode());
                    addPart(motiveType);
                    partsToAdd.add(motiveType);
                    number--;
                }
            }
            if (null == infantryArmor) {
                EquipmentType eq = ((Infantry) entity).getArmorKit();
                if (null != eq) {
                    infantryArmor = new EquipmentPart(0, eq, 0, 1.0, false, getCampaign());
                } else {
                    infantryArmor = new InfantryArmorPart(0, getCampaign(),
                            ((Infantry) entity).getArmorDamageDivisor(), ((Infantry) entity).isArmorEncumbering(), ((Infantry) entity).hasDEST(), ((Infantry) entity).hasSneakCamo(), ((Infantry) entity).hasSneakECM(), ((Infantry) entity).hasSneakIR(), ((Infantry) entity).hasSpaceSuit());
                }
                if (infantryArmor.getStickerPrice().isPositive()) {
                    int number = entity.getOInternal(Infantry.LOC_INFANTRY);
                    while (number > 0) {
                        infantryArmor = new InfantryArmorPart(0, getCampaign(),
                                ((Infantry) entity).getArmorDamageDivisor(), ((Infantry) entity).isArmorEncumbering(), ((Infantry) entity).hasDEST(), ((Infantry) entity).hasSneakCamo(), ((Infantry) entity).hasSneakECM(),
                                ((Infantry) entity).hasSneakIR(), ((Infantry) entity).hasSpaceSuit());
                        addPart(infantryArmor);
                        partsToAdd.add(infantryArmor);
                        number--;
                    }
                }
            }
            InfantryWeapon primaryType = ((Infantry) entity).getPrimaryWeapon();
            InfantryWeapon secondaryType = ((Infantry) entity).getSecondaryWeapon();
            if ((null == primaryW) && (null != primaryType)) {
                int number = (((Infantry) entity).getSquadSize() - ((Infantry) entity).getSecondaryN()) * ((Infantry) entity).getSquadN();
                while (number > 0) {
                    primaryW = new InfantryWeaponPart((int) entity.getWeight(), primaryType, -1, getCampaign(), true);
                    addPart(primaryW);
                    partsToAdd.add(primaryW);
                    number--;
                }

            }
            if (null == secondaryW && null != secondaryType) {
                int number = ((Infantry) entity).getSecondaryN() * ((Infantry) entity).getSquadN();
                while (number > 0) {
                    secondaryW = new InfantryWeaponPart((int) entity.getWeight(), secondaryType, -1, getCampaign(), false);
                    addPart(secondaryW);
                    partsToAdd.add(secondaryW);
                    number--;
                }
            }
        }
        if (getEntity() instanceof LandAirMech) {
            if (null == avionics) {
                avionics = new Avionics((int) entity.getWeight(), getCampaign());
                addPart(avionics);
                partsToAdd.add(avionics);
            }
            if (null == landingGear) {
                landingGear = new LandingGear((int) entity.getWeight(), getCampaign());
                addPart(landingGear);
                partsToAdd.add(landingGear);
            }
        }

        if (addParts) {
            for (Part p : partsToAdd) {
                getCampaign().getQuartermaster().addPart(p, 0);
            }
        }
        // We can't add the child parts to the transport bay part until they have been added to the
        // campaign and have an id.
        for (int bayNum : bayPartsToAdd.keySet()) {
            Optional<Part> bayPart = getParts().stream()
                    .filter(p -> (p instanceof TransportBayPart) && ((TransportBayPart) p).getBayNumber() == bayNum)
                    .findAny();
            if (bayPart.isPresent()) {
                bayPartsToAdd.get(bayNum).forEach(p -> bayPart.get().addChildPart(p));
            }
        }
        if (getEntity().isOmni()) {
            podSpace.clear();
            for (int loc = 0; loc < getEntity().locations(); loc++) {
                podSpace.add(new PodSpace(loc, this));
            }
            podSpace.forEach(ps -> ps.updateConditionFromEntity(false));
        }
    }

    public List<Part> getParts() {
        return parts;
    }

    /**
     * Find a part on a unit.
     * @param predicate A predicate to apply to each part on the unit.
     * @return The first part which matched the predicate, otherwise null.
     */
    public @Nullable Part findPart(Predicate<Part> predicate) {
        for (Part part : parts) {
            if (predicate.test(part)) {
                return part;
            }
        }

        return null;
    }

    public void setParts(ArrayList<Part> newParts) {
        parts = newParts;
    }

    public List<PodSpace> getPodSpace() {
        return podSpace;
    }

    public void refreshPodSpace() {
        podSpace.forEach(ps -> ps.updateConditionFromEntity(false));
    }

    public List<AmmoBin> getWorkingAmmoBins() {
        List<AmmoBin> ammo = new ArrayList<>();
        for (Part part : parts) {
            if (part instanceof AmmoBin) {
                ammo.add((AmmoBin)part);
            }
        }
        return ammo;
    }

    public Camouflage getCamouflage() {
        return (entity == null) ? new Camouflage() : entity.getCamouflage();
    }

    public Camouflage getUtilizedCamouflage(final Campaign campaign) {
        if (getCamouflage().hasDefaultCategory()) {
            final Force force = campaign.getForce(getForceId());
            return (force != null) ? force.getCamouflageOrElse(campaign.getCamouflage())
                    : campaign.getCamouflage();
        } else {
            return getCamouflage();
        }
    }

    public Image getImage(Component component) {
        if (MHQStaticDirectoryManager.getMechTileset() == null) {
            return null;
        }
        Image base = MHQStaticDirectoryManager.getMechTileset().imageFor(getEntity());
        return new EntityImage(base, getUtilizedCamouflage(getCampaign()),
                component, getEntity()).loadPreviewImage();
    }

    /**
     * Determines which crew member is considered the unit commander. For solo-piloted units there is
     * only one option, but units with multiple crew (vehicles, aerospace vessels, infantry) use the following
     * criteria:
     * 1. The highest rank.
     * 2. If there is more than one with the highest rank, select according to the following order, from
     *    highest to lowest priority:
     *    a. vessel crew
     *    b. gunners
     *    c. pilots/drivers
     *    d. hyperspace navigator.
     * 3. If there is still a tie, take the first one in the crew list.
     *
     * @return The unit commander, or null if the unit has no crew.
     */
    public @Nullable Person getCommander() {
        //take first by rank
        //if rank is tied, take gunners over drivers
        //if two of the same type are tie rank, take the first one
        if (entity == null) {
            return null;
        }

        Person commander = null;

        for (Person p : vesselCrew) {
            if (p.outRanks(commander)) {
                commander = p;
            }
        }
        for (Person p : gunners) {
            if (p.outRanks(commander)) {
                commander = p;
            }
        }
        for (Person p : drivers) {
            if (p.outRanks(commander)) {
                commander = p;
            }
        }
        if (navigator != null) {
            if (navigator.outRanks(commander)) {
                commander = navigator;
            }
        }
        return commander;
    }

    public void resetPilotAndEntity() {
        entity.getCrew().resetGameState();
        if (entity.getCrew().getSlotCount() > 1) {
            final String driveType = SkillType.getDrivingSkillFor(entity);
            final String gunType = SkillType.getGunnerySkillFor(entity);
            if (entity.getCrew().getCrewType().getPilotPos() == entity.getCrew().getCrewType().getGunnerPos()) {
                //Command console; each crew is assigned as both driver and gunner
                int slot = 0;
                for (Person p : gunners) {
                    if (p.hasSkill(gunType) && p.hasSkill(driveType) && p.getStatus().isActive()
                            && slot < entity.getCrew().getSlotCount()) {
                        assignToCrewSlot(p, slot, gunType, driveType);
                        slot++;
                    }
                }
                while (slot < entity.getCrew().getSlotCount()) {
                    entity.getCrew().setMissing(true, slot++);
                }
            } else {
                //tripod, quadvee, or dual cockpit; driver and gunner are assigned separately
                Optional<Person> person = drivers.stream().filter(p -> p.hasSkill(driveType) && p.getStatus().isActive())
                        .findFirst();
                if (person.isPresent()) {
                    assignToCrewSlot(person.get(), 0, gunType, driveType);
                } else {
                    entity.getCrew().setMissing(true, 0);
                }
                person = gunners.stream().filter(p -> p.hasSkill(driveType) && p.getStatus().isActive())
                        .findFirst();
                if (person.isPresent()) {
                    assignToCrewSlot(person.get(), 1, gunType, driveType);
                } else {
                    entity.getCrew().setMissing(true, 1);
                }
                int techPos = entity.getCrew().getCrewType().getTechPos();
                if (techPos >= 0) {
                    Person to = techOfficer;
                    if (to != null) {
                        if (!to.hasSkill(driveType) || !to.hasSkill(gunType) || !to.getStatus().isActive()) {
                            to = null;
                        }
                    }
                    if (to != null) {
                        assignToCrewSlot(to, techPos, gunType, driveType);
                    } else {
                        entity.getCrew().setMissing(true, techPos);
                    }
                }
            }
        } else {
            if ((entity.getEntityType() & Entity.ETYPE_LAND_AIR_MECH) == 0) {
                calcCompositeCrew();
            } else {
                refreshLAMPilot();
            }
            if (entity.getCrew().isMissing(0)) {
                return;
            }
            Person commander = getCommander();
            if (null == commander) {
                entity.getCrew().setMissing(true, 0);
                return;
            }
            entity.getCrew().setName(commander.getFullTitle(), 0);
            entity.getCrew().setNickname(commander.getCallsign(), 0);
            entity.getCrew().setGender(commander.getGender(), 0);
            entity.getCrew().setPortrait(commander.getPortrait().clone(), 0);
            entity.getCrew().setExternalIdAsString(commander.getId().toString(), 0);
            entity.getCrew().setToughness(commander.getToughness(), 0);

            if (entity instanceof Tank) {
                ((Tank) entity).setCommanderHit(commander.getHits() > 0);
            }
            entity.getCrew().setMissing(false, 0);
        }

        // Clear any stale game data that may somehow have gotten set incorrectly
        getCampaign().clearGameData(entity);
        //Set up SPAs, Implants, Edge, etc
        if (getCampaign().getCampaignOptions().useAbilities()) {
            PersonnelOptions options = new PersonnelOptions();
            //This double enumeration is annoying to work with for crew-served units.
            //Get the option names while we enumerate so they can be used later
            List<String> optionNames = new ArrayList<>();
            Set<String> cyberOptionNames = new HashSet<>();
            for (Enumeration<IOptionGroup> i = options.getGroups(); i.hasMoreElements();) {
                 IOptionGroup group = i.nextElement();
                 for (Enumeration<IOption> j = group.getOptions(); j.hasMoreElements();) {
                     IOption option = j.nextElement();
                     if (group.getKey().equals(PersonnelOptions.MD_ADVANTAGES)) {
                         cyberOptionNames.add(option.getName());
                     } else {
                         optionNames.add(option.getName());
                     }
                 }
            }

            //For crew-served units, let's look at the abilities of the group. If more than half the crew
            //(gunners and pilots only, for spacecraft) have an ability, grant the benefit to the unit
            //TODO: Mobile structures, large naval support vehicles
            if (entity.hasETypeFlag(Entity.ETYPE_SMALL_CRAFT)
                    || entity.hasETypeFlag(Entity.ETYPE_JUMPSHIP)
                    || entity.hasETypeFlag(Entity.ETYPE_TANK)
                    || entity.hasETypeFlag(Entity.ETYPE_INFANTRY)
                    || entity.hasETypeFlag(Entity.ETYPE_TRIPOD_MECH)) {
                //Find the unit commander
                Person commander = getCommander();
                // If there is no crew, there's nothing left to do here.
                if (null == commander) {
                    return;
                }
                //Combine drivers and gunners into a single list

                List<Person> crew = new ArrayList<>(drivers);

                //Infantry and BA troops count as both drivers and gunners
                //only count them once.
                if (!entity.hasETypeFlag(Entity.ETYPE_INFANTRY)) {
                    crew.addAll(gunners);
                }
                double crewSize = crew.size();

                // This does the following:
                // 1. For each crew member, get all of their PersonnelOptions by name
                // 2. Flatten the crew member options into one stream
                // 3. Group these options by their name
                // 4. For each group, group by the object value and get the counts for each value
                // 5. Take each group which has more than crewSize/2 values, and find the maximum value
                Map<String, Optional<Object>> bestOptions = crew.stream().flatMap(p -> optionNames.stream().map(n -> p.getOptions().getOption(n)))
                    .collect(Collectors.groupingBy(
                        IOption::getName,
                        Collectors.collectingAndThen(
                            Collectors.groupingBy(IOption::getValue, Collectors.counting()),
                            m -> m.entrySet().stream().filter(e -> (cyberOptionNames.contains(e.getKey()) ? e.getValue() >= crewSize : e.getValue() > crewSize / 2))
                                .max(Map.Entry.comparingByValue()).map(Map.Entry::getKey)
                        )
                    ));

                // Go through all the options and start with the commander's value,
                // then add any values which more than half our crew had
                for (String optionName : optionNames) {
                    IOption option = commander.getOptions().getOption(optionName);
                    if (null != option) {
                        options.getOption(optionName).setValue(option.getValue());
                    }

                    if (bestOptions.containsKey(optionName)) {
                        Optional<Object> crewOption = bestOptions.get(optionName);
                        crewOption.ifPresent(o -> options.getOption(optionName).setValue(o));
                    }
                }

                // Yuck. Most cybernetic implants require all members of a unit's crew to have the implant rather than half.
                // A few just require 1/4 the crew, there's at least one commander only, some just add an effect for every
                // trooper who has the implant...you get the idea.
                // TODO: Revisit this once all implants are fully implemented.
                for (String implantName : cyberOptionNames) {
                    IOption option = commander.getOptions().getOption(implantName);
                    if (null != option) {
                        options.getOption(implantName).setValue(option.getValue());
                    }

                    if (bestOptions.containsKey(implantName)) {
                        Optional<Object> crewOption = bestOptions.get(implantName);
                        crewOption.ifPresent(o -> options.getOption(implantName).setValue(o));
                    }
                }

                //Assign the options to our unit
                entity.getCrew().setOptions(options);

                //Assign edge points to spacecraft and vehicle crews and infantry units
                //This overwrites the Edge value assigned above.
                if (getCampaign().getCampaignOptions().useEdge()) {
                    double sumEdge = 0;
                    int edge;
                    for (Person p : drivers) {
                        sumEdge += p.getEdge();
                    }
                    //Again, don't count infantrymen twice
                    if (!entity.hasETypeFlag(Entity.ETYPE_INFANTRY)) {
                        for (Person p : gunners) {
                            sumEdge += p.getEdge();
                        }
                    }
                    //Average the edge values of pilots and gunners. The Spacecraft Engineer (vessel crewmembers)
                    //handle edge solely through MHQ as noncombat personnel, so aren't considered here
                    edge = (int) Math.round(sumEdge / crewSize);
                    IOption edgeOption = entity.getCrew().getOptions().getOption(OptionsConstants.EDGE);
                    edgeOption.setValue((Integer) edge);
                }

                // Reset the composite technician used by spacecraft and infantry
                // Important if you just changed technician edge options for members of either unit type
                resetEngineer();
                //Tactics command bonus. This should actually reflect the unit's commander,
                //unlike most everything else in this block.
                //TODO: game option to use tactics as command and ind init bonus
                if (commander.hasSkill(SkillType.S_TACTICS)) {
                    entity.getCrew().setCommandBonus(commander.getSkill(SkillType.S_TACTICS).getFinalSkillValue());
                } else {
                    entity.getCrew().setCommandBonus(0);
                }

                //TODO: Set up crew hits. This might only apply to spacecraft, and should reflect
                //the unit's current crew size vs its required crew size. There's also the question
                //of what to do with extra crew quarters and crewmember assignments beyond the minimum.

            } else {
                //For other unit types, just use the unit commander's abilities.
                Person commander = getCommander();
                PersonnelOptions cdrOptions = new PersonnelOptions();
                if (null != commander) {
                    for (String optionName : optionNames) {
                        IOption option = commander.getOptions().getOption(optionName);
                        if (null != option) {
                            cdrOptions.getOption(optionName).setValue(option.getValue());
                        }
                    }
                    for (String implantName : cyberOptionNames) {
                        IOption option = commander.getOptions().getOption(implantName);
                        if (null != option) {
                            cdrOptions.getOption(implantName).setValue(option.getValue());
                        }
                    }
                    entity.getCrew().setOptions(cdrOptions);

                    if (usesSoloPilot()) {
                        if (!commander.getStatus().isActive()) {
                            entity.getCrew().setMissing(true, 0);
                            return;
                        }
                        entity.getCrew().setHits(commander.getHits(), 0);
                    }
                }

                //There was a resetEngineer() here. We shouldn't need it as spacecraft and infantry are handled
                //by the preceding block

                //TODO: game option to use tactics as command and ind init bonus
                if (null != commander && commander.hasSkill(SkillType.S_TACTICS)) {
                    entity.getCrew().setCommandBonus(commander.getSkill(SkillType.S_TACTICS).getFinalSkillValue());
                } else {
                    entity.getCrew().setCommandBonus(0);
                }
            }
        }
    }

    /**
     * For vehicles, infantry, and naval vessels, compute the piloting and gunnery skills based
     * on the crew as a whole.
     */
    private void calcCompositeCrew() {
        if (drivers.isEmpty() && gunners.isEmpty()) {
            entity.getCrew().setMissing(true, 0);
            entity.getCrew().setSize(0);
            return;
        }

        int piloting = 13;
        int gunnery = 13;
        int artillery = 13;
        String driveType = SkillType.getDrivingSkillFor(entity);
        String gunType = SkillType.getGunnerySkillFor(entity);
        int sumPiloting = 0;
        int nDrivers = 0;
        int sumGunnery = 0;
        int nGunners = 0;
        int nCrew = 0;

        for (Person p : drivers) {
            if (p.getHits() > 0 && !usesSoloPilot()) {
                continue;
            }
            if (p.hasSkill(driveType)) {
                sumPiloting += p.getSkill(driveType).getFinalSkillValue();
                nDrivers++;
            } else if (entity instanceof Infantry) {
                //For infantry we need to assign an 8 if they have no antimech skill
                sumPiloting += 8;
                nDrivers++;
            }

            if (entity instanceof Tank
                    && Compute.getFullCrewSize(entity) == 1
                    && p.hasSkill(gunType)) {
                sumGunnery += p.getSkill(gunType).getFinalSkillValue();
                nGunners++;
            }
            if (getCampaign().getCampaignOptions().useAdvancedMedical()) {
                sumPiloting += p.getPilotingInjuryMod();
            }
        }
        for (Person p : gunners) {
            if (p.getHits() > 0 && !usesSoloPilot()) {
                continue;
            }
            if (p.hasSkill(gunType)) {
                sumGunnery += p.getSkill(gunType).getFinalSkillValue();
                nGunners++;
            }
            if (p.hasSkill(SkillType.S_ARTILLERY)
                    && p.getSkill(SkillType.S_ARTILLERY).getFinalSkillValue() < artillery) {
                artillery = p.getSkill(SkillType.S_ARTILLERY).getFinalSkillValue();
            }
            if (getCampaign().getCampaignOptions().useAdvancedMedical()) {
                sumGunnery += p.getGunneryInjuryMod();
            }
        }

        for (Person p : vesselCrew) {
            if (p.getHits() == 0) {
                nCrew++;
            }
        }
        if ((getNavigator() != null) && (getNavigator().getHits() == 0)) {
            nCrew++;
        }
        //Using the tech officer field for the secondary commander; if nobody assigned to the command
        //console we will flag the entity as using the console commander, which has the effect of limiting
        //the tank to a single commander. As the console commander is not counted against crew requirements,
        //we do not increase nCrew if present.
        if ((entity instanceof Tank) && entity.hasWorkingMisc(MiscType.F_COMMAND_CONSOLE)) {
            if ((techOfficer == null) || (techOfficer.getHits() > 0)) {
                ((Tank) entity).setUsingConsoleCommander(true);
            }
        }

        if (nDrivers > 0) {
            piloting = (int)Math.round(((double)sumPiloting)/nDrivers);
        }
        if (nGunners > 0) {
            gunnery = (int)Math.round(((double)sumGunnery)/nGunners);
        }
        if (entity instanceof Infantry) {
            if (entity instanceof BattleArmor) {
                int ntroopers = 0;
                //OK, we want to reorder the way we move through suits, so that we always put BA
                //in the suits with more armor. Otherwise, we may put a soldier in a suit with no
                //armor when a perfectly good suit is waiting further down the line.
                Map<String, Integer> bestSuits = new HashMap<>();
                for (int i = BattleArmor.LOC_TROOPER_1; i <= ((BattleArmor) entity).getTroopers(); i++) {
                    bestSuits.put(Integer.toString(i), entity.getArmorForReal(i));
                    if (entity.getInternal(i) < 0) {
                        bestSuits.put(Integer.toString(i), IArmorState.ARMOR_DESTROYED);
                    }
                    bestSuits = Utilities.sortMapByValue(bestSuits, true);
                }
                for (String key : bestSuits.keySet()) {
                    int i = Integer.parseInt(key);
                    if (!isBattleArmorSuitOperable(i)) {
                        //no suit here move along
                        continue;
                    }
                    if (ntroopers < nGunners) {
                        entity.setInternal(1, i);
                        ntroopers++;
                    } else {
                        entity.setInternal(0, i);
                    }
                }
                if (ntroopers < nGunners) {
                    //TODO: we have too many soldiers assigned to the available suits - do something!
                    //probably remove some crew and then re-run resetentityandpilot
                }
            }
            entity.setInternal(nGunners, Infantry.LOC_INFANTRY);
        }

        if (entity instanceof Tank) {
            if (nDrivers == 0 && nGunners == 0) {
                //nobody is healthy
                entity.getCrew().setSize(0);
                entity.getCrew().setMissing(true, 0);
                return;
            }
            if (nDrivers == 0) {
                ((Tank)entity).setDriverHit(true);
            } else {
                ((Tank)entity).setDriverHit(false);
            }
        } else if (entity instanceof Infantry) {
            if (nDrivers == 0 && nGunners == 0) {
                //nobody is healthy
                entity.getCrew().setSize(0);
                entity.getCrew().setMissing(true, 0);
                return;
            }
        }
        //TODO: For the moment we need to max these out at 8 so people don't get errors
        //when they customize in MM but we should put an option in MM to ignore those limits
        //and set it to true when we start up through MHQ
        entity.getCrew().setPiloting(Math.min(Math.max(piloting, 0), 8), 0);
        entity.getCrew().setGunnery(Math.min(Math.max(gunnery, 0), 7), 0);
        entity.getCrew().setArtillery(Math.min(Math.max(artillery, 0), 8), 0);
        if (entity instanceof SmallCraft || entity instanceof Jumpship) {
            //Use tacops crew hits calculations and current size versus maximum size
            entity.getCrew().setCurrentSize(nCrew + nGunners + nDrivers);
            entity.getCrew().setSize(Compute.getFullCrewSize(entity));
            entity.getCrew().setHits(entity.getCrew().calculateHits(),0);
        } else if (entity instanceof Infantry || usesSoloPilot()) {
            //Set the crew size based on gunners, since all personnel are both gunners and drivers
            entity.getCrew().setSize(nGunners);
        } else {
            //Crew size should be the total of the 3 types of crewmembers
            entity.getCrew().setSize(nCrew + nGunners + nDrivers);
        }
        entity.getCrew().setMissing(false, 0);
    }

    /**
     * LAMs require a pilot that is cross-trained for mechs and fighters
     */
    private void refreshLAMPilot() {
        Person pilot = getCommander();
        if (null == pilot) {
            entity.getCrew().setMissing(true, 0);
            entity.getCrew().setSize(0);
            return;
        }

        int pilotingMech = 13;
        int gunneryMech = 13;
        int pilotingAero = 13;
        int gunneryAero = 13;
        int artillery = 13;

        if (pilot.hasSkill(SkillType.S_PILOT_MECH)) {
            pilotingMech = pilot.getSkill(SkillType.S_PILOT_MECH).getFinalSkillValue();
        }
        if (pilot.hasSkill(SkillType.S_GUN_MECH)) {
            gunneryMech = pilot.getSkill(SkillType.S_GUN_MECH).getFinalSkillValue();
        }
        if (pilot.hasSkill(SkillType.S_PILOT_AERO)) {
            pilotingAero = pilot.getSkill(SkillType.S_PILOT_AERO).getFinalSkillValue();
        }
        if (pilot.hasSkill(SkillType.S_GUN_AERO)) {
            gunneryAero = pilot.getSkill(SkillType.S_GUN_AERO).getFinalSkillValue();
        }
        if (pilot.hasSkill(SkillType.S_ARTILLERY)) {
            artillery = pilot.getSkill(SkillType.S_ARTILLERY).getFinalSkillValue();
        }

        if (getCampaign().getCampaignOptions().useAdvancedMedical()) {
            pilotingMech += pilot.getPilotingInjuryMod();
            gunneryMech += pilot.getGunneryInjuryMod();
            pilotingAero += pilot.getPilotingInjuryMod();
            gunneryAero += pilot.getGunneryInjuryMod();
            artillery += pilot.getGunneryInjuryMod();
        }
        LAMPilot crew = (LAMPilot)entity.getCrew();
        crew.setPiloting(Math.min(Math.max(pilotingMech, 0), 8));
        crew.setGunnery(Math.min(Math.max(gunneryMech, 0), 7));
        crew.setPilotingAero(Math.min(Math.max(pilotingAero, 0), 8));
        crew.setGunneryAero(Math.min(Math.max(gunneryAero, 0), 7));
        entity.getCrew().setArtillery(Math.min(Math.max(artillery, 0), 8), 0);
        entity.getCrew().setSize(1);
        entity.getCrew().setMissing(false, 0);
    }

    /**
     * Sets the values of a slot in the entity crew for the indicated person.
     *
     * @param p
     * @param slot
     * @param gunType
     * @param driveType
     */
    private void assignToCrewSlot(Person p, int slot, String gunType, String driveType) {
        entity.getCrew().setName(p.getFullTitle(), slot);
        entity.getCrew().setNickname(p.getCallsign(), slot);
        entity.getCrew().setGender(p.getGender(), slot);
        entity.getCrew().setPortrait(p.getPortrait().clone(), slot);
        entity.getCrew().setHits(p.getHits(), slot);
        int gunnery = 7;
        int artillery = 7;
        int piloting = 8;
        if (p.hasSkill(gunType)) {
            gunnery = p.getSkill(gunType).getFinalSkillValue();
        }
        if (getCampaign().getCampaignOptions().useAdvancedMedical()) {
            gunnery += p.getGunneryInjuryMod();
        }
        if (p.hasSkill(driveType)) {
            piloting = p.getSkill(driveType).getFinalSkillValue();
        }
        if (p.hasSkill(SkillType.S_ARTILLERY)
                && p.getSkill(SkillType.S_ARTILLERY).getFinalSkillValue() < artillery) {
            artillery = p.getSkill(SkillType.S_ARTILLERY).getFinalSkillValue();
        }
        entity.getCrew().setPiloting(Math.min(Math.max(piloting, 0), 8), slot);
        entity.getCrew().setGunnery(Math.min(Math.max(gunnery, 0), 7), slot);
        //also set RPG gunnery skills in case present in game options
        entity.getCrew().setGunneryL(Math.min(Math.max(gunnery, 0), 7), slot);
        entity.getCrew().setGunneryM(Math.min(Math.max(gunnery, 0), 7), slot);
        entity.getCrew().setGunneryB(Math.min(Math.max(gunnery, 0), 7), slot);
        entity.getCrew().setArtillery(Math.min(Math.max(artillery, 0), 7), slot);
        entity.getCrew().setToughness(p.getToughness(), slot);
        entity.getCrew().setExternalIdAsString(p.getId().toString(), slot);
        entity.getCrew().setMissing(false, slot);
    }

    public void resetEngineer() {
        if (!isSelfCrewed()) {
            return;
        }
        int minutesLeft = TECH_WORK_DAY;
        int overtimeLeft = TECH_WORK_DAY / 2;
        boolean breakpartreroll = true;
        boolean failrefitreroll = true;
        if (null != engineer) {
            minutesLeft = engineer.getMinutesLeft();
            overtimeLeft = engineer.getOvertimeLeft();
        } else {
            //then get the number based on the least amount available to crew members
            //in the case of Edge, everyone must have the same triggers set for Edge to work
            for (Person p : getActiveCrew()) {
                if (p.getMinutesLeft() < minutesLeft) {
                    minutesLeft = p.getMinutesLeft();
                }

                if (p.getOvertimeLeft() < overtimeLeft) {
                    overtimeLeft = p.getOvertimeLeft();
                }
            }
        }

        if (getEntity() instanceof Infantry) {
            if (!isUnmanned()) {
                engineer = new Person(getCommander().getGivenName(), getCommander().getSurname(), getCampaign());
                engineer.setEngineer(true);
                engineer.setClanner(getCommander().isClanner());
                engineer.setMinutesLeft(minutesLeft);
                engineer.setOvertimeLeft(overtimeLeft);
                engineer.setId(getCommander().getId());
                engineer.setPrimaryRoleDirect(PersonnelRole.MECHANIC);
                engineer.setRank(getCommander().getRankNumeric());
                // will only be reloading ammo, so doesn't really matter what skill level we give them - set to regular
                engineer.addSkill(SkillType.S_TECH_MECHANIC, SkillType.getType(SkillType.S_TECH_MECHANIC).getRegularLevel(), 0);
            } else {
                engineer = null;
            }
        } else {
            if (vesselCrew.size() > 0) {
                int nCrew = 0;
                int sumSkill = 0;
                int sumBonus = 0;
                int sumEdge = 0;
                int sumEdgeUsed = 0;
                String engineerGivenName = "Nobody";
                String engineerSurname = "Nobody";
                int bestRank = Integer.MIN_VALUE;
                for (Person p : vesselCrew) {
                    if (engineer != null) {
                        //If the engineer used edge points, remove some from vessel crewmembers until all is paid for
                        if (engineer.getEdgeUsed() > 0) {
                            //Don't subtract an Edge if the individual has none left
                            if (p.getCurrentEdge() > 0) {
                                p.changeCurrentEdge(-1);
                                engineer.setEdgeUsed(engineer.getEdgeUsed() - 1);
                            }
                        }
                        //If the engineer gained XP, add it for each crewman
                        p.awardXP(getCampaign(), engineer.getXP());

                        //Update each crewman's successful task count too
                        p.setNTasks(p.getNTasks() + engineer.getNTasks());
                        if (p.getNTasks() >= getCampaign().getCampaignOptions().getNTasksXP()) {
                            p.awardXP(getCampaign(), getCampaign().getCampaignOptions().getTaskXP());
                            p.setNTasks(0);
                        }
                        sumEdgeUsed = engineer.getEdgeUsed();
                    }
                    sumEdge += p.getEdge();

                    if (p.hasSkill(SkillType.S_TECH_VESSEL)) {
                        sumSkill += p.getSkill(SkillType.S_TECH_VESSEL).getLevel();
                        sumBonus += p.getSkill(SkillType.S_TECH_VESSEL).getBonus();
                        nCrew++;
                    }
                    if (!(p.getOptions().booleanOption(PersonnelOptions.EDGE_REPAIR_BREAK_PART))) {
                        breakpartreroll = false;
                    }
                    if (!(p.getOptions().booleanOption(PersonnelOptions.EDGE_REPAIR_FAILED_REFIT))) {
                        failrefitreroll = false;
                    }
                    if (p.getRankNumeric() > bestRank) {
                        engineerGivenName = p.getGivenName();
                        engineerSurname = p.getSurname();
                        bestRank = p.getRankNumeric();
                    }
                }
                if (nCrew > 0) {
                    engineer = new Person(engineerGivenName, engineerSurname, getCampaign());
                    engineer.setEngineer(true);
                    engineer.setClanner(getCommander().isClanner());
                    engineer.setEdgeTrigger(PersonnelOptions.EDGE_REPAIR_BREAK_PART, breakpartreroll);
                    engineer.setEdgeTrigger(PersonnelOptions.EDGE_REPAIR_FAILED_REFIT, failrefitreroll);
                    engineer.setMinutesLeft(minutesLeft);
                    engineer.setOvertimeLeft(overtimeLeft);
                    engineer.setId(getCommander().getId());
                    engineer.setPrimaryRoleDirect(PersonnelRole.VESSEL_CREW);
                    if (bestRank > -1) {
                        engineer.setRank(bestRank);
                    }
                    engineer.addSkill(SkillType.S_TECH_VESSEL, sumSkill / nCrew, sumBonus / nCrew);
                    engineer.setEdgeUsed(sumEdgeUsed);
                    engineer.setCurrentEdge((sumEdge - sumEdgeUsed) / nCrew);
                    engineer.setUnit(this);
                } else {
                    engineer = null;
                }
            } else { // Needed to fix bug where removed crew doesn't remove engineer
                engineer = null;
            }
        }
        if (null != engineer) {
            //change reference for any scheduled tasks
            for (Part p : getParts()) {
                if (p.isBeingWorkedOn()) {
                    p.setTech(engineer);
                }
            }
        } else {
            //cancel any mothballing if this happens
            if (isMothballing()) {
                mothballTime = 0;
            }
            //cancel any scheduled tasks
            for (Part p : getParts()) {
                if (p.isBeingWorkedOn()) {
                    p.cancelAssignment();
                }
            }
        }
    }

    public int getAeroCrewNeeds() {
        return Compute.getAeroCrewNeeds(entity);
    }

    public int getFullCrewSize() {
        return Compute.getFullCrewSize(entity);
    }

    public int getTotalDriverNeeds() {
        return Compute.getTotalDriverNeeds(entity);
    }

    /**
     * Compute the number of generic space/vehicle crew (e.g. not driver, gunner, or navigator)
     * @return The number of generic crew required
     */
    public int getTotalCrewNeeds() {
        int nav = 0;
        if (entity instanceof SmallCraft || entity instanceof Jumpship) {
            if (entity instanceof Jumpship && !(entity instanceof SpaceStation)) {
                nav = 1;
            }
            return getAeroCrewNeeds() - getTotalDriverNeeds() - nav;
        } else if (entity.isSupportVehicle()) {
            return getFullCrewSize() - getTotalDriverNeeds() - getTotalGunnerNeeds();
        }
        return 0;
    }

    public boolean canTakeMoreDrivers() {
        int nDrivers = drivers.size();
        return nDrivers < getTotalDriverNeeds();
    }

    public boolean canTakeMoreVesselCrew() {
        int nCrew = vesselCrew.size();
        int nav = 0;
        if (entity instanceof SmallCraft || entity instanceof Jumpship) {
            if (entity instanceof Jumpship && !(entity instanceof SpaceStation)) {
                nav = 1;
            }
            return nCrew < (getAeroCrewNeeds() - getTotalDriverNeeds() - nav);
        } else if (entity.isSupportVehicle()) {
            return nCrew < (getFullCrewSize() - getTotalDriverNeeds() - getTotalGunnerNeeds());
        }
        return false;
    }

    public boolean canTakeNavigator() {
        return entity instanceof Jumpship && !(entity instanceof SpaceStation) && (navigator == null);
    }

    public boolean canTakeTechOfficer() {
        return (techOfficer == null) &&
                (entity.getCrew().getCrewType().getTechPos() >= 0
                //Use techOfficer field for secondary commander
                || (entity instanceof Tank && entity.hasWorkingMisc(MiscType.F_COMMAND_CONSOLE)));
    }

    public boolean canTakeTech() {
        return isUnmaintained() && !isSelfCrewed();
    }

    // TODO : Switch similar tables in person to use this one instead
    public String determineUnitTechSkillType() {
        if ((entity instanceof Mech) || (entity instanceof Protomech)) {
            return SkillType.S_TECH_MECH;
        } else if (entity instanceof BattleArmor) {
            return SkillType.S_TECH_BA;
        } else if (entity instanceof Tank) {
            return SkillType.S_TECH_MECHANIC;
        } else if ((entity instanceof Dropship) || (entity instanceof Jumpship)) {
            return SkillType.S_TECH_VESSEL;
        } else if ((entity instanceof Aero)) {
            return SkillType.S_TECH_AERO;
        } else {
            return "";
        }
    }

    public boolean canTakeMoreGunners() {
        int nGunners = gunners.size();
        return nGunners < getTotalGunnerNeeds();
    }

    public int getTotalGunnerNeeds() {
        return Compute.getTotalGunnerNeeds(entity);
    }

    public boolean usesSoloPilot() {
        //return Compute.getFullCrewSize(entity) == 1;
        //Taharqa: I dont think we should do it based on computed size, but whether the unit logically
        //is the type of unit that has only one pilot. This is partly because there may be some vees
        //that only have one pilot and this is also a problem for BA units with only one active suit
        return ((entity instanceof Mech)
                || (entity instanceof Protomech)
                || (entity instanceof Aero && !(entity instanceof SmallCraft) && !(entity instanceof Jumpship)))
                && (entity.getCrew().getCrewType().getPilotPos() == entity.getCrew().getCrewType().getGunnerPos());
    }

    public boolean usesSoldiers() {
        return entity instanceof Infantry;
    }

    public void addDriver(Person p) {
        addDriver(p, false);
    }

    public void addDriver(Person p, boolean useTransfers) {
        Objects.requireNonNull(p);

        ensurePersonIsRegistered(p);
        drivers.add(p);
        p.setUnit(this);
        resetPilotAndEntity();
        if (useTransfers) {
            ServiceLogger.reassignedTo(p, getCampaign().getLocalDate(), getName());
        } else {
            ServiceLogger.assignedTo(p, getCampaign().getLocalDate(), getName());
        }
        MekHQ.triggerEvent(new PersonCrewAssignmentEvent(p, this));
    }

    public void addGunner(Person p) {
        addGunner(p, false);
    }

    public void addGunner(Person p, boolean useTransfers) {
        Objects.requireNonNull(p);

        ensurePersonIsRegistered(p);
        gunners.add(p);
        p.setUnit(this);
        resetPilotAndEntity();
        if (useTransfers) {
            ServiceLogger.reassignedTo(p, getCampaign().getLocalDate(), getName());
        } else {
            ServiceLogger.assignedTo(p, getCampaign().getLocalDate(), getName());
        }
        MekHQ.triggerEvent(new PersonCrewAssignmentEvent(p, this));
    }

    public void addVesselCrew(Person p) {
        addVesselCrew(p, false);
    }

    public void addVesselCrew(Person p, boolean useTransfers) {
        Objects.requireNonNull(p);

        ensurePersonIsRegistered(p);
        vesselCrew.add(p);
        p.setUnit(this);
        resetPilotAndEntity();
        if (useTransfers) {
            ServiceLogger.reassignedTo(p, getCampaign().getLocalDate(), getName());
        } else {
            ServiceLogger.assignedTo(p, getCampaign().getLocalDate(), getName());
        }
        MekHQ.triggerEvent(new PersonCrewAssignmentEvent(p, this));
    }

    public void setNavigator(Person p) {
        setNavigator(p, false);
    }

    public void setNavigator(Person p, boolean useTransfers) {
        Objects.requireNonNull(p);

        ensurePersonIsRegistered(p);
        navigator = p;
        p.setUnit(this);
        resetPilotAndEntity();
        if (useTransfers) {
            ServiceLogger.reassignedTo(p, getCampaign().getLocalDate(), getName());
        } else {
            ServiceLogger.assignedTo(p, getCampaign().getLocalDate(), getName());
        }
        MekHQ.triggerEvent(new PersonCrewAssignmentEvent(p, this));
    }

    public boolean isTechOfficer(@Nullable Person p) {
        return (techOfficer != null) && techOfficer.equals(p);
    }

    public void setTechOfficer(Person p) {
        setTechOfficer(p, false);
    }

    public void setTechOfficer(Person p, boolean useTransfers) {
        Objects.requireNonNull(p);

        ensurePersonIsRegistered(p);
        techOfficer = p;
        p.setUnit(this);
        resetPilotAndEntity();
        if (useTransfers) {
            ServiceLogger.reassignedTo(p, getCampaign().getLocalDate(), getName());
        } else {
            ServiceLogger.assignedTo(p, getCampaign().getLocalDate(), getName());
        }
        MekHQ.triggerEvent(new PersonCrewAssignmentEvent(p, this));
    }

    public void setTech(Person p) {
        Objects.requireNonNull(p);

        if (null != tech) {
            MekHQ.getLogger().warning(String.format("New tech assigned %s without removing previous tech %s", p.getFullName(), tech));
        }
        ensurePersonIsRegistered(p);
        tech = p;
        p.addTechUnit(this);
        ServiceLogger.assignedTo(p, getCampaign().getLocalDate(), getName());
        MekHQ.triggerEvent(new PersonTechAssignmentEvent(p, this));
    }

    public void removeTech() {
        if (tech != null) {
            Person originalTech = tech;
            tech.removeTechUnit(this);
            tech = null;
            MekHQ.triggerEvent(new PersonTechAssignmentEvent(originalTech, null));
        }
    }

    private void ensurePersonIsRegistered(Person p) {
        Objects.requireNonNull(p);
        if (null == getCampaign().getPerson(p.getId())) {
            getCampaign().recruitPerson(p, p.getPrisonerStatus(), true,  false);
            MekHQ.getLogger().warning(String.format("The person %s added this unit %s, was not in the campaign.", p.getFullName(), getName()));
        }
    }

    public void addPilotOrSoldier(Person p) {
        addPilotOrSoldier(p, false);
    }

    public void addPilotOrSoldier(Person p, boolean useTransfers) {
        addPilotOrSoldier(p, useTransfers, null);
    }

    public void addPilotOrSoldier(Person p, boolean useTransfers, Unit oldUnit) {
        Objects.requireNonNull(p);

        ensurePersonIsRegistered(p);
        drivers.add(p);
        //Multi-crew cockpits should not set the pilot to the gunner position
        if (entity.getCrew().getCrewType().getPilotPos() == entity.getCrew().getCrewType().getGunnerPos()) {
            gunners.add(p);
        }
        p.setUnit(this);
        resetPilotAndEntity();
        if (useTransfers) {
            ServiceLogger.reassignedTo(p, getCampaign().getLocalDate(), getName());
            ServiceLogger.reassignedTOEForce(getCampaign(), p, getCampaign().getLocalDate(),
                    getCampaign().getForceFor(oldUnit), getCampaign().getForceFor(this));
        } else {
            ServiceLogger.assignedTo(p, getCampaign().getLocalDate(), getName());
            ServiceLogger.addedToTOEForce(getCampaign(), p, getCampaign().getLocalDate(),
                    getCampaign().getForceFor(this));
        }
        MekHQ.triggerEvent(new PersonCrewAssignmentEvent(p, this));
    }

    /**
     * @param person the person to remove. If this is null we return immediately without parsing.
     * @param log whether to log the removal
     */
    public void remove(final @Nullable Person person, final boolean log) {
        if (person == null) {
            return;
        }

        ensurePersonIsRegistered(person);
        if (person.equals(tech)) {
            removeTech();
        } else {
            person.setUnit(null);
            drivers.remove(person);
            gunners.remove(person);
            vesselCrew.remove(person);
            if (person.equals(navigator)) {
                navigator = null;
            }

            if (person.equals(techOfficer)) {
                techOfficer = null;
            }

            if (person.equals(engineer)) {
                engineer = null;
            }
            resetPilotAndEntity();
            MekHQ.triggerEvent(new PersonCrewAssignmentEvent(person, this));
        }

        if (log) {
<<<<<<< HEAD
            ServiceLogger.removedFrom(p, getCampaign().getLocalDate(), getName());
            ServiceLogger.removedFromTOEForce(getCampaign(), p, getCampaign().getLocalDate(),
                    getCampaign().getForceFor(this));
=======
            ServiceLogger.removedFrom(person, getCampaign().getLocalDate(), getName());
>>>>>>> f5fc0468
        }
    }

    public boolean isUnmanned() {
        return (null == getCommander());
    }

    public int getForceId() {
        return forceId;
    }

    public void setForceId(int id) {
        this.forceId = id;
    }

    public int getScenarioId() {
        return scenarioId;
    }

    public void setScenarioId(int i) {
        this.scenarioId = i;
    }

    public List<Person> getCrew() {
<<<<<<< HEAD
        List<Person> crew = new ArrayList<>(drivers);
=======
        final List<Person> crew = new ArrayList<>(drivers);
>>>>>>> f5fc0468
        if (!usesSoloPilot() && !usesSoldiers()) {
            crew.addAll(gunners);
        }
        crew.addAll(vesselCrew);
        if (navigator != null) {
            crew.add(navigator);
        }

        if (techOfficer != null) {
            crew.add(techOfficer);
        }
        return crew;
    }

    public void clearCrew() {
        if (isDeployed()) {
            return;
        }

        for (final Person person : getCrew()) {
            remove(person, true);
        }

        removeTech();

        if (getEngineer() != null) {
            remove(getEngineer(), true);
        }
    }


    public List<Person> getDrivers() {
        return Collections.unmodifiableList(drivers);
    }

    public List<Person> getGunners() {
        return Collections.unmodifiableList(gunners);
    }

    public List<Person> getVesselCrew() {
        return Collections.unmodifiableList(vesselCrew);
    }

    public @Nullable Person getTechOfficer() {
        return techOfficer;
    }

    public @Nullable Person getNavigator() {
        return navigator;
    }

    public @Nullable Person getTech() {
        return (getEngineer() != null) ? getEngineer() : tech;
    }

    //region Mothballing/Activation
    /**
     * Gets a value indicating whether or not the unit is being mothballed
     * or activated.
     * @return True if the unit is undergoing mothballing or activation,
     *         otherwise false.
     */
    public boolean isMothballing() {
        return mothballTime > 0;
    }

    /**
     * Gets the time (in minutes) remaining to mothball or activate the unit.
     * @return The time (in minutes) remaining to mothball or activate the unit.
     */
    public int getMothballTime() {
        return mothballTime;
    }

    /**
     * Sets the time (in minutes) remaining to mothball or activate the unit.
     * @param t The time (in minutes) remaining to mothball or activate the unit.
     */
    public void setMothballTime(int t) {
        mothballTime = Math.max(t, 0);
    }

    /**
     * Gets a value indicating whether or not this unit is mothballed.
     * @return True if the unit is mothballed, otherwise false.
     */
    public boolean isMothballed() {
        return mothballed;
    }

    /**
     * Sets a value indicating whether or not this unit is mothballed.
     *
     * If the unit is being mothballed, all of its personnel will be removed.
     * If the unit is being activated, all of its personnel will be restored (if applicable)
     * and its maintenance cycle will be reset.
     * @param b True if the unit is now mothballed, or false if the unit is now activated.
     */
    public void setMothballed(boolean b) {
        this.mothballed = b;
        // Tech gets removed either way bug [#488]
        if (null != tech) {
            remove(tech, true);
        }
        if (mothballed) {
            //remove any other personnel
            for (Person p : getCrew()) {
                remove(p, true);
            }
            resetPilotAndEntity();
        } else {
            //start maintenance cycle over again
            resetDaysSinceMaintenance();
        }
    }

    /**
     * Begins mothballing a unit.
     * @param mothballTech The tech performing the mothball.
     */
    public void startMothballing(Person mothballTech) {
        startMothballing(mothballTech, false);
    }

    /**
     * Begins mothballing a unit, optionally as a GM action.
     * @param mothballTech The tech performing the mothball.
     * @param isGM A value indicating if the mothball action should
     *             be performed immediately by the GM.
     */
    public void startMothballing(@Nullable Person mothballTech, boolean isGM) {
        if (!isMothballed() && MekHQ.getMekHQOptions().getSaveMothballState()) {
            mothballInfo = new MothballInfo(this);
        }

        //set this person as tech
        if (!isSelfCrewed() && (tech != null) && !tech.equals(mothballTech)) {
            remove(tech, true);
        }
        tech = mothballTech;

        //don't remove personnel yet, because self crewed units need their crews to mothball
        getCampaign().removeUnitFromForce(this);

        //clear any assigned tasks
        for (Part p : getParts()) {
            p.cancelAssignment();
        }

        if (!isGM) {
            setMothballTime(getMothballOrActivationTime());
            getCampaign().mothball(this);
        } else {
            completeMothball();
            getCampaign().addReport(getHyperlinkedName() + " has been mothballed (GM)");
        }
    }

    /**
     * Completes the mothballing of a unit.
     */
    public void completeMothball() {
        if (tech != null) {
            remove(tech, false);
        }

        setMothballTime(0);
        setMothballed(true);
    }

    /**
     * Begins activating a unit which has been mothballed.
     * @param activationTech The tech performing the activation.
     */
    public void startActivating(Person activationTech) {
        startActivating(activationTech, false);
    }

    /**
     * Begins activating a unit which has been mothballed,
     * optionally as a GM action.
     * @param activationTech The tech performing the activation.
     * @param isGM A value indicating if the activation action should
     *             be performed immediately by the GM.
     */
    public void startActivating(@Nullable Person activationTech, boolean isGM) {
        if (!isMothballed()) {
            return;
        }

        // set this person as tech
        if (!isSelfCrewed() && (tech != null) && !tech.equals(activationTech)) {
            remove(tech, true);
        }
        tech = activationTech;

        if (!isGM) {
            setMothballTime(getMothballOrActivationTime());
            getCampaign().activate(this);
        } else {
            completeActivation();
            getCampaign().addReport(getHyperlinkedName() + " has been activated (GM)");
        }
    }

    /**
     * Completes the activation of a unit.
     */
    public void completeActivation() {
        if (getTech() != null) {
            remove(getTech(), false);
        }

        setMothballTime(0);
        setMothballed(false);

        // if we previously mothballed this unit, attempt to restore its pre-mothball state
        if (mothballInfo != null) {
            mothballInfo.restorePreMothballInfo(this, getCampaign());
            mothballInfo = null;
        }
    }

    /**
     * Gets the time required to mothball or activate this unit.
     * @return The time in minutes required to mothball or activate this unit.
     */
    private int getMothballOrActivationTime() {
        //set mothballing time
        if (getEntity() instanceof Infantry) {
            return TECH_WORK_DAY;
        } else if ((getEntity() instanceof Dropship) || (getEntity() instanceof Jumpship)) {
            return TECH_WORK_DAY * (int) Math.ceil(getEntity().getWeight() / 500.0);
        } else if (isMothballed()) {
            return TECH_WORK_DAY;
        } else {
            return TECH_WORK_DAY * 2;
        }
    }

    /**
     * Cancels a pending mothball or activation work order.
     */
    public void cancelMothballOrActivation() {
        if (!isMothballing()) {
            return;
        }

        setMothballTime(0);

        // ...if we were mothballing, restore our crew
        if (!isMothballed()) {
            mothballInfo.restorePreMothballInfo(this, getCampaign());
            mothballInfo = null;
        }

        // reset our mothball status
        setMothballed(isMothballed());
    }
    //endregion Mothballing/Activation

    public List<Person> getActiveCrew() {
        List<Person> crew = new ArrayList<>();
        for (Person p : drivers) {
            if ((p.getHits() > 0) && ((entity instanceof Tank) || (entity instanceof Infantry))) {
                continue;
            }
            crew.add(p);
        }

        if (!usesSoloPilot() && !usesSoldiers()) {
            for (Person p : gunners) {
                if ((p.getHits() > 0) && ((entity instanceof Tank) || (entity instanceof Infantry))) {
                    continue;
                }
                crew.add(p);
            }
        }
        crew.addAll(vesselCrew);
        if (navigator != null) {
            crew.add(navigator);
        }
        if (techOfficer != null) {
            crew.add(techOfficer);
        }
        return crew;
    }

    /**
     * Prototype TSM makes a unit harder to repair and maintain.
     *
     * @return Whether the unit has prototype TSM
     */
    public boolean hasPrototypeTSM() {
        for (Mounted m : getEntity().getMisc()) {
            if (m.getType().hasFlag(MiscType.F_TSM) && m.getType().hasFlag(MiscType.F_PROTOTYPE)) {
                return true;
            }
        }
        return false;
    }

    /**
     * Returns a personnel count for each marine platoon/squad assigned to this unit
     * @return The number of marines aboard
     */
    public int getMarineCount() {
        return 0;
        // TODO: implement Marines
        // int count = 0;
        // for (Person marine : marines) {
        //    count += marine.getGunners().size();
        // }
        // return count;
    }

    public boolean isDriver(@Nullable Person person) {
        return drivers.contains(person);
    }

    public boolean isGunner(@Nullable Person person) {
        return gunners.contains(person);
    }

    /**
     * Checks whether a person is considered the commander of this unit.
     *
     * @param person A <code>Person</code> in the campaign. The person need not be assigned to the unit as
     *               crew, in which case the return value will be false.
     * @return       Whether the person is considered the unit commander. If <code>person</code> is null or
     *               the unit has no crew, this method will return false
     *
     * @see {@link #getCommander()}
     */
    public boolean isCommander(@Nullable Person person) {
        Person commander = getCommander();
        return (commander != null) && commander.equals(person);
    }

    public boolean isNavigator(@Nullable Person person) {
        return (navigator != null) && navigator.equals(person);
    }

    public void setRefit(Refit r) {
        refit = r;
    }

    public Refit getRefit() {
        return refit;
    }

    public boolean isRefitting() {
        return null != refit;
    }

    public String getName() {
        return getFluffName().isBlank() ? getEntity().getShortName()
                : getEntity().getShortName() + " - " + getFluffName();
    }

    public String getHyperlinkedName() {
        return "<a href='UNIT:" + getId() + "'>" + entity.getShortName() + "</a>";
    }

    @Override
    public boolean equals(Object obj) {
        if (obj == this) {
            return true;
        }
        if ((null == obj) || (getClass() != obj.getClass())) {
            return false;
        }
        final Unit other = (Unit) obj;
        return Objects.equals(id, other.id);
    }

    @Override
    public int hashCode() {
        return Objects.hash(id);
    }

    public Person getEngineer() {
        return engineer;
    }

    public @Nullable Part getPartForEquipmentNum(int index, int loc) {
        for (Part p : parts) {
            if (p.isPartForEquipmentNum(index, loc)) {
                return p;
            }
        }
        return null;
    }

    public int getAvailability(int era) {
        //take the highest availability of all parts
        int availability = EquipmentType.RATING_A;
        for (Part p : parts) {
            int newAvailability = p.getAvailability();
            //Taharqa: its not clear whether a unit should really be considered extinct
            //when its parts are extinct as many probably outlive the production of parts
            //it would be better to just use the unit extinction date itself, but given
            //that there are no canon extinction/reintro dates for units, we will use this
            //instead
            if (p.isExtinct(getCampaign().getGameYear(), getCampaign().getFaction().isClan())) {
                newAvailability = EquipmentType.RATING_X;
            }
            if (newAvailability > availability) {
                availability = newAvailability;
            }
        }
        return availability;
    }

    public void setDaysToArrival(int days) {
        daysToArrival = days;
    }

    public int getDaysToArrival() {
        return daysToArrival;
    }

    public boolean checkArrival() {
        if (daysToArrival > 0) {
            daysToArrival--;
            if (daysToArrival == 0) {
                MekHQ.triggerEvent(new UnitArrivedEvent(this));
                return true;
            }
        }
        return false;
    }

    public boolean isPresent() {
        return daysToArrival == 0;
    }

    public int getMaintenanceTime() {
        int retVal = 0;

        if (getEntity() instanceof Mech) {
            switch (getEntity().getWeightClass()) {
                case EntityWeightClass.WEIGHT_ULTRA_LIGHT:
                    retVal = 30;
                    break;
                case EntityWeightClass.WEIGHT_LIGHT:
                    retVal = 45;
                    break;
                case EntityWeightClass.WEIGHT_MEDIUM:
                    retVal = 60;
                    break;
                case EntityWeightClass.WEIGHT_HEAVY:
                    retVal = 75;
                    break;
                case EntityWeightClass.WEIGHT_ASSAULT:
                default:
                    retVal = 90;
                    break;
            }
        } else if (getEntity() instanceof Protomech) {
            retVal = 20;
        } else if (getEntity() instanceof BattleArmor) {
            retVal = 10;
        } else if (getEntity() instanceof ConvFighter) {
            retVal = 45;
        } else if (getEntity() instanceof SmallCraft && !(getEntity() instanceof Dropship)) {
            retVal = 90;
        } else if (getEntity() instanceof Aero
                && !(getEntity() instanceof Dropship)
                && !(getEntity() instanceof Jumpship)) {
            switch (getEntity().getWeightClass()) {
                case EntityWeightClass.WEIGHT_LIGHT:
                    retVal = 45;
                    break;
                case EntityWeightClass.WEIGHT_MEDIUM:
                    retVal = 60;
                    break;
                case EntityWeightClass.WEIGHT_HEAVY:
                default:
                    retVal = 75;
                    break;
            }
        } else if (getEntity() instanceof SupportTank) {
            switch (getEntity().getWeightClass()) {
                case EntityWeightClass.WEIGHT_SMALL_SUPPORT:
                    retVal = 20;
                    break;
                case EntityWeightClass.WEIGHT_MEDIUM_SUPPORT:
                    retVal = 35;
                    break;
                case EntityWeightClass.WEIGHT_LARGE_SUPPORT:
                default:
                    retVal = 100;
                    break;
            }
        } else if (getEntity() instanceof Tank) {
            switch (getEntity().getWeightClass()) {
                case EntityWeightClass.WEIGHT_LIGHT:
                    retVal = 30;
                    break;
                case EntityWeightClass.WEIGHT_MEDIUM:
                    retVal = 50;
                    break;
                case EntityWeightClass.WEIGHT_HEAVY:
                    retVal = 75;
                    break;
                case EntityWeightClass.WEIGHT_ASSAULT:
                    retVal = 90;
                    break;
                case EntityWeightClass.WEIGHT_SUPER_HEAVY:
                default:
                    retVal = 120;
                    break;
            }
        }

        // default value for retVal is zero, so anything that didn't fall into one of the
        // above classifications is self-maintaining, meaning zero.
        return retVal * getMaintenanceMultiplier();
    }

    public void incrementDaysSinceMaintenance(boolean maintained, int astechs) {
        daysSinceMaintenance++;
        astechDaysMaintained += astechs;
        if (maintained) {
            daysActivelyMaintained++;
        }
    }

    public void resetDaysSinceMaintenance() {
        daysSinceMaintenance = 0;
        daysActivelyMaintained = 0;
        astechDaysMaintained = 0;
    }

    public int getDaysSinceMaintenance() {
        return daysSinceMaintenance;
    }

    //there are no official rules about partial maintenance
    //lets say less than half is +2
    //more than half is +1 penalty
    //also we will take the average rounded down of the number of astechs to figure out
    //shorthanded penalty
    public double getMaintainedPct() {
        return (daysActivelyMaintained / (double) daysSinceMaintenance);
    }

    public boolean isFullyMaintained() {
        return daysActivelyMaintained == daysSinceMaintenance;
    }

    public int getAstechsMaintained() {
        return (int) Math.floor((1.0 * astechDaysMaintained) / daysSinceMaintenance);
    }

    public int getMaintenanceMultiplier() {
        return maintenanceMultiplier;
    }

    public void setMaintenanceMultiplier(int value) {
        maintenanceMultiplier = value;
    }

    public int getQuality() {
        int nParts = 0;
        int sumQuality = 0;
        for (Part p : getParts()) {
            //no rules about this but lets assume missing parts are quality A
            if (p instanceof MissingPart) {
                nParts++;
            } else if (p.needsMaintenance()) {
                nParts++;
                sumQuality += p.getQuality();
            }
        }
        if (nParts == 0) {
            return Part.QUALITY_D;
        }
        return (int) Math.round((1.0 * sumQuality) / nParts);
    }

    public void setQuality(int q) {
        for (Part p : getParts()) {
            if (!(p instanceof MissingPart)) {
                p.setQuality(q);
            }
        }
    }

    public String getQualityName() {
        return Part.getQualityName(getQuality(), getCampaign().getCampaignOptions().reverseQualityNames());
    }

    public boolean requiresMaintenance() {
        if (!isAvailable()) {
            return false;
        }
        return !(getEntity() instanceof Infantry) || getEntity() instanceof BattleArmor;
    }

    public boolean isUnmaintained() {
        return requiresMaintenance() && (getTech() == null);
    }

    public boolean isSelfCrewed() {
        return (getEntity() instanceof Dropship) || (getEntity() instanceof Jumpship)
                || isConventionalInfantry();
    }

    public boolean isUnderRepair() {
        for (Part p : getParts()) {
            if (null != p.getTech()) {
                return true;
            }
        }
        return false;
    }

    public String getLastMaintenanceReport() {
        return lastMaintenanceReport;
    }

    public void setLastMaintenanceReport(String r) {
        lastMaintenanceReport = r;
    }


    public int getDamageState() {
        return getDamageState(getEntity());
    }

    public static int getDamageState(Entity en) {
        return en.getDamageLevel(false);
    }

    /**
     * Removes all of the parts from a unit.
     *
     * NOTE: this puts the unit in an inconsistent state, and
     *       the unit should not be used until its parts have
     *       been re-assigned.
     *
     */
    public void removeParts() {
        for (Part part : parts) {
            part.setUnit(null);

            if (campaign != null) {
                campaign.getWarehouse().removePart(part);
            }
        }

        parts.clear();
    }

    /**
     * @return the name
     */
    public String getFluffName() {
        return fluffName;
    }

    /**
     * @param fluffName the name to set
     */
    public void setFluffName(String fluffName) {
        this.fluffName = fluffName;
    }

    /**
     * Checks to see if a particular BA suit on BA is currently operable
     * This requires the suit to not be destroyed and to have not missing equipment parts
     */
    public boolean isBattleArmorSuitOperable(int trooper) {
        if (!(getEntity() instanceof BattleArmor)) {
            return false;
        }
        if (getEntity().getInternal(trooper) < 0) {
            return false;
        }
        for (Part part : getParts()) {
            if (part instanceof MissingBattleArmorEquipmentPart &&
                    ((MissingBattleArmorEquipmentPart) part).getTrooper() == trooper) {
                return false;
            }
        }
        return true;
    }

    /**
     * @return true if the unit is conventional infantry, otherwise false
     */
    public boolean isConventionalInfantry() {
        return (getEntity() != null) && getEntity().isConventionalInfantry();
    }

    public boolean isIntroducedBy(int year) {
        return null != entity && entity.getYear() <= year;
    }

    public boolean isExtinctIn(int year) {
        //TODO: currently we do not track this in MM (and I don't think it really exists,
        //but I am adding the code elsewhere to take advantage of this method if we do code it.
        return false;
    }

    @Override
    public String toString() {
        String entName = "None";
        if (getEntity() != null) {
            entName = getEntity().getDisplayName();
        }
        return "Unit for Entity: " + entName;
    }

    public String displayMonthlyCost() {
        return "<b>Spare Parts</b>: " + getSparePartsCost().toAmountAndSymbolString() + "<br>"
                               + "<b>Ammunition</b>: " + getAmmoCost().toAmountAndSymbolString() + "<br>"
                               + "<b>Fuel</b>: " + getFuelCost().toAmountAndSymbolString() + "<br>";
    }

    public Money getSparePartsCost() {
        Money partsCost = Money.zero();

        entity = getEntity();
        if (isMothballed()) {
            return Money.zero();
        }
        if (entity instanceof Jumpship) { // SpaceStation derives from Jumpship
            partsCost = partsCost.plus(entity.getWeight() * .0001 * 15000);
        } else if (entity instanceof Aero) {
            partsCost = partsCost.plus(entity.getWeight() * .001 * 15000);
        } else if (entity instanceof Tank) {
            partsCost = partsCost.plus(entity.getWeight() * .001 * 8000);
        } else if ((entity instanceof Mech) || (entity instanceof BattleArmor)) {
            partsCost = partsCost.plus(entity.getWeight() * .001 * 10000);
        } else if (entity instanceof Infantry) {
            if (((Infantry)entity).isMechanized()) {
                partsCost = partsCost.plus(entity.getWeight() * .001 * 10000);
            } else if (entity.getMovementMode() == EntityMovementMode.INF_LEG) {
                partsCost = partsCost.plus(3 * .002 * 10000);
            } else if (entity.getMovementMode() == EntityMovementMode.INF_JUMP) {
                partsCost = partsCost.plus(4 * .002 * 10000);
            } else if (entity.getMovementMode() == EntityMovementMode.INF_MOTORIZED) {
                partsCost = partsCost.plus(6 * .002 * 10000);
            } else {
                partsCost = partsCost.plus(entity.getWeight() * .002 * 10000);
                MekHQ.getLogger().error(getName() + " is not a generic CI. Movement mode is " + entity.getMovementModeAsString());
            }
        } else {
            // Only ProtoMechs should fall here. Anything else needs to be logged
            if (!(entity instanceof Protomech)) {
                MekHQ.getLogger().error(getName() + " has no Spare Parts value for unit type " + Entity.getEntityTypeName(entity.getEntityType()));
            }
        }

        // Handle cost for quirks if used
        if (entity.hasQuirk("easy_maintain")) {
            partsCost = partsCost.multipliedBy(.8);
        }
        if (entity.hasQuirk("difficult_maintain")) {
            partsCost = partsCost.multipliedBy(1.25);
        }
        if (entity.hasQuirk("non_standard")) {
            partsCost = partsCost.multipliedBy(2.0);
        }
        if (entity.hasQuirk("ubiquitous_is")) {
            partsCost = partsCost.multipliedBy(.75);
        }
        // TODO Obsolete quirk

        // Now for extended parts cost modifiers
        if (getCampaign().getCampaignOptions().useExtendedPartsModifier()) {
            Engine en = entity.getEngine();
            int currentYear = getCampaign().getGameYear();
            int rating = getTechRating();
            if (((currentYear > 2859) && (currentYear < 3040))
                    && (!getCampaign().getFaction().isClan() && !getCampaign().getFaction().isComStar())) {
                if (rating > EquipmentType.RATING_D) {
                    partsCost = partsCost.multipliedBy(5.0);
                }
            }
            if (rating == EquipmentType.RATING_E) {
                partsCost = partsCost.multipliedBy(1.1);
            }
            if (rating == EquipmentType.RATING_F) {
                partsCost = partsCost.multipliedBy(1.25);
            }
            if ((entity instanceof Tank)
                    && (en.getEngineType() == Engine.NORMAL_ENGINE)) {
                partsCost = partsCost.multipliedBy(2.0);
            }
            if (!(entity instanceof Infantry)) {
                if ((en.getEngineType() == Engine.XL_ENGINE)
                        || (en.getEngineType() == Engine.XXL_ENGINE)) {
                    partsCost = partsCost.multipliedBy(2.5);
                }
                if (en.getEngineType() == Engine.LIGHT_ENGINE) {
                    partsCost = partsCost.multipliedBy(1.5);
                }
            }
            if (entity.isClan()) {
                if ((currentYear >3048) && (currentYear < 3071)) {
                    partsCost = partsCost.multipliedBy(5.0);
                } else if (currentYear > 3070) {
                    partsCost = partsCost.multipliedBy(4.0);
                }
            }
        }

        return partsCost;
    }

    public Money getAmmoCost() {
        Money ammoCost = Money.zero();

        for (Part p : getParts()) {
            if (p instanceof EquipmentPart && ((EquipmentPart)p).getType() instanceof AmmoType) {
                ammoCost = ammoCost.plus(p.getStickerPrice());
            }
        }

        return ammoCost.multipliedBy(0.25);
    }

    public Money getFuelCost() {
        Money fuelCost = Money.zero();

        if ((entity instanceof Warship) || (entity instanceof SmallCraft) ) {
            fuelCost = fuelCost.plus(getTonsBurnDay(entity));
        } else if (entity instanceof Jumpship) {
            fuelCost = fuelCost.plus(getTonsBurnDay(entity));// * 3 * 15000;
        } else if (entity instanceof ConvFighter) {
            fuelCost = fuelCost.plus(getFighterFuelCost(entity));
        } else if (entity instanceof megamek.common.Aero) {
            fuelCost = fuelCost.plus(((Aero) entity).getFuelTonnage() * 4.0 * 15000.0);
        } else if ((entity instanceof Tank) || (entity instanceof Mech)) {
            fuelCost = fuelCost.plus(getVehicleFuelCost(entity));
        } else if (entity instanceof Infantry) {
            fuelCost = fuelCost.plus(getInfantryFuelCost(entity));
        }

        return fuelCost;
    }

    public double getTonsBurnDay(Entity e) {
        double tonsburnday = 0;
        if (e instanceof Dropship) {
            if (((SmallCraft) e).getDesignType() != Dropship.MILITARY) {
                if (e.getWeight() < 1000) {
                    tonsburnday = 1.84;
                } else if (e.getWeight() < 4000) {
                    tonsburnday = 2.82;
                } else if (e.getWeight() < 9000) {
                    tonsburnday = 3.37;
                } else if (e.getWeight() < 20000) {
                    tonsburnday = 4.22;
                } else if (e.getWeight() < 30000) {
                    tonsburnday = 6.52;
                } else if (e.getWeight() < 40000) {
                    tonsburnday = 7.71;
                } else if (e.getWeight() < 50000) {
                    tonsburnday = 7.74;
                } else if (e.getWeight() < 70000) {
                    tonsburnday = 8.37;
                } else {
                    tonsburnday = 8.83;
                }
            } else {
                tonsburnday = 1.84;
            }
            return  (tonsburnday * 15 * 15000);
        } else if ((e instanceof SmallCraft)) {
            return (1.84 * 15 * 15000);
        } else if (e instanceof megamek.common.Jumpship) {
            if (e.getWeight() < 50000) {
                tonsburnday = 2.82;
            } else if (e.getWeight() < 100000) {
                tonsburnday = 9.77;
            } else if (e.getWeight() < 200000) {
                tonsburnday = 19.75;
            } else {
                tonsburnday = 39.52;
            }
            if (e instanceof megamek.common.Warship) {
                return (tonsburnday * 15 * 15000);
            }
            return (tonsburnday * 3 * 15000);
        }
        return tonsburnday;
    }

    public Money getFighterFuelCost(Entity e) {
        Engine en = e.getEngine();
        if (en.isFusion()) {
            return Money.of(((Aero) e).getFuelTonnage() * 4.0 * 15000.0);
        } else {
            return Money.of(((Aero) e).getFuelTonnage() * 4.0 * 1000.0);
        }
    }

    public Money getVehicleFuelCost(Entity e) {
        Engine en = e.getEngine();
        if (e instanceof SupportTank) {
            if (en.getEngineType() == Engine.FUEL_CELL) {
                return Money.of(((SupportTank) e).getFuelTonnage() * 15000.0 * 4.0);
            } else if (en.getEngineType() == Engine.COMBUSTION_ENGINE) {
                return Money.of(((SupportTank) e).getFuelTonnage() * 1000.0 * 4.0);
            } else {
                return Money.zero();
            }
        } else {
            if (en.getEngineType() == Engine.FUEL_CELL) {
                return Money.of(en.getWeightEngine(e) * 0.1 * 15000.0 * 4.0);
            } else if (en.getEngineType() == Engine.COMBUSTION_ENGINE) {
                return Money.of(en.getWeightEngine(e) * 0.1 * 1000.0 * 4.0);
            } else {
                return Money.zero();
            }
        }
    }

    public Money getInfantryFuelCost(Entity e) {
        if (e instanceof BattleArmor) {
            if (e.getJumpMP() > 0) {
                return Money.of(e.getWeight() * 0.02 * 1000.0 * 4.0);
            } else {
                return Money.zero();
            }
        }
        if (e.getMovementMode() == EntityMovementMode.INF_LEG) {
            return Money.zero();
        } else {
            return Money.of(e.getWeight() * 0.02 * 1000.0 * 4.0);
        }
    }

    /**
     * @return Tech progression data for this unit, using the campaign faction if the useFactionIntroDate
     *         option is enabled.
     */
    private ITechnology getTechProgression() {
        return getTechProgression(getCampaign().getTechFaction());
    }

    private ITechnology getTechProgression(int techFaction) {
        // If useFactionIntroDate is false, use the base data that was calculated for the Entity when is was loaded.
        if (techFaction < 0) {
            return getEntity();
        }
        // First check whether it has already been calculated for this faction, but don't wait if
        // it hasn't.
        ITechnology techProgression = UnitTechProgression.getProgression(this, techFaction, false);
        if (null != techProgression) {
            return techProgression;
        } else {
            return getEntity().factionTechLevel(techFaction);
        }
    }

    @Override
    public boolean isClan() {
        return getTechProgression().isClan();
    }

    @Override
    public boolean isMixedTech() {
        return getTechProgression().isMixedTech();
    }

    @Override
    public int getTechBase() {
        return getTechProgression().getTechBase();
    }

    @Override
    public int getIntroductionDate() {
        return getTechProgression().getIntroductionDate();
    }

    @Override
    public int getPrototypeDate() {
        return getTechProgression().getPrototypeDate();
    }

    @Override
    public int getProductionDate() {
        return getTechProgression().getProductionDate();
    }

    @Override
    public int getCommonDate() {
        return getTechProgression().getCommonDate();
    }

    @Override
    public int getExtinctionDate() {
        return getTechProgression().getExtinctionDate();
    }

    @Override
    public int getReintroductionDate() {
        return getTechProgression().getReintroductionDate();
    }

    @Override
    public int getTechRating() {
        return getTechProgression().getTechRating();
    }

    @Override
    public int getBaseAvailability(int era) {
        return getTechProgression().getBaseAvailability(era);
    }

    @Override
    public int getIntroductionDate(boolean clan, int faction) {
        return getTechProgression(faction).getIntroductionDate(clan, faction);
    }

    @Override
    public int getPrototypeDate(boolean clan, int faction) {
        return getTechProgression(faction).getPrototypeDate(clan, faction);
    }

    @Override
    public int getProductionDate(boolean clan, int faction) {
        return getTechProgression(faction).getProductionDate(clan, faction);
    }

    @Override
    public int getExtinctionDate(boolean clan, int faction) {
        return getTechProgression(faction).getExtinctionDate(clan, faction);
    }

    @Override
    public int getReintroductionDate(boolean clan, int faction) {
        return getTechProgression(faction).getReintroductionDate(clan, faction);
    }

    public SimpleTechLevel getSimpleTechLevel() {
        if (getCampaign().useVariableTechLevel()) {
            return getSimpleLevel(getCampaign().getGameYear());
        } else {
            return getStaticTechLevel();
        }
    }

    public SimpleTechLevel getSimpleTechLevel(int year) {
        if (getCampaign().useVariableTechLevel()) {
            return getSimpleLevel(year);
        } else {
            return getStaticTechLevel();
        }
    }

    public SimpleTechLevel getSimpleTechLevel(int year, boolean clan, int faction) {
        if (getCampaign().useVariableTechLevel()) {
            return getSimpleLevel(year, clan, faction);
        } else {
            return getStaticTechLevel();
        }
    }

    @Override
    public SimpleTechLevel getStaticTechLevel() {
        return getEntity().getStaticTechLevel();
    }

    @Override
    public int calcYearAvailability(int year, boolean clan, int faction) {
        return getTechProgression(faction).calcYearAvailability(year, clan);
    }

    /**
     * Represents an unresolved reference to a Unit from a Unit.
     */
    public static class UnitRef extends Unit {
        public UnitRef(UUID id) {
            setId(id);
        }
    }

    /**
     * Represents an unresolved reference to a Person from a Unit.
     */
    public static class UnitPersonRef extends Person {
        private static final long serialVersionUID = 1L;

        public UnitPersonRef(UUID id) {
            super(id);
        }
    }

    public void fixReferences(Campaign campaign) {
        if (tech instanceof UnitPersonRef) {
            UUID id = tech.getId();
            tech = campaign.getPerson(id);
            if (tech == null) {
                MekHQ.getLogger().error(
                    String.format("Unit %s ('%s') references missing tech %s",
                        getId(), getName(), id));
            }
        }
        for (int ii = drivers.size() - 1; ii >= 0; --ii) {
            Person driver = drivers.get(ii);
            if (driver instanceof UnitPersonRef) {
                drivers.set(ii, campaign.getPerson(driver.getId()));
                if (drivers.get(ii) == null) {
                    MekHQ.getLogger().error(
                        String.format("Unit %s ('%s') references missing driver %s",
                            getId(), getName(), driver.getId()));
                    drivers.remove(ii);
                }
            }
        }
        for (int ii = gunners.size() - 1; ii >= 0; --ii) {
            Person gunner = gunners.get(ii);
            if (gunner instanceof UnitPersonRef) {
                gunners.set(ii, campaign.getPerson(gunner.getId()));
                if (gunners.get(ii) == null) {
                    MekHQ.getLogger().error(
                        String.format("Unit %s ('%s') references missing gunner %s",
                            getId(), getName(), gunner.getId()));
                    gunners.remove(ii);
                }
            }
        }
        for (int ii = vesselCrew.size() - 1; ii >= 0; --ii) {
            Person crew = vesselCrew.get(ii);
            if (crew instanceof UnitPersonRef) {
                vesselCrew.set(ii, campaign.getPerson(crew.getId()));
                if (vesselCrew.get(ii) == null) {
                    MekHQ.getLogger().error(
                        String.format("Unit %s ('%s') references missing vessel crew %s",
                            getId(), getName(), crew.getId()));
                    vesselCrew.remove(ii);
                }
            }
        }

        if (engineer instanceof UnitPersonRef) {
            UUID id = engineer.getId();
            engineer = campaign.getPerson(id);
            if (engineer == null) {
                MekHQ.getLogger().error(
                    String.format("Unit %s ('%s') references missing engineer %s",
                        getId(), getName(), id));
            }
        }

        if (navigator instanceof UnitPersonRef) {
            UUID id = navigator.getId();
            navigator = campaign.getPerson(id);
            if (navigator == null) {
                MekHQ.getLogger().error(
                    String.format("Unit %s ('%s') references missing navigator %s",
                        getId(), getName(), id));
            }
        }

        if (getTechOfficer() instanceof UnitPersonRef) {
            final UUID id = getTechOfficer().getId();
            techOfficer = campaign.getPerson(id);
            if (getTechOfficer() == null) {
                MekHQ.getLogger().error(
                        String.format("Unit %s ('%s') references missing tech officer %s",
                                getId(), getName(), id));
            }
        }

        if (mothballInfo != null) {
            mothballInfo.fixReferences(campaign);
        }

        if ((transportShipAssignment != null)
                && (transportShipAssignment.getTransportShip() instanceof UnitRef)) {
            Unit transportShip = campaign.getHangar().getUnit(transportShipAssignment.getTransportShip().getId());
            if (transportShip != null) {
                transportShipAssignment =
                        new TransportShipAssignment(transportShip, transportShipAssignment.getBayNumber());
            } else {
                MekHQ.getLogger().error(
                    String.format("Unit %s ('%s') references missing transport ship %s",
                        getId(), getName(), transportShipAssignment.getTransportShip().getId()));

                transportShipAssignment = null;
            }
        }

        if (!transportedUnits.isEmpty()) {
            Set<Unit> newTransportedUnits = new HashSet<>();
            for (Unit transportedUnit : transportedUnits) {
                if (transportedUnit instanceof UnitRef) {
                    Unit realUnit = campaign.getHangar().getUnit(transportedUnit.getId());
                    if (realUnit != null) {
                        newTransportedUnits.add(realUnit);
                    } else {
                        MekHQ.getLogger().error(
                            String.format("Unit %s ('%s') references missing transported unit %s",
                                getId(), getName(), transportedUnit.getId()));
                    }
                } else {
                    newTransportedUnits.add(transportedUnit);
                }
            }
            transportedUnits = newTransportedUnits;
        }
    }
}<|MERGE_RESOLUTION|>--- conflicted
+++ resolved
@@ -4335,13 +4335,9 @@
         }
 
         if (log) {
-<<<<<<< HEAD
-            ServiceLogger.removedFrom(p, getCampaign().getLocalDate(), getName());
-            ServiceLogger.removedFromTOEForce(getCampaign(), p, getCampaign().getLocalDate(),
+            ServiceLogger.removedFrom(person, getCampaign().getLocalDate(), getName());
+            ServiceLogger.removedFromTOEForce(getCampaign(), person, getCampaign().getLocalDate(),
                     getCampaign().getForceFor(this));
-=======
-            ServiceLogger.removedFrom(person, getCampaign().getLocalDate(), getName());
->>>>>>> f5fc0468
         }
     }
 
@@ -4366,11 +4362,7 @@
     }
 
     public List<Person> getCrew() {
-<<<<<<< HEAD
-        List<Person> crew = new ArrayList<>(drivers);
-=======
         final List<Person> crew = new ArrayList<>(drivers);
->>>>>>> f5fc0468
         if (!usesSoloPilot() && !usesSoldiers()) {
             crew.addAll(gunners);
         }
