--- conflicted
+++ resolved
@@ -11,11 +11,11 @@
 PlanetaryAcquisitionFactionLimit.ALLIED.text=Allied Factions
 PlanetaryAcquisitionFactionLimit.SELF.text=Own Faction Only
 
-<<<<<<< HEAD
 
 
 #### Icons
-### LayeredForceIconLayer Enum
+### Enums
+## LayeredForceIconLayer Enum
 LayeredForceIconLayer.TYPE.text=Types
 LayeredForceIconLayer.TYPE.toolTipText=This tab contains the various types that a force icon can be made from.
 LayeredForceIconLayer.FORMATION.text=Formations
@@ -36,11 +36,8 @@
 
 
 #### Unsorted Campaign Resources
-=======
-## Unsorted Campaign Resources
 dependentLeavesForce.text=%s is no longer travelling with the force, and is thus no longer dependent on it.
 dependentJoinsForce.text=%s has started travelling with the force, and is now dependent on it.
->>>>>>> 4274669f
 bonusPartLog.text=Bonus part used to acquire 1x
 newAtBMission.format=New scenario "{0}" will occur on {1}.
 atbMissionToday.format=Scenario "{0}" is today, deploy a force from your TOE!
