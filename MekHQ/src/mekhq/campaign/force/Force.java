--- conflicted
+++ resolved
@@ -77,14 +77,9 @@
     private Camouflage camouflage;
     private String desc;
     private boolean combatForce;
-<<<<<<< HEAD
     private boolean convoyForce;
-    private boolean isStrategicFormation;
-    private int overrideStrategicFormation;
-=======
     private boolean isCombatTeam;
     private int overrideCombatTeam;
->>>>>>> 8e3d178c
     private FormationLevel formationLevel;
     private FormationLevel overrideFormationLevel;
     private Force parentForce;
@@ -106,14 +101,9 @@
         setCamouflage(new Camouflage());
         setDescription("");
         this.combatForce = true;
-<<<<<<< HEAD
         this.convoyForce = false;
-        this.isStrategicFormation = false;
-        this.overrideStrategicFormation = STRATEGIC_FORMATION_OVERRIDE_NONE;
-=======
         this.isCombatTeam = false;
         this.overrideCombatTeam = COMBAT_TEAM_OVERRIDE_NONE;
->>>>>>> 8e3d178c
         this.formationLevel = FormationLevel.NONE;
         this.overrideFormationLevel = FormationLevel.NONE;
         this.parentForce = null;
@@ -183,7 +173,10 @@
         }
     }
 
-<<<<<<< HEAD
+    public boolean isCombatTeam() {
+        return isCombatTeam;
+    }
+
     /**
      * @return {@code true} if this is a convoy force, {@code false} otherwise.
      */
@@ -200,14 +193,6 @@
      */
     public void setConvoyForce(boolean convoyForce) {
         this.convoyForce = convoyForce;
-    }
-
-    public boolean isStrategicFormation() {
-        return isStrategicFormation;
-=======
-    public boolean isCombatTeam() {
-        return isCombatTeam;
->>>>>>> 8e3d178c
     }
 
     public void setCombatTeamStatus(final boolean isCombatTeam) {
@@ -720,12 +705,8 @@
             MHQXMLUtility.writeSimpleXMLTag(pw1, indent, "desc", desc);
         }
         MHQXMLUtility.writeSimpleXMLTag(pw1, indent, "combatForce", combatForce);
-<<<<<<< HEAD
         MHQXMLUtility.writeSimpleXMLTag(pw1, indent, "convoyForce", convoyForce);
-        MHQXMLUtility.writeSimpleXMLTag(pw1, indent, "overrideStrategicFormation", overrideStrategicFormation);
-=======
         MHQXMLUtility.writeSimpleXMLTag(pw1, indent, "overrideCombatTeam", overrideCombatTeam);
->>>>>>> 8e3d178c
         MHQXMLUtility.writeSimpleXMLTag(pw1, indent, "formationLevel", formationLevel.toString());
         MHQXMLUtility.writeSimpleXMLTag(pw1, indent, "populateOriginNode", overrideFormationLevel.toString());
         MHQXMLUtility.writeSimpleXMLTag(pw1, indent, "scenarioId", scenarioId);
@@ -773,15 +754,10 @@
                     retVal.setDescription(wn2.getTextContent().trim());
                 } else if (wn2.getNodeName().equalsIgnoreCase("combatForce")) {
                     retVal.setCombatForce(Boolean.parseBoolean(wn2.getTextContent().trim()), false);
-<<<<<<< HEAD
                 } else if (wn2.getNodeName().equalsIgnoreCase("convoyForce")) {
                     retVal.setConvoyForce(Boolean.parseBoolean(wn2.getTextContent().trim()));
-                } else if (wn2.getNodeName().equalsIgnoreCase("overrideStrategicFormation")) {
-                    retVal.setOverrideStrategicFormation(Integer.parseInt(wn2.getTextContent().trim()));
-=======
                 } else if (wn2.getNodeName().equalsIgnoreCase("overrideCombatTeam")) {
                     retVal.setOverrideCombatTeam(Integer.parseInt(wn2.getTextContent().trim()));
->>>>>>> 8e3d178c
                 } else if (wn2.getNodeName().equalsIgnoreCase("formationLevel")) {
                     retVal.setFormationLevel(FormationLevel.parseFromString(wn2.getTextContent().trim()));
                 } else if (wn2.getNodeName().equalsIgnoreCase("populateOriginNode")) {
