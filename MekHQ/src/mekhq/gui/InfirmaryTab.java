/*
 * Copyright (C) 2017-2025 The MegaMek Team. All Rights Reserved.
 *
 * This file is part of MekHQ.
 *
 * MekHQ is free software: you can redistribute it and/or modify
 * it under the terms of the GNU General Public License (GPL),
 * version 3 or (at your option) any later version,
 * as published by the Free Software Foundation.
 *
 * MekHQ is distributed in the hope that it will be useful,
 * but WITHOUT ANY WARRANTY; without even the implied warranty
 * of MERCHANTABILITY or FITNESS FOR A PARTICULAR PURPOSE.
 * See the GNU General Public License for more details.
 *
 * A copy of the GPL should have been included with this project;
 * if not, see <https://www.gnu.org/licenses/>.
 *
 * NOTICE: The MegaMek organization is a non-profit group of volunteers
 * creating free software for the BattleTech community.
 *
 * MechWarrior, BattleMech, `Mech and AeroTech are registered trademarks
 * of The Topps Company, Inc. All Rights Reserved.
 *
 * Catalyst Game Labs and the Catalyst Game Labs logo are trademarks of
 * InMediaRes Productions, LLC.
 *
 * MechWarrior Copyright Microsoft Corporation. MekHQ was created under
 * Microsoft's "Game Content Usage Rules"
 * <https://www.xbox.com/en-US/developers/rules> and it is not endorsed by or
 * affiliated with Microsoft.
 */
package mekhq.gui;

import java.awt.Dimension;
import java.awt.FlowLayout;
import java.awt.Graphics;
import java.awt.GridBagConstraints;
import java.awt.GridBagLayout;
import java.awt.Image;
import java.awt.Insets;
import java.awt.Toolkit;
import java.awt.event.MouseAdapter;
import java.awt.event.MouseEvent;
import java.awt.image.ImageObserver;
import java.util.ArrayList;
import java.util.Arrays;
import java.util.Collection;
import java.util.List;
import java.util.ResourceBundle;
import javax.swing.JList;
import javax.swing.JPanel;
import javax.swing.JScrollPane;
import javax.swing.JTable;
import javax.swing.SwingUtilities;

import megamek.client.ui.util.UIUtil;
import megamek.common.event.Subscribe;
import mekhq.MekHQ;
import mekhq.campaign.OptimizeInfirmaryAssignments;
import mekhq.campaign.campaignOptions.CampaignOptions;
import mekhq.campaign.events.MedicPoolChangedEvent;
import mekhq.campaign.events.persons.PersonEvent;
import mekhq.campaign.events.persons.PersonMedicalAssignmentEvent;
import mekhq.campaign.events.scenarios.ScenarioResolvedEvent;
import mekhq.campaign.personnel.Person;
import mekhq.gui.baseComponents.roundedComponents.RoundedJButton;
import mekhq.gui.baseComponents.roundedComponents.RoundedLineBorder;
import mekhq.gui.dialog.MedicalViewDialog;
import mekhq.gui.enums.MHQTabType;
import mekhq.gui.model.DocTableModel;
import mekhq.gui.model.PatientTableModel;
import mekhq.gui.panels.TutorialHyperlinkPanel;
import mekhq.gui.sorter.PersonTitleSorter;
import mekhq.gui.utilities.JScrollPaneWithSpeed;

/**
 * Shows injured and medical personnel
 */
public final class InfirmaryTab extends CampaignGuiTab {
    private JTable docTable;
    private RoundedJButton btnAssignDoc;
    private RoundedJButton btnUnassignDoc;
    private JList<Person> listAssignedPatient;
    private JList<Person> listUnassignedPatient;

    private PatientTableModel assignedPatientModel;
    private PatientTableModel unassignedPatientModel;
    private DocTableModel doctorsModel;

    private Image bgImage;

    //region Constructors
    public InfirmaryTab(CampaignGUI gui, String name) {
        super(gui, name);
        MekHQ.registerHandler(this);
    }
    //endregion Constructors

    /*
     * (non-Javadoc)
     *
     * @see mekhq.gui.CampaignGuiTab#initTab()
     */
    @Override
    public void initTab() {
        final ResourceBundle resourceMap = ResourceBundle.getBundle("mekhq.resources.CampaignGUI",
              MekHQ.getMHQOptions().getLocale());

        setLayout(new GridBagLayout());

        String bgImageFile = getIconPackage().getGuiElement("infirmary_background");
        if (null != bgImageFile && !bgImageFile.isEmpty()) {
            bgImage = Toolkit.getDefaultToolkit().createImage(bgImageFile);
        }

        doctorsModel = new DocTableModel(getCampaign());
        docTable = new JTable(doctorsModel);
        docTable.setRowHeight(UIUtil.scaleForGUI(60));
        docTable.getColumnModel().getColumn(0).setCellRenderer(doctorsModel.getRenderer());
        docTable.getSelectionModel().addListSelectionListener(ev -> docTableValueChanged());
        docTable.setOpaque(false);
        JScrollPane scrollDocTable = new JScrollPaneWithSpeed(docTable);
        scrollDocTable.setBorder(RoundedLineBorder.createRoundedLineBorder());
        scrollDocTable.setMinimumSize(new Dimension(300, 300));
        scrollDocTable.setPreferredSize(new Dimension(300, 300));
        scrollDocTable.setOpaque(false);
        scrollDocTable.getViewport().setOpaque(false);
        GridBagConstraints gridBagConstraints = new GridBagConstraints();
        gridBagConstraints.gridx = 0;
        gridBagConstraints.gridy = 0;
        gridBagConstraints.gridheight = 3;
        gridBagConstraints.fill = GridBagConstraints.BOTH;
        gridBagConstraints.anchor = GridBagConstraints.NORTHWEST;
        gridBagConstraints.weightx = 0.0;
        gridBagConstraints.weighty = 1.0;
        add(scrollDocTable, gridBagConstraints);

        // Create buttons
        btnAssignDoc = new RoundedJButton(resourceMap.getString("btnAssignDoc.text"));
        btnAssignDoc.setToolTipText(resourceMap.getString("btnAssignDoc.toolTipText"));
        btnAssignDoc.setEnabled(false);
        btnAssignDoc.addActionListener(ev -> assignDoctor());

        btnUnassignDoc = new RoundedJButton(resourceMap.getString("btnUnassignDoc.text"));
        btnUnassignDoc.setEnabled(false);
        btnUnassignDoc.addActionListener(ev -> unassignDoctor());

        RoundedJButton btnOptimizeAssignments = new RoundedJButton(resourceMap.getString("btnOptimizeAssignments.text"));
        btnOptimizeAssignments.addActionListener(ev -> new OptimizeInfirmaryAssignments(getCampaign()));

        // Create a panel to group the buttons together horizontally
        JPanel buttonPanel = new JPanel(new FlowLayout(FlowLayout.LEFT, 5, 0));
        buttonPanel.add(btnAssignDoc);
        buttonPanel.add(btnUnassignDoc);
        buttonPanel.add(btnOptimizeAssignments);

        // Add the button panel to the layout
        gridBagConstraints = new GridBagConstraints();
        gridBagConstraints.gridx = 1;
        gridBagConstraints.gridy = 1;
        gridBagConstraints.gridwidth = 2;
        gridBagConstraints.anchor = GridBagConstraints.WEST;
        add(buttonPanel, gridBagConstraints);

        assignedPatientModel = new PatientTableModel(getCampaign());
        listAssignedPatient = new JList<>(assignedPatientModel);
        listAssignedPatient.setCellRenderer(assignedPatientModel.getRenderer());
        listAssignedPatient.setLayoutOrientation(JList.HORIZONTAL_WRAP);
        listAssignedPatient.setVisibleRowCount(-1);
        listAssignedPatient.getSelectionModel().addListSelectionListener(ev -> updateAssignDoctorEnabled());
        listAssignedPatient.setOpaque(false);
        listAssignedPatient.addMouseListener(new MouseAdapter() {
            @Override
            public void mouseReleased(MouseEvent e) {
                if (SwingUtilities.isRightMouseButton(e)) {
                    int index = listAssignedPatient.locationToIndex(e.getPoint());
                    if (index >= 0) {
                        listAssignedPatient.setSelectedIndex(index);
                        Person selectedPatient = listAssignedPatient.getSelectedValue();
                        if (selectedPatient != null) {
                            MedicalViewDialog medicalViewDialog = new MedicalViewDialog(null,
                                  getCampaign(),
                                  selectedPatient);
                            medicalViewDialog.setVisible(true);
                        }
                    }
                }
            }

            @Override
            public void mouseClicked(MouseEvent e) {
                // Check for double-click with left mouse button
                if (e.getClickCount() == 2 && SwingUtilities.isLeftMouseButton(e)) {
                    int index = listAssignedPatient.locationToIndex(e.getPoint());
                    if (index >= 0) {
                        listAssignedPatient.setSelectedIndex(index);
                        Person selectedPatient = listAssignedPatient.getSelectedValue();
                        if (selectedPatient != null) {
                            getCampaignGui().focusOnPerson(selectedPatient.getId());
                        }
                    }
                }
            }
        });

        JScrollPane scrollAssignedPatient = new JScrollPaneWithSpeed(listAssignedPatient);
        scrollAssignedPatient.setBorder(null);
        scrollAssignedPatient.setMinimumSize(new Dimension(300, 360));
        scrollAssignedPatient.setPreferredSize(new Dimension(300, 360));
        scrollAssignedPatient.setOpaque(false);
        scrollAssignedPatient.getViewport().setOpaque(false);
        listAssignedPatient.setBorder(RoundedLineBorder.createRoundedLineBorder(resourceMap.getString(
              "panAssignedPatient.title")));

        unassignedPatientModel = new PatientTableModel(getCampaign());
        listUnassignedPatient = new JList<>(unassignedPatientModel);
        listUnassignedPatient.setCellRenderer(unassignedPatientModel.getRenderer());
        listUnassignedPatient.setLayoutOrientation(JList.HORIZONTAL_WRAP);
        listUnassignedPatient.setVisibleRowCount(-1);
        listUnassignedPatient.getSelectionModel().addListSelectionListener(ev -> updateAssignDoctorEnabled());
        listUnassignedPatient.setOpaque(false);
        listUnassignedPatient.addMouseListener(new MouseAdapter() {
            @Override
            public void mouseReleased(MouseEvent e) {
                if (SwingUtilities.isRightMouseButton(e)) {
                    int index = listUnassignedPatient.locationToIndex(e.getPoint());
                    if (index >= 0) {
                        listUnassignedPatient.setSelectedIndex(index);
                        Person selectedPatient = listUnassignedPatient.getSelectedValue();
                        if (selectedPatient != null) {
                            MedicalViewDialog medicalViewDialog = new MedicalViewDialog(null,
                                  getCampaign(),
                                  selectedPatient);
                            medicalViewDialog.setVisible(true);
                        }
                    }
                }
            }

            @Override
            public void mouseClicked(MouseEvent e) {
                // Check for double-click with left mouse button
                if (e.getClickCount() == 2 && SwingUtilities.isLeftMouseButton(e)) {
                    int index = listUnassignedPatient.locationToIndex(e.getPoint());
                    if (index >= 0) {
                        listUnassignedPatient.setSelectedIndex(index);
                        Person selectedPatient = listUnassignedPatient.getSelectedValue();
                        if (selectedPatient != null) {
                            getCampaignGui().focusOnPerson(selectedPatient.getId());
                        }
                    }
                }
            }
        });

        JScrollPane scrollUnassignedPatient = new JScrollPaneWithSpeed(listUnassignedPatient);
        scrollUnassignedPatient.setBorder(null);
        scrollUnassignedPatient.setMinimumSize(new Dimension(300, 200));
        scrollUnassignedPatient.setPreferredSize(new Dimension(300, 300));
        scrollUnassignedPatient.setOpaque(false);
        scrollUnassignedPatient.getViewport().setOpaque(false);
        listUnassignedPatient.setBorder(RoundedLineBorder.createRoundedLineBorder(resourceMap.getString(
              "panUnassignedPatient.title")));

        gridBagConstraints = new GridBagConstraints();
        gridBagConstraints.gridx = 1;
        gridBagConstraints.gridy = 0;
        gridBagConstraints.gridwidth = 2;
        gridBagConstraints.fill = GridBagConstraints.BOTH;
        gridBagConstraints.anchor = GridBagConstraints.NORTHWEST;
        gridBagConstraints.weightx = 1.0;
        gridBagConstraints.weighty = 0.0;
        add(scrollAssignedPatient, gridBagConstraints);

        gridBagConstraints = new GridBagConstraints();
        gridBagConstraints.gridx = 1;
        gridBagConstraints.gridy = 2;
        gridBagConstraints.gridwidth = 2;
        gridBagConstraints.fill = GridBagConstraints.BOTH;
        gridBagConstraints.anchor = GridBagConstraints.NORTHWEST;
        gridBagConstraints.weightx = 1.0;
        gridBagConstraints.weighty = 1.0;
        add(scrollUnassignedPatient, gridBagConstraints);

        JPanel pnlTutorial = new TutorialHyperlinkPanel("infirmary");
        gridBagConstraints = new GridBagConstraints();
        gridBagConstraints.gridx = 0;
        gridBagConstraints.gridy = 3;
        gridBagConstraints.gridwidth = 3;
        gridBagConstraints.fill = GridBagConstraints.HORIZONTAL;
        gridBagConstraints.anchor = GridBagConstraints.SOUTHWEST;
        gridBagConstraints.weightx = 1.0;
        gridBagConstraints.weighty = 0.0;
        gridBagConstraints.insets = new Insets(10, 5, 5, 5);
        add(pnlTutorial, gridBagConstraints);

    }

    /*
     * (non-Javadoc)
     *
     * @see mekhq.gui.CampaignGuiTab#refreshAll()
     */
    @Override
    public void refreshAll() {
        refreshPatientList();
        refreshDoctorsList();
    }

    /*
     * (non-Javadoc)
     *
     * @see mekhq.gui.CampaignGuiTab#tabType()
     */
    @Override
    public MHQTabType tabType() {
        return MHQTabType.INFIRMARY;
    }

    @Override
    protected void paintComponent(Graphics g) {
        super.paintComponent(g);
        if (null == bgImage) {
            return;
        }
        int size = Math.max(getWidth(), getHeight());
        g.drawImage(bgImage, 0, 0, size, size, (img, infoFlags, x, y, width, height) -> {
            if ((infoFlags & ImageObserver.ALLBITS) != 0) {
                repaint();
                return false;
            }
            return true;
        });
    }

    private Person getSelectedDoctor() {
        int row = docTable.getSelectedRow();
        if (row < 0) {
            return null;
        }
        return doctorsModel.getDoctorAt(docTable.convertRowIndexToModel(row));
    }

    private ArrayList<Person> getSelectedAssignedPatients() {
        ArrayList<Person> patients = new ArrayList<>();
        int[] indices = listAssignedPatient.getSelectedIndices();
        if (assignedPatientModel.getSize() == 0) {
            return patients;
        }
        for (int idx : indices) {
            Person p = assignedPatientModel.getElementAt(idx);
            if (p == null) {
                continue;
            }
            patients.add(p);
        }
        return patients;
    }

    private ArrayList<Person> getSelectedUnassignedPatients() {
        ArrayList<Person> patients = new ArrayList<>();
        int[] indices = listUnassignedPatient.getSelectedIndices();
        if (unassignedPatientModel.getSize() == 0) {
            return patients;
        }
        for (int idx : indices) {
            Person p = unassignedPatientModel.getElementAt(idx);
            if (p == null) {
                continue;
            }
            patients.add(p);
        }
        return patients;
    }

    /**
     * Updates the enabled or disabled state of the doctor assignment-related buttons.
     *
     * <p>This method determines the current eligibility of the "Assign Doctor" and "Unassign Doctor"
     * buttons based on the following conditions:</p>
     * <ul>
     *   <li>If a doctor is selected, it calculates their medical capacity using the campaign
     *       options (e.g., maximum number of patients and administration usage). The "Assign Doctor"
     *       button is enabled if the doctor has available capacity and there are unassigned
     *       patients in the system.</li>
     *   <li>If no doctor is selected, the "Assign Doctor" button is disabled.</li>
     *   <li>The "Unassign Doctor" button is enabled if one or more assigned patients are selected.</li>
     * </ul>
     *
     * <p>This ensures that buttons in the UI reflect whether valid actions can be performed
     * based on the current application state.</p>
     */
    private void updateAssignDoctorEnabled() {
        Person doctor = getSelectedDoctor();

        if (doctor == null) {
            btnAssignDoc.setEnabled(false);
        } else {
            boolean canAssignToDoctor = canAssignToDoctor(doctor);
            btnAssignDoc.setEnabled(unassignedPatientModel.getSize() > 0 && canAssignToDoctor);
        }

        btnUnassignDoc.setEnabled(!getSelectedAssignedPatients().isEmpty());
    }

    /**
     * Determines if the given doctor can be assigned an additional patient.
     *
     * <p>This method checks whether assigning another patient to the specified doctor is within both the doctor's
     * individual capacity and the global MASH theatre capacity (if MASH theatres are being used). The doctor's capacity
     * is calculated based on campaign options and the doctor's qualifications. The global theatre constraint is only
     * considered if MASH theatres are enabled.</p>
     *
     * @param doctor the {@link Person} representing the doctor to check for assignment eligibility
     *
     * @return {@code true} if the doctor can be assigned another patient according to all capacity constraints
     *
     * @author Illiani
     * @since 0.50.10
     */
    private boolean canAssignToDoctor(Person doctor) {
        final CampaignOptions campaignOptions = getCampaign().getCampaignOptions();
        final int baseBedCount = campaignOptions.getMaximumPatients();
        final boolean isDoctorsUseAdministration = campaignOptions.isDoctorsUseAdministration();

        final int doctorCapacity = doctor.getDoctorMedicalCapacity(isDoctorsUseAdministration, baseBedCount);
        final int patientsForDoctor = getCampaign().getPatientsFor(doctor);
        final boolean isWithinDoctorCapacity = doctorCapacity > patientsForDoctor;

        boolean useMASHTheatres = campaignOptions.isUseMASHTheatres();
        boolean isWithinTheatreCapacity = !useMASHTheatres;
        if (useMASHTheatres) {
            final int mashTheatreCapacity = getCampaign().getMashTheatreCapacity();
            final int patientsAssignedToDoctors = getCampaign().getPatientsAssignedToDoctors().size();
            isWithinTheatreCapacity = mashTheatreCapacity > patientsAssignedToDoctors;
        }

        return isWithinDoctorCapacity && isWithinTheatreCapacity;
    }

    private void docTableValueChanged() {
        refreshPatientList();
        updateAssignDoctorEnabled();
    }

    private void assignDoctor() {
        Person doctor = getSelectedDoctor();
        if (null == doctor) {
            return;
        }

        final CampaignOptions campaignOptions = getCampaign().getCampaignOptions();
        final int healingWaitingPeriod = campaignOptions.getHealingWaitingPeriod();

<<<<<<< HEAD
        boolean canAssignToDoctor = canAssignToDoctor(doctor);
=======
>>>>>>> 2cf8e890
        Collection<Person> selectedPatients = getSelectedUnassignedPatients();
        if (selectedPatients.isEmpty()) {
            // Pick the first in the list ... if there are any
            int patientSize = unassignedPatientModel.getSize();
            for (int i = 0; i < patientSize; ++i) {
                boolean canAssignToDoctor = canAssignToDoctor(doctor);
                Person patient = unassignedPatientModel.getElementAt(i);

                if (null != patient && patient.needsFixing() && canAssignToDoctor) {
                    patient.setDoctorId(doctor.getId(), healingWaitingPeriod);
                    MekHQ.triggerEvent(new PersonMedicalAssignmentEvent(doctor, patient));
                    break;
                }
            }
        } else {
            for (Person patient : selectedPatients) {
<<<<<<< HEAD
=======
                boolean canAssignToDoctor = canAssignToDoctor(doctor);
                
>>>>>>> 2cf8e890
                if (null != patient && patient.needsFixing() && canAssignToDoctor) {
                    patient.setDoctorId(doctor.getId(), healingWaitingPeriod);
                    MekHQ.triggerEvent(new PersonMedicalAssignmentEvent(doctor, patient));
                }
            }
        }
    }

    private void unassignDoctor() {
        Person doctor = getSelectedDoctor();
        for (Person p : getSelectedAssignedPatients()) {
            if ((null != p)) {
                p.setDoctorId(null, getCampaign().getCampaignOptions().getNaturalHealingWaitingPeriod());
                if (doctor != null) {
                    MekHQ.triggerEvent(new PersonMedicalAssignmentEvent(doctor, p));
                }
            }
        }
    }

    public void refreshDoctorsList() {
        final int selected = docTable.getSelectedRow();
        final List<Person> doctors = getCampaign().getDoctors();
        doctors.sort(new PersonTitleSorter().reversed());
        doctorsModel.setData(doctors);
        if ((selected > -1) && (selected < doctors.size())) {
            docTable.setRowSelectionInterval(selected, selected);
        }
    }

    public void refreshPatientList() {
        Person doctor = getSelectedDoctor();
        ArrayList<Person> assigned = new ArrayList<>();
        ArrayList<Person> unassigned = new ArrayList<>();
        for (Person patient : getCampaign().getPatients()) {
            // Knock out inactive doctors
            if ((patient.getDoctorId() != null) &&
                      (getCampaign().getPerson(patient.getDoctorId()) != null) &&
                      !getCampaign().getPerson(patient.getDoctorId()).getStatus().isActiveFlexible()) {
                patient.setDoctorId(null, getCampaign().getCampaignOptions().getNaturalHealingWaitingPeriod());
            }
            if (patient.getDoctorId() == null) {
                unassigned.add(patient);
            } else if ((doctor != null) && patient.getDoctorId().equals(doctor.getId())) {
                assigned.add(patient);
            }
        }
        List<Person> assignedPatients = getSelectedAssignedPatients();
        List<Person> unassignedPatients = getSelectedUnassignedPatients();
        int[] assignedIndices = new int[assignedPatients.size()];
        Arrays.fill(assignedIndices, Integer.MAX_VALUE);
        int[] unassignedIndices = new int[unassignedPatients.size()];
        Arrays.fill(unassignedIndices, Integer.MAX_VALUE);

        assignedPatientModel.setData(assigned);
        unassignedPatientModel.setData(unassigned);

        int i = 0;
        for (Person patient : assignedPatients) {
            int idx = assigned.indexOf(patient);
            assignedIndices[i] = (idx >= 0) ? idx : Integer.MAX_VALUE;
            ++i;
        }
        i = 0;
        for (Person patient : unassignedPatients) {
            int idx = unassigned.indexOf(patient);
            unassignedIndices[i] = (idx >= 0) ? idx : Integer.MAX_VALUE;
            ++i;
        }
        listAssignedPatient.setSelectedIndices(assignedIndices);
        listUnassignedPatient.setSelectedIndices(unassignedIndices);
    }

    private final ActionScheduler doctorListScheduler = new ActionScheduler(this::refreshDoctorsList);
    private final ActionScheduler patientListScheduler = new ActionScheduler(this::refreshPatientList);

    @Subscribe
    public void handle(ScenarioResolvedEvent ev) {
        doctorListScheduler.schedule();
        patientListScheduler.schedule();
    }

    @Subscribe
    public void handle(PersonEvent ev) {
        doctorListScheduler.schedule();
        patientListScheduler.schedule();
    }

    @Subscribe
    public void handle(MedicPoolChangedEvent ev) {
        doctorListScheduler.schedule();
    }
}<|MERGE_RESOLUTION|>--- conflicted
+++ resolved
@@ -453,10 +453,6 @@
         final CampaignOptions campaignOptions = getCampaign().getCampaignOptions();
         final int healingWaitingPeriod = campaignOptions.getHealingWaitingPeriod();
 
-<<<<<<< HEAD
-        boolean canAssignToDoctor = canAssignToDoctor(doctor);
-=======
->>>>>>> 2cf8e890
         Collection<Person> selectedPatients = getSelectedUnassignedPatients();
         if (selectedPatients.isEmpty()) {
             // Pick the first in the list ... if there are any
@@ -473,11 +469,8 @@
             }
         } else {
             for (Person patient : selectedPatients) {
-<<<<<<< HEAD
-=======
                 boolean canAssignToDoctor = canAssignToDoctor(doctor);
                 
->>>>>>> 2cf8e890
                 if (null != patient && patient.needsFixing() && canAssignToDoctor) {
                     patient.setDoctorId(doctor.getId(), healingWaitingPeriod);
                     MekHQ.triggerEvent(new PersonMedicalAssignmentEvent(doctor, patient));
