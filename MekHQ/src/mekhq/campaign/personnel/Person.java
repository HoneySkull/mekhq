--- conflicted
+++ resolved
@@ -1192,88 +1192,8 @@
         return marriageable;
     }
 
-<<<<<<< HEAD
-    public void setTryingToMarry(boolean tryingToMarry) {
-        this.tryingToMarry = tryingToMarry;
-    }
-
-    /**
-     * Determines if another person is a safe spouse for the current person
-     * @param campaign the campaign to use to determine if they are a safe spouse
-     * @param person the person to determine if they are a safe spouse
-     */
-    public boolean safeSpouse(final Campaign campaign, final Person person) {
-        // Huge convoluted return statement, with the following restrictions
-        // can't marry yourself
-        // can't marry someone who is already married
-        // can't marry someone who doesn't want to be married
-        // can't marry a prisoner, unless you are also a prisoner (this is purposely left open for prisoners to marry who they want)
-        // can't marry a person who is dead or MIA
-        // can't marry inactive personnel (this is to show how they aren't part of the force anymore)
-        // TODO : can't marry anyone who is not located at the same planet as the person - GitHub #1672: Implement current planet tracking for personnel
-        // can't marry a close relative
-        return (
-                !this.equals(person)
-                && !person.getGenealogy().hasSpouse()
-                && person.isTryingToMarry()
-                && person.oldEnoughToMarry(campaign)
-                && (!person.getPrisonerStatus().isPrisoner() || getPrisonerStatus().isPrisoner())
-                && !person.getStatus().isDeadOrMIA()
-                && person.getStatus().isActive()
-                && !getGenealogy().checkMutualAncestors(person, campaign)
-        );
-    }
-
-    public boolean oldEnoughToMarry(Campaign campaign) {
-        return (getAge(campaign.getLocalDate()) >= campaign.getCampaignOptions().getMinimumMarriageAge());
-    }
-
-    public void randomMarriage(Campaign campaign) {
-        // Don't attempt to generate is someone isn't trying to marry, has a spouse,
-        // isn't old enough to marry, or is actively deployed
-        if (!isTryingToMarry() || getGenealogy().hasSpouse() || !oldEnoughToMarry(campaign) || isDeployed()) {
-            return;
-        }
-
-        // setting is the fractional chance that this attempt at finding a marriage will result in one
-        if (Compute.randomFloat() < (campaign.getCampaignOptions().getChanceRandomMarriages())) {
-            addRandomSpouse(false, campaign);
-        } else if (campaign.getCampaignOptions().useRandomSameSexMarriages()) {
-            if (Compute.randomFloat() < (campaign.getCampaignOptions().getChanceRandomSameSexMarriages())) {
-                addRandomSpouse(true, campaign);
-            }
-        }
-    }
-
-    public void addRandomSpouse(boolean sameSex, Campaign campaign) {
-        List<Person> potentials = new ArrayList<>();
-        Gender gender = sameSex ? getGender() : (getGender().isMale() ? Gender.FEMALE : Gender.MALE);
-        for (Person p : campaign.getActivePersonnel()) {
-            if (isPotentialRandomSpouse(p, gender, campaign)) {
-                potentials.add(p);
-            }
-        }
-
-        int n = potentials.size();
-        if (n > 0) {
-            Marriage.WEIGHTED.marry(campaign, this, potentials.get(Compute.randomInt(n)));
-        }
-    }
-
-    public boolean isPotentialRandomSpouse(Person p, Gender gender, Campaign campaign) {
-        if ((p.getGender() != gender) || !safeSpouse(campaign, p)
-                || !(getPrisonerStatus().isFree()
-                || (getPrisonerStatus().isPrisoner() && p.getPrisonerStatus().isPrisoner()))) {
-            return false;
-        }
-
-        int ageDifference = Math.abs(p.getAge(campaign.getLocalDate()) - getAge(campaign.getLocalDate()));
-
-        return (ageDifference <= campaign.getCampaignOptions().getMarriageAgeRange());
-=======
     public void setMarriageable(final boolean marriageable) {
         this.marriageable = marriageable;
->>>>>>> 521c0a71
     }
     //endregion Marriage
 
