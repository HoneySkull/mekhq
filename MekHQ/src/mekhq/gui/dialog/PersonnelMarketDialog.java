--- conflicted
+++ resolved
@@ -82,10 +82,6 @@
     private TableRowSorter<PersonnelTableModel> sorter;
     private JSplitPane splitMain;
 
-<<<<<<< HEAD
-    private final transient ResourceBundle resourceMap = ResourceBundle.getBundle("mekhq.resources.PersonnelMarketDialog",
-            MekHQ.getMekHQOptions().getLocale(), new EncodeControl());
-=======
     private final List<PersonnelTableModelColumn> personnelMarketColumns = List.of(
             PersonnelTableModelColumn.FIRST_NAME,
             PersonnelTableModelColumn.LAST_NAME,
@@ -96,8 +92,8 @@
             PersonnelTableModelColumn.UNIT_ASSIGNMENT
     );
 
-    ResourceBundle resourceMap = ResourceBundle.getBundle("mekhq.resources.PersonnelMarketDialog", new EncodeControl());
->>>>>>> 969b960d
+    private final transient ResourceBundle resourceMap = ResourceBundle.getBundle("mekhq.resources.PersonnelMarketDialog",
+            MekHQ.getMekHQOptions().getLocale(), new EncodeControl());
     //endregion Variable Declarations
 
     /** Creates new form PersonnelMarketDialog */
