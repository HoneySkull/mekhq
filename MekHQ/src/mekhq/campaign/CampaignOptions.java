/*
 * PartInventiry.java
 *
 * Copyright (c) 2009 Jay Lawson <jaylawson39 at yahoo.com>. All rights reserved.
 *
 * This file is part of MekHQ.
 *
 * MekHQ is free software: you can redistribute it and/or modify
 * it under the terms of the GNU General Public License as published by
 * the Free Software Foundation, either version 3 of the License, or
 * (at your option) any later version.
 *
 * MekHQ is distributed in the hope that it will be useful,
 * but WITHOUT ANY WARRANTY; without even the implied warranty of
 * MERCHANTABILITY or FITNESS FOR A PARTICULAR PURPOSE.  See the
 * GNU General Public License for more details.
 *
 * You should have received a copy of the GNU General Public License
 * along with MekHQ.  If not, see <http://www.gnu.org/licenses/>.
 */

package mekhq.campaign;

import java.io.PrintWriter;
import java.io.Serializable;
import java.util.ArrayList;
import java.util.Collections;
import java.util.Comparator;
import java.util.List;

import megamek.common.TechConstants;
import mekhq.MekHQ;
import mekhq.MekHqXmlUtil;
import mekhq.Utilities;
import mekhq.campaign.market.PersonnelMarket;
import mekhq.campaign.parts.Part;
import mekhq.campaign.personnel.Person;
import mekhq.campaign.personnel.SkillType;
import mekhq.campaign.rating.UnitRatingMethod;

import org.w3c.dom.Node;
import org.w3c.dom.NodeList;

/**
 * @author natit
 */
public class CampaignOptions implements Serializable {
    private static final long serialVersionUID = 5698008431749303602L;

    public final static int TECH_INTRO = 0;
    public final static int TECH_STANDARD = 1;
    public final static int TECH_ADVANCED = 2;
    public final static int TECH_EXPERIMENTAL = 3;
    public final static int TECH_UNOFFICIAL = 4;
    // This must always be the highest tech level in order to hide parts
    // that haven't been invented yet, or that are completely extinct
    public final static int TECH_UNKNOWN = 5;

    public final static int TRANSIT_UNIT_DAY = 0;
    public final static int TRANSIT_UNIT_WEEK = 1;
    public final static int TRANSIT_UNIT_MONTH = 2;
    public final static int TRANSIT_UNIT_NUM = 3;


    public final static String S_TECH = "Tech";
    public final static String S_AUTO = "Automatic Success";

    public final static int PRISONER_RANK = 0;
    public final static int BONDSMAN_RANK = 1;

    public final static int REPAIR_SYSTEM_STRATOPS = 0;
    public final static int REPAIR_SYSTEM_WARCHEST_CUSTOM = 1;
    public final static int REPAIR_SYSTEM_GENERIC_PARTS = 2;
    //FIXME: This needs to be localized
    public final static String[] REPAIR_SYSTEM_NAMES = {"Strat Ops", "Warchest Custom", "Generic Spare Parts"};

    private boolean useFactionForNames;
    private boolean useUnitRating;

    //personnel related
    private boolean useTactics;
    private boolean useInitBonus;
    private boolean useToughness;
    private boolean useArtillery;
    private boolean useAbilities;
    private boolean useEdge;
    private boolean useImplants;
	private boolean altQualityAveraging;
    private int healWaitingPeriod;
    private int naturalHealingWaitingPeriod;
    private boolean useAdvancedMedical; // Unofficial
    private boolean useDylansRandomXp; // Unofficial
    private boolean useRandomHitsForVees;
    private int minimumHitsForVees;
    private boolean tougherHealing;
    private int maxAcquisitions;
    private boolean useUnofficialProcreation;
    private boolean useUnofficialProcreationNoRelationship;
    private boolean useParentage;
    private boolean logConception;
    private boolean useTransfers;
    private boolean capturePrisoners;
    private int defaultPrisonerStatus;

    //personnel market related
    private boolean personnelMarketReportRefresh;
    private int personnelMarketType;
    private int personnelMarketRandomEliteRemoval;
    private int personnelMarketRandomVeteranRemoval;
    private int personnelMarketRandomRegularRemoval;
    private int personnelMarketRandomGreenRemoval;
    private int personnelMarketRandomUltraGreenRemoval;
    private double personnelMarketDylansWeight;

    //unit related
    private boolean useQuirks;

    //tech and unit limits
    private boolean limitByYear;
    private boolean disallowExtinctStuff;
    private boolean allowClanPurchases;
    private boolean allowISPurchases;
    private boolean allowCanonOnly;
    private int techLevel;
    private boolean useAmmoByType; // Unofficial

    //finance related
    private boolean payForParts;
    private boolean payForUnits;
    private boolean payForSalaries;
    private boolean payForRecruitment;
    private boolean payForOverhead;
    private boolean payForMaintain;
    private boolean payForTransport;
    private boolean sellUnits;
    private boolean sellParts;
    private boolean useLoanLimits;
    private double[] usedPartsValue;
    private double damagedPartsValue;
    private double canceledOrderReimbursement;
    private boolean usePercentageMaint; // Unofficial
    private boolean infantryDontCount; // Unofficial
    private double clanPriceModifier;

    //contract related
    private boolean equipmentContractBase;
    private double equipmentContractPercent;
    private boolean equipmentContractSaleValue;
    private boolean blcSaleValue;

    //acquisition related
    private int waitingPeriod;
    private String acquisitionSkill;
    private boolean acquisitionSupportStaffOnly;
    private int nDiceTransitTime;
    private int constantTransitTime;
    private int unitTransitTime;
    private int acquireMosBonus;
    private int acquireMosUnit;
    private int acquireMinimumTime;
    private int acquireMinimumTimeUnit;
    private int clanAcquisitionPenalty;
    private int isAcquisitionPenalty;

    //xp related
    private int scenarioXP;
    private int killsForXP;
    private int killXPAward;
    private int nTasksXP;
    private int tasksXP;
    private int mistakeXP;
    private int successXP;
    private int idleXP;
    private int targetIdleXP;
    private int monthsIdleXP;
    private int contractNegotiationXP;
    private int adminXP;
    private int adminXPPeriod;

    //repair related
    private boolean destroyByMargin;
    private int destroyMargin;
    private int repairSystem;
    private boolean useEraMods;
	private boolean assignedTechFirst;
	private boolean resetToFirstTech;
	private int destroyPartTarget;

    //maintenance related
    private boolean checkMaintenance;
    private int maintenanceCycleDays;
    private int maintenanceBonus;
    private boolean useQualityMaintenance;
	private boolean useUnofficalMaintenance;
	private boolean reverseQualityNames;

    //Dragoon's Rating
    private UnitRatingMethod unitRatingMethod;

    //salary related
    private int[] salaryTypeBase;
    private double[] salaryXpMultiplier;
    private double salaryCommissionMultiplier;
    private double salaryEnlistedMultiplier;
    private double salaryAntiMekMultiplier;

    //phenotype related
    private int probPhenoMW;
    private int probPhenoAero;
    private int probPhenoBA;
    private int probPhenoVee;

    //random portraits related
    private boolean[] usePortraitForType;

    //Against the Bot related
    private boolean useAtB;
    private boolean useAero;
    private boolean useVehicles;
    private boolean clanVehicles;
    private boolean useDropShips;
    private int skillLevel;
    private boolean doubleVehicles;
    private boolean adjustPlayerVehicles;
    private int opforLanceTypeMechs;
    private int opforLanceTypeMixed;
    private int opforLanceTypeVehicles;
    private boolean opforUsesVTOLs;
    private boolean regionalMechVariations;
    private boolean aeroRecruitsHaveUnits;
    private boolean useShareSystem;
    private boolean sharesExcludeLargeCraft;
    private boolean sharesForAll;
    private boolean retirementRolls;
    private boolean trackUnitFatigue;
    private boolean customRetirementMods;
    private boolean trackOriginalUnit;
    private boolean mercSizeLimited;
    private String[] rats = {"Xotl", "Total Warfare"};
    private boolean staticRATs;
    private boolean ignoreRatEra;
    private int searchRadius;
    private double intensity;
    private boolean variableContractLength;
    private boolean instantUnitMarketDelivery;
    private boolean useWeatherConditions;
    private boolean useLightConditions;
    private boolean usePlanetaryConditions;
    private boolean useLeadership;
    private boolean useStrategy;
    private int baseStrategyDeployment;
    private int additionalStrategyDeployment;
    private boolean adjustPaymentForStrategy;
    private boolean restrictPartsByMission;
    private boolean limitLanceWeight;
    private boolean limitLanceNumUnits;
    private boolean useAtBCapture;
    private boolean contractMarketReportRefresh;
    private boolean unitMarketReportRefresh;
    private int startGameDelay;

    //Mass Repair/Salvage Options
    private boolean massRepairUseExtraTime;
    private boolean massRepairUseRushJob;
    private boolean massRepairAllowCarryover;
    private List<MassRepairOption> massRepairOptions;

    public CampaignOptions() {
        clanPriceModifier = 1.0;
        useFactionForNames = true;
        repairSystem = REPAIR_SYSTEM_STRATOPS;
        useEraMods = false;
        assignedTechFirst = false;
		resetToFirstTech = false;
        useUnitRating = true;
        useTactics = false;
        useInitBonus = false;
        useToughness = false;
        useArtillery = false;
        useAbilities = false;
        useEdge = false;
        useImplants = false;
		altQualityAveraging = false;
        useAdvancedMedical = false;
        useDylansRandomXp = false;
        useQuirks = false;
        payForParts = false;
        payForUnits = false;
        payForSalaries = false;
        payForRecruitment = false;
        payForOverhead = false;
        payForMaintain = false;
        payForTransport = false;
        useLoanLimits = false;
        sellUnits = false;
        sellParts = false;
        limitByYear = true;
        disallowExtinctStuff = false;
        allowClanPurchases = true;
        allowISPurchases = true;
        allowCanonOnly = false;
        useAmmoByType = false;
        usePercentageMaint = false;
        infantryDontCount = false;
        techLevel = TECH_EXPERIMENTAL;
        scenarioXP = 1;
        killsForXP = 0;
        killXPAward = 0;
        nTasksXP = 25;
        tasksXP = 1;
        mistakeXP = 0;
        successXP = 0;
        usedPartsValue = new double[6];
        usedPartsValue[0] = 0.1;
        usedPartsValue[1] = 0.2;
        usedPartsValue[2] = 0.3;
        usedPartsValue[3] = 0.5;
        usedPartsValue[4] = 0.7;
        usedPartsValue[5] = 0.9;
        damagedPartsValue = 0.33;
        canceledOrderReimbursement = 0.5;
        usePortraitForType = new boolean[Person.T_NUM];
        for (int i = 0; i < Person.T_NUM; i++) {
            usePortraitForType[i] = false;
        }
        usePortraitForType[Person.T_MECHWARRIOR] = true;
        idleXP = 0;
        targetIdleXP = 10;
        monthsIdleXP = 2;
        contractNegotiationXP = 0;
        adminXP = 0;
        adminXPPeriod = 1;
        unitRatingMethod = UnitRatingMethod.CAMPAIGN_OPS;
        waitingPeriod = 7;
        acquisitionSkill = S_TECH;
        acquisitionSupportStaffOnly = true;
        nDiceTransitTime = 1;
        constantTransitTime = 0;
        unitTransitTime = TRANSIT_UNIT_MONTH;
        acquireMosBonus = 1;
        acquireMosUnit = TRANSIT_UNIT_MONTH;
        acquireMinimumTime = 1;
        acquireMinimumTimeUnit = TRANSIT_UNIT_MONTH;
        equipmentContractBase = false;
        equipmentContractPercent = 5.0;
        equipmentContractSaleValue = false;
        blcSaleValue = false;
        clanAcquisitionPenalty = 0;
        isAcquisitionPenalty = 0;
        healWaitingPeriod = 1;
        naturalHealingWaitingPeriod = 15;
        destroyByMargin = false;
        destroyMargin = 4;
        destroyPartTarget = 10;
        maintenanceCycleDays = 7;
        maintenanceBonus = -1;
        useQualityMaintenance = true;
        useUnofficalMaintenance = false;
        reverseQualityNames = false;
        checkMaintenance = true;
        useRandomHitsForVees = false;
        minimumHitsForVees = 1;
        maxAcquisitions = 0;
        useUnofficialProcreation = false;
        useUnofficialProcreationNoRelationship = false;
        useParentage = false;
        logConception = false;
        useTransfers = true;
        capturePrisoners = true;
        defaultPrisonerStatus = PRISONER_RANK;
        personnelMarketReportRefresh = true;
        personnelMarketType = PersonnelMarket.TYPE_STRAT_OPS;
        personnelMarketRandomEliteRemoval = 10;
        personnelMarketRandomVeteranRemoval = 8;
        personnelMarketRandomRegularRemoval = 6;
        personnelMarketRandomGreenRemoval = 4;
        personnelMarketRandomUltraGreenRemoval = 4;
        personnelMarketDylansWeight = 0.3;
        salaryTypeBase = new int[Person.T_NUM];
        salaryTypeBase[Person.T_MECHWARRIOR] = 1500;
        salaryTypeBase[Person.T_AERO_PILOT] = 1500;
        salaryTypeBase[Person.T_VEE_GUNNER] = 900;
        salaryTypeBase[Person.T_GVEE_DRIVER] = 900;
        salaryTypeBase[Person.T_NVEE_DRIVER] = 900;
        salaryTypeBase[Person.T_VTOL_PILOT] = 900;
        salaryTypeBase[Person.T_CONV_PILOT] = 900;
        salaryTypeBase[Person.T_INFANTRY] = 750;
        salaryTypeBase[Person.T_BA] = 960;
        salaryTypeBase[Person.T_SPACE_PILOT] = 1000;
        salaryTypeBase[Person.T_SPACE_GUNNER] = 1000;
        salaryTypeBase[Person.T_SPACE_CREW] = 1000;
        salaryTypeBase[Person.T_NAVIGATOR] = 1000;
        salaryTypeBase[Person.T_DOCTOR] = 1500;
        salaryTypeBase[Person.T_ADMIN_COM] = 500;
        salaryTypeBase[Person.T_ADMIN_HR] = 500;
        salaryTypeBase[Person.T_ADMIN_LOG] = 500;
        salaryTypeBase[Person.T_ADMIN_TRA] = 500;
        salaryTypeBase[Person.T_MECH_TECH] = 800;
        salaryTypeBase[Person.T_AERO_TECH] = 800;
        salaryTypeBase[Person.T_BA_TECH] = 800;
        salaryTypeBase[Person.T_MECHANIC] = 800;
        salaryTypeBase[Person.T_ASTECH] = 400;
        salaryTypeBase[Person.T_MEDIC] = 400;
        salaryTypeBase[Person.T_PROTO_PILOT] = 960;
        salaryXpMultiplier = new double[5];
        salaryXpMultiplier[SkillType.EXP_ULTRA_GREEN] = 0.6;
        salaryXpMultiplier[SkillType.EXP_GREEN] = 0.6;
        salaryXpMultiplier[SkillType.EXP_REGULAR] = 1.0;
        salaryXpMultiplier[SkillType.EXP_VETERAN] = 1.6;
        salaryXpMultiplier[SkillType.EXP_ELITE] = 3.2;
        salaryAntiMekMultiplier = 1.5;
        salaryCommissionMultiplier = 1.2;
        salaryEnlistedMultiplier = 1.0;
        probPhenoMW = 95;
        probPhenoAero = 95;
        probPhenoBA = 100;
        probPhenoVee = 0;
        tougherHealing = false;

        useAtB = false;
    	useAero = false;
    	useVehicles = true;
    	clanVehicles = false;
    	doubleVehicles = true;
        adjustPlayerVehicles = false;
        opforLanceTypeMechs = 1;
        opforLanceTypeMixed = 2;
        opforLanceTypeVehicles = 3;
        opforUsesVTOLs = true;
    	useDropShips = false;
    	skillLevel = 2;
        aeroRecruitsHaveUnits = false;
        useShareSystem = false;
        sharesExcludeLargeCraft = false;
        sharesForAll = false;
        retirementRolls = true;
        customRetirementMods = false;
        trackUnitFatigue = false;
        trackOriginalUnit = false;
        mercSizeLimited = false;
    	regionalMechVariations = false;
    	searchRadius = 800;
    	intensity = 1.0;
    	variableContractLength = false;
        instantUnitMarketDelivery = false;
        useWeatherConditions = true;
    	useLightConditions = true;
    	usePlanetaryConditions = true;
    	usePlanetaryConditions = false;
    	useLeadership = true;
    	useStrategy = true;
    	baseStrategyDeployment = 3;
    	additionalStrategyDeployment = 1;
    	adjustPaymentForStrategy = false;
    	restrictPartsByMission = true;
    	limitLanceWeight = true;
    	limitLanceNumUnits = true;
    	useAtBCapture = false;
        contractMarketReportRefresh = true;
        unitMarketReportRefresh = true;
        startGameDelay = 500;
        
        //Mass Repair/Salvage Options
        massRepairUseExtraTime = true;
        massRepairUseRushJob = true;
        massRepairAllowCarryover = true;
        massRepairOptions = new ArrayList<MassRepairOption>();
        
        for (int i = 0; i < MassRepairOption.VALID_REPAIR_TYPES.length; i++) {
        	massRepairOptions.add(new MassRepairOption(MassRepairOption.VALID_REPAIR_TYPES[i]));
        }
   }

    public UnitRatingMethod getUnitRatingMethod() {
        return unitRatingMethod;
    }

    public void setUnitRatingMethod(UnitRatingMethod method) {
        this.unitRatingMethod = method;
    }

    public static String getRepairSystemName(int repairSystem) {
        return REPAIR_SYSTEM_NAMES[repairSystem];
    }

    public static String getTechLevelName(int lvl) {
        switch (lvl) {
            case TECH_INTRO:
                return TechConstants.T_SIMPLE_NAMES[TechConstants.T_SIMPLE_INTRO];
            case TECH_STANDARD:
                return TechConstants.T_SIMPLE_NAMES[TechConstants.T_SIMPLE_STANDARD];
            case TECH_ADVANCED:
                return TechConstants.T_SIMPLE_NAMES[TechConstants.T_SIMPLE_ADVANCED];
            case TECH_EXPERIMENTAL:
                return TechConstants.T_SIMPLE_NAMES[TechConstants.T_SIMPLE_EXPERIMENTAL];
            case TECH_UNOFFICIAL:
                return TechConstants.T_SIMPLE_NAMES[TechConstants.T_SIMPLE_UNOFFICIAL];
            default:
                return "Unknown";
        }
    }

    public static String getTransitUnitName(int unit) {
        switch (unit) {
            case TRANSIT_UNIT_DAY:
                return "Days";
            case TRANSIT_UNIT_WEEK:
                return "Weeks";
            case TRANSIT_UNIT_MONTH:
                return "Months";
            default:
                return "Unknown";
        }
    }

    public boolean useEraMods() {
        return useEraMods;
    }

    public void setEraMods(boolean b) {
        this.useEraMods = b;
    }

    public boolean useAssignedTechFirst() {
		return assignedTechFirst;
	}

	public void setAssignedTechFirst(boolean assignedTechFirst) {
		this.assignedTechFirst = assignedTechFirst;
	}

	public boolean useResetToFirstTech() {
		return resetToFirstTech;
	}

	public void setResetToFirstTech(boolean resetToFirstTech) {
		this.resetToFirstTech = resetToFirstTech;
	}

    public boolean useDragoonRating() {
        return useUnitRating;
    }

    public void setDragoonRating(boolean b) {
        this.useUnitRating = b;
    }

    public double getClanPriceModifier() {
        return clanPriceModifier;
    }

    public void setClanPriceModifier(double d) {
        this.clanPriceModifier = d;
    }

    public double getUsedPartsValue(int quality) {
        return usedPartsValue[quality];
    }

    public void setUsedPartsValue(double d, int quality) {
        this.usedPartsValue[quality] = d;
    }

    public double getDamagedPartsValue() {
        return damagedPartsValue;
    }

    public void setDamagedPartsValue(double d) {
        this.damagedPartsValue = d;
    }

    public double GetCanceledOrderReimbursement() {
        return canceledOrderReimbursement;
    }

    public void setCanceledOrderReimbursement(double d) {
        this.canceledOrderReimbursement = d;
    }

    public int getRepairSystem() {
        return repairSystem;
    }

    public void setRepairSystem(int i) {
        this.repairSystem = i;
    }

    public boolean useFactionForNames() {
        return useFactionForNames;
    }

    public void setFactionForNames(boolean b) {
        this.useFactionForNames = b;
    }

    public boolean useTactics() {
        return useTactics;
    }

    public void setTactics(boolean b) {
        this.useTactics = b;
    }

    public boolean useInitBonus() {
        return useInitBonus;
    }

    public void setInitBonus(boolean b) {
        this.useInitBonus = b;
    }

    public boolean useToughness() {
        return useToughness;
    }

    public void setToughness(boolean b) {
        this.useToughness = b;
    }

    public boolean useArtillery() {
        return useArtillery;
    }

    public void setArtillery(boolean b) {
        this.useArtillery = b;
    }

    public boolean useAbilities() {
        return useAbilities;
    }

    public void setAbilities(boolean b) {
        this.useAbilities = b;
    }

    public boolean useEdge() {
        return useEdge;
    }

    public void setEdge(boolean b) {
        this.useEdge = b;
    }

    public boolean useImplants() {
        return useImplants;
    }

    public void setImplants(boolean b) {
        this.useImplants = b;
    }

	public boolean useAltQualityAveraging() {
		return altQualityAveraging;
	}

	public void setAltQualityAveraging(boolean altQualityAveraging) {
		this.altQualityAveraging = altQualityAveraging;
	}

    public boolean useAdvancedMedical() {
        return useAdvancedMedical;
    }

    public void setAdvancedMedical(boolean b) {
        this.useAdvancedMedical = b;
    }

    public boolean useDylansRandomXp() {
        return useDylansRandomXp;
    }

    public void setDylansRandomXp(boolean b) {
        this.useDylansRandomXp = b;
    }

    // Personnel Market
    public boolean getPersonnelMarketReportRefresh() {
        return personnelMarketReportRefresh;
    }

    public void setPersonnelMarketReportRefresh(boolean b) {
        personnelMarketReportRefresh = b;
    }

    public int getPersonnelMarketType() {
        return personnelMarketType;
    }

    public void setPersonnelMarketType(int t) {
        personnelMarketType = t;
    }

    public int getPersonnelMarketRandomEliteRemoval() {
        return personnelMarketRandomEliteRemoval;
    }

    public void setPersonnelMarketRandomEliteRemoval(int i) {
        personnelMarketRandomEliteRemoval = i;
    }

    public int getPersonnelMarketRandomVeteranRemoval() {
        return personnelMarketRandomVeteranRemoval;
    }

    public void setPersonnelMarketRandomVeteranRemoval(int i) {
        personnelMarketRandomVeteranRemoval = i;
    }

    public int getPersonnelMarketRandomRegularRemoval() {
        return personnelMarketRandomRegularRemoval;
    }

    public void setPersonnelMarketRandomRegularRemoval(int i) {
        personnelMarketRandomRegularRemoval = i;
    }

    public int getPersonnelMarketRandomGreenRemoval() {
        return personnelMarketRandomGreenRemoval;
    }

    public void setPersonnelMarketRandomGreenRemoval(int i) {
        personnelMarketRandomGreenRemoval = i;
    }

    public int getPersonnelMarketRandomUltraGreenRemoval() {
        return personnelMarketRandomUltraGreenRemoval;
    }

    public void setPersonnelMarketRandomUltraGreenRemoval(int i) {
        personnelMarketRandomUltraGreenRemoval = i;
    }

    public double getPersonnelMarketDylansWeight() {
        return personnelMarketDylansWeight;
    }

    public void setPersonnelMarketDylansWeight(double d) {
        personnelMarketDylansWeight = d;
    }

    public boolean payForParts() {
        return payForParts;
    }

    public void setPayForParts(boolean b) {
        this.payForParts = b;
    }

    public boolean payForUnits() {
        return payForUnits;
    }

    public void setPayForUnits(boolean b) {
        this.payForUnits = b;
    }

    public boolean payForSalaries() {
        return payForSalaries;
    }

    public void setPayForSalaries(boolean b) {
        this.payForSalaries = b;
    }

    public boolean payForRecruitment() {
        return payForRecruitment;
    }

    public void setPayForRecruitment(boolean b) {
        this.payForRecruitment = b;
    }

    public boolean payForOverhead() {
        return payForOverhead;
    }

    public void setPayForOverhead(boolean b) {
        this.payForOverhead = b;
    }

    public boolean payForMaintain() {
        return payForMaintain;
    }

    public void setPayForMaintain(boolean b) {
        this.payForMaintain = b;
    }

    public boolean payForTransport() {
        return payForTransport;
    }

    public void setPayForTransport(boolean b) {
        this.payForTransport = b;
    }

    public boolean canSellUnits() {
        return sellUnits;
    }

    public void setSellUnits(boolean b) {
        this.sellUnits = b;
    }

    public boolean canSellParts() {
        return sellParts;
    }

    public void setSellParts(boolean b) {
        this.sellParts = b;
    }

    public boolean useLoanLimits() {
        return useLoanLimits;
    }

    public void setLoanLimits(boolean b) {
        this.useLoanLimits = b;
    }

    public boolean useQuirks() {
        return useQuirks;
    }

    public void setQuirks(boolean b) {
        this.useQuirks = b;
    }

    public int getScenarioXP() {
        return scenarioXP;
    }

    public void setScenarioXP(int xp) {
        scenarioXP = xp;
    }

    public int getKillsForXP() {
        return killsForXP;
    }

    public void setKillsForXP(int k) {
        killsForXP = k;
    }

    public int getKillXPAward() {
        return killXPAward;
    }

    public void setKillXPAward(int xp) {
        killXPAward = xp;
    }

    public int getNTasksXP() {
        return nTasksXP;
    }

    public void setNTasksXP(int xp) {
        nTasksXP = xp;
    }

    public int getTaskXP() {
        return tasksXP;
    }

    public void setTaskXP(int b) {
        tasksXP = b;
    }

    public int getMistakeXP() {
        return mistakeXP;
    }

    public void setMistakeXP(int b) {
        mistakeXP = b;
    }

    public int getSuccessXP() {
        return successXP;
    }

    public void setSuccessXP(int b) {
        successXP = b;
    }


    public boolean limitByYear() {
        return limitByYear;
    }

    public void setLimitByYear(boolean b) {
        limitByYear = b;
    }

    public boolean disallowExtinctStuff() {
        return disallowExtinctStuff;
    }

    public void setDisallowExtinctStuff(boolean b) {
    	disallowExtinctStuff = b;
    }

    public boolean allowClanPurchases() {
        return allowClanPurchases;
    }

    public void setAllowClanPurchases(boolean b) {
        allowClanPurchases = b;
    }

    public boolean allowISPurchases() {
        return allowISPurchases;
    }

    public void setAllowISPurchases(boolean b) {
        allowISPurchases = b;
    }

    public boolean allowCanonOnly() {
        return allowCanonOnly;
    }

    public void setAllowCanonOnly(boolean b) {
        allowCanonOnly = b;
    }

    public boolean useAmmoByType() {
        return useAmmoByType;
    }

    public void setUseAmmoByType(boolean b) {
        useAmmoByType = b;
    }

    public boolean usePercentageMaint() {
        return usePercentageMaint;
    }

    public void setUsePercentageMaint(boolean b) {
        usePercentageMaint = b;
    }

    public boolean useInfantryDontCount() {
    	return infantryDontCount;
    }

    public void setUseInfantryDontCount(boolean b) {
    	infantryDontCount = b;
    }

    public int getTechLevel() {
        return techLevel;
    }

    public void setTechLevel(int lvl) {
        techLevel = lvl;
    }

    public int getProbPhenoMW() {
        return probPhenoMW;
    }

    public void setProbPhenoMW(int p) {
        probPhenoMW = p;
    }

    public int getProbPhenoAero() {
        return probPhenoAero;
    }

    public void setProbPhenoAero(int p) {
        probPhenoAero = p;
    }

    public int getProbPhenoBA() {
        return probPhenoBA;
    }

    public void setProbPhenoBA(int p) {
        probPhenoBA = p;
    }

    public int getProbPhenoVee() {
        return probPhenoVee;
    }

    public void setProbPhenoVee(int p) {
        probPhenoVee = p;
    }


    public boolean usePortraitForType(int type) {
        if (type < 0 || type >= usePortraitForType.length) {
            return false;
        }
        return usePortraitForType[type];
    }

    public void setUsePortraitForType(int type, boolean b) {
        if (type < 0 || type >= usePortraitForType.length) {
            return;
        }
        usePortraitForType[type] = b;
    }

    public int getIdleXP() {
        return idleXP;
    }

    public void setIdleXP(int xp) {
        idleXP = xp;
    }

    public int getTargetIdleXP() {
        return targetIdleXP;
    }

    public void setTargetIdleXP(int xp) {
        targetIdleXP = xp;
    }

    public int getMonthsIdleXP() {
        return monthsIdleXP;
    }

    public void setMonthsIdleXP(int m) {
        monthsIdleXP = m;
    }

    public int getContractNegotiationXP() {
        return contractNegotiationXP;
    }

    public void setContractNegotiationXP(int m) {
        contractNegotiationXP = m;
    }

    public int getAdminXP() {
        return adminXP;
    }

    public void setAdminXP(int m) {
        adminXP = m;
    }

    public int getAdminXPPeriod() {
        return adminXPPeriod;
    }

    public void setAdminXPPeriod(int m) {
        adminXPPeriod = m;
    }

    public int getWaitingPeriod() {
        return waitingPeriod;
    }

    public void setWaitingPeriod(int d) {
        waitingPeriod = d;
    }

    public String getAcquisitionSkill() {
        return acquisitionSkill;
    }

    public void setAcquisitionSkill(String skill) {
        acquisitionSkill = skill;
    }

    public void setAcquisitionSupportStaffOnly(boolean b) {
        this.acquisitionSupportStaffOnly = b;
    }

    public boolean isAcquisitionSupportStaffOnly() {
        return acquisitionSupportStaffOnly;
    }

    public int getNDiceTransitTime() {
        return nDiceTransitTime;
    }

    public void setNDiceTransitTime(int d) {
        nDiceTransitTime = d;
    }

    public int getConstantTransitTime() {
        return constantTransitTime;
    }

    public void setConstantTransitTime(int d) {
        constantTransitTime = d;
    }

    public int getUnitTransitTime() {
        return unitTransitTime;
    }

    public void setUnitTransitTime(int d) {
        unitTransitTime = d;
    }

    public int getAcquireMosUnit() {
        return acquireMosUnit;
    }

    public void setAcquireMosUnit(int b) {
        acquireMosUnit = b;
    }

    public int getAcquireMosBonus() {
        return acquireMosBonus;
    }

    public void setAcquireMosBonus(int b) {
        acquireMosBonus = b;
    }

    public int getAcquireMinimumTimeUnit() {
        return acquireMinimumTimeUnit;
    }

    public void setAcquireMinimumTimeUnit(int b) {
        acquireMinimumTimeUnit = b;
    }

    public int getAcquireMinimumTime() {
        return acquireMinimumTime;
    }

    public void setAcquireMinimumTime(int b) {
        acquireMinimumTime = b;
    }

    public double getEquipmentContractPercent() {
        return equipmentContractPercent;
    }

    public void setEquipmentContractPercent(double b) {
        equipmentContractPercent = b;
    }

    public boolean useEquipmentContractBase() {
        return equipmentContractBase;
    }

    public void setEquipmentContractBase(boolean b) {
        this.equipmentContractBase = b;
    }

    public boolean useEquipmentContractSaleValue() {
        return equipmentContractSaleValue;
    }

    public void setEquipmentContractSaleValue(boolean b) {
        this.equipmentContractSaleValue = b;
    }

    public boolean useBLCSaleValue() {
        return blcSaleValue;
    }

    public void setBLCSaleValue(boolean b) {
        this.blcSaleValue = b;
    }

    public int getClanAcquisitionPenalty() {
        return clanAcquisitionPenalty;
    }

    public void setClanAcquisitionPenalty(int b) {
        clanAcquisitionPenalty = b;
    }

    public int getIsAcquisitionPenalty() {
        return isAcquisitionPenalty;
    }

    public void setIsAcquisitionPenalty(int b) {
        isAcquisitionPenalty = b;
    }

    public int getHealingWaitingPeriod() {
        return healWaitingPeriod;
    }

    public void setHealingWaitingPeriod(int d) {
        healWaitingPeriod = d;
    }

    public int getNaturalHealingWaitingPeriod() {
        return naturalHealingWaitingPeriod;
    }

    public void setNaturalHealingWaitingPeriod(int d) {
        naturalHealingWaitingPeriod = d;
    }

    public int getMaintenanceCycleDays() {
        return maintenanceCycleDays;
    }

    public void setMaintenanceCycleDays(int d) {
        maintenanceCycleDays = d;
    }

    public int getMaintenanceBonus() {
        return maintenanceBonus;
    }

    public void setMaintenanceBonus(int d) {
        maintenanceBonus = d;
    }

    public boolean useQualityMaintenance() {
        return useQualityMaintenance;
    }

    public void setUseQualityMaintenance(boolean b) {
        useQualityMaintenance = b;
    }

    public boolean useUnofficalMaintenance() {
        return useUnofficalMaintenance;
    }

    public void setUseUnofficalMaintenance(boolean b) {
    	useUnofficalMaintenance = b;
    }

    public boolean reverseQualityNames() {
        return reverseQualityNames;
    }

    public void setReverseQualityNames(boolean b) {
    	reverseQualityNames = b;
    }

    public boolean checkMaintenance() {
        return checkMaintenance;
    }

    public void setCheckMaintenance(boolean b) {
        checkMaintenance = b;
    }

    public boolean isDestroyByMargin() {
        return destroyByMargin;
    }

    public void setDestroyByMargin(boolean b) {
        destroyByMargin = b;
    }

    public int getDestroyMargin() {
        return destroyMargin;
    }

    public void setDestroyMargin(int d) {
        destroyMargin = d;
    }

    public int getDestroyPartTarget() {
        return destroyPartTarget;
    }

    public void setDestroyPartTarget(int d) {
        destroyPartTarget = d;
    }

    public boolean useRandomHitsForVees() {
        return useRandomHitsForVees;
    }

    public void setUseRandomHitsForVees(boolean b) {
        useRandomHitsForVees = b;
    }

    public int getMaxAcquisitions() {
        return maxAcquisitions;
    }

    public void setMaxAcquisitions(int d) {
        maxAcquisitions = d;
    }

    public boolean useUnofficialProcreation() {
        return useUnofficialProcreation;
    }

    public void setUseUnofficialProcreation(boolean b) {
    	useUnofficialProcreation = b;
    }

    public boolean useUnofficialProcreationNoRelationship() {
        return useUnofficialProcreationNoRelationship;
    }

    public void setUseUnofficialProcreationNoRelationship(boolean b) {
    	useUnofficialProcreationNoRelationship = b;
    }

    public boolean useParentage() {
        return useParentage;
    }

    public void setUseParentage(boolean b) {
        useParentage = b;
    }

    public boolean logConception() {
        return logConception;
    }

    public void setLogConception(boolean b) {
        logConception = b;
    }

    public boolean useTransfers() {
    	return useTransfers;
    }

    public void setUseTransfers(boolean b) {
    	useTransfers = b;
    }

    public boolean capturePrisoners() {
    	return capturePrisoners;
    }

    public void setCapturePrisoners(boolean b) {
    	capturePrisoners = b;
    }

    public int getDefaultPrisonerStatus() {
        return defaultPrisonerStatus;
    }

    public void setDefaultPrisonerStatus(int d) {
    	defaultPrisonerStatus = d;
    }

    public int getMinimumHitsForVees() {
        return minimumHitsForVees;
    }

    public void setMinimumHitsForVees(int d) {
        minimumHitsForVees = d;
    }

    public int getBaseSalary(int type) {
        if (type < 0 || type >= salaryTypeBase.length) {
            return 0;
        }
        return salaryTypeBase[type];
    }

    public void setBaseSalary(int base, int type) {
        if (type < 0 || type >= salaryTypeBase.length) {
            return;
        }
        this.salaryTypeBase[type] = base;
    }

    public double getSalaryXpMultiplier(int xp) {
        if (xp < 0 || xp >= salaryXpMultiplier.length) {
            return 1.0;
        }
        return salaryXpMultiplier[xp];
    }

    public void setSalaryXpMultiplier(double d, int xp) {
        if (xp < 0 || xp >= salaryXpMultiplier.length) {
            return;
        }
        this.salaryXpMultiplier[xp] = d;
    }

    public double getSalaryEnlistedMultiplier() {
        return salaryEnlistedMultiplier;
    }

    public void setSalaryEnlistedMultiplier(double d) {
        salaryEnlistedMultiplier = d;
    }

    public double getSalaryCommissionMultiplier() {
        return salaryCommissionMultiplier;
    }

    public void setSalaryCommissionMultiplier(double d) {
        salaryCommissionMultiplier = d;
    }

    public double getSalaryAntiMekMultiplier() {
        return salaryAntiMekMultiplier;
    }

    public void setSalaryAntiMekMultiplier(double d) {
        salaryAntiMekMultiplier = d;
    }

    public boolean useTougherHealing() {
        return tougherHealing;
    }

    public void setTougherHealing(boolean b) {
        tougherHealing = b;
    }

    public boolean isUseTactics() {
		return useTactics;
	}

	public void setUseTactics(boolean useTactics) {
		this.useTactics = useTactics;
	}

	public boolean getUseAtB() {
		return useAtB;
	}

	public void setUseAtB(boolean useAtB) {
		this.useAtB = useAtB;
	}

	public boolean getUseAero() {
		return useAero;
	}

	public void setUseAero(boolean useAero) {
		this.useAero = useAero;
	}

	public boolean getUseVehicles() {
		return useVehicles;
	}

	public void setUseVehicles(boolean useVehicles) {
		this.useVehicles = useVehicles;
	}

	public boolean getClanVehicles() {
		return clanVehicles;
	}

	public void setClanVehicles(boolean clanVehicles) {
		this.clanVehicles = clanVehicles;
	}

	public boolean getDoubleVehicles() {
		return doubleVehicles;
	}

	public void setDoubleVehicles(boolean doubleVehicles) {
		this.doubleVehicles = doubleVehicles;
	}

	public boolean getAdjustPlayerVehicles() {
		return adjustPlayerVehicles;
	}

	public int getOpforLanceTypeMechs() {
		return opforLanceTypeMechs;
	}

	public void setOpforLanceTypeMechs(int weight) {
		opforLanceTypeMechs = weight;
	}

	public int getOpforLanceTypeMixed() {
		return opforLanceTypeMixed;
	}

	public void setOpforLanceTypeMixed(int weight) {
		opforLanceTypeMixed = weight;
	}

	public int getOpforLanceTypeVehicles() {
		return opforLanceTypeVehicles;
	}

	public void setOpforLanceTypeVehicles(int weight) {
		opforLanceTypeVehicles = weight;
	}

	public boolean getOpforUsesVTOLs() {
		return opforUsesVTOLs;
	}

	public void setOpforUsesVTOLs(boolean vtol) {
		opforUsesVTOLs = vtol;
	}

	public void setAdjustPlayerVehicles(boolean adjust) {
		adjustPlayerVehicles = adjust;
	}

	public boolean getUseDropShips() {
		return useDropShips;
	}

	public void setUseDropShips(boolean useDropShips) {
		this.useDropShips = useDropShips;
	}

	public int getSkillLevel() {
		return skillLevel;
	}

	public void setSkillLevel(int level) {
		skillLevel = level;
	}

	public boolean getAeroRecruitsHaveUnits() {
		return aeroRecruitsHaveUnits;
	}

	public void setAeroRecruitsHaveUnits(boolean haveUnits) {
		aeroRecruitsHaveUnits = haveUnits;
	}

	public boolean getUseShareSystem() {
		return useShareSystem;
	}

	public boolean getSharesExcludeLargeCraft() {
		return sharesExcludeLargeCraft;
	}

	public void setSharesExcludeLargeCraft(boolean exclude) {
		sharesExcludeLargeCraft = exclude;
	}

	public boolean getSharesForAll() {
		return sharesForAll;
	}

	public void setSharesForAll(boolean set) {
		sharesForAll = set;
	}

	public boolean doRetirementRolls() {
		return retirementRolls;
	}

	public void setRetirementRolls(boolean roll) {
		retirementRolls = roll;
	}

	public boolean getCustomRetirementMods() {
		return customRetirementMods;
	}

	public void setCustomRetirementMods(boolean mods) {
		customRetirementMods = mods;
	}

	public boolean getTrackOriginalUnit() {
		return trackOriginalUnit;
	}

	public void setTrackOriginalUnit(boolean track) {
		trackOriginalUnit = track;
	}

	public boolean isMercSizeLimited() {
		return mercSizeLimited;
	}

	public boolean getTrackUnitFatigue() {
		return trackUnitFatigue;
	}

	public void setTrackUnitFatigue(boolean fatigue) {
		trackUnitFatigue = fatigue;
	}

	public void setMercSizeLimited(boolean limit) {
		mercSizeLimited = limit;
	}

	public void setUseShareSystem(boolean shares) {
		useShareSystem = shares;
	}

	public boolean getRegionalMechVariations() {
		return regionalMechVariations;
	}

	public void setRegionalMechVariations(boolean regionalMechVariations) {
		this.regionalMechVariations = regionalMechVariations;
	}

	public String[] getRATs() {
		return rats;
	}

	public void setRATs (String[] rats) {
		this.rats = rats;
	}

	public boolean useStaticRATs() {
		return staticRATs;
	}
	
	public void setStaticRATs(boolean staticRATs) {
		this.staticRATs = staticRATs;
	}
	
	public boolean canIgnoreRatEra() {
	    return ignoreRatEra;
	}
	
	public void setIgnoreRatEra(boolean ignore) {
	    ignoreRatEra = ignore;
	}

	public int getSearchRadius() {
		return searchRadius;
	}

	public void setSearchRadius(int radius) {
		searchRadius = radius;
	}

	public boolean getInstantUnitMarketDelivery() {
		return instantUnitMarketDelivery;
	}

	public void setInstantUnitMarketDelivery(boolean instant) {
		instantUnitMarketDelivery = instant;
	}

	public double getIntensity() {
		return intensity;
	}

	public void setIntensity(double intensity) {
		this.intensity = intensity;
	}

	public boolean getVariableContractLength() {
		return variableContractLength;
	}

	public void setVariableContractLength(boolean variable) {
		variableContractLength = variable;
	}

	public boolean getUseWeatherConditions() {
		return useWeatherConditions;
	}

	public void setUseWeatherConditions(boolean useWeatherConditions) {
		this.useWeatherConditions = useWeatherConditions;
	}

	public boolean getUseLightConditions() {
		return useLightConditions;
	}

	public void setUseLightConditions(boolean useLightConditions) {
		this.useLightConditions = useLightConditions;
	}

	public boolean getUsePlanetaryConditions() {
		return usePlanetaryConditions;
	}

	public void setUsePlanetaryConditions(boolean usePlanetaryConditions) {
		this.usePlanetaryConditions = usePlanetaryConditions;
	}

	public boolean getUseLeadership() {
		return useLeadership;
	}

	public void setUseLeadership(boolean useLeadership) {
		this.useLeadership = useLeadership;
	}

	public boolean getUseStrategy() {
		return useStrategy;
	}

	public void setUseStrategy(boolean useStrategy) {
		this.useStrategy = useStrategy;
	}

	public int getBaseStrategyDeployment() {
		return baseStrategyDeployment;
	}

	public void setBaseStrategyDeployment(int baseStrategyDeployment) {
		this.baseStrategyDeployment = baseStrategyDeployment;
	}

	public int getAdditionalStrategyDeployment() {
		return additionalStrategyDeployment;
	}

	public void setAdditionalStrategyDeployment(int additionalStrategyDeployment) {
		this.additionalStrategyDeployment = additionalStrategyDeployment;
	}

	public boolean getAdjustPaymentForStrategy() {
		return adjustPaymentForStrategy;
	}

	public void setAdjustPaymentForStrategy(boolean adjustPaymentForStrategy) {
		this.adjustPaymentForStrategy = adjustPaymentForStrategy;
	}

	public boolean getRestrictPartsByMission() {
		return restrictPartsByMission;
	}

	public void setRestrictPartsByMission(boolean restrictPartsByMission) {
		this.restrictPartsByMission = restrictPartsByMission;
	}

	public boolean getLimitLanceWeight() {
		return limitLanceWeight;
	}

	public void setLimitLanceWeight(boolean limit) {
		limitLanceWeight = limit;
	}

	public boolean getLimitLanceNumUnits() {
		return limitLanceNumUnits;
	}

	public void setLimitLanceNumUnits(boolean limit) {
		limitLanceNumUnits = limit;
	}

	public boolean getUseAtBCapture() {
		return useAtBCapture;
	}

	public void setUseAtBCapture(boolean set) {
		useAtBCapture = set;
	}

	public boolean getContractMarketReportRefresh() {
		return contractMarketReportRefresh;
	}

	public void setContractMarketReportRefresh(boolean refresh) {
		contractMarketReportRefresh = refresh;
	}

	public boolean getUnitMarketReportRefresh() {
		return unitMarketReportRefresh;
	}

	public void setUnitMarketReportRefresh(boolean refresh) {
		unitMarketReportRefresh = refresh;
	}

	public int getStartGameDelay() {
		return startGameDelay;
	}

	public void setStartGameDelay(int delay) {
		startGameDelay = delay;
	}
	public boolean massRepairUseExtraTime() {
		return massRepairUseExtraTime;
	}

	public void setMassRepairUseExtraTime(boolean b) {
		this.massRepairUseExtraTime = b;
	}

	public boolean massRepairUseRushJob() {
		return massRepairUseRushJob;
	}

	public void setMassRepairUseRushJob(boolean b) {
		this.massRepairUseRushJob = b;
	}

	public boolean massRepairAllowCarryover() {
		return massRepairAllowCarryover;
	}

	public void setMassRepairAllowCarryover(boolean b) {
		this.massRepairAllowCarryover = b;
	}
	
	public List<MassRepairOption> getMassRepairOptions() {
		return massRepairOptions;
	}

	public void setMassRepairOptions(List<MassRepairOption> massRepairOptions) {
		this.massRepairOptions = massRepairOptions;
	}

	public void addMassRepairOption(MassRepairOption mro) {
		if (mro.getType() == -1) {
			return;
		}
		
		int foundIdx = -1;
		
		for (int i = 0; i < massRepairOptions.size(); i++) {
			if (massRepairOptions.get(i).getType() == mro.getType()) {
				foundIdx = i;
				break;
			}
		}
		
		if (foundIdx == -1) {
			massRepairOptions.add(mro);
		} else {
			massRepairOptions.add(foundIdx, mro);
			massRepairOptions.remove(foundIdx + 1);
		}
		
		Collections.sort(massRepairOptions, new Comparator<MassRepairOption>() {
			@Override
			public int compare(MassRepairOption o1, MassRepairOption o2) {
				return o1.getType() < o2.getType() ? -1 : 1;
			}
		});
	}

	public void writeToXml(PrintWriter pw1, int indent) {
        pw1.println(MekHqXmlUtil.indentStr(indent) + "<campaignOptions>");
        MekHqXmlUtil.writeSimpleXmlTag(pw1, indent + 1, "clanPriceModifier", clanPriceModifier); //private double
        // clanPriceModifier;
        MekHqXmlUtil.writeSimpleXmlTag(pw1, indent + 1, "useFactionForNames", useFactionForNames); //private boolean
        // useFinances;
        MekHqXmlUtil.writeSimpleXmlTag(pw1, indent + 1, "repairSystem", repairSystem); //private int repairSystem;
        MekHqXmlUtil.writeSimpleXmlTag(pw1, indent + 1, "useUnitRating", useUnitRating);
        MekHqXmlUtil.writeSimpleXmlTag(pw1, indent + 1, "unitRatingMethod", unitRatingMethod.getDescription());
        MekHqXmlUtil.writeSimpleXmlTag(pw1, indent + 1, "useEraMods", useEraMods);
        MekHqXmlUtil.writeSimpleXmlTag(pw1, indent + 1, "assignedTechFirst", assignedTechFirst);
		MekHqXmlUtil.writeSimpleXmlTag(pw1, indent + 1, "resetToFirstTech", resetToFirstTech);
        MekHqXmlUtil.writeSimpleXmlTag(pw1, indent + 1, "useTactics", useTactics);
        MekHqXmlUtil.writeSimpleXmlTag(pw1, indent + 1, "useInitBonus", useInitBonus);
        MekHqXmlUtil.writeSimpleXmlTag(pw1, indent + 1, "useToughness", useToughness);
        MekHqXmlUtil.writeSimpleXmlTag(pw1, indent + 1, "useArtillery", useArtillery);
        MekHqXmlUtil.writeSimpleXmlTag(pw1, indent + 1, "useAbilities", useAbilities);
        MekHqXmlUtil.writeSimpleXmlTag(pw1, indent + 1, "useEdge", useEdge);
        MekHqXmlUtil.writeSimpleXmlTag(pw1, indent + 1, "useImplants", useImplants);
		MekHqXmlUtil.writeSimpleXmlTag(pw1, indent + 1, "altQualityAveraging", altQualityAveraging);
        MekHqXmlUtil.writeSimpleXmlTag(pw1, indent + 1, "useAdvancedMedical", useAdvancedMedical);
        MekHqXmlUtil.writeSimpleXmlTag(pw1, indent + 1, "useDylansRandomXp", useDylansRandomXp);
        MekHqXmlUtil.writeSimpleXmlTag(pw1, indent + 1, "useQuirks", useQuirks);
        MekHqXmlUtil.writeSimpleXmlTag(pw1, indent + 1, "payForParts", payForParts);
        MekHqXmlUtil.writeSimpleXmlTag(pw1, indent + 1, "payForUnits", payForUnits);
        MekHqXmlUtil.writeSimpleXmlTag(pw1, indent + 1, "payForSalaries", payForSalaries);
        MekHqXmlUtil.writeSimpleXmlTag(pw1, indent + 1, "payForOverhead", payForOverhead);
        MekHqXmlUtil.writeSimpleXmlTag(pw1, indent + 1, "payForMaintain", payForMaintain);
        MekHqXmlUtil.writeSimpleXmlTag(pw1, indent + 1, "payForTransport", payForTransport);
        MekHqXmlUtil.writeSimpleXmlTag(pw1, indent + 1, "usedPartsValueA", usedPartsValue[0]);
        MekHqXmlUtil.writeSimpleXmlTag(pw1, indent + 1, "usedPartsValueB", usedPartsValue[1]);
        MekHqXmlUtil.writeSimpleXmlTag(pw1, indent + 1, "usedPartsValueC", usedPartsValue[2]);
        MekHqXmlUtil.writeSimpleXmlTag(pw1, indent + 1, "usedPartsValueD", usedPartsValue[3]);
        MekHqXmlUtil.writeSimpleXmlTag(pw1, indent + 1, "usedPartsValueE", usedPartsValue[4]);
        MekHqXmlUtil.writeSimpleXmlTag(pw1, indent + 1, "usedPartsValueF", usedPartsValue[5]);
        MekHqXmlUtil.writeSimpleXmlTag(pw1, indent + 1, "damagedPartsValue", damagedPartsValue);
        MekHqXmlUtil.writeSimpleXmlTag(pw1, indent + 1, "canceledOrderReimbursement", canceledOrderReimbursement);
        MekHqXmlUtil.writeSimpleXmlTag(pw1, indent + 1, "sellUnits", sellUnits);
        MekHqXmlUtil.writeSimpleXmlTag(pw1, indent + 1, "sellParts", sellParts);
        MekHqXmlUtil.writeSimpleXmlTag(pw1, indent + 1, "scenarioXP", scenarioXP);
        MekHqXmlUtil.writeSimpleXmlTag(pw1, indent + 1, "killsForXP", killsForXP);
        MekHqXmlUtil.writeSimpleXmlTag(pw1, indent + 1, "killXPAward", killXPAward);
        MekHqXmlUtil.writeSimpleXmlTag(pw1, indent + 1, "nTasksXP", nTasksXP);
        MekHqXmlUtil.writeSimpleXmlTag(pw1, indent + 1, "tasksXP", tasksXP);
        MekHqXmlUtil.writeSimpleXmlTag(pw1, indent + 1, "mistakeXP", mistakeXP);
        MekHqXmlUtil.writeSimpleXmlTag(pw1, indent + 1, "successXP", successXP);
        MekHqXmlUtil.writeSimpleXmlTag(pw1, indent + 1, "idleXP", idleXP);
        MekHqXmlUtil.writeSimpleXmlTag(pw1, indent + 1, "targetIdleXP", targetIdleXP);
        MekHqXmlUtil.writeSimpleXmlTag(pw1, indent + 1, "monthsIdleXP", monthsIdleXP);
        MekHqXmlUtil.writeSimpleXmlTag(pw1, indent + 1, "contractNegotiationXP", contractNegotiationXP);
        MekHqXmlUtil.writeSimpleXmlTag(pw1, indent + 1, "adminWeeklyXP", adminXP);
        MekHqXmlUtil.writeSimpleXmlTag(pw1, indent + 1, "adminXPPeriod", adminXPPeriod);
        MekHqXmlUtil.writeSimpleXmlTag(pw1, indent + 1, "limitByYear", limitByYear);
        MekHqXmlUtil.writeSimpleXmlTag(pw1, indent + 1, "disallowExtinctStuff", disallowExtinctStuff);
        MekHqXmlUtil.writeSimpleXmlTag(pw1, indent + 1, "allowClanPurchases", allowClanPurchases);
        MekHqXmlUtil.writeSimpleXmlTag(pw1, indent + 1, "allowISPurchases", allowISPurchases);
        MekHqXmlUtil.writeSimpleXmlTag(pw1, indent + 1, "allowCanonOnly", allowCanonOnly);
        MekHqXmlUtil.writeSimpleXmlTag(pw1, indent + 1, "useAmmoByType", useAmmoByType);
        MekHqXmlUtil.writeSimpleXmlTag(pw1, indent + 1, "usePercentageMaint", usePercentageMaint);
        MekHqXmlUtil.writeSimpleXmlTag(pw1, indent + 1, "waitingPeriod", waitingPeriod);
        MekHqXmlUtil.writeSimpleXmlTag(pw1, indent + 1, "acquisitionSkill", acquisitionSkill);
        MekHqXmlUtil.writeSimpleXmlTag(pw1, indent + 1, "acquisitionSupportStaffOnly", acquisitionSupportStaffOnly);
        MekHqXmlUtil.writeSimpleXmlTag(pw1, indent + 1, "techLevel", techLevel);
        MekHqXmlUtil.writeSimpleXmlTag(pw1, indent + 1, "nDiceTransitTime", nDiceTransitTime);
        MekHqXmlUtil.writeSimpleXmlTag(pw1, indent + 1, "constantTransitTime", constantTransitTime);
        MekHqXmlUtil.writeSimpleXmlTag(pw1, indent + 1, "unitTransitTime", unitTransitTime);
        MekHqXmlUtil.writeSimpleXmlTag(pw1, indent + 1, "acquireMosBonus", acquireMosBonus);
        MekHqXmlUtil.writeSimpleXmlTag(pw1, indent + 1, "acquireMosUnit", acquireMosUnit);
        MekHqXmlUtil.writeSimpleXmlTag(pw1, indent + 1, "acquireMinimumTime", acquireMinimumTime);
        MekHqXmlUtil.writeSimpleXmlTag(pw1, indent + 1, "acquireMinimumTimeUnit", acquireMinimumTimeUnit);
        MekHqXmlUtil.writeSimpleXmlTag(pw1, indent + 1, "equipmentContractPercent", equipmentContractPercent);
        MekHqXmlUtil.writeSimpleXmlTag(pw1, indent + 1, "equipmentContractBase", equipmentContractBase);
        MekHqXmlUtil.writeSimpleXmlTag(pw1, indent + 1, "equipmentContractSaleValue", equipmentContractSaleValue);
        MekHqXmlUtil.writeSimpleXmlTag(pw1, indent + 1, "blcSaleValue", blcSaleValue);
        MekHqXmlUtil.writeSimpleXmlTag(pw1, indent + 1, "clanAcquisitionPenalty", clanAcquisitionPenalty);
        MekHqXmlUtil.writeSimpleXmlTag(pw1, indent + 1, "isAcquisitionPenalty", isAcquisitionPenalty);
        MekHqXmlUtil.writeSimpleXmlTag(pw1, indent + 1, "useLoanLimits", useLoanLimits);
        MekHqXmlUtil.writeSimpleXmlTag(pw1, indent + 1, "payForRecruitment", payForRecruitment);
        MekHqXmlUtil.writeSimpleXmlTag(pw1, indent + 1, "healWaitingPeriod", healWaitingPeriod);
        MekHqXmlUtil.writeSimpleXmlTag(pw1, indent + 1, "naturalHealingWaitingPeriod", naturalHealingWaitingPeriod);
        MekHqXmlUtil.writeSimpleXmlTag(pw1, indent + 1, "destroyByMargin", destroyByMargin);
        MekHqXmlUtil.writeSimpleXmlTag(pw1, indent + 1, "destroyMargin", destroyMargin);
        MekHqXmlUtil.writeSimpleXmlTag(pw1, indent + 1, "destroyPartTarget", destroyPartTarget);
        MekHqXmlUtil.writeSimpleXmlTag(pw1, indent + 1, "maintenanceCycleDays", maintenanceCycleDays);
        MekHqXmlUtil.writeSimpleXmlTag(pw1, indent + 1, "maintenanceBonus", maintenanceBonus);
        MekHqXmlUtil.writeSimpleXmlTag(pw1, indent + 1, "useQualityMaintenance", useQualityMaintenance);
        MekHqXmlUtil.writeSimpleXmlTag(pw1, indent + 1, "reverseQualityNames", reverseQualityNames);
        MekHqXmlUtil.writeSimpleXmlTag(pw1, indent + 1, "useUnofficalMaintenance", useUnofficalMaintenance);
        MekHqXmlUtil.writeSimpleXmlTag(pw1, indent + 1, "checkMaintenance", checkMaintenance);
        MekHqXmlUtil.writeSimpleXmlTag(pw1, indent + 1, "useRandomHitsForVees", useRandomHitsForVees);
        MekHqXmlUtil.writeSimpleXmlTag(pw1, indent + 1, "minimumHitsForVees", minimumHitsForVees);
        MekHqXmlUtil.writeSimpleXmlTag(pw1, indent + 1, "maxAcquisitions", maxAcquisitions);
        MekHqXmlUtil.writeSimpleXmlTag(pw1, indent + 1, "useUnofficialProcreation", useUnofficialProcreation);
        MekHqXmlUtil.writeSimpleXmlTag(pw1, indent + 1, "useUnofficialProcreationNoRelationship", useUnofficialProcreationNoRelationship);
        MekHqXmlUtil.writeSimpleXmlTag(pw1, indent + 1, "useParentage", useParentage);
        MekHqXmlUtil.writeSimpleXmlTag(pw1, indent + 1, "logConception", logConception);
        MekHqXmlUtil.writeSimpleXmlTag(pw1, indent + 1, "useTransfers", useTransfers);
        MekHqXmlUtil.writeSimpleXmlTag(pw1, indent + 1, "capturePrisoners", capturePrisoners);
        MekHqXmlUtil.writeSimpleXmlTag(pw1, indent + 1, "defaultPrisonerStatus", defaultPrisonerStatus);
        MekHqXmlUtil.writeSimpleXmlTag(pw1, indent + 1, "personnelMarketType", personnelMarketType);
        MekHqXmlUtil.writeSimpleXmlTag(pw1, indent + 1, "personnelMarketRandomEliteRemoval",
                                       personnelMarketRandomEliteRemoval);
        MekHqXmlUtil.writeSimpleXmlTag(pw1, indent + 1, "personnelMarketRandomVeteranRemoval",
                                       personnelMarketRandomVeteranRemoval);
        MekHqXmlUtil.writeSimpleXmlTag(pw1, indent + 1, "personnelMarketRandomRegularRemoval",
                                       personnelMarketRandomRegularRemoval);
        MekHqXmlUtil.writeSimpleXmlTag(pw1, indent + 1, "personnelMarketRandomGreenRemoval",
                                       personnelMarketRandomGreenRemoval);
        MekHqXmlUtil.writeSimpleXmlTag(pw1, indent + 1, "personnelMarketRandomUltraGreenRemoval",
                                       personnelMarketRandomUltraGreenRemoval);
        MekHqXmlUtil.writeSimpleXmlTag(pw1, indent + 1, "personnelMarketReportRefresh", personnelMarketReportRefresh);
        MekHqXmlUtil.writeSimpleXmlTag(pw1, indent + 1, "personnelMarketDylansWeight", personnelMarketDylansWeight);
        MekHqXmlUtil.writeSimpleXmlTag(pw1, indent + 1, "salaryEnlistedMultiplier", salaryEnlistedMultiplier);
        MekHqXmlUtil.writeSimpleXmlTag(pw1, indent + 1, "salaryCommissionMultiplier", salaryCommissionMultiplier);
        MekHqXmlUtil.writeSimpleXmlTag(pw1, indent + 1, "salaryAntiMekMultiplier", salaryAntiMekMultiplier);
        MekHqXmlUtil.writeSimpleXmlTag(pw1, indent + 1, "probPhenoMW", probPhenoMW);
        MekHqXmlUtil.writeSimpleXmlTag(pw1, indent + 1, "probPhenoAero", probPhenoAero);
        MekHqXmlUtil.writeSimpleXmlTag(pw1, indent + 1, "probPhenoBA", probPhenoBA);
        MekHqXmlUtil.writeSimpleXmlTag(pw1, indent + 1, "probPhenoVee", probPhenoVee);
        MekHqXmlUtil.writeSimpleXmlTag(pw1, indent + 1, "tougherHealing", tougherHealing);
        MekHqXmlUtil.writeSimpleXmlTag(pw1, indent + 1, "useAtB", useAtB);
        MekHqXmlUtil.writeSimpleXmlTag(pw1, indent + 1, "useAero", useAero);
        MekHqXmlUtil.writeSimpleXmlTag(pw1, indent + 1, "useVehicles", useVehicles);
        MekHqXmlUtil.writeSimpleXmlTag(pw1, indent + 1, "clanVehicles", clanVehicles);
        MekHqXmlUtil.writeSimpleXmlTag(pw1, indent + 1, "doubleVehicles", doubleVehicles);
        MekHqXmlUtil.writeSimpleXmlTag(pw1, indent + 1, "adjustPlayerVehicles", adjustPlayerVehicles);
        MekHqXmlUtil.writeSimpleXmlTag(pw1, indent + 1, "opforLanceTypeMechs", opforLanceTypeMechs);
        MekHqXmlUtil.writeSimpleXmlTag(pw1, indent + 1, "opforLanceTypeMixed", opforLanceTypeMixed);
        MekHqXmlUtil.writeSimpleXmlTag(pw1, indent + 1, "opforLanceTypeVehicles", opforLanceTypeVehicles);
        MekHqXmlUtil.writeSimpleXmlTag(pw1, indent + 1, "opforUsesVTOLs", opforUsesVTOLs);
        MekHqXmlUtil.writeSimpleXmlTag(pw1, indent + 1, "useDropShips", useDropShips);
        MekHqXmlUtil.writeSimpleXmlTag(pw1, indent + 1, "skillLevel", skillLevel);
        MekHqXmlUtil.writeSimpleXmlTag(pw1, indent + 1, "aeroRecruitsHaveUnits", aeroRecruitsHaveUnits);
        MekHqXmlUtil.writeSimpleXmlTag(pw1, indent + 1, "useShareSystem", useShareSystem);
        MekHqXmlUtil.writeSimpleXmlTag(pw1, indent + 1, "sharesExcludeLargeCraft", sharesExcludeLargeCraft);
        MekHqXmlUtil.writeSimpleXmlTag(pw1, indent + 1, "sharesForAll", sharesForAll);
        MekHqXmlUtil.writeSimpleXmlTag(pw1, indent + 1, "retirementRolls", retirementRolls);
        MekHqXmlUtil.writeSimpleXmlTag(pw1, indent + 1, "customRetirementMods", customRetirementMods);
        MekHqXmlUtil.writeSimpleXmlTag(pw1, indent + 1, "trackUnitFatigue", trackUnitFatigue);
        MekHqXmlUtil.writeSimpleXmlTag(pw1, indent + 1, "mercSizeLimited", mercSizeLimited);
        MekHqXmlUtil.writeSimpleXmlTag(pw1, indent + 1, "trackOriginalUnit", trackOriginalUnit);
        MekHqXmlUtil.writeSimpleXmlTag(pw1, indent + 1, "regionalMechVariations", regionalMechVariations);
        MekHqXmlUtil.writeSimpleXmlTag(pw1, indent + 1, "searchRadius", searchRadius);
        MekHqXmlUtil.writeSimpleXmlTag(pw1, indent + 1, "intensity", intensity);
        MekHqXmlUtil.writeSimpleXmlTag(pw1, indent + 1, "variableContractLength", variableContractLength);
        MekHqXmlUtil.writeSimpleXmlTag(pw1, indent + 1, "instantUnitMarketDelivery", instantUnitMarketDelivery);
        MekHqXmlUtil.writeSimpleXmlTag(pw1, indent + 1, "useWeatherConditions", useWeatherConditions);
        MekHqXmlUtil.writeSimpleXmlTag(pw1, indent + 1, "useLightConditions", useLightConditions);
        MekHqXmlUtil.writeSimpleXmlTag(pw1, indent + 1, "usePlanetaryConditions", usePlanetaryConditions);
        MekHqXmlUtil.writeSimpleXmlTag(pw1, indent + 1, "useLeadership", useLeadership);
        MekHqXmlUtil.writeSimpleXmlTag(pw1, indent + 1, "useStrategy", useStrategy);
        MekHqXmlUtil.writeSimpleXmlTag(pw1, indent + 1, "baseStrategyDeployment", baseStrategyDeployment);
        MekHqXmlUtil.writeSimpleXmlTag(pw1, indent + 1, "additionalStrategyDeployment", additionalStrategyDeployment);
        MekHqXmlUtil.writeSimpleXmlTag(pw1, indent + 1, "adjustPaymentForStrategy", adjustPaymentForStrategy);
        MekHqXmlUtil.writeSimpleXmlTag(pw1, indent + 1, "restrictPartsByMission", restrictPartsByMission);
        MekHqXmlUtil.writeSimpleXmlTag(pw1, indent + 1, "limitLanceWeight", limitLanceWeight);
        MekHqXmlUtil.writeSimpleXmlTag(pw1, indent + 1, "limitLanceNumUnits", limitLanceNumUnits);
        MekHqXmlUtil.writeSimpleXmlTag(pw1, indent + 1, "useAtBCapture", useAtBCapture);
        MekHqXmlUtil.writeSimpleXmlTag(pw1, indent + 1, "contractMarketReportRefresh", contractMarketReportRefresh);
        MekHqXmlUtil.writeSimpleXmlTag(pw1, indent + 1, "unitMarketReportRefresh", unitMarketReportRefresh);
        MekHqXmlUtil.writeSimpleXmlTag(pw1, indent + 1, "startGameDelay", startGameDelay);

        //Mass Repair/Salvage Options
        MekHqXmlUtil.writeSimpleXmlTag(pw1, indent + 1, "massRepairUseExtraTime", massRepairUseExtraTime);
        MekHqXmlUtil.writeSimpleXmlTag(pw1, indent + 1, "massRepairUseRushJob", massRepairUseRushJob);
        MekHqXmlUtil.writeSimpleXmlTag(pw1, indent + 1, "massRepairAllowCarryover", massRepairAllowCarryover);

        pw1.println(MekHqXmlUtil.indentStr(indent + 1) + "<massRepairOptions>");

        for (int i = 0; i < massRepairOptions.size(); i++) {
        	MassRepairOption mro = massRepairOptions.get(i);
        	
        	pw1.println(MekHqXmlUtil.indentStr(indent + 2) + "<massRepairOption" + i + ">");
        	
        	MekHqXmlUtil.writeSimpleXmlTag(pw1, indent + 3, "type", mro.getType());
        	MekHqXmlUtil.writeSimpleXmlTag(pw1, indent + 3, "active", mro.isActive() ? 1 : 0);
        	MekHqXmlUtil.writeSimpleXmlTag(pw1, indent + 3, "skillMin", mro.getSkillMin());
        	MekHqXmlUtil.writeSimpleXmlTag(pw1, indent + 3, "skillMax", mro.getSkillMax());
        	MekHqXmlUtil.writeSimpleXmlTag(pw1, indent + 3, "btnMin", mro.getBthMin());
        	MekHqXmlUtil.writeSimpleXmlTag(pw1, indent + 3, "btnMax", mro.getBthMax());
        	
        	pw1.println(MekHqXmlUtil.indentStr(indent + 2) + "</massRepairOption" + i + ">");
        }
        
        pw1.println(MekHqXmlUtil.indentStr(indent + 1) + "</massRepairOptions>");
        
        pw1.println(MekHqXmlUtil.indentStr(indent + 1)
                    + "<salaryTypeBase>"
                    + Utilities.printIntegerArray(salaryTypeBase)
                    + "</salaryTypeBase>");
        pw1.println(MekHqXmlUtil.indentStr(indent + 1)
                    + "<salaryXpMultiplier>"
                    + Utilities.printDoubleArray(salaryXpMultiplier)
                    + "</salaryXpMultiplier>");

        pw1.println(MekHqXmlUtil.indentStr(indent + 1)
                    + "<usePortraitForType>"
                    + Utilities.printBooleanArray(usePortraitForType)
                    + "</usePortraitForType>");
        String csv = "";
        for (int i = 0; i < rats.length; i++) {
        	csv += rats[i];
        	if (i < rats.length - 1) {
        		csv += ",";
        	}
        }
        pw1.println(MekHqXmlUtil.indentStr(indent + 1)
                + "<rats>"
                + MekHqXmlUtil.escape(csv)
                + "</rats>");
        if (staticRATs) {
            pw1.println(MekHqXmlUtil.indentStr(indent + 1) + "<staticRATs/>");
        }
        if (ignoreRatEra) {
            pw1.println(MekHqXmlUtil.indentStr(indent + 1) + "<ignoreRatEra/>");
        }
        pw1.println(MekHqXmlUtil.indentStr(indent) + "</campaignOptions>");
    }

    public static CampaignOptions generateCampaignOptionsFromXml(Node wn) {
        MekHQ.logMessage("Loading Campaign Options from XML...", 4);

        wn.normalize();
        CampaignOptions retVal = new CampaignOptions();
        NodeList wList = wn.getChildNodes();

        // Okay, lets iterate through the children, eh?
        for (int x = 0; x < wList.getLength(); x++) {
            Node wn2 = wList.item(x);

            // If it's not an element node, we ignore it.
            if (wn2.getNodeType() != Node.ELEMENT_NODE) {
                continue;
            }

            MekHQ.logMessage("---", 5);
            MekHQ.logMessage(wn2.getNodeName(), 5);
            MekHQ.logMessage("\t" + wn2.getTextContent(), 5);

            if (wn2.getNodeName().equalsIgnoreCase("clanPriceModifier")) {
                retVal.clanPriceModifier = Double.parseDouble(wn2.getTextContent());
            } else if (wn2.getNodeName().equalsIgnoreCase("useFactionForNames")) {
                if (wn2.getTextContent().equalsIgnoreCase("true")) {
                    retVal.useFactionForNames = true;
                } else {
                    retVal.useFactionForNames = false;
                }
            } else if (wn2.getNodeName().equalsIgnoreCase("repairSystem")) {
                retVal.repairSystem = Integer.parseInt(wn2.getTextContent());
            } else if (wn2.getNodeName().equalsIgnoreCase("useEraMods")) {
            	retVal.useEraMods = Boolean.parseBoolean(wn2.getTextContent());
            } else if (wn2.getNodeName().equalsIgnoreCase("assignedTechFirst")) {
            	retVal.assignedTechFirst = Boolean.parseBoolean(wn2.getTextContent());
			} else if (wn2.getNodeName().equalsIgnoreCase("resetToFirstTech")) {
            	retVal.resetToFirstTech = Boolean.parseBoolean(wn2.getTextContent());
            } else if (wn2.getNodeName().equalsIgnoreCase("useTactics")) {
                retVal.useTactics = Boolean.parseBoolean(wn2.getTextContent());
            } else if (wn2.getNodeName().equalsIgnoreCase("useInitBonus")) {
            	retVal.useInitBonus = Boolean.parseBoolean(wn2.getTextContent());
            } else if (wn2.getNodeName().equalsIgnoreCase("useToughness")) {
                retVal.useToughness = Boolean.parseBoolean(wn2.getTextContent());
            } else if (wn2.getNodeName().equalsIgnoreCase("useArtillery")) {
                retVal.useArtillery = Boolean.parseBoolean(wn2.getTextContent());
            } else if (wn2.getNodeName().equalsIgnoreCase("useAbilities")) {
                retVal.useAbilities = Boolean.parseBoolean(wn2.getTextContent());
            } else if (wn2.getNodeName().equalsIgnoreCase("useEdge")) {
                retVal.useEdge = Boolean.parseBoolean(wn2.getTextContent());
            } else if (wn2.getNodeName().equalsIgnoreCase("useImplants")) {
                retVal.useImplants = Boolean.parseBoolean(wn2.getTextContent());
			} else if (wn2.getNodeName().equalsIgnoreCase("altQualityAveraging")) {
            	retVal.altQualityAveraging = Boolean.parseBoolean(wn2.getTextContent());
            } else if (wn2.getNodeName().equalsIgnoreCase("useAdvancedMedical")) {
                retVal.useAdvancedMedical = Boolean.parseBoolean(wn2.getTextContent());
            } else if (wn2.getNodeName().equalsIgnoreCase("useDylansRandomXp")) {
                retVal.useDylansRandomXp = Boolean.parseBoolean(wn2.getTextContent());
            } else if (wn2.getNodeName().equalsIgnoreCase("useQuirks")) {
                retVal.useQuirks = Boolean.parseBoolean(wn2.getTextContent());
            } else if (wn2.getNodeName().equalsIgnoreCase("payForParts")) {
                retVal.payForParts = Boolean.parseBoolean(wn2.getTextContent());
            } else if (wn2.getNodeName().equalsIgnoreCase("payForUnits")) {
                retVal.payForUnits = Boolean.parseBoolean(wn2.getTextContent());
            } else if (wn2.getNodeName().equalsIgnoreCase("payForSalaries")) {
                retVal.payForSalaries = Boolean.parseBoolean(wn2.getTextContent());
            } else if (wn2.getNodeName().equalsIgnoreCase("payForOverhead")) {
                retVal.payForOverhead = Boolean.parseBoolean(wn2.getTextContent());
            } else if (wn2.getNodeName().equalsIgnoreCase("payForMaintain")) {
                retVal.payForMaintain = Boolean.parseBoolean(wn2.getTextContent());
            } else if (wn2.getNodeName().equalsIgnoreCase("payForTransport")) {
                retVal.payForTransport = Boolean.parseBoolean(wn2.getTextContent());
            } else if (wn2.getNodeName().equalsIgnoreCase("payForRecruitment")) {
                retVal.payForRecruitment = Boolean.parseBoolean(wn2.getTextContent());
            } else if (wn2.getNodeName().equalsIgnoreCase("useLoanLimits")) {
                retVal.useLoanLimits = Boolean.parseBoolean(wn2.getTextContent());
            } else if (wn2.getNodeName().equalsIgnoreCase("sellUnits")) {
                retVal.sellUnits = Boolean.parseBoolean(wn2.getTextContent());
            } else if (wn2.getNodeName().equalsIgnoreCase("sellParts")) {
                retVal.sellParts = Boolean.parseBoolean(wn2.getTextContent());
            } else if (wn2.getNodeName().equalsIgnoreCase("usedPartsValueA")) {
                retVal.usedPartsValue[0] = Double.parseDouble(wn2.getTextContent().trim());
            } else if (wn2.getNodeName().equalsIgnoreCase("usedPartsValueB")) {
                retVal.usedPartsValue[1] = Double.parseDouble(wn2.getTextContent().trim());
            } else if (wn2.getNodeName().equalsIgnoreCase("usedPartsValueC")) {
                retVal.usedPartsValue[2] = Double.parseDouble(wn2.getTextContent().trim());
            } else if (wn2.getNodeName().equalsIgnoreCase("usedPartsValueD")) {
                retVal.usedPartsValue[3] = Double.parseDouble(wn2.getTextContent().trim());
            } else if (wn2.getNodeName().equalsIgnoreCase("usedPartsValueE")) {
                retVal.usedPartsValue[4] = Double.parseDouble(wn2.getTextContent().trim());
            } else if (wn2.getNodeName().equalsIgnoreCase("usedPartsValueF")) {
                retVal.usedPartsValue[5] = Double.parseDouble(wn2.getTextContent().trim());
            } else if (wn2.getNodeName().equalsIgnoreCase("damagedPartsValue")) {
                retVal.damagedPartsValue = Double.parseDouble(wn2.getTextContent().trim());
            } else if (wn2.getNodeName().equalsIgnoreCase("canceledOrderReimbursement")) {
                retVal.canceledOrderReimbursement = Double.parseDouble(wn2.getTextContent().trim());
            } else if (wn2.getNodeName().equalsIgnoreCase("scenarioXP")) {
                retVal.scenarioXP = Integer.parseInt(wn2.getTextContent().trim());
            } else if (wn2.getNodeName().equalsIgnoreCase("killsForXP")) {
                retVal.killsForXP = Integer.parseInt(wn2.getTextContent().trim());
            } else if (wn2.getNodeName().equalsIgnoreCase("killXPAward")) {
                retVal.killXPAward = Integer.parseInt(wn2.getTextContent().trim());
            } else if (wn2.getNodeName().equalsIgnoreCase("nTasksXP")) {
                retVal.nTasksXP = Integer.parseInt(wn2.getTextContent().trim());
            } else if (wn2.getNodeName().equalsIgnoreCase("tasksXP")) {
                retVal.tasksXP = Integer.parseInt(wn2.getTextContent().trim());
            } else if (wn2.getNodeName().equalsIgnoreCase("successXP")) {
                retVal.successXP = Integer.parseInt(wn2.getTextContent().trim());
            } else if (wn2.getNodeName().equalsIgnoreCase("mistakeXP")) {
                retVal.mistakeXP = Integer.parseInt(wn2.getTextContent().trim());
            } else if (wn2.getNodeName().equalsIgnoreCase("idleXP")) {
                retVal.idleXP = Integer.parseInt(wn2.getTextContent().trim());
            } else if (wn2.getNodeName().equalsIgnoreCase("targetIdleXP")) {
                retVal.targetIdleXP = Integer.parseInt(wn2.getTextContent().trim());
            } else if (wn2.getNodeName().equalsIgnoreCase("monthsIdleXP")) {
                retVal.monthsIdleXP = Integer.parseInt(wn2.getTextContent().trim());
            } else if (wn2.getNodeName().equalsIgnoreCase("contractNegotiationXP")) {
                retVal.contractNegotiationXP = Integer.parseInt(wn2.getTextContent().trim());
            } else if (wn2.getNodeName().equalsIgnoreCase("adminWeeklyXP")) {
                retVal.adminXP = Integer.parseInt(wn2.getTextContent().trim());
            } else if (wn2.getNodeName().equalsIgnoreCase("adminXPPeriod")) {
                retVal.adminXPPeriod = Integer.parseInt(wn2.getTextContent().trim());
            } else if (wn2.getNodeName().equalsIgnoreCase("waitingPeriod")) {
                retVal.waitingPeriod = Integer.parseInt(wn2.getTextContent().trim());
            } else if (wn2.getNodeName().equalsIgnoreCase("healWaitingPeriod")) {
                retVal.healWaitingPeriod = Integer.parseInt(wn2.getTextContent().trim());
            } else if (wn2.getNodeName().equalsIgnoreCase("naturalHealingWaitingPeriod")) {
                retVal.naturalHealingWaitingPeriod = Integer.parseInt(wn2.getTextContent().trim());
            } else if (wn2.getNodeName().equalsIgnoreCase("acquisitionSkill")) {
                retVal.acquisitionSkill = wn2.getTextContent().trim();
            } else if (wn2.getNodeName().equalsIgnoreCase("nDiceTransitTime")) {
                retVal.nDiceTransitTime = Integer.parseInt(wn2.getTextContent().trim());
            } else if (wn2.getNodeName().equalsIgnoreCase("constantTransitTime")) {
                retVal.constantTransitTime = Integer.parseInt(wn2.getTextContent().trim());
            } else if (wn2.getNodeName().equalsIgnoreCase("unitTransitTime")) {
                retVal.unitTransitTime = Integer.parseInt(wn2.getTextContent().trim());
            } else if (wn2.getNodeName().equalsIgnoreCase("acquireMosBonus")) {
                retVal.acquireMosBonus = Integer.parseInt(wn2.getTextContent().trim());
            } else if (wn2.getNodeName().equalsIgnoreCase("acquireMosUnit")) {
                retVal.acquireMosUnit = Integer.parseInt(wn2.getTextContent().trim());
            } else if (wn2.getNodeName().equalsIgnoreCase("acquireMinimumTime")) {
                retVal.acquireMinimumTime = Integer.parseInt(wn2.getTextContent().trim());
            } else if (wn2.getNodeName().equalsIgnoreCase("acquireMinimumTimeUnit")) {
                retVal.acquireMinimumTimeUnit = Integer.parseInt(wn2.getTextContent().trim());
            } else if (wn2.getNodeName().equalsIgnoreCase("clanAcquisitionPenalty")) {
                retVal.clanAcquisitionPenalty = Integer.parseInt(wn2.getTextContent().trim());
            } else if (wn2.getNodeName().equalsIgnoreCase("isAcquisitionPenalty")) {
                retVal.isAcquisitionPenalty = Integer.parseInt(wn2.getTextContent().trim());
            } else if (wn2.getNodeName().equalsIgnoreCase("equipmentContractPercent")) {
                retVal.equipmentContractPercent = Double.parseDouble(wn2.getTextContent().trim());
            } else if (wn2.getNodeName().equalsIgnoreCase("equipmentContractBase")) {
                retVal.equipmentContractBase = Boolean.parseBoolean(wn2.getTextContent().trim());
            } else if (wn2.getNodeName().equalsIgnoreCase("equipmentContractSaleValue")) {
                retVal.equipmentContractSaleValue = Boolean.parseBoolean(wn2.getTextContent().trim());
            } else if (wn2.getNodeName().equalsIgnoreCase("blcSaleValue")) {
                retVal.blcSaleValue = Boolean.parseBoolean(wn2.getTextContent().trim());
            } else if (wn2.getNodeName().equalsIgnoreCase("acquisitionSupportStaffOnly")) {
                if (wn2.getTextContent().equalsIgnoreCase("true")) {
                    retVal.acquisitionSupportStaffOnly = true;
                } else {
                    retVal.acquisitionSupportStaffOnly = false;
                }
            } else if (wn2.getNodeName().equalsIgnoreCase("limitByYear")) {
                if (wn2.getTextContent().equalsIgnoreCase("true")) {
                    retVal.limitByYear = true;
                } else {
                    retVal.limitByYear = false;
                }
            } else if (wn2.getNodeName().equalsIgnoreCase("disallowExtinctStuff")) {
                if (wn2.getTextContent().equalsIgnoreCase("true")) {
                    retVal.disallowExtinctStuff = true;
                } else {
                    retVal.disallowExtinctStuff = false;
                }
            } else if (wn2.getNodeName().equalsIgnoreCase("allowClanPurchases")) {
                if (wn2.getTextContent().equalsIgnoreCase("true")) {
                    retVal.allowClanPurchases = true;
                } else {
                    retVal.allowClanPurchases = false;
                }
            } else if (wn2.getNodeName().equalsIgnoreCase("allowISPurchases")) {
                if (wn2.getTextContent().equalsIgnoreCase("true")) {
                    retVal.allowISPurchases = true;
                } else {
                    retVal.allowISPurchases = false;
                }
            } else if (wn2.getNodeName().equalsIgnoreCase("allowCanonOnly")) {
                if (wn2.getTextContent().equalsIgnoreCase("true")) {
                    retVal.allowCanonOnly = true;
                } else {
                    retVal.allowCanonOnly = false;
                }
            } else if (wn2.getNodeName().equalsIgnoreCase("useAmmoByType")) {
                if (wn2.getTextContent().equalsIgnoreCase("true")) {
                    retVal.useAmmoByType = true;
                } else {
                    retVal.useAmmoByType = false;
                }
            } else if (wn2.getNodeName().equalsIgnoreCase("usePercentageMaint")) {
                if (wn2.getTextContent().equalsIgnoreCase("true")) {
                    retVal.usePercentageMaint = true;
                } else {
                    retVal.usePercentageMaint = false;
                }
            } else if (wn2.getNodeName().equalsIgnoreCase("techLevel")) {
                retVal.techLevel = Integer.parseInt(wn2.getTextContent().trim());
            } else if (wn2.getNodeName().equalsIgnoreCase("useUnitRating") || wn2.getNodeName().equalsIgnoreCase
                    ("useDragoonRating")) {
                if (wn2.getTextContent().equalsIgnoreCase("true")) {
                    retVal.useUnitRating = true;
                } else {
                    retVal.useUnitRating = false;
                }
            } else if (wn2.getNodeName().equalsIgnoreCase("unitRatingMethod") || wn2.getNodeName().equalsIgnoreCase
                    ("dragoonsRatingMethod")) {
                if (!wn2.getTextContent().isEmpty() && (wn2.getTextContent() != null)) {
                    UnitRatingMethod method = UnitRatingMethod.getUnitRatingMethod(wn2.getTextContent());
                    retVal.setUnitRatingMethod((method != null) ? method : UnitRatingMethod.CAMPAIGN_OPS);
                }
            } else if (wn2.getNodeName().equalsIgnoreCase("usePortraitForType")) {
                String[] values = wn2.getTextContent().split(","); //$NON-NLS-1$
                for (int i = 0; i < values.length; i++) {
                    if(i < retVal.usePortraitForType.length) {
                        retVal.usePortraitForType[i] = Boolean.parseBoolean(values[i].trim());
                    }
                }
            } else if (wn2.getNodeName().equalsIgnoreCase("destroyByMargin")) {
                retVal.destroyByMargin = Boolean.parseBoolean(wn2.getTextContent().trim());
            } else if (wn2.getNodeName().equalsIgnoreCase("destroyMargin")) {
                retVal.destroyMargin = Integer.parseInt(wn2.getTextContent().trim());
            } else if (wn2.getNodeName().equalsIgnoreCase("destroyPartTarget")) {
                retVal.destroyPartTarget = Integer.parseInt(wn2.getTextContent().trim());
            }else if (wn2.getNodeName().equalsIgnoreCase("maintenanceCycleDays")) {
                retVal.maintenanceCycleDays = Integer.parseInt(wn2.getTextContent().trim());
            } else if (wn2.getNodeName().equalsIgnoreCase("maintenanceBonus")) {
                retVal.maintenanceBonus = Integer.parseInt(wn2.getTextContent().trim());
            } else if (wn2.getNodeName().equalsIgnoreCase("useQualityMaintenance")) {
                retVal.useQualityMaintenance = Boolean.parseBoolean(wn2.getTextContent());
            } else if (wn2.getNodeName().equalsIgnoreCase("reverseQualityNames")) {
                retVal.reverseQualityNames = Boolean.parseBoolean(wn2.getTextContent());
            } else if (wn2.getNodeName().equalsIgnoreCase("useUnofficalMaintenance")) {
                retVal.useUnofficalMaintenance = Boolean.parseBoolean(wn2.getTextContent());
            } else if (wn2.getNodeName().equalsIgnoreCase("checkMaintenance")) {
                retVal.checkMaintenance = Boolean.parseBoolean(wn2.getTextContent().trim());
            } else if (wn2.getNodeName().equalsIgnoreCase("minimumHitsForVees")) {
                retVal.minimumHitsForVees = Integer.parseInt(wn2.getTextContent().trim());
            } else if (wn2.getNodeName().equalsIgnoreCase("maxAcquisitions")) {
                retVal.maxAcquisitions = Integer.parseInt(wn2.getTextContent().trim());
            } else if (wn2.getNodeName().equalsIgnoreCase("useUnofficialProcreation")) {
            	retVal.useUnofficialProcreation = Boolean.parseBoolean(wn2.getTextContent().trim());
            } else if (wn2.getNodeName().equalsIgnoreCase("useUnofficialProcreationNoRelationship")) {
            	retVal.useUnofficialProcreationNoRelationship = Boolean.parseBoolean(wn2.getTextContent().trim());
            } else if (wn2.getNodeName().equalsIgnoreCase("useParentage")) {
                retVal.useParentage = Boolean.parseBoolean(wn2.getTextContent().trim());
            } else if (wn2.getNodeName().equalsIgnoreCase("logConception")) {
                retVal.logConception = Boolean.parseBoolean(wn2.getTextContent().trim());
            } else if (wn2.getNodeName().equalsIgnoreCase("useTransfers")) {
            	retVal.useTransfers = Boolean.parseBoolean(wn2.getTextContent().trim());
            } else if (wn2.getNodeName().equalsIgnoreCase("capturePrisoners")) {
            	retVal.capturePrisoners = Boolean.parseBoolean(wn2.getTextContent().trim());
            } else if (wn2.getNodeName().equalsIgnoreCase("defaultPrisonerStatus")) {
                retVal.defaultPrisonerStatus = Integer.parseInt(wn2.getTextContent().trim());
            } else if (wn2.getNodeName().equalsIgnoreCase("useRandomHitsForVees")) {
                retVal.useRandomHitsForVees = Boolean.parseBoolean(wn2.getTextContent().trim());
            } else if (wn2.getNodeName().equalsIgnoreCase("personnelMarketType")) {
                retVal.personnelMarketType = Integer.parseInt(wn2.getTextContent().trim());
            } else if (wn2.getNodeName().equalsIgnoreCase("personnelMarketRandomEliteRemoval")) {
                retVal.personnelMarketRandomEliteRemoval = Integer.parseInt(wn2.getTextContent().trim());
            } else if (wn2.getNodeName().equalsIgnoreCase("personnelMarketRandomVeteranRemoval")) {
                retVal.personnelMarketRandomVeteranRemoval = Integer.parseInt(wn2.getTextContent().trim());
            } else if (wn2.getNodeName().equalsIgnoreCase("personnelMarketRandomRegularRemoval")) {
                retVal.personnelMarketRandomRegularRemoval = Integer.parseInt(wn2.getTextContent().trim());
            } else if (wn2.getNodeName().equalsIgnoreCase("personnelMarketRandomGreenRemoval")) {
                retVal.personnelMarketRandomGreenRemoval = Integer.parseInt(wn2.getTextContent().trim());
            } else if (wn2.getNodeName().equalsIgnoreCase("personnelMarketRandomUltraGreenRemoval")) {
                retVal.personnelMarketRandomUltraGreenRemoval = Integer.parseInt(wn2.getTextContent().trim());
            } else if (wn2.getNodeName().equalsIgnoreCase("personnelMarketReportRefresh")) {
                retVal.personnelMarketReportRefresh = Boolean.parseBoolean(wn2.getTextContent().trim());
            } else if (wn2.getNodeName().equalsIgnoreCase("personnelMarketDylansWeight")) {
                retVal.personnelMarketDylansWeight = Double.parseDouble(wn2.getTextContent().trim());
            } else if (wn2.getNodeName().equalsIgnoreCase("salaryCommissionMultiplier")) {
                retVal.salaryCommissionMultiplier = Double.parseDouble(wn2.getTextContent().trim());
            } else if (wn2.getNodeName().equalsIgnoreCase("salaryEnlistedMultiplier")) {
                retVal.salaryEnlistedMultiplier = Double.parseDouble(wn2.getTextContent().trim());
            } else if (wn2.getNodeName().equalsIgnoreCase("salaryAntiMekMultiplier")) {
                retVal.salaryAntiMekMultiplier = Double.parseDouble(wn2.getTextContent().trim());
            } else if (wn2.getNodeName().equalsIgnoreCase("salaryTypeBase")) {
                String[] values = wn2.getTextContent().split(",");
                for (int i = 0; i < values.length; i++) {
                    retVal.salaryTypeBase[i] = Integer.parseInt(values[i]);
                }
            } else if (wn2.getNodeName().equalsIgnoreCase("salaryXpMultiplier")) {
                String[] values = wn2.getTextContent().split(",");
                for (int i = 0; i < values.length; i++) {
                    retVal.salaryXpMultiplier[i] = Double.parseDouble(values[i]);
                }
            } else if (wn2.getNodeName().equalsIgnoreCase("probPhenoMW")) {
                retVal.probPhenoMW = Integer.parseInt(wn2.getTextContent().trim());
            } else if (wn2.getNodeName().equalsIgnoreCase("probPhenoAero")) {
                retVal.probPhenoAero = Integer.parseInt(wn2.getTextContent().trim());
            } else if (wn2.getNodeName().equalsIgnoreCase("probPhenoBA")) {
                retVal.probPhenoBA = Integer.parseInt(wn2.getTextContent().trim());
            } else if (wn2.getNodeName().equalsIgnoreCase("probPhenoVee")) {
                retVal.probPhenoVee = Integer.parseInt(wn2.getTextContent().trim());
            } else if (wn2.getNodeName().equalsIgnoreCase("tougherHealing")) {
                retVal.tougherHealing = Boolean.parseBoolean(wn2.getTextContent().trim());
            } else if (wn2.getNodeName().equalsIgnoreCase("useAtB")) {
                retVal.useAtB = Boolean.parseBoolean(wn2.getTextContent().trim());
            } else if (wn2.getNodeName().equalsIgnoreCase("useAero")) {
                retVal.useAero = Boolean.parseBoolean(wn2.getTextContent().trim());
            } else if (wn2.getNodeName().equalsIgnoreCase("useVehicles")) {
                retVal.useVehicles = Boolean.parseBoolean(wn2.getTextContent().trim());
            } else if (wn2.getNodeName().equalsIgnoreCase("clanVehicles")) {
                retVal.clanVehicles = Boolean.parseBoolean(wn2.getTextContent().trim());
            } else if (wn2.getNodeName().equalsIgnoreCase("doubleVehicles")) {
                retVal.doubleVehicles = Boolean.parseBoolean(wn2.getTextContent().trim());
            } else if (wn2.getNodeName().equalsIgnoreCase("adjustPlayerVehicles")) {
                retVal.adjustPlayerVehicles = Boolean.parseBoolean(wn2.getTextContent().trim());
            } else if (wn2.getNodeName().equalsIgnoreCase("opforLanceTypeMechs")) {
                retVal.opforLanceTypeMechs = Integer.parseInt(wn2.getTextContent().trim());
            } else if (wn2.getNodeName().equalsIgnoreCase("opforLanceTypeMixed")) {
                retVal.opforLanceTypeMixed = Integer.parseInt(wn2.getTextContent().trim());
            } else if (wn2.getNodeName().equalsIgnoreCase("opforLanceTypeVehicles")) {
                retVal.opforLanceTypeVehicles = Integer.parseInt(wn2.getTextContent().trim());
            } else if (wn2.getNodeName().equalsIgnoreCase("opforUsesVTOLs")) {
                retVal.opforUsesVTOLs = Boolean.parseBoolean(wn2.getTextContent().trim());
            } else if (wn2.getNodeName().equalsIgnoreCase("useDropShips")) {
                retVal.useDropShips = Boolean.parseBoolean(wn2.getTextContent().trim());
            } else if (wn2.getNodeName().equalsIgnoreCase("skillLevel")) {
                retVal.skillLevel = Integer.parseInt(wn2.getTextContent().trim());
            } else if (wn2.getNodeName().equalsIgnoreCase("aeroRecruitsHaveUnits")) {
                retVal.aeroRecruitsHaveUnits = Boolean.parseBoolean(wn2.getTextContent().trim());
            } else if (wn2.getNodeName().equalsIgnoreCase("useShareSystem")) {
                retVal.useShareSystem = Boolean.parseBoolean(wn2.getTextContent().trim());
            } else if (wn2.getNodeName().equalsIgnoreCase("sharesExcludeLargeCraft")) {
                retVal.sharesExcludeLargeCraft = Boolean.parseBoolean(wn2.getTextContent().trim());
            } else if (wn2.getNodeName().equalsIgnoreCase("sharesForAll")) {
                retVal.sharesForAll = Boolean.parseBoolean(wn2.getTextContent().trim());
            } else if (wn2.getNodeName().equalsIgnoreCase("retirementRolls")) {
                retVal.retirementRolls = Boolean.parseBoolean(wn2.getTextContent().trim());
            } else if (wn2.getNodeName().equalsIgnoreCase("customRetirementMods")) {
                retVal.customRetirementMods = Boolean.parseBoolean(wn2.getTextContent().trim());
            } else if (wn2.getNodeName().equalsIgnoreCase("trackUnitFatigue")) {
                retVal.trackUnitFatigue = Boolean.parseBoolean(wn2.getTextContent().trim());
            } else if (wn2.getNodeName().equalsIgnoreCase("trackOriginalUnit")) {
                retVal.trackOriginalUnit = Boolean.parseBoolean(wn2.getTextContent().trim());
            } else if (wn2.getNodeName().equalsIgnoreCase("mercSizeLimited")) {
                retVal.mercSizeLimited = Boolean.parseBoolean(wn2.getTextContent().trim());
            } else if (wn2.getNodeName().equalsIgnoreCase("regionalMechVariations")) {
                retVal.regionalMechVariations = Boolean.parseBoolean(wn2.getTextContent().trim());
            } else if (wn2.getNodeName().equalsIgnoreCase("searchRadius")) {
                retVal.searchRadius = Integer.parseInt(wn2.getTextContent().trim());
            } else if (wn2.getNodeName().equalsIgnoreCase("intensity")) {
                retVal.intensity = Double.parseDouble(wn2.getTextContent().trim());
            } else if (wn2.getNodeName().equalsIgnoreCase("variableContractLength")) {
                retVal.variableContractLength = Boolean.parseBoolean(wn2.getTextContent().trim());
            } else if (wn2.getNodeName().equalsIgnoreCase("instantUnitMarketDelivery")) {
                retVal.instantUnitMarketDelivery = Boolean.parseBoolean(wn2.getTextContent().trim());
            } else if (wn2.getNodeName().equalsIgnoreCase("useWeatherConditions")) {
                retVal.useWeatherConditions = Boolean.parseBoolean(wn2.getTextContent().trim());
            } else if (wn2.getNodeName().equalsIgnoreCase("useLightConditions")) {
                retVal.useLightConditions = Boolean.parseBoolean(wn2.getTextContent().trim());
            } else if (wn2.getNodeName().equalsIgnoreCase("usePlanetaryConditions")) {
                retVal.usePlanetaryConditions = Boolean.parseBoolean(wn2.getTextContent().trim());
            } else if (wn2.getNodeName().equalsIgnoreCase("useLeadership")) {
                retVal.useLeadership = Boolean.parseBoolean(wn2.getTextContent().trim());
            } else if (wn2.getNodeName().equalsIgnoreCase("useStrategy")) {
                retVal.useStrategy = Boolean.parseBoolean(wn2.getTextContent().trim());
            } else if (wn2.getNodeName().equalsIgnoreCase("baseStrategyDeployment")) {
                retVal.baseStrategyDeployment = Integer.parseInt(wn2.getTextContent().trim());
            } else if (wn2.getNodeName().equalsIgnoreCase("additionalStrategyDeployment")) {
                retVal.additionalStrategyDeployment = Integer.parseInt(wn2.getTextContent().trim());
            } else if (wn2.getNodeName().equalsIgnoreCase("adjustPaymentForStrategy")) {
                retVal.adjustPaymentForStrategy = Boolean.parseBoolean(wn2.getTextContent().trim());
            } else if (wn2.getNodeName().equalsIgnoreCase("restrictPartsByMission")) {
                retVal.restrictPartsByMission = Boolean.parseBoolean(wn2.getTextContent().trim());
            } else if (wn2.getNodeName().equalsIgnoreCase("limitLanceWeight")) {
                retVal.limitLanceWeight = Boolean.parseBoolean(wn2.getTextContent().trim());
            } else if (wn2.getNodeName().equalsIgnoreCase("limitLanceNumUnits")) {
                retVal.limitLanceNumUnits = Boolean.parseBoolean(wn2.getTextContent().trim());
            } else if (wn2.getNodeName().equalsIgnoreCase("useAtBCapture")) {
                retVal.useAtBCapture = Boolean.parseBoolean(wn2.getTextContent().trim());
            } else if (wn2.getNodeName().equalsIgnoreCase("contractMarketReportRefresh")) {
                retVal.contractMarketReportRefresh = Boolean.parseBoolean(wn2.getTextContent().trim());
            } else if (wn2.getNodeName().equalsIgnoreCase("unitMarketReportRefresh")) {
                retVal.unitMarketReportRefresh = Boolean.parseBoolean(wn2.getTextContent().trim());
            } else if (wn2.getNodeName().equalsIgnoreCase("startGameDelay")) {
                retVal.startGameDelay = Integer.parseInt(wn2.getTextContent().trim());
            } else if (wn2.getNodeName().equalsIgnoreCase("rats")) {
            	retVal.rats = MekHqXmlUtil.unEscape(wn2.getTextContent().trim()).split(",");
            } else if (wn2.getNodeName().equalsIgnoreCase("staticRATs")) {
<<<<<<< HEAD
            	retVal.staticRATs = true;
            } else if (wn2.getNodeName().equalsIgnoreCase("massRepairUseExtraTime")) {
                retVal.massRepairUseExtraTime = Boolean.parseBoolean(wn2.getTextContent().trim());
            } else if (wn2.getNodeName().equalsIgnoreCase("massRepairUseRushJob")) {
                retVal.massRepairUseRushJob = Boolean.parseBoolean(wn2.getTextContent().trim());
            } else if (wn2.getNodeName().equalsIgnoreCase("massRepairAllowCarryover")) {
                retVal.massRepairAllowCarryover = Boolean.parseBoolean(wn2.getTextContent().trim());
            } else if (wn2.getNodeName().equalsIgnoreCase("massRepairOptions")) {
                NodeList mroList = wn2.getChildNodes();

                for (int mroIdx = 0; mroIdx < mroList.getLength(); mroIdx++) {
                    Node mroNode = mroList.item(mroIdx);

                    if (mroNode.getNodeType() != Node.ELEMENT_NODE) {
                        continue;
                    }
                    
                    for (int mroTypeIdx = 0; mroTypeIdx < MassRepairOption.VALID_REPAIR_TYPES.length; mroTypeIdx++) {
                    	if (mroNode.getNodeName().equalsIgnoreCase("massRepairOption" + mroTypeIdx)) {
                    		
                    		MassRepairOption mro = new MassRepairOption();
                    		mro.setType(-1);
                    		
                            NodeList mroItemList = mroNode.getChildNodes();

                            for (int mroItemIdx = 0; mroItemIdx < mroItemList.getLength(); mroItemIdx++) {
                                Node mroItemNode = mroItemList.item(mroItemIdx);

                                if (mroItemNode.getNodeType() != Node.ELEMENT_NODE) {
                                    continue;
                                }
                     
                                MekHQ.logMessage("---", 5);
                                MekHQ.logMessage("massRepairOption" + mroTypeIdx + "." + mroItemNode.getNodeName(), 5);
                                MekHQ.logMessage("\t" + mroItemNode.getTextContent(), 5);
                                
                                
                                if (mroItemNode.getNodeName().equalsIgnoreCase("type")) {
                                	mro.setType(Integer.parseInt(mroItemNode.getTextContent().trim()));
                                } else if (mroItemNode.getNodeName().equalsIgnoreCase("active")) {
                                    mro.setActive(Integer.parseInt(mroItemNode.getTextContent().trim()) == 1);
                                } else if (mroItemNode.getNodeName().equalsIgnoreCase("skillMin")) {
                                	mro.setSkillMin(Integer.parseInt(mroItemNode.getTextContent().trim()));
                                } else if (mroItemNode.getNodeName().equalsIgnoreCase("skillMax")) {
                                	mro.setSkillMax(Integer.parseInt(mroItemNode.getTextContent().trim()));
                                } else if (mroItemNode.getNodeName().equalsIgnoreCase("btnMin")) {
                                	mro.setBthMin(Integer.parseInt(mroItemNode.getTextContent().trim()));
                                } else if (mroItemNode.getNodeName().equalsIgnoreCase("btnMax")) {
                                	mro.setBthMax(Integer.parseInt(mroItemNode.getTextContent().trim()));
                                }
                            }
                            
                            if (mro.getType() != -1) {
                            	retVal.addMassRepairOption(mro);
                            }
                    	}
                    }                    
                }            	
=======
                retVal.staticRATs = true;
            } else if (wn2.getNodeName().equalsIgnoreCase("ignoreRatEra")) {
                retVal.ignoreRatEra = true;
>>>>>>> a4c15941
            }
        }

        MekHQ.logMessage("Load Campaign Options Complete!", 4);

        return retVal;
    }
    
    public static class MassRepairOption {
    	public MassRepairOption() {
    		
    	}
    	
    	public MassRepairOption(int type) {
    		this (type, false, SkillType.EXP_ULTRA_GREEN, SkillType.EXP_ELITE, 4, 4);
    	}
    	
    	public MassRepairOption(int type, boolean active, int skillMin, int skillMax, int bthMin, int bthMax) {
			this.type = type;
			this.active = active;
			this.skillMin = skillMin;
			this.skillMax = skillMax;
			this.bthMin = bthMin;
			this.bthMax = bthMax;
		}

    	public static int[] VALID_REPAIR_TYPES = new int[] { Part.REPAIR_PART_TYPE.ARMOR, Part.REPAIR_PART_TYPE.AMMO, 
    			Part.REPAIR_PART_TYPE.WEAPON, Part.REPAIR_PART_TYPE.GENERAL_LOCATION, Part.REPAIR_PART_TYPE.ENGINE, 
    			Part.REPAIR_PART_TYPE.GYRO, Part.REPAIR_PART_TYPE.ACTUATOR, Part.REPAIR_PART_TYPE.ELECTRONICS, 
    			Part.REPAIR_PART_TYPE.GENERAL };
    	
		private int type;
    	private boolean active = true;
    	private int skillMin;
    	private int skillMax;
    	private int bthMin;
    	private int bthMax;
    	
		public int getType() {
			return type;
		}
		
		public void setType(int type) {
			this.type = type;
		}
		
		public boolean isActive() {
			return active;
		}
		
		public void setActive(boolean active) {
			this.active = active;
		}
		
		public int getSkillMin() {
			return skillMin;
		}
		
		public void setSkillMin(int skillMin) {
			this.skillMin = skillMin;
		}
		
		public int getSkillMax() {
			return skillMax;
		}
		
		public void setSkillMax(int skillMax) {
			this.skillMax = skillMax;
		}
		
		public int getBthMin() {
			return bthMin;
		}
		
		public void setBthMin(int bthMin) {
			this.bthMin = bthMin;
		}
		
		public int getBthMax() {
			return bthMax;
		}
		
		public void setBthMax(int bthMax) {
			this.bthMax = bthMax;
		}
    }
}<|MERGE_RESOLUTION|>--- conflicted
+++ resolved
@@ -2434,8 +2434,9 @@
             } else if (wn2.getNodeName().equalsIgnoreCase("rats")) {
             	retVal.rats = MekHqXmlUtil.unEscape(wn2.getTextContent().trim()).split(",");
             } else if (wn2.getNodeName().equalsIgnoreCase("staticRATs")) {
-<<<<<<< HEAD
-            	retVal.staticRATs = true;
+                retVal.staticRATs = true;
+            } else if (wn2.getNodeName().equalsIgnoreCase("ignoreRatEra")) {
+                retVal.ignoreRatEra = true;
             } else if (wn2.getNodeName().equalsIgnoreCase("massRepairUseExtraTime")) {
                 retVal.massRepairUseExtraTime = Boolean.parseBoolean(wn2.getTextContent().trim());
             } else if (wn2.getNodeName().equalsIgnoreCase("massRepairUseRushJob")) {
@@ -2493,11 +2494,6 @@
                     	}
                     }                    
                 }            	
-=======
-                retVal.staticRATs = true;
-            } else if (wn2.getNodeName().equalsIgnoreCase("ignoreRatEra")) {
-                retVal.ignoreRatEra = true;
->>>>>>> a4c15941
             }
         }
 
