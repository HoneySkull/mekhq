/*
 * Copyright (c) 2020 - The MegaMek Team. All Rights Reserved.
 *
 * This file is part of MekHQ.
 *
 * MekHQ is free software: you can redistribute it and/or modify
 * it under the terms of the GNU General Public License as published by
 * the Free Software Foundation, either version 3 of the License, or
 * (at your option) any later version.
 *
 * MekHQ is distributed in the hope that it will be useful,
 * but WITHOUT ANY WARRANTY; without even the implied warranty of
 * MERCHANTABILITY or FITNESS FOR A PARTICULAR PURPOSE. See the
 * GNU General Public License for more details.
 *
 * You should have received a copy of the GNU General Public License
 * along with MekHQ. If not, see <http://www.gnu.org/licenses/>.
 */
package mekhq.campaign.personnel.generator;

import megamek.common.Compute;
import megamek.common.icons.Portrait;
import mekhq.MHQStaticDirectoryManager;
import mekhq.MekHQ;
import mekhq.campaign.personnel.Person;

import java.io.File;
import java.util.*;

public class RandomPortraitGenerator {
    private RandomPortraitGenerator() {

    }

    /**
     * This generates a unique Portrait based on the supplied {@link Person}
     *
     * @param personnel a list of all personnel, from which existing portraits are determined
     * @param p the {@link Person} to generate a unique portrait for
     * @return the generated portrait
     */
    public static Portrait generate(Collection<Person> personnel, Person p) {
        // first create a list of existing portrait strings, so we can check for
        // duplicates
        Set<String> existingPortraits = new HashSet<>();
        for (Person existingPerson : personnel) {
            existingPortraits.add(existingPerson.getPortrait().getCategory() + ":"
                    + existingPerson.getPortrait().getFilename());
        }

        List<String> possiblePortraits;

        // Will search for portraits in the /gender/primaryrole folder first,
        // and if none are found then /gender/rolegroup, then /gender/combat or
        // /gender/support, then in /gender.
        File genderFile = new File(p.getGender().isFemale() ? "Female" : "Male");
        File searchFile = new File(genderFile, p.getPrimaryRole().getName(p.isClanner()));

        possiblePortraits = getPossibleRandomPortraits(existingPortraits, searchFile);

        if (possiblePortraits.isEmpty()) {
            String searchCat_RoleGroup = "";
            if (p.getPrimaryRole().isAdministrator()) {
                searchCat_RoleGroup = "Admin";
            } else if (p.getPrimaryRole().isVesselCrew()) {
                searchCat_RoleGroup = "Vessel Crew";
            } else if (p.getPrimaryRole().isTech()) {
                searchCat_RoleGroup = "Tech";
            } else if (p.getPrimaryRole().isMedicalStaff()) {
                searchCat_RoleGroup = "Medical";
            }

            if (!searchCat_RoleGroup.isBlank()) {
                searchFile = new File(genderFile, searchCat_RoleGroup);
                possiblePortraits = getPossibleRandomPortraits(existingPortraits, searchFile);
            }
        }

        if (possiblePortraits.isEmpty()) {
            searchFile = new File(genderFile, p.getPrimaryRole().isCombat() ? "Combat" : "Support");
            possiblePortraits = getPossibleRandomPortraits(existingPortraits, searchFile);
        }

        if (possiblePortraits.isEmpty()) {
            possiblePortraits = getPossibleRandomPortraits(existingPortraits, genderFile);
        }

        if (!possiblePortraits.isEmpty()) {
            String chosenPortrait = possiblePortraits.get(Compute.randomInt(possiblePortraits.size()));
            String[] temp = chosenPortrait.split(":");
            if (temp.length == 2) {
                return new Portrait(temp[0], temp[1]);
            } else {
                MekHQ.getLogger().error("Failed to generate portrait for " + p.getFullTitle() + ". "
                        + chosenPortrait + " does not split into an array of length 2.");
            }
        } else {
            MekHQ.getLogger().warning("Failed to generate portrait for " + p.getFullTitle()
                    + ". No possible portraits found.");
        }

        return new Portrait();
    }

    /**
     * This is a helper method that determines what possible unassigned portraits can be generated
     * based on the supplied subdirectory
     *
     * @param existingPortraits the list of existing portraits that have already been assigned
     * @param subdirectory the subdirectory to search
     * @return a list of all possible unassigned random portraits
     */
<<<<<<< HEAD
    private static List<String> getPossibleRandomPortraits(final Set<String> existingPortraits,
                                                           final File subdirectory) {
        if (MHQStaticDirectoryManager.getPortraits() == null) {
            return new ArrayList<>();
        }

        final List<String> possiblePortraits = new ArrayList<>();
        for (final String category : MHQStaticDirectoryManager.getPortraits().getCategories().keySet()) {
            if (new File(category).compareTo(subdirectory) == 0) {
                Iterator<String> names = MHQStaticDirectoryManager.getPortraits().getItemNames(category);
                while (names.hasNext()) {
                    final String location = category + ":" + names.next();
                    if (existingPortraits.contains(location)) {
                        continue;
                    }
                    possiblePortraits.add(location);
=======
    private static List<String> getPossibleRandomPortraits(Set<String> existingPortraits, File subDir) {
        List<String> possiblePortraits = new ArrayList<>();
        for (final String category : MHQStaticDirectoryManager.getPortraits().getNonEmptyCategoryPaths()) {
            if (new File(category).compareTo(subDir) != 0) {
                continue;
            }

            Iterator<String> names = MHQStaticDirectoryManager.getPortraits().getItemNames(category);
            while (names.hasNext()) {
                String name = names.next();
                String location = category + ":" + name;
                if (existingPortraits.contains(location)) {
                    continue;
>>>>>>> 6370300e
                }
                possiblePortraits.add(location);
            }
        }
        return possiblePortraits;
    }
}<|MERGE_RESOLUTION|>--- conflicted
+++ resolved
@@ -110,7 +110,6 @@
      * @param subdirectory the subdirectory to search
      * @return a list of all possible unassigned random portraits
      */
-<<<<<<< HEAD
     private static List<String> getPossibleRandomPortraits(final Set<String> existingPortraits,
                                                            final File subdirectory) {
         if (MHQStaticDirectoryManager.getPortraits() == null) {
@@ -118,30 +117,16 @@
         }
 
         final List<String> possiblePortraits = new ArrayList<>();
-        for (final String category : MHQStaticDirectoryManager.getPortraits().getCategories().keySet()) {
-            if (new File(category).compareTo(subdirectory) == 0) {
-                Iterator<String> names = MHQStaticDirectoryManager.getPortraits().getItemNames(category);
-                while (names.hasNext()) {
-                    final String location = category + ":" + names.next();
-                    if (existingPortraits.contains(location)) {
-                        continue;
-                    }
-                    possiblePortraits.add(location);
-=======
-    private static List<String> getPossibleRandomPortraits(Set<String> existingPortraits, File subDir) {
-        List<String> possiblePortraits = new ArrayList<>();
         for (final String category : MHQStaticDirectoryManager.getPortraits().getNonEmptyCategoryPaths()) {
-            if (new File(category).compareTo(subDir) != 0) {
+            if (new File(category).compareTo(subdirectory) != 0) {
                 continue;
             }
 
-            Iterator<String> names = MHQStaticDirectoryManager.getPortraits().getItemNames(category);
+            final Iterator<String> names = MHQStaticDirectoryManager.getPortraits().getItemNames(category);
             while (names.hasNext()) {
-                String name = names.next();
-                String location = category + ":" + name;
+                final String location = category + ":" + names.next();
                 if (existingPortraits.contains(location)) {
                     continue;
->>>>>>> 6370300e
                 }
                 possiblePortraits.add(location);
             }
