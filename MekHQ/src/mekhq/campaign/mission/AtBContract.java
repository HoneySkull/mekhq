/*
 * AtBContract.java
 *
 * Copyright (c) 2014 Carl Spain. All rights reserved.
 * Copyright (c) 2020 - The MegaMek Team. All Rights Reserved.
 *
 * This file is part of MekHQ.
 *
 * MekHQ is free software: you can redistribute it and/or modify
 * it under the terms of the GNU General Public License as published by
 * the Free Software Foundation, either version 3 of the License, or
 * (at your option) any later version.
 *
 * MekHQ is distributed in the hope that it will be useful,
 * but WITHOUT ANY WARRANTY; without even the implied warranty of
 * MERCHANTABILITY or FITNESS FOR A PARTICULAR PURPOSE. See the
 * GNU General Public License for more details.
 *
 * You should have received a copy of the GNU General Public License
 * along with MekHQ. If not, see <http://www.gnu.org/licenses/>.
 */
package mekhq.campaign.mission;

import java.io.PrintWriter;
import java.io.Serializable;
import java.text.ParseException;
import java.time.DayOfWeek;
import java.time.LocalDate;
import java.util.ArrayList;
import java.util.UUID;

import megamek.common.icons.Camouflage;
import mekhq.campaign.againstTheBot.enums.AtBLanceRole;
import mekhq.campaign.finances.Money;
import mekhq.campaign.market.enums.UnitMarketType;
import org.w3c.dom.Node;
import org.w3c.dom.NodeList;

import megamek.client.generator.RandomSkillsGenerator;
import megamek.client.generator.RandomUnitGenerator;
import megamek.common.Compute;
import megamek.common.Entity;
import megamek.common.MechFileParser;
import megamek.common.MechSummary;
import megamek.common.UnitType;
import megamek.common.loaders.EntityLoadingException;
import mekhq.MekHQ;
import mekhq.MekHqXmlUtil;
import mekhq.campaign.Campaign;
import mekhq.campaign.mission.atb.AtBScenarioFactory;
import mekhq.campaign.personnel.Person;
import mekhq.campaign.personnel.SkillType;
import mekhq.campaign.rating.IUnitRating;
import mekhq.campaign.stratcon.StratconCampaignState;
import mekhq.campaign.stratcon.StratconContractDefinition;
import mekhq.campaign.stratcon.StratconContractInitializer;
import mekhq.campaign.stratcon.StratconRulesManager;
import mekhq.campaign.unit.Unit;
import mekhq.campaign.universe.Faction;
import mekhq.campaign.universe.RandomFactionGenerator;

/**
 * Contract class for use with Against the Bot rules
 *
 * @author Neoancient
 */
public class AtBContract extends Contract implements Serializable {
    private static final long serialVersionUID = 1491090021356604379L;

    public static final int MT_GARRISONDUTY = 0;
    public static final int MT_CADREDUTY = 1;
    public static final int MT_SECURITYDUTY = 2;
    public static final int MT_RIOTDUTY = 3;
    public static final int MT_PLANETARYASSAULT = 4;
    public static final int MT_RELIEFDUTY = 5;
    public static final int MT_GUERRILLAWARFARE = 6;
    public static final int MT_PIRATEHUNTING = 7;
    public static final int MT_DIVERSIONARYRAID = 8;
    public static final int MT_OBJECTIVERAID = 9;
    public static final int MT_RECONRAID = 10;
    public static final int MT_EXTRACTIONRAID = 11;
    public static final int MT_NUM = 12;

    public static final String[] missionTypeNames = {
        "Garrison Duty", "Cadre Duty", "Security Duty", "Riot Duty",
        "Planetary Assault", "Relief Duty", "Guerrilla Warfare",
        "Pirate Hunting", "Diversionary Raid", "Objective Raid",
        "Recon Raid", "Extraction Raid"
    };

    public static final int MORALE_ROUT = 0;
    public static final int MORALE_VERYLOW = 1;
    public static final int MORALE_LOW = 2;
    public static final int MORALE_NORMAL = 3;
    public static final int MORALE_HIGH = 4;
    public static final int MORALE_INVINCIBLE = 5;
    public static final int MORALE_NUM = 6;

    public static final String[] moraleLevelNames = {
        "Rout", "Very Low", "Low", "Normal", "High", "Invincible"
    };

    public static final int EVT_NOEVENT = -1;
    public static final int EVT_BONUSROLL = 0;
    public static final int EVT_SPECIALMISSION = 1;
    public static final int EVT_CIVILDISTURBANCE = 2;
    public static final int EVT_SPORADICUPRISINGS = 3;
    public static final int EVT_REBELLION = 4;
    public static final int EVT_BETRAYAL = 5;
    public static final int EVT_TREACHERY = 6;
    public static final int EVT_LOGISTICSFAILURE = 7;
    public static final int EVT_REINFORCEMENTS = 8;
    public static final int EVT_SPECIALEVENTS = 9;
    public static final int EVT_BIGBATTLE = 10;

    /** The minimum intensity below which no scenarios will be generated */
    public static final double MINIMUM_INTENSITY = 0.01;

    /* null unless subcontract */
    protected AtBContract parentContract;
    /* hired by another mercenary unit on contract to a third-party employer */
    boolean mercSubcontract;

    protected String employerCode;
    protected String enemyCode;

    protected int missionType;
    protected int allySkill;
    protected int allyQuality;
    protected int enemySkill;
    protected int enemyQuality;
    protected String allyBotName;
    protected String enemyBotName;
    protected String allyCamoCategory;
    protected String allyCamoFileName;
    protected int allyColorIndex;
    protected String enemyCamoCategory;
    protected String enemyCamoFileName;
    protected int enemyColorIndex;

    protected int extensionLength;

    protected int requiredLances;
    protected int moraleLevel;
    protected LocalDate routEnd;
    protected int partsAvailabilityLevel;
    protected int sharesPct;

    protected int playerMinorBreaches;
    protected int employerMinorBreaches;
    protected int contractScoreArbitraryModifier;

    protected int moraleMod = 0;
    protected int numBonusParts;

    /* lasts for a month, then removed at next events roll */
    protected boolean priorLogisticsFailure;
    /* If the date is non-null, there will be a special mission or big battle
     * on that date, but the scenario is not generated until the other battle
     * rolls for the week.
     */
    protected LocalDate specialEventScenarioDate;
    protected int specialEventScenarioType;
    /* Lasts until end of contract */
    protected int battleTypeMod;
    /* Only applies to next week */
    protected int nextWeekBattleTypeMod;
    
    private StratconCampaignState stratconCampaignState;

    protected AtBContract() {
        this(null);
    }

    public AtBContract(String name) {
        super(name, "Independent");
        employerCode = "IND";
        enemyCode = "IND";

        parentContract = null;
        mercSubcontract = false;

        missionType = MT_GARRISONDUTY;
        allySkill = RandomSkillsGenerator.L_REG;
        allyQuality = IUnitRating.DRAGOON_C;
        enemySkill = RandomSkillsGenerator.L_REG;
        enemyQuality = IUnitRating.DRAGOON_C;
        allyBotName = "Ally";
        enemyBotName = "Enemy";
        allyCamoCategory = Camouflage.NO_CAMOUFLAGE;
        allyCamoFileName = null;
        allyColorIndex = 1;
        enemyCamoCategory = Camouflage.NO_CAMOUFLAGE;
        enemyCamoFileName = null;
        enemyColorIndex = 2;

        extensionLength = 0;

        sharesPct = 0;
        moraleLevel = MORALE_NORMAL;
        routEnd = null;
        numBonusParts = 0;
        priorLogisticsFailure = false;
        specialEventScenarioDate = null;
        battleTypeMod = 0;
        nextWeekBattleTypeMod = 0;
    }

    public void initContractDetails(Campaign campaign) {
        if (getEffectiveNumUnits(campaign) <= 12) {
            setOverheadComp(OH_FULL);
        } else if (getEffectiveNumUnits(campaign) <= 48) {
            setOverheadComp(OH_HALF);
        } else {
            setOverheadComp(OH_NONE);
        }

        allyBotName = getEmployerName(campaign.getGameYear());
        enemyBotName = getEnemyName(campaign.getGameYear());
    }

    public void calculateLength(boolean variable) {
        if (variable) {
            calculateVariableLength();
        } else {
            switch (missionType) {
                case AtBContract.MT_CADREDUTY:
                    setLength(12);
                    break;
                case AtBContract.MT_GARRISONDUTY:
                    setLength(18);
                    break;
                case AtBContract.MT_SECURITYDUTY:
                case AtBContract.MT_PIRATEHUNTING:
                    setLength(6);
                    break;
                case AtBContract.MT_DIVERSIONARYRAID:
                case AtBContract.MT_EXTRACTIONRAID:
                case AtBContract.MT_OBJECTIVERAID:
                case AtBContract.MT_RECONRAID:
                    setLength(3);
                    break;
                case AtBContract.MT_GUERRILLAWARFARE:
                    setLength(24);
                    break;
                case AtBContract.MT_PLANETARYASSAULT:
                case AtBContract.MT_RELIEFDUTY:
                    setLength(9);
                    break;
                case AtBContract.MT_RIOTDUTY:
                    setLength(4);
                    break;
            }
        }
    }

    /* Variable contract lengths taken from AtB v. 2.25 */
    private void calculateVariableLength() {
        switch (missionType) {
            case MT_CADREDUTY:
            case MT_SECURITYDUTY:
                setLength(4);
                break;
            case MT_GARRISONDUTY:
                setLength(9 + Compute.d6(3));
                break;
            case MT_DIVERSIONARYRAID:
            case MT_RECONRAID:
                setLength(1);
                break;
            case MT_EXTRACTIONRAID:
                setLength(3 + enemySkill);
                break;
            case MT_GUERRILLAWARFARE:
            case MT_RIOTDUTY:
                setLength(6);
                break;
            case MT_OBJECTIVERAID:
            case MT_PIRATEHUNTING:
                setLength(3 + Compute.randomInt(3));
                break;
            case MT_PLANETARYASSAULT:
            case MT_RELIEFDUTY:
                setLength(4 + Compute.randomInt(3));
                break;
        }
    }

    public void calculatePartsAvailabilityLevel(Campaign campaign) {
        /* AtB rules apply -1 from 2950 to 3040, but MekHQ accounts
         * for era variations already
         */
        switch (missionType) {
            case MT_GUERRILLAWARFARE:
                partsAvailabilityLevel = 0;
                break;
            case MT_DIVERSIONARYRAID:
            case MT_OBJECTIVERAID:
            case MT_RECONRAID:
            case MT_EXTRACTIONRAID:
                partsAvailabilityLevel = 1;
                break;
            case MT_PLANETARYASSAULT:
            case MT_RELIEFDUTY:
                partsAvailabilityLevel = 2;
                break;
            case MT_PIRATEHUNTING:
                partsAvailabilityLevel = 3;
                break;
            default:
                partsAvailabilityLevel = 4;
        }
    }

    public static int getEffectiveNumUnits(Campaign campaign) {
        double numUnits = 0;
        for (UUID uuid : campaign.getForces().getAllUnits(true)) {
            if (null == campaign.getUnit(uuid)) {
                continue;
            }
            switch (campaign.getUnit(uuid).getEntity().getUnitType()) {
                case UnitType.MEK:
                    numUnits += 1;
                    break;
                case UnitType.TANK:
                case UnitType.VTOL:
                case UnitType.NAVAL:
                    numUnits += campaign.getFaction().isClan() ? 0.5 : 1;
                    break;
                case UnitType.CONV_FIGHTER:
                case UnitType.AERO:
                    if (campaign.getCampaignOptions().getUseAero()) {
                        numUnits += campaign.getFaction().isClan() ? 0.5 : 1;
                    }
                    break;
                case UnitType.PROTOMEK:
                    numUnits += 0.2;
                    break;
                case UnitType.BATTLE_ARMOR:
                case UnitType.INFANTRY:
                default:
                    /* don't count */
            }
        }
        return (int) numUnits;
    }

    public static boolean isMinorPower(String fName) {
        Faction faction = Faction.getFaction(fName);
        if (null != faction) {
            return !RandomFactionGenerator.getInstance().getFactionHints().isISMajorPower(faction) &&
                    !faction.isClan();
        } else {
            return false;
        }
    }

    public void calculatePaymentMultiplier(Campaign campaign) {
        int unitRatingMod = campaign.getUnitRatingMod();
        double multiplier = 1.0;
        // IntOps reputation factor then Dragoons rating
        if (campaign.getCampaignOptions().getUnitRatingMethod().isCampaignOperations()) {
            multiplier *= (unitRatingMod * 0.2) + 0.5;
        } else {
            if (unitRatingMod >= IUnitRating.DRAGOON_A) {
                multiplier *= 2.0;
            } else if (unitRatingMod == IUnitRating.DRAGOON_B) {
                multiplier *= 1.5;
            } else if (unitRatingMod == IUnitRating.DRAGOON_D) {
                multiplier *= 0.8;
            } else if (unitRatingMod == IUnitRating.DRAGOON_F) {
                multiplier *= 0.5;
            }
        }

        switch (missionType) {
            case MT_CADREDUTY:
                multiplier *= 0.8;
                break;
            case MT_SECURITYDUTY:
                multiplier *= 1.2;
                break;
            case MT_DIVERSIONARYRAID:
                multiplier *= 1.8;
                break;
            case MT_EXTRACTIONRAID:
                multiplier *= 1.6;
                break;
            case MT_GUERRILLAWARFARE:
                multiplier *= 2.1;
                break;
            case MT_OBJECTIVERAID:
                multiplier *= 1.6;
                break;
            case MT_PLANETARYASSAULT:
                multiplier *= 1.5;
                break;
            case MT_RECONRAID:
                multiplier *= 1.6;
                break;
            case MT_RELIEFDUTY:
                multiplier *= 1.4;
                break;
        }

        Faction employer = Faction.getFaction(employerCode);
        if ((null != employer)
                && (RandomFactionGenerator.getInstance().getFactionHints().isISMajorPower(employer)
                || employer.isClan())) {
            multiplier *= 1.2;
        } else if (enemyCode.equals("IND") ||
                enemyCode.equals("PIND")) {
            multiplier *= 1.0;
        } else {
            multiplier *= 1.1;
        }
        if (enemyCode.equals("REB") || enemyCode.equals("PIR")) {
            multiplier *= 1.1;
        }

        int cmdrStrategy = 0;
        if (campaign.getFlaggedCommander() != null &&
                campaign.getFlaggedCommander().getSkill(SkillType.S_STRATEGY) != null) {
            cmdrStrategy = campaign.getFlaggedCommander().
                    getSkill(SkillType.S_STRATEGY).getLevel();
        }
        int maxDeployedLances =
            campaign.getCampaignOptions().getBaseStrategyDeployment() +
            campaign.getCampaignOptions().getAdditionalStrategyDeployment() *
            cmdrStrategy;

        if (isSubcontract()) {
            requiredLances = 1;
        } else {
            requiredLances = Math.max(getEffectiveNumUnits(campaign) / 6, 1);
            if (requiredLances > maxDeployedLances && campaign.getCampaignOptions().getAdjustPaymentForStrategy()) {
                multiplier *= (double)maxDeployedLances / (double)requiredLances;
                requiredLances = maxDeployedLances;
            }
        }

        setMultiplier(multiplier);
    }

    public void checkMorale(LocalDate today, int dragoonRating) {
        if (null != routEnd) {
            if (today.isAfter(routEnd)) {
                moraleLevel = MORALE_NORMAL;
                routEnd = null;
            } else {
                moraleLevel = MORALE_ROUT;
            }
            return;
        }
        int victories = 0;
        int defeats = 0;
        LocalDate lastMonth = today.minusMonths(1);

        for (Scenario s : getScenarios()) {
            if (lastMonth.isAfter(s.getDate())) {
                continue;
            }

            if ((s.getStatus() == Scenario.S_VICTORY) ||
                    (s.getStatus() == Scenario.S_MVICTORY)) {
                victories++;
            } else if ((s.getStatus() == Scenario.S_DEFEAT) ||
                    (s.getStatus() == Scenario.S_MDEFEAT)) {
                defeats++;
            }
        }

        //
        // From: Official AtB Rules 2.31
        //

        // Enemy skill rating: Green -1, Veteran +1, Elite +2
        int mod = Math.max(enemySkill - 2, -1);

        // Player Dragoon/MRBC rating: F +2, D +1, B -1, A -2
        mod -= dragoonRating - IUnitRating.DRAGOON_C;

        // For every 5 player victories in last month: -1
        mod -= victories / 5;

        // For every 2 player defeats in last month: +1
        mod += defeats / 2;

        // "Several weekly events affect the morale roll, so, beyond the
        // modifiers presented here, notice that some events add
        // bonuses/minuses to this roll."
        mod += moraleMod;

        // Enemy type: Pirates: -2
        // Rebels/Mercs/Minor factions: -1
        // Clans: +2
        if (enemyCode.equals("PIR")) {
            mod -= 2;
        } else if (enemyCode.equals("REB") ||
                isMinorPower(enemyCode) ||
                enemyCode.equals("MERC")) {
            mod -= 1;
        } else if (Faction.getFaction(enemyCode).isClan()) {
            mod += 2;
        }

         // If no player victories in last month: +1
        if (victories == 0) {
            mod++;
        }

        // If no player defeats in last month: -1
        if (defeats == 0) {
            mod--;
        }

        // After finding the applicable modifiers, roll according to the
        // following table to find the new morale level:
        int roll = Compute.d6(2) + mod;

        // 1 or less: Morale level decreases 2 levels
        if (roll <= 1) {
            moraleLevel -= 2;
        }
        // 2 – 5: Morale level decreases 1 level
        else if (roll <= 5) {
            moraleLevel -= 1;
        }
        // 6 – 8: Morale level remains the same
        // 9 - 12: Morale level increases 1 level
        else if ((roll >= 9) && (roll <= 12)) {
            moraleLevel += 1;
        }
        // 13 or more: Morale increases 2 levels
        else if (roll >= 13) {
            moraleLevel += 2;
        }

        // Clamp morale to 0 - 5
        if (moraleLevel < 0) {
            moraleLevel = 0;
        } else if (moraleLevel > 5) {
            moraleLevel = 5;
        }

        // Enemy defeated, retreats or do not offer opposition to the player
        // forces, equal to a early victory for contracts that are not
        // Garrison-type, and a 1d6-3 (minimum 1) months without enemy
        // activity for Garrison-type contracts.
        if ((moraleLevel == 0) && (missionType <= MT_RIOTDUTY)) {
            routEnd = today.plusMonths(Math.max(1, Compute.d6() - 3)).minusDays(1);
        }

        moraleMod = 0;
    }

    public int getRepairLocation(int dragoonRating) {
        int retval = Unit.SITE_BAY;
        if ((missionType == MT_GUERRILLAWARFARE) ||
                (missionType >= MT_DIVERSIONARYRAID)) {
            retval = Unit.SITE_FIELD;
        } else if (missionType > MT_RIOTDUTY) {
            retval = Unit.SITE_MOBILE_BASE;
        }

        if (dragoonRating >= IUnitRating.DRAGOON_B) {
            retval++;
        }
        return Math.min(retval, Unit.SITE_BAY);
    }

    public void addMoraleMod(int mod) {
        moraleMod += mod;
    }

    public AtBLanceRole getRequiredLanceType() {
        return getRequiredLanceType(missionType);
    }

    public static AtBLanceRole getRequiredLanceType(int missionType) {
        switch (missionType) {
            case MT_CADREDUTY:
                return AtBLanceRole.TRAINING;
            case MT_GARRISONDUTY:
            case MT_SECURITYDUTY:
            case MT_RIOTDUTY:
                return AtBLanceRole.DEFENCE;
            case MT_GUERRILLAWARFARE:
            case MT_PIRATEHUNTING:
            case MT_PLANETARYASSAULT:
            case MT_RELIEFDUTY:
                return AtBLanceRole.FIGHTING;
            case MT_DIVERSIONARYRAID:
            case MT_EXTRACTIONRAID:
            case MT_OBJECTIVERAID:
            case MT_RECONRAID:
                return AtBLanceRole.SCOUTING;
            default:
                return AtBLanceRole.UNASSIGNED;
        }
    }

    public int getScore() {
        int score = employerMinorBreaches - playerMinorBreaches;
        int battles = 0;
        boolean earlySuccess = false;
        for (Scenario s : getScenarios()) {

            /* Special Missions get no points for victory and and only -1
             * for defeat.
             */
            if (s instanceof AtBScenario && ((AtBScenario)s).isSpecialMission()) {
                if (s.getStatus() == Scenario.S_DEFEAT ||
                        s.getStatus() == Scenario.S_MDEFEAT) {
                    score--;
                }
            } else {
                switch (s.getStatus()) {
                    case Scenario.S_VICTORY:
                    case Scenario.S_MVICTORY:
                        score++;
                        battles++;
                        break;
                    case Scenario.S_DEFEAT:
                        score -= 2;
                        battles++;
                        break;
                    case Scenario.S_MDEFEAT:
                        //special mission defeat
                        score--;
                        break;
                }
            }
            if (s instanceof AtBScenario
                    && ((AtBScenario)s).getScenarioType() == AtBScenario.BASEATTACK
                    && ((AtBScenario)s).isAttacker()
                    && (s.getStatus() == Scenario.S_VICTORY ||
                    s.getStatus() == Scenario.S_MVICTORY)) {
                earlySuccess = true;
            }
            if (missionType > MT_RIOTDUTY && moraleLevel == MORALE_ROUT) {
                earlySuccess = true;
            }
        }
        if (battles == 0) {
            score++;
        }
        if (earlySuccess) {
            score += 4;
        }
        score += contractScoreArbitraryModifier;
        return score;
    }

    public int getContractScoreArbitraryModifier() {
        return contractScoreArbitraryModifier;
    }

    public void doBonusRoll(Campaign c) {
        final String METHOD_NAME = "doBonusRoll(Campaign)"; //$NON-NLS-1$

        int number;
        String rat = null;
        int roll = Compute.d6();
        switch (roll) {
        case 1: /* 1d6 dependents */
            if (c.getCampaignOptions().canAtBAddDependents()) {
                number = Compute.d6();
                c.addReport("Bonus: " + number + " dependent" + ((number > 1) ? "s" : ""));
                for (int i = 0; i < number; i++) {
                    Person p = c.newDependent(Person.T_ASTECH, false);
                    c.recruitPerson(p);
                }
            }
            break;
        case 2: /* Recruit (choose) */
            c.addReport("Bonus: hire one recruit of your choice.");
            break;
        case 3: /* 1d6 parts */
            number = Compute.d6();
            numBonusParts += number;
            c.addReport("Bonus: " + number + " part" + ((number>1)?"s":""));
            break;
        case 4: /* civilian vehicle */
            rat = "CivilianUnits_CivVeh";
            c.addReport("Bonus: civilian vehicle");
            break;
        case 5: /* APC */
            rat = "CivilianUnits_APC";
            c.addReport("Bonus: civilian APC");
            break;
        case 6: /* civilian 'Mech */
            rat = "CivilianUnits_PrimMech";
            c.addReport("Bonus: civilian Mek");
            break;
        }
        if (null != rat) {
            Entity en = null;
            RandomUnitGenerator.getInstance().setChosenRAT(rat);
            ArrayList<MechSummary> msl = RandomUnitGenerator.getInstance().generate(1);
            if ((msl.size() > 0) && (msl.get(0) != null)) {
                try {
                    en = new MechFileParser(msl.get(0).getSourceFile(), msl.get(0).getEntryName()).getEntity();
                } catch (EntityLoadingException ex) {
                    MekHQ.getLogger().error(this, "Unable to load entity: " + msl.get(0).getSourceFile()
                            + ": " + msl.get(0).getEntryName() + ": " + ex.getMessage(), ex);
                }
            }

            if (null != en) {
                c.addNewUnit(en, false, 0);
            } else {
                c.addReport("<html><font color='red'>Could not load unit</font></html>");
            }
        }
    }

    public boolean isSubcontract() {
        return parentContract != null;
    }

    public AtBContract getParentContract() {
        return parentContract;
    }

    public void setParentContract(AtBContract parent) {
        parentContract = parent;
    }

    public boolean isMercSubcontract() {
        return mercSubcontract;
    }

    public void setMercSubcontract(boolean sub) {
        mercSubcontract = sub;
    }

    public void checkEvents(Campaign c) {
        if (c.getLocalDate().getDayOfWeek() == DayOfWeek.MONDAY) {
            nextWeekBattleTypeMod = 0;
        }

        if (c.getLocalDate().getDayOfMonth() == 1) {
            if (priorLogisticsFailure) {
                partsAvailabilityLevel++;
                priorLogisticsFailure = false;
            }

            int event;

            int roll = Compute.randomInt(20) + 1;

            switch (missionType) {
                case MT_DIVERSIONARYRAID:
                case MT_OBJECTIVERAID:
                case MT_RECONRAID:
                case MT_EXTRACTIONRAID:
                    if (roll < 10) event = EVT_BONUSROLL;
                    else if (roll < 14) event = EVT_SPECIALMISSION;
                    else if (roll < 16) event = EVT_BETRAYAL;
                    else if (roll < 17) event = EVT_TREACHERY;
                    else if (roll < 18) event = EVT_LOGISTICSFAILURE;
                    else if (roll < 19) event = EVT_REINFORCEMENTS;
                    else if (roll < 20) event = EVT_SPECIALEVENTS;
                    else event = EVT_BIGBATTLE;
                    break;
                case MT_GARRISONDUTY:
                    if (roll < 8) event = EVT_BONUSROLL;
                    else if (roll < 12) event = EVT_SPECIALMISSION;
                    else if (roll < 13) event = EVT_CIVILDISTURBANCE;
                    else if (roll < 14) event = EVT_SPORADICUPRISINGS;
                    else if (roll < 15) event = EVT_REBELLION;
                    else if (roll < 16) event = EVT_BETRAYAL;
                    else if (roll < 17) event = EVT_TREACHERY;
                    else if (roll < 18) event = EVT_LOGISTICSFAILURE;
                    else if (roll < 19) event = EVT_REINFORCEMENTS;
                    else if (roll < 20) event = EVT_SPECIALEVENTS;
                    else event = EVT_BIGBATTLE;
                    break;
                case MT_RIOTDUTY:
                    if (roll < 8) event = EVT_BONUSROLL;
                    else if (roll < 11) event = EVT_SPECIALMISSION;
                    else if (roll < 12) event = EVT_CIVILDISTURBANCE;
                    else if (roll < 13) event = EVT_SPORADICUPRISINGS;
                    else if (roll < 15) event = EVT_REBELLION;
                    else if (roll < 16) event = EVT_BETRAYAL;
                    else if (roll < 17) event = EVT_TREACHERY;
                    else if (roll < 18) event = EVT_LOGISTICSFAILURE;
                    else if (roll < 19) event = EVT_REINFORCEMENTS;
                    else if (roll < 20) event = EVT_SPECIALEVENTS;
                    else event = EVT_BIGBATTLE;
                    break;
                case MT_PIRATEHUNTING:
                    if (roll < 10) event = EVT_BONUSROLL;
                    else if (roll < 14) event = EVT_SPECIALMISSION;
                    else if (roll < 15) event = EVT_CIVILDISTURBANCE;
                    else if (roll < 16) event = EVT_BETRAYAL;
                    else if (roll < 17) event = EVT_TREACHERY;
                    else if (roll < 18) event = EVT_LOGISTICSFAILURE;
                    else if (roll < 19) event = EVT_REINFORCEMENTS;
                    else if (roll < 20) event = EVT_SPECIALEVENTS;
                    else event = EVT_BIGBATTLE;
                    break;
                default:
                    if (roll < 10) event = EVT_BONUSROLL;
                    else if (roll < 15) event = EVT_SPECIALMISSION;
                    else if (roll < 16) event = EVT_BETRAYAL;
                    else if (roll < 17) event = EVT_TREACHERY;
                    else if (roll < 18) event = EVT_LOGISTICSFAILURE;
                    else if (roll < 19) event = EVT_REINFORCEMENTS;
                    else if (roll < 20) event = EVT_SPECIALEVENTS;
                    else event = EVT_BIGBATTLE;
            }
            switch (event) {
                case EVT_BONUSROLL:
                    c.addReport("<b>Special Event:</b> ");
                    doBonusRoll(c);
                    break;
                case EVT_SPECIALMISSION:
                    c.addReport("<b>Special Event:</b> Special mission this month");
                    specialEventScenarioDate = getRandomDayOfMonth(c.getLocalDate());
                    specialEventScenarioType = findSpecialMissionType();
                    break;
                case EVT_CIVILDISTURBANCE:
                    c.addReport("<b>Special Event:</b> Civil disturbance<br />Next enemy morale roll gets +1 modifier");
                    moraleMod++;
                    break;
                case EVT_SPORADICUPRISINGS:
                    c.addReport("<b>Special Event:</b> Sporadic uprisings<br />+2 to next enemy morale roll");
                    moraleMod += 2;
                    break;
                case EVT_REBELLION:
                    c.addReport("<b>Special Event:</b> Rebellion<br />+2 to next enemy morale roll");
                    specialEventScenarioDate = getRandomDayOfMonth(c.getLocalDate());
                    specialEventScenarioType = AtBScenario.CIVILIANRIOT;
                    break;
                case EVT_BETRAYAL:
                    String text = "<b>Special Event:</b> Betrayal (employer minor breach)<br />";
                    switch (Compute.d6()) {
                        case 1:
                            text += "Major logistics problem: parts availability level for the rest of the contract becomes one level lower.";
                            partsAvailabilityLevel--;
                            break;
                        case 2:
                            text += "Transport: Player is abandoned in the field by employer transports; if he loses a Base Attack battle he loses all Meks on repair.";
                            break;
                        case 3:
                            text += "Diversion: All Battle Type rolls for the rest of the contract get a -5 modifier.";
                            battleTypeMod -= 5;
                            break;
                        case 4:
                            text += "False Intelligence: Next week Battle Type rolls get a -10 modifier.";
                            nextWeekBattleTypeMod -= 10;
                            break;
                        case 5:
                            text += "The Company Store: All equipment/supply prices are increased by 100% until the end of the contract.";
                            break;
                        case 6:
                            text += "False Alarm: No betrayal, but the employer still gets a minor breach.";
                            break;
                    }
                    employerMinorBreaches++;
                    c.addReport(text);
                    break;
                case EVT_TREACHERY:
                    c.addReport("<b>Special Event:</b> Treachery<br />Bad information from employer. Next Enemy Morale roll gets +1. Employer minor breach.");
                    moraleMod++;
                    employerMinorBreaches++;
                    break;
                case EVT_LOGISTICSFAILURE:
                    c.addReport("<b>Special Event:</b> Logistics Failure<br />Parts availability for the next month are one level lower.");
                    partsAvailabilityLevel--;
                    priorLogisticsFailure = true;
                    break;
                case EVT_REINFORCEMENTS:
                    c.addReport("<b>Special Event:</b> Reinforcements<br />The next Enemy Morale roll gets a -1.");
                    moraleMod--;
                    break;
                case EVT_SPECIALEVENTS:
                    text = "<b>Special Event:</b> ";
                    switch (Compute.d6()) {
                        case 1:
                            text += "Change of Alliance: Next Enemy Morale roll gets a +1 modifier.";
                            moraleMod++;
                            break;
                        case 2:
                            text += "Internal Dissension";
                            specialEventScenarioDate = getRandomDayOfMonth(c.getLocalDate());
                            specialEventScenarioType = AtBScenario.AMBUSH;
                            break;
                        case 3:
                            text += "ComStar Interdict: Base availability level decreases one level for the rest of the contract.";
                            partsAvailabilityLevel--;
                            break;
                        case 4:
                            text += "Defectors: Next Enemy Morale roll gets a -1 modifier.";
                            moraleMod--;
                            break;
                        case 5:
                            text += "Free Trader: Base availability level increases one level for the rest of the contract.";
                            partsAvailabilityLevel++;
                            break;
                        case 6:
                            String unit = c.getUnitMarket().addSingleUnit(c, UnitMarketType.EMPLOYER,
                                UnitType.MEK, getEmployerCode(), IUnitRating.DRAGOON_F, 50);
                            if (unit != null) {
                                text += String.format("Surplus Sale: %s offered by employer on the <a href='UNIT_MARKET'>unit market</a>", unit);
                            }
                            break;
                    }
                    c.addReport(text);
                    break;
                case EVT_BIGBATTLE:
                    c.addReport("<b>Special Event:</b> Big battle this month");
                    specialEventScenarioDate = getRandomDayOfMonth(c.getLocalDate());
                    specialEventScenarioType = findBigBattleType();
                    break;
            }
        }
        /* If the campaign somehow gets past the scheduled date (such as by
         * changing the date in the campaign options), ignore it rather
         * than generating a new scenario in the past. The event will still be
         * available (if the campaign date is restored) until another special mission
         * or big battle event is rolled.
         */
        if ((specialEventScenarioDate != null)
                && !specialEventScenarioDate.isBefore(c.getLocalDate())) {
            LocalDate nextMonday = c.getLocalDate().plusDays(8 - c.getLocalDate().getDayOfWeek().getValue());

            if (specialEventScenarioDate.isBefore(nextMonday)) {
                AtBScenario s = AtBScenarioFactory.createScenario(c, null,
                        specialEventScenarioType, false,
                        specialEventScenarioDate);

                c.addScenario(s, this);
                if (c.getCampaignOptions().getUsePlanetaryConditions()) {
                    s.setPlanetaryConditions(this, c);
                }
                s.setForces(c);
                specialEventScenarioDate = null;
            }
        }
    }

    public LocalDate getRandomDayOfMonth(LocalDate today) {
        return LocalDate.of(today.getYear(), today.getMonth(), Compute.randomInt(today.getMonth().length(today.isLeapYear())) + 1);
    }

    public int findSpecialMissionType() {
        int roll = Compute.randomInt(20) + 1;
        if (missionType >= MT_DIVERSIONARYRAID) {
            if (roll <= 1) return AtBScenario.OFFICERDUEL;
            if (roll <= 2) return AtBScenario.ACEDUEL;
            if (roll <= 6) return AtBScenario.AMBUSH;
            if (roll <= 7) return AtBScenario.CIVILIANHELP;
            if (roll <= 8) return AtBScenario.ALLIEDTRAITORS;
            if (roll <= 12) return AtBScenario.PRISONBREAK;
            if (roll <= 16) return AtBScenario.STARLEAGUECACHE1;
            return AtBScenario.STARLEAGUECACHE2;
        } else if (missionType == MT_GARRISONDUTY) {
            if (roll <= 2) return AtBScenario.OFFICERDUEL;
            if (roll <= 4) return AtBScenario.ACEDUEL;
            if (roll <= 6) return AtBScenario.AMBUSH;
            if (roll <= 10) return AtBScenario.CIVILIANHELP;
            if (roll <= 12) return AtBScenario.ALLIEDTRAITORS;
            if (roll <= 16) return AtBScenario.STARLEAGUECACHE1;
            return AtBScenario.STARLEAGUECACHE2;
        } else if (missionType == MT_RIOTDUTY) {
            if (roll <= 1) return AtBScenario.OFFICERDUEL;
            if (roll <= 3) return AtBScenario.ACEDUEL;
            if (roll <= 7) return AtBScenario.AMBUSH;
            if (roll <= 8) return AtBScenario.CIVILIANHELP;
            if (roll <= 12) return AtBScenario.ALLIEDTRAITORS;
            if (roll <= 16) return AtBScenario.STARLEAGUECACHE1;
            return AtBScenario.STARLEAGUECACHE2;
        } else if (missionType == MT_PIRATEHUNTING) {
            if (roll <= 1) return AtBScenario.OFFICERDUEL;
            if (roll <= 4) return AtBScenario.ACEDUEL;
            if (roll <= 7) return AtBScenario.AMBUSH;
            if (roll <= 11) return AtBScenario.CIVILIANHELP;
            if (roll <= 12) return AtBScenario.ALLIEDTRAITORS;
            if (roll <= 16) return AtBScenario.STARLEAGUECACHE1;
            return AtBScenario.STARLEAGUECACHE2;
        } else {
            if (roll <= 2) return AtBScenario.OFFICERDUEL;
            if (roll <= 4) return AtBScenario.ACEDUEL;
            if (roll <= 6) return AtBScenario.AMBUSH;
            if (roll <= 8) return AtBScenario.CIVILIANHELP;
            if (roll <= 10) return AtBScenario.ALLIEDTRAITORS;
            if (roll <= 12) return AtBScenario.PRISONBREAK;
            if (roll <= 16) return AtBScenario.STARLEAGUECACHE1;
            return AtBScenario.STARLEAGUECACHE2;
        }
    }

    public int findBigBattleType() {
        int roll = Compute.d6();
        if (missionType >= MT_DIVERSIONARYRAID) {
            if (roll <= 1) return AtBScenario.ALLYRESCUE;
            if (roll <= 2) return AtBScenario.CONVOYRESCUE;
            if (roll <= 5) return AtBScenario.CONVOYATTACK;
            return AtBScenario.PIRATEFREEFORALL;
        } else if (missionType == MT_GARRISONDUTY) {
            if (roll <= 2) return AtBScenario.ALLYRESCUE;
            if (roll <= 3) return AtBScenario.CIVILIANRIOT;
            if (roll <= 5) return AtBScenario.CONVOYRESCUE;
            return AtBScenario.PIRATEFREEFORALL;
        } else if (missionType == MT_RIOTDUTY) {
            if (roll <= 1) return AtBScenario.ALLYRESCUE;
            if (roll <= 4) return AtBScenario.CIVILIANRIOT;
            if (roll <= 5) return AtBScenario.CONVOYRESCUE;
            return AtBScenario.PIRATEFREEFORALL;
        } else if (missionType == MT_PIRATEHUNTING) {
            if (roll <= 1) return AtBScenario.ALLYRESCUE;
            if (roll <= 3) return AtBScenario.CONVOYRESCUE;
            if (roll <= 4) return AtBScenario.CONVOYATTACK;
            return AtBScenario.PIRATEFREEFORALL;
        } else {
            if (roll <= 2) return AtBScenario.ALLYRESCUE;
            if (roll <= 3) return AtBScenario.CIVILIANRIOT;
            if (roll <= 4) return AtBScenario.CONVOYRESCUE;
            if (roll <= 5) return AtBScenario.CONVOYATTACK;
            return AtBScenario.PIRATEFREEFORALL;
        }
    }

    public boolean contractExtended (Campaign campaign) {
        if ((getMissionType() != MT_PIRATEHUNTING) && (getMissionType() != MT_RIOTDUTY)) {
            String warName = RandomFactionGenerator.getInstance()
                    .getFactionHints().getCurrentWar(Faction.getFaction(getEmployerCode()),
                    Faction.getFaction(getEnemyCode()), campaign.getLocalDate());
            if (null != warName) {
                int extension = 0;
                int roll = Compute.d6();
                if (roll == 1) {
                    extension = Math.max(1, getLength() / 2);
                }
                if (roll == 2) {
                    extension = 1;
                }
                if (extension > 0) {
                    campaign.addReport("Due to the " + warName +
                            " crisis your employer has invoked the emergency clause and extended the contract " +
                            extension + ((extension == 1) ? " month" : " months"));
                    setEndDate(getEndingDate().plusMonths(extension));
                    extensionLength += extension;
                    return true;
                }
            }
        }
        return false;
    }

    @Override
    public Money getMonthlyPayOut() {
        if (extensionLength == 0) {
            return super.getMonthlyPayOut();
        }
        /* The transport clause and the advance monies have already been
         * accounted for over the original length of the contract. The extension
         * uses the base monthly amounts for support and overhead, with a
         * 50% bonus to the base amount.
         */

        if (getLength() <= 0) {
            return Money.zero();
        }

        return getBaseAmount()
                .multipliedBy(1.5)
                .plus(getSupportAmount())
                .plus(getOverheadAmount())
                .dividedBy(getLength());
    }

    public void checkForFollowup(Campaign campaign) {
        if ((getMissionType() == AtBContract.MT_DIVERSIONARYRAID)
                || (getMissionType() == AtBContract.MT_RECONRAID)
                || (getMissionType() == AtBContract.MT_RIOTDUTY)) {
            int roll = Compute.d6();
            if (roll == 6) {
                campaign.getContractMarket().addFollowup(campaign, this);
                campaign.addReport("Your employer has offered a follow-up contract (available on the <a href=\"CONTRACT_MARKET\">contract market</a>).");
            }
        }
    }

    protected void writeToXmlBegin(PrintWriter pw1, int indent) {
        super.writeToXmlBegin(pw1, indent);
        pw1.println(MekHqXmlUtil.indentStr(indent+1)
                +"<employerCode>"
                +employerCode
                +"</employerCode>");
        pw1.println(MekHqXmlUtil.indentStr(indent+1)
                +"<enemyCode>"
                +enemyCode
                +"</enemyCode>");
        pw1.println(MekHqXmlUtil.indentStr(indent+1)
                +"<missionType>"
                +missionType
                +"</missionType>");
        pw1.println(MekHqXmlUtil.indentStr(indent+1)
                +"<allySkill>"
                +allySkill
                +"</allySkill>");
        pw1.println(MekHqXmlUtil.indentStr(indent+1)
                +"<allyQuality>"
                +allyQuality
                +"</allyQuality>");
        pw1.println(MekHqXmlUtil.indentStr(indent+1)
                +"<enemySkill>"
                +enemySkill
                +"</enemySkill>");
        pw1.println(MekHqXmlUtil.indentStr(indent+1)
                +"<enemyQuality>"
                +enemyQuality
                +"</enemyQuality>");
        pw1.println(MekHqXmlUtil.indentStr(indent+1)
                +"<allyBotName>"
                +allyBotName
                +"</allyBotName>");
        pw1.println(MekHqXmlUtil.indentStr(indent+1)
                +"<enemyBotName>"
                +enemyBotName
                +"</enemyBotName>");
        pw1.println(MekHqXmlUtil.indentStr(indent+1)
                +"<allyCamoCategory>"
                +allyCamoCategory
                +"</allyCamoCategory>");
        pw1.println(MekHqXmlUtil.indentStr(indent+1)
                +"<allyCamoFileName>"
                +allyCamoFileName
                +"</allyCamoFileName>");
        pw1.println(MekHqXmlUtil.indentStr(indent+1)
                +"<allyColorIndex>"
                +allyColorIndex
                +"</allyColorIndex>");
        pw1.println(MekHqXmlUtil.indentStr(indent+1)
                +"<enemyCamoCategory>"
                +enemyCamoCategory
                +"</enemyCamoCategory>");
        pw1.println(MekHqXmlUtil.indentStr(indent+1)
                +"<enemyCamoFileName>"
                +enemyCamoFileName
                +"</enemyCamoFileName>");
        pw1.println(MekHqXmlUtil.indentStr(indent+1)
                +"<enemyColorIndex>"
                +enemyColorIndex
                +"</enemyColorIndex>");
        pw1.println(MekHqXmlUtil.indentStr(indent+1)
                +"<requiredLances>"
                +requiredLances
                +"</requiredLances>");
        pw1.println(MekHqXmlUtil.indentStr(indent+1)
                +"<moraleLevel>"
                +moraleLevel
                +"</moraleLevel>");
        if (null != routEnd) {
            MekHqXmlUtil.writeSimpleXmlTag(pw1, indent + 1, "routEnd",
                    MekHqXmlUtil.saveFormattedDate(routEnd));
        }
        pw1.println(MekHqXmlUtil.indentStr(indent+1)
                +"<numBonusParts>"
                +numBonusParts
                +"</numBonusParts>");
        pw1.println(MekHqXmlUtil.indentStr(indent+1)
                +"<partsAvailabilityLevel>"
                +partsAvailabilityLevel
                +"</partsAvailabilityLevel>");
        pw1.println(MekHqXmlUtil.indentStr(indent+1)
                +"<extensionLength>"
                +extensionLength
                +"</extensionLength>");
        pw1.println(MekHqXmlUtil.indentStr(indent+1)
                +"<sharesPct>"
                +sharesPct
                +"</sharesPct>");
        pw1.println(MekHqXmlUtil.indentStr(indent+1)
                +"<playerMinorBreaches>"
                +playerMinorBreaches
                +"</playerMinorBreaches>");
        pw1.println(MekHqXmlUtil.indentStr(indent+1)
                +"<employerMinorBreaches>"
                +employerMinorBreaches
                +"</employerMinorBreaches>");
        pw1.println(MekHqXmlUtil.indentStr(indent+1)
                +"<contractScoreArbitraryModifier>"
                +contractScoreArbitraryModifier
                +"</contractScoreArbitraryModifier>");
        pw1.println(MekHqXmlUtil.indentStr(indent+1)
                +"<priorLogisticsFailure>"
                +priorLogisticsFailure
                +"</priorLogisticsFailure>");
        pw1.println(MekHqXmlUtil.indentStr(indent+1)
                +"<battleTypeMod>"
                +battleTypeMod
                +"</battleTypeMod>");
        pw1.println(MekHqXmlUtil.indentStr(indent+1)
                +"<nextWeekBattleTypeMod>"
                +nextWeekBattleTypeMod
                +"</nextWeekBattleTypeMod>");
        if (parentContract != null) {
            MekHqXmlUtil.writeSimpleXmlTag(pw1, indent + 1, "parentContractId", parentContract.getId());
        }

        if (null != specialEventScenarioDate) {
            MekHqXmlUtil.writeSimpleXmlTag(pw1, indent + 1, "specialEventScenarioDate",
                    MekHqXmlUtil.saveFormattedDate(specialEventScenarioDate));
            MekHqXmlUtil.writeSimpleXmlTag(pw1, indent + 1, "specialEventScenarioType", specialEventScenarioType);
        }
        
        if(stratconCampaignState != null) {
            stratconCampaignState.Serialize(pw1);
        }
    }

    @Override
    public void loadFieldsFromXmlNode(Node wn) throws ParseException {
        super.loadFieldsFromXmlNode(wn);
        NodeList nl = wn.getChildNodes();

        for (int x=0; x<nl.getLength(); x++) {
            Node wn2 = nl.item(x);

            if (wn2.getNodeName().equalsIgnoreCase("employerCode")) {
                employerCode = wn2.getTextContent();
            } else if (wn2.getNodeName().equalsIgnoreCase("enemyCode")) {
                enemyCode = wn2.getTextContent();
            } else if (wn2.getNodeName().equalsIgnoreCase("missionType")) {
                missionType = Integer.parseInt(wn2.getTextContent());
            } else if (wn2.getNodeName().equalsIgnoreCase("allySkill")) {
                allySkill = Integer.parseInt(wn2.getTextContent());
            } else if (wn2.getNodeName().equalsIgnoreCase("allyQuality")) {
                allyQuality = Integer.parseInt(wn2.getTextContent());
            } else if (wn2.getNodeName().equalsIgnoreCase("enemySkill")) {
                enemySkill = Integer.parseInt(wn2.getTextContent());
            } else if (wn2.getNodeName().equalsIgnoreCase("enemyQuality")) {
                enemyQuality = Integer.parseInt(wn2.getTextContent());
            } else if (wn2.getNodeName().equalsIgnoreCase("allyBotName")) {
                allyBotName = wn2.getTextContent();
            } else if (wn2.getNodeName().equalsIgnoreCase("enemyBotName")) {
                enemyBotName = wn2.getTextContent();
            } else if (wn2.getNodeName().equalsIgnoreCase("allyCamoCategory")) {
                allyCamoCategory = wn2.getTextContent();
            } else if (wn2.getNodeName().equalsIgnoreCase("allyCamoFileName")) {
                allyCamoFileName = wn2.getTextContent();
            } else if (wn2.getNodeName().equalsIgnoreCase("allyColorIndex")) {
                allyColorIndex = Integer.parseInt(wn2.getTextContent());
            } else if (wn2.getNodeName().equalsIgnoreCase("enemyCamoCategory")) {
                enemyCamoCategory = wn2.getTextContent();
            } else if (wn2.getNodeName().equalsIgnoreCase("enemyCamoFileName")) {
                enemyCamoFileName = wn2.getTextContent();
            } else if (wn2.getNodeName().equalsIgnoreCase("enemyColorIndex")) {
                enemyColorIndex = Integer.parseInt(wn2.getTextContent());
            } else if (wn2.getNodeName().equalsIgnoreCase("requiredLances")) {
                requiredLances = Integer.parseInt(wn2.getTextContent());
            } else if (wn2.getNodeName().equalsIgnoreCase("moraleLevel")) {
                moraleLevel = Integer.parseInt(wn2.getTextContent());
            } else if (wn2.getNodeName().equalsIgnoreCase("routEnd")) {
                routEnd = MekHqXmlUtil.parseDate(wn2.getTextContent().trim());
            } else if (wn2.getNodeName().equalsIgnoreCase("partsAvailabilityLevel")) {
                partsAvailabilityLevel = Integer.parseInt(wn2.getTextContent());
            } else if (wn2.getNodeName().equalsIgnoreCase("extensionLength")) {
                extensionLength = Integer.parseInt(wn2.getTextContent());
            } else if (wn2.getNodeName().equalsIgnoreCase("sharesPct")) {
                sharesPct = Integer.parseInt(wn2.getTextContent());
            } else if (wn2.getNodeName().equalsIgnoreCase("numBonusParts")) {
                numBonusParts = Integer.parseInt(wn2.getTextContent());
            } else if (wn2.getNodeName().equalsIgnoreCase("playerMinorBreaches")) {
                playerMinorBreaches = Integer.parseInt(wn2.getTextContent());
            } else if (wn2.getNodeName().equalsIgnoreCase("employerMinorBreaches")) {
                employerMinorBreaches = Integer.parseInt(wn2.getTextContent());
            } else if (wn2.getNodeName().equalsIgnoreCase("contractScoreArbitraryModifier")) {
                contractScoreArbitraryModifier = Integer.parseInt(wn2.getTextContent());
            } else if (wn2.getNodeName().equalsIgnoreCase("priorLogisticsFailure")) {
                priorLogisticsFailure = Boolean.parseBoolean(wn2.getTextContent());
            } else if (wn2.getNodeName().equalsIgnoreCase("battleTypeMod")) {
                battleTypeMod = Integer.parseInt(wn2.getTextContent());
            } else if (wn2.getNodeName().equalsIgnoreCase("nextWeekBattleTypeMod")) {
                nextWeekBattleTypeMod = Integer.parseInt(wn2.getTextContent());
            } else if (wn2.getNodeName().equalsIgnoreCase("specialEventScenarioDate")) {
                specialEventScenarioDate = MekHqXmlUtil.parseDate(wn2.getTextContent().trim());
            } else if (wn2.getNodeName().equalsIgnoreCase("specialEventScenarioType")) {
                specialEventScenarioType = Integer.parseInt(wn2.getTextContent());
<<<<<<< HEAD
            } else if (wn2.getNodeName().equalsIgnoreCase(StratconCampaignState.ROOT_XML_ELEMENT_NAME)) {
                stratconCampaignState = StratconCampaignState.Deserialize(wn2);
                stratconCampaignState.setContract(this);
                this.setStratconCampaignState(stratconCampaignState);
=======
            } else if (wn2.getNodeName().equalsIgnoreCase("parentContractId")) {
                parentContract = new AtBContractRef(Integer.parseInt(wn2.getTextContent()));
            }
        }
    }

    /**
     * Restores any references to other contracts.
     * @param c The Campaign which holds this contract.
     */
    public void restore(Campaign c) {
        if (parentContract != null) {
            Mission m = c.getMission(parentContract.getId());
            if (m != null) {
                if (m instanceof AtBContract) {
                    setParentContract((AtBContract) m);
                } else {
                    MekHQ.getLogger().warning(String.format("Parent Contract reference #%d is not an AtBContract for contract %s",
                            parentContract.getId(), getName()));
                    setParentContract(null);
                }
            } else {
                MekHQ.getLogger().warning(String.format("Parent Contract #%d reference was not found for contract %s",
                        parentContract.getId(), getName()));
                setParentContract(null);
>>>>>>> b277e334
            }
        }
    }

    public String getEmployerCode() {
        return employerCode;
    }

    public void setEmployerCode(String code, int year) {
        employerCode = code;
        setEmployer(getEmployerName(year));
    }

    public String getEmployerName(int year) {
        if (mercSubcontract) {
            return "Mercenary (" +
                    Faction.getFaction(employerCode).getFullName(year) + ")";
        }
        return Faction.getFaction(employerCode).getFullName(year);
    }

    public String getEnemyCode() {
        return enemyCode;
    }

    public String getEnemyName(int year) {
        return Faction.getFaction(enemyCode).getFullName(year);
    }

    public void setEnemyCode(String enemyCode) {
        this.enemyCode = enemyCode;
    }

    public int getMissionType() {
        return missionType;
    }

    public void setMissionType(int missionType) {
        this.missionType = missionType;
        setType(missionTypeNames[missionType]);
    }

    public String getMissionTypeName() {
        return missionTypeNames[missionType];
    }

    public int getAllySkill() {
        return allySkill;
    }

    public void setAllySkill(int allySkill) {
        this.allySkill = allySkill;
    }

    public int getEnemySkill() {
        return enemySkill;
    }

    public void setEnemySkill(int enemySkill) {
        this.enemySkill = enemySkill;
    }

    public int getAllyQuality() {
        return allyQuality;
    }

    public void setAllyQuality(int allyQuality) {
        this.allyQuality = allyQuality;
    }

    public int getEnemyQuality() {
        return enemyQuality;
    }

    public void setEnemyQuality(int enemyQuality) {
        this.enemyQuality = enemyQuality;
    }

    public String getAllyBotName() {
        return allyBotName;
    }

    public void setAllyBotName(String name) {
        allyBotName = name;
    }

    public String getEnemyBotName() {
        return enemyBotName;
    }

    public void setEnemyBotName(String name) {
        enemyBotName = name;
    }

    public String getAllyCamoCategory() {
        return allyCamoCategory;
    }

    public void setAllyCamoCategory(String category) {
        allyCamoCategory = category;
    }

    public String getAllyCamoFileName() {
        return allyCamoFileName;
    }

    public void setAllyCamoFileName(String fileName) {
        allyCamoFileName = fileName;
    }

    public int getAllyColorIndex() {
        return allyColorIndex;
    }

    public void setAllyColorIndex(int index) {
        allyColorIndex = index;
    }

    public String getEnemyCamoCategory() {
        return enemyCamoCategory;
    }

    public void setEnemyCamoCategory(String category) {
        enemyCamoCategory = category;
    }

    public String getEnemyCamoFileName() {
        return enemyCamoFileName;
    }

    public void setEnemyCamoFileName(String fileName) {
        enemyCamoFileName = fileName;
    }

    public int getEnemyColorIndex() {
        return enemyColorIndex;
    }

    public void setEnemyColorIndex(int index) {
        enemyColorIndex = index;
    }

    public int getRequiredLances() {
        return requiredLances;
    }

    public void setRequiredLances(int required) {
        requiredLances = required;
    }

    public int getPartsAvailabilityLevel() {
        return partsAvailabilityLevel;
    }

    public void adjustPartsAvailabilityLevel(int mod) {
        partsAvailabilityLevel += mod;
    }

    public int getMoraleLevel() {
        return moraleLevel;
    }

    public void setMoraleLevel(int level) {
        moraleLevel = level;
    }

    public String getMoraleLevelName() {
        return moraleLevelNames[moraleLevel];
    }

    public int getSharesPct() {
        return sharesPct;
    }

    public void setSharesPct(int pct) {
        sharesPct = pct;
    }

    public void addPlayerMinorBreach() {
        playerMinorBreaches++;
    }

    public void addPlayerMinorBreaches(int num) {
        playerMinorBreaches += num;
    }

    public void addEmployerMinorBreach() {
        employerMinorBreaches++;
    }

    public void addEmployerMinorBreaches(int num) {
        employerMinorBreaches += num;
    }

    public void setContractScoreArbitraryModifier(int newModifier) {
        contractScoreArbitraryModifier = newModifier;
    }

    public int getNumBonusParts() {
        return numBonusParts;
    }

    public void addBonusParts(int num) {
        numBonusParts += num;
    }

    public void useBonusPart() {
        numBonusParts--;
    }

    public int getBattleTypeMod() {
        return battleTypeMod + nextWeekBattleTypeMod;
    }
    
    public StratconCampaignState getStratconCampaignState() {
        return stratconCampaignState;
    }
    
    public void setStratconCampaignState(StratconCampaignState state) {
        stratconCampaignState = state;
    }

    @Override
    public void acceptContract(Campaign campaign) {
        StratconContractInitializer.InitializeCampaignState(this, campaign, 
                StratconContractDefinition.getContractDefinition(getMissionType()));
    }
    
    public AtBContract(Contract c, Campaign campaign) {
        this(c.getName());

        setType(c.getType());
        setSystemId(c.getSystemId());
        setDesc(c.getDescription());
        setStatus(c.getStatus());
        for (Scenario s : c.getScenarios()) {
            addScenario(s);
        }
        setId(c.getId());
        setLength(c.getLength());
        setStartDate(c.getStartDate());
        /*Set ending date; the other calculated values will be replaced
         * from the original contract */
        calculateContract(campaign);
        setMultiplier(c.getMultiplier());
        setTransportComp(c.getTransportComp());
        setStraightSupport(c.getStraightSupport());
        setOverheadComp(c.getOverheadComp());
        setCommandRights(c.getCommandRights());
        setBattleLossComp(c.getBattleLossComp());
        setSalvagePct(c.getSalvagePct());
        setSalvageExchange(c.isSalvageExchange());
        setSalvagedByUnit(c.getSalvagedByUnit());
        setSalvagedByEmployer(c.getSalvagedByEmployer());
        setSigningBonusPct(c.getSigningBonusPct());
        setAdvancePct(c.getAdvancePct());
        setMRBCFee(c.payMRBCFee());
        setAdvanceAmount(c.getAdvanceAmount());
        setFeeAmount(c.getFeeAmount());
        setBaseAmount(c.getBaseAmount());
        setOverheadAmount(c.getOverheadAmount());
        setSupportAmount(c.getSupportAmount());
        setTransportAmount(c.getTransportAmount());
        setSigningBonusAmount(c.getSigningBonusAmount());

        /* Guess at AtBContract values */
        missionType = -1;
        for (int i = 0; i < MT_NUM; i++) {
            if (c.getType().equalsIgnoreCase(missionTypeNames[i])) {
                missionType = i;
                break;
            }
        }
        /* Make a rough guess */
        if (missionType < 0) {
            if (c.getLength() <= 3) {
                missionType = MT_OBJECTIVERAID;
            } else if (c.getLength() >= 12) {
                missionType = MT_GARRISONDUTY;
            } else {
                missionType = MT_PLANETARYASSAULT;
            }
        }
        Faction f = Faction.getFactionFromFullNameAndYear(c.getEmployer(), campaign.getGameYear());
        if (null == f) {
            employerCode = "IND";
        } else {
            employerCode = f.getShortName();
        }

        if (missionType == MT_PIRATEHUNTING) {
            enemyCode = "PIR";
        }
        if (missionType == MT_RIOTDUTY) {
            enemyCode = "REB";
        }

        requiredLances = Math.max(getEffectiveNumUnits(campaign) / 6, 1);
        calculatePartsAvailabilityLevel(campaign);
        allyBotName = getEmployerName(campaign.getGameYear());
        enemyBotName = getEnemyName(campaign.getGameYear());
    }

    public static AtBContract getContractExtension(AtBContract c, int length, Campaign campaign) {
        AtBContract retVal = new AtBContract(c.getName() + " (Ext)");
        retVal.setType(c.getType());
        retVal.setSystemId(c.getSystemId());
        retVal.setDesc(c.getDescription());
        retVal.setStatus(Mission.S_ACTIVE);
        retVal.setLength(length);
        retVal.setStartDate(campaign.getLocalDate());
        /*Set ending date; the other calculated values will be replaced
         * from the original contract */
        retVal.calculateContract(campaign);
        retVal.setMultiplier(c.getMultiplier() * 1.5);
        retVal.setTransportComp(c.getTransportComp());
        retVal.setStraightSupport(c.getStraightSupport());
        retVal.setOverheadComp(c.getOverheadComp());
        retVal.setCommandRights(c.getCommandRights());
        retVal.setBattleLossComp(c.getBattleLossComp());
        retVal.setSalvagePct(c.getSalvagePct());
        retVal.setSalvageExchange(c.isSalvageExchange());
        retVal.setSalvagedByUnit(c.getSalvagedByUnit());
        retVal.setSalvagedByEmployer(c.getSalvagedByEmployer());
        retVal.setSigningBonusPct(c.getSigningBonusPct());
        retVal.setAdvancePct(c.getAdvancePct());
        retVal.setMRBCFee(c.payMRBCFee());

        retVal.setMissionType(c.getMissionType());
        retVal.setEmployerCode(c.getEmployerCode(), campaign.getGameYear());
        retVal.setEnemyCode(c.getEnemyCode());
        retVal.requiredLances = c.getRequiredLances();
        retVal.calculatePartsAvailabilityLevel(campaign);
        retVal.setAllyBotName(c.getAllyBotName());
        retVal.setEnemyBotName(c.getEnemyBotName());

        return retVal;
    }

    /**
     * Represents a reference to another AtBContract.
     */
    protected static class AtBContractRef extends AtBContract {
        private static final long serialVersionUID = 1L;

        public AtBContractRef(int id) {
            setId(id);
        }
    }

}<|MERGE_RESOLUTION|>--- conflicted
+++ resolved
@@ -1282,12 +1282,10 @@
                 specialEventScenarioDate = MekHqXmlUtil.parseDate(wn2.getTextContent().trim());
             } else if (wn2.getNodeName().equalsIgnoreCase("specialEventScenarioType")) {
                 specialEventScenarioType = Integer.parseInt(wn2.getTextContent());
-<<<<<<< HEAD
             } else if (wn2.getNodeName().equalsIgnoreCase(StratconCampaignState.ROOT_XML_ELEMENT_NAME)) {
                 stratconCampaignState = StratconCampaignState.Deserialize(wn2);
                 stratconCampaignState.setContract(this);
                 this.setStratconCampaignState(stratconCampaignState);
-=======
             } else if (wn2.getNodeName().equalsIgnoreCase("parentContractId")) {
                 parentContract = new AtBContractRef(Integer.parseInt(wn2.getTextContent()));
             }
@@ -1313,7 +1311,6 @@
                 MekHQ.getLogger().warning(String.format("Parent Contract #%d reference was not found for contract %s",
                         parentContract.getId(), getName()));
                 setParentContract(null);
->>>>>>> b277e334
             }
         }
     }
