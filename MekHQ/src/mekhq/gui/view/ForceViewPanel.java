--- conflicted
+++ resolved
@@ -458,7 +458,6 @@
     }
 
     public String getForceSummary(Person person, Unit unit) {
-<<<<<<< HEAD
         StringBuilder toReturn = new StringBuilder();
         toReturn.append("<html><font size='3'><b>")
             .append(person.getFullTitle())
@@ -495,13 +494,6 @@
                 toReturn.append(mekhq.utilities.ReportingUtilities.messageSurroundedBySpanWithColor(
                     MekHQ.getMHQOptions().getFontColorNegativeHexColor(), hitsMessage.toString()));
             }
-=======
-        String toReturn = "<html><font><b>" + person.getFullTitle() + "</b><br/>";
-        toReturn += person.getSkillLevel(campaign, false) + " " + person.getRoleDesc();
-        if (null != unit && null != unit.getEntity()
-                && null != unit.getEntity().getCrew() && unit.getEntity().getCrew().getHits() > 0) {
-            toReturn += "<br><font color='" + MekHQ.getMHQOptions().getFontColorNegativeHexColor() + "'>" + unit.getEntity().getCrew().getHits() + " hit(s)";
->>>>>>> 1d989e9b
         }
         toReturn.append("</font></html>");
         return toReturn.toString();
