--- conflicted
+++ resolved
@@ -5909,62 +5909,6 @@
         MekHQ.triggerEvent(new MedicPoolChangedEvent(this, -i));
     }
 
-<<<<<<< HEAD
-    public void changeStatus(Person person, PersonnelStatus status) {
-        Unit u = getUnit(person.getUnitId());
-        if (status == PersonnelStatus.KIA) {
-            ServiceLogger.kia(person, getLocalDate());
-            // set the date of death
-            person.setDateOfDeath(getLocalDate());
-            // Don't forget to tell the spouse
-            if (person.getGenealogy().hasSpouse() && !person.getGenealogy().getSpouse(this).isDeadOrMIA()) {
-                Divorce divorceType = getCampaignOptions().getKeepMarriedNameUponSpouseDeath()
-                        ? Divorce.ORIGIN_CHANGE_SURNAME : Divorce.SPOUSE_CHANGE_SURNAME;
-                divorceType.divorce(person, this);
-            }
-        } else if (person.getStatus() == PersonnelStatus.KIA) {
-            // remove date of death for resurrection
-            person.setDateOfDeath(null);
-        }
-        if (status == PersonnelStatus.MIA) {
-            ServiceLogger.mia(person, getLocalDate());
-        }
-        if (status == PersonnelStatus.RETIRED) {
-            ServiceLogger.retired(person, getLocalDate());
-            if (getCampaignOptions().useRetirementDateTracking()) {
-                person.setRetirement(getLocalDate());
-            }
-        }
-        if ((status == PersonnelStatus.ACTIVE) && (person.getStatus() == PersonnelStatus.MIA)) {
-            ServiceLogger.recoveredMia(person, getLocalDate());
-        }
-        person.setStatus(status);
-        if (status != PersonnelStatus.ACTIVE) {
-            person.setDoctorId(null, getCampaignOptions().getNaturalHealingWaitingPeriod());
-            // If we're assigned to a unit, remove us from it
-            if (null != u) {
-                u.remove(person, true);
-            }
-            // If we're assigned as a tech for any unit, remove us from it/them
-            if (!person.getTechUnitIDs().isEmpty()) {
-                List<UUID> techIds = person.getTechUnitIDs();
-                for (UUID tUUID : techIds) {
-                    Unit t = getUnit(tUUID);
-                    t.remove(person, true);
-                }
-            }
-            // If we're assigned to any repairs or refits, remove that assignment
-            for (Part part : getParts()) {
-                if (person.getId().equals(part.getTeamId())) {
-                    part.cancelAssignment();
-                }
-            }
-        }
-        MekHQ.triggerEvent(new PersonChangedEvent(person));
-    }
-
-=======
->>>>>>> d22d2c9f
     public void changeRank(Person person, int rank, boolean report) {
         changeRank(person, rank, 0, report);
     }
@@ -8141,15 +8085,9 @@
 
     public void initRetirementDateTracking() {
         for (Person person : getPersonnel()) {
-<<<<<<< HEAD
-            if (person.getStatus() == PersonnelStatus.RETIRED) {
+            if (person.getStatus().isRetired()) {
                 LocalDate retired = null;
                 LocalDate lastLoggedDate = null;
-=======
-            if (person.getStatus().isRetired()) {
-                Date retired = null;
-                Date lastLoggedDate = null;
->>>>>>> d22d2c9f
                 for (LogEntry entry : person.getPersonnelLog()) {
                     lastLoggedDate = entry.getDate();
                     if (entry.getDesc().startsWith("Retired")) {
