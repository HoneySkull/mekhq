--- conflicted
+++ resolved
@@ -291,12 +291,6 @@
                 break;
             }
             case CMD_ADD_PREGNANCY: {
-<<<<<<< HEAD
-                if (selectedPerson.getGender().isFemale()) {
-                    selectedPerson.addPregnancy(gui.getCampaign(), gui.getCampaign().getLocalDate());
-                    MekHQ.triggerEvent(new PersonChangedEvent(selectedPerson));
-                }
-=======
                 Stream.of(people)
                         .filter(person -> (gui.getCampaign().getProcreation().canProcreate(
                                 gui.getCampaign().getLocalDate(), person, false) == null))
@@ -305,7 +299,6 @@
                                     gui.getCampaign(), gui.getCampaign().getLocalDate(), person);
                             MekHQ.triggerEvent(new PersonChangedEvent(person));
                 });
->>>>>>> bad86c42
                 break;
             }
             case CMD_REMOVE_PREGNANCY: {
@@ -488,11 +481,7 @@
                     if (status.isActive() || (JOptionPane.showConfirmDialog(null,
                             String.format(resources.getString("confirmRetireQ.format"), person.getFullTitle()),
                             status.toString(), JOptionPane.YES_NO_OPTION) == 0)) {
-<<<<<<< HEAD
-                        person.changeStatus(gui.getCampaign(), status, gui.getCampaign().getLocalDate());
-=======
                         person.changeStatus(gui.getCampaign(), gui.getCampaign().getLocalDate(), status);
->>>>>>> bad86c42
                     }
                 }
                 break;
@@ -2185,16 +2174,10 @@
                 }
             }
 
-<<<<<<< HEAD
-            if (oneSelected) {
-                if (person.canProcreate(gui.getCampaign().getLocalDate())) {
-                    menuItem = new JMenuItem(resources.getString("addPregnancy.text"));
-=======
             if (gui.getCampaign().getCampaignOptions().isUseManualProcreation()) {
                 if (Stream.of(selected).anyMatch(p -> gui.getCampaign().getProcreation()
                         .canProcreate(gui.getCampaign().getLocalDate(), p, false) == null)) {
                     menuItem = new JMenuItem(resources.getString(oneSelected ? "addPregnancy.text" : "addPregnancies.text"));
->>>>>>> bad86c42
                     menuItem.setActionCommand(CMD_ADD_PREGNANCY);
                     menuItem.addActionListener(this);
                     menu.add(menuItem);
