/*
 * CampaignGUI.java
 *
 * Copyright (c) 2009 Jay Lawson <jaylawson39 at yahoo.com>. All rights reserved.
 *
 * This file is part of MekHQ.
 *
 * MekHQ is free software: you can redistribute it and/or modify
 * it under the terms of the GNU General Public License as published by
 * the Free Software Foundation, either version 3 of the License, or
 * (at your option) any later version.
 *
 * MekHQ is distributed in the hope that it will be useful,
 * but WITHOUT ANY WARRANTY; without even the implied warranty of
 * MERCHANTABILITY or FITNESS FOR A PARTICULAR PURPOSE. See the
 * GNU General Public License for more details.
 *
 * You should have received a copy of the GNU General Public License
 * along with MekHQ. If not, see <http://www.gnu.org/licenses/>.
 */
package mekhq.gui;

import java.awt.*;
import java.awt.event.*;
import java.io.*;
import java.lang.reflect.Method;
import java.nio.charset.StandardCharsets;
import java.time.DayOfWeek;
import java.time.format.DateTimeFormatter;
import java.util.*;
import java.util.List;
import java.util.zip.GZIPOutputStream;

import javax.swing.*;
import javax.swing.UIManager.LookAndFeelInfo;
import javax.xml.parsers.DocumentBuilder;

import megamek.client.ui.swing.UnitLoadingDialog;
import megamek.client.ui.swing.dialog.AbstractUnitSelectorDialog;
import megamek.common.*;
import mekhq.MekHqConstants;
import mekhq.campaign.finances.Money;
import mekhq.gui.dialog.*;
import mekhq.gui.preferences.JWindowPreference;
import mekhq.preferences.PreferencesNode;
import org.w3c.dom.Document;
import org.w3c.dom.Element;
import org.w3c.dom.Node;
import org.w3c.dom.NodeList;

import chat.ChatClient;
import megamek.client.generator.RandomUnitGenerator;
import megamek.client.ui.swing.GameOptionsDialog;
import megamek.common.annotations.Nullable;
import megamek.common.event.Subscribe;
import megamek.common.loaders.EntityLoadingException;
import megamek.common.options.PilotOptions;
import megamek.common.util.EncodeControl;
import mekhq.IconPackage;
import mekhq.MekHQ;
import mekhq.MekHqXmlUtil;
import mekhq.Utilities;
import mekhq.Version;
import mekhq.campaign.Campaign;
import mekhq.campaign.CampaignController;
import mekhq.campaign.CampaignOptions;
import mekhq.campaign.RandomSkillPreferences;
import mekhq.campaign.event.AssetEvent;
import mekhq.campaign.event.AstechPoolChangedEvent;
import mekhq.campaign.event.DayEndingEvent;
import mekhq.campaign.event.DeploymentChangedEvent;
import mekhq.campaign.event.LoanEvent;
import mekhq.campaign.event.LocationChangedEvent;
import mekhq.campaign.event.MedicPoolChangedEvent;
import mekhq.campaign.event.MissionEvent;
import mekhq.campaign.event.NewDayEvent;
import mekhq.campaign.event.OptionsChangedEvent;
import mekhq.campaign.event.OrganizationChangedEvent;
import mekhq.campaign.event.PersonEvent;
import mekhq.campaign.event.TransactionEvent;
import mekhq.campaign.force.Force;
import mekhq.campaign.mission.AtBContract;
import mekhq.campaign.mission.AtBScenario;
import mekhq.campaign.mission.Mission;
import mekhq.campaign.mission.Scenario;
import mekhq.campaign.parts.Part;
import mekhq.campaign.parts.Refit;
import mekhq.campaign.personnel.Person;
import mekhq.campaign.personnel.SkillType;
import mekhq.campaign.personnel.SpecialAbility;
import mekhq.campaign.report.CargoReport;
import mekhq.campaign.report.HangarReport;
import mekhq.campaign.report.PersonnelReport;
import mekhq.campaign.report.RatingReport;
import mekhq.campaign.report.Report;
import mekhq.campaign.report.TransportReport;
import mekhq.campaign.unit.Unit;
import mekhq.campaign.universe.NewsItem;
import mekhq.campaign.universe.RandomFactionGenerator;
import mekhq.gui.model.PartsTableModel;
import mekhq.io.FileType;

/**
 * The application's main frame.
 */
public class CampaignGUI extends JPanel {
    private static final long serialVersionUID = -687162569841072579L;

    public static final int MAX_START_WIDTH = 1400;
    public static final int MAX_START_HEIGHT = 900;
    // the max quantity when mass purchasing parts, hiring, etc. using the JSpinner
    public static final int MAX_QUANTITY_SPINNER = 1000;

    private JFrame frame;

    private MekHQ app;

    private ResourceBundle resourceMap;

    /* for the main panel */
    private JTabbedPane tabMain;

    /* For the menu bar */
    private JMenuBar menuBar;
    private JMenu menuThemes;
    private JMenuItem miContractMarket;
    private JMenuItem miUnitMarket;
    private JMenuItem miShipSearch;
    private JMenuItem miRetirementDefectionDialog;
    private JMenuItem miAdvanceMultipleDays;

    private EnumMap<GuiTabType, CampaignGuiTab> standardTabs;

    /* Components for the status panel */
    private JPanel statusPanel;
    private JLabel lblLocation;
    private JLabel lblFunds;
    private JLabel lblTempAstechs;
    private JLabel lblTempMedics;
    private JLabel lblPartsAvailabilityRating;
    @SuppressWarnings(value = "unused")
    private JLabel lblCargo; // FIXME: Re-add this in an optionized form

    /* for the top button panel */
    private JPanel btnPanel;
    private JToggleButton btnGMMode;
    private JToggleButton btnOvertime;
    private JButton btnAdvanceDay;

    ReportHyperlinkListener reportHLL;

    private boolean logNagActive = false;

    public CampaignGUI(MekHQ app) {
        this.app = app;
        reportHLL = new ReportHyperlinkListener(this);
        standardTabs = new EnumMap<>(GuiTabType.class);
        initComponents();
        MekHQ.registerHandler(this);
        setUserPreferences();
    }

    public void showAboutBox() {
        MekHQAboutBox aboutBox = new MekHQAboutBox(getFrame());
        aboutBox.setLocationRelativeTo(getFrame());
        aboutBox.setModal(true);
        aboutBox.setVisible(true);
        aboutBox.dispose();
    }

    private void showHistoricalDailyReportDialog() {
        HistoricalDailyReportDialog histDailyReportDialog = new HistoricalDailyReportDialog(getFrame(), this);
        histDailyReportDialog.setModal(true);
        histDailyReportDialog.setVisible(true);
        histDailyReportDialog.dispose();
    }

    public void showRetirementDefectionDialog() {
        /*
         * if there are unresolved personnel, show the results view; otherwise,
         * present the retirement view to give the player a chance to follow a
         * custom schedule
         */
        RetirementDefectionDialog rdd = new RetirementDefectionDialog(this,
                null, getCampaign().getRetirementDefectionTracker()
                .getRetirees().size() == 0);
        rdd.setVisible(true);
        if (!rdd.wasAborted()) {
            getCampaign().applyRetirement(rdd.totalPayout(),
                    rdd.getUnitAssignments());
        }
    }

    /**
     * Show a dialog indicating that the user must resolve overdue loans before advanching the day
     */
    public void showOverdueLoansDialog() {

        JOptionPane.showMessageDialog(null, "You must resolve overdue loans before advancing the day",
                "Overdue loans", JOptionPane.WARNING_MESSAGE);

    }

    public void showAdvanceMultipleDays(boolean isHost) {
        miAdvanceMultipleDays.setVisible(isHost);
    }

    public void showGMToolsDialog() {
        GMToolsDialog gmTools = new GMToolsDialog(getFrame(), this);
        gmTools.setVisible(true);
    }

    public void showMassMothballDialog(Unit[] units, boolean activate) {
        MassMothballDialog mothballDialog = new MassMothballDialog(getFrame(), units, getCampaign(), activate);
        mothballDialog.setVisible(true);
    }

    public void showAdvanceDaysDialog() {
        AdvanceDaysDialog advanceDaysDialog = new AdvanceDaysDialog(getFrame(), this);
        advanceDaysDialog.setModal(true);
        advanceDaysDialog.setVisible(true);
        advanceDaysDialog.dispose();
    }

    public void randomizeAllBloodnames() {
        for (Person p : getCampaign().getPersonnel()) {
            getCampaign().checkBloodnameAdd(p, false);
        }
    }

    public void spendBatchXP() {
        BatchXPDialog batchXPDialog = new BatchXPDialog(getFrame(), getCampaign());
        batchXPDialog.setVisible(true);
    }

    private void initComponents() {
        resourceMap = ResourceBundle.getBundle("mekhq.resources.CampaignGUI", new EncodeControl()); //$NON-NLS-1$

        frame = new JFrame("MekHQ"); //$NON-NLS-1$
        frame.setDefaultCloseOperation(JFrame.DO_NOTHING_ON_CLOSE);

        tabMain = new JTabbedPane();
        tabMain.setToolTipText(resourceMap.getString("tabMain.toolTipText")); // NOI18N
        tabMain.setMinimumSize(new java.awt.Dimension(600, 200));
        tabMain.setPreferredSize(new java.awt.Dimension(900, 300));

        addStandardTab(GuiTabType.COMMAND);
        addStandardTab(GuiTabType.TOE);
        addStandardTab(GuiTabType.BRIEFING);
        addStandardTab(GuiTabType.MAP);
        addStandardTab(GuiTabType.PERSONNEL);
        addStandardTab(GuiTabType.HANGAR);
        addStandardTab(GuiTabType.WAREHOUSE);
        addStandardTab(GuiTabType.REPAIR);
        addStandardTab(GuiTabType.INFIRMARY);
        addStandardTab(GuiTabType.MEKLAB);
        addStandardTab(GuiTabType.FINANCES);

        //check to see if we just selected the command center tab
        //and if so change its color to standard
        tabMain.addChangeListener(e -> {
            if (tabMain.getSelectedIndex() == 0) {
                tabMain.setBackgroundAt(0, null);
                logNagActive = false;
            }
        });

        initTopButtons();
        initStatusBar();

        setLayout(new BorderLayout());

        add(tabMain, BorderLayout.CENTER);
        add(btnPanel, BorderLayout.PAGE_START);
        add(statusPanel, BorderLayout.PAGE_END);

        standardTabs.values().forEach(CampaignGuiTab::refreshAll);

        refreshCalendar();
        refreshFunds();
        refreshLocation();
        refreshTempAstechs();
        refreshTempMedics();
        refreshPartsAvailability();

        Dimension dim = Toolkit.getDefaultToolkit().getScreenSize();

        frame.setSize(Math.min(MAX_START_WIDTH, dim.width),
                Math.min(MAX_START_HEIGHT, dim.height));

        // Determine the new location of the window
        int w = frame.getSize().width;
        int h = frame.getSize().height;
        int x = (dim.width - w) / 2;
        int y = (dim.height - h) / 2;

        // Move the window
        frame.setLocation(x, y);

        initMenu();
        frame.setJMenuBar(menuBar);
        frame.getContentPane().setLayout(new BorderLayout());
        frame.getContentPane().add(this, BorderLayout.CENTER);
        frame.validate();

        if (isMacOSX()) {
            enableFullScreenMode(frame);
        }

        frame.setVisible(true);
        frame.addWindowListener(new WindowAdapter() {
            @Override
            public void windowClosing(WindowEvent e) {
                getApplication().exit();
            }
        });

    }

    private void setUserPreferences() {
        PreferencesNode preferences = MekHQ.getPreferences().forClass(CampaignGUI.class);

        frame.setName("mainWindow");
        preferences.manage(new JWindowPreference(frame));
    }

    public CampaignGuiTab getTab(GuiTabType tabType) {
        return standardTabs.get(tabType);
    }

    public TOETab getTOETab() {
        return (TOETab) getTab(GuiTabType.TOE);
    }

    public BriefingTab getBriefingTab() {
        return (BriefingTab) getTab(GuiTabType.BRIEFING);
    }

    public MapTab getMapTab() {
        return (MapTab) getTab(GuiTabType.MAP);
    }

    public PersonnelTab getPersonnelTab() {
        return (PersonnelTab) getTab(GuiTabType.PERSONNEL);
    }

    public HangarTab getHangarTab() {
        return (HangarTab) getTab(GuiTabType.HANGAR);
    }

    public WarehouseTab getWarehouseTab() {
        return (WarehouseTab) getTab(GuiTabType.WAREHOUSE);
    }

    public RepairTab getRepairTab() {
        return (RepairTab) getTab(GuiTabType.REPAIR);
    }

    public MekLabTab getMekLabTab() {
        return (MekLabTab) getTab(GuiTabType.MEKLAB);
    }

    public InfirmaryTab getInfirmaryTab() {
        return (InfirmaryTab) getTab(GuiTabType.INFIRMARY);
    }

    public boolean hasTab(GuiTabType tabType) {
        return standardTabs.containsKey(tabType);
    }

    /**
     * Sets the selected tab by its {@link GuiTabType}.
     * @param tabType The type of tab to select.
     */
    public void setSelectedTab(GuiTabType tabType) {
        if (standardTabs.containsKey(tabType)) {
            CampaignGuiTab tab = standardTabs.get(tabType);
            for (int ii = 0; ii < tabMain.getTabCount(); ++ii) {
                if (tabMain.getComponentAt(ii) == tab) {
                    tabMain.setSelectedIndex(ii);
                    break;
                }
            }
        }
    }

    /**
     * Adds one of the built-in tabs to the gui, if it is not already present.
     *
     * @param tab The type of tab to add
     */
    public void addStandardTab(GuiTabType tab) {
        if (tab.equals(GuiTabType.CUSTOM)) {
            throw new IllegalArgumentException("Attempted to add custom tab as standard");
        }
        if (!standardTabs.containsKey(tab)) {
            CampaignGuiTab t = tab.createTab(this);
            if (t != null) {
                standardTabs.put(tab, t);
                int index = tabMain.getTabCount();
                for (int i = 0; i < tabMain.getTabCount(); i++) {
                    if (((CampaignGuiTab) tabMain.getComponentAt(i)).tabType().getDefaultPos() > tab.getDefaultPos()) {
                        index = i;
                        break;
                    }
                }
                tabMain.insertTab(t.getTabName(), null, t, null, index);
                tabMain.setMnemonicAt(index, tab.getMnemonic());
            }
        }
    }

    /**
     * Adds a custom tab to the gui at the end
     *
     * @param tab The tab to add
     */
    public void addCustomTab(CampaignGuiTab tab) {
        if (tabMain.indexOfComponent(tab) >= 0) {
            return;
        }
        if (tab.tabType().equals(GuiTabType.CUSTOM)) {
            tabMain.addTab(tab.getTabName(), tab);
        } else {
            addStandardTab(tab.tabType());
        }
    }

    /**
     * Adds a custom tab to the gui in the specified position. If <code>tab</code> is a built-in
     * type it will be placed in its normal position if it does not already exist.
     *
     * @param tab	The tab to add
     * @param index	The position to place the tab
     */
    public void insertCustomTab(CampaignGuiTab tab, int index) {
        if (tabMain.indexOfComponent(tab) >= 0) {
            return;
        }
        if (tab.tabType().equals(GuiTabType.CUSTOM)) {
            tabMain.insertTab(tab.getTabName(), null, tab, null, Math.min(index, tabMain.getTabCount()));
        } else {
            addStandardTab(tab.tabType());
        }
    }

    /**
     * Adds a custom tab to the gui positioned after one of the built-in tabs
     *
     * @param tab		The tab to add
     * @param stdTab	The build-in tab after which to place the new one
     */
    public void insertCustomTabAfter(CampaignGuiTab tab, GuiTabType stdTab) {
        if (tabMain.indexOfComponent(tab) >= 0) {
            return;
        }
        if (tab.tabType().equals(GuiTabType.CUSTOM)) {
            int index = tabMain.indexOfTab(stdTab.getTabName());
            if (index < 0) {
                if (stdTab.getDefaultPos() == 0) {
                    index = tabMain.getTabCount();
                } else {
                    for (int i = stdTab.getDefaultPos() - 1; i >= 0; i--) {
                        index = tabMain.indexOfTab(GuiTabType.values()[i].getTabName());
                        if (index >= 0) {
                            break;
                        }
                    }
                }
            }
            insertCustomTab(tab, index);
        } else {
            addStandardTab(tab.tabType());
        }
    }

    /**
     * Adds a custom tab to the gui positioned before one of the built-in tabs
     *
     * @param tab		The tab to add
     * @param stdTab	The build-in tab before which to place the new one
     */
    public void insertCustomTabBefore(CampaignGuiTab tab, GuiTabType stdTab) {
        if (tabMain.indexOfComponent(tab) >= 0) {
            return;
        }
        if (tab.tabType().equals(GuiTabType.CUSTOM)) {
            int index = tabMain.indexOfTab(stdTab.getTabName());
            if (index < 0) {
                if (stdTab.getDefaultPos() == GuiTabType.values().length - 1) {
                    index = tabMain.getTabCount();
                } else {
                    for (int i = stdTab.getDefaultPos() + 1; i >= GuiTabType.values().length; i++) {
                        index = tabMain.indexOfTab(GuiTabType.values()[i].getTabName());
                        if (index >= 0) {
                            break;
                        }
                    }
                }
            }
            insertCustomTab(tab, Math.max(0, index - 1));
        } else {
            addStandardTab(tab.tabType());
        }
    }

    /**
     * Removes one of the built-in tabs from the gui.
     *
     * @param tabType	The tab to remove
     */
    public void removeStandardTab(GuiTabType tabType) {
        CampaignGuiTab tab = standardTabs.get(tabType);
        if (tab != null) {
            MekHQ.unregisterHandler(tab);
            removeTab(tab);
        }
    }

    /**
     * Removes a tab from the gui.
     *
     * @param tab	The tab to remove
     */
    public void removeTab(CampaignGuiTab tab) {
        tab.disposeTab();
        removeTab(tab.getTabName());
    }

    /**
     * Removes a tab from the gui.
     *
     * @param tabName	The name of the tab to remove
     */
    public void removeTab(String tabName) {
        int index = tabMain.indexOfTab(tabName);
        if (index >= 0) {
            CampaignGuiTab tab = (CampaignGuiTab) tabMain.getComponentAt(index);
            standardTabs.remove(tab.tabType());
            tabMain.removeTabAt(index);
        }
    }

    /**
     * This is used to initialize the top menu bar.
     * All the top level menu bar and {@link GuiTabType} mnemonics must be unique, as they are both
     * accessed through the same GUI page.
     * The following mnemonic keys are being used as of 30-MAR-2020:
     * A, B, C, E, F, H, I, L, M, N, O, P, R, S, T, V, W, /
     *
     * Note 1: the slash is used for the help, as it is normally the same key as the ?
     * Note 2: the A mnemonic is used for the Advance Day button
     */
    private void initMenu() {
        // TODO: Implement "Export All" versions for Personnel and Parts
        // See the JavaDoc comment for used mnemonic keys
        menuBar = new JMenuBar();

        //region File Menu
        // The File menu uses the following Mnemonic keys as of 19-MAR-2020:
        // C, E, H, I, L, M, N, S, T, U, X
        JMenu menuFile = new JMenu(resourceMap.getString("fileMenu.text")); // NOI18N
        menuFile.setMnemonic(KeyEvent.VK_F);

        JMenuItem menuLoad = new JMenuItem(resourceMap.getString("menuLoad.text")); // NOI18N
        menuLoad.setMnemonic(KeyEvent.VK_L);
        menuLoad.addActionListener(this::menuLoadXmlActionPerformed);
        menuFile.add(menuLoad);

        JMenuItem menuSave = new JMenuItem(resourceMap.getString("menuSave.text")); // NOI18N
        menuSave.setMnemonic(KeyEvent.VK_S);
        menuSave.addActionListener(this::saveCampaign);
        menuFile.add(menuSave);

        JMenuItem menuNew = new JMenuItem(resourceMap.getString("menuNew.text"));
        menuNew.setMnemonic(KeyEvent.VK_N);
        menuNew.addActionListener(this::menuNewCampaignActionPerformed);
        menuFile.add(menuNew);

        //region menuImport
        // The Import menu uses the following Mnemonic keys as of 19-MAR-2020:
        // A, C, F, P
        JMenu menuImport = new JMenu(resourceMap.getString("menuImport.text")); // NOI18N
        menuImport.setMnemonic(KeyEvent.VK_I);

        JMenuItem miImportOptions = new JMenuItem(resourceMap.getString("miImportOptions.text")); // NOI18N
        miImportOptions.setMnemonic(KeyEvent.VK_C);
        miImportOptions.addActionListener(this::miImportOptionsActionPerformed);
        menuImport.add(miImportOptions);

        JMenuItem miImportPerson = new JMenuItem(resourceMap.getString("miImportPerson.text")); // NOI18N
        miImportPerson.setMnemonic(KeyEvent.VK_P);
        miImportPerson.addActionListener(this::miImportPersonActionPerformed);
        menuImport.add(miImportPerson);

        JMenuItem miImportParts = new JMenuItem(resourceMap.getString("miImportParts.text")); // NOI18N
        miImportParts.setMnemonic(KeyEvent.VK_A);
        miImportParts.addActionListener(this::miImportPartsActionPerformed);
        menuImport.add(miImportParts);

        JMenuItem miLoadForces = new JMenuItem(resourceMap.getString("miLoadForces.text")); // NOI18N
        miLoadForces.setMnemonic(KeyEvent.VK_F);
        miLoadForces.addActionListener(this::miLoadForcesActionPerformed);
        menuImport.add(miLoadForces);

        menuFile.add(menuImport);
        //endregion menuImport

        //region menuExport
        // The Export menu uses the following Mnemonic keys as of 19-March-2020:
        // C, X, S
        JMenu menuExport = new JMenu(resourceMap.getString("menuExport.text")); // NOI18N
        menuExport.setMnemonic(KeyEvent.VK_X);

        //region CSV Export
        // The CSV menu uses the following Mnemonic keys as of 19-March-2020:
        // F, P, U
        JMenu miExportCSVFile = new JMenu(resourceMap.getString("menuExportCSV.text")); // NOI18N
        miExportCSVFile.setMnemonic(KeyEvent.VK_C);

        JMenuItem miExportPersonCSV = new JMenuItem(resourceMap.getString("miExportPersonnel.text")); // NOI18N
        miExportPersonCSV.setMnemonic(KeyEvent.VK_P);
        miExportPersonCSV.addActionListener(this::miExportPersonnelCSVActionPerformed);
        miExportCSVFile.add(miExportPersonCSV);

        JMenuItem miExportUnitCSV = new JMenuItem(resourceMap.getString("miExportUnit.text")); // NOI18N
        miExportUnitCSV.setMnemonic(KeyEvent.VK_U);
        miExportUnitCSV.addActionListener(this::miExportUnitCSVActionPerformed);
        miExportCSVFile.add(miExportUnitCSV);

        JMenuItem miExportFinancesCSV = new JMenuItem(resourceMap.getString("miExportFinances.text")); // NOI18N
        miExportFinancesCSV.setMnemonic(KeyEvent.VK_F);
        miExportFinancesCSV.addActionListener(this::miExportFinancesCSVActionPerformed);
        miExportCSVFile.add(miExportFinancesCSV);

        menuExport.add(miExportCSVFile);
        //endregion CSV Export

        //region XML Export
        // The XML menu uses the following Mnemonic keys as of 19-March-2020:
        // C, P
        JMenu miExportXMLFile = new JMenu(resourceMap.getString("menuExportXML.text")); // NOI18N
        miExportXMLFile.setMnemonic(KeyEvent.VK_X);

        JMenuItem miExportOptions = new JMenuItem(resourceMap.getString("miExportOptions.text")); // NOI18N
        miExportOptions.setMnemonic(KeyEvent.VK_C);
        miExportOptions.addActionListener(this::miExportOptionsActionPerformed);
        miExportXMLFile.add(miExportOptions);

        JMenuItem miExportPlanetsXML = new JMenuItem(resourceMap.getString("miExportPlanets.text"));
        miExportPlanetsXML.setMnemonic(KeyEvent.VK_P);
        miExportPlanetsXML.addActionListener(this::miExportPlanetsXMLActionPerformed);
        miExportXMLFile.add(miExportPlanetsXML);

        menuExport.add(miExportXMLFile);
        //endregion XML Export

        JMenuItem miExportCampaignSubset = new JMenuItem(resourceMap.getString("miExportCampaignSubset.text"));
        miExportCampaignSubset.setMnemonic(KeyEvent.VK_S);
        miExportCampaignSubset.addActionListener(evt -> {
            CampaignExportWizard cew = new CampaignExportWizard(getCampaign());
            cew.display(CampaignExportWizard.CampaignExportWizardState.ForceSelection);
        });
        menuExport.add(miExportCampaignSubset);

        menuFile.add(menuExport);
        //endregion menuExport

        JMenuItem miMercRoster = new JMenuItem(resourceMap.getString("miMercRoster.text")); // NOI18N
        miMercRoster.setMnemonic(KeyEvent.VK_U);
        miMercRoster.addActionListener(evt -> showMercRosterDialog());
        menuFile.add(miMercRoster);

        JMenuItem menuOptions = new JMenuItem(resourceMap.getString("menuOptions.text")); // NOI18N
        menuOptions.setMnemonic(KeyEvent.VK_C);
        menuOptions.addActionListener(this::menuOptionsActionPerformed);
        menuFile.add(menuOptions);

        JMenuItem menuOptionsMM = new JMenuItem(resourceMap.getString("menuOptionsMM.text")); // NOI18N
        menuOptionsMM.setMnemonic(KeyEvent.VK_M);
        menuOptionsMM.addActionListener(this::menuOptionsMMActionPerformed);
        menuFile.add(menuOptionsMM);

        JMenuItem menuMekHqOptions = new JMenuItem(resourceMap.getString("menuMekHqOptions.text"));
        menuMekHqOptions.setMnemonic(KeyEvent.VK_H);
        menuMekHqOptions.addActionListener(this::menuMekHqOptionsActionPerformed);
        menuFile.add(menuMekHqOptions);

        menuThemes = new JMenu(resourceMap.getString("menuThemes.text"));
        menuThemes.setMnemonic(KeyEvent.VK_T);
        refreshThemeChoices();
        menuFile.add(menuThemes);

        JMenuItem menuExitItem = new JMenuItem(resourceMap.getString("menuExit.text"));
        menuExitItem.setMnemonic(KeyEvent.VK_E);
        menuExitItem.addActionListener(evt -> getApplication().exit());
        menuFile.add(menuExitItem);

        menuBar.add(menuFile);
        //endregion File Menu

        //region Marketplace Menu
        // The Marketplace menu uses the following Mnemonic keys as of 19-March-2020:
        // A, B, C, H, M, N, P, R, S, U
        JMenu menuMarket = new JMenu(resourceMap.getString("menuMarket.text")); // NOI18N
        menuMarket.setMnemonic(KeyEvent.VK_M);

        JMenuItem miPersonnelMarket = new JMenuItem(resourceMap.getString("miPersonnelMarket.text"));
        miPersonnelMarket.setMnemonic(KeyEvent.VK_P);
        miPersonnelMarket.addActionListener(evt -> hirePersonMarket());
        menuMarket.add(miPersonnelMarket);

        miContractMarket = new JMenuItem(resourceMap.getString("miContractMarket.text"));
        miContractMarket.setMnemonic(KeyEvent.VK_C);
        miContractMarket.addActionListener(evt -> showContractMarket());
        miContractMarket.setVisible(getCampaign().getCampaignOptions().getUseAtB());
        menuMarket.add(miContractMarket);

        miUnitMarket = new JMenuItem(resourceMap.getString("miUnitMarket.text"));
        miUnitMarket.setMnemonic(KeyEvent.VK_U);
        miUnitMarket.addActionListener(evt -> showUnitMarket());
        miUnitMarket.setVisible(getCampaign().getCampaignOptions().getUseAtB());
        menuMarket.add(miUnitMarket);

        miShipSearch = new JMenuItem(resourceMap.getString("miShipSearch.text"));
        miShipSearch.setMnemonic(KeyEvent.VK_S);
        miShipSearch.addActionListener(ev -> showShipSearch());
        miShipSearch.setVisible(getCampaign().getCampaignOptions().getUseAtB());
        menuMarket.add(miShipSearch);

        JMenuItem miPurchaseUnit = new JMenuItem(resourceMap.getString("miPurchaseUnit.text")); // NOI18N
        miPurchaseUnit.setMnemonic(KeyEvent.VK_N);
        miPurchaseUnit.addActionListener(this::miPurchaseUnitActionPerformed);
        menuMarket.add(miPurchaseUnit);

        JMenuItem miBuyParts = new JMenuItem(resourceMap.getString("miBuyParts.text")); // NOI18N
        miBuyParts.setMnemonic(KeyEvent.VK_R);
        miBuyParts.addActionListener(evt -> buyParts());
        menuMarket.add(miBuyParts);

        JMenuItem miHireBulk = new JMenuItem(resourceMap.getString("miHireBulk.text"));
        miHireBulk.setMnemonic(KeyEvent.VK_B);
        miHireBulk.addActionListener(evt -> hireBulkPersonnel());
        menuMarket.add(miHireBulk);

        JMenu menuHire = new JMenu(resourceMap.getString("menuHire.text")); // NOI18N
        menuHire.setMnemonic(KeyEvent.VK_H);
        for (int i = Person.T_MECHWARRIOR; i < Person.T_NUM; i++) {
            JMenuItem miHire = new JMenuItem(Person.getRoleDesc(i, getCampaign().getFaction().isClan()));
            int miHireMnemonic = Person.getRoleMnemonic(i);
            if (miHireMnemonic != KeyEvent.VK_UNDEFINED) {
                miHire.setMnemonic(miHireMnemonic);
            }
            miHire.setActionCommand(Integer.toString(i));
            miHire.addActionListener(this::hirePerson);
            menuHire.add(miHire);
        }
        menuMarket.add(menuHire);

        //region Astech Pool
        // The Astech Pool menu uses the following Mnemonic keys as of 19-March-2020:
        // B, E, F, H
        JMenu menuAstechPool = new JMenu(resourceMap.getString("menuAstechPool.text"));
        menuAstechPool.setMnemonic(KeyEvent.VK_A);

        JMenuItem miHireAstechs = new JMenuItem(resourceMap.getString("miHireAstechs.text"));
        miHireAstechs.setMnemonic(KeyEvent.VK_H);
        miHireAstechs.addActionListener(evt -> {
            PopupValueChoiceDialog pvcd = new PopupValueChoiceDialog(
                    getFrame(), true, resourceMap.getString("popupHireAstechsNum.text"),
                    1, 0, CampaignGUI.MAX_QUANTITY_SPINNER);
            pvcd.setVisible(true);
            if (pvcd.getValue() >= 0) {
                getCampaign().increaseAstechPool(pvcd.getValue());
            }
        });
        menuAstechPool.add(miHireAstechs);

        JMenuItem miFireAstechs = new JMenuItem(resourceMap.getString("miFireAstechs.text"));
        miFireAstechs.setMnemonic(KeyEvent.VK_E);
        miFireAstechs.addActionListener(evt -> {
            PopupValueChoiceDialog pvcd = new PopupValueChoiceDialog(
                    getFrame(), true, resourceMap.getString("popupFireAstechsNum.text"),
                    1, 0, getCampaign().getAstechPool());
            pvcd.setVisible(true);
            if (pvcd.getValue() >= 0) {
                getCampaign().decreaseAstechPool(pvcd.getValue());
            }
        });
        menuAstechPool.add(miFireAstechs);

        JMenuItem miFullStrengthAstechs = new JMenuItem(resourceMap.getString("miFullStrengthAstechs.text"));
        miFullStrengthAstechs.setMnemonic(KeyEvent.VK_B);
        miFullStrengthAstechs.addActionListener(evt -> {
            int need = (getCampaign().getTechs().size() * 6) - getCampaign().getNumberAstechs();
            if (need > 0) {
                getCampaign().increaseAstechPool(need);
            }
        });
        menuAstechPool.add(miFullStrengthAstechs);

        JMenuItem miFireAllAstechs = new JMenuItem(resourceMap.getString("miFireAllAstechs.text"));
        miFireAllAstechs.setMnemonic(KeyEvent.VK_R);
        miFireAllAstechs.addActionListener(evt -> getCampaign().decreaseAstechPool(getCampaign().getAstechPool()));
        menuAstechPool.add(miFireAllAstechs);
        menuMarket.add(menuAstechPool);
        //endregion Astech Pool

        //region Medic Pool
        // The Medic Pool menu uses the following Mnemonic keys as of 19-March-2020:
        // B, E, H, R
        JMenu menuMedicPool = new JMenu(resourceMap.getString("menuMedicPool.text"));
        menuMedicPool.setMnemonic(KeyEvent.VK_M);

        JMenuItem miHireMedics = new JMenuItem(resourceMap.getString("miHireMedics.text"));
        miHireMedics.setMnemonic(KeyEvent.VK_H);
        miHireMedics.addActionListener(evt -> {
            PopupValueChoiceDialog pvcd = new PopupValueChoiceDialog(
                    getFrame(), true, resourceMap.getString("popupHireMedicsNum.text"),
                    1, 0, CampaignGUI.MAX_QUANTITY_SPINNER);
            pvcd.setVisible(true);
            if (pvcd.getValue() >= 0) {
                getCampaign().increaseMedicPool(pvcd.getValue());
            }
        });
        menuMedicPool.add(miHireMedics);

        JMenuItem miFireMedics = new JMenuItem(resourceMap.getString("miFireMedics.text"));
        miFireMedics.setMnemonic(KeyEvent.VK_E);
        miFireMedics.addActionListener(evt -> {
            PopupValueChoiceDialog pvcd = new PopupValueChoiceDialog(
                    getFrame(), true, resourceMap.getString("popupFireMedicsNum.text"),
                    1, 0, getCampaign().getMedicPool());
            pvcd.setVisible(true);
            if (pvcd.getValue() >= 0) {
                getCampaign().decreaseMedicPool(pvcd.getValue());
            }
        });
        menuMedicPool.add(miFireMedics);

        JMenuItem miFullStrengthMedics = new JMenuItem(resourceMap.getString("miFullStrengthMedics.text"));
        miFullStrengthMedics.setMnemonic(KeyEvent.VK_B);
        miFullStrengthMedics.addActionListener(evt -> {
            int need = (getCampaign().getDoctors().size() * 4) - getCampaign().getNumberMedics();
            if (need > 0) {
                getCampaign().increaseMedicPool(need);
            }
        });
        menuMedicPool.add(miFullStrengthMedics);

        JMenuItem miFireAllMedics = new JMenuItem(resourceMap.getString("miFireAllMedics.text"));
        miFireAllMedics.setMnemonic(KeyEvent.VK_R);
        miFireAllMedics.addActionListener(evt -> getCampaign().decreaseMedicPool(getCampaign().getMedicPool()));
        menuMedicPool.add(miFireAllMedics);
        menuMarket.add(menuMedicPool);
        //endregion Medic Pool

        menuBar.add(menuMarket);
        //endregion Marketplace Menu

        //region Reports Menu
        // The Reports menu uses the following Mnemonic keys as of 19-March-2020:
        // C, H, P, T, U
        JMenu menuReports = new JMenu(resourceMap.getString("menuReports.text"));
        menuReports.setMnemonic(KeyEvent.VK_E);

        JMenuItem miDragoonsRating = new JMenuItem(resourceMap.getString("miDragoonsRating.text"));
        miDragoonsRating.setMnemonic(KeyEvent.VK_U);
        miDragoonsRating.addActionListener(evt -> showReport(new RatingReport(getCampaign())));
        menuReports.add(miDragoonsRating);

        JMenuItem miPersonnelReport = new JMenuItem(resourceMap.getString("miPersonnelReport.text"));
        miPersonnelReport.setMnemonic(KeyEvent.VK_P);
        miPersonnelReport.addActionListener(evt -> showReport(new PersonnelReport(getCampaign())));
        menuReports.add(miPersonnelReport);

        JMenuItem miHangarBreakdown = new JMenuItem(resourceMap.getString("miHangarBreakdown.text"));
        miHangarBreakdown.setMnemonic(KeyEvent.VK_H);
        miHangarBreakdown.addActionListener(evt -> showReport(new HangarReport(getCampaign())));
        menuReports.add(miHangarBreakdown);

        JMenuItem miTransportReport = new JMenuItem(resourceMap.getString("miTransportReport.text"));
        miTransportReport.setMnemonic(KeyEvent.VK_T);
        miTransportReport.addActionListener(evt -> showReport(new TransportReport(getCampaign())));
        menuReports.add(miTransportReport);

        JMenuItem miCargoReport = new JMenuItem(resourceMap.getString("miCargoReport.text"));
        miCargoReport.setMnemonic(KeyEvent.VK_C);
        miCargoReport.addActionListener(evt -> showReport(new CargoReport(getCampaign())));
        menuReports.add(miCargoReport);

        menuBar.add(menuReports);
        //endregion Reports Menu

        //region Community Menu
        // The Community menu uses the following Mnemonic keys as of 19-March-2020:
        // C
        JMenu menuCommunity = new JMenu(resourceMap.getString("menuCommunity.text"));
        //menuCommunity.setMnemonic(KeyEvent.VK_?); // This will need to be replaced with a unique mnemonic key if this menu is ever added

        JMenuItem miChat = new JMenuItem(resourceMap.getString("miChat.text"));
        miChat.setMnemonic(KeyEvent.VK_C);
        miChat.addActionListener(this::miChatActionPerformed);
        menuCommunity.add(miChat);

        // menuBar.add(menuCommunity);
        //endregion Community Menu

        //region View Menu
        // The View menu uses the following Mnemonic keys as of 02-June-2020:
        // H, R
        JMenu menuView = new JMenu(resourceMap.getString("menuView.text"));
        menuView.setMnemonic(KeyEvent.VK_V);

        JMenuItem miHistoricalDailyReportDialog = new JMenuItem(resourceMap.getString("miShowHistoricalReportLog.text"));
        miHistoricalDailyReportDialog.setMnemonic(KeyEvent.VK_H);
        miHistoricalDailyReportDialog.addActionListener(evt -> showHistoricalDailyReportDialog());
        menuView.add(miHistoricalDailyReportDialog);

        miRetirementDefectionDialog = new JMenuItem(resourceMap.getString("miRetirementDefectionDialog.text"));
        miRetirementDefectionDialog.setMnemonic(KeyEvent.VK_R);
        miRetirementDefectionDialog.setVisible(getCampaign().getCampaignOptions().getUseAtB());
        miRetirementDefectionDialog.addActionListener(evt -> showRetirementDefectionDialog());
        menuView.add(miRetirementDefectionDialog);

        menuBar.add(menuView);
        //endregion View Menu

        //region Manage Campaign Menu
        // The Manage Campaign menu uses the following Mnemonic keys as of 19-March-2020:
        // A, B, G, M, S
        JMenu menuManage = new JMenu(resourceMap.getString("menuManageCampaign.text"));
        menuManage.setMnemonic(KeyEvent.VK_C);
        menuManage.setName("manageMenu");

        JMenuItem miGMToolsDialog = new JMenuItem(resourceMap.getString("miGMToolsDialog.text"));
        miGMToolsDialog.setMnemonic(KeyEvent.VK_G);
        miGMToolsDialog.addActionListener(evt -> showGMToolsDialog());
        menuManage.add(miGMToolsDialog);

        miAdvanceMultipleDays = new JMenuItem(resourceMap.getString("miAdvanceMultipleDays.text"));
        miAdvanceMultipleDays.setMnemonic(KeyEvent.VK_A);
        miAdvanceMultipleDays.addActionListener(evt -> showAdvanceDaysDialog());
        miAdvanceMultipleDays.setVisible(getCampaignController().isHost());
        menuManage.add(miAdvanceMultipleDays);

        JMenuItem miBloodnames = new JMenuItem(resourceMap.getString("miRandomBloodnames.text"));
        miBloodnames.setMnemonic(KeyEvent.VK_B);
        miBloodnames.addActionListener(evt -> randomizeAllBloodnames());
        menuManage.add(miBloodnames);

        JMenuItem miBatchXP = new JMenuItem(resourceMap.getString("miBatchXP.text"));
        miBatchXP.setMnemonic(KeyEvent.VK_M);
        miBatchXP.addActionListener(evt -> spendBatchXP());
        menuManage.add(miBatchXP);

        JMenuItem miScenarioEditor = new JMenuItem(resourceMap.getString("miScenarioEditor.text"));
        miScenarioEditor.setMnemonic(KeyEvent.VK_S);
        miScenarioEditor.addActionListener(evt -> {
            ScenarioTemplateEditorDialog sted = new ScenarioTemplateEditorDialog(getFrame());
            sted.setVisible(true);
        });
        menuManage.add(miScenarioEditor);

        menuBar.add(menuManage);
        //endregion Manage Campaign Menu

        //region Help Menu
        // The Help menu uses the following Mnemonic keys as of 19-March-2020:
        // A
        JMenu menuHelp = new JMenu(resourceMap.getString("menuHelp.text")); // NOI18N
        menuHelp.setMnemonic(KeyEvent.VK_SLASH);
        menuHelp.setName("helpMenu"); // NOI18N

        JMenuItem menuAboutItem = new JMenuItem(resourceMap.getString("menuAbout.text"));
        menuAboutItem.setMnemonic(KeyEvent.VK_A);
        menuAboutItem.setName("aboutMenuItem");
        menuAboutItem.addActionListener(evt -> showAboutBox());
        menuHelp.add(menuAboutItem);

        menuBar.add(menuHelp);
        //endregion Help Menu
    }

    private void initStatusBar() {
        statusPanel = new JPanel(new FlowLayout(FlowLayout.LEADING, 20, 4));

        lblFunds = new JLabel();
        lblTempAstechs = new JLabel();
        lblTempMedics = new JLabel();
        lblPartsAvailabilityRating = new JLabel();

        statusPanel.add(lblFunds);
        statusPanel.add(lblTempAstechs);
        statusPanel.add(lblTempMedics);
        statusPanel.add(lblPartsAvailabilityRating);
    }

    private void initTopButtons() {
        GridBagConstraints gridBagConstraints;

        lblLocation = new JLabel(getCampaign().getLocation().getReport(getCampaign().getLocalDate())); // NOI18N

        btnPanel = new JPanel(new GridBagLayout());

        gridBagConstraints = new java.awt.GridBagConstraints();
        gridBagConstraints.gridx = 0;
        gridBagConstraints.gridy = 0;
        gridBagConstraints.fill = java.awt.GridBagConstraints.NONE;
        gridBagConstraints.weightx = 0.0;
        gridBagConstraints.weighty = 0.0;
        gridBagConstraints.gridheight = 2;
        gridBagConstraints.anchor = java.awt.GridBagConstraints.WEST;
        gridBagConstraints.insets = new java.awt.Insets(3, 10, 3, 3);
        btnPanel.add(lblLocation, gridBagConstraints);

        btnGMMode = new JToggleButton(resourceMap.getString("btnGMMode.text")); // NOI18N
        btnGMMode.setToolTipText(resourceMap.getString("btnGMMode.toolTipText")); // NOI18N
        btnGMMode.setSelected(getCampaign().isGM());
        btnGMMode.addActionListener(e -> getCampaign().setGMMode(btnGMMode.isSelected()));
        btnGMMode.setMinimumSize(new Dimension(150, 25));
        btnGMMode.setPreferredSize(new Dimension(150, 25));
        btnGMMode.setMaximumSize(new Dimension(150, 25));
        gridBagConstraints = new java.awt.GridBagConstraints();
        gridBagConstraints.gridx = 1;
        gridBagConstraints.gridy = 0;
        gridBagConstraints.fill = java.awt.GridBagConstraints.NONE;
        gridBagConstraints.weightx = 1.0;
        gridBagConstraints.weighty = 0.0;
        gridBagConstraints.anchor = java.awt.GridBagConstraints.EAST;
        gridBagConstraints.insets = new java.awt.Insets(3, 3, 3, 3);
        btnPanel.add(btnGMMode, gridBagConstraints);

        btnOvertime = new JToggleButton(resourceMap.getString("btnOvertime.text")); // NOI18N
        btnOvertime.setToolTipText(resourceMap.getString("btnOvertime.toolTipText")); // NOI18N
        btnOvertime.addActionListener(this::btnOvertimeActionPerformed);
        btnOvertime.setMinimumSize(new Dimension(150, 25));
        btnOvertime.setPreferredSize(new Dimension(150, 25));
        btnOvertime.setMaximumSize(new Dimension(150, 25));
        gridBagConstraints = new java.awt.GridBagConstraints();
        gridBagConstraints.gridx = 1;
        gridBagConstraints.gridy = 1;
        gridBagConstraints.fill = java.awt.GridBagConstraints.NONE;
        gridBagConstraints.weightx = 1.0;
        gridBagConstraints.weighty = 0.0;
        gridBagConstraints.anchor = java.awt.GridBagConstraints.EAST;
        gridBagConstraints.insets = new java.awt.Insets(3, 3, 3, 3);
        btnPanel.add(btnOvertime, gridBagConstraints);

        // This button uses a mnemonic that is unique and listed in the initMenu JavaDoc
        btnAdvanceDay = new JButton(resourceMap.getString("btnAdvanceDay.text")); // NOI18N
        btnAdvanceDay.setToolTipText(resourceMap.getString("btnAdvanceDay.toolTipText")); // NOI18N
        btnAdvanceDay.addActionListener(evt -> getCampaignController().advanceDay());
        btnAdvanceDay.setMnemonic(KeyEvent.VK_A);
        btnAdvanceDay.setPreferredSize(new Dimension(250, 50));
        gridBagConstraints = new java.awt.GridBagConstraints();
        gridBagConstraints.gridx = 2;
        gridBagConstraints.gridy = 0;
        gridBagConstraints.fill = java.awt.GridBagConstraints.VERTICAL;
        gridBagConstraints.weightx = 0.0;
        gridBagConstraints.weighty = 0.0;
        gridBagConstraints.gridheight = 2;
        gridBagConstraints.anchor = java.awt.GridBagConstraints.NORTHEAST;
        gridBagConstraints.insets = new java.awt.Insets(3, 3, 3, 15);
        btnPanel.add(btnAdvanceDay, gridBagConstraints);
    }

    private static void enableFullScreenMode(Window window) {
        String className = "com.apple.eawt.FullScreenUtilities";
        String methodName = "setWindowCanFullScreen";

        try {
            Class<?> clazz = Class.forName(className);
            Method method = clazz.getMethod(methodName, Window.class, boolean.class);
            method.invoke(null, window, true);
        } catch (Throwable t) {
            MekHQ.getLogger().error("Full screen mode is not supported", t);
        }
    }

    private static boolean isMacOSX() {
        return System.getProperty("os.name").contains("Mac OS X");
    }

    private void miChatActionPerformed(ActionEvent evt) {
        JDialog chatDialog = new JDialog(getFrame(), "MekHQ Chat", false); //$NON-NLS-1$

        ChatClient client = new ChatClient("test", "localhost");
        client.listen();
        // chatDialog.add(client);
        chatDialog.add(new JLabel("Testing"));
        chatDialog.setResizable(true);
        chatDialog.setVisible(true);
    }

    private void changeTheme(java.awt.event.ActionEvent evt) {
        MekHQ.getSelectedTheme().setValue(evt.getActionCommand());
        refreshThemeChoices();
    }

    private void refreshThemeChoices() {
        menuThemes.removeAll();
        JCheckBoxMenuItem miPlaf;
        for (LookAndFeelInfo laf : UIManager.getInstalledLookAndFeels()) {
            miPlaf = new JCheckBoxMenuItem(laf.getName());
            if (laf.getClassName().equalsIgnoreCase(MekHQ.getSelectedTheme().getValue())) {
                miPlaf.setSelected(true);
            }

            menuThemes.add(miPlaf);
            miPlaf.setActionCommand(laf.getClassName());
            miPlaf.addActionListener(this::changeTheme);
        }
    }

    //TODO: trigger from event
    public void filterTasks() {
        if (getTab(GuiTabType.REPAIR) != null) {
            ((RepairTab)getTab(GuiTabType.REPAIR)).filterTasks();
        }
    }

    public void focusOnUnit(UUID id) {
        HangarTab ht = (HangarTab)getTab(GuiTabType.HANGAR);
        if (null == id || null == ht) {
            return;
        }
        ht.focusOnUnit(id);
        tabMain.setSelectedIndex(getTabIndexByName(resourceMap
                .getString("panHangar.TabConstraints.tabTitle")));
    }

    public void focusOnUnitInRepairBay(UUID id) {
        if (null == id) {
            return;
        }
        if (getTab(GuiTabType.REPAIR) != null) {
            ((RepairTab) getTab(GuiTabType.REPAIR)).focusOnUnit(id);
            tabMain.setSelectedComponent(getTab(GuiTabType.REPAIR));
        }
    }

    public void focusOnPerson(Person person) {
        if (person != null) {
            focusOnPerson(person.getId());
        }
    }

    public void focusOnPerson(UUID id) {
        if (id == null) {
            return;
        }
        PersonnelTab pt = (PersonnelTab) getTab(GuiTabType.PERSONNEL);
        if (pt == null) {
            return;
        }
        pt.focusOnPerson(id);
        tabMain.setSelectedComponent(pt);
    }

    public void showNews(int id) {
        NewsItem news = getCampaign().getNews().getNewsItem(id);
        if (null != news) {
            NewsReportDialog nrd = new NewsReportDialog(frame, news);
            nrd.setVisible(true);
        }
    }

    public boolean nagShortMaintenance() {
        if (!getCampaign().getCampaignOptions().checkMaintenance()) {
            return false;
        }
        Vector<Unit> notMaintained = new Vector<>();
        int totalAstechMinutesNeeded = 0;
        for (Unit u : getCampaign().getHangar().getUnits()) {
            if (u.isUnmaintained()) {
                notMaintained.add(u);
            } else if (u.isPresent() && (u.getEngineer() == null)) {
                // only add astech minutes for non-crewed units who are present
                totalAstechMinutesNeeded += (u.getMaintenanceTime() * 6);
            }
        }

        if (notMaintained.size() > 0) {
            if (JOptionPane.YES_OPTION != JOptionPane
                    .showConfirmDialog(
                            null,
                            "You have unmaintained units. Do you really wish to advance the day?",
                            "Unmaintained Units", JOptionPane.YES_NO_OPTION)) {
                return true;
            }
        }

        int minutesAvail = getCampaign().getPossibleAstechPoolMinutes();
        if (getCampaign().isOvertimeAllowed()) {
            minutesAvail += getCampaign().getPossibleAstechPoolOvertime();
        }
        if (minutesAvail < totalAstechMinutesNeeded) {
            int needed = (int) Math
                    .ceil((totalAstechMinutesNeeded - minutesAvail) / 480D);
            return JOptionPane.YES_OPTION != JOptionPane.showConfirmDialog(null,
                    "You do not have enough astechs to provide for full maintenance. You need "
                            + needed + " more astech(s). Do you wish to proceed?",
                    "Astech shortage", JOptionPane.YES_NO_OPTION);
        }

        return false;
    }

    public boolean nagShortDeployments() {
        if (getCampaign().getLocalDate().getDayOfWeek() != DayOfWeek.SUNDAY) {
            return false;
        }
        for (Mission m : getCampaign().getMissions()) {
            if (!m.isActive() || !(m instanceof AtBContract)
                    || !getCampaign().getLocation().isOnPlanet()) {
                continue;
            }
            if (getCampaign().getDeploymentDeficit((AtBContract) m) > 0) {
                return 0 != JOptionPane.showConfirmDialog(null,
                        "You have not met the deployment levels required by contract. Do your really wish to advance the day?",
                        "Unmet deployment requirements", JOptionPane.YES_NO_OPTION);
            }
        }
        return false;
    }

    public boolean nagOutstandingScenarios() {
        for (Mission m : getCampaign().getMissions()) {
            if (!m.isActive() || !(m instanceof AtBContract)) {
                continue;
            }
            for (Scenario s : m.getScenarios()) {
                if (!s.isCurrent() || !(s instanceof AtBScenario)) {
                    continue;
                }
                if (getCampaign().getLocalDate().equals(s.getDate())) {
                    return 0 != JOptionPane.showConfirmDialog(null,
                            "You have a pending battle. Failure to deploy will result in a defeat and a minor contract breach. Do your really wish to advance the day?",
                            "Pending battle", JOptionPane.YES_NO_OPTION);
                }
            }
        }
        return false;
    }

    private void hirePerson(java.awt.event.ActionEvent evt) {
        int type = Integer.parseInt(evt.getActionCommand());
        NewRecruitDialog npd = new NewRecruitDialog(this, true,
                getCampaign().newPerson(type));
        npd.setVisible(true);
    }

    public void hirePersonMarket() {
        PersonnelMarketDialog pmd = new PersonnelMarketDialog(getFrame(), this, getCampaign());
        pmd.setVisible(true);
    }

    private void hireBulkPersonnel() {
        HireBulkPersonnelDialog hbpd = new HireBulkPersonnelDialog(getFrame(), true, getCampaign());
        hbpd.setVisible(true);
    }

    public void showContractMarket() {
        ContractMarketDialog cmd = new ContractMarketDialog(getFrame(), getCampaign());
        cmd.setVisible(true);
    }

    public void showUnitMarket() {
        UnitMarketDialog umd = new UnitMarketDialog(getFrame(), getCampaign());
        umd.setVisible(true);
    }

    public void showShipSearch() {
        ShipSearchDialog ssd = new ShipSearchDialog(getFrame(), this);
        ssd.setVisible(true);
    }

<<<<<<< HEAD
    private void menuSaveXmlActionPerformed(ActionEvent evt) {
=======
    public boolean saveCampaign(ActionEvent evt) {
>>>>>>> 9184e75a
        MekHQ.getLogger().info("Saving campaign...");
        // Choose a file...
        File file = selectSaveCampaignFile();
        if (file == null) {
            // I want a file, y'know!
            return false;
        }

        return saveCampaign(getFrame(), getCampaign(), file);
    }

    /**
     * Attempts to saves the given campaign to the given file.
     * @param frame The parent frame in which to display the error message. May be null.
     */
    public static boolean saveCampaign(JFrame frame, Campaign campaign, File file) {
        String path = file.getPath();
        if (!path.endsWith(".cpnx") && !path.endsWith(".cpnx.gz")) {
            path += ".cpnx";
            file = new File(path);
        }

        // check for existing file and make a back-up if found
        String path2 = path + "_backup";
        File backupFile = new File(path2);
        if (file.exists()) {
            Utilities.copyfile(file, backupFile);
        }

        // Then save it out to that file.
        FileOutputStream fos;
        OutputStream os;
        PrintWriter pw;

        try {
            os = fos = new FileOutputStream(file);
            if (path.endsWith(".gz")) {
                os = new GZIPOutputStream(fos);
            }
            os = new BufferedOutputStream(os);
            pw = new PrintWriter(new OutputStreamWriter(os, StandardCharsets.UTF_8));
            campaign.writeToXml(pw);
            pw.flush();
            pw.close();
            os.close();
            // delete the backup file because we didn't need it
            if (backupFile.exists()) {
                backupFile.delete();
            }
            MekHQ.getLogger().info("Campaign saved to " + file);
        } catch (Exception ex) {
            MekHQ.getLogger().error(ex);
            JOptionPane.showMessageDialog(frame,
                    "Oh no! The program was unable to correctly save your game. We know this\n"
                            + "is annoying and apologize. Please help us out and submit a bug with the\n"
                            + "mekhqlog.txt file from this game so we can prevent this from happening in\n"
                            + "the future.", "Could not save game",
                    JOptionPane.ERROR_MESSAGE);
            // restore the backup file
            file.delete();
            if (backupFile.exists()) {
                Utilities.copyfile(backupFile, file);
                backupFile.delete();
            }

            return false;
        }

        return true;
    }

    private File selectSaveCampaignFile() {
        return FileDialogs.saveCampaign(frame, getCampaign()).orElse(null);
    }

    private void menuLoadXmlActionPerformed(java.awt.event.ActionEvent evt) {
        File f = selectLoadCampaignFile();
        if (null == f) {
            return;
        }
        boolean hadAtB = getCampaign().getCampaignOptions().getUseAtB();
        DataLoadingDialog dataLoadingDialog = new DataLoadingDialog(
                getApplication(), getFrame(), f);
        // TODO: does this effectively deal with memory management issues?
        dataLoadingDialog.setVisible(true);
        if (hadAtB && !getCampaign().getCampaignOptions().getUseAtB()) {
            RandomFactionGenerator.getInstance().dispose();
            RandomUnitGenerator.getInstance().dispose();
        }
        //Unregister event handlers for CampaignGUI and tabs
        for (int i = 0; i < tabMain.getTabCount(); i++) {
            if (tabMain.getComponentAt(i) instanceof CampaignGuiTab) {
                ((CampaignGuiTab)tabMain.getComponentAt(i)).disposeTab();
            }
        }
        MekHQ.unregisterHandler(this);
    }

    private File selectLoadCampaignFile() {
        return FileDialogs.openCampaign(frame).orElse(null);
    }

    private void menuNewCampaignActionPerformed(ActionEvent e) {
        DataLoadingDialog dataLoadingDialog = new DataLoadingDialog(app, frame, null);
        dataLoadingDialog.setVisible(true);
    }

    private void btnOvertimeActionPerformed(java.awt.event.ActionEvent evt) {
        getCampaign().setOvertime(btnOvertime.isSelected());
    }

    private void menuOptionsActionPerformed(java.awt.event.ActionEvent evt) {
        boolean atb = getCampaign().getCampaignOptions().getUseAtB();
        boolean timeIn = getCampaign().getCampaignOptions().getUseTimeInService();
        boolean rankIn = getCampaign().getCampaignOptions().getUseTimeInRank();
        boolean retirementDateTracking = getCampaign().getCampaignOptions().useRetirementDateTracking();
        boolean staticRATs = getCampaign().getCampaignOptions().useStaticRATs();
        boolean factionIntroDate = getCampaign().getCampaignOptions().useFactionIntroDate();
        CampaignOptionsDialog cod = new CampaignOptionsDialog(getFrame(), true, getCampaign());
        cod.setVisible(true);
        if (timeIn != getCampaign().getCampaignOptions().getUseTimeInService()) {
            if (getCampaign().getCampaignOptions().getUseTimeInService()) {
                getCampaign().initTimeInService();
            } else {
                for (Person person : getCampaign().getPersonnel()) {
                    person.setRecruitment(null);
                }
            }
        }

        if (rankIn != getCampaign().getCampaignOptions().getUseTimeInRank()) {
            if (getCampaign().getCampaignOptions().getUseTimeInRank()) {
                getCampaign().initTimeInRank();
            } else {
                for (Person person : getCampaign().getPersonnel()) {
                    person.setLastRankChangeDate(null);
                }
            }
        }

        if (retirementDateTracking != getCampaign().getCampaignOptions().useRetirementDateTracking()) {
            if (getCampaign().getCampaignOptions().useRetirementDateTracking()) {
                getCampaign().initRetirementDateTracking();
            } else {
                for (Person person : getCampaign().getPersonnel()) {
                    person.setRetirement(null);
                }
            }
        }

        if (atb != getCampaign().getCampaignOptions().getUseAtB()) {
            if (getCampaign().getCampaignOptions().getUseAtB()) {
                getCampaign().initAtB(false);
                //refresh lance assignment table
                MekHQ.triggerEvent(new OrganizationChangedEvent(getCampaign().getForces()));
            }
            miContractMarket.setVisible(getCampaign().getCampaignOptions().getUseAtB());
            miUnitMarket.setVisible(getCampaign().getCampaignOptions().getUseAtB());
            miShipSearch.setVisible(getCampaign().getCampaignOptions().getUseAtB());
            miRetirementDefectionDialog.setVisible(getCampaign().getCampaignOptions().getUseAtB());
            if (getCampaign().getCampaignOptions().getUseAtB()) {
                int loops = 0;
                while (!RandomUnitGenerator.getInstance().isInitialized()) {
                    try {
                        Thread.sleep(50);
                        if (++loops > 20) {
                            // Wait for up to a second
                            break;
                        }
                    } catch (InterruptedException ignore) {
                    }
                }
            } else {
                getCampaign().shutdownAtB();
            }
        }
        if (staticRATs != getCampaign().getCampaignOptions().useStaticRATs()) {
            getCampaign().initUnitGenerator();
        }
        if (factionIntroDate != getCampaign().getCampaignOptions().useFactionIntroDate()) {
            getCampaign().updateTechFactionCode();
        }
        refreshCalendar();
        getCampaign().reloadNews();
    }

    private void menuOptionsMMActionPerformed(java.awt.event.ActionEvent evt) {
        GameOptionsDialog god = new GameOptionsDialog(getFrame(), getCampaign().getGameOptions(), false);
        god.refreshOptions();
        god.setEditable(true);
        god.setVisible(true);
        if (!god.wasCancelled()) {
            getCampaign().setGameOptions(god.getOptions());
            setCampaignOptionsFromGameOptions();
            refreshCalendar();
        }
    }

    private void menuMekHqOptionsActionPerformed(ActionEvent evt) {
        MekHqOptionsDialog dialog = new MekHqOptionsDialog(getFrame());
        dialog.setVisible(true);
    }

    private void miLoadForcesActionPerformed(java.awt.event.ActionEvent evt) {
        loadListFile(true);
    }

    private void miImportPersonActionPerformed(java.awt.event.ActionEvent evt) {
        loadPersonFile();
    }

    public void miExportPersonActionPerformed(java.awt.event.ActionEvent evt) {
        savePersonFile();
    }

    private void miExportOptionsActionPerformed(java.awt.event.ActionEvent evt) {
        saveOptionsFile(FileType.XML, resourceMap.getString("dlgSaveCampaignXML.text"),
                getCampaign().getName() + getCampaign().getLocalDate().format(DateTimeFormatter.ofPattern(MekHqConstants.FILENAME_DATE_FORMAT)) + "_ExportedCampaignSettings");
    }

    private void miExportPlanetsXMLActionPerformed(java.awt.event.ActionEvent evt) {
        try {
            exportPlanets(FileType.XML, resourceMap.getString("dlgSavePlanetsXML.text"),
                    getCampaign().getName() + getCampaign().getLocalDate().format(DateTimeFormatter.ofPattern(MekHqConstants.FILENAME_DATE_FORMAT)) + "_ExportedPlanets");
        } catch (Exception ex) {
            MekHQ.getLogger().error(ex);
        }
    }

    private void miExportFinancesCSVActionPerformed(java.awt.event.ActionEvent evt) {
        try {
            exportFinances(FileType.CSV, resourceMap.getString("dlgSaveFinancesCSV.text"),
                    getCampaign().getName() + getCampaign().getLocalDate().format(DateTimeFormatter.ofPattern(MekHqConstants.FILENAME_DATE_FORMAT)) + "_ExportedFinances");
        } catch (Exception ex) {
            MekHQ.getLogger().error(ex);
        }
    }

    private void miExportPersonnelCSVActionPerformed(java.awt.event.ActionEvent evt) {
        try {
            exportPersonnel(FileType.CSV, resourceMap.getString("dlgSavePersonnelCSV.text"),
                    getCampaign().getLocalDate().format(DateTimeFormatter.ofPattern(MekHqConstants.FILENAME_DATE_FORMAT)) + "_ExportedPersonnel");
        } catch (Exception ex) {
            MekHQ.getLogger().error(ex);
        }
    }

    private void miExportUnitCSVActionPerformed(java.awt.event.ActionEvent evt) {
        try {
            exportUnits(FileType.CSV, resourceMap.getString("dlgSaveUnitsCSV.text"),
                    getCampaign().getName() + getCampaign().getLocalDate().format(DateTimeFormatter.ofPattern(MekHqConstants.FILENAME_DATE_FORMAT)) + "_ExportedUnits");
        } catch (Exception ex) {
            MekHQ.getLogger().error(ex);
        }
    }

    private void miImportOptionsActionPerformed(java.awt.event.ActionEvent evt) {
        loadOptionsFile();
    }

    private void miImportPartsActionPerformed(java.awt.event.ActionEvent evt) {
        loadPartsFile();
    }

    public void miExportPartsActionPerformed(java.awt.event.ActionEvent evt) {
        savePartsFile();
    }

    private void miPurchaseUnitActionPerformed(java.awt.event.ActionEvent evt) {
        UnitLoadingDialog unitLoadingDialog = new UnitLoadingDialog(frame);
        if (!MechSummaryCache.getInstance().isInitialized()) {
            unitLoadingDialog.setVisible(true);
        }
        AbstractUnitSelectorDialog usd = new MekHQUnitSelectorDialog(getFrame(), unitLoadingDialog,
                getCampaign(), true);
        usd.setVisible(true);
    }

    private void buyParts() {
        PartsStoreDialog psd = new PartsStoreDialog(true, this);
        psd.setVisible(true);
    }

    private void showMercRosterDialog() {
        MercRosterDialog mrd = new MercRosterDialog(getFrame(), true, getCampaign());
        mrd.setVisible(true);
    }

    public void refitUnit(Refit r, boolean selectModelName) {
        if (r.getOriginalEntity() instanceof Dropship || r.getOriginalEntity() instanceof Jumpship) {
            Person engineer = r.getOriginalUnit().getEngineer();
            if (engineer == null) {
                JOptionPane.showMessageDialog(frame,
                        "You cannot refit a ship that does not have an engineer. Assign a qualified vessel crew to this unit.",
                        "No Engineer", JOptionPane.WARNING_MESSAGE);
                return;
            }
            r.setTech(engineer);
        } else if (getCampaign().getTechs().size() > 0) {
            String name;
            Map<String, Person> techHash = new HashMap<>();
            List<String> techList = new ArrayList<>();
            String skillLvl;
            int TimePerDay;

            List<Person> techs = getCampaign().getTechs(false, null, true, true);
            int lastRightTech = 0;

            for (Person tech : techs) {
                if (getCampaign().isWorkingOnRefit(tech) || tech.isEngineer()) {
                    continue;
                }
                if (tech.getSecondaryRole() == Person.T_MECH_TECH || tech.getSecondaryRole() == Person.T_MECHANIC || tech.getSecondaryRole() == Person.T_AERO_TECH) {
                    TimePerDay = 240 - tech.getMaintenanceTimeUsing();
                } else {
                    TimePerDay = 480 - tech.getMaintenanceTimeUsing();
                }
                skillLvl = SkillType.getExperienceLevelName(tech.getExperienceLevel(false));
                name = tech.getFullName()
                        + ", "
                        + skillLvl
                        + " "
                        + tech.getPrimaryRoleDesc()
                        + " ("
                        + getCampaign().getTargetFor(r, tech).getValueAsString()
                        + "+)"
                        + ", "
                        + tech.getMinutesLeft() + "/" + TimePerDay
                        + " minutes";
                techHash.put(name, tech);
                if (tech.isRightTechTypeFor(r)) {
                    techList.add(lastRightTech++, name);
                } else {
                    techList.add(name);
                }
            }

            String s = (String) JOptionPane.showInputDialog(frame,
                    "Which tech should work on the refit?", "Select Tech",
                    JOptionPane.PLAIN_MESSAGE, null, techList.toArray(), techList.get(0));

            if (null == s) {
                return;
            }

            Person selectedTech = techHash.get(s);

            if (!selectedTech.isRightTechTypeFor(r)) {
                if (JOptionPane.NO_OPTION == JOptionPane.showConfirmDialog(null,
                    "This tech is not appropriate for this unit. Would you like to continue?",
                    "pending battle",
                    JOptionPane.YES_NO_OPTION)) {
                        return;
                    }
            }

            r.setTech(selectedTech);
        } else {
            JOptionPane.showMessageDialog(frame,
                    "You have no techs available to work on this refit.",
                    "No Techs", JOptionPane.WARNING_MESSAGE);
            return;
        }
        if (selectModelName) {
            // select a model name
            RefitNameDialog rnd = new RefitNameDialog(frame, true, r);
            rnd.setVisible(true);
            if (rnd.wasCancelled()) {
                // Set the tech team to null since we may want to change it when we re-do the refit
                r.setTech(null);
                return;
            }
        }
        // TODO: allow overtime work?
        // check to see if user really wants to do it - give some info on what
        // will be done
        // TODO: better information
        String RefitRefurbish;
        if (r.isBeingRefurbished()) {
            RefitRefurbish = "Refurbishment is a " + r.getRefitClassName() + " refit and must be done at a factory and costs 10% of the purchase price"
                    + ".\n Are you sure you want to refurbish ";
        } else {
            RefitRefurbish = "This is a " + r.getRefitClassName() + " refit. Are you sure you want to refit ";
        }
        if (0 != JOptionPane
                .showConfirmDialog(null, RefitRefurbish
                                + r.getUnit().getName() + "?", "Proceed?",
                        JOptionPane.YES_NO_OPTION)) {
            return;
        }
        try {
            r.begin();
        } catch (EntityLoadingException ex) {
            JOptionPane
                    .showMessageDialog(
                            null,
                            "For some reason, the unit you are trying to customize cannot be loaded\n and so the customization was cancelled. Please report the bug with a description\nof the unit being customized.",
                            "Could not customize unit",
                            JOptionPane.ERROR_MESSAGE);
            return;
        } catch (IOException e) {
            JOptionPane.showMessageDialog(null, e.getMessage(), "IO Exception",
                    JOptionPane.ERROR_MESSAGE);
            return;
        }
        getCampaign().refit(r);
        if (hasTab(GuiTabType.MEKLAB)) {
            ((MekLabTab)getTab(GuiTabType.MEKLAB)).clearUnit();
        }
    }

    public void showReport(Report report) {
        ReportDialog rd = new ReportDialog(getFrame(), report);
        rd.pack();
        rd.setVisible(true);
    }

    public void showMaintenanceReport(UUID id) {
        if (null == id) {
            return;
        }
        Unit u = getCampaign().getUnit(id);
        if (null == u) {
            return;
        }
        MaintenanceReportDialog mrd = new MaintenanceReportDialog(getFrame(), u);
        mrd.setVisible(true);
    }

    public void showUnitCostReport(UUID id) {
        if (null == id) {
            return;
        }
        Unit u = getCampaign().getUnit(id);
        if (null == u) {
            return;
        }
        UnitCostReportDialog mrd = new UnitCostReportDialog(getFrame(), u);
        mrd.setVisible(true);
    }

    /**
     * Shows a dialog that lets the user select a tech for a task on a particular unit
     *
     * @param u                 The unit to be serviced, used to filter techs for skill on the unit.
     * @param desc              The description of the task
     * @param ignoreMaintenance If true, ignores the time required for maintenance tasks when displaying
     *                          the tech's time available.
     * @return                  The ID of the selected tech, or null if none is selected.
     */
    public @Nullable UUID selectTech(Unit u, String desc, boolean ignoreMaintenance) {
        String name;
        Map<String, Person> techHash = new LinkedHashMap<>();
        for (Person tech : getCampaign().getTechs()) {
            if (!tech.isMothballing() && tech.canTech(u.getEntity())) {
                int time = tech.getMinutesLeft();
                if (!ignoreMaintenance) {
                    time -= Math.max(0, tech.getMaintenanceTimeUsing());
                }
                name = tech.getFullTitle() + ", "
                        + SkillType.getExperienceLevelName(tech.getSkillForWorkingOn(u).getExperienceLevel())
                        + " (" + time + "min)";
                techHash.put(name, tech);
            }
        }
        if (techHash.isEmpty()) {
            JOptionPane.showMessageDialog(frame,
                    "You have no techs available.", "No Techs",
                    JOptionPane.WARNING_MESSAGE);
            return null;
        }

        Object[] nameArray = techHash.keySet().toArray();

        String s = (String) JOptionPane.showInputDialog(frame,
                "Which tech should work on " + desc + "?", "Select Tech",
                JOptionPane.PLAIN_MESSAGE, null, nameArray, nameArray[0]);
        if (null == s) {
            return null;
        }
        return techHash.get(s).getId();
    }

    /**
     * Exports Planets to a file (CSV, XML, etc.)
     * @param format
     * @param dialogTitle
     * @param filename
     */
    protected void exportPlanets(FileType format, String dialogTitle, String filename) {
        //TODO: Fix this
        /*
        GUI.fileDialogSave(
                frame,
                dialogTitle,
                format,
                MekHQ.getPlanetsDirectory().getValue(),
                "planets." + format.getRecommendedExtension())
                .ifPresent(f -> {
                    MekHQ.getPlanetsDirectory().setValue(f.getParent());
                    File file = checkFileEnding(f, format.getRecommendedExtension());
                    checkToBackupFile(file, file.getPath());
                    String report = Planets.getInstance().exportPlanets(file.getPath(), format.getRecommendedExtension());
                    JOptionPane.showMessageDialog(mainPanel, report);
                });

        GUI.fileDialogSave(frame, dialogTitle, new File(".", "planets." + format.getRecommendedExtension()), format).ifPresent(f -> {
            File file = checkFileEnding(f, format.getRecommendedExtension());
            checkToBackupFile(file, file.getPath());
            String report = Planets.getInstance().exportPlanets(file.getPath(), format.getRecommendedExtension());
            JOptionPane.showMessageDialog(mainPanel, report);
        });
        */
    }

    /**
     * Exports Personnel to a file (CSV, XML, etc.)
     * @param format        file format to export to
     * @param dialogTitle   title of the dialog frame
     * @param filename      file name to save to
     */
    protected void exportPersonnel(FileType format, String dialogTitle, String filename) {
        if (((PersonnelTab) getTab(GuiTabType.PERSONNEL)).getPersonnelTable().getRowCount() != 0) {
            GUI.fileDialogSave(
                    frame,
                    dialogTitle,
                    format,
                    MekHQ.getPersonnelDirectory().getValue(),
                    filename + "." + format.getRecommendedExtension())
                    .ifPresent(f -> {
                        MekHQ.getPersonnelDirectory().setValue(f.getParent());
                        File file = checkFileEnding(f, format.getRecommendedExtension());
                        checkToBackupFile(file, file.getPath());
                        String report;
                        // TODO add support for xml and json export
                        if (format.equals(FileType.CSV)) {
                            report = Utilities.exportTableToCSV(((PersonnelTab) getTab(GuiTabType.PERSONNEL)).getPersonnelTable(), file);
                        } else {
                            report = "Unsupported FileType in Export Personnel";
                        }
                        JOptionPane.showMessageDialog(tabMain, report);
                    });
        } else {
            JOptionPane.showMessageDialog(tabMain, resourceMap.getString("dlgNoPersonnel.text"));
        }
    }

    /**
     * Exports Units to a file (CSV, XML, etc.)
     * @param format        file format to export to
     * @param dialogTitle   title of the dialog frame
     * @param filename      file name to save to
     */
    protected void exportUnits(FileType format, String dialogTitle, String filename) {
        if (((HangarTab) getTab(GuiTabType.HANGAR)).getUnitTable().getRowCount() != 0) {
            GUI.fileDialogSave(
                    frame,
                    dialogTitle,
                    format,
                    MekHQ.getUnitsDirectory().getValue(),
                    filename + "." + format.getRecommendedExtension())
                    .ifPresent(f -> {
                        MekHQ.getUnitsDirectory().setValue(f.getParent());
                        File file = checkFileEnding(f, format.getRecommendedExtension());
                        checkToBackupFile(file, file.getPath());
                        String report;
                        // TODO add support for xml and json export
                        if (format.equals(FileType.CSV)) {
                            report = Utilities.exportTableToCSV(((HangarTab) getTab(GuiTabType.HANGAR)).getUnitTable(), file);
                        } else {
                            report = "Unsupported FileType in Export Units";
                        }
                        JOptionPane.showMessageDialog(tabMain, report);
                    });
        } else {
            JOptionPane.showMessageDialog(tabMain, resourceMap.getString("dlgNoUnits"));
        }
    }

     /**
     * Exports Finances to a file (CSV, XML, etc.)
     * @param format        file format to export to
     * @param dialogTitle   title of the dialog frame
     * @param filename      file name to save to
     */
    protected void exportFinances(FileType format, String dialogTitle, String filename) {
        if (!getCampaign().getFinances().getAllTransactions().isEmpty()) {
            GUI.fileDialogSave(
                    frame,
                    dialogTitle,
                    format,
                    MekHQ.getFinancesDirectory().getValue(),
                    filename + "." + format.getRecommendedExtension())
                    .ifPresent(f -> {
                        MekHQ.getFinancesDirectory().setValue(f.getParent());
                        File file = checkFileEnding(f, format.getRecommendedExtension());
                        checkToBackupFile(file, file.getPath());
                        String report;
                        // TODO add support for xml and json export
                        if (format.equals(FileType.CSV)) {
                            report = getCampaign().getFinances().exportFinancesToCSV(file.getPath(),
                                    format.getRecommendedExtension());
                        } else {
                            report = "Unsupported FileType in Export Finances";
                        }
                        JOptionPane.showMessageDialog(tabMain, report);
                    });
        } else {
            JOptionPane.showMessageDialog(tabMain, resourceMap.getString("dlgNoFinances.text"));
        }
    }

    /**
     * Checks if a file already exists, if so it makes a backup copy.
     * @param file to determine if there is an existing file with that name
     * @param path path to the file
     */
    private void checkToBackupFile(File file, String path) {
        // check for existing file and make a back-up if found
        String path2 = path + "_backup";
        File backupFile = new File(path2);
        if (file.exists()) {
            Utilities.copyfile(file, backupFile);
        }
    }

    /**
     * Checks to make sure the file has the appropriate ending / extension.
     * @param file   the file to check
     * @param format proper format for the ending/extension
     * @return File  with the appropriate ending/ extension
     */
    private File checkFileEnding(File file, String format) {
        String path = file.getPath();
        if (!path.endsWith("." + format)) {
            path += "." + format;
            file = new File(path);
        }
        return file;
    }

    protected void loadListFile(boolean allowNewPilots) {
        File unitFile = FileDialogs.openUnits(frame).orElse(null);

        if (unitFile != null) {
            // I need to get the parser myself, because I want to pull both
            // entities and pilots from it
            // Create an empty parser.
            MULParser parser = new MULParser();

            // Open up the file.
            try (InputStream is = new FileInputStream(unitFile)) {
                parser.parse(is);
            } catch (Exception e) {
                MekHQ.getLogger().error(e);
            }

            // Was there any error in parsing?
            if (parser.hasWarningMessage()) {
                MekHQ.getLogger().warning(parser.getWarningMessage());
            }

            // Add the units from the file.
            for (Entity entity : parser.getEntities()) {
                getCampaign().addNewUnit(entity, allowNewPilots, 0);
            }

            // TODO : re-add any ejected pilots
            //for (Crew pilot : parser.getPilots()) {
            //    if (pilot.isEjected()) {
            //         getCampaign().addPilot(pilot, PilotPerson.T_MECHWARRIOR,
            //         false);
            //    }
            //}
        }
    }

    protected void loadPersonFile() {
        File personnelFile = FileDialogs.openPersonnel(frame).orElse(null);

        if (personnelFile != null) {
            MekHQ.getLogger().info("Starting load of personnel file from XML...");
            // Initialize variables.
            Document xmlDoc;

            // Open the file
            try (InputStream is = new FileInputStream(personnelFile)) {
                // Using factory get an instance of document builder
                DocumentBuilder db = MekHqXmlUtil.newSafeDocumentBuilder();

                // Parse using builder to get DOM representation of the XML file
                xmlDoc = db.parse(is);
            } catch (Exception ex) {
                MekHQ.getLogger().error("Cannot load person XML", ex);
                return; // otherwise we NPE out in the next line
            }

            Element personnelEle = xmlDoc.getDocumentElement();
            NodeList nl = personnelEle.getChildNodes();

            // Get rid of empty text nodes and adjacent text nodes...
            // Stupid weird parsing of XML. At least this cleans it up.
            personnelEle.normalize();

            Version version = new Version(personnelEle.getAttribute("version"));

            // we need to iterate through three times, the first time to collect
            // any custom units that might not be written yet
            for (int x = 0; x < nl.getLength(); x++) {
                Node wn2 = nl.item(x);

                // If it's not an element node, we ignore it.
                if (wn2.getNodeType() != Node.ELEMENT_NODE) {
                    continue;
                }

                if (!wn2.getNodeName().equalsIgnoreCase("person")) {
                    // Error condition of sorts!
                    // Errr, what should we do here?
                    MekHQ.getLogger().error("Unknown node type not loaded in Personnel nodes: " + wn2.getNodeName());
                    continue;
                }

                Person p = Person.generateInstanceFromXML(wn2, getCampaign(), version);
                if (getCampaign().getPerson(p.getId()) != null
                        && getCampaign().getPerson(p.getId()).getFullName().equals(p.getFullName())) {
                    MekHQ.getLogger().error("ERROR: Cannot load person who exists, ignoring. (Name: " + p.getFullName() + ")");
                    p = null;
                }

                if (p != null) {
                    getCampaign().recruitPerson(p, true);

                    // Clear some values we no longer should have set in case this
                    // has transferred campaigns or things in the campaign have
                    // changed...
                    p.setUnit(null);
                    p.clearTechUnits();
                }
            }

            // Fix Spouse Id Information - This is required to fix spouse NPEs where one doesn't export
            // both members of the couple
            // TODO : make it so that exports will automatically include both spouses
            for (Person p : getCampaign().getActivePersonnel()) {
                if (p.getGenealogy().hasSpouse()
                        && !getCampaign().getPersonnel().contains(p.getGenealogy().getSpouse())) {
                    // If this happens, we need to clear the spouse
                    if (p.getMaidenName() != null) {
                        p.setSurname(p.getMaidenName());
                    }

                    p.getGenealogy().setSpouse(null);
                }

                if (p.isPregnant()) {
                    String fatherIdString = p.getExtraData().get(Person.PREGNANCY_FATHER_DATA);
                    UUID fatherId = (fatherIdString != null) ? UUID.fromString(fatherIdString) : null;
                    if ((fatherId != null)
                            && !getCampaign().getPersonnel().contains(getCampaign().getPerson(fatherId))) {
                        p.getExtraData().set(Person.PREGNANCY_FATHER_DATA, null);
                    }
                }
            }

            MekHQ.getLogger().info("Finished load of personnel file");
        }
    }

    //TODO: disable if not using personnel tab
    private void savePersonFile() {
        File file = FileDialogs.savePersonnel(frame, getCampaign()).orElse(null);
        if (file == null) {
            // I want a file, y'know!
            return;
        }
        String path = file.getPath();
        if (!path.endsWith(".prsx")) {
            path += ".prsx";
            file = new File(path);
        }

        // check for existing file and make a back-up if found
        String path2 = path + "_backup";
        File backupFile = new File(path2);
        if (file.exists()) {
            Utilities.copyfile(file, backupFile);
        }

        // Then save it out to that file.
        try (OutputStream os = new FileOutputStream(file);
             PrintWriter pw = new PrintWriter(new OutputStreamWriter(os, StandardCharsets.UTF_8))) {

            PersonnelTab pt = (PersonnelTab)getTab(GuiTabType.PERSONNEL);
            int row = pt.getPersonnelTable().getSelectedRow();
            if (row < 0) {
                MekHQ.getLogger().warning("ERROR: Cannot export person if no one is selected! Ignoring.");
                return;
            }
            Person selectedPerson = pt.getPersonModel().getPerson(pt.getPersonnelTable()
                    .convertRowIndexToModel(row));
            int[] rows = pt.getPersonnelTable().getSelectedRows();
            Person[] people = new Person[rows.length];
            for (int i = 0; i < rows.length; i++) {
                people[i] = pt.getPersonModel().getPerson(pt.getPersonnelTable().convertRowIndexToModel(rows[i]));
            }

            // File header
            pw.println("<?xml version=\"1.0\" encoding=\"UTF-8\"?>");

            ResourceBundle resourceMap = ResourceBundle.getBundle("mekhq.resources.MekHQ");
            // Start the XML root.
            pw.println("<personnel version=\""
                    + resourceMap.getString("Application.version") + "\">");

            if (rows.length > 1) {
                for (int i = 0; i < rows.length; i++) {
                    people[i].writeToXml(pw, 1);
                }
            } else {
                selectedPerson.writeToXml(pw, 1);
            }
            // Okay, we're done.
            // Close everything out and be done with it.
            pw.println("</personnel>");
            pw.flush();
            // delete the backup file because we didn't need it
            if (backupFile.exists()) {
                backupFile.delete();
            }
            MekHQ.getLogger().info("Personnel saved to " + file);
        } catch (Exception ex) {
            MekHQ.getLogger().error(ex);
            JOptionPane.showMessageDialog(getFrame(),
                    "Oh no! The program was unable to correctly export your personnel. We know this\n"
                            + "is annoying and apologize. Please help us out and submit a bug with the\n"
                            + "mekhqlog.txt file from this game so we can prevent this from happening in\n"
                            + "the future.",
                    "Could not export personnel", JOptionPane.ERROR_MESSAGE);
            // restore the backup file
            file.delete();
            if (backupFile.exists()) {
                Utilities.copyfile(backupFile, file);
                backupFile.delete();
            }
        }
    }

    private void saveOptionsFile(FileType format, String dialogTitle, String filename) {
        Optional<File> maybeFile = GUI.fileDialogSave(
                frame,
                dialogTitle,
                format,
                MekHQ.getCampaignOptionsDirectory().getValue(),
                filename + "." + format.getRecommendedExtension());

        if (!maybeFile.isPresent()) {
            return;
        }

        MekHQ.getCampaignOptionsDirectory().setValue(maybeFile.get().getParent());

        File file = checkFileEnding(maybeFile.get(), format.getRecommendedExtension());
        checkToBackupFile(file, file.getPath());

        // Then save it out to that file.
        try (OutputStream os = new FileOutputStream(file);
             PrintWriter pw = new PrintWriter(new OutputStreamWriter(os, StandardCharsets.UTF_8))) {

            ResourceBundle resourceMap = ResourceBundle.getBundle("mekhq.resources.MekHQ");
            // File header
            pw.println("<?xml version=\"1.0\" encoding=\"UTF-8\"?>");
            pw.println("<options version=\"" + resourceMap.getString("Application.version") + "\">");
            // Start the XML root.
            getCampaign().getCampaignOptions().writeToXml(pw, 1);
            pw.println("\t<skillTypes>");
            for (String name : SkillType.skillList) {
                SkillType type = SkillType.getType(name);
                if (null != type) {
                    type.writeToXml(pw, 2);
                }
            }
            pw.println("\t</skillTypes>");
            pw.println("\t<specialAbilities>");
            for (String key : SpecialAbility.getAllSpecialAbilities().keySet()) {
                SpecialAbility.getAbility(key).writeToXml(pw, 2);
            }
            pw.println("\t</specialAbilities>");
            getCampaign().getRandomSkillPreferences().writeToXml(pw, 1);
            pw.println("</options>");
            // Okay, we're done.
            pw.flush();

            JOptionPane.showMessageDialog(tabMain, getResourceMap().getString("dlgCampaignSettingsSaved.text"));

            MekHQ.getLogger().info("Campaign Options saved saved to " + file);
        } catch (Exception ex) {
            MekHQ.getLogger().error(ex);
            JOptionPane.showMessageDialog(getFrame(),
                    "Oh no! The program was unable to correctly export your campaign options. We know this\n"
                            + "is annoying and apologize. Please help us out and submit a bug with the\n"
                            + "mekhqlog.txt file from this game so we can prevent this from happening in\n"
                            + "the future.",
                    "Could not export campaign options", JOptionPane.ERROR_MESSAGE);
        }
    }

    protected void loadPartsFile() {
        Optional<File> maybeFile = FileDialogs.openParts(frame);

        if (!maybeFile.isPresent()) {
            return;
        }

        File partsFile = maybeFile.get();

        MekHQ.getLogger().info("Starting load of parts file from XML...");
        // Initialize variables.
        Document xmlDoc;

        // Open up the file.
        try (InputStream is = new FileInputStream(partsFile)) {
            // Using factory get an instance of document builder
            DocumentBuilder db = MekHqXmlUtil.newSafeDocumentBuilder();

            // Parse using builder to get DOM representation of the XML file
            xmlDoc = db.parse(is);
        } catch (Exception ex) {
            MekHQ.getLogger().error(ex);
            return;
        }

        Element partsEle = xmlDoc.getDocumentElement();
        NodeList nl = partsEle.getChildNodes();

        // Get rid of empty text nodes and adjacent text nodes...
        // Stupid weird parsing of XML. At least this cleans it up.
        partsEle.normalize();

        Version version = new Version(partsEle.getAttribute("version"));

        // we need to iterate through three times, the first time to collect
        // any custom units that might not be written yet
        List<Part> parts = new ArrayList<>();
        for (int x = 0; x < nl.getLength(); x++) {
            Node wn2 = nl.item(x);

            // If it's not an element node, we ignore it.
            if (wn2.getNodeType() != Node.ELEMENT_NODE) {
                continue;
            }

            if (!wn2.getNodeName().equalsIgnoreCase("part")) {
                // Error condition of sorts!
                // Errr, what should we do here?
                MekHQ.getLogger().error("Unknown node type not loaded in Parts nodes: " + wn2.getNodeName());
                continue;
            }

            Part p = Part.generateInstanceFromXML(wn2, version);
            if (p != null) {
                parts.add(p);
            }
        }

        getCampaign().importParts(parts);
        MekHQ.getLogger().info("Finished load of parts file");
    }

    protected void loadOptionsFile() {
        Optional<File> maybeFile = FileDialogs.openCampaignOptions(frame);

        if (!maybeFile.isPresent()) {
            return;
        }

        File optionsFile = maybeFile.get();

        MekHQ.getLogger().info("Starting load of options file from XML...");
        // Initialize variables.
        Document xmlDoc;

        // Open up the file.
        try (InputStream is = new FileInputStream(optionsFile)) {
            // Using factory get an instance of document builder
            DocumentBuilder db = MekHqXmlUtil.newSafeDocumentBuilder();

            // Parse using builder to get DOM representation of the XML file
            xmlDoc = db.parse(is);
        } catch (Exception ex) {
            MekHQ.getLogger().error(ex);
            return;
        }

        Element partsEle = xmlDoc.getDocumentElement();
        NodeList nl = partsEle.getChildNodes();

        // Get rid of empty text nodes and adjacent text nodes...
        // Stupid weird parsing of XML. At least this cleans it up.
        partsEle.normalize();

        Version version = new Version(partsEle.getAttribute("version"));

        CampaignOptions options = null;
        RandomSkillPreferences rsp = null;

        // we need to iterate through three times, the first time to collect
        // any custom units that might not be written yet
        for (int x = 0; x < nl.getLength(); x++) {
            Node wn = nl.item(x);

            // If it's not an element node, we ignore it.
            if (wn.getNodeType() != Node.ELEMENT_NODE) {
                continue;
            }

            String xn = wn.getNodeName();

            if (xn.equalsIgnoreCase("campaignOptions")) {
                options = CampaignOptions.generateCampaignOptionsFromXml(wn, version);
            } else if (xn.equalsIgnoreCase("randomSkillPreferences")) {
                rsp = RandomSkillPreferences.generateRandomSkillPreferencesFromXml(wn);
            } else if (xn.equalsIgnoreCase("skillTypes")) {
                NodeList wList = wn.getChildNodes();

                // Okay, lets iterate through the children, eh?
                for (int x2 = 0; x2 < wList.getLength(); x2++) {
                    Node wn2 = wList.item(x2);

                    // If it's not an element node, we ignore it.
                    if (wn2.getNodeType() != Node.ELEMENT_NODE) {
                        continue;
                    }

                    if (wn2.getNodeName().startsWith("ability-")) {
                        continue;
                    } else if (!wn2.getNodeName().equalsIgnoreCase("skillType")) {
                        // Error condition of sorts!
                        // Errr, what should we do here?
                        MekHQ.getLogger().error("Unknown node type not loaded in Skill Type nodes: " + wn2.getNodeName());
                        continue;
                    }
                    SkillType.generateInstanceFromXML(wn2, version);
                }
            } else if (xn.equalsIgnoreCase("specialAbilities")) {
                PilotOptions pilotOptions = new PilotOptions();
                SpecialAbility.clearSPA();

                NodeList wList = wn.getChildNodes();

                // Okay, lets iterate through the children, eh?
                for (int x2 = 0; x2 < wList.getLength(); x2++) {
                    Node wn2 = wList.item(x2);

                    // If it's not an element node, we ignore it.
                    if (wn2.getNodeType() != Node.ELEMENT_NODE) {
                        continue;
                    }

                    if (!wn2.getNodeName().equalsIgnoreCase("ability")) {
                        // Error condition of sorts!
                        // Errr, what should we do here?
                        MekHQ.getLogger().error("Unknown node type not loaded in Special Ability nodes: " + wn2.getNodeName());
                        continue;
                    }

                    SpecialAbility.generateInstanceFromXML(wn2, pilotOptions, null);
                }
            }

        }

        if (null != options) {
            this.getCampaign().setCampaignOptions(options);
        }
        if (null != rsp) {
            this.getCampaign().setRandomSkillPreferences(rsp);
        }

        MekHQ.getLogger().info("Finished load of campaign options file");
        MekHQ.triggerEvent(new OptionsChangedEvent(getCampaign(), options));

        refreshCalendar();
        getCampaign().reloadNews();
    }

    private void savePartsFile() {
        Optional<File> maybeFile = FileDialogs.saveParts(frame, getCampaign());

        if (!maybeFile.isPresent()) {
            return;
        }

        File file = maybeFile.get();

        if (!file.getName().endsWith(".parts")) {
            file = new File(file.getAbsolutePath() + ".parts");
        }

        // check for existing file and make a back-up if found
        String path2 = file.getAbsolutePath() + "_backup";
        File backupFile = new File(path2);
        if (file.exists()) {
            Utilities.copyfile(file, backupFile);
        }

        // Then save it out to that file.
        FileOutputStream fos;
        PrintWriter pw;

        if (getTab(GuiTabType.WAREHOUSE) != null) {
            try {
                JTable partsTable = ((WarehouseTab)getTab(GuiTabType.WAREHOUSE)).getPartsTable();
                PartsTableModel partsModel = ((WarehouseTab)getTab(GuiTabType.WAREHOUSE)).getPartsModel();
                int row = partsTable.getSelectedRow();
                if (row < 0) {
                    MekHQ.getLogger().warning("ERROR: Cannot export parts if none are selected! Ignoring.");
                    return;
                }
                Part selectedPart = partsModel.getPartAt(partsTable
                        .convertRowIndexToModel(row));
                int[] rows = partsTable.getSelectedRows();
                Part[] parts = new Part[rows.length];
                for (int i = 0; i < rows.length; i++) {
                    parts[i] = partsModel.getPartAt(partsTable.convertRowIndexToModel(rows[i]));
                }
                fos = new FileOutputStream(file);
                pw = new PrintWriter(new OutputStreamWriter(fos, StandardCharsets.UTF_8));

                // File header
                pw.println("<?xml version=\"1.0\" encoding=\"UTF-8\"?>");

                ResourceBundle resourceMap = ResourceBundle.getBundle("mekhq.resources.MekHQ");
                // Start the XML root.
                pw.println("<parts version=\"" + resourceMap.getString("Application.version") + "\">");

                if (rows.length > 1) {
                    for (int i = 0; i < rows.length; i++) {
                        parts[i].writeToXml(pw, 1);
                    }
                } else {
                    selectedPart.writeToXml(pw, 1);
                }
                // Okay, we're done.
                // Close everything out and be done with it.
                pw.println("</parts>");
                pw.flush();
                pw.close();
                fos.close();
                // delete the backup file because we didn't need it
                if (backupFile.exists()) {
                    backupFile.delete();
                }
                MekHQ.getLogger().info("Parts saved to " + file);
            } catch (Exception ex) {
                MekHQ.getLogger().error(ex);
                JOptionPane.showMessageDialog(getFrame(),
                        "Oh no! The program was unable to correctly export your parts. We know this\n"
                                + "is annoying and apologize. Please help us out and submit a bug with the\n"
                                + "mekhqlog.txt file from this game so we can prevent this from happening in\n"
                                + "the future.", "Could not export parts", JOptionPane.ERROR_MESSAGE);
                // restore the backup file
                file.delete();
                if (backupFile.exists()) {
                    Utilities.copyfile(backupFile, file);
                    backupFile.delete();
                }
            }
        }
    }

    /**
     * Check to see if the command center tab is currently active and if not, color the tab. Should be
     * called when items are added to daily report log panel and user is not on the command center tab
     * in order to draw attention to it
     */
    public void checkDailyLogNag() {
        if (!logNagActive) {
            if (tabMain.getSelectedIndex() != 0) {
                tabMain.setBackgroundAt(0, Color.RED);
                logNagActive = true;
            }
        }
    }

    public void refreshAllTabs() {
        for (int i = 0; i < tabMain.getTabCount(); i++) {
            ((CampaignGuiTab) tabMain.getComponentAt(i)).refreshAll();
        }
    }

    public void refreshLab() {
        MekLabTab lab = (MekLabTab) getTab(GuiTabType.MEKLAB);
        if (null == lab) {
            return;
        }
        Unit u = lab.getUnit();
        if (null == u) {
            return;
        }
        if (null == getCampaign().getUnit(u.getId())) {
            // this unit has been removed so clear the mek lab
            lab.clearUnit();
        } else {
            // put a try-catch here so that bugs in the meklab don't screw up
            // other stuff
            try {
                lab.refreshRefitSummary();
            } catch (Exception e) {
                MekHQ.getLogger().error(e);
            }
        }
    }

    public void refreshCalendar() {
        getFrame().setTitle(getCampaign().getTitle());
    }

    private void refreshFunds() {
        Money funds = getCampaign().getFunds();
        String inDebt = "";
        if (getCampaign().getFinances().isInDebt()) {
            inDebt = " <font color='red'>(in Debt)</font>";
        }
        String text = "<html><b>Funds:</b> "
                + funds.toAmountAndSymbolString()
                + inDebt
                + "</html>";
        lblFunds.setText(text);
    }

    private void refreshTempAstechs() {
        String text = "<html><b>Temp Astechs:</b> " + getCampaign().getAstechPool() + "</html>";
        lblTempAstechs.setText(text);
    }

    private void refreshTempMedics() {
        String text = "<html><b>Temp Medics:</b> " + getCampaign().getMedicPool() + "</html>";
        lblTempMedics.setText(text);
    }

    private void refreshPartsAvailability() {
        if (!getCampaign().getCampaignOptions().getUseAtB()) {
            lblPartsAvailabilityRating.setText("");
        } else {
            StringBuilder report = new StringBuilder();
            int partsAvailability = getCampaign().findAtBPartsAvailabilityLevel(null, report);
            lblPartsAvailabilityRating.setText("<html><b>Campaign Parts Availability</b>:" + partsAvailability + "</html>");
        }
    }

    private ActionScheduler fundsScheduler = new ActionScheduler(this::refreshFunds);

    @Subscribe
    public void handleDayEnding(DayEndingEvent ev) {
        // first check for overdue loan payments - don't allow advancement until
        // these are addressed
        if (getCampaign().checkOverDueLoans()) {
            refreshFunds();
            showOverdueLoansDialog();
            ev.cancel();
        }
        if (getCampaign().checkRetirementDefections()) {
            showRetirementDefectionDialog();
            ev.cancel();
        }
        if (getCampaign().checkYearlyRetirements()) {
            showRetirementDefectionDialog();
            ev.cancel();
        }
        if (nagShortMaintenance()) {
            ev.cancel();
        }
        if (getCampaign().getCampaignOptions().getUseAtB()) {
            if (nagShortDeployments()) {
                ev.cancel();
            }
            if (nagOutstandingScenarios()) {
                ev.cancel();
            }
        }
    }

    @Subscribe
    public void handleNewDay(NewDayEvent evt) {
        refreshCalendar();
        refreshLocation();
        refreshFunds();
        refreshPartsAvailability();

        refreshAllTabs();
    }

    @Subscribe
    public void handle(OptionsChangedEvent ev) {
        fundsScheduler.schedule();
        refreshPartsAvailability();
    }

    @Subscribe
    public void handle(TransactionEvent ev) {
        fundsScheduler.schedule();
        refreshPartsAvailability();
    }

    @Subscribe
    public void handle(LoanEvent ev) {
        fundsScheduler.schedule();
        refreshPartsAvailability();
    }

    @Subscribe
    public void handle(AssetEvent ev) {
        fundsScheduler.schedule();
    }

    @Subscribe
    public void handle(AstechPoolChangedEvent ev) {
        refreshTempAstechs();
    }

    @Subscribe
    public void handle(MedicPoolChangedEvent ev) {
        refreshTempMedics();
    }

    @Subscribe
    public void handleLocationChanged(LocationChangedEvent ev) {
        refreshLocation();
    }

    @Subscribe
    public void handleMissionChanged(MissionEvent ev) {
        refreshPartsAvailability();
    }

    @Subscribe
    public void handlePersonUpdate(PersonEvent ev) {
        // only bother recalculating AtB parts availability if a logistics admin has been changed
        // refreshPartsAvailability cuts out early with a "use AtB" check so it's not necessary here
        if (ev.getPerson().hasRole(Person.T_ADMIN_LOG)) {
            refreshPartsAvailability();
        }
    }

    public void refreshLocation() {
        lblLocation.setText(getCampaign().getLocation().getReport(getCampaign().getLocalDate()));
    }

    protected MekHQ getApplication() {
        return app;
    }

    public ReportHyperlinkListener getReportHLL() {
        return reportHLL;
    }

    public Campaign getCampaign() {
        return getApplication().getCampaign();
    }

    public CampaignController getCampaignController() {
        return getApplication().getCampaignController();
    }

    public IconPackage getIconPackage() {
        return getApplication().getIconPackage();
    }

    public JFrame getFrame() {
        return frame;
    }

    public int getTabIndexByName(String tabTitle) {
        int retVal = -1;
        for (int i = 0; i < tabMain.getTabCount(); i++) {
            if (tabMain.getTitleAt(i).equals(tabTitle)) {
                retVal = i;
                break;
            }
        }
        return retVal;
    }

    public void undeployUnit(Unit u) {
        Force f = getCampaign().getForce(u.getForceId());
        if (f != null) {
            undeployForce(f, false);
        }
        Scenario s = getCampaign().getScenario(u.getScenarioId());
        s.removeUnit(u.getId());
        u.undeploy();
        MekHQ.triggerEvent(new DeploymentChangedEvent(u, s));
    }

    public void undeployForces(Vector<Force> forces) {
        for (Force force : forces) {
            undeployForce(force);
            undeployForces(force.getSubForces());
        }
    }

    public void undeployForce(Force f) {
        undeployForce(f, true);
    }

    public void undeployForce(Force f, boolean killSubs) {
        int sid = f.getScenarioId();
        Scenario scenario = getCampaign().getScenario(sid);
        if (null != scenario) {
            f.clearScenarioIds(getCampaign(), killSubs);
            scenario.removeForce(f.getId());
            if (killSubs) {
                for (UUID uid : f.getAllUnits(false)) {
                    Unit u = getCampaign().getUnit(uid);
                    if (null != u) {
                        scenario.removeUnit(u.getId());
                        u.undeploy();
                    }
                }
            }

            // We have to clear out the parents as well.
            Force parent = f;
            int prevId = f.getId();
            while ((parent = parent.getParentForce()) != null) {
                if (parent.getScenarioId() == -1) {
                    break;
                }
                parent.clearScenarioIds(getCampaign(), false);
                scenario.removeForce(parent.getId());
                for (Force sub : parent.getSubForces()) {
                    if (sub.getId() == prevId) {
                        continue;
                    }
                    scenario.addForces(sub.getId());
                    sub.setScenarioId(scenario.getId());
                }
                prevId = parent.getId();
            }
        }

        if (null != scenario) {
            MekHQ.triggerEvent(new DeploymentChangedEvent(f, scenario));
        }
    }

    public JTabbedPane getTabMain() {
        return tabMain;
    }

    /**
     * @return the resourceMap
     */
    public ResourceBundle getResourceMap() {
        return resourceMap;
    }

    private void setCampaignOptionsFromGameOptions() {
        getCampaign().getCampaignOptions().setUseTactics(getCampaign().getGameOptions().getOption("command_init").booleanValue());
        getCampaign().getCampaignOptions().setInitBonus(getCampaign().getGameOptions().getOption("individual_initiative").booleanValue());
        getCampaign().getCampaignOptions().setToughness(getCampaign().getGameOptions().getOption("toughness").booleanValue());
        getCampaign().getCampaignOptions().setArtillery(getCampaign().getGameOptions().getOption("artillery_skill").booleanValue());
        getCampaign().getCampaignOptions().setAbilities(getCampaign().getGameOptions().getOption("pilot_advantages").booleanValue());
        getCampaign().getCampaignOptions().setEdge(getCampaign().getGameOptions().getOption("edge").booleanValue());
        getCampaign().getCampaignOptions().setImplants(getCampaign().getGameOptions().getOption("manei_domini").booleanValue());
        getCampaign().getCampaignOptions().setQuirks(getCampaign().getGameOptions().getOption("stratops_quirks").booleanValue());
        getCampaign().getCampaignOptions().setAllowCanonOnly(getCampaign().getGameOptions().getOption("canon_only").booleanValue());
        getCampaign().getCampaignOptions().setTechLevel(TechConstants.getSimpleLevel(getCampaign().getGameOptions().getOption("techlevel").stringValue()));
        MekHQ.triggerEvent(new OptionsChangedEvent(getCampaign()));
    }
}<|MERGE_RESOLUTION|>--- conflicted
+++ resolved
@@ -1276,11 +1276,7 @@
         ssd.setVisible(true);
     }
 
-<<<<<<< HEAD
-    private void menuSaveXmlActionPerformed(ActionEvent evt) {
-=======
     public boolean saveCampaign(ActionEvent evt) {
->>>>>>> 9184e75a
         MekHQ.getLogger().info("Saving campaign...");
         // Choose a file...
         File file = selectSaveCampaignFile();
