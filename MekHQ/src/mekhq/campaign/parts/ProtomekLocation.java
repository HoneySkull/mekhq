/*
 * ProtomekLocation.java
 *
 * Copyright (c) 2009 Jay Lawson <jaylawson39 at yahoo.com>. All rights reserved.
 *
 * This file is part of MekHQ.
 *
 * MekHQ is free software: you can redistribute it and/or modify
 * it under the terms of the GNU General Public License as published by
 * the Free Software Foundation, either version 3 of the License, or
 * (at your option) any later version.
 *
 * MekHQ is distributed in the hope that it will be useful,
 * but WITHOUT ANY WARRANTY; without even the implied warranty of
 * MERCHANTABILITY or FITNESS FOR A PARTICULAR PURPOSE. See the
 * GNU General Public License for more details.
 *
 * You should have received a copy of the GNU General Public License
 * along with MekHQ. If not, see <http://www.gnu.org/licenses/>.
 */
package mekhq.campaign.parts;

import java.io.PrintWriter;

import mekhq.campaign.finances.Money;
import mekhq.campaign.parts.enums.PartRepairType;
import org.w3c.dom.Node;
import org.w3c.dom.NodeList;

import megamek.common.CriticalSlot;
import megamek.common.IArmorState;
import megamek.common.ILocationExposureStatus;
import megamek.common.Mounted;
import megamek.common.Protomech;
import megamek.common.SimpleTechLevel;
import megamek.common.TargetRoll;
import megamek.common.TechAdvancement;
import mekhq.MekHqXmlUtil;
import mekhq.campaign.Campaign;
import mekhq.campaign.personnel.Person;
import mekhq.campaign.personnel.SkillType;
import mekhq.campaign.work.WorkTime;

/**
 * @author Jay Lawson <jaylawson39 at yahoo.com>
 */
public class ProtomekLocation extends Part {
    private static final long serialVersionUID = -122291037522319765L;

    static final TechAdvancement TECH_ADVANCEMENT = new TechAdvancement(TECH_BASE_CLAN)
            .setClanAdvancement(3055, 3060, 3060).setClanApproximate(true, false, false)
            .setPrototypeFactions(F_CSJ).setProductionFactions(F_CSJ)
            .setTechRating(RATING_D).setAvailability(RATING_X, RATING_X, RATING_D, RATING_D)
            .setStaticTechLevel(SimpleTechLevel.STANDARD);

    //some of these aren't used but may be later for advanced designs (i.e. WoR)
    protected int loc;
    protected int structureType;
    protected boolean booster;
    double percent;
    boolean breached;
    boolean blownOff;
    boolean forQuad;

    //system components for head
    //protected boolean sensors;
    //protected boolean lifeSupport;

    public ProtomekLocation() {
        this(0, 0, 0, false, false, null);
    }

    public ProtomekLocation(int loc, int tonnage, int structureType, boolean hasBooster, boolean quad, Campaign c) {
        super(tonnage, c);
        this.loc = loc;
        this.structureType = structureType;
        this.booster = hasBooster;
        this.percent = 1.0;
        this.forQuad = quad;
        this.breached = false;
        this.name = "Protomech Location";
        switch (loc) {
            case Protomech.LOC_HEAD:
                this.name = "Protomech Head";
                break;
            case Protomech.LOC_TORSO:
                this.name = "Protomech Torso";
                break;
            case Protomech.LOC_LARM:
                this.name = "Protomech Left Arm";
                break;
            case Protomech.LOC_RARM:
                this.name = "Protomech Right Arm";
                break;
            case Protomech.LOC_LEG:
                this.name = "Protomech Legs";
                if (forQuad) {
                    this.name = "Protomech Legs (Quad)";
                }
                break;
            case Protomech.LOC_MAINGUN:
                this.name = "Protomech Main Gun";
                break;
        }
        if (booster) {
            this.name += " (Myomer Booster)";
        }
    }

    public ProtomekLocation clone() {
        ProtomekLocation clone = new ProtomekLocation(loc, getUnitTonnage(), structureType, booster, forQuad, campaign);
        clone.copyBaseData(this);
        clone.percent = this.percent;
        clone.breached = this.breached;
        clone.blownOff = this.blownOff;
        return clone;
    }

    public int getLoc() {
        return loc;
    }

    public boolean hasBooster() {
        return booster;
    }

    public int getStructureType() {
        return structureType;
    }

    @Override
    public double getTonnage() {
        return 0;
    }

    @Override
    public Money getStickerPrice() {
        double nloc = 7.0;
        if (null != unit) {
            nloc = unit.getEntity().locations();
        }
        double totalStructureCost = 2400 * getUnitTonnage();
        if (booster) {
            if (null != unit) {
                totalStructureCost += Math.round(unit.getEntity().getEngine().getRating() * 1000 * unit.getEntity().getWeight() * 0.025f);
            } else {
                //FIXME: uggh different costs by engine rating and weight, use a fake rating
                totalStructureCost += Math.round(75000 * getUnitTonnage() * 0.025f);
            }
        }
        double cost = totalStructureCost / nloc;
        if (loc == Protomech.LOC_TORSO) {
            cost += 575000;
        }
        return Money.of(cost);
    }

    public boolean forQuad() {
        return forQuad;
    }

    @Override
    public boolean isSamePartType(Part part) {
        return part instanceof ProtomekLocation
                && getLoc() == ((ProtomekLocation)part).getLoc()
                && getUnitTonnage() == part.getUnitTonnage()
                && hasBooster() == ((ProtomekLocation)part).hasBooster()
                && (!isLegs() || forQuad == ((ProtomekLocation)part).forQuad);
               // && getStructureType() == ((ProtomekLocation) part).getStructureType();
    }

    private boolean isLegs() {
        return loc == Protomech.LOC_LEG;
    }

    @Override
    public boolean isSameStatus(Part part) {
        return super.isSameStatus(part) && this.getPercent() == ((ProtomekLocation)part).getPercent();
    }

    public double getPercent() {
        return percent;
    }

    @Override
    public void writeToXml(PrintWriter pw1, int indent) {
        writeToXmlBegin(pw1, indent);
        pw1.println(MekHqXmlUtil.indentStr(indent+1)
                +"<loc>"
                +loc
                +"</loc>");
        pw1.println(MekHqXmlUtil.indentStr(indent+1)
                +"<structureType>"
                +structureType
                +"</structureType>");
        pw1.println(MekHqXmlUtil.indentStr(indent+1)
                +"<booster>"
                +booster
                +"</booster>");
        pw1.println(MekHqXmlUtil.indentStr(indent+1)
                +"<percent>"
                +percent
                +"</percent>");
        pw1.println(MekHqXmlUtil.indentStr(indent+1)
                +"<forQuad>"
                +forQuad
                +"</forQuad>");
        pw1.println(MekHqXmlUtil.indentStr(indent+1)
                +"<breached>"
                +breached
                +"</breached>");
        writeToXmlEnd(pw1, indent);
    }

    @Override
    protected void loadFieldsFromXmlNode(Node wn) {
        NodeList nl = wn.getChildNodes();

        for (int x = 0; x < nl.getLength(); x++) {
            Node wn2 = nl.item(x);

            if (wn2.getNodeName().equalsIgnoreCase("loc")) {
                loc = Integer.parseInt(wn2.getTextContent());
            } else if (wn2.getNodeName().equalsIgnoreCase("structureType")) {
                structureType = Integer.parseInt(wn2.getTextContent());
            } else if (wn2.getNodeName().equalsIgnoreCase("percent")) {
                percent = Double.parseDouble(wn2.getTextContent());
            } else if (wn2.getNodeName().equalsIgnoreCase("booster")) {
                booster = wn2.getTextContent().equalsIgnoreCase("true");
            } else if (wn2.getNodeName().equalsIgnoreCase("forQuad")) {
                forQuad = wn2.getTextContent().equalsIgnoreCase("true");
            } else if (wn2.getNodeName().equalsIgnoreCase("breached")) {
                breached = wn2.getTextContent().equalsIgnoreCase("true");
            }
        }
    }

    @Override
    public void fix() {
        super.fix();
        if (isBlownOff()) {
            blownOff = false;
            if (null != unit) {
                unit.getEntity().setLocationBlownOff(loc, false);
                for (int i = 0; i < unit.getEntity().getNumberOfCriticals(loc); i++) {
                    CriticalSlot slot = unit.getEntity().getCritical(loc, i);
                    // ignore empty & non-hittable slots
                    if (slot == null) {
                        continue;
                    }
                    slot.setMissing(false);
                    Mounted m = slot.getMount();
                    if (null != m) {
                        m.setMissing(false);
                    }
                }
            }
        } else if (isBreached()) {
            breached = false;
            if (null != unit) {
                unit.getEntity().setLocationStatus(loc, ILocationExposureStatus.NORMAL, true);
                for (int i = 0; i < unit.getEntity().getNumberOfCriticals(loc); i++) {
                    CriticalSlot slot = unit.getEntity().getCritical(loc, i);
                    // ignore empty & non-hittable slots
                    if (slot == null) {
                        continue;
                    }
                    slot.setBreached(false);
                    Mounted m = slot.getMount();
                    if (null != m) {
                        m.setBreached(false);
                    }
                }
            }
        } else {
            percent = 1.0;
            if (null != unit) {
                unit.getEntity().setInternal(unit.getEntity().getOInternal(loc), loc);
            }
        }
    }

    @Override
    public MissingPart getMissingPart() {
        return new MissingProtomekLocation(loc, getUnitTonnage(), structureType, booster, forQuad, campaign);
    }

    @Override
    public void remove(boolean salvage) {
        blownOff = false;
        if (null != unit) {
            unit.getEntity().setInternal(IArmorState.ARMOR_DESTROYED, loc);
            unit.getEntity().setLocationBlownOff(loc, false);
<<<<<<< HEAD
            Part spare = campaign.checkForExistingSparePart(this);
            if (!salvage) {
=======
            Part spare = campaign.getWarehouse().checkForExistingSparePart(this);
            if(!salvage) {
>>>>>>> 0d1b5e22
                campaign.removePart(this);
            } else if (null != spare) {
                spare.incrementQuantity();
                campaign.removePart(this);
            }
            unit.removePart(this);
            if (loc != Protomech.LOC_TORSO) {
                Part missing = getMissingPart();
                unit.addPart(missing);
                campaign.addPart(missing, 0);
            }
            //According to StratOps, this always destroys all equipment in that location as well
            for (int i = 0; i < unit.getEntity().getNumberOfCriticals(loc); i++) {
                final CriticalSlot cs = unit.getEntity().getCritical(loc, i);
                if (null == cs || !cs.isEverHittable()) {
                    continue;
                }
                cs.setHit(true);
                cs.setDestroyed(true);
                cs.setRepairable(false);
                Mounted m = cs.getMount();
                if (null != m) {
                    m.setHit(true);
                    m.setDestroyed(true);
                    m.setRepairable(false);
                }
            }
            for (Mounted m : unit.getEntity().getEquipment()) {
                if (m.getLocation() == loc || m.getSecondLocation() == loc) {
                    m.setHit(true);
                    m.setDestroyed(true);
                    m.setRepairable(false);
                }
            }
        }
        setUnit(null);
        updateConditionFromEntity(false);
    }

    @Override
    public void updateConditionFromEntity(boolean checkForDestruction) {
        if (null != unit) {
            blownOff = unit.getEntity().isLocationBlownOff(loc);
            breached = unit.isLocationBreached(loc);
            percent = ((double) unit.getEntity().getInternalForReal(loc)) / ((double) unit.getEntity().getOInternal(loc));
            if (percent <= 0.0) {
                remove(false);
            }
        }
    }

    @Override
    public int getBaseTime() {
        if (isSalvaging()) {
            if (blownOff) {
                return 0;
            }
            return 240;
        }
        if (blownOff) {
            return 200;
        }
        if (breached) {
            return 60;
        }
        if (percent < 0.25) {
            return 270;
        } else if (percent < 0.5) {
            return 180;
        } else if (percent < 0.75) {
            return 135;
        }
        return 90;
    }

    @Override
    public int getDifficulty() {
        if (isSalvaging()) {
            if (isBlownOff()) {
                return 0;
            }
            return 3;
        }
        if (blownOff) {
            return 1;
        }
        if (breached) {
            return 0;
        }
        if (percent < 0.25) {
            return 2;
        } else if (percent < 0.5) {
            return 1;
        } else if (percent < 0.75) {
            return 0;
        }
        return -1;
    }

    public boolean isBreached() {
        return breached;
    }

    public boolean isBlownOff() {
        return blownOff;
    }

    @Override
    public boolean needsFixing() {
        return percent < 1.0 || breached || blownOff;
    }

    @Override
    public String getDetails() {
        return getDetails(true);
    }

    @Override
    public String getDetails(boolean includeRepairDetails) {
        String toReturn = "";
        if (null != unit) {
            toReturn = unit.getEntity().getLocationName(loc);
            if (includeRepairDetails) {
                if (isBlownOff()) {
                    toReturn += " (Blown Off)";
                } else if (isBreached()) {
                    toReturn += " (Breached)";
                } else {
                    toReturn += " (" + Math.round(100*percent) + "%)";
                }
            }
            return toReturn;
        }
        toReturn += getUnitTonnage() + " tons";
        if (includeRepairDetails) {
            toReturn += " (" + Math.round(100*percent) + "%)";
        }
        return toReturn;
    }

    private int getAppropriateSystemIndex() {
        switch (loc) {
            case Protomech.LOC_LEG:
                return Protomech.SYSTEM_LEGCRIT;
            case Protomech.LOC_LARM:
            case Protomech.LOC_RARM:
                return Protomech.SYSTEM_ARMCRIT;
            case Protomech.LOC_HEAD:
                return Protomech.SYSTEM_HEADCRIT;
            case Protomech.LOC_TORSO:
                return Protomech.SYSTEM_TORSOCRIT;
            default:
                return -1;
        }
    }

    @Override
    public void updateConditionFromPart() {
        if (null != unit) {
            unit.getEntity().setInternal((int)Math.round(percent * unit.getEntity().getOInternal(loc)), loc);
            //if all the system crits are marked off on the entity in this location, then we need to
            //fix one of them, because the last crit on protomechs is always location destruction
            int systemIndx = getAppropriateSystemIndex();
            if (loc != -1 && unit.getEntity().getGoodCriticals(CriticalSlot.TYPE_SYSTEM, systemIndx, loc) <= 0) {
                //Because the last crit for protomechs is always location destruction we need to
                //clear the first system crit we find
                for (int i = 0; i < unit.getEntity().getNumberOfCriticals(loc); i++) {
                    CriticalSlot slot = unit.getEntity().getCritical(loc, i);
                    if ((slot != null) && slot.getType() == CriticalSlot.TYPE_SYSTEM) {
                        slot.setDestroyed(false);
                        slot.setHit(false);
                        slot.setRepairable(true);
                        slot.setMissing(false);
                        break;
                    }
                }
            }
        }
    }

    @Override
    public String checkFixable() {
        if (null == unit) {
            return null;
        }
        if (isSalvaging()) {
            //check for armor
            if (unit.getEntity().getArmorForReal(loc, false) > 0
                    || (unit.getEntity().hasRearArmor(loc) && unit.getEntity().getArmorForReal(loc, true) > 0 )) {
                return "must salvage armor in this location first";
            }
            //you can only salvage a location that has nothing left on it
            int systemRepairable = 0;
            for (int i = 0; i < unit.getEntity().getNumberOfCriticals(loc); i++) {
                CriticalSlot slot = unit.getEntity().getCritical(loc, i);
                // ignore empty & non-hittable slots
                if ((slot == null) || !slot.isEverHittable()) {
                    continue;
                }
                //we don't care about the final critical hit to the system
                //in locations because that just represents the location destruction
                if (slot.getType() == CriticalSlot.TYPE_SYSTEM) {
                    if (slot.isRepairable()) {
                        if (systemRepairable > 0) {
                            return "Repairable parts in " + unit.getEntity().getLocationName(loc) + " must be salvaged or scrapped first.";
                        } else {
                            systemRepairable++;
                        }
                    }
                } else if (slot.isRepairable()) {
                    return "Repairable parts in " + unit.getEntity().getLocationName(loc) + " must be salvaged or scrapped first.";
                }
            }
            //protomechs only have system stuff in the crits, so we need to also
            //check for mounted equipment separately
            for (Mounted m : unit.getEntity().getEquipment()) {
                if (m.isRepairable() && (m.getLocation() == loc || m.getSecondLocation() == loc)) {
                    return "Repairable parts in " + unit.getEntity().getLocationName(loc) + " must be salvaged or scrapped first." + m.getName();
                }
            }
        }
        return null;
    }

    @Override
    public boolean isSalvaging() {
        //cant salvage a center torso
        if (loc ==  Protomech.LOC_TORSO) {
            return false;
        }
        return super.isSalvaging();
    }

    @Override
    public String checkScrappable() {
        //cant scrap a center torso
        if (loc ==  Protomech.LOC_TORSO) {
            return "Protomech's Torso cannot be scrapped";
        }
        //check for armor
        if (unit.getEntity().getArmor(loc, false) > 0
                || (unit.getEntity().hasRearArmor(loc) && unit.getEntity().getArmor(loc, true) > 0 )) {
            return "You must first remove the armor from this location before you scrap it";
        }
        //you can only salvage a location that has nothing left on it
        int systemRepairable = 0;
        for (int i = 0; i < unit.getEntity().getNumberOfCriticals(loc); i++) {
            CriticalSlot slot = unit.getEntity().getCritical(loc, i);
            // ignore empty & non-hittable slots
            if ((slot == null) || !slot.isEverHittable()) {
                continue;
            }
            //we don't care about the final critical hit to the system
            //in locations because that just represents the location destruction
            if (slot.getType() == CriticalSlot.TYPE_SYSTEM) {
                if (slot.isRepairable()) {
                    if (systemRepairable > 0) {
                        return "Repairable parts in " + unit.getEntity().getLocationName(loc) + " must be salvaged or scrapped first.";
                    } else {
                        systemRepairable++;
                    }
                }
            } else if (slot.isRepairable()) {
                return "Repairable parts in " + unit.getEntity().getLocationName(loc) + " must be salvaged or scrapped first.";
            }
        }
        //protomechs only have system stuff in the crits, so we need to also
        //check for mounted equipment separately
        for (Mounted m : unit.getEntity().getEquipment()) {
            if (m.isRepairable() && (m.getLocation() == loc || m.getSecondLocation() == loc)) {
                return "Repairable parts in " + unit.getEntity().getLocationName(loc) + " must be salvaged or scrapped first." + m.getName();
            }
        }
        return null;
    }

    @Override
    public TargetRoll getAllMods(Person tech) {
        if (isBreached() && !isSalvaging()) {
            return new TargetRoll(TargetRoll.AUTOMATIC_SUCCESS, "fixing breach");
        }
        if (isBlownOff() && isSalvaging()) {
            return new TargetRoll(TargetRoll.AUTOMATIC_SUCCESS, "salvaging blown-off location");
        }
        return super.getAllMods(tech);
    }

    public String getDesc() {
        if ((!isBreached() && !isBlownOff()) || isSalvaging()) {
            return super.getDesc();
        }
        String toReturn = "<html><font size='2'";
        String scheduled = "";
        if (getTech() != null) {
            scheduled = " (scheduled) ";
        }

        toReturn += ">";
        if (isBlownOff()) {
            toReturn += "<b>Re-attach " + getName() + "</b><br/>";
        } else {
            toReturn += "<b>Seal " + getName() + "</b><br/>";
        }
        toReturn += getDetails() + "<br/>";
        if (getSkillMin() > SkillType.EXP_ELITE) {
            toReturn += "<font color='red'>Impossible</font>";
        } else {
            toReturn += "" + getTimeLeft() + " minutes" + scheduled;
            if (isBlownOff()) {
                String bonus = getAllMods(null).getValueAsString();
                if (getAllMods(null).getValue() > -1) {
                    bonus = "+" + bonus;
                }
                bonus = "(" + bonus + ")";
                if(!getCampaign().getCampaignOptions().isDestroyByMargin()) {
                    toReturn += ", " + SkillType.getExperienceLevelName(getSkillMin());
                }
                toReturn += " " + bonus;
                if (getMode() != WorkTime.NORMAL) {
                    toReturn += "<br/><i>" + getCurrentModeName() + "</i>";
                }
            }
        }
        toReturn += "</font></html>";
        return toReturn;
    }

    @Override
    public boolean onBadHipOrShoulder() {
        return false;
    }

    @Override
    public boolean isRightTechType(String skillType) {
        return skillType.equals(SkillType.S_TECH_MECH);
    }

    @Override
    public void doMaintenanceDamage(int d) {
        int points = unit.getEntity().getInternal(loc);
        points = Math.max(points -d, 1);
        unit.getEntity().setInternal(points, loc);
        updateConditionFromEntity(false);
    }

    @Override
    public String getLocationName() {
        return unit != null ? unit.getEntity().getLocationName(loc) : null;
    }

    @Override
    public int getLocation() {
        return loc;
    }

    @Override
    public TechAdvancement getTechAdvancement() {
        return TECH_ADVANCEMENT;
    }

    @Override
    public PartRepairType getMassRepairOptionType() {
        return PartRepairType.GENERAL_LOCATION;
    }

    @Override
    public PartRepairType getRepairPartType() {
        return PartRepairType.MEK_LOCATION;
    }
}<|MERGE_RESOLUTION|>--- conflicted
+++ resolved
@@ -291,13 +291,8 @@
         if (null != unit) {
             unit.getEntity().setInternal(IArmorState.ARMOR_DESTROYED, loc);
             unit.getEntity().setLocationBlownOff(loc, false);
-<<<<<<< HEAD
-            Part spare = campaign.checkForExistingSparePart(this);
+            Part spare = campaign.getWarehouse().checkForExistingSparePart(this);
             if (!salvage) {
-=======
-            Part spare = campaign.getWarehouse().checkForExistingSparePart(this);
-            if(!salvage) {
->>>>>>> 0d1b5e22
                 campaign.removePart(this);
             } else if (null != spare) {
                 spare.incrementQuantity();
