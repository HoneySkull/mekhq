--- conflicted
+++ resolved
@@ -480,13 +480,8 @@
             {
                 if (!selectedPerson.getSpouse().isDeadOrMIA()) {
 
-<<<<<<< HEAD
-                    PersonalLogger.getInstance().divorcedFrom(selectedPerson, selectedPerson.getSpouse(), gui.getCampaign().getDate());
-                    PersonalLogger.getInstance().divorcedFrom(selectedPerson.getSpouse(), selectedPerson, gui.getCampaign().getDate());
-=======
                     PersonalLogger.divorcedFrom(selectedPerson, selectedPerson.getSpouse(), gui.getCampaign().getDate());
                     PersonalLogger.divorcedFrom(selectedPerson.getSpouse(), selectedPerson, gui.getCampaign().getDate());
->>>>>>> 261f578f
 
                     if (selectedPerson.getMaidenName() != null) {
                         selectedPerson.setName(selectedPerson.getName().split(SPACE, 2)[0]
@@ -544,15 +539,9 @@
                 }
 
                 spouse.setSpouseID(selectedPerson.getId());
-<<<<<<< HEAD
-                PersonalLogger.getInstance().marriage(spouse, selectedPerson, gui.getCampaign().getDate());
-                selectedPerson.setSpouseID(spouse.getId());
-                PersonalLogger.getInstance().marriage(selectedPerson, spouse, gui.getCampaign().getDate());
-=======
                 PersonalLogger.marriage(spouse, selectedPerson, gui.getCampaign().getDate());
                 selectedPerson.setSpouseID(spouse.getId());
                 PersonalLogger.marriage(selectedPerson, spouse, gui.getCampaign().getDate());
->>>>>>> 261f578f
                 MekHQ.triggerEvent(new PersonChangedEvent(selectedPerson));
                 MekHQ.triggerEvent(new PersonChangedEvent(spouse));
                 break;
