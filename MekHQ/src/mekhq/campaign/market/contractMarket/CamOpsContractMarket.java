/*
 * Copyright (C) 2024-2025 The MegaMek Team. All Rights Reserved.
 *
 * This file is part of MekHQ.
 *
 * MekHQ is free software: you can redistribute it and/or modify
 * it under the terms of the GNU General Public License (GPL),
 * version 3 or (at your option) any later version,
 * as published by the Free Software Foundation.
 *
 * MekHQ is distributed in the hope that it will be useful,
 * but WITHOUT ANY WARRANTY; without even the implied warranty
 * of MERCHANTABILITY or FITNESS FOR A PARTICULAR PURPOSE.
 * See the GNU General Public License for more details.
 *
 * A copy of the GPL should have been included with this project;
 * if not, see <https://www.gnu.org/licenses/>.
 *
 * NOTICE: The MegaMek organization is a non-profit group of volunteers
 * creating free software for the BattleTech community.
 *
 * MechWarrior, BattleMech, `Mech and AeroTech are registered trademarks
 * of The Topps Company, Inc. All Rights Reserved.
 *
 * Catalyst Game Labs and the Catalyst Game Labs logo are trademarks of
 * InMediaRes Productions, LLC.
 *
 * MechWarrior Copyright Microsoft Corporation. MekHQ was created under
 * Microsoft's "Game Content Usage Rules"
 * <https://www.xbox.com/en-US/developers/rules> and it is not endorsed by or
 * affiliated with Microsoft.
 */
package mekhq.campaign.market.contractMarket;

import static megamek.common.compute.Compute.d6;
import static megamek.common.enums.SkillLevel.GREEN;
import static megamek.common.enums.SkillLevel.REGULAR;
import static mekhq.campaign.Campaign.AdministratorSpecialization.COMMAND;
import static mekhq.campaign.personnel.PersonnelOptions.ADMIN_NETWORKER;
import static mekhq.campaign.personnel.skills.SkillType.S_NEGOTIATION;
import static mekhq.campaign.randomEvents.GrayMonday.isGrayMonday;

import java.time.format.DateTimeFormatter;
import java.util.ArrayList;
import java.util.Collection;
import java.util.List;
import java.util.Optional;
import java.util.Random;

import megamek.common.compute.Compute;
import megamek.common.enums.SkillLevel;
import megamek.common.universe.FactionTag;
import megamek.logging.MMLogger;
import mekhq.MekHQ;
import mekhq.campaign.Campaign;
import mekhq.campaign.camOpsReputation.ReputationController;
import mekhq.campaign.enums.DragoonRating;
import mekhq.campaign.market.enums.ContractMarketMethod;
import mekhq.campaign.mission.AtBContract;
import mekhq.campaign.mission.Contract;
import mekhq.campaign.mission.enums.AtBContractType;
import mekhq.campaign.mission.enums.ContractCommandRights;
import mekhq.campaign.mission.utilities.ContractUtilities;
import mekhq.campaign.personnel.Person;
import mekhq.campaign.personnel.PersonnelOptions;
import mekhq.campaign.personnel.skills.SkillType;
import mekhq.campaign.universe.Faction;
import mekhq.campaign.universe.Factions;
import mekhq.campaign.universe.enums.HiringHallLevel;
import mekhq.campaign.universe.factionStanding.FactionStandingUtilities;
import mekhq.campaign.universe.factionStanding.FactionStandings;

/**
 * Contract Market as described in Campaign Operations, 4th printing.
 */
public class CamOpsContractMarket extends AbstractContractMarket {
    private static final MMLogger logger = MMLogger.create(CamOpsContractMarket.class);
    private static final int BASE_NEGOTIATION_TARGET = 8;
    private static final int EMPLOYER_NEGOTIATION_SKILL_LEVEL = 5;

    public CamOpsContractMarket() {
        super(ContractMarketMethod.CAM_OPS);
    }

    @Override
    public AtBContract addAtBContract(Campaign campaign) {
        HiringHallModifiers hiringHallModifiers = getHiringHallModifiers(campaign);
        ReputationController reputation = campaign.getReputation();
        Optional<AtBContract> c = generateContract(campaign, reputation, hiringHallModifiers);
        if (c.isPresent()) {
            AtBContract atbContract = c.get();
            contracts.add(atbContract);
            return atbContract;
        }
        return null;
    }

    @Override
    public void generateContractOffers(Campaign campaign, boolean newCampaign) {
        boolean isGrayMonday = isGrayMonday(campaign.getLocalDate(),
              campaign.getCampaignOptions().isSimulateGrayMonday());
        boolean hasActiveContract = campaign.hasActiveContract() || campaign.hasActiveAtBContract(true);

        if (!(campaign.getLocalDate().getDayOfMonth() == 1) && !newCampaign) {
            return;
        }

        // If the player has an active contract, they will not be offered new contracts,
        // as MekHQ doesn't support multiple contracts (outside of subcontracts).
        if (hasActiveContract) {
            return;
        }

        new ArrayList<>(contracts).forEach(this::removeContract);
        // TODO: Allow subcontracts?
        //for (AtBContract contract : campaign.getActiveAtBContracts()) {
        //checkForSubcontracts(campaign, contract, unitRatingMod);
        //}
        // TODO: CamOpsMarket: allow players to choose negotiators and send them out, removing them
        // from other tasks they're doing. For now just use the highest negotiation skill on the force.
        int ratingMod = campaign.getReputation().getReputationModifier();
        HiringHallModifiers hiringHallModifiers = getHiringHallModifiers(campaign);
        int negotiationSkill = findNegotiationSkill(campaign);

        Person negotiator = campaign.getSeniorAdminPerson(COMMAND);
        int negotiatorModifier = 0;
        if (negotiator != null) {
            PersonnelOptions options = negotiator.getOptions();
            if (options.booleanOption(ADMIN_NETWORKER)) {
                negotiatorModifier++;
            }
        }

        int numOffers = getNumberOfOffers(rollNegotiation(negotiationSkill, ratingMod + hiringHallModifiers.offersMod) -
                                                BASE_NEGOTIATION_TARGET) + negotiatorModifier;

        if (isGrayMonday) {
            for (int i = 0; i < numOffers; i++) {
                if (d6() <= 2) {
                    numOffers--;
                }
            }
        }

        if (numOffers == 0) {
            return;
        }

        for (int i = 0; i < numOffers; i++) {
            addAtBContract(campaign);
        }
        updateReport(campaign);
    }

    @Override
    public double calculatePaymentMultiplier(Campaign campaign, AtBContract contract) {
        double reputationFactor = campaign.getReputation().getReputationFactor();
        ContractTerms terms = getContractTerms(campaign, contract);
        return terms.getEmploymentMultiplier() * terms.getOperationsTempoMultiplier() * reputationFactor;
    }

    @Override
    public void checkForFollowup(Campaign campaign, AtBContract contract) {

    }

    @Override
    public void rerollClause(AtBContract contract, int clause, Campaign campaign) {
        if (getRerollsUsed(contract, clause) > 0) {
            // CamOps RAW only allows 1 negotiation attempt
            return;
        }
        int negotiationSkill = findNegotiationSkill(campaign);
        int ratingMod = campaign.getReputation().getReputationModifier();

        if (campaign.getCampaignOptions().isUseFactionStandingNegotiationSafe()) {
            FactionStandings standings = campaign.getFactionStandings();
            double regard = standings.getRegardForFaction(contract.getEmployerCode(), true);
            int negotiationModifier = FactionStandingUtilities.getNegotiationModifier(regard);
            ratingMod += negotiationModifier;
        }

        int margin = rollOpposedNegotiation(negotiationSkill, ratingMod);
        int change = margin / 2;
        ContractTerms terms = getContractTerms(campaign, contract);

        switch (clause) {
            case CLAUSE_COMMAND -> setCommandRights(contract, terms, contract.getCommandRoll() + change);
            case CLAUSE_SALVAGE -> setSalvageRights(contract, terms, contract.getSalvageRoll() + change);
            case CLAUSE_SUPPORT -> setSupportRights(contract, terms, contract.getSupportRoll() + change);
            case CLAUSE_TRANSPORT -> setTransportRights(contract, terms, contract.getTransportRoll() + change);
            default -> throw new IllegalStateException("Unexpected clause when rerolling contract clause: " + clause);
        }
        clauseMods.get(contract.getId()).rerollsUsed[clause]++;
        contract.calculateContract(campaign);
    }

    private HiringHallModifiers getHiringHallModifiers(Campaign campaign) {
        HiringHallModifiers modifiers;
        if (campaign.getFaction().isMercenary()) {
            modifiers = new HiringHallModifiers(campaign.getSystemHiringHallLevel());
        } else if (campaign.getFaction().isGovernment()) {
            modifiers = new HiringHallModifiers(HiringHallLevel.GREAT);
        } else {
            modifiers = new HiringHallModifiers(HiringHallLevel.NONE);
        }
        return modifiers;
    }

    private int findNegotiationSkill(Campaign campaign) {
        // TODO: have pirates use investigation skill instead when it is implemented per CamOps
        Person negotiator = campaign.findBestAtSkill(SkillType.S_NEGOTIATION);
        if (negotiator == null) {
            return 0;
        }
        return negotiator.getSkillLevel(S_NEGOTIATION,
              campaign.getCampaignOptions().isUseAgeEffects(),
              campaign.isClanCampaign(),
              campaign.getLocalDate());
    }

    private int rollNegotiation(int skill, int modifiers) {
        return Compute.d6(2) + skill + modifiers;
    }

    private int rollOpposedNegotiation(int skill, int modifiers) {
        return rollNegotiation(skill, modifiers) - Compute.d6(2) + EMPLOYER_NEGOTIATION_SKILL_LEVEL;
    }

    private int getNumberOfOffers(int margin) {
        if (margin < 1) {
            return 0;
        } else if (margin < 3) {
            return 1;
        } else if (margin < 6) {
            return 2;
        } else if (margin < 9) {
            return 3;
        } else if (margin < 11) {
            return 4;
        } else if (margin < 13) {
            return 5;
        } else {
            return 6;
        }
    }

    private Optional<AtBContract> generateContract(Campaign campaign, ReputationController reputation,
          HiringHallModifiers hiringHallModifiers) {
        AtBContract contract = new AtBContract("UnnamedContract");
        lastId++;
        contract.setId(lastId);
        contractIds.put(lastId, contract);
        // Step 1: Determine Employer
        Faction employer = determineEmployer(campaign, reputation.getReputationModifier(), hiringHallModifiers);
        contract.setEmployerCode(employer.getShortName(), campaign.getGameYear());
        if (employer.isMercenary()) {
            contract.setMercSubcontract(true);
        }
        // Step 2: Determine the mission type
        contract.setContractType(determineMission(campaign, employer, reputation.getReputationModifier()));
        ContractTerms contractTerms = getContractTerms(campaign, contract);
        setEnemyCode(contract);
        setAttacker(contract);
        // Step 3: Set the system location
        try {
            setSystemId(contract);
        } catch (NoContractLocationFoundException ex) {
            return Optional.empty();
        }
        // Step 4: Populate some information about enemies and allies
        final SkillLevel campaignSkillLevel = reputation.getAverageSkillLevel();
        final boolean useDynamicDifficulty = campaign.getCampaignOptions().isUseDynamicDifficulty();
        final boolean useBolsterContractSkill = campaign.getCampaignOptions().isUseBolsterContractSkill();
        setAllyRating(contract,
              campaign.getGameYear(),
              useDynamicDifficulty ? campaignSkillLevel : REGULAR,
              useBolsterContractSkill);
        setEnemyRating(contract,
              campaign.getGameYear(),
              useDynamicDifficulty ? campaignSkillLevel : REGULAR,
              useBolsterContractSkill);
        if (contract.getContractType().isCadreDuty()) {
<<<<<<< HEAD
            contract.setAllySkill(SkillLevel.GREEN);
            contract.setAllyQuality(DragoonRating.DRAGOON_F.getRating());
=======
            contract.setAllySkill(campaign.getCampaignOptions().isUseBolsterContractSkill() ? REGULAR : GREEN);
            contract.setAllyQuality(IUnitRating.DRAGOON_F);
>>>>>>> 84a2c7bf
        }
        // Step 5: Determine the contract length (Not CamOps RAW)
        contract.calculateLength(campaign.getCampaignOptions().isVariableContractLength());
        // Step 6: Determine the initial contract clauses
        setContractClauses(contract, contractTerms);
        // Step 7: Determine the number of required lances (Not CamOps RAW)
        double varianceFactor = ContractUtilities.calculateVarianceFactor();
        contract.setRequiredCombatTeams(ContractUtilities.calculateBaseNumberOfRequiredLances(campaign,
              contract.getContractType().isCadreDuty(), false, varianceFactor));
        contract.setRequiredCombatElements(calculateRequiredCombatElements(campaign, contract, false, varianceFactor));
        // Step 8: Calculate the payment
        contract.setMultiplier(calculatePaymentMultiplier(campaign, contract));
        // Step 9: Determine parts availability
        // TODO: Rewrite this to be CamOps-compliant
        contract.setPartsAvailabilityLevel(contract.getContractType().calculatePartsAvailabilityLevel());
        // Step 10: Finish up contract initialization
        contract.initContractDetails(campaign);
        contract.calculateContract(campaign);
        contract.setName(String.format("%s - %s - %s %s",
              contract.getStartDate()
                    .format(DateTimeFormatter.ofPattern("yyyy").withLocale(MekHQ.getMHQOptions().getDateLocale())),
              contract.getEmployer(),
              contract.getSystem().getName(contract.getStartDate()),
              contract.getContractType()));

        contract.clanTechSalvageOverride();

        return Optional.of(contract);
    }

    @Override
    protected void rollCommandClause(final Contract contract, final int modifier, boolean isMercenary) {
        final int roll = d6(2) + modifier;

        if (isMercenary) {
            // Handle mercenaries
            contract.setCommandRights(determineMercenaryCommandRights(roll));
        } else {
            // Handle non-mercenaries
            contract.setCommandRights(ContractCommandRights.INTEGRATED);
        }
    }

    private Faction determineEmployer(Campaign campaign, int ratingMod, HiringHallModifiers hiringHallModifiers) {
        Collection<FactionTag> employerTags;
        int roll = Compute.d6(2) + ratingMod + hiringHallModifiers.employersMod;
        if (roll < 6) {
            // Roll again on the independent employers column
            roll = Compute.d6(2) + ratingMod + hiringHallModifiers.employersMod;
            employerTags = getEmployerTags(campaign, roll, true);
        } else {
            employerTags = getEmployerTags(campaign, roll, false);
        }
        return getRandomEmployer(campaign, employerTags);
    }

    private Faction getRandomEmployer(Campaign campaign, Collection<FactionTag> employerTags) {
        Collection<Faction> factions = Factions.getInstance().getActiveFactions(campaign.getLocalDate());
        List<Faction> filtered = new ArrayList<>();
        for (Faction faction : factions) {
            // Clans only hire units within their own clan
            if (faction.isClan() && !faction.equals(campaign.getFaction())) {
                continue;
            }
            for (FactionTag employerTag : employerTags) {
                if (!faction.is(employerTag)) {
                    // The SMALL tag has to be converted to independent for now, since for some reason
                    // independent is coded as a string.
                    if (employerTag == FactionTag.SMALL && faction.isIndependent()) {
                        continue;
                    }
                    break;
                }
                filtered.add(faction);
            }
        }
        Random rand = new Random();
        return filtered.get(rand.nextInt(filtered.size()));
    }

    private Collection<FactionTag> getEmployerTags(Campaign campaign, int roll, boolean independent) {
        Collection<FactionTag> tags = new ArrayList<>();
        if (independent) {
            tags.add(FactionTag.SMALL);
            if (roll < 4) {
                tags.add(FactionTag.NOBLE);
            } else if (roll < 6) {
                tags.add(FactionTag.PLANETARY_GOVERNMENT);
            } else if (roll == 6) {
                tags.add(FactionTag.MERC);
            } else if (roll < 9) {
                tags.add(FactionTag.PERIPHERY);
                tags.add(FactionTag.MAJOR);
            } else if (roll < 11) {
                tags.add(FactionTag.PERIPHERY);
                tags.add(FactionTag.MINOR);
            } else {
                tags.add(FactionTag.CORPORATION);
            }
        } else {
            if (roll < 6) {
                tags.add(FactionTag.SMALL);
            } else if (roll < 8) {
                tags.add(FactionTag.MINOR);
            } else if (roll < 11) {
                tags.add(FactionTag.MAJOR);
            } else {
                if (Factions.getInstance()
                          .getActiveFactions(campaign.getLocalDate())
                          .stream()
                          .anyMatch(Faction::isSuperPower)) {
                    tags.add(FactionTag.SUPER);
                } else {
                    tags.add(FactionTag.MAJOR);
                }
            }
        }
        return tags;
    }

    private AtBContractType determineMission(Campaign campaign, Faction employer, int ratingMod) {
        if (campaign.getFaction().isPirate()) {
            return MissionSelector.getPirateMission(Compute.d6(2), 0);
        }
        int margin = rollNegotiation(findNegotiationSkill(campaign),
              ratingMod + getHiringHallModifiers(campaign).missionsMod) - BASE_NEGOTIATION_TARGET;
        boolean isClan = campaign.getFaction().isClan();
        if (employer.isInnerSphere() || employer.isClan()) {
            return MissionSelector.getInnerSphereClanMission(Compute.d6(2), margin, isClan);
        } else if (employer.isIndependent() || employer.isPlanetaryGovt()) {
            return MissionSelector.getIndependentMission(Compute.d6(2), margin, isClan);
        } else if (employer.isCorporation()) {
            return MissionSelector.getCorporationMission(Compute.d6(2), margin, isClan);
        } else {
            logger.warn("No matching employer on Missions table; defaulting to IS/Clan");
            return MissionSelector.getInnerSphereClanMission(Compute.d6(2), margin, isClan);
        }
    }

    private ContractTerms getContractTerms(Campaign campaign, AtBContract contract) {
        return new ContractTerms(contract.getContractType(),
              contract.getEmployerFaction(),
              campaign.getReputation().getReputationFactor(),
              campaign.getLocalDate());
    }

    private void setContractClauses(AtBContract contract, ContractTerms terms) {
        clauseMods.put(contract.getId(), new ClauseMods());
        setCommandRights(contract, terms, Compute.d6(2));
        setSalvageRights(contract, terms, Compute.d6(2));
        setSupportRights(contract, terms, Compute.d6(2));
        setTransportRights(contract, terms, Compute.d6(2));
    }

    private void setCommandRights(AtBContract contract, ContractTerms terms, int roll) {
        contract.setCommandRoll(roll);
        contract.setCommandRights(terms.getCommandRights(roll));
    }

    private void setSalvageRights(AtBContract contract, ContractTerms terms, int roll) {
        contract.setSalvageRoll(roll);
        if (terms.isSalvageExchange(roll)) {
            contract.setSalvageExchange(true);
        } else {
            contract.setSalvageExchange(false);
            contract.setSalvagePct(terms.getSalvagePercentage(roll));
        }
    }

    private void setSupportRights(AtBContract contract, ContractTerms terms, int roll) {
        contract.setSupportRoll(roll);
        if (terms.isStraightSupport(roll)) {
            contract.setStraightSupport(terms.getSupportPercentage(roll));
        } else if (terms.isBattleLossComp(roll)) {
            contract.setBattleLossComp(terms.getSupportPercentage(roll));
        } else {
            contract.setStraightSupport(0);
        }
    }

    private void setTransportRights(AtBContract contract, ContractTerms terms, int roll) {
        contract.setTransportRoll(roll);
        contract.setTransportComp(terms.getTransportTerms(roll));
    }

    private static class HiringHallModifiers {
        protected int offersMod;
        protected int employersMod;
        protected int missionsMod;

        protected HiringHallModifiers(HiringHallLevel level) {
            switch (level) {
                case NONE -> {
                    offersMod = -3;
                    employersMod = -2;
                    missionsMod = -2;
                }
                case QUESTIONABLE -> {
                    offersMod = 0;
                    employersMod = -2;
                    missionsMod = -2;
                }
                case MINOR -> {
                    offersMod = 1;
                    employersMod = 0;
                    missionsMod = 0;
                }
                case STANDARD -> {
                    offersMod = 2;
                    employersMod = 1;
                    missionsMod = 1;
                }
                case GREAT -> {
                    offersMod = 3;
                    employersMod = 2;
                    missionsMod = 2;
                }
            }
        }
    }
}<|MERGE_RESOLUTION|>--- conflicted
+++ resolved
@@ -281,13 +281,8 @@
               useDynamicDifficulty ? campaignSkillLevel : REGULAR,
               useBolsterContractSkill);
         if (contract.getContractType().isCadreDuty()) {
-<<<<<<< HEAD
-            contract.setAllySkill(SkillLevel.GREEN);
-            contract.setAllyQuality(DragoonRating.DRAGOON_F.getRating());
-=======
             contract.setAllySkill(campaign.getCampaignOptions().isUseBolsterContractSkill() ? REGULAR : GREEN);
-            contract.setAllyQuality(IUnitRating.DRAGOON_F);
->>>>>>> 84a2c7bf
+            contract.setAllyQuality(DragoonRating.DRAGOON_F);
         }
         // Step 5: Determine the contract length (Not CamOps RAW)
         contract.calculateLength(campaign.getCampaignOptions().isVariableContractLength());
