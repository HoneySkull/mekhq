/*
 * Copyright (c) 2009 - Jay Lawson (jaylawson39 at yahoo.com). All Rights Reserved.
 * Copyright (C) 2020-2025 The MegaMek Team. All Rights Reserved.
 *
 * This file is part of MekHQ.
 *
 * MekHQ is free software: you can redistribute it and/or modify
 * it under the terms of the GNU General Public License (GPL),
 * version 3 or (at your option) any later version,
 * as published by the Free Software Foundation.
 *
 * MekHQ is distributed in the hope that it will be useful,
 * but WITHOUT ANY WARRANTY; without even the implied warranty
 * of MERCHANTABILITY or FITNESS FOR A PARTICULAR PURPOSE.
 * See the GNU General Public License for more details.
 *
 * A copy of the GPL should have been included with this project;
 * if not, see <https://www.gnu.org/licenses/>.
 *
 * NOTICE: The MegaMek organization is a non-profit group of volunteers
 * creating free software for the BattleTech community.
 *
 * MechWarrior, BattleMech, `Mech and AeroTech are registered trademarks
 * of The Topps Company, Inc. All Rights Reserved.
 *
 * Catalyst Game Labs and the Catalyst Game Labs logo are trademarks of
 * InMediaRes Productions, LLC.
 *
 * MechWarrior Copyright Microsoft Corporation. MekHQ was created under
 * Microsoft's "Game Content Usage Rules"
 * <https://www.xbox.com/en-US/developers/rules> and it is not endorsed by or
 * affiliated with Microsoft.
 */
package mekhq.campaign.personnel;

import static java.lang.Math.abs;
import static java.lang.Math.floor;
import static java.lang.Math.min;
import static java.lang.Math.round;
import static megamek.codeUtilities.MathUtility.clamp;
import static megamek.codeUtilities.StringUtility.isNullOrBlank;
import static megamek.common.Compute.d6;
import static megamek.common.Compute.randomInt;
import static megamek.common.enums.SkillLevel.REGULAR;
import static mekhq.campaign.log.LogEntryType.ASSIGNMENT;
import static mekhq.campaign.log.LogEntryType.MEDICAL;
import static mekhq.campaign.log.LogEntryType.PERFORMANCE;
import static mekhq.campaign.log.LogEntryType.SERVICE;
import static mekhq.campaign.personnel.BodyLocation.INTERNAL;
import static mekhq.campaign.personnel.PersonnelOptions.*;
import static mekhq.campaign.personnel.enums.BloodGroup.getRandomBloodGroup;
import static mekhq.campaign.personnel.medical.advancedMedical.InjuryTypes.DISCONTINUATION_SYNDROME;
import static mekhq.campaign.personnel.skills.Aging.getReputationAgeModifier;
import static mekhq.campaign.personnel.skills.Attributes.DEFAULT_ATTRIBUTE_SCORE;
import static mekhq.campaign.personnel.skills.Attributes.MAXIMUM_ATTRIBUTE_SCORE;
import static mekhq.campaign.personnel.skills.Attributes.MINIMUM_ATTRIBUTE_SCORE;
import static mekhq.campaign.personnel.skills.SkillType.*;
import static mekhq.utilities.ReportingUtilities.CLOSING_SPAN_TAG;
import static mekhq.utilities.ReportingUtilities.getNegativeColor;
import static mekhq.utilities.ReportingUtilities.getPositiveColor;
import static mekhq.utilities.ReportingUtilities.getWarningColor;
import static mekhq.utilities.ReportingUtilities.spanOpeningWithCustomColor;

import java.io.PrintWriter;
import java.time.LocalDate;
import java.time.temporal.ChronoUnit;
import java.util.*;
import java.util.function.Consumer;
import java.util.stream.Collectors;
import java.util.stream.IntStream;
import java.util.stream.Stream;

import megamek.Version;
import megamek.client.generator.RandomNameGenerator;
import megamek.codeUtilities.MathUtility;
import megamek.common.*;
import megamek.common.annotations.Nullable;
import megamek.common.enums.Gender;
import megamek.common.enums.SkillLevel;
import megamek.common.icons.Portrait;
import megamek.common.options.IOption;
import megamek.common.options.IOptionGroup;
import megamek.common.options.OptionsConstants;
import megamek.common.options.PilotOptions;
import megamek.logging.MMLogger;
import mekhq.MekHQ;
import mekhq.Utilities;
import mekhq.campaign.Campaign;
import mekhq.campaign.CampaignOptions;
import mekhq.campaign.ExtraData;
import mekhq.campaign.event.PersonChangedEvent;
import mekhq.campaign.event.PersonStatusChangedEvent;
import mekhq.campaign.finances.Money;
import mekhq.campaign.force.Force;
import mekhq.campaign.log.LogEntry;
import mekhq.campaign.log.LogEntryFactory;
import mekhq.campaign.log.LogEntryType;
import mekhq.campaign.log.PersonalLogger;
import mekhq.campaign.log.ServiceLogger;
import mekhq.campaign.parts.Part;
import mekhq.campaign.parts.Refit;
import mekhq.campaign.personnel.enums.*;
import mekhq.campaign.personnel.enums.education.EducationLevel;
import mekhq.campaign.personnel.enums.education.EducationStage;
import mekhq.campaign.personnel.familyTree.Genealogy;
import mekhq.campaign.personnel.medical.advancedMedical.InjuryTypes;
import mekhq.campaign.personnel.medical.advancedMedical.InjuryUtil;
import mekhq.campaign.personnel.ranks.Rank;
import mekhq.campaign.personnel.ranks.RankSystem;
import mekhq.campaign.personnel.ranks.RankValidator;
import mekhq.campaign.personnel.ranks.Ranks;
import mekhq.campaign.personnel.skills.Attributes;
import mekhq.campaign.personnel.skills.Skill;
import mekhq.campaign.personnel.skills.SkillType;
import mekhq.campaign.personnel.skills.Skills;
import mekhq.campaign.personnel.skills.enums.SkillAttribute;
import mekhq.campaign.personnel.skills.enums.SkillSubType;
import mekhq.campaign.randomEvents.personalities.enums.Aggression;
import mekhq.campaign.randomEvents.personalities.enums.Ambition;
import mekhq.campaign.randomEvents.personalities.enums.Greed;
import mekhq.campaign.randomEvents.personalities.enums.PersonalityQuirk;
import mekhq.campaign.randomEvents.personalities.enums.Reasoning;
import mekhq.campaign.randomEvents.personalities.enums.Social;
import mekhq.campaign.randomEvents.prisoners.enums.PrisonerStatus;
import mekhq.campaign.unit.Unit;
import mekhq.campaign.universe.Faction;
import mekhq.campaign.universe.Factions;
import mekhq.campaign.universe.Planet;
import mekhq.campaign.universe.PlanetarySystem;
import mekhq.campaign.work.IPartWork;
import mekhq.utilities.MHQXMLUtility;
import mekhq.utilities.ReportingUtilities;
import org.w3c.dom.Node;
import org.w3c.dom.NodeList;

/**
 * @author Jay Lawson (jaylawson39 at yahoo.com)
 * @author Justin "Windchild" Bowen
 */
public class Person {
    // region Variable Declarations
    public static final Map<Integer, Money> MEKWARRIOR_AERO_RANSOM_VALUES;
    public static final Map<Integer, Money> OTHER_RANSOM_VALUES;

    // Traits
    public static final int TRAIT_MODIFICATION_COST = 100;

    public static final String CONNECTIONS_LABEL = "CONNECTIONS";
    public static final int MINIMUM_CONNECTIONS = 0;
    public static final int MAXIMUM_CONNECTIONS = 10;

    public static final String REPUTATION_LABEL = "REPUTATION";
    public static final int MINIMUM_REPUTATION = -5;
    public static final int MAXIMUM_REPUTATION = 5;

    public static final String WEALTH_LABEL = "WEALTH";
    public static final int MINIMUM_WEALTH = -1;
    public static final int MAXIMUM_WEALTH = 10;

    public static final String UNLUCKY_LABEL = "UNLUCKY";
    public static final int MINIMUM_UNLUCKY = 0;
    public static final int MAXIMUM_UNLUCKY = 5;

    public static final String BLOODMARK_LABEL = "BLOODMARK";
    public static final int MINIMUM_BLOODMARK = 0;
    public static final int MAXIMUM_BLOODMARK = 5;

    private static final String DELIMITER = "::";


    private PersonAwardController awardController;

    // region Family Variables
    // Lineage
    private final Genealogy genealogy;

    // region Procreation
    private LocalDate dueDate;
    private LocalDate expectedDueDate;
    // endregion Procreation
    // endregion Family Variables

    private UUID id;

    // region Name
    private transient String fullName; // this is a runtime variable, and shouldn't be saved
    private String preNominal;
    private String givenName;
    private String surname;
    private String postNominal;
    private String maidenName;
    private String callsign;
    // endregion Name

    private Gender gender;
    private BloodGroup bloodGroup;

    private Portrait portrait;

    private PersonnelRole primaryRole;
    private PersonnelRole secondaryRole;

    private ROMDesignation primaryDesignator;
    private ROMDesignation secondaryDesignator;

    private String biography;
    private LocalDate birthday;
    private LocalDate joinedCampaign;
    private LocalDate recruitment;
    private LocalDate lastRankChangeDate;
    private LocalDate dateOfDeath;
    private List<LogEntry> personnelLog;
    private List<LogEntry> medicalLog;
    private List<LogEntry> scenarioLog;
    private List<LogEntry> assignmentLog;
    private List<LogEntry> performanceLog;

    // this is used by autoAwards to abstract the support person of the year award
    private int autoAwardSupportPoints;

    private LocalDate retirement;
    private int loyalty;
    private int fatigue;
    private Boolean isRecoveringFromFatigue;

    private Skills skills;
    private PersonnelOptions options;
    private int toughness;
    private int connections;
    private int wealth;
    private boolean hasPerformedExtremeExpenditure;
    private int reputation;
    private int unlucky;
    private int bloodmark;
    private List<LocalDate> bloodhuntSchedule;
    private Attributes atowAttributes;

    private PersonnelStatus status;
    private int xp;
    private int totalXPEarnings;
    private int acquisitions;
    private Money salary;
    private Money totalEarnings;
    private int hits;
    private int hitsPrior;
    private PrisonerStatus prisonerStatus;

    // Supports edge usage by a ship's engineer composite crewman
    private int edgeUsedThisRound;
    // To track how many edge points personnel have left until next refresh
    private int currentEdge;

    // phenotype and background
    private Phenotype phenotype;
    private String bloodname;
    private Faction originFaction;
    private Planet originPlanet;
    private LocalDate becomingBondsmanEndDate;

    // assignments
    private Unit unit;
    private UUID doctorId;
    private List<Unit> techUnits;

    private int vocationalXPTimer;

    // days of rest
    private int daysToWaitForHealing;

    // Our rank
    private RankSystem rankSystem;
    private int rank;
    private int rankLevel;

    private ManeiDominiClass maneiDominiClass;
    private ManeiDominiRank maneiDominiRank;

    // stuff to track for support teams
    private int minutesLeft;
    private int overtimeLeft;
    private int nTasks;
    private boolean engineer;
    public static final int PRIMARY_ROLE_SUPPORT_TIME = 480;
    public static final int PRIMARY_ROLE_OVERTIME_SUPPORT_TIME = 240;
    public static final int SECONDARY_ROLE_SUPPORT_TIME = 240;
    public static final int SECONDARY_ROLE_OVERTIME_SUPPORT_TIME = 120;

    // region Advanced Medical
    private List<Injury> injuries;
    // endregion Advanced Medical

    // region Against the Bot
    private int originalUnitWeight; // uses EntityWeightClass with 0 (Extra-Light) for no original unit
    public static final int TECH_IS1 = 0;
    public static final int TECH_IS2 = 1;
    public static final int TECH_CLAN = 2;
    private int originalUnitTech;
    private UUID originalUnitId;
    // endregion Against the Bot

    // region Education
    private EducationLevel eduHighestEducation;
    private String eduAcademyName;
    private String eduAcademySet;
    private String eduAcademyNameInSet;
    private String eduAcademyFaction;
    private String eduAcademySystem;
    private int eduCourseIndex;
    private EducationStage eduEducationStage;
    private int eduJourneyTime;
    private int eduEducationTime;
    private int eduDaysOfTravel;
    private List<UUID> eduTagAlongs;
    private List<String> eduFailedApplications;
    // endregion Education

    // region Personality
    private Aggression aggression;
    private int aggressionDescriptionIndex;
    private Ambition ambition;
    private int ambitionDescriptionIndex;
    private Greed greed;
    private int greedDescriptionIndex;
    private Social social;
    private int socialDescriptionIndex;
    private PersonalityQuirk personalityQuirk;
    private int personalityQuirkDescriptionIndex;
    private Reasoning reasoning;
    private int reasoningDescriptionIndex;
    private String personalityDescription;
    private String personalityInterviewNotes;
    // endregion Personality

    // region Flags
    private boolean clanPersonnel;
    private boolean commander;
    private boolean divorceable;
    private boolean founder; // +1 share if using shares system
    private boolean immortal;
    private boolean employed;
    // this is a flag used in determine whether a person is a potential marriage
    // candidate provided
    // that they are not married, are old enough, etc.
    private boolean marriageable;
    // this is a flag used in random procreation to determine whether to attempt to
    // procreate
    private boolean tryingToConceive;
    private boolean hidePersonality;
    // endregion Flags

    // Generic extra data, for use with plugins and mods
    private ExtraData extraData;

    private final static ResourceBundle resources = ResourceBundle.getBundle("mekhq.resources.Personnel",
          MekHQ.getMHQOptions().getLocale());
    private static final MMLogger logger = MMLogger.create(Person.class);

    // initializes the AtB ransom values
    static {
        MEKWARRIOR_AERO_RANSOM_VALUES = new HashMap<>();

        // no official AtB rules for really inexperienced scrubs, but...
        MEKWARRIOR_AERO_RANSOM_VALUES.put(EXP_NONE, Money.of(2500));

        // no official AtB rules for really inexperienced scrubs, but...
        MEKWARRIOR_AERO_RANSOM_VALUES.put(EXP_ULTRA_GREEN, Money.of(5000));

        MEKWARRIOR_AERO_RANSOM_VALUES.put(EXP_GREEN, Money.of(10000));
        MEKWARRIOR_AERO_RANSOM_VALUES.put(EXP_REGULAR, Money.of(25000));
        MEKWARRIOR_AERO_RANSOM_VALUES.put(EXP_VETERAN, Money.of(50000));
        MEKWARRIOR_AERO_RANSOM_VALUES.put(EXP_ELITE, Money.of(100000));
        MEKWARRIOR_AERO_RANSOM_VALUES.put(EXP_HEROIC, Money.of(150000));
        MEKWARRIOR_AERO_RANSOM_VALUES.put(EXP_LEGENDARY, Money.of(200000));

        OTHER_RANSOM_VALUES = new HashMap<>();
        OTHER_RANSOM_VALUES.put(EXP_NONE, Money.of(1250));
        OTHER_RANSOM_VALUES.put(EXP_ULTRA_GREEN, Money.of(2500));
        OTHER_RANSOM_VALUES.put(EXP_GREEN, Money.of(5000));
        OTHER_RANSOM_VALUES.put(EXP_REGULAR, Money.of(10000));
        OTHER_RANSOM_VALUES.put(EXP_VETERAN, Money.of(25000));
        OTHER_RANSOM_VALUES.put(EXP_ELITE, Money.of(50000));
        OTHER_RANSOM_VALUES.put(EXP_HEROIC, Money.of(100000));
        OTHER_RANSOM_VALUES.put(EXP_LEGENDARY, Money.of(150000));
    }
    // endregion Variable Declarations

    // region Constructors
    protected Person(final UUID id) {
        this.id = id;
        this.genealogy = new Genealogy(this);
    }

    public Person(final Campaign campaign) {
        this(RandomNameGenerator.UNNAMED, RandomNameGenerator.UNNAMED_SURNAME, campaign);
    }

    public Person(final Campaign campaign, final String factionCode) {
        this(RandomNameGenerator.UNNAMED, RandomNameGenerator.UNNAMED_SURNAME, campaign, factionCode);
    }

    public Person(final String givenName, final String surname, final Campaign campaign) {
        this(givenName, surname, campaign, campaign.getFaction().getShortName());
    }

    public Person(final String givenName, final String surname, final @Nullable Campaign campaign,
          final String factionCode) {
        this("", givenName, surname, "", campaign, factionCode);
    }

    /**
     * Primary Person constructor, variables are initialized in the exact same order as they are saved to the XML file
     *
     * @param preNominal  the person's pre-nominal
     * @param givenName   the person's given name
     * @param surname     the person's surname
     * @param postNominal the person's post-nominal
     * @param campaign    the campaign this person is a part of, or null (unit testing only)
     * @param factionCode the faction this person was borne into
     */
    public Person(final String preNominal, final String givenName, final String surname, final String postNominal,
          final @Nullable Campaign campaign, final String factionCode) {
        // We assign the variables in XML file order
        id = UUID.randomUUID();

        // region Name
        setPreNominalDirect(preNominal);
        setGivenNameDirect(givenName);
        setSurnameDirect(surname);
        setPostNominalDirect(postNominal);
        setMaidenName(null); // this is set to null to handle divorce cases
        setCallsignDirect("");
        // endregion Name

        primaryRole = PersonnelRole.NONE;
        secondaryRole = PersonnelRole.NONE;
        primaryDesignator = ROMDesignation.NONE;
        secondaryDesignator = ROMDesignation.NONE;
        setDateOfBirth(LocalDate.now());

        originFaction = Factions.getInstance().getFaction(factionCode);
        originPlanet = null;
        becomingBondsmanEndDate = null;
        phenotype = Phenotype.NONE;
        bloodname = "";
        biography = "";
        this.genealogy = new Genealogy(this);
        dueDate = null;
        expectedDueDate = null;
        setPortrait(new Portrait());
        setXPDirect(0);
        setTotalXPEarnings(0);
        daysToWaitForHealing = 0;
        setGender(Gender.MALE);
        setRankSystemDirect((campaign == null) ? null : campaign.getRankSystem());
        setRank(0);
        setRankLevel(0);
        setManeiDominiClassDirect(ManeiDominiClass.NONE);
        setManeiDominiRankDirect(ManeiDominiRank.NONE);
        nTasks = 0;
        doctorId = null;
        salary = Money.of(-1);
        totalEarnings = Money.of(0);
        status = PersonnelStatus.ACTIVE;
        prisonerStatus = PrisonerStatus.FREE;
        hits = 0;
        hitsPrior = 0;
        toughness = 0;
        connections = 0;
        wealth = 0;
        hasPerformedExtremeExpenditure = false;
        reputation = 0;
        unlucky = 0;
        bloodmark = 0;
        bloodhuntSchedule = new ArrayList<>();
        atowAttributes = new Attributes();
        dateOfDeath = null;
        recruitment = null;
        joinedCampaign = null;
        lastRankChangeDate = null;
        autoAwardSupportPoints = 0;
        retirement = null;
        loyalty = 9;
        fatigue = 0;
        isRecoveringFromFatigue = false;
        skills = new Skills();
        options = new PersonnelOptions();
        currentEdge = 0;
        techUnits = new ArrayList<>();
        personnelLog = new ArrayList<>();
        medicalLog = new ArrayList<>();
        scenarioLog = new ArrayList<>();
        assignmentLog = new ArrayList<>();
        performanceLog = new ArrayList<>();
        awardController = new PersonAwardController(this);
        injuries = new ArrayList<>();
        originalUnitWeight = EntityWeightClass.WEIGHT_ULTRA_LIGHT;
        originalUnitTech = TECH_IS1;
        originalUnitId = null;
        acquisitions = 0;
        eduHighestEducation = EducationLevel.EARLY_CHILDHOOD;
        eduAcademyName = null;
        eduAcademySystem = null;
        eduCourseIndex = 0;
        eduEducationStage = EducationStage.NONE;
        eduJourneyTime = 0;
        eduEducationTime = 0;
        eduDaysOfTravel = 0;
        eduTagAlongs = new ArrayList<>();
        eduFailedApplications = new ArrayList<>();
        eduAcademySet = null;
        eduAcademyNameInSet = null;
        eduAcademyFaction = null;
        aggression = Aggression.NONE;
        aggressionDescriptionIndex = randomInt(Aggression.MAXIMUM_VARIATIONS);
        ambition = Ambition.NONE;
        ambitionDescriptionIndex = randomInt(Ambition.MAXIMUM_VARIATIONS);
        greed = Greed.NONE;
        greedDescriptionIndex = randomInt(Greed.MAXIMUM_VARIATIONS);
        social = Social.NONE;
        socialDescriptionIndex = randomInt(Social.MAXIMUM_VARIATIONS);
        personalityQuirk = PersonalityQuirk.NONE;
        personalityQuirkDescriptionIndex = randomInt(PersonalityQuirk.MAXIMUM_VARIATIONS);
        reasoning = Reasoning.AVERAGE;
        reasoningDescriptionIndex = randomInt(Reasoning.MAXIMUM_VARIATIONS);
        personalityDescription = "";
        personalityInterviewNotes = "";

        // This assigns minutesLeft and overtimeLeft. Must be after skills to avoid an NPE.
        if (campaign != null) {
            // The reason for this paranoid checking is to allow us to Unit Test with real Person objects without
            // needing
            // to initialize CampaignOptions
            CampaignOptions campaignOptions = campaign.getCampaignOptions();

            if (campaignOptions != null) {
                resetMinutesLeft(campaignOptions.isTechsUseAdministration());
            }
        }

        // region Flags
        setClanPersonnel(originFaction.isClan());
        setCommander(false);
        setDivorceable(true);
        setFounder(false);
        setImmortal(false);
        setEmployed(true);
        setMarriageable(true);
        setTryingToConceive(true);
        // endregion Flags

        extraData = new ExtraData();

        // Initialize Data based on these settings
        setFullName();
    }
    // endregion Constructors

    public Phenotype getPhenotype() {
        return phenotype;
    }

    public void setPhenotype(final Phenotype phenotype) {
        this.phenotype = phenotype;
    }

    public @Nullable String getBloodname() {
        return bloodname;
    }

    public void setBloodname(final String bloodname) {
        this.bloodname = bloodname;
        setFullName();
    }

    public Faction getOriginFaction() {
        return originFaction;
    }

    public void setOriginFaction(final Faction originFaction) {
        this.originFaction = originFaction;
    }

    public Planet getOriginPlanet() {
        return originPlanet;
    }

    public void setOriginPlanet(final Planet originPlanet) {
        this.originPlanet = originPlanet;
    }

    public LocalDate getBecomingBondsmanEndDate() {
        return becomingBondsmanEndDate;
    }

    public void setBecomingBondsmanEndDate(final LocalDate becomingBondsmanEndDate) {
        this.becomingBondsmanEndDate = becomingBondsmanEndDate;
    }

    public PrisonerStatus getPrisonerStatus() {
        return prisonerStatus;
    }

    /**
     * This requires expanded checks because a number of functionalities are strictly dependent on the current person's
     * prisoner status.
     *
     * @param campaign       the campaign the person is a part of
     * @param prisonerStatus The new prisoner status for the person in question
     * @param log            whether to log the change or not
     */
    public void setPrisonerStatus(final Campaign campaign, final PrisonerStatus prisonerStatus, final boolean log) {
        // This must be processed completely, as the unchanged prisoner status of Free
        // to Free is
        // used during recruitment

        final boolean freed = !getPrisonerStatus().isFree();
        final boolean isPrisoner = prisonerStatus.isCurrentPrisoner();
        setPrisonerStatusDirect(prisonerStatus);

        // Now, we need to fix values and ranks based on the Person's status
        switch (prisonerStatus) {
            case PRISONER:
            case PRISONER_DEFECTOR:
            case BECOMING_BONDSMAN:
                setRecruitment(null);
                setLastRankChangeDate(null);
                if (log) {
                    if (isPrisoner) {
                        ServiceLogger.madePrisoner(this, campaign.getLocalDate(), campaign.getName(), "");
                    } else {
                        ServiceLogger.madeBondsman(this, campaign.getLocalDate(), campaign.getName(), "");
                    }
                }
                break;
            case BONDSMAN:
                LocalDate today = campaign.getLocalDate();
                setRecruitment(today);
                setLastRankChangeDate(today);
                break;
            case FREE:
                if (!getPrimaryRole().isDependent()) {
                    setRecruitment(campaign.getLocalDate());
                    setLastRankChangeDate(campaign.getLocalDate());
                }

                if (log) {
                    if (freed) {
                        ServiceLogger.freed(this, campaign.getLocalDate(), campaign.getName(), "");
                    } else {
                        ServiceLogger.joined(this, campaign.getLocalDate(), campaign.getName(), "");
                    }
                }
                break;
        }

        if (!prisonerStatus.isFree()) {
            if (getUnit() != null) {
                getUnit().remove(this, true);
            }
        }

        MekHQ.triggerEvent(new PersonChangedEvent(this));
    }

    /**
     * This is public for unit testing reasons
     *
     * @param prisonerStatus the person's new prisoner status
     */
    public void setPrisonerStatusDirect(final PrisonerStatus prisonerStatus) {
        this.prisonerStatus = prisonerStatus;
    }

    // region Text Getters
    public String pregnancyStatus() {
        return isPregnant() ? " (Pregnant)" : "";
    }
    // endregion Text Getters

    // region Name

    /**
     * @return the person's full name
     */
    public String getFullName() {
        return fullName;
    }

    /**
     * @return a hyperlinked string for the person's name
     */
    public String getHyperlinkedName() {
        return String.format("<a href='PERSON:%s'>%s</a>", getId(), getFullName());
    }

    /**
     * This is used to create the full name of the person, based on their first and last names
     */
    public void setFullName() {
        final String lastName = getLastName();
        setFullNameDirect(getFirstName() +
                                (getCallsign().isBlank() ? "" : (" \"" + getCallsign() + '"')) +
                                (lastName.isBlank() ? "" : ' ' + lastName));
    }

    /**
     * @param fullName this sets the full name to be equal to the input string. This can ONLY be called by
     *                 {@link Person#setFullName()} or its overrides.
     */
    protected void setFullNameDirect(final String fullName) {
        this.fullName = fullName;
    }

    /**
     * @return a String containing the person's first name including their pre-nominal
     */
    public String getFirstName() {
        return (getPreNominal().isBlank() ? "" : (getPreNominal() + ' ')) + getGivenName();
    }

    /**
     * Return a full last name which may be a bloodname or a surname with or without a post-nominal. A bloodname will
     * overrule a surname, but we do not disallow surnames for clan personnel, if the player wants to input them
     *
     * @return a String of the person's last name
     */
    public String getLastName() {
        String lastName = !isNullOrBlank(getBloodname()) ?
                                getBloodname() :
                                !isNullOrBlank(getSurname()) ? getSurname() : "";
        if (!isNullOrBlank(getPostNominal())) {
            lastName += (lastName.isBlank() ? "" : " ") + getPostNominal();
        }
        return lastName;
    }

    /**
     * @return the person's pre-nominal
     */
    public String getPreNominal() {
        return preNominal;
    }

    /**
     * @param preNominal the person's new pre-nominal
     */
    public void setPreNominal(final String preNominal) {
        setPreNominalDirect(preNominal);
        setFullName();
    }

    protected void setPreNominalDirect(final String preNominal) {
        this.preNominal = preNominal;
    }

    /**
     * @return the person's given name
     */
    public String getGivenName() {
        return givenName;
    }

    /**
     * @param givenName the person's new given name
     */
    public void setGivenName(final String givenName) {
        setGivenNameDirect(givenName);
        setFullName();
    }

    protected void setGivenNameDirect(final String givenName) {
        this.givenName = givenName;
    }

    /**
     * @return the person's surname
     */
    public String getSurname() {
        return surname;
    }

    /**
     * @param surname the person's new surname
     */
    public void setSurname(final String surname) {
        setSurnameDirect(surname);
        setFullName();
    }

    protected void setSurnameDirect(final String surname) {
        this.surname = surname;
    }

    /**
     * @return the person's post-nominal
     */
    public String getPostNominal() {
        return postNominal;
    }

    /**
     * @param postNominal the person's new post-nominal
     */
    public void setPostNominal(final String postNominal) {
        setPostNominalDirect(postNominal);
        setFullName();
    }

    protected void setPostNominalDirect(final String postNominal) {
        this.postNominal = postNominal;
    }

    /**
     * @return the person's maiden name
     */
    public @Nullable String getMaidenName() {
        return maidenName;
    }

    /**
     * @param maidenName the person's new maiden name
     */
    public void setMaidenName(final @Nullable String maidenName) {
        this.maidenName = maidenName;
    }

    /**
     * @return the person's callsign
     */
    public String getCallsign() {
        return callsign;
    }

    /**
     * @param callsign the person's new callsign
     */
    public void setCallsign(final String callsign) {
        setCallsignDirect(callsign);
        setFullName();
    }

    protected void setCallsignDirect(final String callsign) {
        this.callsign = callsign;
    }

    /**
     * This method is used to migrate names from being a joined name to split between given name and surname, as part of
     * the Personnel changes in MekHQ 0.47.4, and is used to migrate from MM-style names to MHQ-style names
     *
     * @param text text containing the name to be migrated
     */
    public void migrateName(final String text) {
        // How this works:
        // Takes the input name, and splits it into individual parts.
        // Then, it depends on whether the person is Clan or not.
        // For Clan names:
        // Takes the input name, and assumes that person does not have a surname
        // Bloodnames are assumed to have been assigned by MekHQ
        // For Inner Sphere names:
        // Depending on the length of the resulting array, the name is processed
        // differently
        // Array of length 1: the name is assumed to not have a surname, just a given
        // name
        // Array of length 2: the name is assumed to be a given name and a surname
        // Array of length 3: the name is assumed to be a given name and two surnames
        // Array of length 4+: the name is assumed to be as many given names as possible
        // and two surnames
        //
        // Then, the full name is set
        final String[] name = text.trim().split("\\s+");
        final StringBuilder givenName = new StringBuilder(name[0]);

        if (isClanPersonnel()) {
            if (name.length > 1) {
                int i;
                for (i = 1; i < name.length - 1; i++) {
                    givenName.append(' ').append(name[i]);
                }

                if (!(!isNullOrBlank(getBloodname()) && getBloodname().equals(name[i]))) {
                    givenName.append(' ').append(name[i]);
                }
            }
        } else {
            if (name.length == 2) {
                setSurnameDirect(name[1]);
            } else if (name.length == 3) {
                setSurnameDirect(name[1] + ' ' + name[2]);
            } else if (name.length > 3) {
                int i;
                for (i = 1; i < name.length - 2; i++) {
                    givenName.append(' ').append(name[i]);
                }
                setSurnameDirect(name[i] + ' ' + name[i + 1]);
            }
        }

        if ((getSurname() == null) || getSurname().equals(RandomNameGenerator.UNNAMED_SURNAME)) {
            setSurnameDirect("");
        }

        setGivenNameDirect(givenName.toString());
        setFullName();
    }
    // endregion Names

    public Portrait getPortrait() {
        return portrait;
    }

    public void setPortrait(final Portrait portrait) {
        this.portrait = Objects.requireNonNull(portrait, "Illegal assignment: cannot have a null Portrait");
    }

    // region Personnel Roles
    public PersonnelRole getPrimaryRole() {
        return primaryRole;
    }

    /**
     * Use {@link #setPrimaryRole(LocalDate, PersonnelRole)} instead
     */
    @Deprecated(since = "0.50.07", forRemoval = false) // we need to remove the uses before removal
    public void setPrimaryRole(final Campaign campaign, final PersonnelRole primaryRole) {
        // don't need to do any processing for no changes
        if (primaryRole == getPrimaryRole()) {
            return;
        }

        // Now, we can perform the time in service and last rank change tracking change for dependents
        if (!primaryRole.isCivilian() && recruitment == null) {
            setRecruitment(campaign.getLocalDate());
            setLastRankChangeDate(campaign.getLocalDate());
        }

        // Finally, we can set the primary role
        setPrimaryRoleDirect(primaryRole);

        // and trigger the update event
        MekHQ.triggerEvent(new PersonChangedEvent(this));
    }

    /**
     * Sets the primary role for this person as of the given date.
     *
     * <p>If the new primary role differs from the current primary role, this method updates internal state as
     * follows:</p>
     * <ul>
     *     <li>If the new role is not civilian and this person does not already have a recruitment date, assigns
     *     the provided date as both recruitment and last-rank-change dates.</li>
     *     <li>Updates the person's primary role to the provided value.</li>
     *     <li>Triggers a {@link PersonChangedEvent} so that relevant systems are notified of the change.</li>
     * </ul>
     *
     * <p><b>Usage tip:</b> If it’s unclear whether this person is eligible for the new role, call
     * {@code canPerformRole(LocalDate, PersonnelRole, boolean)} before this method.</p>
     *
     * @param today       the current in-game date, used for setting recruitment and rank-change dates if required
     * @param primaryRole the new {@link PersonnelRole} to be set as primary for this person
     */
    public void setPrimaryRole(final LocalDate today, final PersonnelRole primaryRole) {
        // don't need to do any processing for no changes
        if (primaryRole == getPrimaryRole()) {
            return;
        }

        // Now, we can perform the time in service and last rank change tracking change for dependents
        if (!primaryRole.isCivilian() && recruitment == null) {
            setRecruitment(today);
            setLastRankChangeDate(today);
        }

        // Finally, we can set the primary role
        setPrimaryRoleDirect(primaryRole);

        // and trigger the update event
        MekHQ.triggerEvent(new PersonChangedEvent(this));
    }



    public void setPrimaryRoleDirect(final PersonnelRole primaryRole) {
        this.primaryRole = primaryRole;
    }

    public PersonnelRole getSecondaryRole() {
        return secondaryRole;
    }

    public void setSecondaryRole(final PersonnelRole secondaryRole) {
        if (secondaryRole == getSecondaryRole()) {
            return;
        }

        setSecondaryRoleDirect(secondaryRole);
        MekHQ.triggerEvent(new PersonChangedEvent(this));
    }

    public void setSecondaryRoleDirect(final PersonnelRole secondaryRole) {
        this.secondaryRole = secondaryRole;
    }

    /**
     * This is used to determine if a person has a specific role as either their primary OR their secondary role
     *
     * @param role the role to determine
     *
     * @return true if the person has the specific role either as their primary or secondary role
     */
    public boolean hasRole(final PersonnelRole role) {
        return (getPrimaryRole() == role) || (getSecondaryRole() == role);
    }

    /**
     * @return true if the person has a primary or secondary combat role
     */
    public boolean hasCombatRole() {
        return getPrimaryRole().isCombat() || getSecondaryRole().isCombat();
    }

    /**
     * @param excludeUnmarketable whether to exclude the unmarketable roles from the comparison
     *
     * @return true if the person has a primary or secondary support role
     */
    public boolean hasSupportRole(final boolean excludeUnmarketable) {
        return getPrimaryRole().isSupport(excludeUnmarketable) || getSecondaryRole().isSupport(excludeUnmarketable);
    }

    public String getRoleDesc() {
        String role = getPrimaryRoleDesc();
        if (!getSecondaryRole().isNone()) {
            role += '/' + getSecondaryRoleDesc();
        }
        return role;
    }

    public String getPrimaryRoleDesc() {
        String bgPrefix = "";
        if (isClanPersonnel()) {
            bgPrefix = getPhenotype().getShortName() + ' ';
        }
        return bgPrefix + getPrimaryRole().getLabel(isClanPersonnel());
    }

    /**
     * Returns an HTML-formatted string describing the primary and, if applicable, secondary personnel roles. Civilian
     * roles are displayed in italics. If a secondary role is present and is not {@code NONE}, it is appended to the
     * description, separated by a slash. The description is wrapped in HTML tags.
     *
     * @return an HTML-formatted string describing the personnel roles, with civilian roles shown in italics
     *
     * @author Illiani
     * @since 0.50.06
     */
    public String getFormatedRoleDescriptions(LocalDate today) {
        StringBuilder description = new StringBuilder("<html>");

        if (!employed) {
            description.append("\u25CF ");
        }

        String primaryDesc = getPrimaryRoleDesc();

        if (primaryRole.isSubType(PersonnelRoleSubType.CIVILIAN)) {
            if (primaryRole.isNone()) {
                // Error state: emphasize the issue
                description.append("<b><i><u>").append(primaryDesc.toUpperCase()).append("</u></i></b>");
            } else if (primaryRole.isDependent()) {
                String label;
                if (status.isStudent()) {
                    label = status.getLabel();
                } else if (isChild(today)) {
                    label = resources.getString("relationChild.text");
                } else {
                    label = primaryDesc;
                }
                description.append("<i>").append(label).append("</i>");
            } else {
                description.append("<i>").append(primaryDesc).append("</i>");
            }
        } else {
            description.append(primaryDesc);
        }

        if (!secondaryRole.isNone()) {
            description.append(" / ");
            String secondaryDesc = getSecondaryRoleDesc();
            if (secondaryRole.isSubType(PersonnelRoleSubType.CIVILIAN)) {
                description.append("<i>").append(secondaryDesc).append("</i>");
            } else {
                description.append(secondaryDesc);
            }
        }

        description.append("</html>");
        return description.toString();
    }

    public String getSecondaryRoleDesc() {
        return getSecondaryRole().getLabel(isClanPersonnel());
    }

    /**
     * Determines if this person can perform the specified {@link PersonnelRole} as either a primary or secondary role
     * on the given date.
     *
     * <p>For primary roles, certain constraints are enforced, such as uniqueness compared to the secondary role and
     * limitations based on the type of role (e.g., tech, medical, administrator).</p>
     *
     * <p>For secondary roles, different restrictions apply, including the ability to always select "None" and
     * disallowing dependent roles.</p>
     *
     * <p>Additionally, the person's age and required skill sets are considered to ensure eligibility for the chosen
     * role.</p>
     *
     * @param today   the {@link LocalDate} representing the current date, used for age-based checks
     * @param role    the {@link PersonnelRole} being considered for assignment
     * @param primary {@code true} to check eligibility as a primary role, {@code false} for secondary
     *
     * @return {@code true} if the person is eligible to perform the given role as specified; {@code false} otherwise
     */
    public boolean canPerformRole(LocalDate today, final PersonnelRole role, final boolean primary) {
        if (primary) {
            // Primary Role:
            // 1) Can always be Dependent
            // 2) Cannot be None
            // 3) Cannot be equal to the secondary role
            // 4) Cannot be a tech role if the secondary role is a tech role (inc. Astech)
            // 5) Cannot be a medical if the secondary role is one of the medical staff roles
            // 6) Cannot be an admin role if the secondary role is one of the administrator roles
            if (role.isDependent()) {
                return true;
            }

            if (role.isNone()) {
                return false;
            }

            if (role == secondaryRole) {
                return false;
            }

            if (role.isTech() && (secondaryRole.isTech() || secondaryRole.isAstech())) {
                return false;
            }

            if (role.isMedicalStaff() && secondaryRole.isMedicalStaff()) {
                return false;
            }

            if (role.isAdministrator() && secondaryRole.isAdministrator()) {
                return false;
            }
        } else {
            // Secondary Role:
            // 1) Can always be None
            // 2) Cannot be Dependent
            // 3) Cannot be equal to the primary role
            // 4) Cannot be a tech role if the primary role is a tech role (inc. Astech)
            // 5) Cannot be a medical role if the primary role is one of the medical staff roles
            // 6) Cannot be an admin role if the primary role is one of the administrator roles
            if (role.isNone()) {
                return true;
            }

            if (role.isDependent()) {
                return false;
            }

            if (role == primaryRole) {
                return false;
            }

            if (role.isTech() && (primaryRole.isTech() || primaryRole.isAstech())) {
                return false;
            }

            if (role.isMedicalStaff() && primaryRole.isMedicalStaff()) {
                return false;
            }

            if (role.isAdministrator() && primaryRole.isAdministrator()) {
                return false;
            }
        }

        if (isChild(today)) {
            return false;
        }

        List<String> skillsForProfession = role.getSkillsForProfession();
        return switch (role) {
            case VEHICLE_CREW -> Stream.of(S_TECH_MEK,
                  S_TECH_AERO,
                  S_TECH_MECHANIC,
                  S_TECH_BA,
                  S_SURGERY,
                  S_MEDTECH,
                  S_ASTECH,
                  S_COMMUNICATIONS,
                  S_SENSOR_OPERATIONS,
                  S_ART_COOKING).anyMatch(this::hasSkill);
            case BATTLE_ARMOUR -> hasSkill(S_GUN_BA);
            case VESSEL_CREW -> hasSkill(S_TECH_VESSEL);
            case MEK_TECH -> hasSkill(S_TECH_MEK);
            case AERO_TEK -> hasSkill(S_TECH_AERO);
            case BA_TECH -> hasSkill(S_TECH_BA);
            case DOCTOR -> hasSkill(S_SURGERY);
            case ADMINISTRATOR_COMMAND, ADMINISTRATOR_LOGISTICS, ADMINISTRATOR_TRANSPORT, ADMINISTRATOR_HR ->
                  hasSkill(S_ADMIN);
            case ADULT_ENTERTAINER -> {
                // A character under the age of 18 should never have access to this profession
                if (isChild(today, true)) {
                    yield false;
                } else {
                    yield hasSkill(S_ART_OTHER) && hasSkill(S_ACTING);
                }
            }
            case LUXURY_COMPANION -> {
                // A character under the age of 18 should never have access to this profession
                if (isChild(today, true)) {
                    yield false;
                } else {
                    yield hasSkill(S_ACTING) && hasSkill(S_PROTOCOLS);
                }
            }
            default -> {
                for (String skillName : skillsForProfession) {
                    if (!hasSkill(skillName)) {
                        yield false;
                    }
                }

                yield true;
            }
        };
    }

    /**
     * Validates and updates the primary and secondary roles of this person for the given campaign.
     *
     * <p>This method checks if the current primary and secondary roles can be performed based on the campaign's
     * local date. If the person is not eligible for their primary role, it will be set to
     * {@link PersonnelRole#DEPENDENT}. If they cannot perform their secondary role, it will be set to
     * {@link PersonnelRole#NONE}.
     *
     * @param campaign the {@link Campaign} context used for validation, particularly the local date
     */
    public void validateRoles(Campaign campaign) {
        if (!primaryRole.isNone()) {
            boolean canPerform = canPerformRole(campaign.getLocalDate(), primaryRole, true);

            if (!canPerform) {
                setPrimaryRole(campaign, PersonnelRole.DEPENDENT);
            }
        }

        if (!secondaryRole.isNone()) {
            boolean canPerform = canPerformRole(campaign.getLocalDate(), secondaryRole, false);

            if (!canPerform) {
                setSecondaryRole(PersonnelRole.NONE);
            }
        }
    }

    // endregion Personnel Roles

    public PersonnelStatus getStatus() {
        return status;
    }

    /**
     * This is used to change the person's PersonnelStatus
     *
     * @param campaign the campaign the person is part of
     * @param today    the current date
     * @param status   the person's new PersonnelStatus
     */
    public void changeStatus(final Campaign campaign, final LocalDate today, final PersonnelStatus status) {
        if (status == getStatus()) { // no change means we don't need to process anything
            return;
        } else if (getStatus().isDead() && !status.isDead()) {
            // remove date of death for resurrection
            setDateOfDeath(null);
            campaign.addReport(String.format(resources.getString("resurrected.report"), getHyperlinkedFullTitle()));
            ServiceLogger.resurrected(this, today);
        }

        switch (status) {
            case ACTIVE:
                if (getStatus().isMIA()) {
                    campaign.addReport(String.format(resources.getString("recoveredMIA.report"),
                          getHyperlinkedFullTitle()));
                    ServiceLogger.recoveredMia(this, today);
                } else if (getStatus().isPoW()) {
                    campaign.addReport(String.format(resources.getString("recoveredPoW.report"),
                          getHyperlinkedFullTitle()));
                    ServiceLogger.recoveredPoW(this, campaign.getLocalDate());
                } else if (getStatus().isOnLeave() || getStatus().isOnMaternityLeave()) {
                    campaign.addReport(String.format(resources.getString("returnedFromLeave.report"),
                          getHyperlinkedFullTitle()));
                    ServiceLogger.returnedFromLeave(this, campaign.getLocalDate());
                } else if (getStatus().isStudent()) {
                    campaign.addReport(String.format(resources.getString("returnedFromEducation.report"),
                          getHyperlinkedFullTitle()));
                    ServiceLogger.returnedFromEducation(this, campaign.getLocalDate());
                } else if (getStatus().isMissing()) {
                    campaign.addReport(String.format(resources.getString("returnedFromMissing.report"),
                          getHyperlinkedFullTitle()));
                    ServiceLogger.returnedFromMissing(this, campaign.getLocalDate());
                } else if (getStatus().isAwol()) {
                    campaign.addReport(String.format(resources.getString("returnedFromAWOL.report"),
                          getHyperlinkedFullTitle()));
                    ServiceLogger.returnedFromAWOL(this, campaign.getLocalDate());
                } else {
                    campaign.addReport(String.format(resources.getString("rehired.report"), getHyperlinkedFullTitle()));
                    ServiceLogger.rehired(this, today);
                }
                setRetirement(null);
                break;
            case RETIRED:
                campaign.addReport(String.format(status.getReportText(), getHyperlinkedFullTitle()));
                ServiceLogger.retired(this, today);

                setRetirement(today);

                break;
            case RESIGNED:
                campaign.addReport(String.format(status.getReportText(), getHyperlinkedFullTitle()));
                ServiceLogger.resigned(this, today);

                setRetirement(today);

                break;
            case DESERTED:
                campaign.addReport(String.format(status.getReportText(), getHyperlinkedFullTitle()));
                ServiceLogger.deserted(this, today);

                setRetirement(today);

                break;
            case DEFECTED:
                campaign.addReport(String.format(status.getReportText(), getHyperlinkedFullTitle()));
                ServiceLogger.defected(this, today);

                setRetirement(today);

                break;
            case SACKED:
                campaign.addReport(String.format(status.getReportText(), getHyperlinkedFullTitle()));
                ServiceLogger.sacked(this, today);

                setRetirement(today);

                break;
            case LEFT:
                campaign.addReport(String.format(status.getReportText(), getHyperlinkedFullTitle()));
                ServiceLogger.left(this, today);

                setRetirement(today);

                break;
            case STUDENT:
                // log entries and reports are handled by the education package
                // (mekhq/campaign/personnel/education)
                break;
            case PREGNANCY_COMPLICATIONS:
                campaign.getProcreation().processPregnancyComplications(campaign, campaign.getLocalDate(), this);
                // purposeful fall through
            default:
                campaign.addReport(String.format(status.getReportText(), getHyperlinkedFullTitle()));
                ServiceLogger.changedStatus(this, campaign.getLocalDate(), status);
                break;
        }

        setStatus(status);

        if (status.isDead()) {
            setDateOfDeath(today);

            if ((genealogy.hasSpouse()) && (!genealogy.getSpouse().getStatus().isDead())) {
                campaign.getDivorce().widowed(campaign, campaign.getLocalDate(), this);
            }

            // log death across genealogy
            if (genealogy.hasChildren()) {
                for (Person child : genealogy.getChildren()) {
                    if (!child.getStatus().isDead()) {
                        if (!child.getGenealogy().hasLivingParents()) {
                            ServiceLogger.orphaned(child, campaign.getLocalDate());
                        } else if (child.getGenealogy().hasLivingParents()) {
                            PersonalLogger.RelativeHasDied(child,
                                  this,
                                  resources.getString("relationParent.text"),
                                  campaign.getLocalDate());
                        }
                    }
                }
            }

            if (genealogy.hasLivingParents()) {
                for (Person parent : genealogy.getParents()) {
                    if (!parent.getStatus().isDead()) {
                        PersonalLogger.RelativeHasDied(parent,
                              this,
                              resources.getString("relationChild.text"),
                              campaign.getLocalDate());
                    }
                }
            }
        }

        if (status.isActive()) {
            // Check Pregnancy
            if (isPregnant() && getDueDate().isBefore(today)) {
                campaign.getProcreation().birth(campaign, getDueDate(), this);
            }
        } else {
            setDoctorId(null, campaign.getCampaignOptions().getNaturalHealingWaitingPeriod());

            // If we're assigned to a unit, remove us from it
            if (getUnit() != null) {
                getUnit().remove(this, true);
            }

            // Clear Tech Setup
            removeAllTechJobs(campaign);
        }

        // release the commander flag.
        if ((isCommander()) && (status.isDepartedUnit())) {
            if ((!status.isResigned()) && (!status.isRetired())) {
                leadershipMassChangeLoyalty(campaign);
            }

            setCommander(false);
        }

        // clean up the save entry
        this.setEduAcademyName(null);
        this.setEduAcademyFaction(null);
        this.setEduAcademySet(null);
        this.setEduAcademyNameInSet(null);
        this.setEduAcademySystem(null);
        this.setEduCourseIndex(0);
        this.setEduEducationStage(EducationStage.NONE);
        this.setEduEducationTime(0);
        this.setEduJourneyTime(0);
        this.setEduDaysOfTravel(0);

        for (UUID tagAlongId : eduTagAlongs) {
            Person tagAlong = campaign.getPerson(tagAlongId);

            if (tagAlong != null) {
                tagAlong.changeStatus(campaign, campaign.getLocalDate(), PersonnelStatus.ACTIVE);
            }
        }
        this.setEduTagAlongs(new ArrayList<>());

        MekHQ.triggerEvent(new PersonStatusChangedEvent(this));
    }

    /**
     * If the current character is the campaign commander, adjust loyalty across the entire unit.
     *
     * @param campaign The current campaign
     */
    private void leadershipMassChangeLoyalty(Campaign campaign) {
        for (Person person : campaign.getPersonnel()) {
            if (person.getStatus().isDepartedUnit()) {
                continue;
            }

            if (person.getPrisonerStatus().isCurrentPrisoner()) {
                continue;
            }

            person.performRandomizedLoyaltyChange(campaign, false, false);
        }

        if (campaign.getCampaignOptions().isUseLoyaltyModifiers()) {
            campaign.addReport(String.format(resources.getString("loyaltyChangeGroup.text"),
                  "<span color=" + getWarningColor() + "'>",
                  CLOSING_SPAN_TAG));
        }
    }

    /**
     * Performs a randomized loyalty change for an individual
     *
     * @param campaign  The current campaign
     * @param isMajor   Flag to indicate if the loyalty change is major.
     * @param isVerbose Flag to indicate if the change should be individually posted to the campaign report.
     */
    public void performRandomizedLoyaltyChange(Campaign campaign, boolean isMajor, boolean isVerbose) {
        int originalLoyalty = loyalty;

        Consumer<Integer> applyLoyaltyChange = (roll) -> {
            switch (roll) {
                case 1, 2, 3 -> changeLoyalty(-3);
                case 4 -> changeLoyalty(-2);
                case 5, 6 -> changeLoyalty(-1);
                case 15, 16 -> changeLoyalty(1);
                case 17 -> changeLoyalty(2);
                case 18 -> changeLoyalty(3);
                default -> {
                }
            }
        };

        int roll = d6(3);
        int secondRoll = d6(3);

        // if this is a major change, we use whichever result is furthest from the
        // midpoint (9)
        if (isMajor) {
            roll = abs(roll - 9) > abs(secondRoll - 9) ? roll : secondRoll;
        }

        applyLoyaltyChange.accept(roll);

        if (isVerbose && originalLoyalty != loyalty) {
            reportLoyaltyChange(campaign, originalLoyalty);
        }
    }

    /**
     * Performs a loyalty change where the results will always be neutral or positive, or neutral or negative.
     *
     * @param campaign   the current campaign
     * @param isPositive a boolean indicating whether the loyalty change should be positive or negative
     * @param isMajor    a boolean indicating whether a major loyalty change should be performed in addition to the
     *                   initial change
     * @param isVerbose  a boolean indicating whether the method should generate a report if the loyalty has changed
     */
    public void performForcedDirectionLoyaltyChange(Campaign campaign, boolean isPositive, boolean isMajor,
          boolean isVerbose) {
        int originalLoyalty = loyalty;

        Consumer<Integer> applyLoyaltyChange = (roll) -> {
            int changeValue = switch (roll) {
                case 1, 2, 3, 18 -> 3;
                case 4, 17 -> 2;
                case 5, 6, 15, 16 -> 1;
                default -> 0;
            };

            if (changeValue > 0) {
                changeLoyalty(isPositive ? changeValue : -changeValue);
            }
        };

        applyLoyaltyChange.accept(d6(3));

        if (isMajor) {
            applyLoyaltyChange.accept(d6(3));
        }

        if ((isVerbose) && (originalLoyalty != loyalty)) {
            reportLoyaltyChange(campaign, originalLoyalty);
        }
    }

    /**
     * Applies a forced loyalty change to all eligible personnel in the campaign.
     *
     * <p>This method iterates through all personnel in the given {@link Campaign} and, for each person who is
     * neither departed from the unit nor currently a prisoner, calls {@link Person#performForcedDirectionLoyaltyChange}
     * with the specified parameters. After all changes, if the campaign is using loyalty modifiers, a report about the
     * group loyalty change is added to the campaign reports.</p>
     *
     * @param campaign   the {@link Campaign} whose personnel will have their loyalty modified
     * @param isPositive {@code true} for a positive loyalty direction change, {@code false} for negative
     * @param isMajor    {@code true} for a major loyalty change, {@code false} for minor
     */
    public static void performMassForcedDirectionLoyaltyChange(Campaign campaign, boolean isPositive,
          boolean isMajor) {
        for (Person person : campaign.getPersonnel()) {
            if (person.getStatus().isDepartedUnit()) {
                continue;
            }

            if (person.getPrisonerStatus().isCurrentPrisoner()) {
                continue;
            }

            person.performForcedDirectionLoyaltyChange(campaign, isPositive, isMajor, false);
        }

        if (campaign.getCampaignOptions().isUseLoyaltyModifiers()) {
            campaign.addReport(String.format(resources.getString("loyaltyChangeGroup.text"),
                  "<span color=" + ReportingUtilities.getWarningColor() + "'>",
                  ReportingUtilities.CLOSING_SPAN_TAG));
        }
    }

    /**
     * Reports the change in loyalty.
     *
     * @param campaign        The campaign for which the loyalty change is being reported.
     * @param originalLoyalty The original loyalty value before the change.
     */
    private void reportLoyaltyChange(Campaign campaign, int originalLoyalty) {
        if (!campaign.getCampaignOptions().isUseLoyaltyModifiers()) {
            return;
        }

        StringBuilder changeString = new StringBuilder();
        String color;

        // choose the color and string based on the loyalty comparison.
        if (originalLoyalty > loyalty) {
            color = ReportingUtilities.getNegativeColor();
            changeString.append(resources.getString("loyaltyChangeNegative.text"));
        } else {
            color = ReportingUtilities.getPositiveColor();
            changeString.append(resources.getString("loyaltyChangePositive.text"));
        }

        String report = String.format(resources.getString("loyaltyChangeReport.text"),
              getHyperlinkedFullTitle(),
              "<span color=" + color + "'>",
              changeString,
              CLOSING_SPAN_TAG);

        campaign.addReport(report);
    }

    /**
     * This is used to directly set the Person's PersonnelStatus without any processing
     *
     * @param status the person's new status
     */
    public void setStatus(final PersonnelStatus status) {
        this.status = status;
    }

    public int getVocationalXPTimer() {
        return vocationalXPTimer;
    }

    public void setVocationalXPTimer(final int vocationalXPTimer) {
        this.vocationalXPTimer = vocationalXPTimer;
    }

    public int getDaysToWaitForHealing() {
        return daysToWaitForHealing;
    }

    public void setDaysToWaitForHealing(final int daysToWaitForHealing) {
        this.daysToWaitForHealing = daysToWaitForHealing;
    }

    public void setGender(final Gender gender) {
        this.gender = gender;
    }

    public Gender getGender() {
        return gender;
    }

    public void setBloodGroup(final BloodGroup bloodGroup) {
        this.bloodGroup = bloodGroup;
    }

    /**
     * Retrieves the blood group of the person. If the blood group has not been set, it generates a random blood group
     * using {@link BloodGroup#getRandomBloodGroup()}.
     *
     * @return The {@link BloodGroup} of the entity. If no blood group is previously assigned, a random one is generated
     *       and returned.
     */
    public BloodGroup getBloodGroup() {
        if (bloodGroup == null) {
            bloodGroup = getRandomBloodGroup();
        }

        return bloodGroup;
    }

    /**
     * Sets the date of birth (the date they are born) for the person.
     *
     * @param birthday the person's new date of birth
     */
    public void setDateOfBirth(final LocalDate birthday) {
        this.birthday = birthday;
    }

    /**
     * Returns the date a person was born.
     *
     * @return a LocalDate representing the person's date of birth
     */
    public LocalDate getDateOfBirth() {
        return birthday;
    }

    /**
     * Retrieves the birthday for a person, with the year set to the same as the provided year.
     *
     * @param currentYear the current in-game year
     *
     * @return the birthday with the year updated to match the provided year
     */
    public LocalDate getBirthday(int currentYear) {
        return birthday.withYear(currentYear);
    }

    public @Nullable LocalDate getDateOfDeath() {
        return dateOfDeath;
    }

    public void setDateOfDeath(final @Nullable LocalDate dateOfDeath) {
        this.dateOfDeath = dateOfDeath;
    }

    public int getAge(LocalDate today) {
        // Get age based on year
        if (getDateOfDeath() != null) {
            // use date of death instead of birthday
            today = getDateOfDeath();
        }

        return Math.toIntExact(ChronoUnit.YEARS.between(getDateOfBirth(), today));
    }

    public @Nullable LocalDate getJoinedCampaign() {
        return joinedCampaign;
    }

    public void setJoinedCampaign(final @Nullable LocalDate joinedCampaign) {
        this.joinedCampaign = joinedCampaign;
    }

    public @Nullable LocalDate getRecruitment() {

        return recruitment;
    }

    /**
     * Sets the recruitment (join) date for this entity.
     * <p>
     * If the provided date is not {@code null}, the entity is marked as employed.
     * </p>
     *
     * @param recruitment the date the entity was recruited, or {@code null} to unset
     */
    public void setRecruitment(final @Nullable LocalDate recruitment) {
        employed = recruitment != null;

        this.recruitment = recruitment;
    }

    public String getTimeInService(final Campaign campaign) {
        // Get time in service based on year
        if (getRecruitment() == null) {
            // use "" they haven't been recruited
            return "";
        }

        LocalDate today = campaign.getLocalDate();

        // If the person is dead, we only care about how long they spent in service to
        // the company
        if (getDateOfDeath() != null) {
            // use date of death instead of the current day
            today = getDateOfDeath();
        }

        return campaign.getCampaignOptions()
                     .getTimeInServiceDisplayFormat()
                     .getDisplayFormattedOutput(getRecruitment(), today);
    }

    /**
     * @param campaign the current Campaign
     *
     * @return how many years a character has spent employed in the campaign, factoring in date of death and retirement
     */
    public long getYearsInService(final Campaign campaign) {
        // Get time in service based on year
        if (getRecruitment() == null) {
            return 0;
        }

        LocalDate today = campaign.getLocalDate();

        // If the person is dead or has left the unit, we only care about how long they
        // spent in service to the company
        if (getRetirement() != null) {
            today = getRetirement();
        } else if (getDateOfDeath() != null) {
            today = getDateOfDeath();
        }

        return ChronoUnit.YEARS.between(getRecruitment(), today);
    }

    public @Nullable LocalDate getLastRankChangeDate() {
        return lastRankChangeDate;
    }

    public void setLastRankChangeDate(final @Nullable LocalDate lastRankChangeDate) {
        this.lastRankChangeDate = lastRankChangeDate;
    }

    public String getTimeInRank(final Campaign campaign) {
        if (getLastRankChangeDate() == null) {
            return "";
        }

        LocalDate today = campaign.getLocalDate();

        // If the person is dead, we only care about how long it was from their last
        // promotion till they died
        if (getDateOfDeath() != null) {
            // use date of death instead of the current day
            today = getDateOfDeath();
        }

        return campaign.getCampaignOptions()
                     .getTimeInRankDisplayFormat()
                     .getDisplayFormattedOutput(getLastRankChangeDate(), today);
    }

    public void setId(final UUID id) {
        this.id = id;
    }

    public UUID getId() {
        return id;
    }

    /**
     * Checks if the person is considered a child based on their age and today's date.
     *
     * <p>This method uses the default context where the person is not being checked
     * for procreation-specific thresholds.</p>
     *
     * @param today the current date to calculate the age against
     *
     * @return {@code true} if the person's age is less than 16; {@code false} otherwise
     */
    public boolean isChild(final LocalDate today) {
        return isChild(today, false);
    }

    /**
     * Checks if the person is considered a child based on their age, today's date, and procreation status.
     *
     * @param today the current date to calculate the age against
     * @param use18 if {@code true}, the threshold considers a person a child if their age is less than 18; otherwise,
     *              the default age threshold of 16 applies
     *
     * @return {@code true} if the person's age is less than the specified threshold (procreation or default),
     *       {@code false} otherwise
     */
    public boolean isChild(final LocalDate today, boolean use18) {
        int age = getAge(today);
        return age < (use18 ? 18 : 16);
    }

    public Genealogy getGenealogy() {
        return genealogy;
    }

    // region autoAwards
    public int getAutoAwardSupportPoints() {
        return autoAwardSupportPoints;
    }

    public void setAutoAwardSupportPoints(final int autoAwardSupportPoints) {
        this.autoAwardSupportPoints = autoAwardSupportPoints;
    }

    public void changeAutoAwardSupportPoints(int change) {
        autoAwardSupportPoints += change;
    }
    // endregion autoAwards

    // region Turnover and Retention
    public @Nullable LocalDate getRetirement() {
        return retirement;
    }

    public void setRetirement(final @Nullable LocalDate retirement) {
        this.retirement = retirement;
    }

    /**
     * Use {@link #getBaseLoyalty()} instead.
     */
    @Deprecated(since = "0.50.07", forRemoval = true)
    public int getLoyalty() {
        return getBaseLoyalty();
    }

    /**
     * This method returns the character's base loyalty score.
     *
     * <p><b>Usage:</b> In most cases you will want to use {@link #getAdjustedLoyalty(Faction)} instead.</p>
     *
     * @return the loyalty value as an {@link Integer}
     */
    public int getBaseLoyalty() {
        return loyalty;
    }

    /**
     * Calculates and returns the adjusted loyalty value for the given campaign faction.
     *
     * @param campaignFaction the campaign {@link Faction} being compared with the origin {@link Faction}
     *
     * @return the loyalty value adjusted based on the provided campaign {@link Faction}
     *
     * @author Illiani
     * @since 0.50.07
     */
    public int getAdjustedLoyalty(Faction campaignFaction) {
        final int LOYALTY_PENALTY_FOR_ANARCHIST = -2;

        boolean campaignFactionMatchesOriginFaction = originFaction.equals(campaignFaction);

        int modifier = 0;
        boolean hasHatredForAuthority = options.booleanOption(COMPULSION_ANARCHIST);
        if (hasHatredForAuthority) {
            modifier += commander ? 0 : LOYALTY_PENALTY_FOR_ANARCHIST;
        }

        boolean hasFactionPride = options.booleanOption(COMPULSION_FACTION_PRIDE);
        if (hasFactionPride) {
            modifier += campaignFactionMatchesOriginFaction ? 1 : -2;
        }

        boolean hasFactionLoyalty = options.booleanOption(COMPULSION_FACTION_LOYALTY);
        if (hasFactionLoyalty) {
            modifier += campaignFactionMatchesOriginFaction ? 1 : -4;
        }

        return loyalty + modifier;
    }

    public void setLoyalty(int loyalty) {
        this.loyalty = loyalty;
    }

    /**
     * Changes the loyalty value for the current person by the specified amount. Positive values increase loyalty, while
     * negative values decrease loyalty.
     *
     * @param change The amount to change the loyalty value by.
     */
    public void changeLoyalty(int change) {
        this.loyalty += change;
    }

    /**
     * @param loyaltyModifier the loyalty modifier
     *
     * @return the name corresponding to an individual's loyalty modifier.
     *
     * @throws IllegalStateException if an unexpected value is passed for loyaltyModifier
     */
    public static String getLoyaltyName(int loyaltyModifier) {
        return switch (loyaltyModifier) {
            case -3 -> "Devoted";
            case -2 -> "Loyal";
            case -1 -> "Reliable";
            case 0 -> "Neutral";
            case 1 -> "Unreliable";
            case 2 -> "Disloyal";
            case 3 -> "Treacherous";
            default -> throw new IllegalStateException(
                  "Unexpected value in mekhq/campaign/personnel/Person.java/getLoyaltyName: " + loyaltyModifier);
        };
    }

    public int getFatigue() {
        return fatigue;
    }

    public void setFatigue(final int fatigue) {
        this.fatigue = fatigue;
    }

    /**
     * Adjusts the current fatigue level by the specified amount, applying an SPA fatigue multiplier where applicable.
     *
     * <p>This method modifies the fatigue level based on the given {@code delta} value. Positive values, which
     * indicate an increase in fatigue, are scaled by the result of {@link #getFatigueMultiplier()} and rounded down
     * using {@link Math#floor(double)} to ensure consistent results. Negative values, which indicate a reduction in
     * fatigue, are applied directly without modification.</p>
     *
     * @param delta The amount to adjust the fatigue by. Positive values represent fatigue gain and are scaled by the
     *              fatigue multiplier, while negative values represent fatigue reduction and are applied as-is.
     */
    public void changeFatigue(int delta) {
        if (delta > 0) {
            // Only fatigue gain is modified by SPAs, not reduction.
            delta = (int) floor(delta * getFatigueMultiplier());
        }

        this.fatigue = this.fatigue + delta;
    }

    public boolean getIsRecoveringFromFatigue() {
        return isRecoveringFromFatigue;
    }

    public void setIsRecoveringFromFatigue(final boolean isRecoveringFromFatigue) {
        this.isRecoveringFromFatigue = isRecoveringFromFatigue;
    }

    /**
     * Calculates the fatigue multiplier for a character based on their traits and fitness-related options.
     *
     * <p>The calculation is influenced by the following conditions:</p>
     * <ul>
     *     <li><b>{@code FLAW_GLASS_JAW}</b>: If set, increases the multiplier by 1.</li>
     *     <li><b>{@code ATOW_TOUGHNESS}</b>: If set, decreases the multiplier by 1.</li>
     *     <li>Both {@code FLAW_GLASS_JAW} and {@code ATOW_TOUGHNESS} cannot modify the multiplier if both are
     *     present, as they cancel each other out.</li>
     *     <li><b>{@code ATOW_FIT}</b>: If set, decreases the multiplier by 1.</li>
     *     <li><b>{@code FLAW_UNFIT}</b>: If set, increases the multiplier by 1.</li>
     *     <li>Both {@code ATOW_FIT} and {@code FLAW_UNFIT}, when present simultaneously, cancel each other out and
     *     do not affect the multiplier.</li>
     * </ul>
     *
     * <p>After calculating the initial multiplier, the following adjustments are applied:</p>
     * <ul>
     *     <li>If the resulting multiplier equals {@code 0}, it is set to {@code 0.5} to avoid zeroing Fatigue.</li>
     *     <li>If the resulting multiplier is less than {@code 0}, it is set to a minimum value of {@code 0.25}.</li>
     * </ul>
     *
     * @return the calculated fatigue multiplier, adjusted based on the character's traits and options
     *
     * @author Illiani
     * @since 0.50.05
     */
    private double getFatigueMultiplier() {
        double fatigueMultiplier = 1;

        // Glass Jaw and Toughness
        boolean hasGlassJaw = options.booleanOption(FLAW_GLASS_JAW);
        boolean hasToughness = options.booleanOption(ATOW_TOUGHNESS);
        boolean modifyForGlassJawToughness = !(hasGlassJaw && hasToughness);

        if (modifyForGlassJawToughness) {
            fatigueMultiplier += (hasGlassJaw ? 1 : 0);
            fatigueMultiplier -= (hasToughness ? 1 : 0);
        }

        // Fit and Unfit
        boolean hasFit = options.booleanOption(ATOW_FIT);
        boolean hasUnfit = options.booleanOption(FLAW_UNFIT);
        boolean modifyForFitness = !(hasFit && hasUnfit);

        if (modifyForFitness) {
            fatigueMultiplier += (hasUnfit ? 1 : 0);
            fatigueMultiplier -= (hasFit ? 1 : 0);
        }

        // Conclusion
        if (fatigueMultiplier == 0) {
            fatigueMultiplier = 0.5;
        } else if (fatigueMultiplier < 0) {
            fatigueMultiplier = 0.25;
        }

        return fatigueMultiplier;
    }
    // region Turnover and Retention

    // region Pregnancy
    public LocalDate getDueDate() {
        return dueDate;
    }

    public void setDueDate(final LocalDate dueDate) {
        this.dueDate = dueDate;
    }

    public LocalDate getExpectedDueDate() {
        return expectedDueDate;
    }

    public void setExpectedDueDate(final LocalDate expectedDueDate) {
        this.expectedDueDate = expectedDueDate;
    }

    public String getDueDateAsString(final Campaign campaign) {
        final LocalDate date = campaign.getCampaignOptions().isDisplayTrueDueDate() ?
                                     getDueDate() :
                                     getExpectedDueDate();
        return (date == null) ? "" : MekHQ.getMHQOptions().getDisplayFormattedDate(date);
    }

    public boolean isPregnant() {
        return dueDate != null;
    }
    // endregion Pregnancy

    // region Experience

    /**
     * @return the current experience points (XP) of the character.
     */
    public int getXP() {
        return xp;
    }

    /**
     * Awards experience points (XP) to the character and optionally tracks the total XP earnings if enabled.
     *
     * <p>This method increments the current XP by the specified amount and, if the campaign
     * option for tracking total XP earnings is enabled, updates the total XP earnings as well.</p>
     *
     * @param campaign the {@link Campaign} instance providing the campaign options
     * @param xp       the amount of XP to be awarded
     */
    public void awardXP(final Campaign campaign, final int xp) {
        this.xp += xp;
        if (campaign.getCampaignOptions().isTrackTotalXPEarnings()) {
            changeTotalXPEarnings(xp);
        }
    }

    /**
     * Spends (deducts) experience points (XP) from the character's current XP total.
     *
     * <p>This method decrements the current XP by the specified amount.</p>
     *
     * @param xp the amount of XP to deduct
     */
    public void spendXP(final int xp) {
        this.xp -= xp;
    }

    /**
     * Sets the current experience points (XP) for the character and optionally tracks the adjustment in total XP
     * earnings if enabled.
     *
     * <p>This method updates the current XP to the specified value. If the campaign option for tracking total XP
     * earnings is enabled, it also calculates and updates the total XP earnings based on the difference between the new
     * and current XP values.</p>
     *
     * @param campaign the {@link Campaign} instance providing the campaign options
     * @param xp       the new XP value to set
     */
    public void setXP(final Campaign campaign, final int xp) {
        if (campaign.getCampaignOptions().isTrackTotalXPEarnings()) {
            changeTotalXPEarnings(xp - getXP());
        }
        setXPDirect(xp);
    }

    /**
     * Directly sets the experience points (XP) for the entity without adjusting total XP earnings tracking.
     *
     * <p>This method updates the XP value directly, bypassing any optional campaign-related tracking logic.</p>
     *
     * <p><b>Usage:</b> Generally this should only be used in special circumstances, as it bypasses the tracking of
     * experience point gains. For most use cases {@code #awardXP()} or {@code #setXP()} are preferred.</p>
     *
     * @param xp the new XP value to set
     */
    public void setXPDirect(final int xp) {
        this.xp = xp;
    }

    public int getTotalXPEarnings() {
        return totalXPEarnings;
    }

    public void changeTotalXPEarnings(final int xp) {
        setTotalXPEarnings(getTotalXPEarnings() + xp);
    }

    public void setTotalXPEarnings(final int totalXPEarnings) {
        this.totalXPEarnings = totalXPEarnings;
    }
    // endregion Experience

    public int getAcquisitions() {
        return acquisitions;
    }

    public void setAcquisition(final int acquisitions) {
        this.acquisitions = acquisitions;
    }

    public void incrementAcquisition() {
        acquisitions++;
    }

    public void setDoctorId(final @Nullable UUID doctorId, final int daysToWaitForHealing) {
        this.doctorId = doctorId;
        this.daysToWaitForHealing = daysToWaitForHealing;
    }

    public void decrementDaysToWaitForHealing() {
        if (daysToWaitForHealing > 0) {
            daysToWaitForHealing--;
        }
    }

    public boolean isDeployed() {
        return (getUnit() != null) && (getUnit().getScenarioId() != -1);
    }

    public String getBiography() {
        return biography;
    }

    public void setBiography(final String biography) {
        this.biography = biography;
    }

    public EducationLevel getEduHighestEducation() {
        return eduHighestEducation;
    }

    public void setEduHighestEducation(final EducationLevel eduHighestEducation) {
        this.eduHighestEducation = eduHighestEducation;
    }

    public int getEduJourneyTime() {
        return eduJourneyTime;
    }

    public void setEduJourneyTime(final int eduJourneyTime) {
        this.eduJourneyTime = eduJourneyTime;
    }

    public int getEduDaysOfTravel() {
        return eduDaysOfTravel;
    }

    public void setEduDaysOfTravel(final int eduDaysOfTravel) {
        this.eduDaysOfTravel = eduDaysOfTravel;
    }

    public List<UUID> getEduTagAlongs() {
        return eduTagAlongs;
    }

    public void setEduTagAlongs(final List<UUID> eduTagAlongs) {
        this.eduTagAlongs = eduTagAlongs;
    }

    public void addEduTagAlong(final UUID tagAlong) {
        this.eduTagAlongs.add(tagAlong);
    }

    public List<String> getEduFailedApplications() {
        return eduFailedApplications;
    }

    public void addEduFailedApplications(final String failedApplication) {
        eduFailedApplications.add(failedApplication);
    }

    /**
     * Increments the number educational travel days by 1.
     */
    public void incrementEduDaysOfTravel() {
        this.eduDaysOfTravel++;
    }

    public int getEduEducationTime() {
        return eduEducationTime;
    }

    public void setEduEducationTime(final int eduEducationTime) {
        this.eduEducationTime = eduEducationTime;
    }

    public String getEduAcademySystem() {
        return eduAcademySystem;
    }

    public void setEduAcademySystem(final String eduAcademySystem) {
        this.eduAcademySystem = eduAcademySystem;
    }

    public String getEduAcademyNameInSet() {
        return eduAcademyNameInSet;
    }

    public void setEduAcademyNameInSet(final String eduAcademyNameInSet) {
        this.eduAcademyNameInSet = eduAcademyNameInSet;
    }

    public String getEduAcademyFaction() {
        return eduAcademyFaction;
    }

    public void setEduAcademyFaction(final String eduAcademyFaction) {
        this.eduAcademyFaction = eduAcademyFaction;
    }

    public Integer getEduCourseIndex() {
        return eduCourseIndex;
    }

    public void setEduCourseIndex(final Integer eduCourseIndex) {
        this.eduCourseIndex = eduCourseIndex;
    }

    public EducationStage getEduEducationStage() {
        return eduEducationStage;
    }

    public void setEduEducationStage(final EducationStage eduEducationStage) {
        this.eduEducationStage = eduEducationStage;
    }

    public String getEduAcademyName() {
        return eduAcademyName;
    }

    public void setEduAcademyName(final String eduAcademyName) {
        this.eduAcademyName = eduAcademyName;
    }

    public void setEduAcademySet(final String eduAcademySet) {
        this.eduAcademySet = eduAcademySet;
    }

    public String getEduAcademySet() {
        return eduAcademySet;
    }

    public Aggression getAggression() {
        return aggression;
    }

    public void setAggression(final Aggression aggression) {
        this.aggression = aggression;
    }

    public int getAggressionDescriptionIndex() {
        return aggressionDescriptionIndex;
    }

    /**
     * Sets the index value for the {@link Aggression} description.
     *
     * @param aggressionDescriptionIndex The index value to set for the aggression description. It will be clamped to
     *                                   ensure it remains within the valid range.
     */
    public void setAggressionDescriptionIndex(final int aggressionDescriptionIndex) {
        this.aggressionDescriptionIndex = clamp(aggressionDescriptionIndex, 0, Aggression.MAXIMUM_VARIATIONS - 1);
    }

    public Ambition getAmbition() {
        return ambition;
    }

    public void setAmbition(final Ambition ambition) {
        this.ambition = ambition;
    }

    public int getAmbitionDescriptionIndex() {
        return ambitionDescriptionIndex;
    }

    /**
     * Sets the index value for the {@link Ambition} description.
     *
     * @param ambitionDescriptionIndex The index value to set for the Ambition description. It will be clamped to ensure
     *                                 it remains within the valid range.
     */
    public void setAmbitionDescriptionIndex(final int ambitionDescriptionIndex) {
        this.ambitionDescriptionIndex = clamp(ambitionDescriptionIndex, 0, Ambition.MAXIMUM_VARIATIONS - 1);
    }

    public Greed getGreed() {
        return greed;
    }

    public void setGreed(final Greed greed) {
        this.greed = greed;
    }

    public int getGreedDescriptionIndex() {
        return greedDescriptionIndex;
    }

    /**
     * Sets the index value for the {@link Greed} description.
     *
     * @param greedDescriptionIndex The index value to set for the Greed description. It will be clamped to ensure it
     *                              remains within the valid range.
     */
    public void setGreedDescriptionIndex(final int greedDescriptionIndex) {
        this.greedDescriptionIndex = clamp(greedDescriptionIndex, 0, Greed.MAXIMUM_VARIATIONS - 1);
    }

    public Social getSocial() {
        return social;
    }

    public void setSocial(final Social social) {
        this.social = social;
    }

    public int getSocialDescriptionIndex() {
        return socialDescriptionIndex;
    }

    /**
     * Sets the index value for the {@link Social} description.
     *
     * @param socialDescriptionIndex The index value to set for the Social description. It will be clamped to ensure it
     *                               remains within the valid range.
     */
    public void setSocialDescriptionIndex(final int socialDescriptionIndex) {
        this.socialDescriptionIndex = clamp(socialDescriptionIndex, 0, Social.MAXIMUM_VARIATIONS - 1);
    }

    public PersonalityQuirk getPersonalityQuirk() {
        return personalityQuirk;
    }

    public void setPersonalityQuirk(final PersonalityQuirk personalityQuirk) {
        this.personalityQuirk = personalityQuirk;
    }

    public int getPersonalityQuirkDescriptionIndex() {
        return personalityQuirkDescriptionIndex;
    }

    /**
     * Sets the index value for the {@link PersonalityQuirk} description.
     *
     * @param personalityQuirkDescriptionIndex The index value to set for the quirk description. It will be clamped to
     *                                         ensure it remains within the valid range.
     */
    public void setPersonalityQuirkDescriptionIndex(final int personalityQuirkDescriptionIndex) {
        this.personalityQuirkDescriptionIndex = clamp(personalityQuirkDescriptionIndex,
              0,
              PersonalityQuirk.MAXIMUM_VARIATIONS - 1);
    }

    public Reasoning getReasoning() {
        return reasoning;
    }

    public void setReasoning(final Reasoning reasoning) {
        this.reasoning = reasoning;
    }

    public int getReasoningDescriptionIndex() {
        return reasoningDescriptionIndex;
    }

    /**
     * Sets the index value for the {@link Reasoning} description.
     *
     * @param reasoningDescriptionIndex The index value to set for the Reasoning description. It will be clamped to
     *                                  ensure it remains within the valid range.
     */
    public void setReasoningDescriptionIndex(final int reasoningDescriptionIndex) {
        this.reasoningDescriptionIndex = clamp(reasoningDescriptionIndex, 0, Reasoning.MAXIMUM_VARIATIONS - 1);
    }

    public String getPersonalityDescription() {
        return personalityDescription;
    }

    public void setPersonalityDescription(final String personalityDescription) {
        this.personalityDescription = personalityDescription;
    }

    public String getPersonalityInterviewNotes() {
        return personalityInterviewNotes;
    }

    public void setPersonalityInterviewNotes(final String personalityInterviewNotes) {
        this.personalityInterviewNotes = personalityInterviewNotes;
    }

    // region Flags
    public boolean isClanPersonnel() {
        return clanPersonnel;
    }

    public void setClanPersonnel(final boolean clanPersonnel) {
        this.clanPersonnel = clanPersonnel;
    }

    /**
     * @return true if the person is the campaign commander, false otherwise.
     */
    public boolean isCommander() {
        return commander;
    }

    /**
     * Flags the person as the campaign commander.
     */
    public void setCommander(final boolean commander) {
        this.commander = commander;
    }

    public boolean isDivorceable() {
        return divorceable;
    }

    public void setDivorceable(final boolean divorceable) {
        this.divorceable = divorceable;
    }

    public boolean isFounder() {
        return founder;
    }

    public void setFounder(final boolean founder) {
        this.founder = founder;
    }

    public boolean isImmortal() {
        return immortal;
    }

    public void setImmortal(final boolean immortal) {
        this.immortal = immortal;
    }

    public boolean isEmployed() {
        return employed;
    }

    public void setEmployed(final boolean employed) {
        this.employed = employed;
    }

    public boolean isMarriageable() {
        return marriageable;
    }

    public void setMarriageable(final boolean marriageable) {
        this.marriageable = marriageable;
    }

    public boolean isTryingToConceive() {
        return tryingToConceive;
    }

    public void setTryingToConceive(final boolean tryingToConceive) {
        this.tryingToConceive = tryingToConceive;
    }

    public boolean isHidePersonality() {
        return hidePersonality;
    }

    public void setHidePersonality(final boolean hidePersonality) {
        this.hidePersonality = hidePersonality;
    }
    // endregion Flags

    public ExtraData getExtraData() {
        return extraData;
    }

    // region File I/O
    public void writeToXML(final PrintWriter pw, int indent, final Campaign campaign) {
        MHQXMLUtility.writeSimpleXMLOpenTag(pw, indent++, "person", "id", id, "type", getClass());
        indent = writeToXMLHeadless(pw, indent, campaign);
        MHQXMLUtility.writeSimpleXMLCloseTag(pw, --indent, "person");
    }

    public int writeToXMLHeadless(PrintWriter pw, int indent, Campaign campaign) {
        try {
            MHQXMLUtility.writeSimpleXMLTag(pw, indent, "id", id.toString());

            // region Name
            if (!isNullOrBlank(getPreNominal())) {
                MHQXMLUtility.writeSimpleXMLTag(pw, indent, "preNominal", getPreNominal());
            }
            MHQXMLUtility.writeSimpleXMLTag(pw, indent, "givenName", getGivenName());
            MHQXMLUtility.writeSimpleXMLTag(pw, indent, "surname", getSurname());
            if (!isNullOrBlank(getPostNominal())) {
                MHQXMLUtility.writeSimpleXMLTag(pw, indent, "postNominal", getPostNominal());
            }

            if (getMaidenName() != null) { // this is only a != null comparison because empty is a use case for divorce
                MHQXMLUtility.writeSimpleXMLTag(pw, indent, "maidenName", getMaidenName());
            }

            if (!isNullOrBlank(getCallsign())) {
                MHQXMLUtility.writeSimpleXMLTag(pw, indent, "callsign", getCallsign());
            }
            // endregion Name

            // Always save the primary role
            MHQXMLUtility.writeSimpleXMLTag(pw, indent, "primaryRole", getPrimaryRole().name());
            if (!getSecondaryRole().isNone()) {
                MHQXMLUtility.writeSimpleXMLTag(pw, indent, "secondaryRole", getSecondaryRole().name());
            }

            if (primaryDesignator != ROMDesignation.NONE) {
                MHQXMLUtility.writeSimpleXMLTag(pw, indent, "primaryDesignator", primaryDesignator.name());
            }

            if (secondaryDesignator != ROMDesignation.NONE) {
                MHQXMLUtility.writeSimpleXMLTag(pw, indent, "secondaryDesignator", secondaryDesignator.name());
            }

            // Always save the person's origin faction
            MHQXMLUtility.writeSimpleXMLTag(pw, indent, "faction", originFaction.getShortName());
            if (originPlanet != null) {
                MHQXMLUtility.writeSimpleXMLAttributedTag(pw, indent,
                      "planetId",
                      "systemId",
                      originPlanet.getParentSystem().getId(),
                      originPlanet.getId());
            }

            if (becomingBondsmanEndDate != null) {
                MHQXMLUtility.writeSimpleXMLTag(pw, indent, "becomingBondsmanEndDate", becomingBondsmanEndDate);
            }

            if (!getPhenotype().isNone()) {
                MHQXMLUtility.writeSimpleXMLTag(pw, indent, "phenotype", getPhenotype().name());
            }

            if (!isNullOrBlank(bloodname)) {
                MHQXMLUtility.writeSimpleXMLTag(pw, indent, "bloodname", bloodname);
            }

            if (!isNullOrBlank(biography)) {
                MHQXMLUtility.writeSimpleXMLTag(pw, indent, "biography", biography);
            }

            if (vocationalXPTimer > 0) {
                MHQXMLUtility.writeSimpleXMLTag(pw, indent, "vocationalXPTimer", vocationalXPTimer);
            }

            if (!genealogy.isEmpty()) {
                genealogy.writeToXML(pw, indent);
            }
            MHQXMLUtility.writeSimpleXMLTag(pw, indent, "dueDate", getDueDate());
            MHQXMLUtility.writeSimpleXMLTag(pw, indent, "expectedDueDate", getExpectedDueDate());
            getPortrait().writeToXML(pw, indent);
            if (getXP() != 0) {
                MHQXMLUtility.writeSimpleXMLTag(pw, indent, "xp", getXP());
            }

            if (getTotalXPEarnings() != 0) {
                MHQXMLUtility.writeSimpleXMLTag(pw, indent, "totalXPEarnings", getTotalXPEarnings());
            }

            if (daysToWaitForHealing != 0) {
                MHQXMLUtility.writeSimpleXMLTag(pw, indent, "daysToWaitForHealing", daysToWaitForHealing);
            }
            // Always save the person's gender, as it would otherwise get confusing fast
            MHQXMLUtility.writeSimpleXMLTag(pw, indent, "gender", getGender().name());
            MHQXMLUtility.writeSimpleXMLTag(pw, indent, "bloodGroup", getBloodGroup().name());
            if (!getRankSystem().equals(campaign.getRankSystem())) {
                MHQXMLUtility.writeSimpleXMLTag(pw, indent, "rankSystem", getRankSystem().getCode());
            }
            // Always save a person's rank
            MHQXMLUtility.writeSimpleXMLTag(pw, indent, "rank", getRankNumeric());
            if (getRankLevel() != 0) {
                MHQXMLUtility.writeSimpleXMLTag(pw, indent, "rankLevel", getRankLevel());
            }

            if (!getManeiDominiClass().isNone()) {
                MHQXMLUtility.writeSimpleXMLTag(pw, indent, "maneiDominiClass", getManeiDominiClass().name());
            }

            if (!getManeiDominiRank().isNone()) {
                MHQXMLUtility.writeSimpleXMLTag(pw, indent, "maneiDominiRank", getManeiDominiRank().name());
            }

            if (nTasks > 0) {
                MHQXMLUtility.writeSimpleXMLTag(pw, indent, "nTasks", nTasks);
            }
            MHQXMLUtility.writeSimpleXMLTag(pw, indent, "doctorId", doctorId);
            if (getUnit() != null) {
                MHQXMLUtility.writeSimpleXMLTag(pw, indent, "unitId", getUnit().getId());
            }

            if (!salary.equals(Money.of(-1))) {
                MHQXMLUtility.writeSimpleXMLTag(pw, indent, "salary", salary);
            }

            if (!totalEarnings.equals(Money.of(0))) {
                MHQXMLUtility.writeSimpleXMLTag(pw, indent, "totalEarnings", totalEarnings);
            }
            // Always save a person's status, to make it easy to parse the personnel saved
            // data
            MHQXMLUtility.writeSimpleXMLTag(pw, indent, "status", status.name());
            if (prisonerStatus != PrisonerStatus.FREE) {
                MHQXMLUtility.writeSimpleXMLTag(pw, indent, "prisonerStatus", prisonerStatus.name());
            }

            if (hits > 0) {
                MHQXMLUtility.writeSimpleXMLTag(pw, indent, "hits", hits);
            }

            if (hitsPrior > 0) {
                MHQXMLUtility.writeSimpleXMLTag(pw, indent, "hitsPrior", hitsPrior);
            }

            if (toughness != 0) {
                MHQXMLUtility.writeSimpleXMLTag(pw, indent, "toughness", toughness);
            }

            if (connections != 0) {
                MHQXMLUtility.writeSimpleXMLTag(pw, indent, "connections", connections);
            }

            if (wealth != 0) {
                MHQXMLUtility.writeSimpleXMLTag(pw, indent, "wealth", wealth);
            }

            if (hasPerformedExtremeExpenditure) {
                MHQXMLUtility.writeSimpleXMLTag(pw, indent, "hasPerformedExtremeExpenditure", true);
            }

            if (reputation != 0) {
                MHQXMLUtility.writeSimpleXMLTag(pw, indent, "reputation", reputation);
            }

            if (unlucky != 0) {
                MHQXMLUtility.writeSimpleXMLTag(pw, indent, "unlucky", unlucky);
            }

            if (bloodmark != 0) {
                MHQXMLUtility.writeSimpleXMLTag(pw, indent, "bloodmark", bloodmark);
            }

            if (!bloodhuntSchedule.isEmpty()) {
                MHQXMLUtility.writeSimpleXMLOpenTag(pw, indent++, "bloodhuntSchedule");
                for (LocalDate attemptDate : bloodhuntSchedule) {
                    MHQXMLUtility.writeSimpleXMLTag(pw, indent, "attemptDate", attemptDate);
                }
                MHQXMLUtility.writeSimpleXMLCloseTag(pw, --indent, "bloodhuntSchedule");
            }

            MHQXMLUtility.writeSimpleXMLOpenTag(pw, indent++, "atowAttributes");
            atowAttributes.writeAttributesToXML(pw, indent);
            MHQXMLUtility.writeSimpleXMLCloseTag(pw, --indent, "atowAttributes");

            MHQXMLUtility.writeSimpleXMLTag(pw, indent, "minutesLeft", minutesLeft);

            if (overtimeLeft > 0) {
                MHQXMLUtility.writeSimpleXMLTag(pw, indent, "overtimeLeft", overtimeLeft);
            }
            MHQXMLUtility.writeSimpleXMLTag(pw, indent, "birthday", getDateOfBirth());
            MHQXMLUtility.writeSimpleXMLTag(pw, indent, "deathday", getDateOfDeath());
            MHQXMLUtility.writeSimpleXMLTag(pw, indent, "recruitment", getRecruitment());
            MHQXMLUtility.writeSimpleXMLTag(pw, indent, "joinedCampaign", getJoinedCampaign());

            MHQXMLUtility.writeSimpleXMLTag(pw, indent, "lastRankChangeDate", getLastRankChangeDate());
            MHQXMLUtility.writeSimpleXMLTag(pw, indent, "autoAwardSupportPoints", getAutoAwardSupportPoints());
            MHQXMLUtility.writeSimpleXMLTag(pw, indent, "retirement", getRetirement());
            MHQXMLUtility.writeSimpleXMLTag(pw, indent, "loyalty", getBaseLoyalty());
            MHQXMLUtility.writeSimpleXMLTag(pw, indent, "fatigue", getFatigue());
            MHQXMLUtility.writeSimpleXMLTag(pw, indent, "isRecoveringFromFatigue", getIsRecoveringFromFatigue());
            for (Skill skill : skills.getSkills()) {
                skill.writeToXML(pw, indent);
            }

            if (countOptions(PersonnelOptions.LVL3_ADVANTAGES) > 0) {
                MHQXMLUtility.writeSimpleXMLTag(pw, indent,
                      "advantages",
                      getOptionList(DELIMITER, PersonnelOptions.LVL3_ADVANTAGES));
            }

            if (countOptions(PersonnelOptions.EDGE_ADVANTAGES) > 0) {
                MHQXMLUtility.writeSimpleXMLTag(pw, indent,
                      "edge",
                      getOptionList(DELIMITER, PersonnelOptions.EDGE_ADVANTAGES));
                MHQXMLUtility.writeSimpleXMLTag(pw, indent, "edgeAvailable", getCurrentEdge());
            }

            if (countOptions(PersonnelOptions.MD_ADVANTAGES) > 0) {
                MHQXMLUtility.writeSimpleXMLTag(pw, indent,
                      "implants",
                      getOptionList(DELIMITER, PersonnelOptions.MD_ADVANTAGES));
            }

            if (!techUnits.isEmpty()) {
                MHQXMLUtility.writeSimpleXMLOpenTag(pw, indent++, "techUnitIds");
                for (Unit unit : techUnits) {
                    MHQXMLUtility.writeSimpleXMLTag(pw, indent, "id", unit.getId());
                }
                MHQXMLUtility.writeSimpleXMLCloseTag(pw, --indent, "techUnitIds");
            }

            if (!personnelLog.isEmpty()) {
                MHQXMLUtility.writeSimpleXMLOpenTag(pw, indent++, "personnelLog");
                for (LogEntry entry : personnelLog) {
                    entry.writeToXML(pw, indent);
                }
                MHQXMLUtility.writeSimpleXMLCloseTag(pw, --indent, "personnelLog");
            }

            if (!medicalLog.isEmpty()) {
                MHQXMLUtility.writeSimpleXMLOpenTag(pw, indent++, "medicalLog");
                for (LogEntry entry : medicalLog) {
                    entry.writeToXML(pw, indent);
                }
                MHQXMLUtility.writeSimpleXMLCloseTag(pw, --indent, "medicalLog");
            }

            if (!scenarioLog.isEmpty()) {
                MHQXMLUtility.writeSimpleXMLOpenTag(pw, indent++, "scenarioLog");
                for (LogEntry entry : scenarioLog) {
                    entry.writeToXML(pw, indent);
                }
                MHQXMLUtility.writeSimpleXMLCloseTag(pw, --indent, "scenarioLog");
            }

            if (!assignmentLog.isEmpty()) {
                MHQXMLUtility.writeSimpleXMLOpenTag(pw, indent++, "assignmentLog");
                for (LogEntry entry : assignmentLog) {
                    entry.writeToXML(pw, indent);
                }
                MHQXMLUtility.writeSimpleXMLCloseTag(pw, --indent, "assignmentLog");
            }

            if (!performanceLog.isEmpty()) {
                MHQXMLUtility.writeSimpleXMLOpenTag(pw, indent++, "performanceLog");
                for (LogEntry entry : performanceLog) {
                    entry.writeToXML(pw, indent);
                }
                MHQXMLUtility.writeSimpleXMLCloseTag(pw, --indent, "performanceLog");
            }

            if (!getAwardController().getAwards().isEmpty()) {
                MHQXMLUtility.writeSimpleXMLOpenTag(pw, indent++, "awards");
                for (Award award : getAwardController().getAwards()) {
                    award.writeToXML(pw, indent);
                }
                MHQXMLUtility.writeSimpleXMLCloseTag(pw, --indent, "awards");
            }

            if (!injuries.isEmpty()) {
                MHQXMLUtility.writeSimpleXMLOpenTag(pw, indent++, "injuries");
                for (Injury injury : injuries) {
                    injury.writeToXml(pw, indent);
                }
                MHQXMLUtility.writeSimpleXMLCloseTag(pw, --indent, "injuries");
            }

            if (originalUnitWeight != EntityWeightClass.WEIGHT_ULTRA_LIGHT) {
                MHQXMLUtility.writeSimpleXMLTag(pw, indent, "originalUnitWeight", originalUnitWeight);
            }

            if (originalUnitTech != TECH_IS1) {
                MHQXMLUtility.writeSimpleXMLTag(pw, indent, "originalUnitTech", originalUnitTech);
            }
            MHQXMLUtility.writeSimpleXMLTag(pw, indent, "originalUnitId", originalUnitId);
            if (acquisitions != 0) {
                MHQXMLUtility.writeSimpleXMLTag(pw, indent, "acquisitions", acquisitions);
            }

            if (eduHighestEducation != EducationLevel.EARLY_CHILDHOOD) {
                MHQXMLUtility.writeSimpleXMLTag(pw, indent, "eduHighestEducation", eduHighestEducation.name());
            }

            if (eduJourneyTime != 0) {
                MHQXMLUtility.writeSimpleXMLTag(pw, indent, "eduJourneyTime", eduJourneyTime);
            }

            if (eduDaysOfTravel != 0) {
                MHQXMLUtility.writeSimpleXMLTag(pw, indent, "eduDaysOfTravel", eduDaysOfTravel);
            }

            if (!eduTagAlongs.isEmpty()) {
                MHQXMLUtility.writeSimpleXMLOpenTag(pw, indent++, "eduTagAlongs");

                for (UUID tagAlong : eduTagAlongs) {
                    MHQXMLUtility.writeSimpleXMLTag(pw, indent, "tagAlong", tagAlong.toString());
                }

                MHQXMLUtility.writeSimpleXMLCloseTag(pw, --indent, "eduTagAlongs");
            }

            if (!eduTagAlongs.isEmpty()) {
                MHQXMLUtility.writeSimpleXMLOpenTag(pw, indent++, "eduFailedApplications");

                for (String failedApplication : eduFailedApplications) {
                    MHQXMLUtility.writeSimpleXMLTag(pw, indent, "eduFailedApplication", failedApplication);
                }

                MHQXMLUtility.writeSimpleXMLCloseTag(pw, --indent, "eduFailedApplications");
            }

            if (eduAcademySystem != null) {
                MHQXMLUtility.writeSimpleXMLTag(pw, indent, "eduAcademySystem", eduAcademySystem);
            }

            if (eduAcademyNameInSet != null) {
                MHQXMLUtility.writeSimpleXMLTag(pw, indent, "eduAcademyNameInSet", eduAcademyNameInSet);
            }

            if (eduAcademyFaction != null) {
                MHQXMLUtility.writeSimpleXMLTag(pw, indent, "eduAcademyFaction", eduAcademyFaction);
            }

            if (eduAcademySet != null) {
                MHQXMLUtility.writeSimpleXMLTag(pw, indent, "eduAcademySet", eduAcademySet);
            }

            if (eduAcademyName != null) {
                MHQXMLUtility.writeSimpleXMLTag(pw, indent, "eduAcademyName", eduAcademyName);
            }

            if (eduCourseIndex != 0) {
                MHQXMLUtility.writeSimpleXMLTag(pw, indent, "eduCourseIndex", eduCourseIndex);
            }

            if (eduEducationStage != EducationStage.NONE) {
                MHQXMLUtility.writeSimpleXMLTag(pw, indent, "eduEducationStage", eduEducationStage.toString());
            }

            if (eduEducationTime != 0) {
                MHQXMLUtility.writeSimpleXMLTag(pw, indent, "eduEducationTime", eduEducationTime);
            }

            if (aggression != Aggression.NONE) {
                MHQXMLUtility.writeSimpleXMLTag(pw, indent, "aggression", aggression.name());
            }

            MHQXMLUtility.writeSimpleXMLTag(pw, indent, "aggressionDescriptionIndex", aggressionDescriptionIndex);

            if (ambition != Ambition.NONE) {
                MHQXMLUtility.writeSimpleXMLTag(pw, indent, "ambition", ambition.name());
            }

            MHQXMLUtility.writeSimpleXMLTag(pw, indent, "ambitionDescriptionIndex", ambitionDescriptionIndex);

            if (greed != Greed.NONE) {
                MHQXMLUtility.writeSimpleXMLTag(pw, indent, "greed", greed.name());
            }

            MHQXMLUtility.writeSimpleXMLTag(pw, indent, "greedDescriptionIndex", greedDescriptionIndex);

            if (social != Social.NONE) {
                MHQXMLUtility.writeSimpleXMLTag(pw, indent, "social", social.name());
            }

            MHQXMLUtility.writeSimpleXMLTag(pw, indent, "socialDescriptionIndex", socialDescriptionIndex);

            if (personalityQuirk != PersonalityQuirk.NONE) {
                MHQXMLUtility.writeSimpleXMLTag(pw, indent, "personalityQuirk", personalityQuirk.name());
            }

            MHQXMLUtility.writeSimpleXMLTag(pw, indent,
                  "personalityQuirkDescriptionIndex",
                  personalityQuirkDescriptionIndex);

            if (reasoning != Reasoning.AVERAGE) {
                MHQXMLUtility.writeSimpleXMLTag(pw, indent, "reasoning", reasoning.ordinal());
            }

            MHQXMLUtility.writeSimpleXMLTag(pw, indent, "reasoningDescriptionIndex", reasoningDescriptionIndex);

            if (!isNullOrBlank(personalityDescription)) {
                MHQXMLUtility.writeSimpleXMLTag(pw, indent, "personalityDescription", personalityDescription);
            }

            if (!isNullOrBlank(personalityInterviewNotes)) {
                MHQXMLUtility.writeSimpleXMLTag(pw, indent, "personalityInterviewNotes", personalityInterviewNotes);
            }

            // region Flags
            MHQXMLUtility.writeSimpleXMLTag(pw, indent, "clanPersonnel", isClanPersonnel());
            MHQXMLUtility.writeSimpleXMLTag(pw, indent, "commander", commander);
            MHQXMLUtility.writeSimpleXMLTag(pw, indent, "divorceable", divorceable);
            MHQXMLUtility.writeSimpleXMLTag(pw, indent, "founder", founder);
            MHQXMLUtility.writeSimpleXMLTag(pw, indent, "immortal", immortal);
            MHQXMLUtility.writeSimpleXMLTag(pw, indent, "employed", employed);
            MHQXMLUtility.writeSimpleXMLTag(pw, indent, "marriageable", marriageable);
            MHQXMLUtility.writeSimpleXMLTag(pw, indent, "tryingToConceive", tryingToConceive);
            MHQXMLUtility.writeSimpleXMLTag(pw, indent, "hidePersonality", hidePersonality);
            // endregion Flags

            if (!extraData.isEmpty()) {
                extraData.writeToXml(pw);
            }
        } catch (Exception ex) {
            logger.error(ex, "Failed to write {} to the XML File", getFullName());
            throw ex; // we want to rethrow to ensure that the save fails
        }
        return indent;
    }

    public static Person generateInstanceFromXML(Node wn, Campaign campaign, Version version) {
        Person person = new Person(campaign);

        try {
            // Okay, now load Person-specific fields!
            NodeList nl = wn.getChildNodes();

            String advantages = null;
            String edge = null;
            String implants = null;

            for (int x = 0; x < nl.getLength(); x++) {
                Node wn2 = nl.item(x);
                String nodeName = wn2.getNodeName();

                if (nodeName.equalsIgnoreCase("preNominal")) {
                    person.setPreNominalDirect(wn2.getTextContent().trim());
                } else if (nodeName.equalsIgnoreCase("givenName")) {
                    person.setGivenNameDirect(wn2.getTextContent().trim());
                } else if (nodeName.equalsIgnoreCase("surname")) {
                    person.setSurnameDirect(wn2.getTextContent().trim());
                } else if (nodeName.equalsIgnoreCase("postNominal")) {
                    person.setPostNominalDirect(wn2.getTextContent().trim());
                } else if (nodeName.equalsIgnoreCase("maidenName")) {
                    person.setMaidenName(wn2.getTextContent().trim());
                } else if (nodeName.equalsIgnoreCase("callsign")) {
                    person.setCallsignDirect(wn2.getTextContent().trim());
                } else if (nodeName.equalsIgnoreCase("faction")) {
                    person.setOriginFaction(Factions.getInstance().getFaction(wn2.getTextContent().trim()));
                } else if (nodeName.equalsIgnoreCase("planetId")) {
                    String systemId = "", planetId = "";
                    try {
                        systemId = wn2.getAttributes().getNamedItem("systemId").getTextContent().trim();
                        planetId = wn2.getTextContent().trim();
                        PlanetarySystem ps = campaign.getSystemById(systemId);
                        Planet p = null;
                        if (ps == null) {
                            ps = campaign.getSystemByName(systemId);
                        }
                        if (ps != null) {
                            p = ps.getPlanetById(planetId);
                        }
                        person.originPlanet = p;
                    } catch (NullPointerException e) {
                        logger.error("Error loading originPlanet for {}, {}", systemId, planetId, e);
                    }
                } else if (nodeName.equalsIgnoreCase("becomingBondsmanEndDate")) {
                    person.becomingBondsmanEndDate = MHQXMLUtility.parseDate(wn2.getTextContent().trim());
                } else if (nodeName.equalsIgnoreCase("phenotype")) {
                    person.phenotype = Phenotype.fromString(wn2.getTextContent().trim());
                } else if (nodeName.equalsIgnoreCase("bloodname")) {
                    person.bloodname = wn2.getTextContent();
                } else if (nodeName.equalsIgnoreCase("biography")) {
                    person.biography = wn2.getTextContent();
                } else if (nodeName.equalsIgnoreCase("primaryRole")) {
                    final PersonnelRole primaryRole = PersonnelRole.fromString(wn2.getTextContent().trim());
                    person.setPrimaryRoleDirect(primaryRole);
                } else if (nodeName.equalsIgnoreCase("secondaryRole")) {
                    person.setSecondaryRoleDirect(PersonnelRole.fromString(wn2.getTextContent().trim()));
                } else if (nodeName.equalsIgnoreCase("acquisitions")) {
                    person.acquisitions = MathUtility.parseInt(wn2.getTextContent());
                } else if (nodeName.equalsIgnoreCase("primaryDesignator")) {
                    person.primaryDesignator = ROMDesignation.parseFromString(wn2.getTextContent().trim());
                } else if (nodeName.equalsIgnoreCase("secondaryDesignator")) {
                    person.secondaryDesignator = ROMDesignation.parseFromString(wn2.getTextContent().trim());
                } else if (nodeName.equalsIgnoreCase("daysToWaitForHealing")) {
                    person.daysToWaitForHealing = MathUtility.parseInt(wn2.getTextContent());
                } else if (nodeName.equalsIgnoreCase("vocationalXPTimer")) {
                    person.vocationalXPTimer = MathUtility.parseInt(wn2.getTextContent());
                } else if (nodeName.equalsIgnoreCase("id")) {
                    person.id = UUID.fromString(wn2.getTextContent());
                } else if (nodeName.equalsIgnoreCase("genealogy")) {
                    person.getGenealogy().fillFromXML(wn2.getChildNodes());
                } else if (nodeName.equalsIgnoreCase("dueDate")) {
                    person.dueDate = MHQXMLUtility.parseDate(wn2.getTextContent().trim());
                } else if (nodeName.equalsIgnoreCase("expectedDueDate")) {
                    person.expectedDueDate = MHQXMLUtility.parseDate(wn2.getTextContent().trim());
                } else if (nodeName.equalsIgnoreCase(Portrait.XML_TAG)) {
                    person.setPortrait(Portrait.parseFromXML(wn2));
                } else if (nodeName.equalsIgnoreCase("xp")) {
                    person.setXPDirect(MathUtility.parseInt(wn2.getTextContent().trim()));
                } else if (nodeName.equalsIgnoreCase("totalXPEarnings")) {
                    person.setTotalXPEarnings(MathUtility.parseInt(wn2.getTextContent().trim()));
                } else if (nodeName.equalsIgnoreCase("nTasks")) {
                    person.nTasks = MathUtility.parseInt(wn2.getTextContent());
                } else if (nodeName.equalsIgnoreCase("hits")) {
                    person.hits = MathUtility.parseInt(wn2.getTextContent());
                } else if (nodeName.equalsIgnoreCase("hitsPrior")) {
                    person.hitsPrior = MathUtility.parseInt(wn2.getTextContent());
                } else if (nodeName.equalsIgnoreCase("gender")) {
                    person.setGender(Gender.parseFromString(wn2.getTextContent().trim()));
                } else if (nodeName.equalsIgnoreCase("bloodGroup")) {
                    person.setBloodGroup(BloodGroup.fromString(wn2.getTextContent().trim()));
                } else if (nodeName.equalsIgnoreCase("rankSystem")) {
                    final RankSystem rankSystem = Ranks.getRankSystemFromCode(wn2.getTextContent().trim());

                    if (rankSystem != null) {
                        person.setRankSystemDirect(rankSystem);
                    }
                } else if (nodeName.equalsIgnoreCase("rank")) {
                    person.setRank(MathUtility.parseInt(wn2.getTextContent().trim()));
                } else if (nodeName.equalsIgnoreCase("rankLevel")) {
                    person.setRankLevel(MathUtility.parseInt(wn2.getTextContent().trim()));
                } else if (nodeName.equalsIgnoreCase("maneiDominiClass")) {
                    person.setManeiDominiClassDirect(ManeiDominiClass.parseFromString(wn2.getTextContent().trim()));
                } else if (nodeName.equalsIgnoreCase("maneiDominiRank")) {
                    person.setManeiDominiRankDirect(ManeiDominiRank.parseFromString(wn2.getTextContent().trim()));
                } else if (nodeName.equalsIgnoreCase("doctorId")) {
                    if (!wn2.getTextContent().equals("null")) {
                        person.doctorId = UUID.fromString(wn2.getTextContent());
                    }
                } else if (nodeName.equalsIgnoreCase("unitId")) {
                    if (!wn2.getTextContent().equals("null")) {
                        person.unit = new PersonUnitRef(UUID.fromString(wn2.getTextContent()));
                    }
                } else if (nodeName.equalsIgnoreCase("status")) {
                    person.setStatus(PersonnelStatus.fromString(wn2.getTextContent().trim()));
                } else if (nodeName.equalsIgnoreCase("prisonerStatus")) {
                    person.prisonerStatus = PrisonerStatus.parseFromString(wn2.getTextContent().trim());
                } else if (nodeName.equalsIgnoreCase("salary")) {
                    person.salary = Money.fromXmlString(wn2.getTextContent().trim());
                } else if (nodeName.equalsIgnoreCase("totalEarnings")) {
                    person.totalEarnings = Money.fromXmlString(wn2.getTextContent().trim());
                } else if (nodeName.equalsIgnoreCase("minutesLeft")) {
                    person.minutesLeft = MathUtility.parseInt(wn2.getTextContent());
                } else if (nodeName.equalsIgnoreCase("overtimeLeft")) {
                    person.overtimeLeft = MathUtility.parseInt(wn2.getTextContent());
                } else if (nodeName.equalsIgnoreCase("birthday")) {
                    person.birthday = MHQXMLUtility.parseDate(wn2.getTextContent().trim());
                } else if (nodeName.equalsIgnoreCase("deathday")) {
                    person.dateOfDeath = MHQXMLUtility.parseDate(wn2.getTextContent().trim());
                } else if (nodeName.equalsIgnoreCase("recruitment")) {
                    person.recruitment = MHQXMLUtility.parseDate(wn2.getTextContent().trim());
                } else if (nodeName.equalsIgnoreCase("joinedCampaign")) {
                    person.joinedCampaign = MHQXMLUtility.parseDate(wn2.getTextContent().trim());
                } else if (nodeName.equalsIgnoreCase("lastRankChangeDate")) {
                    person.lastRankChangeDate = MHQXMLUtility.parseDate(wn2.getTextContent().trim());
                } else if (nodeName.equalsIgnoreCase("autoAwardSupportPoints")) {
                    person.setAutoAwardSupportPoints(MathUtility.parseInt(wn2.getTextContent().trim()));
                } else if (nodeName.equalsIgnoreCase("retirement")) {
                    person.setRetirement(MHQXMLUtility.parseDate(wn2.getTextContent().trim()));
                } else if (nodeName.equalsIgnoreCase("loyalty")) {
                    person.loyalty = MathUtility.parseInt(wn2.getTextContent(), 9);
                } else if (nodeName.equalsIgnoreCase("fatigue")) {
                    person.fatigue = MathUtility.parseInt(wn2.getTextContent());
                } else if (nodeName.equalsIgnoreCase("isRecoveringFromFatigue")) {
                    person.isRecoveringFromFatigue = Boolean.parseBoolean(wn2.getTextContent().trim());
                } else if (nodeName.equalsIgnoreCase("advantages")) {
                    advantages = wn2.getTextContent();
                } else if (nodeName.equalsIgnoreCase("edge")) {
                    edge = wn2.getTextContent();
                } else if (nodeName.equalsIgnoreCase("edgeAvailable")) {
                    person.currentEdge = MathUtility.parseInt(wn2.getTextContent(), 0);
                } else if (nodeName.equalsIgnoreCase("implants")) {
                    implants = wn2.getTextContent();
                } else if (nodeName.equalsIgnoreCase("toughness")) {
                    person.toughness = MathUtility.parseInt(wn2.getTextContent());
                } else if (nodeName.equalsIgnoreCase("connections")) {
                    person.connections = MathUtility.parseInt(wn2.getTextContent());
                } else if (nodeName.equalsIgnoreCase("wealth")) {
                    person.wealth = MathUtility.parseInt(wn2.getTextContent());
                } else if (nodeName.equalsIgnoreCase("hasPerformedExtremeExpenditure")) {
                    person.hasPerformedExtremeExpenditure = Boolean.parseBoolean(wn2.getTextContent());
                } else if (nodeName.equalsIgnoreCase("reputation")) {
                    person.reputation = MathUtility.parseInt(wn2.getTextContent());
                } else if (nodeName.equalsIgnoreCase("unlucky")) {
                    person.unlucky = MathUtility.parseInt(wn2.getTextContent());
                } else if (nodeName.equalsIgnoreCase("bloodmark")) {
                    person.bloodmark = MathUtility.parseInt(wn2.getTextContent());
                } else if (nodeName.equalsIgnoreCase("bloodhuntSchedule")) {
                    NodeList nl2 = wn2.getChildNodes();
                    for (int y = 0; y < nl2.getLength(); y++) {
                        Node wn3 = nl2.item(y);
                        // If it's not an element node, we ignore it.
                        if (wn3.getNodeType() != Node.ELEMENT_NODE) {
                            continue;
                        }

                        if (!wn3.getNodeName().equalsIgnoreCase("attemptDate")) {
                            logger.error("(techUnitIds) Unknown node type not loaded in bloodhuntSchedule nodes: {}",
                                  wn3.getNodeName());
                            continue;
                        }
                        person.addBloodhuntDate(LocalDate.parse(wn3.getTextContent().trim()));
                    }
                } else if (nodeName.equalsIgnoreCase("atowAttributes")) {
                    person.atowAttributes = new Attributes().generateAttributesFromXML(wn2);
                } else if (nodeName.equalsIgnoreCase("pilotHits")) {
                    person.hits = MathUtility.parseInt(wn2.getTextContent());
                } else if (nodeName.equalsIgnoreCase("skill")) {
                    Skill s = Skill.generateInstanceFromXML(wn2);
                    if ((s != null) && (s.getType() != null)) {
                        person.skills.addSkill(s.getType().getName(), s);
                    }
                } else if (nodeName.equalsIgnoreCase("techUnitIds")) {
                    NodeList nl2 = wn2.getChildNodes();
                    for (int y = 0; y < nl2.getLength(); y++) {
                        Node wn3 = nl2.item(y);
                        // If it's not an element node, we ignore it.
                        if (wn3.getNodeType() != Node.ELEMENT_NODE) {
                            continue;
                        }

                        if (!wn3.getNodeName().equalsIgnoreCase("id")) {
                            logger.error("(techUnitIds) Unknown node type not loaded in techUnitIds nodes: {}",
                                  wn3.getNodeName());
                            continue;
                        }
                        person.addTechUnit(new PersonUnitRef(UUID.fromString(wn3.getTextContent())));
                    }
                } else if (nodeName.equalsIgnoreCase("personnelLog")) {
                    NodeList nl2 = wn2.getChildNodes();
                    for (int y = 0; y < nl2.getLength(); y++) {
                        Node wn3 = nl2.item(y);
                        // If it's not an element node, we ignore it.
                        if (wn3.getNodeType() != Node.ELEMENT_NODE) {
                            continue;
                        }

                        if (!wn3.getNodeName().equalsIgnoreCase("logEntry")) {
                            logger.error("(personnelLog) Unknown node type not loaded in personnel logEntry nodes: {}",
                                  wn3.getNodeName());
                            continue;
                        }

                        final LogEntry logEntry = LogEntryFactory.getInstance().generateInstanceFromXML(wn3);
                        if (logEntry != null) {
                            // <50.05 compatibility handler
                            LogEntryType logEntryType = logEntry.getType();
                            String logEntryDescription = logEntry.getDesc();
                            if (logEntryType == MEDICAL) {
                                person.addMedicalLogEntry(logEntry);
                            } else if (logEntryType == SERVICE) {
                                // < 50.05 compatibility handler
                                List<String> assignmentTargetStrings = List.of("Assigned to",
                                      "Reassigned from",
                                      "Removed from",
                                      "Added to");

                                boolean shiftedLogType = false;
                                for (String targetString : assignmentTargetStrings) {
                                    if (logEntryDescription.startsWith(targetString)) {
                                        logEntry.setType(ASSIGNMENT);
                                        person.addAssignmentLogEntry(logEntry);
                                        shiftedLogType = true;
                                        break;
                                    }
                                }

                                if (!shiftedLogType) {
                                    person.addPersonalLogEntry(logEntry);
                                }
                            } else {
                                // < 50.05 compatibility handler
                                List<String> performanceTargetStrings = List.of("Changed edge to",
                                      "Gained",
                                      "Improved",
                                      "injuries, gaining",
                                      "XP from successful medical work");

                                boolean foundPerformanceTarget = false;
                                for (String targetString : performanceTargetStrings) {
                                    if (logEntryDescription.startsWith(targetString)) {
                                        foundPerformanceTarget = true;
                                        break;
                                    }
                                }

                                if (foundPerformanceTarget) {
                                    logEntry.setType(PERFORMANCE);
                                    person.addPerformanceLogEntry(logEntry);
                                } else {
                                    person.addPersonalLogEntry(logEntry);
                                }
                            }
                        }
                    }
                } else if (nodeName.equalsIgnoreCase("medicalLog")) {
                    NodeList nl2 = wn2.getChildNodes();
                    for (int y = 0; y < nl2.getLength(); y++) {
                        Node wn3 = nl2.item(y);
                        // If it's not an element node, we ignore it.
                        if (wn3.getNodeType() != Node.ELEMENT_NODE) {
                            continue;
                        }

                        if (!wn3.getNodeName().equalsIgnoreCase("logEntry")) {
                            logger.error("(medicalLog) Unknown node type not loaded in personnel logEntry nodes: {}",
                                  wn3.getNodeName());
                            continue;
                        }

                        final LogEntry logEntry = LogEntryFactory.getInstance().generateInstanceFromXML(wn3);
                        if (logEntry != null) {
                            person.addMedicalLogEntry(logEntry);
                        }
                    }
                } else if (nodeName.equalsIgnoreCase("scenarioLog")) {
                    NodeList nl2 = wn2.getChildNodes();
                    for (int y = 0; y < nl2.getLength(); y++) {
                        Node wn3 = nl2.item(y);
                        // If it's not an element node, we ignore it.
                        if (wn3.getNodeType() != Node.ELEMENT_NODE) {
                            continue;
                        }

                        if (!wn3.getNodeName().equalsIgnoreCase("logEntry")) {
                            logger.error("Unknown node type not loaded in scenario logEntry nodes: {}",
                                  wn3.getNodeName());
                            continue;
                        }

                        final LogEntry logEntry = LogEntryFactory.getInstance().generateInstanceFromXML(wn3);
                        if (logEntry != null) {
                            person.addScenarioLogEntry(logEntry);
                        }
                    }
                } else if (nodeName.equalsIgnoreCase("assignmentLog")) {
                    NodeList nl2 = wn2.getChildNodes();
                    for (int y = 0; y < nl2.getLength(); y++) {
                        Node wn3 = nl2.item(y);
                        // If it's not an element node, we ignore it.
                        if (wn3.getNodeType() != Node.ELEMENT_NODE) {
                            continue;
                        }

                        if (!wn3.getNodeName().equalsIgnoreCase("logEntry")) {
                            logger.error("(assignmentLog) Unknown node type not loaded in scenario logEntry nodes: {}",
                                  wn3.getNodeName());
                            continue;
                        }

                        final LogEntry logEntry = LogEntryFactory.getInstance().generateInstanceFromXML(wn3);
                        if (logEntry != null) {
                            person.addAssignmentLogEntry(logEntry);
                        }
                    }
                } else if (nodeName.equalsIgnoreCase("performanceLog")) {
                    NodeList nl2 = wn2.getChildNodes();
                    for (int y = 0; y < nl2.getLength(); y++) {
                        Node wn3 = nl2.item(y);
                        // If it's not an element node, we ignore it.
                        if (wn3.getNodeType() != Node.ELEMENT_NODE) {
                            continue;
                        }

                        if (!wn3.getNodeName().equalsIgnoreCase("logEntry")) {
                            logger.error("(performanceLog) Unknown node type not loaded in scenario logEntry nodes: {}",
                                  wn3.getNodeName());
                            continue;
                        }

                        final LogEntry logEntry = LogEntryFactory.getInstance().generateInstanceFromXML(wn3);
                        if (logEntry != null) {
                            person.addPerformanceLogEntry(logEntry);
                        }
                    }
                } else if (nodeName.equalsIgnoreCase("awards")) {
                    NodeList nl2 = wn2.getChildNodes();
                    for (int y = 0; y < nl2.getLength(); y++) {
                        Node wn3 = nl2.item(y);
                        if (wn3.getNodeType() != Node.ELEMENT_NODE) {
                            continue;
                        }

                        if (!wn3.getNodeName().equalsIgnoreCase("award")) {
                            logger.error("Unknown node type not loaded in personnel award log nodes: {}",
                                  wn3.getNodeName());
                            continue;
                        }

                        person.getAwardController()
                              .addAwardFromXml(AwardsFactory.getInstance().generateNewFromXML(wn3));
                    }
                } else if (nodeName.equalsIgnoreCase("injuries")) {
                    NodeList nl2 = wn2.getChildNodes();
                    for (int y = 0; y < nl2.getLength(); y++) {
                        Node wn3 = nl2.item(y);
                        // If it's not an element node, we ignore it.
                        if (wn3.getNodeType() != Node.ELEMENT_NODE) {
                            continue;
                        }

                        if (!wn3.getNodeName().equalsIgnoreCase("injury")) {
                            logger.error("Unknown node type not loaded in injury nodes: {}", wn3.getNodeName());
                            continue;
                        }
                        person.injuries.add(Injury.generateInstanceFromXML(wn3));
                    }
                    LocalDate now = campaign.getLocalDate();
                    person.injuries.stream()
                          .filter(inj -> (null == inj.getStart()))
                          .forEach(inj -> inj.setStart(now.minusDays(inj.getOriginalTime() - inj.getTime())));
                } else if (nodeName.equalsIgnoreCase("originalUnitWeight")) {
                    person.originalUnitWeight = MathUtility.parseInt(wn2.getTextContent());
                } else if (nodeName.equalsIgnoreCase("originalUnitTech")) {
                    person.originalUnitTech = MathUtility.parseInt(wn2.getTextContent());
                } else if (nodeName.equalsIgnoreCase("originalUnitId")) {
                    person.originalUnitId = UUID.fromString(wn2.getTextContent());
                } else if (nodeName.equalsIgnoreCase("eduHighestEducation")) {
                    person.eduHighestEducation = EducationLevel.fromString(wn2.getTextContent());
                } else if (nodeName.equalsIgnoreCase("eduJourneyTime")) {
                    person.eduJourneyTime = MathUtility.parseInt(wn2.getTextContent());
                } else if (nodeName.equalsIgnoreCase("eduDaysOfTravel")) {
                    person.eduDaysOfTravel = MathUtility.parseInt(wn2.getTextContent());
                } else if (nodeName.equalsIgnoreCase("eduTagAlongs")) {
                    if (nodeName.equalsIgnoreCase("eduTagAlongs")) {
                        NodeList uuidNodes = wn2.getChildNodes();

                        for (int j = 0; j < uuidNodes.getLength(); j++) {
                            Node uuidNode = uuidNodes.item(j);

                            if (uuidNode.getNodeName().equalsIgnoreCase("tagAlong")) {
                                String uuidString = uuidNode.getTextContent();

                                UUID uuid = UUID.fromString(uuidString);

                                person.eduTagAlongs.add(uuid);
                            }
                        }
                    }
                } else if (nodeName.equalsIgnoreCase("eduFailedApplications")) {
                    if (nodeName.equalsIgnoreCase("eduFailedApplications")) {
                        NodeList nodes = wn2.getChildNodes();

                        for (int j = 0; j < nodes.getLength(); j++) {
                            Node node = nodes.item(j);

                            if (node.getNodeName().equalsIgnoreCase("eduFailedApplication")) {
                                person.eduFailedApplications.add(node.getTextContent());
                            }
                        }
                    }
                } else if (nodeName.equalsIgnoreCase("eduAcademySystem")) {
                    person.eduAcademySystem = String.valueOf(wn2.getTextContent());
                } else if (nodeName.equalsIgnoreCase("eduAcademyName")) {
                    person.eduAcademyName = String.valueOf(wn2.getTextContent());
                } else if (nodeName.equalsIgnoreCase("eduAcademySet")) {
                    person.eduAcademySet = String.valueOf(wn2.getTextContent());
                } else if (nodeName.equalsIgnoreCase("eduAcademyNameInSet")) {
                    person.eduAcademyNameInSet = String.valueOf(wn2.getTextContent());
                } else if (nodeName.equalsIgnoreCase("eduAcademyFaction")) {
                    person.eduAcademyFaction = String.valueOf(wn2.getTextContent());
                } else if (nodeName.equalsIgnoreCase("eduCourseIndex")) {
                    person.eduCourseIndex = MathUtility.parseInt(wn2.getTextContent());
                } else if (nodeName.equalsIgnoreCase("eduEducationStage")) {
                    person.eduEducationStage = EducationStage.parseFromString(wn2.getTextContent());
                } else if (nodeName.equalsIgnoreCase("eduEducationTime")) {
                    person.eduEducationTime = MathUtility.parseInt(wn2.getTextContent());
                } else if (nodeName.equalsIgnoreCase("aggression")) {
                    person.aggression = Aggression.fromString(wn2.getTextContent());
                } else if (nodeName.equalsIgnoreCase("aggressionDescriptionIndex")) {
                    person.aggressionDescriptionIndex = MathUtility.parseInt(wn2.getTextContent());
                } else if (nodeName.equalsIgnoreCase("ambition")) {
                    person.ambition = Ambition.fromString(wn2.getTextContent());
                } else if (nodeName.equalsIgnoreCase("ambitionDescriptionIndex")) {
                    person.ambitionDescriptionIndex = MathUtility.parseInt(wn2.getTextContent());
                } else if (nodeName.equalsIgnoreCase("greed")) {
                    person.greed = Greed.fromString(wn2.getTextContent());
                } else if (nodeName.equalsIgnoreCase("greedDescriptionIndex")) {
                    person.greedDescriptionIndex = MathUtility.parseInt(wn2.getTextContent());
                } else if (nodeName.equalsIgnoreCase("social")) {
                    person.social = Social.fromString(wn2.getTextContent());
                } else if (nodeName.equalsIgnoreCase("socialDescriptionIndex")) {
                    person.socialDescriptionIndex = MathUtility.parseInt(wn2.getTextContent());
                } else if (nodeName.equalsIgnoreCase("personalityQuirk")) {
                    person.personalityQuirk = PersonalityQuirk.fromString(wn2.getTextContent());

                    // < 50.07 compatibility handler
                    if (person.personalityQuirk == PersonalityQuirk.BROKEN) {
                        person.personalityQuirk = PersonalityQuirk.HAUNTED;
                    }
                } else if (nodeName.equalsIgnoreCase("personalityQuirkDescriptionIndex")) {
                    person.personalityQuirkDescriptionIndex = MathUtility.parseInt(wn2.getTextContent());
                } else if ((nodeName.equalsIgnoreCase("reasoning"))) {
                    person.reasoning = Reasoning.fromString(wn2.getTextContent());
                } else if ((nodeName.equalsIgnoreCase("reasoningDescriptionIndex"))) {
                    person.reasoningDescriptionIndex = MathUtility.parseInt(wn2.getTextContent());
                } else if (nodeName.equalsIgnoreCase("personalityDescription")) {
                    person.personalityDescription = wn2.getTextContent();
                } else if (nodeName.equalsIgnoreCase("personalityInterviewNotes")) {
                    person.personalityInterviewNotes = wn2.getTextContent();
                } else if (nodeName.equalsIgnoreCase("clanPersonnel")) {
                    person.setClanPersonnel(Boolean.parseBoolean(wn2.getTextContent().trim()));
                } else if (nodeName.equalsIgnoreCase("commander")) {
                    person.setCommander(Boolean.parseBoolean(wn2.getTextContent().trim()));
                } else if (nodeName.equalsIgnoreCase("divorceable")) {
                    person.setDivorceable(Boolean.parseBoolean(wn2.getTextContent().trim()));
                } else if (nodeName.equalsIgnoreCase("founder")) {
                    person.setFounder(Boolean.parseBoolean(wn2.getTextContent().trim()));
                } else if (nodeName.equalsIgnoreCase("immortal")) {
                    person.setImmortal(Boolean.parseBoolean(wn2.getTextContent().trim()));
                } else if (nodeName.equalsIgnoreCase("employed")) {
                    // Fixes a <50.07 bug
                    if (!person.isCivilian()) { // Non-civilians are always employed
                        person.setEmployed(true);
                    } else {
                        person.setEmployed(Boolean.parseBoolean(wn2.getTextContent().trim()));
                    }
                } else if (nodeName.equalsIgnoreCase("marriageable")) {
                    person.setMarriageable(Boolean.parseBoolean(wn2.getTextContent().trim()));
                } else if (nodeName.equalsIgnoreCase("tryingToConceive")) {
                    person.setTryingToConceive(Boolean.parseBoolean(wn2.getTextContent().trim()));
                } else if (nodeName.equalsIgnoreCase("hidePersonality")) {
                    person.setHidePersonality(Boolean.parseBoolean(wn2.getTextContent().trim()));
                } else if (nodeName.equalsIgnoreCase("extraData")) {
                    person.extraData = ExtraData.createFromXml(wn2);
                }
            }

            person.setFullName(); // this sets the name based on the loaded values

            if ((advantages != null) && !advantages.isBlank()) {
                StringTokenizer st = new StringTokenizer(advantages, DELIMITER);
                while (st.hasMoreTokens()) {
                    String adv = st.nextToken();
                    String advName = Crew.parseAdvantageName(adv);
                    Object value = Crew.parseAdvantageValue(adv);

                    try {
                        person.getOptions().getOption(advName).setValue(value);
                    } catch (Exception e) {
                        logger.warn("Error restoring advantage: {}", adv);
                    }
                }
            }

            if ((edge != null) && !edge.isBlank()) {
                List<String> edgeOptionList = getEdgeTriggersList();
                // this prevents an error caused by the Option Group name being included in the
                // list of options for that group
                edgeOptionList.remove(0);

                updateOptions(edge, person, edgeOptionList);
                removeUnusedEdgeTriggers(person, edgeOptionList);
            }

            if ((implants != null) && !implants.isBlank()) {
                StringTokenizer st = new StringTokenizer(implants, DELIMITER);
                while (st.hasMoreTokens()) {
                    String adv = st.nextToken();
                    String advName = Crew.parseAdvantageName(adv);
                    Object value = Crew.parseAdvantageValue(adv);

                    try {
                        person.getOptions().getOption(advName).setValue(value);
                    } catch (Exception e) {
                        logger.error("Error restoring implants: {}", adv);
                    }
                }
            }

            // Fixing Prisoner Ranks - 0.47.X Fix
            if (person.getRankNumeric() < 0) {
                person.setRank(0);
            }

            if (person.getJoinedCampaign() == null) {
                person.setJoinedCampaign(campaign.getLocalDate());
            }

            // This resolves a bug squashed in 2025 (50.03) but lurked in our codebase
            // potentially as far back as 2014. The next two handlers should never be removed.
            if (!person.canPerformRole(campaign.getLocalDate(), person.getSecondaryRole(), false)) {
                person.setSecondaryRole(PersonnelRole.NONE);

                campaign.addReport(String.format(resources.getString("ineligibleForSecondaryRole"),
                      spanOpeningWithCustomColor(getWarningColor()),
                      CLOSING_SPAN_TAG,
                      person.getHyperlinkedFullTitle()));
            }

            if (!person.canPerformRole(campaign.getLocalDate(), person.getPrimaryRole(), true)) {
                person.setPrimaryRole(campaign, PersonnelRole.NONE);

                campaign.addReport(String.format(resources.getString("ineligibleForPrimaryRole"),
                      spanOpeningWithCustomColor(ReportingUtilities.getNegativeColor()),
                      CLOSING_SPAN_TAG,
                      person.getHyperlinkedFullTitle()));
            }
        } catch (Exception e) {
            logger.error(e, "Failed to read person {} from file", person.getFullName());
            person = null;
        }

        return person;
    }
    // endregion File I/O

    public void setSalary(final Money salary) {
        this.salary = salary;
    }

    /**
     * Calculates and returns the salary for this person based on campaign rules and status.
     *
     * <p>The method applies the following logic:</p>
     * <ul>
     *     <li>If the person is not free (e.g., a prisoner), returns a zero salary.</li>
     *     <li>If a positive or zero custom salary has been set, it is used directly.</li>
     *     <li>If the salary is negative, the standard salary is calculated based on campaign options and the
     *     person's roles, skills, and attributes:</li>
     *     <li>Base salaries are taken from the campaign options, according to primary and secondary roles.</li>
     *     <li>If the person is specialized infantry with applicable unit and specialization, a multiplier is
     *     applied to the primary base salary.</li>
     *     <li>An experience-level multiplier is applied to both primary and secondary salaries based on the
     *     person's skills.</li>
     *     <li>Additional multipliers for specializations (e.g., anti-mek skill) may also apply.</li>
     *     <li>Secondary role salaries are halved and only applied if not disabled via campaign options.</li>
     *     <li>The base salaries for primary and secondary roles are summed.</li>
     *     <li>If the person's rank provides a pay multiplier, the calculated total is multiplied accordingly.</li>
     * </ul>
     *
     * <p>The method does not currently account for era modifiers or crew type (e.g., DropShip, JumpShip, WarShip).</p>
     *
     * @param campaign The current {@link Campaign} used to determine relevant options and settings.
     *
     * @return A {@link Money} object representing the person's salary according to current campaign rules and their
     *       status.
     */
    public Money getSalary(final Campaign campaign) {
        if (!getPrisonerStatus().isFree()) {
            return Money.zero();
        }

        if (!employed) {
            return Money.zero();
        }

        if (salary.isPositiveOrZero()) {
            return salary;
        }

        // If the salary is negative, then use the standard amounts
        Money primaryBase = campaign.getCampaignOptions().getRoleBaseSalaries()[getPrimaryRole().ordinal()];

        // SpecInf is a special case, this needs to be applied first to bring base
        // salary up to RAW.
        if (getPrimaryRole().isSoldierOrBattleArmour()) {
            if ((getUnit() != null) &&
                      getUnit().isConventionalInfantry() &&
                      ((Infantry) getUnit().getEntity()).hasSpecialization()) {
                primaryBase = primaryBase.multipliedBy(campaign.getCampaignOptions()
                                                             .getSalarySpecialistInfantryMultiplier());
            }
        }

        // Experience multiplier
        primaryBase = primaryBase.multipliedBy(campaign.getCampaignOptions()
                                                     .getSalaryXPMultipliers()
                                                     .get(getSkillLevel(campaign, false)));

        // Specialization multiplier
        if (getPrimaryRole().isSoldierOrBattleArmour()) {
            if (hasSkill(S_ANTI_MEK)) {
                primaryBase = primaryBase.multipliedBy(campaign.getCampaignOptions().getSalaryAntiMekMultiplier());
            }
        }

        // CamOps doesn't cover secondary roles, so we just half the base salary of the
        // secondary role.
        Money secondaryBase = Money.zero();

        if (!campaign.getCampaignOptions().isDisableSecondaryRoleSalary()) {
            secondaryBase = campaign.getCampaignOptions().getRoleBaseSalaries()[getSecondaryRole().ordinal()].dividedBy(
                  2);

            // SpecInf is a special case, this needs to be applied first to bring base
            // salary up to RAW.
            if (getSecondaryRole().isSoldierOrBattleArmour()) {
                if (hasSkill(S_ANTI_MEK)) {
                    secondaryBase = secondaryBase.multipliedBy(campaign.getCampaignOptions()
                                                                     .getSalaryAntiMekMultiplier());
                }
            }

            // Experience modifier
            secondaryBase = secondaryBase.multipliedBy(campaign.getCampaignOptions()
                                                             .getSalaryXPMultipliers()
                                                             .get(getSkillLevel(campaign, true)));

            // Specialization
            if (getSecondaryRole().isSoldierOrBattleArmour()) {
                if (hasSkill(S_ANTI_MEK)) {
                    secondaryBase = secondaryBase.multipliedBy(campaign.getCampaignOptions()
                                                                     .getSalaryAntiMekMultiplier());
                }
            }
        }

        // TODO: distinguish DropShip, JumpShip, and WarShip crew
        // TODO: Add era mod to salary calc..
        if (getRank().getPayMultiplier() > 0) {
            return primaryBase.plus(secondaryBase).multipliedBy(getRank().getPayMultiplier());
        } else {
            return primaryBase.plus(secondaryBase);
        }
    }

    /**
     * Retrieves a list of edge triggers from PilotOptions.
     *
     * @return a List of edge triggers. If no edge triggers are found, an empty List is returned.
     */
    private static List<String> getEdgeTriggersList() {
        Enumeration<IOptionGroup> groups = new PilotOptions().getGroups();

        while (groups.hasMoreElements()) {
            IOptionGroup group = groups.nextElement();

            if (group.getKey().equals(PilotOptions.EDGE_ADVANTAGES)) {
                return Collections.list(group.getOptionNames());
            }
        }

        return new ArrayList<>();
    }

    /**
     * Updates the status of Edge Triggers based on those stored in edgeTriggers
     *
     * @param edgeTriggers   the string containing edge triggers delimited by "::"
     * @param retVal         the person to update
     * @param edgeOptionList the list of edge triggers to remove
     */
    private static void updateOptions(String edgeTriggers, Person retVal, List<String> edgeOptionList) {
        StringTokenizer st = new StringTokenizer(edgeTriggers, DELIMITER);

        while (st.hasMoreTokens()) {
            String trigger = st.nextToken();
            String triggerName = Crew.parseAdvantageName(trigger);
            Object value = Crew.parseAdvantageValue(trigger);

            try {
                retVal.getOptions().getOption(triggerName).setValue(value);
                edgeOptionList.remove(triggerName);
            } catch (Exception e) {
                logger.error("Error restoring edge trigger: {}", trigger);
            }
        }
    }

    /**
     * Explicitly disables unused Edge triggers
     *
     * @param retVal         the person for whom the triggers are disabled
     * @param edgeOptionList the list of edge triggers to be processed
     */
    private static void removeUnusedEdgeTriggers(Person retVal, List<String> edgeOptionList) {
        for (String edgeTrigger : edgeOptionList) {
            String advName = Crew.parseAdvantageName(edgeTrigger);

            try {
                retVal.getOptions().getOption(advName).setValue(false);
            } catch (Exception e) {
                logger.error("Error disabling edge trigger: {}", edgeTrigger);
            }
        }
    }

    /**
     * @return the person's total earnings
     */
    public Money getTotalEarnings() {
        return totalEarnings;
    }

    /**
     * This is used to pay a person. Preventing negative payments is intentional to ensure we don't accidentally change
     * someone when trying to give them money. To charge a person, implement a new method. (And then add a @see here)
     *
     * @param money the amount of money to add to their total earnings
     */
    public void payPerson(final Money money) {
        if (money.isPositiveOrZero()) {
            totalEarnings = getTotalEarnings().plus((money));
        }
    }

    /**
     * This is used to pay a person their share value based on the value of a single share
     *
     * @param campaign     the campaign the person is a part of
     * @param money        the value of a single share
     * @param sharesForAll whether all personnel have shares
     */
    public void payPersonShares(final Campaign campaign, final Money money, final boolean sharesForAll) {
        final int shares = getNumShares(campaign, sharesForAll);
        if (shares > 0) {
            payPerson(money.multipliedBy(shares));
        }
    }

    // region Ranks
    public RankSystem getRankSystem() {
        return rankSystem;
    }

    public void setRankSystem(final RankValidator rankValidator, final RankSystem rankSystem) {
        setRankSystemDirect(rankSystem);
        rankValidator.checkPersonRank(this);
        MekHQ.triggerEvent(new PersonChangedEvent(this));
    }

    private void setRankSystemDirect(final RankSystem rankSystem) {
        this.rankSystem = rankSystem;
    }

    public Rank getRank() {
        return getRankSystem().getRank(getRankNumeric());
    }

    /**
     * Retrieves the index of the character's rank
     *
     * @return the numeric value of the rank as an {@link Integer}
     */
    public int getRankNumeric() {
        return rank;
    }

    public void setRank(final int rank) {
        this.rank = rank;
    }

    /**
     * Retrieves the character's rank <b>sub-level</b>. Predominantly used in ComStar rank styles.
     *
     * <p><b>Important:</b> You almost always want to use {@link #getRankNumeric()} instead.</p>
     *
     * @return the rank level as an integer
     */
    public int getRankLevel() {
        return rankLevel;
    }

    public void setRankLevel(final int rankLevel) {
        this.rankLevel = rankLevel;
    }

    public void changeRank(final Campaign campaign, final int rankNumeric, final int rankLevel, final boolean report) {
        final int oldRankNumeric = getRankNumeric();
        final int oldRankLevel = getRankLevel();
        setRank(rankNumeric);
        setRankLevel(rankLevel);

        if (getPrisonerStatus().isFree() && !getPrimaryRole().isDependent()) {
            setLastRankChangeDate(campaign.getLocalDate());
        } else {
            setLastRankChangeDate(null);
        }

        campaign.personUpdated(this);

        if (report) {
            if ((rankNumeric > oldRankNumeric) || ((rankNumeric == oldRankNumeric) && (rankLevel > oldRankLevel))) {
                ServiceLogger.promotedTo(this, campaign.getLocalDate());
            } else if ((rankNumeric < oldRankNumeric) || (rankLevel < oldRankLevel)) {
                ServiceLogger.demotedTo(this, campaign.getLocalDate());
            }
        }
    }

    public String getRankName() {
        final Profession profession = Profession.getProfessionFromPersonnelRole(getPrimaryRole());
        String rankName = getRank().getName(profession.getProfession(getRankSystem(), getRank()));

        // Manei Domini Additions
        if (getRankSystem().isUseManeiDomini()) {
            if (!getManeiDominiClass().isNone()) {
                rankName = getManeiDominiClass() + " " + rankName;
            }

            if (!getManeiDominiRank().isNone()) {
                rankName += " " + getManeiDominiRank();
            }
        }

        if (getRankSystem().isUseROMDesignation()) {
            rankName += ROMDesignation.getComStarBranchDesignation(this);
        }

        // Rank Level Modifications
        if (getRankLevel() > 0) {
            rankName += Utilities.getRomanNumeralsFromArabicNumber(rankLevel, true);
        }

        // Prisoner Status Modifications
        rankName = rankName.equalsIgnoreCase("None") ?
                         getPrisonerStatus().getTitleExtension() :
                         getPrisonerStatus().getTitleExtension() + ' ' + rankName;

        // We have our name, return it
        return rankName.trim();
    }

    public ManeiDominiClass getManeiDominiClass() {
        return maneiDominiClass;
    }

    public void setManeiDominiClass(final ManeiDominiClass maneiDominiClass) {
        setManeiDominiClassDirect(maneiDominiClass);
        MekHQ.triggerEvent(new PersonChangedEvent(this));
    }

    private void setManeiDominiClassDirect(final ManeiDominiClass maneiDominiClass) {
        this.maneiDominiClass = maneiDominiClass;
    }

    public ManeiDominiRank getManeiDominiRank() {
        return maneiDominiRank;
    }

    public void setManeiDominiRank(final ManeiDominiRank maneiDominiRank) {
        setManeiDominiRankDirect(maneiDominiRank);
        MekHQ.triggerEvent(new PersonChangedEvent(this));
    }

    private void setManeiDominiRankDirect(final ManeiDominiRank maneiDominiRank) {
        this.maneiDominiRank = maneiDominiRank;
    }

    /**
     * Determines whether this person outranks another, taking into account the seniority rank for ComStar and WoB
     * ranks.
     *
     * @param other The <code>Person</code> to compare ranks with
     *
     * @return true if <code>other</code> has a lower rank, or if <code>other</code> is null.
     */
    public boolean outRanks(final @Nullable Person other) {
        if (other == null) {
            return true;
        } else if (getRankNumeric() == other.getRankNumeric()) {
            return getRankLevel() > other.getRankLevel();
        } else {
            return getRankNumeric() > other.getRankNumeric();
        }
    }

    /**
     * Checks if the current person outranks another person using a skill tiebreaker. If the other person is null, it is
     * considered that the current person outranks them. If both persons have the same rank numeric value, the rank
     * level is compared. If both persons have the same rank numeric value and rank level, the experience levels are
     * compared.
     *
     * @param campaign    the campaign used to calculate the experience levels
     * @param otherPerson the other person to compare ranks with
     *
     * @return true if the current person outranks the other person, false otherwise
     */
    public boolean outRanksUsingSkillTiebreaker(Campaign campaign, @Nullable Person otherPerson) {
        if (otherPerson == null) {
            return true;
        } else if (getRankNumeric() == otherPerson.getRankNumeric()) {
            if (getRankLevel() > otherPerson.getRankLevel()) {
                return true;
            } else if (getRankLevel() < otherPerson.getRankLevel()) {
                return false;
            } else {
                if (getExperienceLevel(campaign, false) == otherPerson.getExperienceLevel(campaign, false)) {
                    return getExperienceLevel(campaign, true) > otherPerson.getExperienceLevel(campaign, true);
                } else {
                    return getExperienceLevel(campaign, false) > otherPerson.getExperienceLevel(campaign, false);
                }
            }
        } else {
            return getRankNumeric() > otherPerson.getRankNumeric();
        }
    }
    // endregion Ranks

    @Override
    public String toString() {
        return getFullName();
    }

    /**
     * Two people are determined to be equal if they have the same id
     *
     * @param object The object to check if it is equal to the person or not
     *
     * @return True if they have the same id, otherwise false
     */
    @Override
    public boolean equals(final @Nullable Object object) {
        if (this == object) {
            return true;
        } else if (!(object instanceof Person)) {
            return false;
        } else {
            return getId().equals(((Person) object).getId());
        }
    }

    @Override
    public int hashCode() {
        return getId().hashCode();
    }

    public SkillLevel getSkillLevel(final Campaign campaign, final boolean secondary) {
        return Skills.SKILL_LEVELS[getExperienceLevel(campaign, secondary) + 1];
    }

    /**
     * Determines the experience level of a person in their current profession within the context of a campaign.
     *
     * <p>The calculation varies depending on the person's role and campaign options:</p>
     * <ul>
     *     <li>
     *         <b>Vehicle Gunners:</b> If artillery usage is enabled in the campaign, calculates the maximum
     *         experience level between Gunnery (Vee) and Artillery skills. Otherwise, uses the profession's
     *         associated skills and campaign averaging option.
     *     </li>
     *     <li>
     *         <b>Vehicle Crew:</b> Returns the highest experience level among a specific set of technical and support skills.
     *     </li>
     *     <li>
     *         <b>Administrators:</b> Averages the Administrator skill and (optionally) Negotiation skills,
     *         depending on campaign options. If all selected skills are untrained, returns {@link SkillType#EXP_NONE}.
     *         Otherwise, returns the average, floored at 0.
     *     </li>
     *     <li>
     *         <b>All other roles:</b> Calculates the experience level using their associated skills and campaign averaging option.
     *     </li>
     * </ul>
     *
     * @param campaign  the campaign context, providing options and relevant configuration
     * @param secondary if {@code true}, evaluates the person's secondary role; if {@code false}, evaluates the primary
     *                  role
     *
     * @return the calculated experience level for the relevant role, or {@link SkillType#EXP_NONE} if not qualified
     */
    public int getExperienceLevel(final Campaign campaign, final boolean secondary) {
        final PersonnelRole role = secondary ? getSecondaryRole() : getPrimaryRole();

        final CampaignOptions campaignOptions = campaign.getCampaignOptions();
        final boolean doAdminCountNegotiation = campaignOptions.isAdminExperienceLevelIncludeNegotiation();
        final boolean isUseArtillery = campaignOptions.isUseArtillery();

        final boolean isAlternativeQualityAveraging = campaignOptions.isAlternativeQualityAveraging();

        final int adjustedReputation = getAdjustedReputation(campaignOptions.isUseAgeEffects(),
              campaign.isClanCampaign(),
              campaign.getLocalDate(),
              rank);

        // Optional skills such as Admin for Techs are not counted towards the character's experience level, except
        // in the special case of Vehicle Gunners. So we only want to fetch the base professions.
        List<String> associatedSkillNames = role.getSkillsForProfession();

        return switch (role) {
            case VEHICLE_GUNNER -> {
                if (!isUseArtillery) {
                    yield calculateExperienceLevelForProfession(associatedSkillNames,
                          isAlternativeQualityAveraging,
                          adjustedReputation);
                } else {
                    if ((hasSkill(S_GUN_VEE)) && (hasSkill(S_ARTILLERY))) {
                        yield Math.max((getSkill(S_GUN_VEE).getExperienceLevel(options, atowAttributes)),
                              (getSkill(S_ARTILLERY).getExperienceLevel(options, atowAttributes)));
                    } else if (hasSkill(S_GUN_VEE)) {
                        yield getSkill(S_GUN_VEE).getExperienceLevel(options, atowAttributes);
                    } else if (hasSkill(S_ARTILLERY)) {
                        yield getSkill(S_ARTILLERY).getExperienceLevel(options, atowAttributes);
                    } else {
                        yield EXP_NONE;
                    }
                }
            }
            case VEHICLE_CREW -> {
                // Vehicle crew are a special case as they just need any one of the following skills to qualify,
                // rather than needing all relevant skills
                List<String> relevantSkills = List.of(S_TECH_MEK,
                      S_TECH_AERO,
                      S_TECH_MECHANIC,
                      S_TECH_BA,
                      S_SURGERY,
                      S_MEDTECH,
                      S_ASTECH,
                      S_COMMUNICATIONS,
                      S_ART_COOKING,
                      S_SENSOR_OPERATIONS);
                int highestExperienceLevel = EXP_NONE;
                for (String relevantSkill : relevantSkills) {
                    Skill skill = getSkill(relevantSkill);

                    if (skill == null) {
                        continue;
                    }

                    int currentExperienceLevel = skill.getExperienceLevel(options, atowAttributes);
                    if (currentExperienceLevel > highestExperienceLevel) {
                        highestExperienceLevel = currentExperienceLevel;
                    }
                }

                yield highestExperienceLevel;
            }
            case ADMINISTRATOR_COMMAND, ADMINISTRATOR_LOGISTICS, ADMINISTRATOR_TRANSPORT, ADMINISTRATOR_HR -> {
                int adminLevel = getSkillLevelOrNegative(S_ADMIN);
                adminLevel = adminLevel == -1 ? 0 : adminLevel;

                int negotiationLevel = getSkillLevelOrNegative(S_NEGOTIATION);
                negotiationLevel = negotiationLevel == -1 ? 0 : negotiationLevel;

                int levelSum;
                int divisor;

                if (doAdminCountNegotiation) {
                    levelSum = adminLevel + negotiationLevel;
                    divisor = 2;
                } else {
                    levelSum = adminLevel;
                    divisor = 1;
                }

                if (levelSum == -divisor) {
                    yield EXP_NONE;
                } else {
                    yield Math.max(0, levelSum / divisor);
                }
            }
            default -> calculateExperienceLevelForProfession(associatedSkillNames,
                  isAlternativeQualityAveraging,
                  adjustedReputation);
        };
    }

    /**
     * Calculates the experience level for a profession based on the specified skill names and quality averaging
     * method.
     *
     * <p>If the provided list of skill names is empty, this method returns {@link SkillType#EXP_REGULAR} by default.
     * If any skill is missing or its type cannot be determined, {@link SkillType#EXP_NONE} is returned.</p>
     *
     * <ul>
     *     <li>
     *         <b>Standard Averaging:</b> If {@code isAlternativeQualityAveraging} is {@code false}, the experience
     *         level is determined by averaging the levels of all provided skills and converting the average to an
     *         experience level using the first skill's type.
     *     </li>
     *     <li>
     *         <b>Alternative Quality Averaging:</b> If {@code isAlternativeQualityAveraging} is {@code true}, the
     *         method checks if all experience levels for the listed skills are equal. If they are, that shared
     *         experience level is returned. Otherwise, standard averaging is used as described above.
     *     </li>
     * </ul>
     *
     * @param skillNames                    list of skill names relevant to the profession
     * @param isAlternativeQualityAveraging if {@code true}, uses the alternative averaging method; if {@code false},
     *                                      uses standard averaging
     *
     * @return the determined experience level, or {@link SkillType#EXP_NONE} if an error occurs or prerequisite skills
     *       are missing
     *
     * @author Illiani
     * @since 0.50.06
     */
    private int calculateExperienceLevelForProfession(List<String> skillNames, boolean isAlternativeQualityAveraging,
          int adjustedReputation) {
        if (skillNames.isEmpty()) {
            // If we're not tracking skills for this profession, it always counts as REGULAR
            return EXP_REGULAR;
        }

        int totalSkillLevel = 0;
        boolean areAllEqual = true;
        Integer expectedExperienceLevel = null;

        for (String skillName : skillNames) {
            Skill skill = getSkill(skillName);
            if (skill == null) {
                // If a character is missing a skill, it means they're unqualified for a profession. They will lose
                // that profession the next time the campaign is loaded. We don't remove it here as that would
                // require passing in a bunch of extra information that is largely irrelevant.
                return EXP_NONE;
            }

            SkillType skillType = getType(skillName);
            if (skillType == null) {
                logger.warn("Unable to find skill type for {}. Experience level assessment aborted", skillName);
                return EXP_NONE;
            }

            int individualSkillLevel = skill.getTotalSkillLevel(options, atowAttributes, adjustedReputation);
            totalSkillLevel += individualSkillLevel;

            if (isAlternativeQualityAveraging) {
                int expLevel = skill.getExperienceLevel(options, atowAttributes, adjustedReputation);
                if (expectedExperienceLevel == null) {
                    expectedExperienceLevel = expLevel;
                } else if (!expectedExperienceLevel.equals(expLevel)) {
                    areAllEqual = false;
                }
            }
        }

        if (isAlternativeQualityAveraging && areAllEqual) {
            return expectedExperienceLevel;
        }

        int averageSkillLevel = (int) floor((double) totalSkillLevel / skillNames.size());

        Skill skill = getSkill(skillNames.get(0));
        if (skill == null) {
            return EXP_NONE;
        }

        return skill.getType().getExperienceLevel(averageSkillLevel);
    }

    /**
     * Retrieves the skills associated with the character's profession. The skills returned depend on whether the
     * personnel's primary or secondary role is being queried and may also vary based on the campaign's configuration
     * settings, such as whether artillery skills are enabled.
     *
     * @param campaign  the current {@link Campaign}
     * @param secondary a boolean indicating whether to retrieve skills for the secondary ({@code true}) or primary
     *                  ({@code false}) profession of the character
     *
     * @return a {@link List} of skill identifiers ({@link String}) associated with the personnel's role, possibly
     *       modified by campaign settings
     */
    public List<String> getProfessionSkills(final Campaign campaign, final boolean secondary) {
        final PersonnelRole profession = secondary ? getSecondaryRole() : getPrimaryRole();

        final CampaignOptions campaignOptions = campaign.getCampaignOptions();
        final boolean isAdminsHaveNegotiation = campaignOptions.isAdminsHaveNegotiation();
        final boolean isDoctorsUseAdministration = campaignOptions.isDoctorsUseAdministration();
        final boolean isTechsUseAdministration = campaignOptions.isTechsUseAdministration();
        final boolean isUseArtillery = campaignOptions.isUseArtillery();

        return profession.getSkillsForProfession(isAdminsHaveNegotiation,
              isDoctorsUseAdministration,
              isTechsUseAdministration,
              isUseArtillery);
    }

    /**
     * @param campaign the campaign the person is a part of
     *
     * @return a full description in HTML format that will be used for the graphical display in the personnel table
     *       among other places
     */
    public String getFullDesc(final Campaign campaign) {
        return "<b>" + getFullTitle() + "</b><br/>" + getSkillLevel(campaign, false) + ' ' + getRoleDesc();
    }

    public String getHTMLTitle() {
        return String.format("<html><div id=\"%s\" style=\"white-space: nowrap;\">%s</div></html>",
              getId(),
              getFullTitle());
    }

    /**
     * Constructs and returns the full title by combining the rank and full name. If the rank is not available or an
     * exception occurs while retrieving it, the method will only return the full name.
     *
     * @return the full title as a combination of rank and full name, or just the full name if the rank is unavailable
     */
    public String getFullTitle() {
        String rank = "";

        try {
            rank = getRankName();

            if (!rank.isBlank()) {
                rank = rank + ' ';
            }
        } catch (Exception ignored) {
            // This try-catch exists to allow us to more easily test Person objects. Previously, if
            // a method included 'getFullTitle' it would break if the Person object hadn't been
            // assigned a Rank System.
        }

        return rank + getFullName();
    }

    /**
     * Returns the person's title (rank) and surname as a single string.
     *
     * <p>If the person has an assigned rank, the rank (followed by a space) will precede the surname. If no rank is
     * available, only the surname is returned. If an exception occurs while retrieving the rank (for example, if the
     * person has not been assigned a rank system), the method will ignore the exception and return only the
     * surname.</p>
     *
     * <p>This design ensures robust behavior for test cases and scenarios where the person may not have a rank
     * assignment.</p>
     *
     * @return a string containing the person's rank (if any) and surname
     *
     * @author Illiani
     * @since 0.50.06
     */
    public String getTitleAndSurname() {
        String rank = "";

        try {
            rank = getRankName();

            if (!rank.isBlank()) {
                rank = rank + ' ';
            }
        } catch (Exception ignored) {
            // This try-catch exists to allow us to more easily test Person objects. Previously, if
            // a method included 'getTitleAndSurname' it would break if the Person object hadn't been
            // assigned a Rank System.
        }

        return rank + getSurname();
    }

    public String makeHTMLRank() {
        return String.format("<html><div id=\"%s\">%s</div></html>", getId(), getRankName().trim());
    }

    public String getHyperlinkedFullTitle() {
        return String.format("<a href='PERSON:%s'>%s</a>", getId(), getFullTitle());
    }

    public String getFullTitleAndProfessions() {
        return getFullTitle() + " (" + getPrimaryRoleDesc() + " / " + getSecondaryRoleDesc() + ')';
    }

    /**
     * @return the primaryDesignator
     */
    public ROMDesignation getPrimaryDesignator() {
        return primaryDesignator;
    }

    /**
     * @param primaryDesignator the primaryDesignator to set
     */
    public void setPrimaryDesignator(final ROMDesignation primaryDesignator) {
        this.primaryDesignator = primaryDesignator;
        MekHQ.triggerEvent(new PersonChangedEvent(this));
    }

    /**
     * @return the secondaryDesignator
     */
    public ROMDesignation getSecondaryDesignator() {
        return secondaryDesignator;
    }

    /**
     * @param secondaryDesignator the secondaryDesignator to set
     */
    public void setSecondaryDesignator(final ROMDesignation secondaryDesignator) {
        this.secondaryDesignator = secondaryDesignator;
        MekHQ.triggerEvent(new PersonChangedEvent(this));
    }

    public int getHealingDifficulty(final Campaign campaign) {
        return campaign.getCampaignOptions().isTougherHealing() ? Math.max(0, getHits() - 2) : 0;
    }

    public TargetRollModifier getHealingMods(final Campaign campaign) {
        return new TargetRollModifier(getHealingDifficulty(campaign), "difficulty");
    }

    public String fail() {
        return " <font color='" + ReportingUtilities.getNegativeColor() + "'><b>Failed to heal.</b></font>";
    }

    // region skill
    public boolean hasSkill(final @Nullable String skillName) {
        return skills.hasSkill(skillName);
    }

    public Skills getSkills() {
        return skills;
    }

    public @Nullable Skill getSkill(final @Nullable String skillName) {
        return skills.getSkill(skillName);
    }

    /**
     * @deprecated use {@link #getSkillLevel(String, boolean, boolean, LocalDate)} instead
     */
    @Deprecated(since = "0.50.06", forRemoval = true)
    public int getSkillLevel(final String skillName) {
        final Skill skill = getSkill(skillName);
        return (skill == null) ? 0 : skill.getExperienceLevel(options, atowAttributes);
    }

    /**
     * Retrieves the experience level for a specified skill by name, with options to account for aging effects and
     * campaign type.
     *
     * <p>This method calculates the experience level for the given skill, applying adjustments based on aging effects,
     * campaign context, and the current date. If the skill is not found, {@code 0} is returned.</p>
     *
     * @param skillName         the name of the skill to retrieve
     * @param isUseAgingEffects {@code true} to include aging effects in reputation adjustment, {@code false} otherwise
     * @param isClanCampaign    {@code true} if the context is a Clan campaign, {@code false} otherwise
     * @param today             the current date used for age-related calculations
     *
     * @return the corresponding experience level for the skill, or {@code 0} if the skill does not exist
     */
    public int getSkillLevel(final String skillName, boolean isUseAgingEffects, boolean isClanCampaign,
          LocalDate today) {
        final Skill skill = getSkill(skillName);

        int adjustedReputation = getAdjustedReputation(isUseAgingEffects, isClanCampaign, today, rank);

        return (skill == null) ? 0 : skill.getExperienceLevel(options, atowAttributes, adjustedReputation);
    }

    /**
     * Returns the experience level for the specified skill, or {@code -1} if the skill is not present.
     *
     * <p>If the entity has the specified skill, this method retrieves the skill and returns its experience level,
     * potentially taking into account any configured options or attribute modifiers. Otherwise, it returns {@code -1}
     * to indicate that the skill is not available.</p>
     *
     * @param skillName the name of the skill to query
     *
     * @return the experience level of the skill, or {@code -1} if the skill is not found
     */
    public int getSkillLevelOrNegative(final String skillName) {
        if (hasSkill(skillName)) {
            return getSkill(skillName).getExperienceLevel(options, atowAttributes);
        } else {
            return -1;
        }
    }

    public void addSkill(final String skillName, final Skill skill) {
        skills.addSkill(skillName, skill);
    }

    public void addSkill(final String skillName, final int level, final int bonus) {
        skills.addSkill(skillName, new Skill(skillName, level, bonus));
    }

    public void addSkill(final String skillName, final int level, final int bonus, final int ageModifier) {
        skills.addSkill(skillName, new Skill(skillName, level, bonus, ageModifier));
    }

    public void removeSkill(final String skillName) {
        skills.removeSkill(skillName);
    }

    /**
     * @return the number of skills learned by the character.
     */
    public int getSkillNumber() {
        return skills.size();
    }

    /**
     * Returns a list of skill names that the current object possesses, filtered by the specified skill subtypes.
     *
     * <p>For each skill subtype provided, this method collects all skill names associated
     * with those subtypes, then adds to the result only those skills that the object is known to have (i.e., those for
     * which {@code hasSkill(skillName)} returns true).</p>
     *
     * @param skillSubTypes the list of {@link SkillSubType} to use for filtering skills
     *
     * @return a {@link List} of skill names that are both of the specified subtypes and known to the object
     *
     * @author Illiani
     * @since 0.50.06
     */
    public List<String> getKnownSkillsBySkillSubType(List<SkillSubType> skillSubTypes) {
        List<String> knownSkills = new ArrayList<>();
        for (String skillName : getSkillsBySkillSubType(skillSubTypes)) {
            if (hasSkill(skillName)) {
                knownSkills.add(skillName);
            }
        }

        return knownSkills;
    }

    /**
     * Remove all skills
     */
    public void removeAllSkills() {
        skills.clear();
    }

    /**
     * Limit skills to the maximum of the given level
     */
    public void limitSkills(final int maxLevel) {
        for (final Skill skill : skills.getSkills()) {
            if (skill.getLevel() > maxLevel) {
                skill.setLevel(maxLevel);
            }
        }
    }

    public void improveSkill(final String skillName) {
        if (hasSkill(skillName)) {
            getSkill(skillName).improve();
        } else {
            addSkill(skillName, 0, 0);
        }
        MekHQ.triggerEvent(new PersonChangedEvent(this));
    }

    /**
     * Calculates the cost to improve a specific skill, with an optional reasoning multiplier.
     *
     * <p>If the skill exists, the cost is based on its current level's improvement cost.</p>
     *
     * <p>If the skill does not exist, the method calculates the cost using the default cost for the skill type at
     * level 0.</p>
     *
     * @param skillName    the name of the skill for which to calculate the improvement cost.
     * @param useReasoning a boolean indicating whether to apply {@link Reasoning} cost multipliers.
     *
     * @return the cost to improve the skill, adjusted by the reasoning multiplier if applicable, or the cost for level
     *       0 if the specified skill does not currently exist.
     */
    public int getCostToImprove(final String skillName, final boolean useReasoning) {
        final Skill skill = getSkill(skillName);
        final SkillType skillType = getType(skillName);
        int cost = hasSkill(skillName) ? skill.getCostToImprove() : skillType.getCost(0);

        double multiplier = getReasoningXpCostMultiplier(useReasoning);

        if (options.booleanOption(FLAW_SLOW_LEARNER)) {
            multiplier += 0.2;
        }

        if (options.booleanOption(ATOW_FAST_LEARNER)) {
            multiplier -= 0.2;
        }

        if (skillType.isAffectedByGremlinsOrTechEmpathy()) {
            if (options.booleanOption(FLAW_GREMLINS)) {
                multiplier += 0.1;
            }

            if (options.booleanOption(ATOW_TECH_EMPATHY)) {
                multiplier -= 0.1;
            }
        }

        return (int) round(cost * multiplier);
    }
    // endregion skill

    // region Awards
    public PersonAwardController getAwardController() {
        return awardController;
    }
    // endregion Awards

    public int getHits() {
        return hits;
    }

    public void setHits(final int hits) {
        this.hits = hits;
    }

    /**
     * @return the number of hits sustained prior to the last completed scenario.
     */
    public int getHitsPrior() {
        return hitsPrior;
    }

    /**
     * Sets the number of hits sustained prior to the last completed scenario.
     *
     * @param hitsPrior the new value for {@code hitsPrior}
     */
    public void setHitsPrior(final int hitsPrior) {
        this.hitsPrior = hitsPrior;
    }

    /**
     * @return <code>true</code> if the location (or any of its parent locations)
     *       has an injury which implies that the location (most likely a limb) is severed. By checking parents we can
     *       tell that they should be missing from the parent being severed, like a hand is missing if the corresponding
     *       arms is.
     */
    public boolean isLocationMissing(final @Nullable BodyLocation location) {
        return (location != null) &&
                     (getInjuriesByLocation(location).stream()
                            .anyMatch(injury -> injury.getType().impliesMissingLocation()) ||
                            isLocationMissing(location.Parent()));
    }

    public void heal() {
        hits = Math.max(hits - 1, 0);
        if (!needsFixing()) {
            doctorId = null;
        }
    }

    public boolean needsFixing() {
        return ((hits > 0) || needsAMFixing()) && getStatus().isActive();
    }

    /**
     * @deprecated No longer in use
     */
    @Deprecated(since = "0.50.06", forRemoval = true)
    public String succeed() {
        heal();
        return " <font color='" +
                     ReportingUtilities.getPositiveColor() +
                     "'><b>Successfully healed one hit.</b></font>";
    }

    // region Personnel Options
    public PersonnelOptions getOptions() {
        return options;
    }

    /**
     * @return the options of the given category that this pilot has
     */
    public Enumeration<IOption> getOptions(final String groupKey) {
        return options.getOptions(groupKey);
    }

    public int countOptions(final String groupKey) {
        int count = 0;

        for (final Enumeration<IOptionGroup> i = options.getGroups(); i.hasMoreElements(); ) {
            final IOptionGroup group = i.nextElement();

            if (!group.getKey().equalsIgnoreCase(groupKey)) {
                continue;
            }

            for (Enumeration<IOption> j = group.getOptions(); j.hasMoreElements(); ) {
                final IOption option = j.nextElement();

                if (option.booleanValue()) {
                    count++;
                }
            }
        }

        return count;
    }

    /**
     * Returns a string of all the option "codes" for this pilot, for a given group, using sep as the separator
     */
    public String getOptionList(@Nullable String sep, final String groupKey) {
        final StringBuilder adv = new StringBuilder();

        if (sep == null) {
            sep = "";
        }

        for (final Enumeration<IOptionGroup> i = options.getGroups(); i.hasMoreElements(); ) {
            final IOptionGroup group = i.nextElement();
            if (!group.getKey().equalsIgnoreCase(groupKey)) {
                continue;
            }

            for (Enumeration<IOption> j = group.getOptions(); j.hasMoreElements(); ) {
                final IOption option = j.nextElement();

                if (option.booleanValue()) {
                    if (!adv.isEmpty()) {
                        adv.append(sep);
                    }

                    adv.append(option.getName());
                    if (IntStream.of(IOption.STRING, IOption.CHOICE, IOption.INTEGER)
                              .anyMatch(k -> (option.getType() == k))) {
                        adv.append(' ').append(option.stringValue());
                    }
                }
            }
        }

        return adv.toString();
    }

    /**
     * @return a html-coded list that says what abilities are enabled for this pilot
     */
    public @Nullable String getAbilityListAsString(final String type) {
        final StringBuilder abilityString = new StringBuilder();
        for (Enumeration<IOption> i = getOptions(type); i.hasMoreElements(); ) {
            final IOption ability = i.nextElement();
            if (ability.booleanValue()) {
                abilityString.append(Utilities.getOptionDisplayName(ability)).append("<br>");
            }
        }

        return (abilityString.isEmpty()) ? null : "<html>" + abilityString + "</html>";
    }
    // endregion Personnel Options

    // region edge

    /**
     * Retrieves the edge value for the current person.
     *
     * <p><b>Usage:</b> This method gets the character's raw Edge score. Generally you likely want to use
     * {@link #getAdjustedEdge()} instead, as that includes adjustments for the character's {@code unlucky} trait.</p>
     *
     * @return The edge value defined in the person's options.
     */
    public int getEdge() {
        return getOptions().intOption(OptionsConstants.EDGE);
    }

    /**
     * Retrieves the adjusted edge value for the current person.
     *
     * <p>The adjusted Edge value is calculated by subtracting the person's level of bad luck (unlucky)
     * from their base Edge value.</p>
     *
     * @return The adjusted edge value after accounting for the person's level of bad luck.
     */
    public int getAdjustedEdge() {
        boolean hasTraumaticPast = options.booleanOption(COMPULSION_TRAUMATIC_PAST);
        int modifier = hasTraumaticPast ? -1 : 0;
        return options.intOption(OptionsConstants.EDGE) - unlucky + modifier;
    }

    public void setEdge(final int edge) {
        for (Enumeration<IOption> i = getOptions(PersonnelOptions.EDGE_ADVANTAGES); i.hasMoreElements(); ) {
            IOption ability = i.nextElement();
            if (OptionsConstants.EDGE.equals(ability.getName())) {
                ability.setValue(edge);
            }
        }
    }

    public void changeEdge(final int amount) {
        setEdge(Math.max(getEdge() + amount, 0));
    }

    /**
     * Resets edge points to the purchased level. Used for weekly refresh.
     */
    public void resetCurrentEdge() {
        setCurrentEdge(getAdjustedEdge());
    }

    /**
     * Sets edge points to the value 'currentEdge'. Used for weekly refresh.
     *
     * @param currentEdge - integer used to track this person's edge points available for the current week
     */
    public void setCurrentEdge(final int currentEdge) {
        this.currentEdge = currentEdge;
    }

    public void changeCurrentEdge(final int amount) {
        currentEdge = Math.max(currentEdge + amount, 0);
    }

    /**
     * @return this person's currently available edge points. Used for weekly refresh.
     */
    public int getCurrentEdge() {
        return currentEdge;
    }

    public void setEdgeUsed(final int edgeUsedThisRound) {
        this.edgeUsedThisRound = edgeUsedThisRound;
    }

    public int getEdgeUsed() {
        return edgeUsedThisRound;
    }

    /**
     * This will set a specific edge trigger, regardless of the current status
     */
    public void setEdgeTrigger(final String name, final boolean status) {
        for (Enumeration<IOption> i = getOptions(PersonnelOptions.EDGE_ADVANTAGES); i.hasMoreElements(); ) {
            final IOption ability = i.nextElement();
            if (ability.getName().equals(name)) {
                ability.setValue(status);
            }
        }
        MekHQ.triggerEvent(new PersonChangedEvent(this));
    }

    /**
     * This will flip the boolean status of the current edge trigger
     *
     * @param name of the trigger condition
     */
    public void changeEdgeTrigger(final String name) {
        for (Enumeration<IOption> i = getOptions(PersonnelOptions.EDGE_ADVANTAGES); i.hasMoreElements(); ) {
            final IOption ability = i.nextElement();
            if (ability.getName().equals(name)) {
                ability.setValue(!ability.booleanValue());
            }
        }
        MekHQ.triggerEvent(new PersonChangedEvent(this));
    }

    /**
     * @return a html-coded tooltip that says what edge will be used
     */
    public String getEdgeTooltip() {
        final StringBuilder stringBuilder = new StringBuilder();
        for (Enumeration<IOption> i = getOptions(PersonnelOptions.EDGE_ADVANTAGES); i.hasMoreElements(); ) {
            final IOption ability = i.nextElement();
            // yuck, it would be nice to have a more fool-proof way of identifying edge
            // triggers
            if (ability.getName().contains("edge_when") && ability.booleanValue()) {
                stringBuilder.append(ability.getDescription()).append("<br>");
            }
        }

        return stringBuilder.toString().isBlank() ? "No triggers set" : "<html>" + stringBuilder + "</html>";
    }
    // endregion edge

    /**
     * Determines whether the user possesses the necessary skills to operate the given entity.
     *
     * <p>The required skills are based on the type of the provided entity. The method checks for specific piloting or
     * gunnery skills relevant to the entity type, such as Meks, VTOLs, tanks, aerospace units, battle armor, and
     * others.</p>
     *
     * <p>If the appropriate skill(s) for the entity type are present, the method returns {@code true}; otherwise, it
     * returns {@code false}.</p>
     *
     * @param entity the entity to be checked for driving capability
     *
     * @return {@code true} if the required skill(s) to drive or operate the given entity are present; {@code false}
     *       otherwise
     */
    public boolean canDrive(final Entity entity) {
        if (entity instanceof LandAirMek) {
            return hasSkill(S_PILOT_MEK) && hasSkill(S_PILOT_AERO);
        } else if (entity instanceof Mek) {
            return hasSkill(S_PILOT_MEK);
        } else if (entity instanceof VTOL) {
            return hasSkill(S_PILOT_VTOL);
        } else if (entity instanceof Tank) {
            return hasSkill(entity.getMovementMode().isMarine() ? S_PILOT_NVEE : S_PILOT_GVEE);
        } else if (entity instanceof ConvFighter) {
            return hasSkill(S_PILOT_JET) || hasSkill(S_PILOT_AERO);
        } else if ((entity instanceof SmallCraft) || (entity instanceof Jumpship)) {
            return hasSkill(S_PILOT_SPACE);
        } else if (entity instanceof Aero) {
            return hasSkill(S_PILOT_AERO);
        } else if (entity instanceof BattleArmor) {
            return hasSkill(S_GUN_BA);
        } else if (entity instanceof Infantry) {
            return hasSkill(S_SMALL_ARMS);
        } else if (entity instanceof ProtoMek) {
            return hasSkill(S_GUN_PROTO);
        } else {
            return false;
        }
    }

    /**
     * Determines whether the user possesses the necessary skills to operate weapons for the given entity.
     *
     * <p>The required gunnery skill is dependent on the type of entity provided. This method checks for the relevant
     * gunnery or weapon skill associated with the entity type, such as Mek, tanks, aerospace units, battle armor,
     * infantry, and others.</p>
     *
     * <p>Returns {@code true} if the necessary skill(s) to use the entity's weapons are present; {@code false}
     * otherwise.</p>
     *
     * @param entity the entity to check for gunnery capability
     *
     * @return {@code true} if the user is qualified to operate weapons for the given entity; {@code false} otherwise
     */
    public boolean canGun(final Entity entity) {
        if (entity instanceof LandAirMek) {
            return hasSkill(S_GUN_MEK) && hasSkill(S_GUN_AERO);
        } else if (entity instanceof Mek) {
            return hasSkill(S_GUN_MEK);
        } else if (entity instanceof Tank) {
            return hasSkill(S_GUN_VEE);
        } else if (entity instanceof ConvFighter) {
            return hasSkill(S_GUN_JET) || hasSkill(S_GUN_AERO);
        } else if ((entity instanceof SmallCraft) || (entity instanceof Jumpship)) {
            return hasSkill(S_GUN_SPACE);
        } else if (entity instanceof Aero) {
            return hasSkill(S_GUN_AERO);
        } else if (entity instanceof BattleArmor) {
            return hasSkill(S_GUN_BA);
        } else if (entity instanceof Infantry) {
            return hasSkill(S_SMALL_ARMS);
        } else if (entity instanceof ProtoMek) {
            return hasSkill(S_GUN_PROTO);
        } else {
            return false;
        }
    }

    /**
     * Determines whether the user possesses the necessary technical skills to service or repair the given entity.
     *
     * <p>The required technical skill depends on the entity type. This method checks for the appropriate technical
     * skill based on whether the entity is a type of Mek, vessel, aerospace unit, battle armor, tank, or other
     * supported classes.</p>
     *
     * <p>Returns {@code true} if the user has the qualifying technical skill for the entity; {@code false} otherwise
     * .</p>
     *
     * @param entity the entity to check for technical capability
     *
     * @return {@code true} if the user is qualified to service or repair the given entity; {@code false} otherwise
     */
    public boolean canTech(final Entity entity) {
        if (entity == null) {
            return false;
        }
        if ((entity instanceof Mek) || (entity instanceof ProtoMek)) {
            return hasSkill(S_TECH_MEK);
        } else if (entity instanceof Dropship || entity instanceof Jumpship) {
            return hasSkill(S_TECH_VESSEL);
        } else if (entity instanceof Aero) {
            return hasSkill(S_TECH_AERO);
        } else if (entity instanceof BattleArmor) {
            return hasSkill(S_TECH_BA);
        } else if (entity instanceof Tank) {
            return hasSkill(S_TECH_MECHANIC);
        } else {
            return false;
        }
    }

    /**
     * Calculates and retrieves the current daily available tech time for the person.
     *
     * <p>This calculation does not account for any expended time but incorporates potential administrative
     * adjustments if specified.</p>
     *
     * <p>The calculation follows these rules:</p>
     * <ul>
     *   <li>If the person's primary role is a technician, the base support time is determined from the primary
     *   role.</li>
     *   <li>Otherwise, the base support time is taken from the secondary role.</li>
     * </ul>
     *
     * <p>If administrative adjustments are enabled (via the {@code isTechsUseAdministration} parameter),
     * the support time is multiplied by an administrative adjustment multiplier.</p>
     *
     * @param isTechsUseAdministration A boolean flag indicating whether administrative adjustments should be applied in
     *                                 the calculation.
     *
     * @return The adjusted daily available tech time for the person, after factoring in the appropriate role support
     *       time, applying the administrative multiplier (if enabled), and deducting maintenance time.
     */
    public int getDailyAvailableTechTime(final boolean isTechsUseAdministration) {
        int baseTime = (getPrimaryRole().isTech() ? PRIMARY_ROLE_SUPPORT_TIME : SECONDARY_ROLE_SUPPORT_TIME);

        return (int) round(baseTime * calculateTechTimeMultiplier(isTechsUseAdministration));
    }

    public int getMaintenanceTimeUsing() {
        return getTechUnits().stream()
                     .filter(unit -> !(unit.isRefitting() && unit.getRefit().getTech() == this))
                     .mapToInt(Unit::getMaintenanceTime)
                     .sum();
    }

    public boolean isMothballing() {
        return isTech() && techUnits.stream().anyMatch(Unit::isMothballing);
    }

    /**
     * Determines whether this {@code Person} is considered "busy" based on their current status, unit assignment, and
     * associated tasks.
     *
     * <p>This method checks:</p>
     * <ol>
     *     <li>If the personnel is active (i.e., has an active {@link PersonnelStatus}).</li>
     *     <li>Special cases for units that are self-crewed, including activities such as
     *         mothballing, refitting, or undergoing repairs, during which crew members are
     *         considered busy.</li>
     *     <li>If the personnel is a technician, by reviewing their current tech assignments,
     *         such as units being mothballed, refitted, or repaired.</li>
     *     <li>If the personnel has a unit assignment and whether that unit is currently deployed.</li>
     * </ol>
     *
     * @return {@code true} if the person is deemed busy due to one of the above conditions; {@code false} otherwise.
     */
    public boolean isBusy() {
        // Personnel status
        if (!status.isActive()) {
            return false;
        }

        final boolean hasUnitAssignment = unit != null;
        final Entity entity = hasUnitAssignment ? unit.getEntity() : null;
        final boolean isSpecialCase = entity != null && unit.isSelfCrewed();

        // Special case handlers (self crewed units have their tech teams formed as a composite of their crew, so all
        // crew are considered to be busy during these states)
        if (isSpecialCase) {
            if (unit.isMothballing()) {
                return true;
            }

            if (unit.isRefitting()) {
                return true;
            }

            if (unit.isUnderRepair()) {
                return true;
            }
        }

        // Tech assignments
        if (isTech()) {
            for (Unit unit : techUnits) {
                Refit refit = unit.getRefit();
                boolean isActiveTech = refit != null && Objects.equals(refit.getTech(), this);

                if (unit.isMothballing() && isActiveTech) {
                    return true;
                }

                if (unit.isRefitting() && isActiveTech) {
                    return true;
                }

                if (unit.isUnderRepair()) {
                    for (Part part : unit.getParts()) {
                        if (Objects.equals(part.getTech(), this)) {
                            return true;
                        }
                    }
                }
            }
        }

        // Unit assignments
        if (hasUnitAssignment) {
            return unit.isDeployed();
        }

        return false;
    }

    public @Nullable Unit getUnit() {
        return unit;
    }

    public void setUnit(final @Nullable Unit unit) {
        this.unit = unit;
    }

    public void removeTechUnit(final Unit unit) {
        techUnits.remove(unit);
    }

    public void addTechUnit(final Unit unit) {
        Objects.requireNonNull(unit);

        if (!techUnits.contains(unit)) {
            techUnits.add(unit);
        }
    }

    public void clearTechUnits() {
        techUnits.clear();
    }

    public List<Unit> getTechUnits() {
        return Collections.unmodifiableList(techUnits);
    }

    public void removeAllTechJobs(final Campaign campaign) {
        campaign.getHangar().forEachUnit(u -> {
            if (equals(u.getTech())) {
                u.remove(this, true);
            }

            if ((u.getRefit() != null) && equals(u.getRefit().getTech())) {
                u.getRefit().setTech(null);
            }
        });

        for (final Part part : campaign.getWarehouse().getParts()) {
            if (equals(part.getTech())) {
                part.cancelAssignment(true);
            }
        }

        for (final Force force : campaign.getAllForces()) {
            if (getId().equals(force.getTechID())) {
                force.setTechID(null);
            }
        }
    }

    public int getMinutesLeft() {
        return minutesLeft;
    }

    public void setMinutesLeft(final int minutesLeft) {
        this.minutesLeft = minutesLeft;
        if (engineer && (getUnit() != null)) {
            // set minutes for all crew members, except the engineer to not cause infinite recursion.
            getUnit().getActiveCrew().stream().filter(this::isNotSelf).forEach(p -> p.setMinutesLeft(minutesLeft));
        }
    }

    /**
     * Checks if the other person is not the same person as this person, easy right?
     *
     * @param p Person to check against
     *
     * @return true if the person is not the same person as this person
     */
    private boolean isNotSelf(Person p) {
        return !this.equals(p);
    }

    public int getOvertimeLeft() {
        return overtimeLeft;
    }

    public void setOvertimeLeft(final int overtimeLeft) {
        this.overtimeLeft = overtimeLeft;
        if (engineer && (getUnit() != null)) {
            getUnit().getActiveCrew().stream().filter(this::isNotSelf).forEach(p -> p.setOvertimeLeft(overtimeLeft));
        }
    }

    /**
     * Resets the number of minutes and overtime minutes a person has left for tasks, based on their primary or
     * secondary role. Administrative adjustments may be applied for technicians if specified.
     *
     * <p>This method calculates and assigns task and overtime time values depending on whether
     * the person is identified as a technician or doctor, and whether their role is primary or secondary. If
     * administrative adjustments are enabled (via the {@code isTechsUseAdministration} parameter), a multiplier is
     * applied to calculate the adjusted task time for technicians.</p>
     *
     * <ul>
     *   <li>If the primary role is a doctor, the base support time values for the primary role
     *       are assigned without any adjustments.</li>
     *   <li>If the secondary role is a doctor, the base support time values for the secondary role
     *       are assigned without any adjustments.</li>
     *   <li>If the primary role is a technician and administrative adjustments are enabled, the primary
     *       role's support time is multiplied by the administrative adjustment multiplier and assigned.</li>
     *   <li>If the secondary role is a technician (secondary-specific), and administrative adjustments
     *       are enabled, the secondary role's support time is multiplied by the adjustment multiplier and assigned.</li>
     *   <li>If administrative adjustments are not enabled for technicians, base (non-adjusted) time values
     *       are used for both primary and secondary roles.</li>
     * </ul>
     *
     * <p>If the person has both primary and secondary roles applicable (e.g., a doctor as the primary
     * and a technician as the secondary), the logic prioritizes the roles as listed above, with primary roles
     * taking precedence.</p>
     *
     * @param isTechsUseAdministration Indicates whether administrative adjustments should be applied to the time
     *                                 calculations for technicians.
     */
    public void resetMinutesLeft(boolean isTechsUseAdministration) {
        // Doctors and Technicians without adjustments
        if (primaryRole.isDoctor() || (primaryRole.isTech() && !isTechsUseAdministration)) {
            this.minutesLeft = PRIMARY_ROLE_SUPPORT_TIME;
            this.overtimeLeft = PRIMARY_ROLE_OVERTIME_SUPPORT_TIME;
        } else if (secondaryRole.isDoctor() || (secondaryRole.isTech() && !isTechsUseAdministration)) {
            this.minutesLeft = SECONDARY_ROLE_SUPPORT_TIME;
            this.overtimeLeft = SECONDARY_ROLE_OVERTIME_SUPPORT_TIME;
        }

        // Technicians with adjustments
        if (primaryRole.isTech()) {
            double techTimeMultiplier = calculateTechTimeMultiplier(isTechsUseAdministration);

            this.minutesLeft = (int) round(PRIMARY_ROLE_SUPPORT_TIME * techTimeMultiplier);
            this.overtimeLeft = (int) round(PRIMARY_ROLE_OVERTIME_SUPPORT_TIME * techTimeMultiplier);
        } else if (secondaryRole.isTechSecondary()) {
            double techTimeMultiplier = calculateTechTimeMultiplier(isTechsUseAdministration);

            this.minutesLeft = (int) round(SECONDARY_ROLE_SUPPORT_TIME * techTimeMultiplier);
            this.overtimeLeft = (int) round(SECONDARY_ROLE_OVERTIME_SUPPORT_TIME * techTimeMultiplier);
        }
    }

    /**
     * Determines and returns the tech skill with the highest experience level possessed by this entity.
     *
     * <p>This method evaluates all available technical skills (such as Mek, Aero, Mechanic, and Battle Armor tech
     * skills) and selects the one with the greatest experience level. If multiple skills are present, the one with the
     * highest experience is returned. If no relevant tech skills are found, returns {@code null}.</p>
     *
     * @return the {@link Skill} object representing the highest-level technical skill, or {@code null} if none are
     *       present
     */
    public @Nullable Skill getBestTechSkill() {
        Skill skill = null;
        int level = EXP_NONE;

        if (hasSkill(S_TECH_MEK) && getSkill(S_TECH_MEK).getExperienceLevel(options, atowAttributes) > level) {
            skill = getSkill(S_TECH_MEK);
            level = getSkill(S_TECH_MEK).getExperienceLevel(options, atowAttributes);
        }
        if (hasSkill(S_TECH_AERO) && getSkill(S_TECH_AERO).getExperienceLevel(options, atowAttributes) > level) {
            skill = getSkill(S_TECH_AERO);
            level = getSkill(S_TECH_AERO).getExperienceLevel(options, atowAttributes);
        }
        if (hasSkill(S_TECH_MECHANIC) &&
                  getSkill(S_TECH_MECHANIC).getExperienceLevel(options, atowAttributes) > level) {
            skill = getSkill(S_TECH_MECHANIC);
            level = getSkill(S_TECH_MECHANIC).getExperienceLevel(options, atowAttributes);
        }
        if (hasSkill(S_TECH_BA) && getSkill(S_TECH_BA).getExperienceLevel(options, atowAttributes) > level) {
            skill = getSkill(S_TECH_BA);
        }
        return skill;
    }

    public boolean isTech() {
        return isTechMek() || isTechAero() || isTechMechanic() || isTechBA();
    }

    /**
     * Checks if the person is a tech, includes mektek, mechanic, aerotek, BAtek and the non-cannon "large vessel tek"
     *
     * @return true if the person is a tech
     */
    public boolean isTechExpanded() {
        return isTechMek() || isTechAero() || isTechMechanic() || isTechBA() || isTechLargeVessel();
    }

    public boolean isTechLargeVessel() {
        boolean hasSkill = hasSkill(S_TECH_VESSEL);
        return hasSkill && (getPrimaryRole().isVesselCrew() || getSecondaryRole().isVesselCrew());
    }

    public boolean isTechMek() {
        boolean hasSkill = hasSkill(S_TECH_MEK);
        return hasSkill && (getPrimaryRole().isMekTech() || getSecondaryRole().isMekTech());
    }

    public boolean isTechAero() {
        boolean hasSkill = hasSkill(S_TECH_AERO);
        return hasSkill && (getPrimaryRole().isAeroTek() || getSecondaryRole().isAeroTek());
    }

    public boolean isTechMechanic() {
        boolean hasSkill = hasSkill(S_TECH_MECHANIC);
        return hasSkill && (getPrimaryRole().isMechanic() || getSecondaryRole().isMechanic());
    }

    public boolean isTechBA() {
        boolean hasSkill = hasSkill(S_TECH_BA);
        return hasSkill && (getPrimaryRole().isBATech() || getSecondaryRole().isBATech());
    }

    /**
     * Calculates the tech availability time multiplier for tasks based on the technician's experience level and
     * administration skill.
     *
     * <p>The method considers whether administration skills should be applied to improve efficiency. If
     * administration is enabled, the multiplier is adjusted based on the technician's baseline experience level and
     * their administration skill level.</p>
     *
     * @param isTechsUseAdministration {@code true} if administration skills are considered for task calculation;
     *                                 {@code false} otherwise.
     *
     * @return the calculated time multiplier, where:
     *       <ul>
     *         <li>0.0 indicates the person is not a technician.</li>
     *         <li>1.0 indicates no adjustment is applied.</li>
     *         <li>Values greater or less than 1.0 adjust task times accordingly.</li>
     *       </ul>
     */
    public double calculateTechTimeMultiplier(boolean isTechsUseAdministration) {
        final double TECH_ADMINISTRATION_MULTIPLIER = 0.05;
        final int REGULAR_EXPERIENCE_LEVEL = REGULAR.getExperienceLevel();

        if (!isTechExpanded()) {
            return 0;
        }

        if (!isTechsUseAdministration) {
            return 1.0;
        }

        double administrationMultiplier = 1.0 - (TECH_ADMINISTRATION_MULTIPLIER * REGULAR_EXPERIENCE_LEVEL);

        Skill administration = skills.getSkill(S_ADMIN);
        int experienceLevel = SkillLevel.NONE.getExperienceLevel();

        if (administration != null) {
            experienceLevel = administration.getExperienceLevel(options, atowAttributes);
        }

        administrationMultiplier += experienceLevel * TECH_ADMINISTRATION_MULTIPLIER;

        return administrationMultiplier;
    }

    public boolean isAdministrator() {
        return (getPrimaryRole().isAdministrator() || getSecondaryRole().isAdministrator());
    }

    public boolean isDoctor() {
        return hasSkill(S_SURGERY) && (getPrimaryRole().isDoctor() || getSecondaryRole().isDoctor());
    }

    /**
     * Calculates the medical capacity of a doctor based on their administrative skills, and the base number of hospital
     * beds they are responsible for. If the entity represented is not a doctor, the capacity is returned as 0.
     *
     * @param doctorsUseAdministration A flag indicating whether the doctor's administrative skills should be considered
     *                                 in the calculation. If {@code true}, administrative skills are included in the
     *                                 performance multiplier adjustment. If {@code false}, {@code baseBedCount} is
     *                                 returned, instead.
     * @param baseBedCount             The base number of hospital beds assigned to the doctor. This value is adjusted
     *                                 by the calculated multiplier to determine the doctor's effective capacity.
     *
     * @return The calculated medical capacity of the doctor, as an {@link Integer} representing their ability to
     *       effectively manage hospital beds. If the entity is not a doctor, returns {@code 0}.
     */
    public int getDoctorMedicalCapacity(final boolean doctorsUseAdministration, final int baseBedCount) {
        final double DOCTOR_ADMINISTRATION_MULTIPLIER = 0.2;
        final int REGULAR_EXPERIENCE_LEVEL = REGULAR.getExperienceLevel();

        if (!isDoctor()) {
            return 0;
        }

        if (!doctorsUseAdministration) {
            return baseBedCount;
        }

        double administrationMultiplier = 1.0 - (DOCTOR_ADMINISTRATION_MULTIPLIER * REGULAR_EXPERIENCE_LEVEL);

        Skill administration = skills.getSkill(S_ADMIN);
        int experienceLevel = SkillLevel.NONE.getExperienceLevel();

        if (administration != null) {
            experienceLevel = administration.getExperienceLevel(options, atowAttributes);
        }

        administrationMultiplier += experienceLevel * DOCTOR_ADMINISTRATION_MULTIPLIER;

        return (int) round(baseBedCount * administrationMultiplier);
    }

    public boolean isSupport() {
        return !isCombat();
    }

    public boolean isCombat() {
        return getPrimaryRole().isCombat() || getSecondaryRole().isCombat();
    }

    public boolean isDependent() {
        return (getPrimaryRole().isDependent() || getSecondaryRole().isDependent());
    }

    public boolean isCivilian() {
        return (getPrimaryRole().isCivilian() && getSecondaryRole().isCivilian());
    }

    public boolean isTaskOvertime(final IPartWork partWork) {
        return (partWork.getTimeLeft() > getMinutesLeft()) && (getOvertimeLeft() > 0);
    }

    public @Nullable Skill getSkillForWorkingOn(final IPartWork part) {
        final Unit unit = part.getUnit();
        Skill skill = getSkillForWorkingOn(unit);
        if (skill != null) {
            return skill;
        }
        // check spare parts
        // return the best one
        if (part.isRightTechType(S_TECH_MEK) && hasSkill(S_TECH_MEK)) {
            skill = getSkill(S_TECH_MEK);
        }

        if (part.isRightTechType(S_TECH_BA) && hasSkill(S_TECH_BA)) {
            if ((skill == null) ||
                      (skill.getFinalSkillValue(options, atowAttributes, reputation) >
                             getSkill(S_TECH_BA).getFinalSkillValue(options, atowAttributes, reputation))) {
                skill = getSkill(S_TECH_BA);
            }
        }

        if (part.isRightTechType(S_TECH_AERO) && hasSkill(S_TECH_AERO)) {
            if ((skill == null) ||
                      (skill.getFinalSkillValue(options, atowAttributes, reputation) >
                             getSkill(S_TECH_AERO).getFinalSkillValue(options, atowAttributes, reputation))) {
                skill = getSkill(S_TECH_AERO);
            }
        }

        if (part.isRightTechType(S_TECH_MECHANIC) && hasSkill(S_TECH_MECHANIC)) {
            if ((skill == null) ||
                      (skill.getFinalSkillValue(options, atowAttributes, reputation) >
                             getSkill(S_TECH_MECHANIC).getFinalSkillValue(options, atowAttributes, reputation))) {
                skill = getSkill(S_TECH_MECHANIC);
            }
        }

        if (part.isRightTechType(S_TECH_VESSEL) && hasSkill(S_TECH_VESSEL)) {
            if ((skill == null) ||
                      (skill.getFinalSkillValue(options, atowAttributes, reputation) >
                             getSkill(S_TECH_VESSEL).getFinalSkillValue(options, atowAttributes, reputation))) {
                skill = getSkill(S_TECH_VESSEL);
            }
        }

        if (skill != null) {
            return skill;
        }
        // if we are still here then we didn't have the right tech skill, so return the
        // highest
        // of any tech skills that we do have
        if (hasSkill(S_TECH_MEK)) {
            skill = getSkill(S_TECH_MEK);
        }

        if (hasSkill(S_TECH_BA)) {
            if ((skill == null) ||
                      (skill.getFinalSkillValue(options, atowAttributes, reputation) >
                             getSkill(S_TECH_BA).getFinalSkillValue(options, atowAttributes, reputation))) {
                skill = getSkill(S_TECH_BA);
            }
        }

        if (hasSkill(S_TECH_MECHANIC)) {
            if ((skill == null) ||
                      (skill.getFinalSkillValue(options, atowAttributes, reputation) >
                             getSkill(S_TECH_MECHANIC).getFinalSkillValue(options, atowAttributes, reputation))) {
                skill = getSkill(S_TECH_MECHANIC);
            }
        }

        if (hasSkill(S_TECH_AERO)) {
            if ((skill == null) ||
                      (skill.getFinalSkillValue(options, atowAttributes, reputation) >
                             getSkill(S_TECH_AERO).getFinalSkillValue(options, atowAttributes, reputation))) {
                skill = getSkill(S_TECH_AERO);
            }
        }

        return skill;
    }

    public @Nullable Skill getSkillForWorkingOn(final @Nullable Unit unit) {
        if (unit == null) {
            return null;
        } else if (((unit.getEntity() instanceof Mek) || (unit.getEntity() instanceof ProtoMek)) &&
                         hasSkill(S_TECH_MEK)) {
            return getSkill(S_TECH_MEK);
        } else if ((unit.getEntity() instanceof BattleArmor) && hasSkill(S_TECH_BA)) {
            return getSkill(S_TECH_BA);
        } else if ((unit.getEntity() instanceof Tank) && hasSkill(S_TECH_MECHANIC)) {
            return getSkill(S_TECH_MECHANIC);
        } else if (((unit.getEntity() instanceof Dropship) || (unit.getEntity() instanceof Jumpship)) &&
                         hasSkill(S_TECH_VESSEL)) {
            return getSkill(S_TECH_VESSEL);
        } else if ((unit.getEntity() instanceof Aero) &&
                         !(unit.getEntity() instanceof Dropship) &&
                         !(unit.getEntity() instanceof Jumpship) &&
                         hasSkill(S_TECH_AERO)) {
            return getSkill(S_TECH_AERO);
        } else {
            return null;
        }
    }

    public @Nullable Skill getSkillForWorkingOn(final @Nullable String skillName) {
        if (CampaignOptions.S_TECH.equals(skillName)) {
            return getBestTechSkill();
        } else if (hasSkill(skillName)) {
            return getSkill(skillName);
        } else {
            return null;
        }
    }

    public int getBestTechLevel() {
        int level = EXP_NONE;
        final Skill mekSkill = getSkill(S_TECH_MEK);
        final Skill mechanicSkill = getSkill(S_TECH_MECHANIC);
        final Skill baSkill = getSkill(S_TECH_BA);
        final Skill aeroSkill = getSkill(S_TECH_AERO);
        if ((mekSkill != null) && (mekSkill.getLevel() > level)) {
            level = mekSkill.getLevel();
        }

        if ((mechanicSkill != null) && (mechanicSkill.getLevel() > level)) {
            level = mechanicSkill.getLevel();
        }

        if ((baSkill != null) && (baSkill.getLevel() > level)) {
            level = baSkill.getLevel();
        }

        if ((aeroSkill != null) && (aeroSkill.getLevel() > level)) {
            level = aeroSkill.getLevel();
        }

        return level;
    }

    public boolean isRightTechTypeFor(final IPartWork part) {
        Unit unit = part.getUnit();
        if (unit == null) {
            return (hasSkill(S_TECH_MEK) && part.isRightTechType(S_TECH_MEK)) ||
                         (hasSkill(S_TECH_AERO) && part.isRightTechType(S_TECH_AERO)) ||
                         (hasSkill(S_TECH_MECHANIC) && part.isRightTechType(S_TECH_MECHANIC)) ||
                         (hasSkill(S_TECH_BA) && part.isRightTechType(S_TECH_BA)) ||
                         (hasSkill(S_TECH_VESSEL) && part.isRightTechType(S_TECH_VESSEL));
        } else if ((unit.getEntity() instanceof Mek) || (unit.getEntity() instanceof ProtoMek)) {
            return hasSkill(S_TECH_MEK);
        } else if (unit.getEntity() instanceof BattleArmor) {
            return hasSkill(S_TECH_BA);
        } else if ((unit.getEntity() instanceof Tank) || (unit.getEntity() instanceof Infantry)) {
            return hasSkill(S_TECH_MECHANIC);
        } else if ((unit.getEntity() instanceof Dropship) || (unit.getEntity() instanceof Jumpship)) {
            return hasSkill(S_TECH_VESSEL);
        } else if (unit.getEntity() instanceof Aero) {
            return hasSkill(S_TECH_AERO);
        } else {
            return false;
        }
    }

    public @Nullable UUID getDoctorId() {
        return doctorId;
    }

    public int getToughness() {
        return toughness;
    }

    public void setToughness(final int toughness) {
        this.toughness = toughness;
    }

    public int getConnections() {
        return connections;
    }

    /**
     * Calculates and returns the character's adjusted Connections value.
     *
     * <p>If the character has the {@link PersonnelOptions#ATOW_CITIZENSHIP} SPA their Connections value is
     * increased by 1.</p>
     *
     * <p>If the character has the {@link PersonnelOptions#COMPULSION_MILD_PARANOIA} SPA their Connections value is
     * reduced by 1.</p>
     *
     * <p>The Connections value is clamped within the allowed minimum and maximum range before being returned.</p>
     *
     * @return the character's Connections value, clamped within the minimum and maximum limits
     *
     * @author Illiani
     * @since 0.50.07
     */
    public int getAdjustedConnections() {
        boolean hasCitizenship = options.booleanOption(ATOW_CITIZENSHIP);
        boolean hasMildParanoia = options.booleanOption(COMPULSION_MILD_PARANOIA);

        int modifiers = (hasCitizenship ? 1 : 0);
        modifiers += (hasMildParanoia ? -1 : 0);
        return clamp(connections + modifiers, MINIMUM_CONNECTIONS, MAXIMUM_CONNECTIONS);
    }

    public void setConnections(final int connections) {
        this.connections = clamp(connections, MINIMUM_CONNECTIONS, MAXIMUM_CONNECTIONS);
    }

    /**
     * Adjusts the person's Connections score by the specified amount.
     *
     * <p>The change in connections can be positive or negative, depending on the provided delta value.</p>
     *
     * @param delta The amount by which to adjust the number of connections. A positive value increases the connections,
     *              while a negative value decreases them.
     */
    public void changeConnections(final int delta) {
        int newValue = connections + delta;
        connections = clamp(newValue, MINIMUM_CONNECTIONS, MAXIMUM_CONNECTIONS);
    }

    public int getWealth() {
        return wealth;
    }

    public void setWealth(final int wealth) {
        this.wealth = clamp(wealth, MINIMUM_WEALTH, MAXIMUM_WEALTH);
    }

    /**
     * Adjusts the person's wealth by the specified amount.
     *
     * <p>The change in wealth can be positive or negative, depending on the provided delta value.</p>
     *
     * @param delta The amount by which to adjust the wealth. A positive value increases the wealth, while a negative
     *              value decreases it.
     */
    public void changeWealth(final int delta) {
        int newValue = wealth + delta;
        wealth = clamp(newValue, MINIMUM_WEALTH, MAXIMUM_WEALTH);
    }

    public boolean isHasPerformedExtremeExpenditure() {
        return hasPerformedExtremeExpenditure;
    }

    public void setHasPerformedExtremeExpenditure(final boolean hasPerformedExtremeExpenditure) {
        this.hasPerformedExtremeExpenditure = hasPerformedExtremeExpenditure;
    }

    /**
     * Retrieves the raw reputation value of the character.
     *
     * <p>This method returns the unadjusted reputation value associated with the character.</p>
     *
     * <p><b>Usage:</b> If aging effects are enabled, you likely want to use
     * {@link #getAdjustedReputation(boolean, boolean, LocalDate, int)}  instead.</p>
     *
     * @return The raw reputation value.
     */
    public int getReputation() {
        return reputation;
    }

    /**
     * Calculates the adjusted reputation value for the character based on aging effects, the current campaign type,
     * date, and rank.
     *
     * <p>This method computes the character's reputation by applying age-based modifiers, which depend on factors such
     * as whether aging effects are enabled, whether the campaign is clan-specific, the character's bloodname status,
     * and their rank in the clan hierarchy. If aging effects are disabled, the reputation remains unchanged.</p>
     *
     * <p><b>Usage:</b> If aging effects are disabled, the result will be equivalent to the base reputation value
     * provided by {@link #getReputation()}.</p>
     *
     * @param isUseAgingEffects Indicates whether aging effects should be applied to the reputation calculation.
     * @param isClanCampaign    Indicates whether the current campaign is specific to a clan.
     * @param today             The current date used to calculate the character's age.
     * @param rankNumeric       The rank index of the character, which can adjust the reputation modifier in clan-based
     *                          campaigns.
     *
     * @return The adjusted reputation value, accounting for factors like age, clan campaign status, bloodname
     *       possession, and rank. If aging effects are disabled, the base reputation value is returned.
     */
    public int getAdjustedReputation(boolean isUseAgingEffects, boolean isClanCampaign, LocalDate today,
          int rankNumeric) {
        int modifiers = isUseAgingEffects ?
                             getReputationAgeModifier(getAge(today),
                                   isClanCampaign,
                                   !isNullOrBlank(bloodname),
                                   rankNumeric) :
                             0;

        boolean hasRacism = options.booleanOption(COMPULSION_RACISM);
        modifiers -= hasRacism ? 1 : 0;

        return clamp(reputation + modifiers, MINIMUM_REPUTATION, MAXIMUM_REPUTATION);
    }

    public void setReputation(final int reputation) {
        this.reputation = clamp(reputation, MINIMUM_REPUTATION, MAXIMUM_REPUTATION);
    }

    /**
     * Adjusts the person's reputation by the specified amount.
     *
     * <p>The change in reputation can be positive or negative, depending on the provided delta value.</p>
     *
     * @param delta The amount by which to adjust the reputation. A positive value increases the reputation, while a
     *              negative value decreases it.
     */
    public void changeReputation(final int delta) {
        int newValue = reputation + delta;
        reputation = clamp(newValue, MINIMUM_REPUTATION, MAXIMUM_REPUTATION);
    }

    public int getUnlucky() {
        return unlucky;
    }

    public void setUnlucky(final int unlucky) {
        this.unlucky = clamp(unlucky, MINIMUM_UNLUCKY, MAXIMUM_UNLUCKY);
    }

    public void changeUnlucky(final int delta) {
        int newValue = unlucky + delta;
        unlucky = clamp(newValue, MINIMUM_UNLUCKY, MAXIMUM_UNLUCKY);
    }

    public int getBloodmark() {
        return bloodmark;
    }

    public Money getBloodmarkValue() {
        return Money.of(bloodmark);
    }

    public void setBloodmark(final int unlucky) {
        this.bloodmark = clamp(unlucky, MINIMUM_BLOODMARK, MAXIMUM_BLOODMARK);
    }

    public void changeBloodmark(final int delta) {
        int newValue = bloodmark + delta;
        bloodmark = clamp(newValue, MINIMUM_BLOODMARK, MAXIMUM_BLOODMARK);
    }

    public List<LocalDate> getBloodhuntSchedule() {
        return bloodhuntSchedule;
    }

    public void addBloodhuntDate(final LocalDate date) {
        bloodhuntSchedule.add(date);
    }

    public void removeBloodhuntDate(final LocalDate date) {
        bloodhuntSchedule.remove(date);
    }

    /**
     * Retrieves the character's {@link Attributes} object containing the character's attribute scores.
     *
     * <p><b>Usage:</b> In most cases you'll want to use {@link #getAttributeScore(SkillAttribute)} instead, as that
     * will allow you to jump straight to the exact score you need.</p>
     *
     * @return the character's {@link Attributes} object.
     *
     * @since 0.50.5
     */
    public Attributes getATOWAttributes() {
        return atowAttributes;
    }

    /**
     * Updates the score for a specific skill attribute.
     *
     * <p>This method sets the provided score for the given {@link SkillAttribute}. If the attribute is
     * <code>null</code> or represents "NONE", the method logs a warning and exits without making any changes.</p>
     *
     * <p>The actual attribute score update is delegated to the underlying attribute handler.</p>
     *
     * @param attribute The {@link SkillAttribute} to be updated. Must not be <code>null</code> or "NONE".
     * @param newScore  The new score to assign to the specified skill attribute.
     *
     * @author Illiani
     * @since 0.50.05
     */
    public void setAttributeScore(final SkillAttribute attribute, final int newScore) {
        if (attribute == null || attribute == SkillAttribute.NONE) {
            logger.warn("(setAttributeScore) SkillAttribute is null or NONE.");
            return;
        }

        atowAttributes.setAttributeScore(phenotype, options, attribute, newScore);
    }

    /**
     * Retrieves the score of a specified attribute.
     *
     * @param attribute the {@link SkillAttribute} to retrieve the score for.
     *
     * @return the score of the specified attribute, or {@link Attributes#DEFAULT_ATTRIBUTE_SCORE} if the attribute is
     *       {@code NONE} or {@code null}.
     *
     * @since 0.50.5
     */
    public int getAttributeScore(final SkillAttribute attribute) {
        if (attribute == null || attribute.isNone()) {
            logger.error("(getAttributeScore) SkillAttribute is null or NONE.");
            return DEFAULT_ATTRIBUTE_SCORE;
        }

        boolean hasFreakishStrength = options.booleanOption(MUTATION_FREAKISH_STRENGTH);
        boolean hasExoticAppearance = options.booleanOption(MUTATION_EXOTIC_APPEARANCE);
        boolean hasFacialHair = options.booleanOption(MUTATION_FACIAL_HAIR);
        boolean hasSeriousDisfigurement = options.booleanOption(MUTATION_SERIOUS_DISFIGUREMENT);
        boolean isCatGirl = options.booleanOption(MUTATION_CAT_GIRL);
        boolean isCatGirlUnofficial = options.booleanOption(MUTATION_CAT_GIRL_UNOFFICIAL);

        return switch (attribute) {
            case NONE -> 0;
            case STRENGTH -> {
                int attributeScore = atowAttributes.getAttributeScore(attribute);
                if (hasFreakishStrength) {
                    attributeScore += 2;
                }
                yield min(attributeScore, MAXIMUM_ATTRIBUTE_SCORE);
            }
            case BODY, REFLEXES, DEXTERITY, INTELLIGENCE, WILLPOWER -> atowAttributes.getAttributeScore(attribute);
            case CHARISMA -> {
                int attributeScore = atowAttributes.getAttributeScore(attribute);
                if (hasExoticAppearance) {
                    attributeScore++;
                }
                if (hasFacialHair) {
                    attributeScore--;
                }
                if (hasSeriousDisfigurement) {
                    attributeScore -= 3;
                }
                if (isCatGirl) {
                    attributeScore -= 3;
                }
                if (isCatGirlUnofficial) {
                    attributeScore++;
                }
                yield clamp(attributeScore, MINIMUM_ATTRIBUTE_SCORE, MAXIMUM_ATTRIBUTE_SCORE);
            }
        };
    }

    /**
     * Retrieves the maximum allowed value (cap) for the specified {@link SkillAttribute}.
     *
     * <p>If the attribute is {@code null} or marked as {@link SkillAttribute#NONE}, a default maximum attribute score
     * is returned, and a warning is logged.</p>
     *
     * <p>For valid attributes, this method delegates to
     * {@link Attributes#getAttributeCap(Phenotype, PersonnelOptions, SkillAttribute)}.</p>
     *
     * @param attribute The {@link SkillAttribute} for which the maximum value is being retrieved. Must not be
     *                  {@code null} or {@link SkillAttribute#NONE}.
     *
     * @return The maximum allowed value (cap) for the given attribute. Returns the default maximum value if the input
     *       attribute is invalid.
     *
     * @author Illiani
     * @since 0.50.05
     */
    public int getAttributeCap(final SkillAttribute attribute) {
        if (attribute == null || attribute.isNone()) {
            logger.warn("(getAttributeCap) SkillAttribute is null or NONE.");
            return MAXIMUM_ATTRIBUTE_SCORE;
        }

        return atowAttributes.getAttributeCap(phenotype, options, attribute);
    }

    /**
     * Sets the character's {@link Attributes} object which contains their ATOW Attribute scores.
     *
     * <p><b>Usage:</b> This completely wipes the character's attribute scores and is likely not the method you're
     * looking for. Consider{@link #changeAttributeScore(SkillAttribute, int)} if you just want to increment or
     * decrement a specific attribute by a certain value.</p>
     *
     * @param atowAttributes the {@link Attributes} object to set.
     *
     * @since 0.50.5
     */
    public void setATOWAttributes(final Attributes atowAttributes) {
        this.atowAttributes = atowAttributes;
    }

    /**
     * Modifies the score of a specified skill attribute by a given delta value.
     *
     * <p>This method adjusts the current score of the provided {@link SkillAttribute} by adding the specified delta
     * to it. If the attribute is {@code null} or {@link SkillAttribute#NONE}, a warning is logged, and the method exits
     * without making any changes.</p>
     *
     * <p>The new score is computed as the sum of the current score and the delta, and it is passed
     * to {@link Attributes#setAttributeScore(Phenotype, PersonnelOptions, SkillAttribute, int)} to ensure it compiles
     * with the character's minimum and maximum attribute score values.</p>
     *
     * @param attribute The {@link SkillAttribute} whose score is to be modified. Must not be <code>null</code>.
     * @param delta     The value to add to the current score of the specified skill attribute.
     *
     * @author Illiani
     * @since 0.50.05
     */
    public void changeAttributeScore(final SkillAttribute attribute, final int delta) {
        if (attribute == null || attribute.isNone()) {
            logger.warn("(changeAttributeScore) SkillAttribute is null or NONE.");
            return;
        }

        int current = atowAttributes.getAttributeScore(attribute);
        int newScore = current + delta;

        setAttributeScore(attribute, newScore);
    }

    public void resetSkillTypes() {
        skills.getSkills().forEach(Skill::updateType);
    }

    public int getNTasks() {
        return nTasks;
    }

    public void setNTasks(final int nTasks) {
        this.nTasks = nTasks;
    }

    /**
     * @deprecated use {@link #getPersonalLog()} instead.
     */
    @Deprecated(forRemoval = true, since = "0.50.5")
    public List<LogEntry> getPersonnelLog() {
        return getPersonalLog();
    }

    public List<LogEntry> getPersonalLog() {
        personnelLog.sort(Comparator.comparing(LogEntry::getDate));
        return personnelLog;
    }

    public List<LogEntry> getMedicalLog() {
        medicalLog.sort(Comparator.comparing(LogEntry::getDate));
        return medicalLog;
    }

    public List<LogEntry> getScenarioLog() {
        scenarioLog.sort(Comparator.comparing(LogEntry::getDate));
        return scenarioLog;
    }

    public List<LogEntry> getAssignmentLog() {
        assignmentLog.sort(Comparator.comparing(LogEntry::getDate));
        return assignmentLog;
    }

    public List<LogEntry> getPerformanceLog() {
        performanceLog.sort(Comparator.comparing(LogEntry::getDate));
        return performanceLog;
    }

    /**
     * @deprecated use {@link #addPersonalLogEntry(LogEntry)} instead.
     */
    @Deprecated(forRemoval = true, since = "0.50.5")
    public void addLogEntry(final LogEntry entry) {
        addPersonalLogEntry(entry);
    }

    public void addPersonalLogEntry(final LogEntry entry) {
        personnelLog.add(entry);
    }

    public void addMedicalLogEntry(final LogEntry entry) {
        medicalLog.add(entry);
    }

    public void addScenarioLogEntry(final LogEntry entry) {
        scenarioLog.add(entry);
    }

    public void addAssignmentLogEntry(final LogEntry entry) {
        assignmentLog.add(entry);
    }

    public void addPerformanceLogEntry(final LogEntry entry) {
        performanceLog.add(entry);
    }

    // region injuries

    /**
     * All methods below are for the Advanced Medical option
     */

    public List<Injury> getInjuries() {
        return new ArrayList<>(injuries);
    }

    public List<Injury> getPermanentInjuries() {
        return injuries.stream().filter(Injury::isPermanent).collect(Collectors.toList());
    }

    public void clearInjuries() {
        injuries.clear();

        // Clear the doctor if there is one
        doctorId = null;
        MekHQ.triggerEvent(new PersonChangedEvent(this));
    }

    public void removeInjury(final Injury injury) {
        injuries.remove(injury);
        MekHQ.triggerEvent(new PersonChangedEvent(this));
    }

    public void diagnose(final Campaign campaign, final int hits) {
        InjuryUtil.resolveAfterCombat(campaign, this, hits);
        InjuryUtil.resolveCombatDamage(campaign, this, hits);
        setHits(0);
    }

    public int getAbilityTimeModifier(final Campaign campaign) {
        int modifier = 100;
        if (campaign.getCampaignOptions().isUseToughness()) {
            if (getToughness() == 1) {
                modifier -= 10;
            }
            if (getToughness() > 1) {
                modifier -= 15;
            }
        } // TODO: Fully implement this for advanced healing

        if (getOptions().booleanOption(OptionsConstants.MISC_PAIN_RESISTANCE)) {
            modifier -= 15;
        } else if (getOptions().booleanOption(OptionsConstants.MISC_IRON_MAN)) {
            modifier -= 10;
        }

        return modifier;
    }

    public boolean hasInjury(final BodyLocation location) {
        return getInjuryByLocation(location) != null;
    }

    public boolean needsAMFixing() {
        return !injuries.isEmpty() &&
                     injuries.stream().anyMatch(injury -> (injury.getTime() > 0) || !injury.isPermanent());
    }

    /**
     * Calculates the total injury modifier for the pilot, based on the character's injuries and ambidextrous trait (if
     * present). This modifier can apply to either piloting or gunnery checks depending on the input parameter.
     *
     * <p>This method examines all injuries and their associated modifiers, distinguishing between left-side and
     * right-side injuries if the character is ambidextrous, and the injury implies a missing body location. If the
     * character is not ambidextrous, all modifiers are considered uniformly.</p>
     *
     * <p>The method performs the following steps:</p>
     * <ul>
     *    <li>If the character is ambidextrous and the injury implies a missing location:
     *        <ul>
     *            <li>Classifies injuries into left-side or right-side based on their body location.</li>
     *            <li>Adds associated modifiers to separate lists for left-side and right-side injuries.</li>
     *            <li>If injuries are only present on one side, the modifiers for the opposite side are removed.</li>
     *        </ul>
     *    </li>
     *    <li>If the character is not ambidextrous or the injury does not imply a missing body location all modifiers
     *    from all injuries are included without distinguishing between left and right sides.</li>
     * </ul>
     *
     * <p>After processing the injuries, the method calculates the total injury modifier by summing up the relevant
     * modifier values, taking into account whether the modifier applies to piloting or gunnery checks.</p>
     *
     * @param isPiloting A boolean value indicating whether the modifier calculation is for piloting checks
     *                   ({@code true}) or gunnery checks ({@code false}).
     *
     * @return The total injury modifier calculated from the character's injuries, specific to piloting or gunnery.
     *
     * @author Illiani
     * @since 0.50.05
     */
    public int getInjuryModifiers(boolean isPiloting) {
        boolean isAmbidextrous = options.booleanOption(ATOW_AMBIDEXTROUS);

        List<Modifier> leftSideModifiers = new ArrayList<>();
        List<Modifier> rightSideModifiers = new ArrayList<>();

        List<Modifier> allModifiers = new ArrayList<>();
        for (Injury injury : injuries) {
            boolean isLeftSide = false;
            boolean isRightSide = false;
            if (isAmbidextrous && injury.getType().impliesMissingLocation()) {
                BodyLocation location = injury.getLocation();
                if (location.isLimb()) {
                    if (location == BodyLocation.LEFT_ARM || location == BodyLocation.LEFT_HAND) {
                        isLeftSide = true;
                    } else if (location == BodyLocation.RIGHT_ARM || location == BodyLocation.RIGHT_HAND) {
                        isRightSide = true;
                    }
                }
            }

            for (Modifier modifier : injury.getModifiers()) {
                if (isAmbidextrous) {
                    if (isLeftSide) {
                        leftSideModifiers.add(modifier);
                    }

                    if (isRightSide) {
                        rightSideModifiers.add(modifier);
                    }
                }

                allModifiers.add(modifier);
            }
        }

        if (isAmbidextrous) {
            if (leftSideModifiers.isEmpty() && !rightSideModifiers.isEmpty()) {
                allModifiers.removeAll(rightSideModifiers);
            }

            if (rightSideModifiers.isEmpty() && !leftSideModifiers.isEmpty()) {
                allModifiers.removeAll(leftSideModifiers);
            }
        }

        return Modifier.calcTotalModifier(allModifiers.stream(),
              isPiloting ? ModifierValue.PILOTING : ModifierValue.GUNNERY);
    }

    public boolean hasInjuries(final boolean permanentCheck) {
        return !injuries.isEmpty() &&
                     (!permanentCheck ||
                            injuries.stream().anyMatch(injury -> !injury.isPermanent() || (injury.getTime() > 0)));
    }

    public boolean hasOnlyHealedPermanentInjuries() {
        return !injuries.isEmpty() &&
                     injuries.stream().noneMatch(injury -> !injury.isPermanent() || (injury.getTime() > 0));
    }

    public List<Injury> getInjuriesByLocation(final BodyLocation location) {
        return injuries.stream().filter(injury -> (injury.getLocation() == location)).collect(Collectors.toList());
    }

    // Returns only the first injury in a location
    public @Nullable Injury getInjuryByLocation(final BodyLocation location) {
        return injuries.stream().filter(injury -> (injury.getLocation() == location)).findFirst().orElse(null);
    }

    public void addInjury(final Injury injury) {
        injuries.add(Objects.requireNonNull(injury));
        if (getUnit() != null) {
            getUnit().resetPilotAndEntity();
        }
    }
    // endregion injuries

    /* For use by Against the Bot Employee Turnover rolls */
    public int getOriginalUnitWeight() {
        return originalUnitWeight;
    }

    public void setOriginalUnitWeight(final int originalUnitWeight) {
        this.originalUnitWeight = originalUnitWeight;
    }

    public int getOriginalUnitTech() {
        return originalUnitTech;
    }

    public void setOriginalUnitTech(final int originalUnitTech) {
        this.originalUnitTech = originalUnitTech;
    }

    public UUID getOriginalUnitId() {
        return originalUnitId;
    }

    public void setOriginalUnitId(final UUID originalUnitId) {
        this.originalUnitId = originalUnitId;
    }

    public void setOriginalUnit(final Unit unit) {
        if (unit == null) {
            originalUnitId = null;
            originalUnitTech = 0;
            originalUnitWeight = 0;

            return;
        }

        originalUnitId = unit.getId();

        if (unit.getEntity().isClan()) {
            originalUnitTech = TECH_CLAN;
        } else if (unit.getEntity().getTechLevel() > TechConstants.T_INTRO_BOXSET) {
            originalUnitTech = TECH_IS2;
        } else {
            originalUnitTech = TECH_IS1;
        }

        originalUnitWeight = unit.getEntity().getWeightClass();
    }

    /**
     * This is used to get the number of shares the person has
     *
     * @param campaign     the campaign the person is a part of
     * @param sharesForAll true if all combat and support personnel have shares, otherwise false if just MekWarriors
     *                     have shares
     *
     * @return the number of shares the person has
     */
    public int getNumShares(final Campaign campaign, final boolean sharesForAll) {
        if (!getStatus().isActive() ||
                  !getPrisonerStatus().isFree() ||
                  (!sharesForAll && !hasRole(PersonnelRole.MEKWARRIOR))) {
            return 0;
        }
        int shares = 1;
        if (isFounder()) {
            shares++;
        }
        shares += Math.max(-1, getExperienceLevel(campaign, false) - 2);

        if (getRank().isOfficer()) {
            final Profession profession = Profession.getProfessionFromPersonnelRole(getPrimaryRole());
            int rankOrder = getRankSystem().getOfficerCut();
            while ((rankOrder <= getRankNumeric()) && (rankOrder < Rank.RC_NUM)) {
                Rank rank = getRankSystem().getRanks().get(rankOrder);
                if (!rank.isEmpty(profession)) {
                    shares++;
                }
                rankOrder++;
            }
        }

        if (getOriginalUnitWeight() >= 1) {
            shares++;
        }

        if (getOriginalUnitWeight() >= 3) {
            shares++;
        }
        shares += getOriginalUnitTech();

        return shares;
    }

    public boolean isEngineer() {
        return engineer;
    }

    public void setEngineer(final boolean engineer) {
        this.engineer = engineer;
    }

    /**
     * @param campaign the campaign to get the ransom value based on
     *
     * @return the ransom value of this individual Useful for prisoner who you want to ransom or hand off to your
     *       employer in an AtB context
     */
    public Money getRansomValue(final Campaign campaign) {
        // MekWarriors and aero pilots are worth more than the other types of scrubs
        return (getPrimaryRole().isMekWarriorGrouping() || getPrimaryRole().isAerospacePilot() ?
                      MEKWARRIOR_AERO_RANSOM_VALUES :
                      OTHER_RANSOM_VALUES).get(getExperienceLevel(campaign, false));
    }

    public static class PersonUnitRef extends Unit {
        private PersonUnitRef(final UUID id) {
            setId(id);
        }
    }

    public void fixReferences(final Campaign campaign) {
        if (unit instanceof PersonUnitRef) {
            final UUID id = unit.getId();
            unit = campaign.getUnit(id);
            if (unit == null) {
                logger.error("Person {} ('{}') references missing unit {}", getId(), getFullName(), id);
            }
        }

        for (int ii = techUnits.size() - 1; ii >= 0; --ii) {
            final Unit techUnit = techUnits.get(ii);
            if (techUnit instanceof PersonUnitRef) {
                final Unit realUnit = campaign.getUnit(techUnit.getId());
                if (realUnit != null) {
                    techUnits.set(ii, realUnit);
                } else {
                    logger.error("Person {} ('{}') techs missing unit {}", getId(), getFullName(), techUnit.getId());
                    techUnits.remove(ii);
                }
            }
        }
    }

    /**
     * Generates the loyalty modifier for a given loyalty score.
     *
     * @param loyalty the person's loyalty score
     */
    public int getLoyaltyModifier(int loyalty) {
        if (loyalty < 1) {
            loyalty = 1;
        }

        return switch (loyalty) {
            case 1, 2, 3 -> 3;
            case 4 -> 2;
            case 5, 6 -> 1;
            case 7, 8, 9, 10, 11, 12, 13, 14 -> 0;
            case 15, 16 -> -1;
            case 17 -> -2;
            default -> -3;
        };
    }

    /**
     * Calculates the experience cost multiplier based on reasoning.
     *
     * <p>If reasoning adjustment is not enabled, the multiplier is 1 (no effect).</p>
     *
     * <p>Otherwise, the multiplier is determined by the reasoning score, where each point adjusts the cost by 2.5%.
     * A neutral reasoning score (resulting in a modifier of 0) will also return a multiplier of 1.</p>
     *
     * @param useReasoningXpCostMultiplier a {@link Boolean} indicating whether to apply the reasoning-based adjustment
     *                                     to the experience cost.
     *
     * @return the experience cost multiplier: - `1` if reasoning adjustment is disabled or {@link Reasoning} is
     *       neutral. - A value adjusted by the formula `1 - (score * 0.025)` otherwise.
     */
    public double getReasoningXpCostMultiplier(final boolean useReasoningXpCostMultiplier) {
        Reasoning reasoning = getReasoning();

        if (!useReasoningXpCostMultiplier || reasoning.isAverageType()) {
            return 1;
        }

        double reasoningMultiplier = 0.025; // each rank in Reasoning should adjust costs by 2.5%

        int score = reasoning.getReasoningScore();
        double modifier = score * reasoningMultiplier;

        if (modifier == 0) { // neutral reasoning
            return 1;
        } else {
            return 1 - modifier;
        }
    }

    /**
     * Removes all skills from the collection that match the specified subtype.
     *
     * <p>Iterates safely over the current list of skills, removing each skill whose type corresponds to the given
     * {@link SkillSubType}.</p>
     *
     * @param subType the {@code SkillSubType} to remove from the collection
     *
     * @author Illiani
     * @since 0.50.06
     */
    public void removeAllSkillsOfSubType(SkillSubType subType) {
        // We make an iteration safe list so we can easily remove skills during the loop
        List<Skill> allSkills = new ArrayList<>(skills.getSkills());
        for (Skill skill : allSkills) {
            SkillType skillType = skill.getType();

            if (skillType.isSubTypeOf(subType)) {
                removeSkill(skillType.getName());
            }
        }
    }

    public void updateTimeData(LocalDate today) {
        boolean updateRecruitment = recruitment == null;
        boolean updateLastRankChange = lastRankChangeDate == null;

        // Nothing to update
        if (!updateRecruitment && !updateLastRankChange) {
            return;
        }

        if (employed) {
            LocalDate estimatedJoinDate = null;
            for (LogEntry logEntry : getPersonalLog()) {
                if (estimatedJoinDate == null) {
                    // If by some nightmare there is no Joined date just use the first entry.
                    estimatedJoinDate = logEntry.getDate();
                }
                if (logEntry.getDesc().startsWith("Joined ") ||
                          logEntry.getDesc().startsWith("Freed ") ||
                          logEntry.getDesc().startsWith("Promoted ") ||
                          logEntry.getDesc().startsWith("Demoted ")) {
                    estimatedJoinDate = logEntry.getDate();
                    break;
                }
            }

            if (estimatedJoinDate != null) {
                if (updateRecruitment) {
                    recruitment = estimatedJoinDate;
                }
                if (updateLastRankChange) {
                    lastRankChangeDate = estimatedJoinDate;
                }
                return;
            }

            if (joinedCampaign != null) {
                if (updateRecruitment) {
                    recruitment = estimatedJoinDate;
                }
                if (updateLastRankChange) {
                    lastRankChangeDate = estimatedJoinDate;
                }
                recruitment = joinedCampaign;
                return;
            }

            recruitment = today;
        }
    }

    /**
<<<<<<< HEAD
     * Processes the effects of discontinuation syndrome.
     *
     * <p>This method applies the symptoms and risks associated with compulsive addiction discontinuation, adjusted
     * by campaign options and current conditions:</p>
     *
     * <ul>
     *   <li>If Advanced Medical is available, {@link InjuryTypes#DISCONTINUATION_SYNDROME} is added; otherwise, Hits
     *   are incremented.</li>
     *   <li>If Fatigue is enabled, the character's Fatigue level increases.</li>
     *   <li>If the number of injuries or cumulative hits exceeds a defined threshold, the entity's status is changed
     *   to {@link PersonnelStatus#MEDICAL_COMPLICATIONS} (killed).</li>
     * </ul>
     *
     * @param campaign               the active {@link Campaign} in which the discontinuation syndrome is processed
     * @param useAdvancedMedical     {@code true} if Advanced Medical is enabled
     * @param useFatigue             {@code true} if Fatigue should be increased
     * @param hasCompulsionAddiction specifies if the character has the {@link PersonnelOptions#COMPULSION_ADDICTION}
     *                               Flaw.
     * @param failedWillpowerCheck   {@code true} if the character failed the check to resist their compulsion
=======
     * Resolves a gambling compulsion for the current person and adjusts their wealth accordingly.
     *
     * <p>If the person has the gambling compulsion option enabled, this method performs a d6 roll to determine
     * whether wealth is gained, lost, or unchanged, and formats the result as a localized string with appropriate
     * styling. If the gambling compulsion option is not present, the method returns an empty string.</p>
     *
     * <p>On a roll of 6, the person's wealth increases; on a roll of 4 or 5, it remains unchanged; and on a roll of
     * 1, 2, or 3, the person's wealth decreases.</p>
     *
     * @return a formatted localized result {@link String} reflecting the outcome, or an empty {@link String} if not
     *       applicable
>>>>>>> ce2a65ee
     *
     * @author Illiani
     * @since 0.50.07
     */
<<<<<<< HEAD
    public void processDiscontinuationSyndrome(Campaign campaign, boolean useAdvancedMedical, boolean useFatigue,
          // These boolean are here to ensure that we only ever pass in valid personnel
          boolean hasCompulsionAddiction, boolean failedWillpowerCheck) {
        final int FATIGUE_INCREASE = 2;
        final int DEATH_THRESHOLD = 5;


        if (hasCompulsionAddiction && failedWillpowerCheck) {
            if (useAdvancedMedical) {
                Injury injury = DISCONTINUATION_SYNDROME.newInjury(campaign, this, INTERNAL, 1);
                addInjury(injury);
            } else {
                hits++;
            }

            if (useFatigue) {
                changeFatigue(FATIGUE_INCREASE);
            }

            if ((getInjuries().size() > DEATH_THRESHOLD) || (hits > DEATH_THRESHOLD)) {
                changeStatus(campaign, campaign.getLocalDate(), PersonnelStatus.MEDICAL_COMPLICATIONS);
            }
        }
=======
    public String gambleWealth() {
        boolean hasGamblingCompulsion = options.booleanOption(COMPULSION_GAMBLING);
        if (!hasGamblingCompulsion) {
            return "";
        }

        String key;
        String color;

        int roll = d6();
        switch (roll) {
            case 4, 5 -> {
                key = "neutral";
                color = getWarningColor();
            }
            case 6 -> {
                changeWealth(1);
                key = "success";
                color = getPositiveColor();
            }
            default -> { // 1, 2, 3
                changeWealth(-1);
                key = "failure";
                color = getNegativeColor();
            }
        }

        return String.format(resources.getString("gambling." + key), getHyperlinkedFullTitle(),
              spanOpeningWithCustomColor(color), CLOSING_SPAN_TAG, wealth);
>>>>>>> ce2a65ee
    }
}<|MERGE_RESOLUTION|>--- conflicted
+++ resolved
@@ -6401,7 +6401,53 @@
     }
 
     /**
-<<<<<<< HEAD
+     * Resolves a gambling compulsion for the current person and adjusts their wealth accordingly.
+     *
+     * <p>If the person has the gambling compulsion option enabled, this method performs a d6 roll to determine
+     * whether wealth is gained, lost, or unchanged, and formats the result as a localized string with appropriate
+     * styling. If the gambling compulsion option is not present, the method returns an empty string.</p>
+     *
+     * <p>On a roll of 6, the person's wealth increases; on a roll of 4 or 5, it remains unchanged; and on a roll of
+     * 1, 2, or 3, the person's wealth decreases.</p>
+     *
+     * @return a formatted localized result {@link String} reflecting the outcome, or an empty {@link String} if not
+     *       applicable
+     *
+     * @author Illiani
+     * @since 0.50.07
+     */
+    public String gambleWealth() {
+        boolean hasGamblingCompulsion = options.booleanOption(COMPULSION_GAMBLING);
+        if (!hasGamblingCompulsion) {
+            return "";
+        }
+
+        String key;
+        String color;
+
+        int roll = d6();
+        switch (roll) {
+            case 4, 5 -> {
+                key = "neutral";
+                color = getWarningColor();
+            }
+            case 6 -> {
+                changeWealth(1);
+                key = "success";
+                color = getPositiveColor();
+            }
+            default -> { // 1, 2, 3
+                changeWealth(-1);
+                key = "failure";
+                color = getNegativeColor();
+            }
+        }
+
+        return String.format(resources.getString("gambling." + key), getHyperlinkedFullTitle(),
+              spanOpeningWithCustomColor(color), CLOSING_SPAN_TAG, wealth);
+    }
+
+    /**
      * Processes the effects of discontinuation syndrome.
      *
      * <p>This method applies the symptoms and risks associated with compulsive addiction discontinuation, adjusted
@@ -6421,24 +6467,10 @@
      * @param hasCompulsionAddiction specifies if the character has the {@link PersonnelOptions#COMPULSION_ADDICTION}
      *                               Flaw.
      * @param failedWillpowerCheck   {@code true} if the character failed the check to resist their compulsion
-=======
-     * Resolves a gambling compulsion for the current person and adjusts their wealth accordingly.
-     *
-     * <p>If the person has the gambling compulsion option enabled, this method performs a d6 roll to determine
-     * whether wealth is gained, lost, or unchanged, and formats the result as a localized string with appropriate
-     * styling. If the gambling compulsion option is not present, the method returns an empty string.</p>
-     *
-     * <p>On a roll of 6, the person's wealth increases; on a roll of 4 or 5, it remains unchanged; and on a roll of
-     * 1, 2, or 3, the person's wealth decreases.</p>
-     *
-     * @return a formatted localized result {@link String} reflecting the outcome, or an empty {@link String} if not
-     *       applicable
->>>>>>> ce2a65ee
      *
      * @author Illiani
      * @since 0.50.07
      */
-<<<<<<< HEAD
     public void processDiscontinuationSyndrome(Campaign campaign, boolean useAdvancedMedical, boolean useFatigue,
           // These boolean are here to ensure that we only ever pass in valid personnel
           boolean hasCompulsionAddiction, boolean failedWillpowerCheck) {
@@ -6462,36 +6494,5 @@
                 changeStatus(campaign, campaign.getLocalDate(), PersonnelStatus.MEDICAL_COMPLICATIONS);
             }
         }
-=======
-    public String gambleWealth() {
-        boolean hasGamblingCompulsion = options.booleanOption(COMPULSION_GAMBLING);
-        if (!hasGamblingCompulsion) {
-            return "";
-        }
-
-        String key;
-        String color;
-
-        int roll = d6();
-        switch (roll) {
-            case 4, 5 -> {
-                key = "neutral";
-                color = getWarningColor();
-            }
-            case 6 -> {
-                changeWealth(1);
-                key = "success";
-                color = getPositiveColor();
-            }
-            default -> { // 1, 2, 3
-                changeWealth(-1);
-                key = "failure";
-                color = getNegativeColor();
-            }
-        }
-
-        return String.format(resources.getString("gambling." + key), getHyperlinkedFullTitle(),
-              spanOpeningWithCustomColor(color), CLOSING_SPAN_TAG, wealth);
->>>>>>> ce2a65ee
     }
 }