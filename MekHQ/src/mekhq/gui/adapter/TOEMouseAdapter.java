package mekhq.gui.adapter;

import java.awt.event.ActionEvent;
import java.awt.event.ActionListener;
import java.awt.event.MouseEvent;
import java.util.*;

import javax.swing.JMenu;
import javax.swing.JMenuItem;
import javax.swing.JOptionPane;
import javax.swing.JPopupMenu;
import javax.swing.JTree;
import javax.swing.event.MouseInputAdapter;
import javax.swing.tree.TreePath;

import megamek.client.ui.swing.util.MenuScroller;
import megamek.common.EntityWeightClass;
import megamek.common.GunEmplacement;
import megamek.common.UnitType;
import mekhq.MekHQ;
import mekhq.campaign.log.LogEntryController;
import mekhq.campaign.event.DeploymentChangedEvent;
import mekhq.campaign.event.NetworkChangedEvent;
import mekhq.campaign.event.OrganizationChangedEvent;
import mekhq.campaign.event.PersonTechAssignmentEvent;
import mekhq.campaign.force.Force;
import mekhq.campaign.log.ServiceLogger;
import mekhq.campaign.mission.AtBScenario;
import mekhq.campaign.mission.Mission;
import mekhq.campaign.mission.Scenario;
import mekhq.campaign.personnel.Person;
import mekhq.campaign.personnel.SkillType;
import mekhq.campaign.unit.Unit;
import mekhq.gui.CampaignGUI;
import mekhq.gui.dialog.ImageChoiceDialog;
import mekhq.gui.dialog.TextAreaDialog;
import mekhq.gui.utilities.StaticChecks;

public class TOEMouseAdapter extends MouseInputAdapter implements
ActionListener {
    private CampaignGUI gui;

    public TOEMouseAdapter(CampaignGUI gui) {
        super();
        this.gui = gui;
    }

    @Override
    public void actionPerformed(ActionEvent action) {
        StringTokenizer st = new StringTokenizer(action.getActionCommand(),
                "|");
        String command = st.nextToken();
        String type = st.nextToken();
        String target = st.nextToken();
        Vector<Force> forces = new Vector<Force>();
        Vector<Unit> units = new Vector<Unit>();
        while (st.hasMoreTokens()) {
            String id = st.nextToken();
            if (type.equals("FORCE")) {
                Force force = gui.getCampaign().getForce(Integer.parseInt(id));
                if (null != force) {
                    forces.add(force);
                }
            }
            if (type.equals("UNIT")) {
                Unit unit = gui.getCampaign().getUnit(UUID.fromString(id));
                if (null != unit) {
                    units.add(unit);
                }
            }
        }
        if (type.equals("FORCE")) {
            Vector<Force> newForces = new Vector<Force>();
            for (Force force : forces) {
                boolean duplicate = false;
                for (Force otherForce : forces) {
                    if (otherForce.getId() == force.getId()) {
                        continue;
                    }
                    if (otherForce.isAncestorOf(force)) {
                        duplicate = true;
                        break;
                    }
                }
                if (!duplicate) {
                    newForces.add(force);
                }
            }
            forces = newForces;
        }
        // TODO: eliminate any forces that are descendants of other forces
        // in the vector
        Force singleForce = null;
        if (!forces.isEmpty()) {
            singleForce = forces.get(0);
        }
        Unit singleUnit = null;
        if (!units.isEmpty()) {
            singleUnit = units.get(0);
        }
        if (command.contains("ADD_FORCE")) {
            if (null != singleForce) {
                String name = (String) JOptionPane.showInputDialog(null,
                        "Enter the force name", "Force Name",
                        JOptionPane.PLAIN_MESSAGE, null, null, "My Lance");
                if (null != name) {
                    Force f = new Force(name);
                    gui.getCampaign().addForce(f, singleForce);
                    MekHQ.triggerEvent(new OrganizationChangedEvent(f));
                }
            }
        }
        if (command.contains("ADD_LANCE_TECH")) {
            if (null != singleForce) {
                Person tech = gui.getCampaign().getPerson(UUID.fromString(target));
                if (null != tech) {
                    if (singleForce.getTechID() != null) {
                        Person oldTech = gui.getCampaign().getPerson(singleForce.getTechID());
                        oldTech.clearTechUnitIDs();
<<<<<<< HEAD
                        ServiceLogger.getInstance().removedFrom(oldTech, gui.getCampaign().getDate(), singleForce.getName());
                    }
                    singleForce.setTechID(tech.getId());

                    ServiceLogger.getInstance().assignedTo(tech, gui.getCampaign().getDate(), singleForce.getName());
=======
                        ServiceLogger.removedFrom(oldTech, gui.getCampaign().getDate(), singleForce.getName());
                    }
                    singleForce.setTechID(tech.getId());

                    ServiceLogger.assignedTo(tech, gui.getCampaign().getDate(), singleForce.getName());
>>>>>>> 261f578f

                    if (singleForce.getAllUnits() !=null) {
                        String cantTech = "";
                        for (UUID uuid : singleForce.getAllUnits()) {
                            Unit u = gui.getCampaign().getUnit(uuid);
                            if (u != null) {
                                if (null != u.getTech()) {
                                    Person oldTech = u.getTech();
                                    oldTech.removeTechUnitId(u.getId());
                                    u.removeTech();
                                }
                                if (tech.canTech(u.getEntity())) {
                                    u.setTech(tech.getId());
                                    tech.addTechUnitID(u.getId());
                                    MekHQ.triggerEvent(new PersonTechAssignmentEvent(tech, u));
                                } else {
                                    cantTech += tech.getName() + " cannot maintain " + u.getName() + "\n";
                                }
                            }
                        }
                        if (!cantTech.equals("")) {
                            cantTech += "You will need to assign a tech manually.";
                            JOptionPane.showMessageDialog(null, cantTech, "Warning", JOptionPane.WARNING_MESSAGE);
                        }
                    }
                }
            }
        }
        if (command.contains("ADD_UNIT")) {
            if (null != singleForce) {
                Unit u = gui.getCampaign().getUnit(UUID.fromString(target));
                if (null != u) {
                    gui.getCampaign().addUnitToForce(u, singleForce.getId());
                }
            }
        } else if (command.contains("UNDEPLOY_FORCE")) {
            for (Force force : forces) {
                gui.undeployForce(force);
                //Event triggered from undeployForce
            }
        } else if (command.contains("DEPLOY_FORCE")) {
            int sid = Integer.parseInt(target);
            Scenario scenario = gui.getCampaign().getScenario(sid);
            for (Force force : forces) {
                gui.undeployForce(force);
                force.clearScenarioIds(gui.getCampaign(), true);
                if (null != force && null != scenario) {
                    scenario.addForces(force.getId());
                    force.setScenarioId(scenario.getId());
                    for (UUID uid : force.getAllUnits()) {
                        Unit u = gui.getCampaign().getUnit(uid);
                        if (null != u) {
                            u.setScenarioId(scenario.getId());
                        }
                    }
                }
                MekHQ.triggerEvent(new DeploymentChangedEvent(force, scenario));
            }
        } else if (command.contains("CHANGE_ICON")) {
            if (null != singleForce) {
                ImageChoiceDialog pcd = new ImageChoiceDialog(
                        gui.getFrame(), true, singleForce.getIconCategory(),
                        singleForce.getIconFileName(), gui.getIconPackage()
                        .getForceIcons(), true);
                pcd.setVisible(true);
                if (pcd.isChanged()) {
                    singleForce.setIconCategory(pcd.getCategory());
                    singleForce.setIconFileName(pcd.getFileName());
                    singleForce.setIconMap(pcd.getIconMap());
                    MekHQ.triggerEvent(new OrganizationChangedEvent(singleForce));
                }
            }
        } else if (command.contains("CHANGE_NAME")) {
            if (null != singleForce) {
                String name = (String) JOptionPane.showInputDialog(null,
                        "Enter the force name", "Force Name",
                        JOptionPane.PLAIN_MESSAGE, null, null,
                        singleForce.getName());
                if (name != null) {
                    singleForce.setName(name);
                }
                MekHQ.triggerEvent(new OrganizationChangedEvent(singleForce));
            }
        } else if (command.contains("CHANGE_DESC")) {
            if (null != singleForce) {
                TextAreaDialog tad = new TextAreaDialog(gui.getFrame(), true,
                        "Edit Force Description",
                        singleForce.getDescription());
                tad.setVisible(true);
                if (tad.wasChanged()) {
                    singleForce.setDescription(tad.getText());
                    MekHQ.triggerEvent(new OrganizationChangedEvent(singleForce));
                }
            }
        } else if (command.contains("REMOVE_FORCE")) {
            for (Force force : forces) {
                if (null != force && null != force.getParentForce()) {
                    if (0 != JOptionPane.showConfirmDialog(
                            null,
                            "Are you sure you want to delete "
                                    + force.getFullName() + "?",
                                    "Delete Force?", JOptionPane.YES_NO_OPTION)) {
                        return;
                    }
                    gui.getCampaign().removeForce(force);
                }
            }
        } else if (command.contains("REMOVE_LANCE_TECH")) {
            if (singleForce.getTechID() != null) {
                Person oldTech = gui.getCampaign().getPerson(singleForce.getTechID());
                oldTech.clearTechUnitIDs();

<<<<<<< HEAD
                ServiceLogger.getInstance().removedFrom(oldTech, gui.getCampaign().getDate(), singleForce.getName());
=======
                ServiceLogger.removedFrom(oldTech, gui.getCampaign().getDate(), singleForce.getName());
>>>>>>> 261f578f

                if (singleForce.getAllUnits() !=null) {
                    for (UUID uuid : singleForce.getAllUnits()) {
                        Unit u = gui.getCampaign().getUnit(uuid);
                        if (null != u.getTech()) {
                            oldTech = u.getTech();
                            oldTech.removeTechUnitId(u.getId());
                            MekHQ.triggerEvent(new PersonTechAssignmentEvent(oldTech, u));
                        }
                        if (u != null) {
                            u.setTech((UUID)null);
                        }
                    }
                }
                singleForce.setTechID(null);
            }
        } else if (command.contains("REMOVE_UNIT")) {
            for (Unit unit : units) {
                if (null != unit) {
                    Force parentForce = gui.getCampaign().getForceFor(unit);
                    if (null != parentForce) {
                        gui.getCampaign().removeUnitFromForce(unit);
                        if (null != parentForce.getTechID()) {
                            unit.removeTech();
                            Person forceTech = gui.getCampaign().getPerson(parentForce.getTechID());
                            forceTech.removeTechUnitId(unit.getId());
                            MekHQ.triggerEvent(new PersonTechAssignmentEvent(forceTech, unit));
                        }
                    }
                    MekHQ.triggerEvent(new OrganizationChangedEvent(parentForce, unit));
                }
            }
        } else if (command.contains("UNDEPLOY_UNIT")) {
            for (Unit unit : units) {
                gui.undeployUnit(unit);
                //Event triggered from undeployUnit
            }
        } else if (command.contains("GOTO_UNIT")) {
            if (null != singleUnit) {
                gui.focusOnUnit(singleUnit.getId());
            }
        } else if (command.contains("GOTO_PILOT")) {
            if (null != singleUnit && null != singleUnit.getCommander()) {
                gui.focusOnPerson(singleUnit.getCommander().getId());
            }
        } else if (command.contains("DEPLOY_UNIT")) {
            int sid = Integer.parseInt(target);
            Scenario scenario = gui.getCampaign().getScenario(sid);
            for (Unit unit : units) {
                if (null != unit && null != scenario) {
                    scenario.addUnit(unit.getId());
                    unit.setScenarioId(scenario.getId());
                    MekHQ.triggerEvent(new DeploymentChangedEvent(unit, scenario));
                }
            }
        } else if (command.contains("C3I")) {
            // don't set them directly, set the C3i UUIDs and then
            // run gui.refreshNetworks on the campaign
            // TODO: is that too costly?
            Vector<String> uuids = new Vector<String>();
            for (Unit unit : units) {
                if (null == unit.getEntity()) {
                    continue;
                }
                uuids.add(unit.getEntity().getC3UUIDAsString());
            }
            for (int pos = 0; pos < uuids.size(); pos++) {
                for (Unit unit : units) {
                    if (null == unit.getEntity()) {
                        continue;
                    }
                    unit.getEntity().setC3iNextUUIDAsString(pos,
                            uuids.get(pos));
                }
            }
            gui.getCampaign().refreshNetworks();
            MekHQ.triggerEvent(new NetworkChangedEvent(units));
        } else if (command.contains("REMOVE_NETWORK")) {
            gui.getCampaign().removeUnitsFromNetwork(units);
            MekHQ.triggerEvent(new NetworkChangedEvent(units));
        } else if (command.contains("DISBAND_NETWORK")) {
            if (null != singleUnit) {
                gui.getCampaign().disbandNetworkOf(singleUnit);
            }
        } else if (command.contains("ADD_NETWORK")) {
            gui.getCampaign().addUnitsToNetwork(units, target);
        } else if (command.contains("ADD_SLAVES")) {
            for (Unit u : units) {
                u.getEntity().setC3MasterIsUUIDAsString(target);
            }
            gui.getCampaign().refreshNetworks();
            MekHQ.triggerEvent(new NetworkChangedEvent(units));
        } else if (command.contains("SET_MM")) {
            for (Unit u : units) {
                gui.getCampaign().removeUnitsFromC3Master(u);
                u.getEntity().setC3MasterIsUUIDAsString(
                        u.getEntity().getC3UUIDAsString());
            }
            gui.getCampaign().refreshNetworks();
            MekHQ.triggerEvent(new NetworkChangedEvent(units));
        } else if (command.contains("SET_IND_M")) {
            for (Unit u : units) {
                u.getEntity().setC3MasterIsUUIDAsString(null);
                u.getEntity().setC3Master(null, true);
                gui.getCampaign().removeUnitsFromC3Master(u);
            }
            gui.getCampaign().refreshNetworks();
            MekHQ.triggerEvent(new NetworkChangedEvent(units));
        }
        if (command.contains("REMOVE_C3")) {
            for (Unit u : units) {
                u.getEntity().setC3MasterIsUUIDAsString(null);
                u.getEntity().setC3Master(null, true);
            }
            gui.getCampaign().refreshNetworks();
            MekHQ.triggerEvent(new NetworkChangedEvent(units));
        }
    }

    @Override
    public void mousePressed(MouseEvent e) {
        maybeShowPopup(e);
    }

    @Override
    public void mouseReleased(MouseEvent e) {
        maybeShowPopup(e);
    }

    private void maybeShowPopup(MouseEvent e) {

        if (e.isPopupTrigger()) {
            JPopupMenu popup = new JPopupMenu();
            JMenuItem menuItem;
            JMenu menu;
            JTree tree = (JTree) e.getSource();
            if (tree == null) {
                return;
            }
            // this is a little tricky because we want to
            // distinguish forces and units, but the user can
            // select multiple items of both types
            // we will allow multiple selection of either units or forces
            // but not both - if both are selected then default to
            // unit and deselect all forces
            Vector<Force> forces = new Vector<Force>();
            Vector<Unit> unitsInForces = new Vector<Unit>();
            Vector<Unit> units = new Vector<Unit>();
            Vector<TreePath> uPath = new Vector<TreePath>();
            for (TreePath path : tree.getSelectionPaths()) {
                Object node = path.getLastPathComponent();
                if (node instanceof Force) {
                    forces.add((Force) node);
                }
                if (node instanceof Unit) {
                    units.add((Unit) node);
                    uPath.add(path);
                }
            }
            for(Force force: forces) {
                for(UUID id : force.getAllUnits()) {
                    Unit u = gui.getCampaign().getUnit(id);
                    if(null != u) {
                        unitsInForces.add(u);
                    }
                }
            }
            boolean forcesSelected = !forces.isEmpty();
            boolean unitsSelected = !units.isEmpty();
            // if both are selected then we prefer units
            // and will deselect forces
            if (forcesSelected & unitsSelected) {
                forcesSelected = false;
                TreePath[] paths = new TreePath[uPath.size()];
                int i = 0;
                for (TreePath p : uPath) {
                    paths[i] = p;
                    i++;
                }
                tree.setSelectionPaths(paths);
            }
            boolean multipleSelection = (forcesSelected && forces.size() > 1)
                    || (unitsSelected && units.size() > 1);
            if (forcesSelected) {
                Force force = forces.get(0);
                String forceIds = "" + force.getId();
                for (int i = 1; i < forces.size(); i++) {
                    forceIds += "|" + forces.get(i).getId();
                }
                if (!multipleSelection) {
                    menuItem = new JMenuItem("Change Name...");
                    menuItem.setActionCommand("CHANGE_NAME|FORCE|empty|"
                            + forceIds);
                    menuItem.addActionListener(this);
                    menuItem.setEnabled(true);
                    popup.add(menuItem);
                    menuItem = new JMenuItem("Change Description...");
                    menuItem.setActionCommand("CHANGE_DESC|FORCE|empty|"
                            + forceIds);
                    menuItem.addActionListener(this);
                    menuItem.setEnabled(true);
                    popup.add(menuItem);
                    menuItem = new JMenuItem("Add New Force...");
                    menuItem.setActionCommand("ADD_FORCE|FORCE|empty|"
                            + forceIds);
                    menuItem.addActionListener(this);
                    menuItem.setEnabled(true);
                    popup.add(menuItem);
                    if (force.getTechID() == null) {
                        menu = new JMenu("Add Tech to Force");
                        menu.setEnabled(false);
                        // Mech Techs
                        JMenu mech_techs = new JMenu("Mech Techs");
                        JMenu m_ug_menu = new JMenu(SkillType.ULTRA_GREEN_NM);
                        JMenu m_g_menu = new JMenu(SkillType.GREEN_NM);
                        JMenu m_r_menu = new JMenu(SkillType.REGULAR_NM);
                        JMenu m_v_menu = new JMenu(SkillType.VETERAN_NM);
                        JMenu m_e_menu = new JMenu(SkillType.ELITE_NM);

                        // Aero Techs
                        JMenu aero_techs = new JMenu("Aero Techs");
                        JMenu a_ug_menu = new JMenu(SkillType.ULTRA_GREEN_NM);
                        JMenu a_g_menu = new JMenu(SkillType.GREEN_NM);
                        JMenu a_r_menu = new JMenu(SkillType.REGULAR_NM);
                        JMenu a_v_menu = new JMenu(SkillType.VETERAN_NM);
                        JMenu a_e_menu = new JMenu(SkillType.ELITE_NM);

                        // Mechanics
                        JMenu mechanics = new JMenu("Mechanics");
                        JMenu v_ug_menu = new JMenu(SkillType.ULTRA_GREEN_NM);
                        JMenu v_g_menu = new JMenu(SkillType.GREEN_NM);
                        JMenu v_r_menu = new JMenu(SkillType.REGULAR_NM);
                        JMenu v_v_menu = new JMenu(SkillType.VETERAN_NM);
                        JMenu v_e_menu = new JMenu(SkillType.ELITE_NM);

                        // BA Techs
                        JMenu ba_techs = new JMenu("BA Techs");
                        JMenu ba_ug_menu = new JMenu(SkillType.ULTRA_GREEN_NM);
                        JMenu ba_g_menu = new JMenu(SkillType.GREEN_NM);
                        JMenu ba_r_menu = new JMenu(SkillType.REGULAR_NM);
                        JMenu ba_v_menu = new JMenu(SkillType.VETERAN_NM);
                        JMenu ba_e_menu = new JMenu(SkillType.ELITE_NM);

                        for (Person tech : gui.getCampaign().getTechs()) {
                            if (tech.getMaintenanceTimeUsing() == 0 && !tech.isEngineer()) {
                                String skillLvl = "Unknown";
                                skillLvl = SkillType.getExperienceLevelName(tech.getExperienceLevel(tech.isTechPrimary() ? false : true));
                                int role = tech.isTechPrimary() ? tech.getPrimaryRole() : tech.getSecondaryRole();

                                // We're a MechTech!
                                if (role == Person.T_MECH_TECH) {
                                    if (skillLvl.equals(SkillType.ULTRA_GREEN_NM)) {
                                        menuItem = new JMenuItem(tech.getFullTitle() + " (" + tech.getRoleDesc() + ")");
                                        menuItem.setActionCommand("ADD_LANCE_TECH|FORCE|" + tech.getId() + "|" + forceIds);
                                        menuItem.addActionListener(this);
                                        menuItem.setEnabled(true);
                                        m_ug_menu.add(menuItem);
                                        m_ug_menu.setEnabled(true);
                                    }
                                    if (skillLvl.equals(SkillType.GREEN_NM)) {
                                        menuItem = new JMenuItem(tech.getFullTitle() + " (" + tech.getRoleDesc() + ")");
                                        menuItem.setActionCommand("ADD_LANCE_TECH|FORCE|" + tech.getId() + "|" + forceIds);
                                        menuItem.addActionListener(this);
                                        menuItem.setEnabled(true);
                                        m_g_menu.add(menuItem);
                                        m_g_menu.setEnabled(true);
                                    }
                                    if (skillLvl.equals(SkillType.REGULAR_NM)) {
                                        menuItem = new JMenuItem(tech.getFullTitle() + " (" + tech.getRoleDesc() + ")");
                                        menuItem.setActionCommand("ADD_LANCE_TECH|FORCE|" + tech.getId() + "|" + forceIds);
                                        menuItem.addActionListener(this);
                                        menuItem.setEnabled(true);
                                        m_r_menu.add(menuItem);
                                        m_r_menu.setEnabled(true);
                                    }
                                    if (skillLvl.equals(SkillType.VETERAN_NM)) {
                                        menuItem = new JMenuItem(tech.getFullTitle() + " (" + tech.getRoleDesc() + ")");
                                        menuItem.setActionCommand("ADD_LANCE_TECH|FORCE|" + tech.getId() + "|" + forceIds);
                                        menuItem.addActionListener(this);
                                        menuItem.setEnabled(true);
                                        m_v_menu.add(menuItem);
                                        m_v_menu.setEnabled(true);
                                    }
                                    if (skillLvl.equals(SkillType.ELITE_NM)) {
                                        menuItem = new JMenuItem(tech.getFullTitle() + " (" + tech.getRoleDesc() + ")");
                                        menuItem.setActionCommand("ADD_LANCE_TECH|FORCE|" + tech.getId() + "|" + forceIds);
                                        menuItem.addActionListener(this);
                                        menuItem.setEnabled(true);
                                        m_e_menu.add(menuItem);
                                        m_e_menu.setEnabled(true);
                                    }
                                }

                                // We're a AerpTech!
                                if (role == Person.T_AERO_TECH) {
                                    if (skillLvl.equals(SkillType.ULTRA_GREEN_NM)) {
                                        menuItem = new JMenuItem(tech.getFullTitle() + " (" + tech.getRoleDesc() + ")");
                                        menuItem.setActionCommand("ADD_LANCE_TECH|FORCE|" + tech.getId() + "|" + forceIds);
                                        menuItem.addActionListener(this);
                                        menuItem.setEnabled(true);
                                        a_ug_menu.add(menuItem);
                                        a_ug_menu.setEnabled(true);
                                    }
                                    if (skillLvl.equals(SkillType.GREEN_NM)) {
                                        menuItem = new JMenuItem(tech.getFullTitle() + " (" + tech.getRoleDesc() + ")");
                                        menuItem.setActionCommand("ADD_LANCE_TECH|FORCE|" + tech.getId() + "|" + forceIds);
                                        menuItem.addActionListener(this);
                                        menuItem.setEnabled(true);
                                        a_g_menu.add(menuItem);
                                        a_g_menu.setEnabled(true);
                                    }
                                    if (skillLvl.equals(SkillType.REGULAR_NM)) {
                                        menuItem = new JMenuItem(tech.getFullTitle() + " (" + tech.getRoleDesc() + ")");
                                        menuItem.setActionCommand("ADD_LANCE_TECH|FORCE|" + tech.getId() + "|" + forceIds);
                                        menuItem.addActionListener(this);
                                        menuItem.setEnabled(true);
                                        a_r_menu.add(menuItem);
                                        a_r_menu.setEnabled(true);
                                    }
                                    if (skillLvl.equals(SkillType.VETERAN_NM)) {
                                        menuItem = new JMenuItem(tech.getFullTitle() + " (" + tech.getRoleDesc() + ")");
                                        menuItem.setActionCommand("ADD_LANCE_TECH|FORCE|" + tech.getId() + "|" + forceIds);
                                        menuItem.addActionListener(this);
                                        menuItem.setEnabled(true);
                                        a_v_menu.add(menuItem);
                                        a_v_menu.setEnabled(true);
                                    }
                                    if (skillLvl.equals(SkillType.ELITE_NM)) {
                                        menuItem = new JMenuItem(tech.getFullTitle() + " (" + tech.getRoleDesc() + ")");
                                        menuItem.setActionCommand("ADD_LANCE_TECH|FORCE|" + tech.getId() + "|" + forceIds);
                                        menuItem.addActionListener(this);
                                        menuItem.setEnabled(true);
                                        a_e_menu.add(menuItem);
                                        a_e_menu.setEnabled(true);
                                    }
                                }

                                // We're a Mechanic!
                                if (role == Person.T_MECHANIC) {
                                    if (skillLvl.equals(SkillType.ULTRA_GREEN_NM)) {
                                        menuItem = new JMenuItem(tech.getFullTitle() + " (" + tech.getRoleDesc() + ")");
                                        menuItem.setActionCommand("ADD_LANCE_TECH|FORCE|" + tech.getId() + "|" + forceIds);
                                        menuItem.addActionListener(this);
                                        menuItem.setEnabled(true);
                                        v_ug_menu.add(menuItem);
                                        v_ug_menu.setEnabled(true);
                                    }
                                    if (skillLvl.equals(SkillType.GREEN_NM)) {
                                        menuItem = new JMenuItem(tech.getFullTitle() + " (" + tech.getRoleDesc() + ")");
                                        menuItem.setActionCommand("ADD_LANCE_TECH|FORCE|" + tech.getId() + "|" + forceIds);
                                        menuItem.addActionListener(this);
                                        menuItem.setEnabled(true);
                                        v_g_menu.add(menuItem);
                                        v_g_menu.setEnabled(true);
                                    }
                                    if (skillLvl.equals(SkillType.REGULAR_NM)) {
                                        menuItem = new JMenuItem(tech.getFullTitle() + " (" + tech.getRoleDesc() + ")");
                                        menuItem.setActionCommand("ADD_LANCE_TECH|FORCE|" + tech.getId() + "|" + forceIds);
                                        menuItem.addActionListener(this);
                                        menuItem.setEnabled(true);
                                        v_r_menu.add(menuItem);
                                        v_r_menu.setEnabled(true);
                                    }
                                    if (skillLvl.equals(SkillType.VETERAN_NM)) {
                                        menuItem = new JMenuItem(tech.getFullTitle() + " (" + tech.getRoleDesc() + ")");
                                        menuItem.setActionCommand("ADD_LANCE_TECH|FORCE|" + tech.getId() + "|" + forceIds);
                                        menuItem.addActionListener(this);
                                        menuItem.setEnabled(true);
                                        v_v_menu.add(menuItem);
                                        v_v_menu.setEnabled(true);
                                    }
                                    if (skillLvl.equals(SkillType.ELITE_NM)) {
                                        menuItem = new JMenuItem(tech.getFullTitle() + " (" + tech.getRoleDesc() + ")");
                                        menuItem.setActionCommand("ADD_LANCE_TECH|FORCE|" + tech.getId() + "|" + forceIds);
                                        menuItem.addActionListener(this);
                                        menuItem.setEnabled(true);
                                        v_e_menu.add(menuItem);
                                        v_e_menu.setEnabled(true);
                                    }
                                }

                                // We're a BATech!
                                if (role == Person.T_BA_TECH) {
                                    if (skillLvl.equals(SkillType.ULTRA_GREEN_NM)) {
                                        menuItem = new JMenuItem(tech.getFullTitle() + " (" + tech.getRoleDesc() + ")");
                                        menuItem.setActionCommand("ADD_LANCE_TECH|FORCE|" + tech.getId() + "|" + forceIds);
                                        menuItem.addActionListener(this);
                                        menuItem.setEnabled(true);
                                        ba_ug_menu.add(menuItem);
                                        ba_ug_menu.setEnabled(true);
                                    }
                                    if (skillLvl.equals(SkillType.GREEN_NM)) {
                                        menuItem = new JMenuItem(tech.getFullTitle() + " (" + tech.getRoleDesc() + ")");
                                        menuItem.setActionCommand("ADD_LANCE_TECH|FORCE|" + tech.getId() + "|" + forceIds);
                                        menuItem.addActionListener(this);
                                        menuItem.setEnabled(true);
                                        ba_g_menu.add(menuItem);
                                        ba_g_menu.setEnabled(true);
                                    }
                                    if (skillLvl.equals(SkillType.REGULAR_NM)) {
                                        menuItem = new JMenuItem(tech.getFullTitle() + " (" + tech.getRoleDesc() + ")");
                                        menuItem.setActionCommand("ADD_LANCE_TECH|FORCE|" + tech.getId() + "|" + forceIds);
                                        menuItem.addActionListener(this);
                                        menuItem.setEnabled(true);
                                        ba_r_menu.add(menuItem);
                                        ba_r_menu.setEnabled(true);
                                    }
                                    if (skillLvl.equals(SkillType.VETERAN_NM)) {
                                        menuItem = new JMenuItem(tech.getFullTitle() + " (" + tech.getRoleDesc() + ")");
                                        menuItem.setActionCommand("ADD_LANCE_TECH|FORCE|" + tech.getId() + "|" + forceIds);
                                        menuItem.addActionListener(this);
                                        menuItem.setEnabled(true);
                                        ba_v_menu.add(menuItem);
                                        ba_v_menu.setEnabled(true);
                                    }
                                    if (skillLvl.equals(SkillType.ELITE_NM)) {
                                        menuItem = new JMenuItem(tech.getFullTitle() + " (" + tech.getRoleDesc() + ")");
                                        menuItem.setActionCommand("ADD_LANCE_TECH|FORCE|" + tech.getId() + "|" + forceIds);
                                        menuItem.addActionListener(this);
                                        menuItem.setEnabled(true);
                                        ba_e_menu.add(menuItem);
                                        ba_e_menu.setEnabled(true);
                                    }
                                }
                            }

                            // Set up 'Mech Menus
                            if (m_ug_menu.getMenuComponentCount() > 0 || menu.getItemCount() > 0) {
                                mech_techs.add(m_ug_menu);
                            }
                            if (m_g_menu.getMenuComponentCount() > 0 || menu.getItemCount() > 0) {
                                mech_techs.add(m_g_menu);
                            }
                            if (m_r_menu.getMenuComponentCount() > 0 || menu.getItemCount() > 0) {
                                mech_techs.add(m_r_menu);
                            }
                            if (m_v_menu.getMenuComponentCount() > 0 || menu.getItemCount() > 0) {
                                mech_techs.add(m_v_menu);
                            }
                            if (m_e_menu.getMenuComponentCount() > 0 || menu.getItemCount() > 0) {
                                mech_techs.add(m_e_menu);
                            }
                            if (mech_techs.getMenuComponentCount() > 0 || menu.getItemCount() > 0) {
                                menu.add(mech_techs);
                            }

                            // Set up Aero Menus
                            if (a_ug_menu.getMenuComponentCount() > 0 || menu.getItemCount() > 0) {
                                aero_techs.add(a_ug_menu);
                            }
                            if (a_g_menu.getMenuComponentCount() > 0 || menu.getItemCount() > 0) {
                                aero_techs.add(a_g_menu);
                            }
                            if (a_r_menu.getMenuComponentCount() > 0 || menu.getItemCount() > 0) {
                                aero_techs.add(a_r_menu);
                            }
                            if (a_v_menu.getMenuComponentCount() > 0 || menu.getItemCount() > 0) {
                                aero_techs.add(a_v_menu);
                            }
                            if (a_e_menu.getMenuComponentCount() > 0 || menu.getItemCount() > 0) {
                                aero_techs.add(a_e_menu);
                            }
                            if (aero_techs.getMenuComponentCount() > 0 || menu.getItemCount() > 0) {
                                menu.add(aero_techs);
                            }

                            // Set up Mechanic Menus
                            if (v_ug_menu.getMenuComponentCount() > 0 || menu.getItemCount() > 0) {
                                mechanics.add(v_ug_menu);
                            }
                            if (v_g_menu.getMenuComponentCount() > 0 || menu.getItemCount() > 0) {
                                mechanics.add(v_g_menu);
                            }
                            if (v_r_menu.getMenuComponentCount() > 0 || menu.getItemCount() > 0) {
                                mechanics.add(v_r_menu);
                            }
                            if (v_v_menu.getMenuComponentCount() > 0 || menu.getItemCount() > 0) {
                                mechanics.add(v_v_menu);
                            }
                            if (v_e_menu.getMenuComponentCount() > 0 || menu.getItemCount() > 0) {
                                mechanics.add(v_e_menu);
                            }
                            if (aero_techs.getMenuComponentCount() > 0 || menu.getItemCount() > 0) {
                                menu.add(mechanics);
                            }

                            // Set up BA Menus
                            if (ba_ug_menu.getMenuComponentCount() > 0 || menu.getItemCount() > 0) {
                                ba_techs.add(ba_ug_menu);
                            }
                            if (ba_g_menu.getMenuComponentCount() > 0 || menu.getItemCount() > 0) {
                                ba_techs.add(ba_g_menu);
                            }
                            if (ba_r_menu.getMenuComponentCount() > 0 || menu.getItemCount() > 0) {
                                ba_techs.add(ba_r_menu);
                            }
                            if (ba_v_menu.getMenuComponentCount() > 0 || menu.getItemCount() > 0) {
                                ba_techs.add(ba_v_menu);
                            }
                            if (ba_e_menu.getMenuComponentCount() > 0 || menu.getItemCount() > 0) {
                                ba_techs.add(ba_e_menu);
                            }
                            if (ba_techs.getMenuComponentCount() > 0 || menu.getItemCount() > 0) {
                                menu.add(ba_techs);
                            }
                        }

                        if (menu.getMenuComponentCount() > 0 || menu.getItemCount() > 0) {
                            menu.setEnabled(true);
                            MenuScroller.createScrollBarsOnMenus(menu);
                            popup.add(menu);
                        }
                    }
                    if (force.getTechID() != null) {
                        menuItem = new JMenuItem("Remove Tech from Force");
                        menuItem.setActionCommand("REMOVE_LANCE_TECH|FORCE|" + force.getTechID() + "|" + forceIds);
                        menuItem.addActionListener(this);
                        menuItem.setEnabled(true);
                        popup.add(menuItem);
                    }
                    menu = new JMenu("Add Unit");
                    menu.setEnabled(false);
                    HashMap<String, JMenu> unitTypeMenus = new HashMap<String, JMenu>();
                    HashMap<String, JMenu> weightClassForUnitType = new HashMap<String, JMenu>();
                    
                    // TODO: Doesn't currently account for Support Vees of any type
                    for (int i = 0; i < UnitType.SIZE; i++)
                    {
                        String unittype = UnitType.getTypeName(i);
                        String displayname = UnitType.getTypeDisplayableName(i);
                        unitTypeMenus.put(unittype, new JMenu(displayname));
                        unitTypeMenus.get(unittype).setName(unittype);
                        unitTypeMenus.get(unittype).setEnabled(false);
                        for (int j = 0; j < EntityWeightClass.getWeightLimitByType(unittype).length; j++) {
                            double tonnage = EntityWeightClass.getWeightLimitByType(unittype)[j];
                            // Skip over the padding 0s
                            if (tonnage == 0) {
                                continue;
                            }
                            
                            int weightClass = EntityWeightClass.getWeightClass(tonnage, unittype);
                            String displayname2 = EntityWeightClass.getClassName(weightClass, unittype, false);
                            String weightClassMenuName = unittype + "_"
                                    + EntityWeightClass.getClassName(weightClass, unittype, false);
                            weightClassForUnitType.put(weightClassMenuName, new JMenu(displayname2));
                            weightClassForUnitType.get(weightClassMenuName).setName(weightClassMenuName);
                            weightClassForUnitType.get(weightClassMenuName).setEnabled(false);
                        }
                    }
                    
                    // Only add units that have commanders
                    // Or Gun Emplacements!
                    // TODO: Or Robotic Systems!
                    JMenu unsorted = new JMenu("Unsorted");
                    for (Unit u : gui.getCampaign().getUnits(true, true)) {
                        String type = UnitType.determineUnitType(u.getEntity());
                        String className = u.getEntity().getWeightClassName();
                        if (null != u.getCommander()) {
                            Person p = u.getCommander();
                            if (p.isActive() && u.getForceId() < 1
                                    && u.isPresent()) {
                                menuItem = new JMenuItem(p.getFullTitle()
                                        + ", " + u.getName());
                                menuItem.setActionCommand("ADD_UNIT|FORCE|"
                                        + u.getId() + "|" + forceIds);
                                menuItem.addActionListener(this);
                                menuItem.setEnabled(u.isAvailable());
                                if (null != weightClassForUnitType.get(type + "_" + className)) {
                                    weightClassForUnitType.get(type + "_" + className).add(menuItem);
                                    weightClassForUnitType.get(type + "_" + className).setEnabled(true);
                                } else {
                                    unsorted.add(menuItem);
                                }
                                unitTypeMenus.get(type).setEnabled(true);
                            }
                        }
                        if (u.getEntity() instanceof GunEmplacement) {
                            if (u.getForceId() < 1 && u.isPresent()) {
                                menuItem = new JMenuItem("AutoTurret, "
                                        + u.getName());
                                menuItem.setActionCommand("ADD_UNIT|FORCE|"
                                        + u.getId() + "|" + forceIds);
                                menuItem.addActionListener(this);
                                menuItem.setEnabled(u.isAvailable());
                                if (null != weightClassForUnitType.get(type + "_" + className)) {
                                    weightClassForUnitType.get(type + "_" + className).add(menuItem);
                                    weightClassForUnitType.get(type + "_" + className).setEnabled(true);
                                } else {
                                    unsorted.add(menuItem);
                                }
                                unitTypeMenus.get(type).setEnabled(true);
                            }
                        }
                    }

                    for (int i = 0; i < UnitType.SIZE; i++)
                    {
                        String unittype = UnitType.getTypeName(i);
                        JMenu tmp = unitTypeMenus.get(UnitType.getTypeName(i));
                        if (tmp.isEnabled()) {
                            for (int j = 0; j < EntityWeightClass.getWeightLimitByType(unittype).length; j++) {
                                double tonnage = EntityWeightClass.getWeightLimitByType(unittype)[j];
                                // Skip over the padding 0s
                                if (tonnage == 0) {
                                    continue;
                                }

                                int weightClass = EntityWeightClass.getWeightClass(tonnage, unittype);
                                JMenu tmp2 = weightClassForUnitType
                                        .get(unittype + "_"
                                                + EntityWeightClass.getClassName(weightClass, unittype, false));
                                if (tmp2.isEnabled()) {
                                    tmp.add(tmp2);
                                }
                            }
                            menu.add(tmp);
                            menu.setEnabled(true);
                        }
                    }

                    if (unsorted.getComponentCount() > 0 || unsorted.getItemCount() > 0) {
                        menu.add(unsorted);
                        menu.setEnabled(true);
                    }

                    if (menu.getMenuComponentCount() > 0 || menu.getItemCount() > 0) {
                        MenuScroller.createScrollBarsOnMenus(menu);
                        popup.add(menu);
                    }
                    menuItem = new JMenuItem("Change Force Icon...");
                    menuItem.setActionCommand("CHANGE_ICON|FORCE|empty|"
                            + forceIds);
                    menuItem.addActionListener(this);
                    menuItem.setEnabled(true);
                    popup.add(menuItem);
                }
                if (StaticChecks.areAllForcesUndeployed(forces)) {
                    menu = new JMenu("Deploy Force");
                    menu.setEnabled(false);
                    JMenu missionMenu;
                    for (Mission m : gui.getCampaign().getMissions()) {
                        if (!m.isActive()) {
                            continue;
                        }
                        missionMenu = new JMenu(m.getName());
                        for (Scenario s : m.getScenarios()) {
                            if (s.isCurrent()) {
                                if (gui.getCampaign().getCampaignOptions()
                                        .getUseAtB()
                                        && s instanceof AtBScenario
                                        && !((AtBScenario) s)
                                        .canDeployForces(forces,
                                                gui.getCampaign())) {
                                    continue;
                                }
                                menuItem = new JMenuItem(s.getName());
                                menuItem.setActionCommand("DEPLOY_FORCE|FORCE|"
                                        + s.getId() + "|" + forceIds);
                                menuItem.addActionListener(this);
                                menuItem.setEnabled(true);
                                missionMenu.add(menuItem);
                                menu.setEnabled(true);
                            }
                        }
                        menu.add(missionMenu);
                    }


                    if (menu.getMenuComponentCount() > 0 || menu.getItemCount() > 0) {
                        MenuScroller.createScrollBarsOnMenus(menu);
                        popup.add(menu);
                    }
                }
                if (StaticChecks.areAllForcesDeployed(forces)) {
                    menuItem = new JMenuItem("Undeploy Force");
                    menuItem.setActionCommand("UNDEPLOY_FORCE|FORCE|empty|"
                            + forceIds);
                    menuItem.addActionListener(this);
                    menuItem.setEnabled(true);
                    popup.add(menuItem);
                }
                menuItem = new JMenuItem("Remove Force");
                menuItem.setActionCommand("REMOVE_FORCE|FORCE|empty|"
                        + forceIds);
                menuItem.addActionListener(this);
                menuItem.setEnabled(!StaticChecks.areAnyForcesDeployed(forces) && !StaticChecks.areAnyUnitsDeployed(unitsInForces));
                popup.add(menuItem);
            } else if (unitsSelected) {
                Unit unit = units.get(0);
                String unitIds = "" + unit.getId().toString();
                for (int i = 1; i < units.size(); i++) {
                    unitIds += "|" + units.get(i).getId().toString();
                }
                JMenu networkMenu = new JMenu("Network");
                JMenu availMenu;
                if (StaticChecks.areAllUnitsC3Slaves(units)) {
                    availMenu = new JMenu("Slave to");
                    for (String[] network : gui.getCampaign()
                            .getAvailableC3MastersForSlaves()) {
                        int nodesFree = Integer.parseInt(network[1]);
                        if (nodesFree >= units.size()) {
                            menuItem = new JMenuItem(network[2] + ": "
                                    + network[1] + " nodes free");
                            menuItem.setActionCommand("ADD_SLAVES|UNIT|"
                                    + network[0] + "|" + unitIds);
                            menuItem.addActionListener(this);
                            menuItem.setEnabled(true);
                            availMenu.add(menuItem);
                        }
                    }
                    if (availMenu.getMenuComponentCount() > 0 || availMenu.getItemCount() > 0) {
                        networkMenu.add(availMenu);
                    }
                }
                if (StaticChecks.areAllUnitsIndependentC3Masters(units)) {
                    menuItem = new JMenuItem("Set as Company Level Master");
                    menuItem.setActionCommand("SET_MM|UNIT|empty|"
                            + unitIds);
                    menuItem.addActionListener(this);
                    menuItem.setEnabled(true);
                    networkMenu.add(menuItem);
                    availMenu = new JMenu("Slave to");
                    for (String[] network : gui.getCampaign()
                            .getAvailableC3MastersForMasters()) {
                        int nodesFree = Integer.parseInt(network[1]);
                        if (nodesFree >= units.size()) {
                            menuItem = new JMenuItem(network[2] + ": "
                                    + network[1] + " nodes free");
                            menuItem.setActionCommand("ADD_SLAVES|UNIT|"
                                    + network[0] + "|" + unitIds);
                            menuItem.addActionListener(this);
                            menuItem.setEnabled(true);
                            availMenu.add(menuItem);
                        }
                    }
                    if (availMenu.getMenuComponentCount() > 0 || availMenu.getItemCount() > 0) {
                        networkMenu.add(availMenu);
                    }
                }
                if (StaticChecks.areAllUnitsCompanyLevelMasters(units)) {
                    menuItem = new JMenuItem("Set as Independent Master");
                    menuItem.setActionCommand("SET_IND_M|UNIT|empty|"
                            + unitIds);
                    menuItem.addActionListener(this);
                    menuItem.setEnabled(true);
                    networkMenu.add(menuItem);
                }
                if (StaticChecks.doAllUnitsHaveC3Master(units)) {
                    menuItem = new JMenuItem("Remove from network");
                    menuItem.setActionCommand("REMOVE_C3|UNIT|empty|"
                            + unitIds);
                    menuItem.addActionListener(this);
                    menuItem.setEnabled(true);
                    networkMenu.add(menuItem);
                }
                if (StaticChecks.doAllUnitsHaveC3i(units)) {

                    if (multipleSelection
                            && StaticChecks.areAllUnitsNotC3iNetworked(units)
                            && units.size() < 7) {
                        menuItem = new JMenuItem("Create new C3i network");
                        menuItem.setActionCommand("C3I|UNIT|empty|"
                                + unitIds);
                        menuItem.addActionListener(this);
                        menuItem.setEnabled(true);
                        networkMenu.add(menuItem);
                    }
                    if (StaticChecks.areAllUnitsNotC3iNetworked(units)) {
                        availMenu = new JMenu("Add to network");
                        for (String[] network : gui.getCampaign()
                                .getAvailableC3iNetworks()) {
                            int nodesFree = Integer.parseInt(network[1]);
                            if (nodesFree >= units.size()) {
                                menuItem = new JMenuItem(network[0] + ": "
                                        + network[1] + " nodes free");
                                menuItem.setActionCommand("ADD_NETWORK|UNIT|"
                                        + network[0] + "|" + unitIds);
                                menuItem.addActionListener(this);
                                menuItem.setEnabled(true);
                                availMenu.add(menuItem);
                            }
                        }
                        if (availMenu.getMenuComponentCount() > 0 || availMenu.getItemCount() > 0) {
                            networkMenu.add(availMenu);
                        }
                    }
                    if (StaticChecks.areAllUnitsC3iNetworked(units)) {
                        menuItem = new JMenuItem("Remove from network");
                        menuItem.setActionCommand("REMOVE_NETWORK|UNIT|empty|"
                                + unitIds);
                        menuItem.addActionListener(this);
                        menuItem.setEnabled(true);
                        networkMenu.add(menuItem);
                        if (StaticChecks.areAllUnitsOnSameC3iNetwork(units)) {
                            menuItem = new JMenuItem("Disband this network");
                            menuItem.setActionCommand("DISBAND_NETWORK|UNIT|empty|"
                                    + unitIds);
                            menuItem.addActionListener(this);
                            menuItem.setEnabled(true);
                            networkMenu.add(menuItem);
                        }
                    }
                }
                if (networkMenu.getMenuComponentCount() > 0 || networkMenu.getItemCount() > 0) {
                    MenuScroller.createScrollBarsOnMenus(networkMenu);
                    popup.add(networkMenu);
                }
                menuItem = new JMenuItem("Remove Unit from TO&E");
                menuItem.setActionCommand("REMOVE_UNIT|UNIT|empty|"
                        + unitIds);
                menuItem.addActionListener(this);
                menuItem.setEnabled(!StaticChecks.areAnyUnitsDeployed(units));
                popup.add(menuItem);
                if (StaticChecks.areAllUnitsAvailable(units)) {
                    menu = new JMenu("Deploy Unit");
                    JMenu missionMenu;
                    for (Mission m : gui.getCampaign().getMissions()) {
                        if (!m.isActive()) {
                            continue;
                        }
                        missionMenu = new JMenu(m.getName());
                        for (Scenario s : m.getScenarios()) {
                            if (s.isCurrent()) {
                                if (gui.getCampaign().getCampaignOptions()
                                        .getUseAtB()
                                        && s instanceof AtBScenario
                                        && !((AtBScenario) s)
                                        .canDeployUnits(units,
                                                gui.getCampaign())) {
                                    continue;
                                }
                                menuItem = new JMenuItem(s.getName());
                                menuItem.setActionCommand("DEPLOY_UNIT|UNIT|"
                                        + s.getId() + "|" + unitIds);
                                menuItem.addActionListener(this);
                                menuItem.setEnabled(true);
                                missionMenu.add(menuItem);
                            }
                        }
                        if (missionMenu.getMenuComponentCount() > 30) {
                            MenuScroller.setScrollerFor(missionMenu, 30);
                        }
                        menu.add(missionMenu);
                    }

                    if (menu.getMenuComponentCount() > 0 || menu.getItemCount() > 0) {
                        MenuScroller.createScrollBarsOnMenus(menu);
                        popup.add(menu);
                    }
                }
                if (StaticChecks.areAllUnitsDeployed(units)) {
                    menuItem = new JMenuItem("Undeploy Unit");
                    menuItem.setActionCommand("UNDEPLOY_UNIT|UNIT|empty|"
                            + unitIds);
                    menuItem.addActionListener(this);
                    menuItem.setEnabled(true);
                    popup.add(menuItem);
                }
                if (!multipleSelection) {
                    menuItem = new JMenuItem("Go to Unit in Hangar");
                    menuItem.setActionCommand("GOTO_UNIT|UNIT|empty|"
                            + unitIds);
                    menuItem.addActionListener(this);
                    menuItem.setEnabled(true);
                    popup.add(menuItem);
                    menuItem = new JMenuItem(
                            "Go to Pilot/Commander in Personnel");
                    menuItem.setActionCommand("GOTO_PILOT|UNIT|empty|"
                            + unitIds);
                    menuItem.addActionListener(this);
                    menuItem.setEnabled(true);
                    popup.add(menuItem);
                }
            }
            popup.show(e.getComponent(), e.getX(), e.getY());
        }
    }
}<|MERGE_RESOLUTION|>--- conflicted
+++ resolved
@@ -117,19 +117,11 @@
                     if (singleForce.getTechID() != null) {
                         Person oldTech = gui.getCampaign().getPerson(singleForce.getTechID());
                         oldTech.clearTechUnitIDs();
-<<<<<<< HEAD
-                        ServiceLogger.getInstance().removedFrom(oldTech, gui.getCampaign().getDate(), singleForce.getName());
+                        ServiceLogger.removedFrom(oldTech, gui.getCampaign().getDate(), singleForce.getName());
                     }
                     singleForce.setTechID(tech.getId());
 
-                    ServiceLogger.getInstance().assignedTo(tech, gui.getCampaign().getDate(), singleForce.getName());
-=======
-                        ServiceLogger.removedFrom(oldTech, gui.getCampaign().getDate(), singleForce.getName());
-                    }
-                    singleForce.setTechID(tech.getId());
-
                     ServiceLogger.assignedTo(tech, gui.getCampaign().getDate(), singleForce.getName());
->>>>>>> 261f578f
 
                     if (singleForce.getAllUnits() !=null) {
                         String cantTech = "";
@@ -242,11 +234,7 @@
                 Person oldTech = gui.getCampaign().getPerson(singleForce.getTechID());
                 oldTech.clearTechUnitIDs();
 
-<<<<<<< HEAD
-                ServiceLogger.getInstance().removedFrom(oldTech, gui.getCampaign().getDate(), singleForce.getName());
-=======
                 ServiceLogger.removedFrom(oldTech, gui.getCampaign().getDate(), singleForce.getName());
->>>>>>> 261f578f
 
                 if (singleForce.getAllUnits() !=null) {
                     for (UUID uuid : singleForce.getAllUnits()) {
