--- conflicted
+++ resolved
@@ -4192,7 +4192,58 @@
         return panel;
     }
 
-<<<<<<< HEAD
+    private void createPercentageRandomMarriagePanel(final JPanel panel) {
+        // Create Panel Components
+        final JLabel lblPercentageRandomMarriageOppositeSexChance = new JLabel(resources.getString("lblPercentageRandomMarriageOppositeSexChance.text"));
+        lblPercentageRandomMarriageOppositeSexChance.setToolTipText(resources.getString("lblPercentageRandomMarriageOppositeSexChance.toolTipText"));
+        lblPercentageRandomMarriageOppositeSexChance.setName("lblPercentageRandomMarriageOppositeSexChance");
+
+        spnPercentageRandomMarriageOppositeSexChance = new JSpinner(new SpinnerNumberModel(0, 0, 100, 0.001));
+        spnPercentageRandomMarriageOppositeSexChance.setToolTipText(resources.getString("lblPercentageRandomMarriageOppositeSexChance.toolTipText"));
+        spnPercentageRandomMarriageOppositeSexChance.setName("spnPercentageRandomMarriageOppositeSexChance");
+
+        lblPercentageRandomMarriageSameSexChance = new JLabel(resources.getString("lblPercentageRandomMarriageSameSexChance.text"));
+        lblPercentageRandomMarriageSameSexChance.setToolTipText(resources.getString("lblPercentageRandomMarriageSameSexChance.toolTipText"));
+        lblPercentageRandomMarriageSameSexChance.setName("lblPercentageRandomMarriageSameSexChance");
+
+        spnPercentageRandomMarriageSameSexChance = new JSpinner(new SpinnerNumberModel(0, 0, 100, 0.001));
+        spnPercentageRandomMarriageSameSexChance.setToolTipText(resources.getString("lblPercentageRandomMarriageSameSexChance.toolTipText"));
+        spnPercentageRandomMarriageSameSexChance.setName("spnPercentageRandomMarriageSameSexChance");
+
+        // Programmatically Assign Accessibility Labels
+        lblPercentageRandomMarriageOppositeSexChance.setLabelFor(spnPercentageRandomMarriageOppositeSexChance);
+        lblPercentageRandomMarriageSameSexChance.setLabelFor(spnPercentageRandomMarriageSameSexChance);
+
+        // Layout the Panel
+        panel.setBorder(BorderFactory.createTitledBorder(resources.getString("percentageRandomMarriagePanel.title")));
+        panel.setToolTipText(RandomMarriageMethod.PERCENTAGE.getToolTipText());
+        final GroupLayout layout = new GroupLayout(panel);
+        panel.setLayout(layout);
+
+        layout.setAutoCreateGaps(true);
+        layout.setAutoCreateContainerGaps(true);
+
+        layout.setVerticalGroup(
+                layout.createSequentialGroup()
+                        .addGroup(layout.createParallelGroup(GroupLayout.Alignment.BASELINE)
+                                .addComponent(lblPercentageRandomMarriageOppositeSexChance)
+                                .addComponent(spnPercentageRandomMarriageOppositeSexChance, GroupLayout.Alignment.LEADING))
+                        .addGroup(layout.createParallelGroup(GroupLayout.Alignment.BASELINE)
+                                .addComponent(lblPercentageRandomMarriageSameSexChance)
+                                .addComponent(spnPercentageRandomMarriageSameSexChance, GroupLayout.Alignment.LEADING))
+        );
+
+        layout.setHorizontalGroup(
+                layout.createParallelGroup(GroupLayout.Alignment.LEADING)
+                        .addGroup(layout.createSequentialGroup()
+                                .addComponent(lblPercentageRandomMarriageOppositeSexChance)
+                                .addComponent(spnPercentageRandomMarriageOppositeSexChance))
+                        .addGroup(layout.createSequentialGroup()
+                                .addComponent(lblPercentageRandomMarriageSameSexChance)
+                                .addComponent(spnPercentageRandomMarriageSameSexChance))
+        );
+    }
+
     private JPanel createDivorcePanel() {
         // Create Panel Components
         chkUseManualDivorce = new JCheckBox(resources.getString("chkUseManualDivorce.text"));
@@ -4434,33 +4485,6 @@
         // Layout the Panel
         panel.setBorder(BorderFactory.createTitledBorder(resources.getString("percentageRandomDivorcePanel.title")));
         panel.setToolTipText(RandomDivorceMethod.PERCENTAGE.getToolTipText());
-=======
-    private void createPercentageRandomMarriagePanel(final JPanel panel) {
-        // Create Panel Components
-        final JLabel lblPercentageRandomMarriageOppositeSexChance = new JLabel(resources.getString("lblPercentageRandomMarriageOppositeSexChance.text"));
-        lblPercentageRandomMarriageOppositeSexChance.setToolTipText(resources.getString("lblPercentageRandomMarriageOppositeSexChance.toolTipText"));
-        lblPercentageRandomMarriageOppositeSexChance.setName("lblPercentageRandomMarriageOppositeSexChance");
-
-        spnPercentageRandomMarriageOppositeSexChance = new JSpinner(new SpinnerNumberModel(0, 0, 100, 0.001));
-        spnPercentageRandomMarriageOppositeSexChance.setToolTipText(resources.getString("lblPercentageRandomMarriageOppositeSexChance.toolTipText"));
-        spnPercentageRandomMarriageOppositeSexChance.setName("spnPercentageRandomMarriageOppositeSexChance");
-
-        lblPercentageRandomMarriageSameSexChance = new JLabel(resources.getString("lblPercentageRandomMarriageSameSexChance.text"));
-        lblPercentageRandomMarriageSameSexChance.setToolTipText(resources.getString("lblPercentageRandomMarriageSameSexChance.toolTipText"));
-        lblPercentageRandomMarriageSameSexChance.setName("lblPercentageRandomMarriageSameSexChance");
-
-        spnPercentageRandomMarriageSameSexChance = new JSpinner(new SpinnerNumberModel(0, 0, 100, 0.001));
-        spnPercentageRandomMarriageSameSexChance.setToolTipText(resources.getString("lblPercentageRandomMarriageSameSexChance.toolTipText"));
-        spnPercentageRandomMarriageSameSexChance.setName("spnPercentageRandomMarriageSameSexChance");
-
-        // Programmatically Assign Accessibility Labels
-        lblPercentageRandomMarriageOppositeSexChance.setLabelFor(spnPercentageRandomMarriageOppositeSexChance);
-        lblPercentageRandomMarriageSameSexChance.setLabelFor(spnPercentageRandomMarriageSameSexChance);
-
-        // Layout the Panel
-        panel.setBorder(BorderFactory.createTitledBorder(resources.getString("percentageRandomMarriagePanel.title")));
-        panel.setToolTipText(RandomMarriageMethod.PERCENTAGE.getToolTipText());
->>>>>>> 63f6f99d
         final GroupLayout layout = new GroupLayout(panel);
         panel.setLayout(layout);
 
@@ -4470,37 +4494,21 @@
         layout.setVerticalGroup(
                 layout.createSequentialGroup()
                         .addGroup(layout.createParallelGroup(GroupLayout.Alignment.BASELINE)
-<<<<<<< HEAD
                                 .addComponent(lblPercentageRandomDivorceOppositeSexChance)
                                 .addComponent(spnPercentageRandomDivorceOppositeSexChance, GroupLayout.Alignment.LEADING))
                         .addGroup(layout.createParallelGroup(GroupLayout.Alignment.BASELINE)
                                 .addComponent(lblPercentageRandomDivorceSameSexChance)
                                 .addComponent(spnPercentageRandomDivorceSameSexChance, GroupLayout.Alignment.LEADING))
-=======
-                                .addComponent(lblPercentageRandomMarriageOppositeSexChance)
-                                .addComponent(spnPercentageRandomMarriageOppositeSexChance, GroupLayout.Alignment.LEADING))
-                        .addGroup(layout.createParallelGroup(GroupLayout.Alignment.BASELINE)
-                                .addComponent(lblPercentageRandomMarriageSameSexChance)
-                                .addComponent(spnPercentageRandomMarriageSameSexChance, GroupLayout.Alignment.LEADING))
->>>>>>> 63f6f99d
         );
 
         layout.setHorizontalGroup(
                 layout.createParallelGroup(GroupLayout.Alignment.LEADING)
                         .addGroup(layout.createSequentialGroup()
-<<<<<<< HEAD
                                 .addComponent(lblPercentageRandomDivorceOppositeSexChance)
                                 .addComponent(spnPercentageRandomDivorceOppositeSexChance))
                         .addGroup(layout.createSequentialGroup()
                                 .addComponent(lblPercentageRandomDivorceSameSexChance)
                                 .addComponent(spnPercentageRandomDivorceSameSexChance))
-=======
-                                .addComponent(lblPercentageRandomMarriageOppositeSexChance)
-                                .addComponent(spnPercentageRandomMarriageOppositeSexChance))
-                        .addGroup(layout.createSequentialGroup()
-                                .addComponent(lblPercentageRandomMarriageSameSexChance)
-                                .addComponent(spnPercentageRandomMarriageSameSexChance))
->>>>>>> 63f6f99d
         );
     }
 
