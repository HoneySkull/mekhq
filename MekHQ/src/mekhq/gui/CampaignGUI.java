--- conflicted
+++ resolved
@@ -1922,27 +1922,6 @@
             } catch (Exception e) {
                 LogManager.getLogger().error(e);
             }
-<<<<<<< HEAD
-=======
-
-            // Was there any error in parsing?
-            if (parser.hasWarningMessage()) {
-                LogManager.getLogger().warn(parser.getWarningMessage());
-            }
-
-            // Add the units from the file.
-            for (Entity entity : parser.getEntities()) {
-                getCampaign().addNewUnit(entity, allowNewPilots, 0);
-            }
-
-            // TODO : re-add any ejected pilots
-            //for (Crew pilot : parser.getPilots()) {
-            //    if (pilot.isEjected()) {
-            //         getCampaign().addPilot(pilot, PilotPerson.T_MECHWARRIOR,
-            //         false);
-            //    }
-            //}
->>>>>>> f8f4f0fc
         }
     }
 
