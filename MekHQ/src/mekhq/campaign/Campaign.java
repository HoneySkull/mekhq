/*
 * Campaign.java
 *
 * Copyright (c) 2009 Jay Lawson <jaylawson39 at yahoo.com>. All rights reserved.
 *
 * This file is part of MekHQ.
 *
 * MekHQ is free software: you can redistribute it and/or modify
 * it under the terms of the GNU General Public License as published by
 * the Free Software Foundation, either version 3 of the License, or
 * (at your option) any later version.
 *
 * MekHQ is distributed in the hope that it will be useful,
 * but WITHOUT ANY WARRANTY; without even the implied warranty of
 * MERCHANTABILITY or FITNESS FOR A PARTICULAR PURPOSE. See the
 * GNU General Public License for more details.
 *
 * You should have received a copy of the GNU General Public License
 * along with MekHQ. If not, see <http://www.gnu.org/licenses/>.
 */
package mekhq.campaign;

import java.io.PrintWriter;
import java.io.Serializable;
import java.text.MessageFormat;
import java.time.DayOfWeek;
import java.time.LocalDate;
import java.time.temporal.ChronoUnit;
import java.util.*;
import java.util.stream.Collectors;

import javax.swing.JOptionPane;

import megamek.client.ui.swing.util.PlayerColour;
import megamek.common.icons.AbstractIcon;
import megamek.common.icons.Camouflage;
import megamek.common.icons.Portrait;
import megamek.common.util.EncodeControl;
import megamek.utils.MegaMekXmlUtil;
import mekhq.*;
import mekhq.campaign.againstTheBot.AtBConfiguration;
import mekhq.campaign.finances.enums.TransactionType;
import mekhq.campaign.mission.enums.AtBLanceRole;
import mekhq.campaign.event.MissionRemovedEvent;
import mekhq.campaign.event.ScenarioRemovedEvent;
import mekhq.campaign.finances.*;
import mekhq.campaign.log.*;
import mekhq.campaign.market.unitMarket.AbstractUnitMarket;
import mekhq.campaign.market.unitMarket.EmptyUnitMarket;
import mekhq.campaign.mission.enums.MissionStatus;
import mekhq.campaign.mission.enums.ScenarioStatus;
import mekhq.campaign.personnel.*;
import mekhq.campaign.personnel.enums.PersonnelRole;
import mekhq.campaign.personnel.enums.PersonnelStatus;
import mekhq.campaign.personnel.enums.Phenotype;
import mekhq.campaign.personnel.enums.PrisonerStatus;
import mekhq.campaign.personnel.generator.AbstractPersonnelGenerator;
import mekhq.campaign.personnel.generator.DefaultPersonnelGenerator;
import mekhq.campaign.personnel.generator.RandomPortraitGenerator;
import mekhq.campaign.personnel.ranks.RankSystem;
import mekhq.campaign.personnel.ranks.RankValidator;
import mekhq.campaign.personnel.ranks.Ranks;
import mekhq.campaign.universe.eras.Eras;
import mekhq.service.AutosaveService;
import mekhq.service.IAutosaveService;

import megamek.common.*;
import megamek.common.enums.Gender;
import megamek.client.generator.RandomNameGenerator;
import megamek.client.generator.RandomUnitGenerator;
import megamek.client.generator.RandomGenderGenerator;
import megamek.common.annotations.Nullable;
import megamek.common.loaders.BLKFile;
import megamek.common.loaders.EntityLoadingException;
import megamek.common.options.GameOptions;
import megamek.common.options.IBasicOption;
import megamek.common.options.IOption;
import megamek.common.options.IOptionGroup;
import megamek.common.options.OptionsConstants;
import megamek.common.util.BuildingBlock;
import mekhq.campaign.event.AcquisitionEvent;
import mekhq.campaign.event.AstechPoolChangedEvent;
import mekhq.campaign.event.DayEndingEvent;
import mekhq.campaign.event.DeploymentChangedEvent;
import mekhq.campaign.event.GMModeEvent;
import mekhq.campaign.event.LoanNewEvent;
import mekhq.campaign.event.LoanPaidEvent;
import mekhq.campaign.event.LocationChangedEvent;
import mekhq.campaign.event.MedicPoolChangedEvent;
import mekhq.campaign.event.MissionNewEvent;
import mekhq.campaign.event.NetworkChangedEvent;
import mekhq.campaign.event.NewDayEvent;
import mekhq.campaign.event.OrganizationChangedEvent;
import mekhq.campaign.event.OvertimeModeEvent;
import mekhq.campaign.event.PartChangedEvent;
import mekhq.campaign.event.PartWorkEvent;
import mekhq.campaign.event.PersonChangedEvent;
import mekhq.campaign.event.PersonNewEvent;
import mekhq.campaign.event.PersonRemovedEvent;
import mekhq.campaign.event.ReportEvent;
import mekhq.campaign.event.ScenarioNewEvent;
import mekhq.campaign.event.UnitNewEvent;
import mekhq.campaign.event.UnitRemovedEvent;
import mekhq.campaign.force.Force;
import mekhq.campaign.force.Lance;
import mekhq.campaign.market.ContractMarket;
import mekhq.campaign.market.PartsStore;
import mekhq.campaign.market.PersonnelMarket;
import mekhq.campaign.market.ShoppingList;
import mekhq.campaign.mission.AtBContract;
import mekhq.campaign.mission.AtBDynamicScenario;
import mekhq.campaign.mission.AtBScenario;
import mekhq.campaign.mission.Contract;
import mekhq.campaign.mission.Mission;
import mekhq.campaign.mission.Scenario;
import mekhq.campaign.mission.atb.AtBScenarioFactory;
import mekhq.campaign.mod.am.InjuryUtil;
import mekhq.campaign.parts.AmmoStorage;
import mekhq.campaign.parts.Armor;
import mekhq.campaign.parts.BaArmor;
import mekhq.campaign.parts.MekLocation;
import mekhq.campaign.parts.MissingMekActuator;
import mekhq.campaign.parts.MissingPart;
import mekhq.campaign.parts.OmniPod;
import mekhq.campaign.parts.Part;
import mekhq.campaign.parts.PartInUse;
import mekhq.campaign.parts.PartInventory;
import mekhq.campaign.parts.ProtomekArmor;
import mekhq.campaign.parts.Refit;
import mekhq.campaign.parts.SpacecraftCoolingSystem;
import mekhq.campaign.parts.StructuralIntegrity;
import mekhq.campaign.parts.equipment.AmmoBin;
import mekhq.campaign.parts.equipment.EquipmentPart;
import mekhq.campaign.parts.equipment.MissingEquipmentPart;
import mekhq.campaign.rating.CampaignOpsReputation;
import mekhq.campaign.rating.FieldManualMercRevDragoonsRating;
import mekhq.campaign.rating.IUnitRating;
import mekhq.campaign.rating.UnitRatingMethod;
import mekhq.campaign.stratcon.StratconContractInitializer;
import mekhq.campaign.stratcon.StratconRulesManager;
import mekhq.campaign.stratcon.StratconTrackState;
import mekhq.campaign.unit.CargoStatistics;
import mekhq.campaign.unit.CrewType;
import mekhq.campaign.unit.HangarStatistics;
import mekhq.campaign.unit.TestUnit;
import mekhq.campaign.unit.Unit;
import mekhq.campaign.unit.UnitOrder;
import mekhq.campaign.unit.UnitTechProgression;
<<<<<<< HEAD
import mekhq.campaign.universe.selectors.factionSelectors.AbstractFactionSelector;
import mekhq.campaign.universe.selectors.planetSelectors.AbstractPlanetSelector;
import mekhq.campaign.universe.selectors.factionSelectors.DefaultFactionSelector;
import mekhq.campaign.universe.selectors.planetSelectors.DefaultPlanetSelector;
import mekhq.campaign.universe.Era;
=======
import mekhq.campaign.universe.AbstractFactionSelector;
import mekhq.campaign.universe.AbstractPlanetSelector;
import mekhq.campaign.universe.DefaultFactionSelector;
import mekhq.campaign.universe.DefaultPlanetSelector;
import mekhq.campaign.universe.eras.Era;
>>>>>>> ead4504c
import mekhq.campaign.universe.Faction;
import mekhq.campaign.universe.Factions;
import mekhq.campaign.universe.IUnitGenerator;
import mekhq.campaign.universe.News;
import mekhq.campaign.universe.NewsItem;
import mekhq.campaign.universe.Planet;
import mekhq.campaign.universe.PlanetarySystem;
import mekhq.campaign.universe.RATGeneratorConnector;
import mekhq.campaign.universe.RATManager;
import mekhq.campaign.universe.RandomFactionGenerator;
import mekhq.campaign.universe.selectors.factionSelectors.RangedFactionSelector;
import mekhq.campaign.universe.selectors.planetSelectors.RangedPlanetSelector;
import mekhq.campaign.universe.Systems;
import mekhq.campaign.work.IAcquisitionWork;
import mekhq.campaign.work.IPartWork;
import mekhq.module.atb.AtBEventProcessor;
import mekhq.service.MassRepairService;

/**
 * The main campaign class, keeps track of teams and units
 * @author Taharqa
 */
public class Campaign implements Serializable, ITechManager {
    public static final String REPORT_LINEBREAK = "<br/><br/>";

    private static final long serialVersionUID = -6312434701389973056L;

    private UUID id;

    // we have three things to track: (1) teams, (2) units, (3) repair tasks
    // we will use the same basic system (borrowed from MegaMek) for tracking
    // all three
    // OK now we have more, parts, personnel, forces, missions, and scenarios.
    // and more still - we're tracking DropShips and WarShips in a separate set so that we can assign units to transports
    private Hangar units = new Hangar();
    private Set<Unit> transportShips = new HashSet<>();
    private Map<UUID, Person> personnel = new LinkedHashMap<>();
    private Warehouse parts = new Warehouse();
    private TreeMap<Integer, Force> forceIds = new TreeMap<>();
    private TreeMap<Integer, Mission> missions = new TreeMap<>();
    private TreeMap<Integer, Scenario> scenarios = new TreeMap<>();
    private Map<UUID, List<Kill>> kills = new HashMap<>();

    private final UnitNameTracker unitNameTracker = new UnitNameTracker();

    private int astechPool;
    private int astechPoolMinutes;
    private int astechPoolOvertime;
    private int medicPool;

    private int lastForceId;
    private int lastMissionId;
    private int lastScenarioId;

    // I need to put a basic game object in campaign so that I can
    // assign it to the entities, otherwise some entity methods may get NPE
    // if they try to call up game options
    private Game game;
    private Player player;

    private GameOptions gameOptions;

    private String name;
    private LocalDate currentDay;

    // hierarchically structured Force object to define TO&E
    private Force forces;
    private Hashtable<Integer, Lance> lances; //AtB

    private String factionCode;
    private int techFactionCode;
    private String retainerEmployerCode; //AtB
    private RankSystem rankSystem;

    private ArrayList<String> currentReport;
    private transient String currentReportHTML;
    private transient List<String> newReports;

    //this is updated and used per gaming session, it is enabled/disabled via the Campaign options
    //we're re-using the LogEntry class that is used to store Personnel entries
    public LinkedList<LogEntry> inMemoryLogHistory = new LinkedList<>();

    private boolean overtime;
    private boolean gmMode;
    private transient boolean overviewLoadingValue = true;

    private Camouflage camouflage = new Camouflage(Camouflage.COLOUR_CAMOUFLAGE, PlayerColour.BLUE.name());
    private PlayerColour colour = PlayerColour.BLUE;

    //unit icon
    private String iconCategory = AbstractIcon.ROOT_CATEGORY;
    private String iconFileName = AbstractIcon.DEFAULT_ICON_FILENAME;

    private Finances finances;

    private CurrentLocation location;

    private News news;

    private PartsStore partsStore;

    private List<String> customs;

    private CampaignOptions campaignOptions;
    private RandomSkillPreferences rskillPrefs = new RandomSkillPreferences();
    private MekHQ app;

    private ShoppingList shoppingList;

    private PersonnelMarket personnelMarket;
    private ContractMarket contractMarket; //AtB
    private AbstractUnitMarket unitMarket;
    private RetirementDefectionTracker retirementDefectionTracker; // AtB
    private int fatigueLevel; //AtB
    private AtBConfiguration atbConfig; //AtB
    private AtBEventProcessor atbEventProcessor; //AtB
    private LocalDate shipSearchStart; //AtB
    private int shipSearchType;
    private String shipSearchResult; //AtB
    private LocalDate shipSearchExpiration; //AtB
    private IUnitGenerator unitGenerator;
    private IUnitRating unitRating;
    private CampaignSummary campaignSummary;
    private final Quartermaster quartermaster;

    private final ResourceBundle resources = ResourceBundle.getBundle("mekhq.resources.Campaign", new EncodeControl());

    /** This is used to determine if the player has an active AtB Contract, and is recalculated on load */
    private transient boolean hasActiveContract;

    private final IAutosaveService autosaveService;

    public Campaign() {
        id = UUID.randomUUID();
        game = new Game();
        player = new Player(0, "self");
        game.addPlayer(0, player);
        currentDay = LocalDate.ofYearDay(3067, 1);
        CurrencyManager.getInstance().setCampaign(this);
        location = new CurrentLocation(Systems.getInstance().getSystems().get("Outreach"), 0);
        campaignOptions = new CampaignOptions();
        currentReport = new ArrayList<>();
        currentReportHTML = "";
        newReports = new ArrayList<>();
        name = "My Campaign";
        overtime = false;
        gmMode = false;
        factionCode = "MERC";
        techFactionCode = ITechnology.F_MERC;
        retainerEmployerCode = null;
        setRankSystemDirect(Ranks.getRankSystemFromCode(Ranks.DEFAULT_SYSTEM_CODE));
        forces = new Force(name);
        forceIds.put(0, forces);
        lances = new Hashtable<>();
        finances = new Finances();
        SkillType.initializeTypes();
        SpecialAbility.initializeSPA();
        astechPool = 0;
        medicPool = 0;
        resetAstechMinutes();
        partsStore = new PartsStore(this);
        gameOptions = new GameOptions();
        gameOptions.initialize();
        gameOptions.getOption(OptionsConstants.ALLOWED_YEAR).setValue(getGameYear());
        game.setOptions(gameOptions);
        customs = new ArrayList<>();
        shoppingList = new ShoppingList();
        news = new News(getGameYear(), id.getLeastSignificantBits());
        setPersonnelMarket(new PersonnelMarket());
        setContractMarket(new ContractMarket());
        setUnitMarket(new EmptyUnitMarket());
        retirementDefectionTracker = new RetirementDefectionTracker();
        fatigueLevel = 0;
        atbConfig = null;
        autosaveService = new AutosaveService();
        hasActiveContract = false;
        campaignSummary = new CampaignSummary(this);
        quartermaster = new Quartermaster(this);
    }

    /**
     * @return the app
     */
    public MekHQ getApp() {
        return app;
    }

    /**
     * @param app the app to set
     */
    public void setApp(MekHQ app) {
        this.app = app;
    }

    /**
     * @return the overviewLoadingValue
     */
    public boolean isOverviewLoadingValue() {
        return overviewLoadingValue;
    }

    /**
     * @param overviewLoadingValue the overviewLoadingValue to set
     */
    public void setOverviewLoadingValue(boolean overviewLoadingValue) {
        this.overviewLoadingValue = overviewLoadingValue;
    }

    public Game getGame() {
        return game;
    }

    public Player getPlayer() {
        return player;
    }

    public void setId(UUID id) {
        this.id = id;
    }

    public UUID getId() {
        return id;
    }

    public String getName() {
        return name;
    }

    public void setName(String s) {
        this.name = s;
    }

    public Era getEra() {
        return Eras.getInstance().getEra(getLocalDate());
    }

    public String getTitle() {
        return getName() + " (" + getFactionName() + ")" + " - "
                + MekHQ.getMekHQOptions().getLongDisplayFormattedDate(getLocalDate())
                + " (" + getEra() + ")";
    }

    public LocalDate getLocalDate() {
        return currentDay;
    }

    public void setLocalDate(LocalDate currentDay) {
        this.currentDay = currentDay;
    }

    public PlanetarySystem getCurrentSystem() {
        return location.getCurrentSystem();
    }

    public Money getFunds() {
        return finances.getBalance();
    }

    public void setForces(Force f) {
        forces = f;
    }

    public Force getForces() {
        return forces;
    }

    public List<Force> getAllForces() {
        return new ArrayList<>(forceIds.values());
    }

    public void importLance(Lance l) {
        lances.put(l.getForceId(), l);
    }

    public Hashtable<Integer, Lance> getLances() {
        return lances;
    }

    public ArrayList<Lance> getLanceList() {
        ArrayList<Lance> retVal = new ArrayList<>();
        for (Lance l : lances.values()) {
            if (forceIds.containsKey(l.getForceId())) {
                retVal.add(l);
            }
        }
        return retVal;
    }

    public void setShoppingList(ShoppingList sl) {
        shoppingList = sl;
    }

    public ShoppingList getShoppingList() {
        return shoppingList;
    }

    //region Markets
    public PersonnelMarket getPersonnelMarket() {
        return personnelMarket;
    }

    public void setPersonnelMarket(final PersonnelMarket personnelMarket) {
        this.personnelMarket = personnelMarket;
    }

    // TODO : AbstractContractMarket : Swap to AbstractContractMarket
    public ContractMarket getContractMarket() {
        return contractMarket;
    }

    // TODO : AbstractContractMarket : Swap to AbstractContractMarket
    public void setContractMarket(final ContractMarket contractMarket) {
        this.contractMarket = contractMarket;
    }

    public AbstractUnitMarket getUnitMarket() {
        return unitMarket;
    }

    public void setUnitMarket(final AbstractUnitMarket unitMarket) {
        this.unitMarket = unitMarket;
    }
    //endregion Markets

    public void setRetirementDefectionTracker(RetirementDefectionTracker rdt) {
        retirementDefectionTracker = rdt;
    }

    public RetirementDefectionTracker getRetirementDefectionTracker() {
        return retirementDefectionTracker;
    }

    public void setFatigueLevel(int fl) {
        fatigueLevel = fl;
    }

    public int getFatigueLevel() {
        return fatigueLevel;
    }

    /**
     * Initializes the unit generator based on the method chosen in campaignOptions.
     * Called when the unit generator is first used or when the method has been
     * changed in campaignOptions.
     */
    public void initUnitGenerator() {
        if (unitGenerator != null && unitGenerator instanceof RATManager) {
            MekHQ.unregisterHandler(unitGenerator);
        }
        if (campaignOptions.useStaticRATs()) {
            RATManager rm = new RATManager();
            while (!RandomUnitGenerator.getInstance().isInitialized()) {
                try {
                    Thread.sleep(50);
                } catch (InterruptedException e) {
                    MekHQ.getLogger().error(e);
                }
            }
            rm.setSelectedRATs(campaignOptions.getRATs());
            rm.setIgnoreRatEra(campaignOptions.canIgnoreRatEra());
            unitGenerator = rm;
        } else {
            unitGenerator = new RATGeneratorConnector(getGameYear());
        }
    }

    /**
     * @return - the class responsible for generating random units
     */
    public IUnitGenerator getUnitGenerator() {
        if (unitGenerator == null) {
            initUnitGenerator();
        }
        return unitGenerator;
    }

    public void setAtBEventProcessor(AtBEventProcessor processor) {
        atbEventProcessor = processor;
    }

    public void setAtBConfig(AtBConfiguration config) {
        atbConfig = config;
    }

    public AtBConfiguration getAtBConfig() {
        if (atbConfig == null) {
            atbConfig = AtBConfiguration.loadFromXml();
        }
        return atbConfig;
    }

    //region Ship Search
    /**
     * Sets the date a ship search was started, or null if no search is in progress.
     */
    public void setShipSearchStart(@Nullable LocalDate shipSearchStart) {
        this.shipSearchStart = shipSearchStart;
    }

    /**
     * @return The date a ship search was started, or null if none is in progress.
     */
    public LocalDate getShipSearchStart() {
        return shipSearchStart;
    }

    /**
     * Sets the lookup name of the available ship, or null if none were found.
     */
    public void setShipSearchResult(@Nullable String result) {
        shipSearchResult = result;
    }

    /**
     * @return The lookup name of the available ship, or null if none is available
     */
    public String getShipSearchResult() {
        return shipSearchResult;
    }

    /**
     * @return The date the ship is no longer available, if there is one.
     */
    public LocalDate getShipSearchExpiration() {
        return shipSearchExpiration;
    }

    public void setShipSearchExpiration(LocalDate shipSearchExpiration) {
        this.shipSearchExpiration = shipSearchExpiration;
    }

    /**
     * Sets the unit type to search for.
     */
    public void setShipSearchType(int unitType) {
        shipSearchType = unitType;
    }

    public void startShipSearch(int unitType) {
        setShipSearchStart(getLocalDate());
        setShipSearchType(unitType);
    }

    private void processShipSearch() {
        if (getShipSearchStart() == null) {
            return;
        }
        StringBuilder report = new StringBuilder();
        if (getFinances().debit(TransactionType.UNIT_PURCHASE, getLocalDate(),
                getAtBConfig().shipSearchCostPerWeek(), "Ship Search")) {
            report.append(getAtBConfig().shipSearchCostPerWeek().toAmountAndSymbolString())
                    .append(" deducted for ship search.");
        } else {
            addReport("<font color=\"red\">Insufficient funds for ship search.</font>");
            setShipSearchStart(null);
            return;
        }
        long numDays = ChronoUnit.DAYS.between(getShipSearchStart(), getLocalDate());
        if (numDays > 21) {
            int roll = Compute.d6(2);
            TargetRoll target = getAtBConfig().shipSearchTargetRoll(shipSearchType, this);
            setShipSearchStart(null);
            report.append("<br/>Ship search target: ").append(target.getValueAsString()).append(" roll: ")
                    .append(roll);
            // TODO: mos zero should make ship available on retainer
            if (roll >= target.getValue()) {
                report.append("<br/>Search successful. ");
                MechSummary ms = unitGenerator.generate(getFactionCode(), shipSearchType, -1,
                        getGameYear(), getUnitRatingMod());
                if (ms == null) {
                    ms = getAtBConfig().findShip(shipSearchType);
                }
                if (ms != null) {
                    setShipSearchResult(ms.getName());
                    setShipSearchExpiration(getLocalDate().plusDays(31));
                    report.append(getShipSearchResult()).append(" is available for purchase for ")
                            .append(Money.of(ms.getCost()).toAmountAndSymbolString())
                            .append(" until ")
                            .append(MekHQ.getMekHQOptions().getDisplayFormattedDate(getShipSearchExpiration()));
                } else {
                    report.append(" <font color=\"red\">Could not determine ship type.</font>");
                }
            } else {
                report.append("<br/>Ship search unsuccessful.");
            }
        }
        addReport(report.toString());
    }

    public void purchaseShipSearchResult() {
        MechSummary ms = MechSummaryCache.getInstance().getMech(getShipSearchResult());
        if (ms == null) {
            MekHQ.getLogger().error("Cannot find entry for " + getShipSearchResult());
            return;
        }

        Money cost = Money.of(ms.getCost());

        if (getFunds().isLessThan(cost)) {
            addReport("<font color='red'><b> You cannot afford this unit. Transaction cancelled</b>.</font>");
            return;
        }

        MechFileParser mechFileParser;
        try {
            mechFileParser = new MechFileParser(ms.getSourceFile(), ms.getEntryName());
        } catch (Exception ex) {
            MekHQ.getLogger().error("Unable to load unit: " + ms.getEntryName(), ex);
            return;
        }
        Entity en = mechFileParser.getEntity();

        int transitDays = getCampaignOptions().getInstantUnitMarketDelivery() ? 0
                : calculatePartTransitTime(Compute.d6(2) - 2);

        getFinances().debit(TransactionType.UNIT_PURCHASE, getLocalDate(), cost, "Purchased " + en.getShortName());
        addNewUnit(en, true, transitDays);
        if (!getCampaignOptions().getInstantUnitMarketDelivery()) {
            addReport("<font color='green'>Unit will be delivered in " + transitDays + " days.</font>");
        }
        setShipSearchResult(null);
        setShipSearchExpiration(null);
    }
    //endregion Ship Search

    /**
     * Process retirements for retired personnel, if any.
     * @param totalPayout The total retirement payout.
     * @param unitAssignments List of unit assignments.
     * @return False if there were payments AND they were unable to be processed, true otherwise.
     */
    public boolean applyRetirement(Money totalPayout, HashMap<UUID, UUID> unitAssignments) {
        if ((totalPayout.isPositive()) || (null != getRetirementDefectionTracker().getRetirees())) {
            if (getFinances().debit(TransactionType.RETIREMENT, getLocalDate(), totalPayout, "Final Payout")) {
                for (UUID pid : getRetirementDefectionTracker().getRetirees()) {
                    if (getPerson(pid).getStatus().isActive()) {
                        getPerson(pid).changeStatus(this, PersonnelStatus.RETIRED);
                        addReport(getPerson(pid).getFullName() + " has retired.");
                    }
                    if (!getRetirementDefectionTracker().getPayout(pid).getRecruitRole().isNone()) {
                        getPersonnelMarket().addPerson(newPerson(getRetirementDefectionTracker().getPayout(pid).getRecruitRole()));
                    }
                    if (getRetirementDefectionTracker().getPayout(pid).hasHeir()) {
                        Person p = newPerson(getPerson(pid).getPrimaryRole());
                        p.setOriginalUnitWeight(getPerson(pid).getOriginalUnitWeight());
                        p.setOriginalUnitTech(getPerson(pid).getOriginalUnitTech());
                        p.setOriginalUnitId(getPerson(pid).getOriginalUnitId());
                        if (unitAssignments.containsKey(pid)) {
                            getPersonnelMarket().addPerson(p, getHangar().getUnit(unitAssignments.get(pid)).getEntity());
                        } else {
                            getPersonnelMarket().addPerson(p);
                        }
                    }
                    if (getCampaignOptions().canAtBAddDependents()) {
                        int dependents = getRetirementDefectionTracker().getPayout(pid).getDependents();
                        while (dependents > 0) {
                            Person person = newDependent(false);
                            if (recruitPerson(person)) {
                                dependents--;
                            } else {
                                dependents = 0;
                            }
                        }
                    }
                    if (unitAssignments.containsKey(pid)) {
                        removeUnit(unitAssignments.get(pid));
                    }
                }
                getRetirementDefectionTracker().resolveAllContracts();
                return true;
            } else {
                addReport("<font color='red'>You cannot afford to make the final payments.</font>");
                return false;
            }
        }

        return true;
    }

    public CampaignSummary getCampaignSummary() {
        return campaignSummary;
    }

    public News getNews() {
        return news;
    }

    /**
     * Add force to an existing superforce. This method will also assign the force an id and place it in the forceId hash
     *
     * @param force      - the Force to add
     * @param superForce - the superforce to add the new force to
     */
    public void addForce(Force force, Force superForce) {
        int id = lastForceId + 1;
        force.setId(id);
        superForce.addSubForce(force, true);
        force.setScenarioId(superForce.getScenarioId());
        forceIds.put(id, force);
        lastForceId = id;

        if (campaignOptions.getUseAtB() && force.getUnits().size() > 0) {
            if (null == lances.get(id)) {
                lances.put(id, new Lance(force.getId(), this));
            }
        }
    }

    public void moveForce(Force force, Force superForce) {
        Force parentForce = force.getParentForce();
        if (null != parentForce) {
            parentForce.removeSubForce(force.getId());
        }
        superForce.addSubForce(force, true);
        force.setScenarioId(superForce.getScenarioId());
        for (Object o : force.getAllChildren(this)) {
            if (o instanceof Unit) {
                ((Unit) o).setScenarioId(superForce.getScenarioId());
            } else if (o instanceof Force) {
                ((Force) o).setScenarioId(superForce.getScenarioId());
            }
        }
    }

    /**
     * This is used by the XML loader. The id should already be set for this force so dont increment
     *
     * @param force
     */
    public void importForce(Force force) {
        lastForceId = Math.max(lastForceId, force.getId());
        forceIds.put(force.getId(), force);
    }

    /**
     * This is used by the XML loader. The id should already be set for this scenario so dont increment
     *
     * @param scenario
     */
    public void importScenario(Scenario scenario) {
        lastScenarioId = Math.max(lastScenarioId, scenario.getId());
        scenarios.put(scenario.getId(), scenario);
    }

    /**
     * Add unit to an existing force. This method will also assign that force's id to the unit.
     *
     * @param u
     * @param id
     */
    public void addUnitToForce(Unit u, int id) {
        Force prevForce = forceIds.get(u.getForceId());
        if (null != prevForce) {
            prevForce.removeUnit(u.getId());
            MekHQ.triggerEvent(new OrganizationChangedEvent(prevForce, u));
            if (null != prevForce.getTechID()) {
                u.removeTech();
            }
        }
        Force force = forceIds.get(id);
        if (null != force) {
            u.setForceId(id);
            force.addUnit(u.getId());
            u.setScenarioId(force.getScenarioId());
            MekHQ.triggerEvent(new OrganizationChangedEvent(force, u));
            if (null != force.getTechID()) {
                Person forceTech = getPerson(force.getTechID());
                if (forceTech.canTech(u.getEntity())) {
                    if (null != u.getTech()) {
                        u.removeTech();
                    }

                    u.setTech(forceTech);
                } else {
                    String cantTech = forceTech.getFullName() + " cannot maintain " + u.getName() + "\n"
                            + "You will need to assign a tech manually.";
                    JOptionPane.showMessageDialog(null, cantTech, "Warning", JOptionPane.WARNING_MESSAGE);
                }
            }
        }

        if (campaignOptions.getUseAtB()) {
            if (null != prevForce && prevForce.getUnits().size() == 0) {
                lances.remove(prevForce.getId());
            }
            if (null == lances.get(id) && null != force) {
                lances.put(id, new Lance(force.getId(), this));
            }
        }
    }

    /** Adds force and all its subforces to the AtB lance table
     */

    private void addAllLances(Force force) {
        if (force.getUnits().size() > 0) {
            lances.put(force.getId(), new Lance(force.getId(), this));
        }
        for (Force f : force.getSubForces()) {
            addAllLances(f);
        }
    }

    //region Missions/Contracts
    /**
     * Add a mission to the campaign
     *
     * @param m The mission to be added
     */
    public void addMission(Mission m) {
        int id = lastMissionId + 1;
        m.setId(id);
        missions.put(id, m);
        lastMissionId = id;
        MekHQ.triggerEvent(new MissionNewEvent(m));
    }

    /**
     * Imports a {@link Mission} into a campaign.
     * @param mission Mission to import into the campaign.
     */
    public void importMission(final Mission mission) {
        // add scenarios to the scenarioId hash
<<<<<<< HEAD
        for (Scenario s : m.getScenarios()) {
            importScenario(s);
        }

        addMissionWithoutId(m);

        StratconContractInitializer.restoreTransientStratconInformation(m, this);
=======
        mission.getScenarios().forEach(this::importScenario);
        addMissionWithoutId(mission);
        StratconContractInitializer.restoreTransientStratconInformation(mission, this);
>>>>>>> ead4504c
    }

    private void addMissionWithoutId(Mission m) {
        lastMissionId = Math.max(lastMissionId, m.getId());
        missions.put(m.getId(), m);
        MekHQ.triggerEvent(new MissionNewEvent(m));
    }

    /**
     * @param id the mission's id
     * @return the mission in question
     */
    public @Nullable Mission getMission(int id) {
        return missions.get(id);
    }

    /**
     * @return an <code>Collection</code> of missions in the campaign
     */
    public Collection<Mission> getMissions() {
        return missions.values();
    }

    /**
     * @return missions List sorted with complete missions at the bottom
     */
    public List<Mission> getSortedMissions() {
        return getMissions().stream()
                .sorted(Comparator.comparing(Mission::getStatus).thenComparing(m ->
                        (m instanceof Contract) ? ((Contract) m).getStartDate() : LocalDate.now()))
                .collect(Collectors.toList());
    }

    public List<Mission> getActiveMissions() {
        return getMissions().stream()
                .filter(m -> m.isActiveOn(getLocalDate()))
                .collect(Collectors.toList());
    }

    public List<Mission> getCompletedMissions() {
        return getMissions().stream()
                .filter(m -> m.getStatus().isCompleted())
                .collect(Collectors.toList());
    }

    /**
     * @return a list of all currently active contracts
     */
    public List<Contract> getActiveContracts() {
        return getMissions().stream()
                .filter(c -> (c instanceof Contract) && c.isActiveOn(getLocalDate()))
                .map(c -> (Contract) c)
                .collect(Collectors.toList());
    }

    public List<AtBContract> getAtBContracts() {
        return getMissions().stream()
                .filter(c -> c instanceof AtBContract)
                .map(c -> (AtBContract) c)
                .collect(Collectors.toList());
    }

    public List<AtBContract> getActiveAtBContracts() {
        return getActiveAtBContracts(false);
    }

    public List<AtBContract> getActiveAtBContracts(boolean excludeEndDateCheck) {
        return getMissions().stream()
                .filter(c -> (c instanceof AtBContract) && c.isActiveOn(getLocalDate(), excludeEndDateCheck))
                .map(c -> (AtBContract) c)
                .collect(Collectors.toList());
    }

    public List<AtBContract> getCompletedAtBContracts() {
        return getMissions().stream()
                .filter(c -> (c instanceof AtBContract) && c.getStatus().isCompleted())
                .map(c -> (AtBContract) c)
                .collect(Collectors.toList());
    }

    /**
     * @return whether or not the current campaign has an active contract for the current date
     */
    public boolean hasActiveContract() {
        return hasActiveContract;
    }

    /**
     * This is used to check if the current campaign has one or more active contacts, and sets the
     * value of hasActiveContract based on that check. This value should not be set elsewhere
     */
    public void setHasActiveContract() {
        hasActiveContract = getMissions().stream()
                .anyMatch(c -> (c instanceof Contract) && c.isActiveOn(getLocalDate()));
    }
    //endregion Missions/Contracts

    /**
     * Adds scenario to existing mission, generating a report.
     */
    public void addScenario(Scenario s, Mission m) {
        addScenario(s, m, false);
    }

    /**
     * Add scenario to an existing mission. This method will also assign the scenario an id, provided
     * that it is a new scenario. It then adds the scenario to the scenarioId hash.
     *
     * Scenarios with previously set ids can be sent to this mission, allowing one to remove
     * and then re-add scenarios if needed. This functionality is used in the
     * <code>AtBScenarioFactory</code> class in method <code>createScenariosForNewWeek</code> to
     * ensure that scenarios are generated properly.
     *
     * @param s - the Scenario to add
     * @param m - the mission to add the new scenario to
     * @param suppressReport - whether or not to suppress the campaign report
     */
    public void addScenario(Scenario s, Mission m, boolean suppressReport) {
        final boolean newScenario = s.getId() == Scenario.S_DEFAULT_ID;
        final int id = newScenario ? ++lastScenarioId : s.getId();
        s.setId(id);
        m.addScenario(s);
        scenarios.put(id, s);

        if (newScenario && !suppressReport) {
            addReport(MessageFormat.format(
                    resources.getString("newAtBMission.format"),
                    s.getName(), MekHQ.getMekHQOptions().getDisplayFormattedDate(s.getDate())));
        }

        MekHQ.triggerEvent(new ScenarioNewEvent(s));
    }

    public Scenario getScenario(int id) {
        return scenarios.get(id);
    }

    public void setLocation(CurrentLocation l) {
        location = l;
    }

    /**
     * Moves immediately to a {@link PlanetarySystem}.
     * @param s The {@link PlanetarySystem} the campaign
     *          has been moved to.
     */
    public void moveToPlanetarySystem(PlanetarySystem s) {
        setLocation(new CurrentLocation(s, 0.0));
        MekHQ.triggerEvent(new LocationChangedEvent(getLocation(), false));
    }

    public CurrentLocation getLocation() {
        return location;
    }

    /**
     * Imports a {@link Unit} into a campaign.
     *
     * @param u A {@link Unit} to import into the campaign.
     */
    public void importUnit(Unit u) {
        Objects.requireNonNull(u);

        MekHQ.getLogger().debug("Importing unit: (" + u.getId() + "): " + u.getName());

        getHangar().addUnit(u);

        checkDuplicateNamesDuringAdd(u.getEntity());

        //If this is a ship, add it to the list of potential transports
        //Jumpships and space stations are intentionally ignored at present, because this functionality is being
        //used to auto-load ground units into bays, and doing this for large craft that can't transit is pointless.
        if ((u.getEntity() instanceof Dropship) || (u.getEntity() instanceof Warship)) {
            addTransportShip(u);
        }

        // Assign an entity ID to our new unit
        if (Entity.NONE == u.getEntity().getId()) {
            u.getEntity().setId(game.getNextEntityId());
        }

        game.addEntity(u.getEntity().getId(), u.getEntity());
    }

    /**
     * Adds an entry to the list of transit-capable transport ships. We'll use this
     * to look for empty bays that ground units can be assigned to
     * @param unit - The ship we want to add to this Set
     */
    public void addTransportShip(Unit unit) {
        MekHQ.getLogger().debug("Adding DropShip/WarShip: " + unit.getId());

        transportShips.add(Objects.requireNonNull(unit));
    }

    /**
     * Deletes an entry from the list of transit-capable transport ships. This gets updated when
     * the ship is removed from the campaign for one reason or another
     * @param unit - The ship we want to remove from this Set
     */
    public void removeTransportShip(Unit unit) {
        // If we remove a transport ship from the campaign,
        // we need to remove any transported units from it
        if (transportShips.remove(unit)
                && unit.hasTransportedUnits()) {
            List<Unit> transportedUnits = new ArrayList<>(unit.getTransportedUnits());
            for (Unit transportedUnit : transportedUnits) {
                unit.removeTransportedUnit(transportedUnit);
            }
        }
    }

    /**
     * This is for adding a TestUnit that was previously created and had parts added to
     * it. We need to do the normal stuff, but we also need to take the existing parts and
     * add them to the campaign.
     * @param tu
     */
    public void addTestUnit(TestUnit tu) {
        // we really just want the entity and the parts so lets just wrap that around a
        // new
        // unit.
        Unit unit = new Unit(tu.getEntity(), this);
        getHangar().addUnit(unit);

        // we decided we like the test unit so much we are going to keep it
        unit.getEntity().setOwner(player);
        unit.getEntity().setGame(game);
        unit.getEntity().setExternalIdAsString(unit.getId().toString());

        // now lets grab the parts from the test unit and set them up with this unit
        for (Part p : tu.getParts()) {
            unit.addPart(p);
            getQuartermaster().addPart(p, 0);
        }

        unit.resetPilotAndEntity();

        if (!unit.isRepairable()) {
            unit.setSalvage(true);
        }

        // Assign an entity ID to our new unit
        if (Entity.NONE == unit.getEntity().getId()) {
            unit.getEntity().setId(game.getNextEntityId());
        }
        game.addEntity(unit.getEntity().getId(), unit.getEntity());

        checkDuplicateNamesDuringAdd(unit.getEntity());
        addReport(unit.getHyperlinkedName() + " has been added to the unit roster.");
    }

    /**
     * Add a new unit to the campaign.
     *
     * @param en An <code>Entity</code> object that the new unit will be wrapped around
     */
    public Unit addNewUnit(Entity en, boolean allowNewPilots, int days) {
        Unit unit = new Unit(en, this);
        getHangar().addUnit(unit);

        // reset the game object
        en.setOwner(player);
        en.setGame(game);
        en.setExternalIdAsString(unit.getId().toString());

        unit.initializeBaySpace();
        removeUnitFromForce(unit); // Added to avoid the 'default force bug'
        // when calculating cargo

        //If this is a ship, add it to the list of potential transports
        //Jumpships and space stations are intentionally ignored at present, because this functionality is being
        //used to auto-load ground units into bays, and doing this for large craft that can't transit is pointless.
        if ((unit.getEntity() instanceof Dropship) || (unit.getEntity() instanceof Warship)) {
            addTransportShip(unit);
        }

        unit.initializeParts(true);
        unit.runDiagnostic(false);
        if (!unit.isRepairable()) {
            unit.setSalvage(true);
        }
        unit.setDaysToArrival(days);

        if (allowNewPilots) {
            Map<CrewType, Collection<Person>> newCrew = Utilities.genRandomCrewWithCombinedSkill(this, unit, getFactionCode());
            newCrew.forEach((type, personnel) -> personnel.forEach(p -> type.addMethod.accept(unit, p)));
        }
        unit.resetPilotAndEntity();

        // Assign an entity ID to our new unit
        if (Entity.NONE == en.getId()) {
            en.setId(game.getNextEntityId());
        }
        game.addEntity(en.getId(), en);

        checkDuplicateNamesDuringAdd(en);
        addReport(unit.getHyperlinkedName() + " has been added to the unit roster.");
        MekHQ.triggerEvent(new UnitNewEvent(unit));

        return unit;
    }

    /**
     * Gets the current hangar containing the player's units.
     */
    public Hangar getHangar() {
        return units;
    }

    /**
     * Gets statistics related to units in the hangar.
     */
    public HangarStatistics getHangarStatistics() {
        return new HangarStatistics(getHangar());
    }

    /**
     * Gets statistics related to cargo in the hangar.
     */
    public CargoStatistics getCargoStatistics() {
        return new CargoStatistics(this);
    }

    public Collection<Unit> getUnits() {
        return getHangar().getUnits();
    }

    public ArrayList<Entity> getEntities() {
        ArrayList<Entity> entities = new ArrayList<>();
        for (Unit unit : getUnits()) {
            entities.add(unit.getEntity());
        }
        return entities;
    }

    public Unit getUnit(UUID id) {
        return getHangar().getUnit(id);
    }

    //region Personnel
    //region Person Creation
    /**
     * @return A new {@link Person}, who is a dependent.
     */
    public Person newDependent(boolean baby) {
        Person person;

        if (!baby && getCampaignOptions().getRandomOriginOptions().isRandomizeDependentOrigin()) {
            person = newPerson(PersonnelRole.DEPENDENT);
        } else {
            person = newPerson(PersonnelRole.DEPENDENT, PersonnelRole.NONE, new DefaultFactionSelector(),
                    new DefaultPlanetSelector(), Gender.RANDOMIZE);
        }

        return person;
    }

    /**
     * Generate a new Person of the given role using whatever randomization options have been given
     * in the CampaignOptions
     *
     * @param role The primary role
     * @return A new {@link Person}.
     */
    public Person newPerson(PersonnelRole role) {
        return newPerson(role, PersonnelRole.NONE);
    }

    /**
     * Generate a new Person of the given role using whatever randomization options have been given
     * in the CampaignOptions
     *
     * @param primaryRole The primary role
     * @param secondaryRole A secondary role
     * @return A new {@link Person}.
     */
    public Person newPerson(final PersonnelRole primaryRole, final PersonnelRole secondaryRole) {
        return newPerson(primaryRole, secondaryRole, getFactionSelector(getCampaignOptions().getRandomOriginOptions()),
                getPlanetSelector(getCampaignOptions().getRandomOriginOptions()), Gender.RANDOMIZE);
    }

    /**
     * Generate a new Person of the given role using whatever randomization options have been given
     * in the CampaignOptions
     *
     * @param primaryRole The primary role
     * @param factionCode The code for the faction this person is to be generated from
     * @param gender The gender of the person to be generated, or a randomize it value
     * @return A new {@link Person}.
     */
    public Person newPerson(final PersonnelRole primaryRole, final String factionCode, final Gender gender) {
        return newPerson(primaryRole, PersonnelRole.NONE, new DefaultFactionSelector(factionCode),
                getPlanetSelector(getCampaignOptions().getRandomOriginOptions()), gender);
    }

    /**
     * Generate a new Person of the given role using whatever randomization options have been given
     * in the CampaignOptions
     *
     * @param primaryRole The primary role
     * @param secondaryRole A secondary role
     * @param factionSelector The faction selector to use for the person.
     * @param planetSelector The planet selector for the person.
     * @param gender The gender of the person to be generated, or a randomize it value
     * @return A new {@link Person}.
     */
    public Person newPerson(final PersonnelRole primaryRole, final PersonnelRole secondaryRole,
                            final AbstractFactionSelector factionSelector,
                            final AbstractPlanetSelector planetSelector, Gender gender) {
        AbstractPersonnelGenerator personnelGenerator = getPersonnelGenerator(factionSelector, planetSelector);
        return newPerson(primaryRole, secondaryRole, personnelGenerator, gender);
    }

    /**
     * Generate a new {@link Person} of the given role, using the supplied {@link AbstractPersonnelGenerator}
     * @param primaryRole The primary role of the {@link Person}.
     * @param secondaryRole The secondary role of the {@link Person}.
     * @param personnelGenerator The {@link AbstractPersonnelGenerator} to use when creating the {@link Person}.
     * @param gender The gender of the person to be generated, or a randomize it value
     * @return A new {@link Person} configured using {@code personnelGenerator}.
     */
    public Person newPerson(final PersonnelRole primaryRole, final PersonnelRole secondaryRole,
                            final AbstractPersonnelGenerator personnelGenerator, final Gender gender) {
        Person person = personnelGenerator.generate(this, primaryRole, secondaryRole, gender);

        // Assign a random portrait after we generate a new person
        if (getCampaignOptions().usePortraitForRole(primaryRole)) {
            assignRandomPortraitFor(person);
        }

        return person;
    }
    //endregion Person Creation

    //region Personnel Recruitment
    /**
     * @param p         the person being added
     * @return          true if the person is hired successfully, otherwise false
     */
    public boolean recruitPerson(Person p) {
        return recruitPerson(p, p.getPrisonerStatus(), false, true);
    }

    /**
     * @param p         the person being added
     * @param gmAdd     false means that they need to pay to hire this person, provided that
     *                  the campaign option to pay for new hires is set, while
     *                  true means they are added without paying
     * @return          true if the person is hired successfully, otherwise false
     */
    public boolean recruitPerson(Person p, boolean gmAdd) {
        return recruitPerson(p, p.getPrisonerStatus(), gmAdd, true);
    }

    /**
     *
     * @param p              the person being added
     * @param prisonerStatus the person's prisoner status upon recruitment
     * @return               true if the person is hired successfully, otherwise false
     */
    public boolean recruitPerson(Person p, PrisonerStatus prisonerStatus) {
        return recruitPerson(p, prisonerStatus, false, true);
    }

    /**
     * @param p              the person being added
     * @param prisonerStatus the person's prisoner status upon recruitment
     * @param gmAdd          false means that they need to pay to hire this person, true means it is added without paying
     * @param log            whether or not to write to logs
     * @return               true if the person is hired successfully, otherwise false
     */
    public boolean recruitPerson(Person p, PrisonerStatus prisonerStatus, boolean gmAdd, boolean log) {
        if (p == null) {
            return false;
        }
        // Only pay if option set, they weren't GM added, and they aren't a dependent, prisoner or bondsman
        if (getCampaignOptions().payForRecruitment() && !p.getPrimaryRole().isDependent()
                && !gmAdd && prisonerStatus.isFree()) {
            if (!getFinances().debit(TransactionType.RECRUITMENT, getLocalDate(),
                    p.getSalary().multipliedBy(2), "Recruitment of " + p.getFullName())) {
                addReport("<font color='red'><b>Insufficient funds to recruit "
                        + p.getFullName() + "</b></font>");
                return false;
            }
        }

        personnel.put(p.getId(), p);

        if (log) {
            String add = !prisonerStatus.isFree() ? (prisonerStatus.isBondsman() ? " as a bondsman" : " as a prisoner") : "";
            addReport(String.format("%s has been added to the personnel roster%s.", p.getHyperlinkedName(), add));
        }

        if (p.getPrimaryRole().isAstech()) {
            astechPoolMinutes += Person.PRIMARY_ROLE_SUPPORT_TIME;
            astechPoolOvertime += Person.PRIMARY_ROLE_OVERTIME_SUPPORT_TIME;
        } else if (p.getSecondaryRole().isAstech()) {
            astechPoolMinutes += Person.SECONDARY_ROLE_SUPPORT_TIME;
            astechPoolOvertime += Person.SECONDARY_ROLE_OVERTIME_SUPPORT_TIME;
        }

        p.setPrisonerStatus(prisonerStatus, log);

        MekHQ.triggerEvent(new PersonNewEvent(p));
        return true;
    }
    //endregion Personnel Recruitment

    //region Bloodnames
    /**
     * If the person does not already have a bloodname, assigns a chance of having one based on
     * skill and rank. If the roll indicates there should be a bloodname, one is assigned as
     * appropriate to the person's phenotype and the player's faction.
     *
     * @param person     The Bloodname candidate
     * @param ignoreDice If true, skips the random roll and assigns a Bloodname automatically
     */
    public void checkBloodnameAdd(Person person, boolean ignoreDice) {
        // if a non-clanner or a clanner without a phenotype is here, we can just return
        if (!person.isClanner() || (person.getPhenotype() == Phenotype.NONE)) {
            return;
        }

        // Person already has a bloodname, we open up the dialog to ask if they want to keep the
        // current bloodname or assign a new one
        if (person.getBloodname().length() > 0) {
            int result = JOptionPane.showConfirmDialog(null,
                    person.getFullTitle() + " already has the bloodname " + person.getBloodname()
                            + "\nDo you wish to remove that bloodname and generate a new one?",
                    "Already Has Bloodname", JOptionPane.YES_NO_OPTION, JOptionPane.QUESTION_MESSAGE);
            if (result == JOptionPane.NO_OPTION) {
                return;
            } else {
                ignoreDice = true;
            }
        }

        // Go ahead and generate a new bloodname
        int bloodnameTarget = 6;
        if (!ignoreDice) {
            switch (person.getPhenotype()) {
                case MECHWARRIOR: {
                    bloodnameTarget += person.hasSkill(SkillType.S_GUN_MECH)
                            ? person.getSkill(SkillType.S_GUN_MECH).getFinalSkillValue()
                            : TargetRoll.AUTOMATIC_FAIL;
                    bloodnameTarget += person.hasSkill(SkillType.S_PILOT_MECH)
                            ? person.getSkill(SkillType.S_PILOT_MECH).getFinalSkillValue()
                            : TargetRoll.AUTOMATIC_FAIL;
                    break;
                }
                case AEROSPACE: {
                    bloodnameTarget += person.hasSkill(SkillType.S_GUN_AERO)
                            ? person.getSkill(SkillType.S_GUN_AERO).getFinalSkillValue()
                            : TargetRoll.AUTOMATIC_FAIL;
                    bloodnameTarget += person.hasSkill(SkillType.S_PILOT_AERO)
                            ? person.getSkill(SkillType.S_PILOT_AERO).getFinalSkillValue()
                            : TargetRoll.AUTOMATIC_FAIL;
                    break;
                }
                case ELEMENTAL: {
                    bloodnameTarget += person.hasSkill(SkillType.S_GUN_BA)
                            ? person.getSkill(SkillType.S_GUN_BA).getFinalSkillValue()
                            : TargetRoll.AUTOMATIC_FAIL;
                    bloodnameTarget += person.hasSkill(SkillType.S_ANTI_MECH)
                            ? person.getSkill(SkillType.S_ANTI_MECH).getFinalSkillValue()
                            : TargetRoll.AUTOMATIC_FAIL;
                    break;
                }
                case VEHICLE: {
                    bloodnameTarget += person.hasSkill(SkillType.S_GUN_VEE)
                            ? person.getSkill(SkillType.S_GUN_VEE).getFinalSkillValue()
                            : TargetRoll.AUTOMATIC_FAIL;
                    switch (person.getPrimaryRole()) {
                        case GROUND_VEHICLE_DRIVER:
                            bloodnameTarget += person.hasSkill(SkillType.S_PILOT_GVEE)
                                    ? person.getSkill(SkillType.S_PILOT_GVEE).getFinalSkillValue()
                                    : TargetRoll.AUTOMATIC_FAIL;
                            break;
                        case NAVAL_VEHICLE_DRIVER:
                            bloodnameTarget += person.hasSkill(SkillType.S_PILOT_NVEE)
                                    ? person.getSkill(SkillType.S_PILOT_NVEE).getFinalSkillValue()
                                    : TargetRoll.AUTOMATIC_FAIL;
                            break;
                        case VTOL_PILOT:
                            bloodnameTarget += person.hasSkill(SkillType.S_PILOT_VTOL)
                                    ? person.getSkill(SkillType.S_PILOT_VTOL).getFinalSkillValue()
                                    : TargetRoll.AUTOMATIC_FAIL;
                            break;
                        default:
                            break;
                    }
                    break;
                }
                case PROTOMECH: {
                    bloodnameTarget += 2 * (person.hasSkill(SkillType.S_GUN_PROTO)
                            ? person.getSkill(SkillType.S_GUN_PROTO).getFinalSkillValue()
                            : TargetRoll.AUTOMATIC_FAIL);
                    break;
                }
                case NAVAL: {
                    switch (person.getPrimaryRole()) {
                        case VESSEL_PILOT:
                            bloodnameTarget += 2 * (person.hasSkill(SkillType.S_PILOT_SPACE)
                                    ? person.getSkill(SkillType.S_PILOT_SPACE).getFinalSkillValue()
                                    : TargetRoll.AUTOMATIC_FAIL);
                            break;
                        case VESSEL_GUNNER:
                            bloodnameTarget += 2 * (person.hasSkill(SkillType.S_GUN_SPACE)
                                    ? person.getSkill(SkillType.S_GUN_SPACE).getFinalSkillValue()
                                    : TargetRoll.AUTOMATIC_FAIL);
                            break;
                        case VESSEL_CREW:
                            bloodnameTarget += 2 * (person.hasSkill(SkillType.S_TECH_VESSEL)
                                    ? person.getSkill(SkillType.S_TECH_VESSEL).getFinalSkillValue()
                                    : TargetRoll.AUTOMATIC_FAIL);
                            break;
                        case VESSEL_NAVIGATOR:
                            bloodnameTarget += 2 * (person.hasSkill(SkillType.S_NAV)
                                    ? person.getSkill(SkillType.S_NAV).getFinalSkillValue()
                                    : TargetRoll.AUTOMATIC_FAIL);
                            break;
                        default:
                            break;
                    }
                    break;
                }
                default: {
                    break;
                }
            }
            // Higher rated units are more likely to have Bloodnamed
            if (getCampaignOptions().getUnitRatingMethod().isEnabled()) {
                IUnitRating rating = getUnitRating();
                bloodnameTarget += IUnitRating.DRAGOON_C - (getCampaignOptions().getUnitRatingMethod().equals(
                        mekhq.campaign.rating.UnitRatingMethod.FLD_MAN_MERCS_REV)
                        ? rating.getUnitRatingAsInteger() : rating.getModifier());
            }

            // Reavings diminish the number of available Bloodrights in later eras
            int year = getGameYear();
            if (year <= 2950) {
                bloodnameTarget--;
            }

            if (year > 3055) {
                bloodnameTarget++;
            }

            if (year > 3065) {
                bloodnameTarget++;
            }

            if (year > 3080) {
                bloodnameTarget++;
            }

            // Officers have better chance; no penalty for non-officer
            bloodnameTarget += Math.min(0, getRankSystem().getOfficerCut() - person.getRankNumeric());
        }

        if (ignoreDice || (Compute.d6(2) >= bloodnameTarget)) {
            Phenotype phenotype = person.getPhenotype();
            if (phenotype == Phenotype.NONE) {
                phenotype = Phenotype.GENERAL;
            }

            Bloodname bloodname = Bloodname.randomBloodname(
                    (getFaction().isClan() ? getFaction() : person.getOriginFaction()).getShortName(),
                    phenotype, getGameYear());
            if (bloodname != null) {
                person.setBloodname(bloodname.getName());
                personUpdated(person);
            }
        }
    }
    //endregion Bloodnames

    //region Other Personnel Methods
    /**
     * Imports a {@link Person} into a campaign.
     * @param p A {@link Person} to import into the campaign.
     */
    public void importPerson(Person p) {
        personnel.put(p.getId(), p);
        MekHQ.triggerEvent(new PersonNewEvent(p));
    }

    public Person getPerson(UUID id) {
        return personnel.get(id);
    }

    public Collection<Person> getPersonnel() {
        return personnel.values();
    }

    /**
     * Provides a filtered list of personnel including only active Persons.
     * @return List<Person>
     */
    public List<Person> getActivePersonnel() {
        List<Person> activePersonnel = new ArrayList<>();
        for (Person p : getPersonnel()) {
            if (p.getStatus().isActive()) {
                activePersonnel.add(p);
            }
        }
        return activePersonnel;
    }
    //endregion Other Personnel Methods

    //region Personnel Selectors and Generators
    /**
     * Gets the {@link AbstractFactionSelector} to use with this campaign.
     * @param options the random origin options to use
     * @return An {@link AbstractFactionSelector} to use when selecting a {@link Faction}.
     */
    public AbstractFactionSelector getFactionSelector(final RandomOriginOptions options) {
        return options.isRandomizeOrigin()
                ? new RangedFactionSelector(options.getOriginSearchRadius(), options.getOriginDistanceScale())
                : new DefaultFactionSelector();
    }

    /**
     * Gets the {@link AbstractPlanetSelector} to use with this campaign.
     * @param options the random origin options to use
     * @return An {@link AbstractPlanetSelector} to use when selecting a {@link Planet}.
     */
    public AbstractPlanetSelector getPlanetSelector(final RandomOriginOptions options) {
        return options.isRandomizeOrigin()
                ? new RangedPlanetSelector(options.getOriginSearchRadius(),
                        options.isExtraRandomOrigin(), options.getOriginDistanceScale())
                : new DefaultPlanetSelector();
    }

    /**
     * Gets the {@link AbstractPersonnelGenerator} to use with this campaign.
     * @param factionSelector The {@link AbstractFactionSelector} to use when choosing a {@link Faction}.
     * @param planetSelector The {@link AbstractPlanetSelector} to use when choosing a {@link Planet}.
     * @return An {@link AbstractPersonnelGenerator} to use when creating new personnel.
     */
    public AbstractPersonnelGenerator getPersonnelGenerator(AbstractFactionSelector factionSelector, AbstractPlanetSelector planetSelector) {
        DefaultPersonnelGenerator generator = new DefaultPersonnelGenerator(factionSelector, planetSelector);
        generator.setNameGenerator(RandomNameGenerator.getInstance());
        generator.setSkillPreferences(getRandomSkillPreferences());
        return generator;
    }
    //endregion Personnel Selectors and Generators
    //endregion Personnel

    public List<Person> getPatients() {
        List<Person> patients = new ArrayList<>();
        for (Person p : getPersonnel()) {
            if (p.needsFixing()
                    || (getCampaignOptions().useAdvancedMedical() && p.hasInjuries(true) && p.getStatus().isActive())) {
                patients.add(p);
            }
        }
        return patients;
    }

    /**
     * List of all units that can show up in the repair bay.
     */
    public List<Unit> getServiceableUnits() {
        List<Unit> service = new ArrayList<>();
        for (Unit u : getUnits()) {
            if (u.isAvailable() && u.isServiceable() && !StratconRulesManager.isUnitDeployedToStratCon(u)) {
                service.add(u);
            }
        }
        return service;
    }

    /**
     * Imports a collection of parts into the campaign.
     *
     * @param newParts The collection of {@link Part} instances
     *                 to import into the campaign.
     */
    public void importParts(Collection<Part> newParts) {
        Objects.requireNonNull(newParts);

        for (Part p : newParts) {
            if ((p instanceof MissingPart) && (null == p.getUnit())) {
                // Let's not import missing parts without a valid unit.
                continue;
            }

            // Track this part as part of our Campaign
            p.setCampaign(this);

            // Add the part to the campaign, but do not
            // merge it with any existing parts
            parts.addPart(p, false);
        }
    }

    /**
     * Gets the Warehouse which stores parts.
     */
    public Warehouse getWarehouse() {
        return parts;
    }

    /**
     * Sets the Warehouse which stores parts for the campaign.
     * @param warehouse The warehouse in which to store parts.
     */
    public void setWarehouse(Warehouse warehouse) {
        parts = Objects.requireNonNull(warehouse);
    }

    public Quartermaster getQuartermaster() {
        return quartermaster;
    }

    /**
     * @return A collection of parts in the Warehouse.
     */
    @Deprecated
    public Collection<Part> getParts() {
        return parts.getParts();
    }

    private int getQuantity(Part p) {
        if (p instanceof Armor) {
            return ((Armor) p).getAmount();
        }
        if (p instanceof AmmoStorage) {
            return ((AmmoStorage) p).getShots();
        }
        return (p.getUnit() != null) ? 1 : p.getQuantity();
    }

    private PartInUse getPartInUse(Part p) {
        // SI isn't a proper "part"
        if (p instanceof StructuralIntegrity) {
            return null;
        }
        // Skip out on "not armor" (as in 0 point armer on men or field guns)
        if ((p instanceof Armor) && ((Armor) p).getType() == EquipmentType.T_ARMOR_UNKNOWN) {
            return null;
        }
        // Makes no sense buying those separately from the chasis
        if((p instanceof EquipmentPart)
                && ((EquipmentPart) p).getType() != null
                && (((EquipmentPart) p).getType().hasFlag(MiscType.F_CHASSIS_MODIFICATION))) {
            return null;
        }
        // Replace a "missing" part with a corresponding "new" one.
        if (p instanceof MissingPart) {
            p = ((MissingPart) p).getNewPart();
        }
        PartInUse result = new PartInUse(p);
        return (null != result.getPartToBuy()) ? result : null;
    }

    private void updatePartInUseData(PartInUse piu, Part p) {
        if ((p.getUnit() != null) || (p instanceof MissingPart)) {
            piu.setUseCount(piu.getUseCount() + getQuantity(p));
        } else {
            if (p.isPresent()) {
                piu.setStoreCount(piu.getStoreCount() + getQuantity(p));
            } else {
                piu.setTransferCount(piu.getTransferCount() + getQuantity(p));
            }
        }
    }

    /** Update the piu with the current campaign data */
    public void updatePartInUse(PartInUse piu) {
        piu.setUseCount(0);
        piu.setStoreCount(0);
        piu.setTransferCount(0);
        piu.setPlannedCount(0);
        getWarehouse().forEachPart(p -> {
            PartInUse newPiu = getPartInUse(p);
            if (piu.equals(newPiu)) {
                updatePartInUseData(piu, p);
            }
        });
        for (IAcquisitionWork maybePart : shoppingList.getPartList()) {
            PartInUse newPiu = getPartInUse((Part) maybePart);
            if (piu.equals(newPiu)) {
                piu.setPlannedCount(piu.getPlannedCount()
                        + getQuantity((maybePart instanceof MissingPart) ? ((MissingPart) maybePart).getNewPart()
                                : (Part) maybePart) * maybePart.getQuantity());
            }
        }
    }

    public Set<PartInUse> getPartsInUse() {
        // java.util.Set doesn't supply a get(Object) method, so we have to use a java.util.Map
        Map<PartInUse, PartInUse> inUse = new HashMap<>();
        getWarehouse().forEachPart(p -> {
            PartInUse piu = getPartInUse(p);
            if (null == piu) {
                return;
            }
            if (inUse.containsKey(piu)) {
                piu = inUse.get(piu);
            } else {
                inUse.put(piu, piu);
            }
            updatePartInUseData(piu, p);
        });
        for (IAcquisitionWork maybePart : shoppingList.getPartList()) {
            if (!(maybePart instanceof Part)) {
                continue;
            }
            PartInUse piu = getPartInUse((Part) maybePart);
            if (null == piu) {
                continue;
            }
            if ( inUse.containsKey(piu) ) {
                piu = inUse.get(piu);
            } else {
                inUse.put(piu, piu);
            }
            piu.setPlannedCount(piu.getPlannedCount()
                    + getQuantity((maybePart instanceof MissingPart) ? ((MissingPart) maybePart).getNewPart()
                            : (Part) maybePart) * maybePart.getQuantity());

        }
        return inUse.keySet();
    }

    @Deprecated
    public Part getPart(int id) {
        return parts.getPart(id);
    }

    @Nullable
    public Force getForce(int id) {
        return forceIds.get(id);
    }

    public List<String> getCurrentReport() {
        return currentReport;
    }

    public void setCurrentReportHTML(String html) {
        currentReportHTML = html;
    }

    public String getCurrentReportHTML() {
        return currentReportHTML;
    }

    public void setNewReports(List<String> reports) {
        newReports = reports;
    }

    public List<String> fetchAndClearNewReports() {
        List<String> oldReports = newReports;
        setNewReports(new ArrayList<>());
        return oldReports;
    }

    /**
     * Finds the active person in a particular role with the highest level in a
     * given, with an optional secondary skill to break ties.
     *
     * @param role One of the PersonnelRole enum values
     * @param primary The skill to use for comparison.
     * @param secondary
     *            If not null and there is more than one person tied for the most
     *            the highest, preference will be given to the one with a higher
     *            level in the secondary skill.
     * @return The person in the designated role with the most experience.
     */
    public Person findBestInRole(PersonnelRole role, String primary, String secondary) {
        int highest = 0;
        Person retVal = null;
        for (Person p : getActivePersonnel()) {
            if (((p.getPrimaryRole() == role) || (p.getSecondaryRole() == role)) && (p.getSkill(primary) != null)) {
                if (p.getSkill(primary).getLevel() > highest) {
                    retVal = p;
                    highest = p.getSkill(primary).getLevel();
                } else if (secondary != null && p.getSkill(primary).getLevel() == highest &&
                /*
                 * If the skill level of the current person is the same as the previous highest,
                 * select the current instead under the following conditions:
                 */
                        (retVal == null || // None has been selected yet (current has level 0)
                                retVal.getSkill(secondary) == null || // Previous selection does not have secondary
                                                                      // skill
                                (p.getSkill(secondary) != null // Current has secondary skill and it is higher than the
                                                               // previous.
                                        && p.getSkill(secondary).getLevel() > retVal.getSkill(secondary).getLevel()))) {
                    retVal = p;
                }
            }
        }
        return retVal;
    }

    public Person findBestInRole(PersonnelRole role, String skill) {
        return findBestInRole(role, skill, null);
    }

    /**
     * @return The list of all active {@link Person}s who qualify as technicians ({@link Person#isTech()}));
     */
    public List<Person> getTechs() {
        return getTechs(false);
    }

    public List<Person> getTechs(boolean noZeroMinute) {
        return getTechs(noZeroMinute, null, true, false);
    }

    /**
     * Returns a list of active technicians.
     *
     * @param noZeroMinute If TRUE, then techs with no time remaining will be excluded from the list.
     * @param firstTechId The ID of the tech that should appear first in the list (assuming
     *                    active and satisfies the noZeroMinute argument)
     * @param sorted If TRUE, then return the list sorted from worst to best
     * @param eliteFirst If TRUE and sorted also TRUE, then return the list sorted from best to worst
     * @return The list of active {@link Person}s who qualify as technicians ({@link Person#isTech()}).
     */
    public List<Person> getTechs(boolean noZeroMinute, UUID firstTechId, boolean sorted, boolean eliteFirst) {
        List<Person> techs = new ArrayList<>();

        // Get the first tech.
        Person firstTech = getPerson(firstTechId);
        if ((firstTech != null) && firstTech.isTech() && firstTech.getStatus().isActive()
                && (!noZeroMinute || firstTech.getMinutesLeft() > 0)) {
            techs.add(firstTech);
        }

        for (Person p : getActivePersonnel()) {
            if (p.isTech() && (!p.equals(firstTech)) && (!noZeroMinute || (p.getMinutesLeft() > 0))) {
                techs.add(p);
            }
        }
        // also need to loop through and collect engineers on self-crewed vessels
        for (Unit u : getUnits()) {
            if (u.isSelfCrewed() && !(u.getEntity() instanceof Infantry) && (null != u.getEngineer())) {
                techs.add(u.getEngineer());
            }
        }

        // Return the tech collection sorted worst to best Skill Level, or reversed if we want
        // elites first
        if (sorted) {
            Comparator<Person> techSorter = Comparator.comparingInt(person ->
                    person.getExperienceLevel(!person.getPrimaryRole().isTech()
                            && person.getSecondaryRole().isTechSecondary()));

            if (eliteFirst) {
                techSorter = techSorter.reversed().thenComparing(Comparator
                        .comparingInt(Person::getDailyAvailableTechTime).reversed());
            } else {
                techSorter = techSorter.thenComparing(Comparator.comparingInt(Person::getMinutesLeft).reversed());
            }

            techs.sort(techSorter);
        }

        return techs;
    }

    public List<Person> getAdmins() {
        List<Person> admins = new ArrayList<>();
        for (Person p : getActivePersonnel()) {
            if (p.isAdministrator()) {
                admins.add(p);
            }
        }
        return admins;
    }

    public boolean isWorkingOnRefit(Person p) {
        Objects.requireNonNull(p);

        Unit unit = getHangar().findUnit(u ->
            u.isRefitting() && p.equals(u.getRefit().getTech()));
        return unit != null;
    }

    public List<Person> getDoctors() {
        List<Person> docs = new ArrayList<>();
        for (Person p : getActivePersonnel()) {
            if (p.isDoctor()) {
                docs.add(p);
            }
        }
        return docs;
    }

    public int getPatientsFor(Person doctor) {
        int patients = 0;
        for (Person person : getActivePersonnel()) {
            if ((null != person.getDoctorId()) && person.getDoctorId().equals(doctor.getId())) {
                patients++;
            }
        }
        return patients;
    }

    public String healPerson(Person medWork, Person doctor) {
        if (getCampaignOptions().useAdvancedMedical()) {
            return "";
        }
        String report = "";
        report += doctor.getHyperlinkedFullTitle() + " attempts to heal "
                + medWork.getFullName();
        TargetRoll target = getTargetFor(medWork, doctor);
        int roll = Compute.d6(2);
        report = report + ",  needs " + target.getValueAsString()
                + " and rolls " + roll + ":";
        int xpGained = 0;
        //If we get a natural 2 that isn't an automatic success, reroll if Edge is available and in use.
        if (getCampaignOptions().useSupportEdge()
                && doctor.getOptions().booleanOption(PersonnelOptions.EDGE_MEDICAL)) {
            if ((roll == 2) && (doctor.getCurrentEdge() > 0) && (target.getValue() != TargetRoll.AUTOMATIC_SUCCESS)) {
                doctor.changeCurrentEdge(-1);
                roll = Compute.d6(2);
                report += medWork.fail() + "\n" + doctor.getHyperlinkedFullTitle() + " uses Edge to reroll:"
                        + " rolls " + roll + ":";
            }
        }
        if (roll >= target.getValue()) {
            report = report + medWork.succeed();
            Unit u = medWork.getUnit();
            if (null != u) {
                u.resetPilotAndEntity();
            }
            if (roll == 12 && target.getValue() != TargetRoll.AUTOMATIC_SUCCESS) {
                xpGained += getCampaignOptions().getSuccessXP();
            }
            if (target.getValue() != TargetRoll.AUTOMATIC_SUCCESS) {
                doctor.setNTasks(doctor.getNTasks() + 1);
            }
            if (doctor.getNTasks() >= getCampaignOptions().getNTasksXP()) {
                xpGained += getCampaignOptions().getTaskXP();
                doctor.setNTasks(0);
            }
        } else {
            report = report + medWork.fail();
            if (roll == 2 && target.getValue() != TargetRoll.AUTOMATIC_FAIL) {
                xpGained += getCampaignOptions().getMistakeXP();
            }
        }
        if (xpGained > 0) {
            doctor.awardXP(this, xpGained);
            report += " (" + xpGained + "XP gained) ";
        }
        medWork.setDaysToWaitForHealing(getCampaignOptions()
                .getHealingWaitingPeriod());
        return report;
    }

    public TargetRoll getTargetFor(Person medWork, Person doctor) {
        Skill skill = doctor.getSkill(SkillType.S_DOCTOR);
        if (null == skill) {
            return new TargetRoll(TargetRoll.IMPOSSIBLE, doctor.getFullName()
                    + " isn't a doctor, he just plays one on TV.");
        }
        if (medWork.getDoctorId() != null
                && !medWork.getDoctorId().equals(doctor.getId())) {
            return new TargetRoll(TargetRoll.IMPOSSIBLE,
                    medWork.getFullName() + " is already being tended by another doctor");
        }
        if (!medWork.needsFixing()
                && !(getCampaignOptions().useAdvancedMedical() && medWork.needsAMFixing())) {
            return new TargetRoll(TargetRoll.IMPOSSIBLE,
                    medWork.getFullName() + " does not require healing.");
        }
        if (getPatientsFor(doctor) > 25) {
            return new TargetRoll(TargetRoll.IMPOSSIBLE, doctor.getFullName()
                    + " already has 25 patients.");
        }
        TargetRoll target = new TargetRoll(skill.getFinalSkillValue(),
                SkillType.getExperienceLevelName(skill.getExperienceLevel()));
        if (target.getValue() == TargetRoll.IMPOSSIBLE) {
            return target;
        }
        // understaffed mods
        int helpMod = getShorthandedMod(getMedicsPerDoctor(), true);
        if (helpMod > 0) {
            target.addModifier(helpMod, "shorthanded");
        }
        target.append(medWork.getHealingMods());
        return target;
    }

    public Person getLogisticsPerson() {
        int bestSkill = -1;
        int maxAcquisitions = getCampaignOptions().getMaxAcquisitions();
        Person admin = null;
        String skill = getCampaignOptions().getAcquisitionSkill();
        if (skill.equals(CampaignOptions.S_AUTO)) {
            return null;
        } else if (skill.equals(CampaignOptions.S_TECH)) {
            for (Person p : getActivePersonnel()) {
                if (getCampaignOptions().isAcquisitionSupportStaffOnly() && !p.hasSupportRole(true)) {
                    continue;
                }
                if (maxAcquisitions > 0 && (p.getAcquisitions() >= maxAcquisitions)) {
                    continue;
                }
                if ((p.getBestTechSkill() != null) && p.getBestTechSkill().getLevel() > bestSkill) {
                    admin = p;
                    bestSkill = p.getBestTechSkill().getLevel();
                }
            }
        } else {
            for (Person p : getActivePersonnel()) {
                if (getCampaignOptions().isAcquisitionSupportStaffOnly() && !p.hasSupportRole(true)) {
                    continue;
                }
                if (maxAcquisitions > 0 && (p.getAcquisitions() >= maxAcquisitions)) {
                    continue;
                }
                if (p.hasSkill(skill) && (p.getSkill(skill).getLevel() > bestSkill)) {
                    admin = p;
                    bestSkill = p.getSkill(skill).getLevel();
                }
            }
        }
        return admin;
    }

    /**
     * Gets a list of applicable logistics personnel, or an empty list
     * if acquisitions automatically succeed.
     * @return A {@see List} of personnel who can perform logistical actions.
     */
    public List<Person> getLogisticsPersonnel() {
        String skill = getCampaignOptions().getAcquisitionSkill();
        if (skill.equals(CampaignOptions.S_AUTO)) {
            return Collections.emptyList();
        } else {
            List<Person> logisticsPersonnel = new ArrayList<>();
            int maxAcquisitions = getCampaignOptions().getMaxAcquisitions();
            for (Person p : getActivePersonnel()) {
                if (getCampaignOptions().isAcquisitionSupportStaffOnly() && !p.hasSupportRole(true)) {
                    continue;
                }
                if ((maxAcquisitions > 0) && (p.getAcquisitions() >= maxAcquisitions)) {
                    continue;
                }
                if (skill.equals(CampaignOptions.S_TECH)) {
                    if (null != p.getBestTechSkill()) {
                        logisticsPersonnel.add(p);
                    }
                } else if (p.hasSkill(skill)) {
                    logisticsPersonnel.add(p);
                }
            }

            // Sort by their skill level, descending.
            logisticsPersonnel.sort((a, b) -> {
                if (skill.equals(CampaignOptions.S_TECH)) {
                    return Integer.compare(b.getBestTechSkill().getLevel(), a.getBestTechSkill().getLevel());
                } else {
                    return Integer.compare(b.getSkill(skill).getLevel(), a.getSkill(skill).getLevel());
                }
            });

            return logisticsPersonnel;
        }
    }

    /***
     * This is the main function for getting stuff (parts, units, etc.) All non-GM
     * acquisition should go through this function to ensure the campaign rules for
     * acquisition are followed.
     *
     * @param sList - A <code>ShoppingList</code> object including items that need
     *              to be purchased
     * @return A <code>ShoppingList</code> object that includes all items that were
     *         not successfully acquired
     */
    public ShoppingList goShopping(ShoppingList sList) {
        // loop through shopping items and decrement days to wait
        for (IAcquisitionWork shoppingItem : sList.getShoppingList()) {
            shoppingItem.decrementDaysToWait();
        }

        if (getCampaignOptions().getAcquisitionSkill().equals(CampaignOptions.S_AUTO)) {
            return goShoppingAutomatically(sList);
        } else if (!getCampaignOptions().usesPlanetaryAcquisition()) {
            return goShoppingStandard(sList);
        } else {
            return goShoppingByPlanet(sList);
        }
    }

    /**
     * Shops for items on the {@link ShoppingList}, where each acquisition
     * automatically succeeds.
     *
     * @param sList The shopping list to use when shopping.
     * @return The new shopping list containing the items that were not
     *         acquired.
     */
    private ShoppingList goShoppingAutomatically(ShoppingList sList) {
        List<IAcquisitionWork> currentList = new ArrayList<>(sList.getShoppingList());

        List<IAcquisitionWork> remainingItems = new ArrayList<>(currentList.size());
        for (IAcquisitionWork shoppingItem : currentList) {
            if (shoppingItem.getDaysToWait() <= 0) {
                while (shoppingItem.getQuantity() > 0) {
                    if (!acquireEquipment(shoppingItem, null)) {
                        shoppingItem.resetDaysToWait();
                        break;
                    }
                }
            }
            if (shoppingItem.getQuantity() > 0 || shoppingItem.getDaysToWait() > 0) {
                remainingItems.add(shoppingItem);
            }
        }

        return new ShoppingList(remainingItems);
    }

    /**
     * Shops for items on the {@link ShoppingList}, where each acquisition
     * is performed by available logistics personnel.
     *
     * @param sList The shopping list to use when shopping.
     * @return The new shopping list containing the items that were not
     *         acquired.
     */
    private ShoppingList goShoppingStandard(ShoppingList sList) {
        List<Person> logisticsPersonnel = getLogisticsPersonnel();
        if (logisticsPersonnel.isEmpty()) {
            addReport("Your force has no one capable of acquiring equipment.");
            return sList;
        }

        List<IAcquisitionWork> currentList = new ArrayList<>(sList.getShoppingList());
        for (Person person : logisticsPersonnel) {
            if (currentList.isEmpty()) {
                // Nothing left to shop for!
                break;
            }

            List<IAcquisitionWork> remainingItems = new ArrayList<>(currentList.size());
            for (IAcquisitionWork shoppingItem : currentList) {
                if (shoppingItem.getDaysToWait() <= 0) {
                    while (canAcquireParts(person) && shoppingItem.getQuantity() > 0) {
                        if (!acquireEquipment(shoppingItem, person)) {
                            shoppingItem.resetDaysToWait();
                            break;
                        }
                    }
                }
                if (shoppingItem.getQuantity() > 0 || shoppingItem.getDaysToWait() > 0) {
                    remainingItems.add(shoppingItem);
                }
            }

            currentList = remainingItems;
        }

        return new ShoppingList(currentList);
    }

    /**
     * Shops for items on the {@link ShoppingList}, where each acquisition
     * is attempted on nearby planets by available logistics personnel.
     *
     * @param sList The shopping list to use when shopping.
     * @return The new shopping list containing the items that were not
     *         acquired.
     */
    private ShoppingList goShoppingByPlanet(ShoppingList sList) {
        List<Person> logisticsPersonnel = getLogisticsPersonnel();
        if (logisticsPersonnel.isEmpty()) {
            addReport("Your force has no one capable of acquiring equipment.");
            return sList;
        }

        // we are shopping by planets, so more involved
        List<IAcquisitionWork> currentList = sList.getShoppingList();
        LocalDate currentDate = getLocalDate();

        // a list of items than can be taken out of the search and put back on the
        // shopping list
        List<IAcquisitionWork> shelvedItems = new ArrayList<>();

        //find planets within a certain radius - the function will weed out dead planets
        List<PlanetarySystem> systems = Systems.getInstance().getShoppingSystems(getCurrentSystem(),
                getCampaignOptions().getMaxJumpsPlanetaryAcquisition(), currentDate);

        for (Person person : logisticsPersonnel) {
            if (currentList.isEmpty()) {
                // Nothing left to shop for!
                break;
            }

            String personTitle = person.getHyperlinkedFullTitle() + " ";

            for (PlanetarySystem system: systems) {
                if (currentList.isEmpty()) {
                    // Nothing left to shop for!
                    break;
                }

                List<IAcquisitionWork> remainingItems = new ArrayList<>();

                //loop through shopping list. If its time to check, then check as appropriate. Items not
                //found get added to the remaining item list. Rotate through personnel
                boolean done = false;
                for (IAcquisitionWork shoppingItem : currentList) {
                    if (!canAcquireParts(person)) {
                        remainingItems.add(shoppingItem);
                        done = true;
                        continue;
                    }

                    if (shoppingItem.getDaysToWait() <= 0) {
                        if (findContactForAcquisition(shoppingItem, person, system)) {
                            int transitTime = calculatePartTransitTime(system);
                            int totalQuantity = 0;
                            while (shoppingItem.getQuantity() > 0
                                    && canAcquireParts(person)
                                    && acquireEquipment(shoppingItem, person, system, transitTime)) {
                                totalQuantity++;
                            }
                            if (totalQuantity > 0) {
                                addReport(personTitle + "<font color='green'><b> found "
                                        + shoppingItem.getQuantityName(totalQuantity)
                                        + " on "
                                        + system.getPrintableName(currentDate)
                                        + ". Delivery in " + transitTime + " days.</b></font>");
                            }
                        }
                    }
                    // if we didn't find everything on this planet, then add to the remaining list
                    if (shoppingItem.getQuantity() > 0 || shoppingItem.getDaysToWait() > 0) {
                        // if we can't afford it, then don't keep searching for it on other planets
                        if (!canPayFor(shoppingItem)) {
                            if (!getCampaignOptions().usePlanetAcquisitionVerboseReporting()) {
                                addReport("<font color='red'><b>You cannot afford to purchase another "
                                        + shoppingItem.getAcquisitionName() + "</b></font>");
                            }
                            shelvedItems.add(shoppingItem);
                        } else {
                            remainingItems.add(shoppingItem);
                        }
                    }
                }

                // we are done with this planet. replace our current list with the remaining items
                currentList = remainingItems;

                if (done) {
                    break;
                }
            }
        }

        // add shelved items back to the currentlist
        currentList.addAll(shelvedItems);

        // loop through and reset waiting time on all items on the remaining shopping
        // list if they have no waiting time left
        for (IAcquisitionWork shoppingItem : currentList) {
            if (shoppingItem.getDaysToWait() <= 0) {
                shoppingItem.resetDaysToWait();
            }
        }

        return new ShoppingList(currentList);
    }

    /**
     * Gets a value indicating if {@code person} can acquire parts.
     * @param person The {@link Person} to check if they have remaining
     *               time to perform acquisitions.
     * @return True if {@code person} could acquire another part, otherwise false.
     */
    public boolean canAcquireParts(@Nullable Person person) {
        if (person == null) {
            // CAW: in this case we're using automatic success
            //      and the logistics person will be null.
            return true;
        }
        int maxAcquisitions = getCampaignOptions().getMaxAcquisitions();
        return maxAcquisitions <= 0
            || person.getAcquisitions() < maxAcquisitions;
    }

    /***
     * Checks whether the campaign can pay for a given <code>IAcquisitionWork</code> item. This will check
     * both whether the campaign is required to pay for a given type of acquisition by the options and
     * if so whether it has enough money to afford it.
     * @param acquisition - An <code>IAcquisitionWork<code> object
     * @return true if the campaign can pay for the acquisition; false if it cannot.
     */
    public boolean canPayFor(IAcquisitionWork acquisition) {
        //SHOULD we check to see if this acquisition needs to be paid for
        if ( (acquisition instanceof UnitOrder && getCampaignOptions().payForUnits())
                ||(acquisition instanceof Part && getCampaignOptions().payForParts()) ) {
            //CAN the acquisition actually be paid for
            return getFunds().isGreaterOrEqualThan(acquisition.getBuyCost());
        }
        return true;
    }

    /**
     * Make an acquisition roll for a given planet to see if you can identify a contact. Used for planetary based acquisition.
     * @param acquisition - The <code> IAcquisitionWork</code> being acquired.
     * @param person - The <code>Person</code> object attempting to do the acquiring.  may be null if no one on the force has the skill or the user is using automatic acquisition.
     * @param system - The <code>PlanetarySystem</code> object where the acquisition is being attempted. This may be null if the user is not using planetary acquisition.
     * @return true if your target roll succeeded.
     */
    public boolean findContactForAcquisition(IAcquisitionWork acquisition, Person person, PlanetarySystem system) {
        TargetRoll target = getTargetForAcquisition(acquisition, person, false);
        target = system.getPrimaryPlanet().getAcquisitionMods(target, getLocalDate(), getCampaignOptions(), getFaction(),
                acquisition.getTechBase() == Part.T_CLAN);

        if (target.getValue() == TargetRoll.IMPOSSIBLE) {
            if (getCampaignOptions().usePlanetAcquisitionVerboseReporting()) {
                addReport("<font color='red'><b>Can't search for " + acquisition.getAcquisitionName()
                        + " on " + system.getPrintableName(getLocalDate()) + " because:</b></font> " + target.getDesc());
            }
            return false;
        }
        if (Compute.d6(2) < target.getValue()) {
            //no contacts on this planet, move along
            if (getCampaignOptions().usePlanetAcquisitionVerboseReporting()) {
                addReport("<font color='red'><b>No contacts available for " + acquisition.getAcquisitionName()
                        + " on " + system.getPrintableName(getLocalDate()) + "</b></font>");
            }
            return false;
        } else {
            if (getCampaignOptions().usePlanetAcquisitionVerboseReporting()) {
                addReport("<font color='green'>Possible contact for " + acquisition.getAcquisitionName()
                        + " on " + system.getPrintableName(getLocalDate()) + "</font>");
            }
            return true;
        }
    }

    /***
     * Attempt to acquire a given <code>IAcquisitionWork</code> object.
     * This is the default method used by for non-planetary based acquisition.
     * @param acquisition  - The <code> IAcquisitionWork</code> being acquired.
     * @param person - The <code>Person</code> object attempting to do the acquiring.  may be null if no one on the force has the skill or the user is using automatic acquisition.
     * @return a boolean indicating whether the attempt to acquire equipment was successful.
     */
    public boolean acquireEquipment(IAcquisitionWork acquisition, Person person) {
        return acquireEquipment(acquisition, person, null, -1);
    }

    /***
     * Attempt to acquire a given <code>IAcquisitionWork</code> object.
     * @param acquisition - The <code> IAcquisitionWork</code> being acquired.
     * @param person - The <code>Person</code> object attempting to do the acquiring.  may be null if no one on the force has the skill or the user is using automatic acquisition.
     * @param system - The <code>PlanetarySystem</code> object where the acquisition is being attempted. This may be null if the user is not using planetary acquisition.
     * @param transitDays - The number of days that the part should take to be delivered. If this value is entered as -1, then this method will determine transit time based on the users campaign options.
     * @return a boolean indicating whether the attempt to acquire equipment was successful.
     */
    private boolean acquireEquipment(IAcquisitionWork acquisition, Person person, PlanetarySystem system, int transitDays) {
        boolean found = false;
        String report = "";

        if (null != person) {
            report += person.getHyperlinkedFullTitle() + " ";
        }

        TargetRoll target = getTargetForAcquisition(acquisition, person, false);

        //check on funds
        if (!canPayFor(acquisition)) {
            target.addModifier(TargetRoll.IMPOSSIBLE, "Cannot afford this purchase");
        }

        if (null != system) {
            target = system.getPrimaryPlanet().getAcquisitionMods(target, getLocalDate(),
                    getCampaignOptions(), getFaction(), acquisition.getTechBase() == Part.T_CLAN);
        }

        report += "attempts to find " + acquisition.getAcquisitionName();

        //if impossible then return
        if (target.getValue() == TargetRoll.IMPOSSIBLE) {
            report += ":<font color='red'><b> " + target.getDesc() + "</b></font>";
            if (!getCampaignOptions().usesPlanetaryAcquisition() || getCampaignOptions().usePlanetAcquisitionVerboseReporting()) {
                addReport(report);
            }
            return false;
        }


        int roll = Compute.d6(2);
        report += "  needs " + target.getValueAsString();
        report += " and rolls " + roll + ":";
        //Edge reroll, if applicable
        if (getCampaignOptions().useSupportEdge() && (roll < target.getValue()) && (person != null)
                && person.getOptions().booleanOption(PersonnelOptions.EDGE_ADMIN_ACQUIRE_FAIL)
                && (person.getCurrentEdge() > 0)) {
            person.changeCurrentEdge(-1);
            roll = Compute.d6(2);
            report += " <b>failed!</b> but uses Edge to reroll...getting a " + roll + ": ";
        }
        int mos = roll - target.getValue();
        if (target.getValue() == TargetRoll.AUTOMATIC_SUCCESS) {
            mos = roll - 2;
        }
        int xpGained = 0;
        if (roll >= target.getValue()) {
            if (transitDays < 0) {
                transitDays = calculatePartTransitTime(mos);
            }
            report = report + acquisition.find(transitDays);
            found = true;
            if (person != null) {
                if (roll == 12
                        && target.getValue() != TargetRoll.AUTOMATIC_SUCCESS) {
                    xpGained += getCampaignOptions().getSuccessXP();
                }
                if (target.getValue() != TargetRoll.AUTOMATIC_SUCCESS) {
                    person.setNTasks(person.getNTasks() + 1);
                }
                if (person.getNTasks() >= getCampaignOptions().getNTasksXP()) {
                    xpGained += getCampaignOptions().getTaskXP();
                    person.setNTasks(0);
                }
            }
        } else {
            report = report + acquisition.failToFind();
            if (person != null && roll == 2
                    && target.getValue() != TargetRoll.AUTOMATIC_FAIL) {
                xpGained += getCampaignOptions().getMistakeXP();
            }
        }

        if (null != person) {
            // The person should have their acquisitions incremented
            person.incrementAcquisition();

            if (xpGained > 0) {
                person.awardXP(this, xpGained);
                report += " (" + xpGained + "XP gained) ";
            }
        }

        if (found) {
            acquisition.decrementQuantity();
            MekHQ.triggerEvent(new AcquisitionEvent(acquisition));
        }
        if (!getCampaignOptions().usesPlanetaryAcquisition() || getCampaignOptions().usePlanetAcquisitionVerboseReporting()) {
            addReport(report);
        }
        return found;
    }

    /**
     * Performs work to either mothball or activate a unit.
     * @param u The unit to either work towards mothballing or activation.
     */
    public void workOnMothballingOrActivation(Unit u) {
        if (u.isMothballed()) {
            activate(u);
        } else {
            mothball(u);
        }
    }

    /**
     * Performs work to mothball a unit.
     * @param u The unit on which to perform mothball work.
     */
    public void mothball(Unit u) {
        if (u.isMothballed()) {
            MekHQ.getLogger().warning("Unit is already mothballed, cannot mothball.");
            return;
        }

        Person tech = u.getTech();
        if (null == tech) {
            //uh-oh
            addReport("No tech assigned to the mothballing of " + u.getHyperlinkedName());
            return;
        }

        //don't allow overtime minutes for mothballing because its cheating
        //since you don't roll
        int minutes = Math.min(tech.getMinutesLeft(), u.getMothballTime());

        //check astech time
        if (!u.isSelfCrewed() && astechPoolMinutes < minutes * 6) {
            //uh-oh
            addReport("Not enough astechs to work on mothballing of " + u.getHyperlinkedName());
            return;
        }

        u.setMothballTime(u.getMothballTime() - minutes);

        String report = tech.getHyperlinkedFullTitle() + " spent " + minutes + " minutes mothballing " + u.getHyperlinkedName();
        if (!u.isMothballing()) {
            u.completeMothball();
            report += ". Mothballing complete.";
        } else {
            report += ". " + u.getMothballTime() + " minutes remaining.";
        }

        tech.setMinutesLeft(tech.getMinutesLeft() - minutes);

        if (!u.isSelfCrewed()) {
            astechPoolMinutes -= 6 * minutes;
        }

        addReport(report);
    }

    /**
     * Performs work to activate a unit.
     * @param u The unit on which to perform activation work.
     */
    public void activate(Unit u) {
        if (!u.isMothballed()) {
            MekHQ.getLogger().warning("Unit is already activated, cannot activate.");
            return;
        }

        Person tech = u.getTech();
        if (null == tech) {
            //uh-oh
            addReport("No tech assigned to the activation of " + u.getHyperlinkedName());
            return;
        }

        //don't allow overtime minutes for activation because its cheating
        //since you don't roll
        int minutes = Math.min(tech.getMinutesLeft(), u.getMothballTime());

        //check astech time
        if (!u.isSelfCrewed() && astechPoolMinutes < minutes * 6) {
            //uh-oh
            addReport("Not enough astechs to work on activation of " + u.getHyperlinkedName());
            return;
        }

        u.setMothballTime(u.getMothballTime() - minutes);

        String report = tech.getHyperlinkedFullTitle() + " spent " + minutes + " minutes activating " + u.getHyperlinkedName();

        tech.setMinutesLeft(tech.getMinutesLeft() - minutes);
        if (!u.isSelfCrewed()) {
            astechPoolMinutes -= 6 * minutes;
        }

        if (!u.isMothballing()) {
            u.completeActivation();
            report += ". Activation complete.";
        } else {
            report += ". " + u.getMothballTime() + " minutes remaining.";
        }

        addReport(report);
    }

    public void refit(Refit r) {
        Person tech = (r.getUnit().getEngineer() == null) ? r.getTech() : r.getUnit().getEngineer();
        if (tech == null) {
            addReport("No tech is assigned to refit " + r.getOriginalEntity().getShortName() + ". Refit cancelled.");
            r.cancel();
            return;
        }
        TargetRoll target = getTargetFor(r, tech);
        // check that all parts have arrived
        if (!r.acquireParts()) {
            return;
        }
        String report = tech.getHyperlinkedFullTitle() + " works on " + r.getPartName();
        int minutes = r.getTimeLeft();
        // FIXME: Overtime?
        if (minutes > tech.getMinutesLeft()) {
            r.addTimeSpent(tech.getMinutesLeft());
            tech.setMinutesLeft(0);
            report = report + ", " + r.getTimeLeft() + " minutes left.";
        } else {
            tech.setMinutesLeft(tech.getMinutesLeft() - minutes);
            r.addTimeSpent(minutes);
            if (r.hasFailedCheck()) {
                report = report + ", " + r.succeed();
            } else {
                int roll;
                String wrongType = "";
                if (tech.isRightTechTypeFor(r)) {
                    roll = Compute.d6(2);
                } else {
                    roll = Utilities.roll3d6();
                    wrongType = " <b>Warning: wrong tech type for this refit.</b>";
                }
                report = report + ",  needs " + target.getValueAsString() + " and rolls " + roll + ": ";
                if (getCampaignOptions().useSupportEdge() && (roll < target.getValue())
                        && tech.getOptions().booleanOption(PersonnelOptions.EDGE_REPAIR_FAILED_REFIT)
                        && (tech.getCurrentEdge() > 0)) {
                    tech.changeCurrentEdge(-1);
                    roll = tech.isRightTechTypeFor(r) ? Compute.d6(2) : Utilities.roll3d6();
                    // This is needed to update the edge values of individual crewmen
                    if (tech.isEngineer()) {
                        tech.setEdgeUsed(tech.getEdgeUsed() - 1);
                    }
                    report += " <b>failed!</b> but uses Edge to reroll...getting a " + roll + ": ";
                }

                if (roll >= target.getValue()) {
                    report += r.succeed();
                } else {
                    report += r.fail(SkillType.EXP_GREEN);
                    // try to refit again in case the tech has any time left
                    if (!r.isBeingRefurbished()) {
                        refit(r);
                    }
                }
                report += wrongType;
            }
        }
        MekHQ.triggerEvent(new PartWorkEvent(tech, r));
        addReport(report);
    }

    public Part fixWarehousePart(Part part, Person tech) {
        // get a new cloned part to work with and decrement original
        Part repairable = part.clone();
        part.decrementQuantity();

        fixPart(repairable, tech);
        if (!(repairable instanceof OmniPod)) {
            getQuartermaster().addPart(repairable, 0);
        }

        // If there is at least one remaining unit of the part
        // then we need to notify interested parties that we have
        // changed the quantity of the spare part.
        if (part.getQuantity() > 0) {
            MekHQ.triggerEvent(new PartChangedEvent(part));
        }

        return repairable;
    }

    /**
     * Attempt to fix a part, which may have all kinds of effect depending on part type.
     * @param partWork - the {@link IPartWork} to be fixed
     * @param tech - the {@link Person} who will attempt to fix the part
     * @return a <code>String</code> of the report that summarizes the outcome of the attempt to fix the part
     */
    public String fixPart(IPartWork partWork, Person tech) {
        TargetRoll target = getTargetFor(partWork, tech);
        String report = "";
        String action = " fix ";

        // TODO: this should really be a method on its own class
        if (partWork instanceof AmmoBin) {
            action = " reload ";
        }
        if (partWork.isSalvaging()) {
            action = " salvage ";
        }
        if (partWork instanceof MissingPart) {
            action = " replace ";
        }
        if (partWork instanceof MekLocation) {
            if (((MekLocation) partWork).isBlownOff()) {
                action = " re-attach ";
            } else if (((MekLocation) partWork).isBreached()) {
                action = " seal ";
            }
        }
        if ((partWork instanceof Armor) && !partWork.isSalvaging()) {
            if (!((Armor) partWork).isInSupply()) {
                report += "<b>Not enough armor remaining.  Task suspended.</b>";
                addReport(report);
                return report;
            }
        }
        if ((partWork instanceof ProtomekArmor) && !partWork.isSalvaging()) {
            if (!((ProtomekArmor) partWork).isInSupply()) {
                report += "<b>Not enough Protomech armor remaining.  Task suspended.</b>";
                addReport(report);
                return report;
            }
        }
        if ((partWork instanceof BaArmor) && !partWork.isSalvaging()) {
            if (!((BaArmor) partWork).isInSupply()) {
                report += "<b>Not enough BA armor remaining.  Task suspended.</b>";
                addReport(report);
                return report;
            }
        }
        if (partWork instanceof SpacecraftCoolingSystem) {
            //Change the string since we're not working on the part itself
            report += tech.getHyperlinkedFullTitle() + " attempts to" + action
                    + "a heat sink";
        } else {
            report += tech.getHyperlinkedFullTitle() + " attempts to" + action
                    + partWork.getPartName();
        }
        if (null != partWork.getUnit()) {
            report += " on " + partWork.getUnit().getName();
        }

        int minutes = partWork.getTimeLeft();
        int minutesUsed = minutes;
        boolean usedOvertime = false;
        if (minutes > tech.getMinutesLeft()) {
            minutes -= tech.getMinutesLeft();
            // check for overtime first
            if (isOvertimeAllowed() && minutes <= tech.getOvertimeLeft()) {
                // we are working overtime
                usedOvertime = true;
                partWork.setWorkedOvertime(true);
                tech.setMinutesLeft(0);
                tech.setOvertimeLeft(tech.getOvertimeLeft() - minutes);
            } else {
                // we need to finish the task tomorrow
                minutesUsed = tech.getMinutesLeft();
                int overtimeUsed = 0;
                if (isOvertimeAllowed()) {
                    // Can't use more overtime than there are minutes remaining on the part
                    overtimeUsed = Math.min(minutes, tech.getOvertimeLeft());
                    minutesUsed += overtimeUsed;
                    partWork.setWorkedOvertime(true);
                    usedOvertime = true;
                }
                partWork.addTimeSpent(minutesUsed);
                tech.setMinutesLeft(0);
                tech.setOvertimeLeft(tech.getOvertimeLeft() - overtimeUsed);
                int helpMod = getShorthandedMod(
                        getAvailableAstechs(minutesUsed, usedOvertime), false);
                if ((null != partWork.getUnit())
                        && ((partWork.getUnit().getEntity() instanceof Dropship)
                                || (partWork.getUnit().getEntity() instanceof Jumpship))) {
                    helpMod = 0;
                }
                if (partWork.getShorthandedMod() < helpMod) {
                    partWork.setShorthandedMod(helpMod);
                }
                partWork.setTech(tech);
                partWork.reservePart();
                report += " - <b>Not enough time, the remainder of the task";
                if (null != partWork.getUnit()) {
                    report += " on " + partWork.getUnit().getName();
                }
                if (minutesUsed > 0) {
                    report += " will be finished tomorrow.</b>";
                } else {
                    report += " cannot be finished because there was no time left after maintenance tasks.</b>";
                    partWork.resetTimeSpent();
                    partWork.resetOvertime();
                    partWork.setTech(null);
                    partWork.cancelReservation();
                }
                MekHQ.triggerEvent(new PartWorkEvent(tech, partWork));
                addReport(report);
                return report;
            }
        } else {
            tech.setMinutesLeft(tech.getMinutesLeft() - minutes);
        }
        int astechMinutesUsed = minutesUsed
                * getAvailableAstechs(minutesUsed, usedOvertime);
        if (astechPoolMinutes < astechMinutesUsed) {
            astechMinutesUsed -= astechPoolMinutes;
            astechPoolMinutes = 0;
            astechPoolOvertime -= astechMinutesUsed;
        } else {
            astechPoolMinutes -= astechMinutesUsed;
        }
        // check for the type
        int roll;
        String wrongType = "";
        if (tech.isRightTechTypeFor(partWork)) {
            roll = Compute.d6(2);
        } else {
            roll = Utilities.roll3d6();
            wrongType = " <b>Warning: wrong tech type for this repair.</b>";
        }
        report = report + ",  needs " + target.getValueAsString()
                + " and rolls " + roll + ":";
        int xpGained = 0;
        //if we fail and would break a part, here's a chance to use Edge for a reroll...
        if (getCampaignOptions().useSupportEdge()
                && tech.getOptions().booleanOption(PersonnelOptions.EDGE_REPAIR_BREAK_PART)
                && (tech.getCurrentEdge() > 0)
                && (target.getValue() != TargetRoll.AUTOMATIC_SUCCESS)) {
            if ((getCampaignOptions().isDestroyByMargin()
                    && (getCampaignOptions().getDestroyMargin() <= (target.getValue() - roll)))
                    || (!getCampaignOptions().isDestroyByMargin()
                            //if an elite, primary tech and destroy by margin is NOT on
                            && ((tech.getExperienceLevel(false) == SkillType.EXP_ELITE)
                                    || tech.getPrimaryRole().isVehicleCrew())) // For vessel crews
                    && (roll < target.getValue())) {
                tech.changeCurrentEdge(-1);
                roll = tech.isRightTechTypeFor(partWork) ? Compute.d6(2) : Utilities.roll3d6();
                //This is needed to update the edge values of individual crewmen
                if (tech.isEngineer()) {
                    tech.setEdgeUsed(tech.getEdgeUsed() + 1);
                }
                report += " <b>failed!</b> and would destroy the part, but uses Edge to reroll...getting a " + roll + ":";
            }
        }

        if (roll >= target.getValue()) {
            report = report + partWork.succeed();
            if (getCampaignOptions().payForRepairs()
                    && action.equals(" fix ")
                    && !(partWork instanceof Armor)) {
                Money cost = ((Part) partWork).getStickerPrice().multipliedBy(0.2);
                report += "<br>Repairs cost " +
                        cost.toAmountAndSymbolString() +
                        " worth of parts.";
                finances.debit(TransactionType.REPAIRS, getLocalDate(), cost,
                        "Repair of " + partWork.getPartName());
            }
            if ((roll == 12) && (target.getValue() != TargetRoll.AUTOMATIC_SUCCESS)) {
                xpGained += getCampaignOptions().getSuccessXP();
            }
            if (target.getValue() != TargetRoll.AUTOMATIC_SUCCESS) {
                tech.setNTasks(tech.getNTasks() + 1);
            }
            if (tech.getNTasks() >= getCampaignOptions().getNTasksXP()) {
                xpGained += getCampaignOptions().getTaskXP();
                tech.setNTasks(0);
            }
        } else {
            int modePenalty = partWork.getMode().expReduction;
            int effectiveSkillLvl = tech.getSkillForWorkingOn(partWork).getExperienceLevel() - modePenalty;
            if (getCampaignOptions().isDestroyByMargin()) {
                if (getCampaignOptions().getDestroyMargin() > (target.getValue() - roll)) {
                    // not destroyed - set the effective level as low as
                    // possible
                    effectiveSkillLvl = SkillType.EXP_ULTRA_GREEN;
                } else {
                    // destroyed - set the effective level to elite
                    effectiveSkillLvl = SkillType.EXP_ELITE;
                }
            }
            report = report + partWork.fail(effectiveSkillLvl);

            if ((roll == 2) && (target.getValue() != TargetRoll.AUTOMATIC_FAIL)) {
                xpGained += getCampaignOptions().getMistakeXP();
            }
        }

        if (xpGained > 0) {
            tech.awardXP(this, xpGained);
            report += " (" + xpGained + "XP gained) ";
        }
        report += wrongType;
        partWork.resetTimeSpent();
        partWork.resetOvertime();
        partWork.setTech(null);
        partWork.cancelReservation();
        MekHQ.triggerEvent(new PartWorkEvent(tech, partWork));
        addReport(report);
        return report;
    }

    /**
     * Parses news file and loads news items for the current year.
     */
    public void reloadNews() {
        news.loadNewsFor(getGameYear(), id.getLeastSignificantBits());
    }

    /**
     * Checks for a news item for the current date. If found, adds it to the daily report.
     */
    public void readNews() {
        //read the news
        for (NewsItem article : news.fetchNewsFor(getLocalDate())) {
            addReport(article.getHeadlineForReport());
        }
        for (NewsItem article : Systems.getInstance().getPlanetaryNews(getLocalDate())) {
            addReport(article.getHeadlineForReport());
        }
    }

    /**
     * TODO : I should be part of AtBContract, not Campaign
     * @param contract an active AtBContract
     * @return the current deployment deficit for the contract
     */
    public int getDeploymentDeficit(AtBContract contract) {
        if (!contract.isActiveOn(getLocalDate()) || contract.getStartDate().isEqual(getLocalDate())) {
            // Do not check for deficits if the contract has not started or
            // it is the first day of the contract, as players won't have
            // had time to assign forces to the contract yet
            return 0;
        }

        int total = -contract.getRequiredLances();
        int role = -Math.max(1, contract.getRequiredLances() / 2);

        final AtBLanceRole requiredLanceRole = contract.getContractType().getRequiredLanceRole();
        for (Lance l : lances.values()) {
            if (!l.getRole().isUnassigned() && (l.getMissionId() == contract.getId())) {
                total++;
                if (l.getRole() == requiredLanceRole) {
                    role++;
                }
            }
        }

        if (total >= 0 && role >= 0) {
            return 0;
        }
        return Math.abs(Math.min(total, role));
    }

    private void processNewDayATBScenarios() {
        // First, we get the list of all active AtBContracts
        List<AtBContract> contracts = getActiveAtBContracts(true);

        // Second, we process them and any already generated scenarios
        for (AtBContract contract : contracts) {
            /*
             * Situations like a delayed start or running out of funds during transit can
             * delay arrival until after the contract start. In that case, shift the
             * starting and ending dates before making any battle rolls. We check that the
             * unit is actually on route to the planet in case the user is using a custom
             * system for transport or splitting the unit, etc.
             */
            if (!getLocation().isOnPlanet() && !getLocation().getJumpPath().isEmpty()
                    && getLocation().getJumpPath().getLastSystem().getId().equals(contract.getSystemId())) {
                // transitTime is measured in days; so we round up to the next whole day
                contract.setStartAndEndDate(getLocalDate().plusDays((int) Math.ceil(getLocation().getTransitTime())));
                addReport("The start and end dates of " + contract.getName() + " have been shifted to reflect the current ETA.");
                continue;
            }
            if (getLocalDate().getDayOfWeek() == DayOfWeek.MONDAY) {
                int deficit = getDeploymentDeficit(contract);
                if (deficit > 0) {
                    contract.addPlayerMinorBreaches(deficit);
                    addReport("Failure to meet " + contract.getName() + " requirements resulted in " + deficit
                            + ((deficit == 1) ? " minor contract breach" : " minor contract breaches"));
                }
            }

<<<<<<< HEAD
            for (Scenario s : contract.getScenarios()) {
                if (!s.isCurrent() || !(s instanceof AtBScenario)) {
                    continue;
                }
                if ((s.getDate() != null) && s.getDate().isBefore(getLocalDate())) {
                    if (getCampaignOptions().getUseStratCon() &&
                            (s instanceof AtBDynamicScenario)) {
                        var stub = StratconRulesManager.processIgnoredScenario(
                                (AtBDynamicScenario) s, contract.getStratconCampaignState());
=======
            for (final Scenario scenario : contract.getCurrentAtBScenarios()) {
                if ((scenario.getDate() != null) && scenario.getDate().isBefore(getLocalDate())) {
                    if (getCampaignOptions().getUseStratCon() && (scenario instanceof AtBDynamicScenario)) {
                        final boolean stub = StratconRulesManager.processIgnoredScenario(
                                (AtBDynamicScenario) scenario, contract.getStratconCampaignState());
>>>>>>> ead4504c

                        if (stub) {
                            scenario.convertToStub(this, ScenarioStatus.DEFEAT);
                            addReport("Failure to deploy for " + scenario.getName() + " resulted in defeat.");
                        } else {
                            scenario.clearAllForcesAndPersonnel(this);
                        }
                    } else {
                        scenario.convertToStub(this, ScenarioStatus.DEFEAT);
                        contract.addPlayerMinorBreach();

<<<<<<< HEAD
                        addReport("Failure to deploy for " + s.getName()
=======
                        addReport("Failure to deploy for " + scenario.getName()
>>>>>>> ead4504c
                            + " resulted in defeat and a minor contract breach.");
                    }
                }
            }
        }

        // Third, on Mondays we generate new scenarios for the week
        if (getLocalDate().getDayOfWeek() == DayOfWeek.MONDAY) {
            AtBScenarioFactory.createScenariosForNewWeek(this);
        }

        // Fourth, we look at deployments for pre-existing and new scenarios
        for (AtBContract contract : contracts) {
            contract.checkEvents(this);

            // If there is a standard battle set for today, deploy the lance.
            for (Scenario s : contract.getCurrentAtBScenarios()) {
                if ((s.getDate() != null) && s.getDate().equals(getLocalDate())) {
                    int forceId = ((AtBScenario) s).getLanceForceId();
                    if ((lances.get(forceId) != null) && !forceIds.get(forceId).isDeployed()) {
                        // If any unit in the force is under repair, don't deploy the force
                        // Merely removing the unit from deployment would break with user expectation
                        boolean forceUnderRepair = false;
                        for (UUID uid : forceIds.get(forceId).getAllUnits(true)) {
                            Unit u = getHangar().getUnit(uid);
                            if ((u != null) && u.isUnderRepair()) {
                                forceUnderRepair = true;
                                break;
                            }
                        }

                        if (!forceUnderRepair) {
                            forceIds.get(forceId).setScenarioId(s.getId());
                            s.addForces(forceId);
                            for (UUID uid : forceIds.get(forceId).getAllUnits(true)) {
                                Unit u = getHangar().getUnit(uid);
                                if (u != null) {
                                    u.setScenarioId(s.getId());
                                }
                            }

                            addReport(MessageFormat.format(
                                    resources.getString("atbMissionTodayWithForce.format"),
                                    s.getName(), forceIds.get(forceId).getName()));
                            MekHQ.triggerEvent(new DeploymentChangedEvent(forceIds.get(forceId), s));
                        } else {
                            addReport(MessageFormat.format(
                                    resources.getString("atbMissionToday.format"), s.getName()));
                        }
                    } else {
                        addReport(MessageFormat.format(
                                resources.getString("atbMissionToday.format"), s.getName()));
                    }
                }
            }
        }
    }

    private void processNewDayATBFatigue() {
        boolean inContract = false;
        for (final AtBContract contract : getActiveAtBContracts()) {
            fatigueLevel += contract.getContractType().getFatigue();
            inContract = true;
        }

        if (!inContract && location.isOnPlanet()) {
            fatigueLevel -= 2;
        }
        fatigueLevel = Math.max(fatigueLevel, 0);
    }

    private void processNewDayATB() {
        contractMarket.generateContractOffers(this); // TODO : AbstractContractMarket : Remove

        if ((getShipSearchExpiration() != null) && !getShipSearchExpiration().isAfter(getLocalDate())) {
            setShipSearchExpiration(null);
            if (getShipSearchResult() != null) {
                addReport("Opportunity for purchase of " + getShipSearchResult() + " has expired.");
                setShipSearchResult(null);
            }
        }

        if (getLocalDate().getDayOfWeek() == DayOfWeek.MONDAY) {
            processShipSearch();
        }

        // Add or remove dependents - only if one of the two options makes this possible is enabled
        if ((getLocalDate().getDayOfYear() == 1)
                && (!getCampaignOptions().getDependentsNeverLeave() || getCampaignOptions().canAtBAddDependents())) {
            int numPersonnel = 0;
            List<Person> dependents = new ArrayList<>();
            for (Person p : getActivePersonnel()) {
                numPersonnel++;
                if (p.getPrimaryRole().isDependent() && p.getGenealogy().isEmpty()) {
                    dependents.add(p);
                }
            }
            int roll = Compute.d6(2) + getUnitRatingMod() - 2;
            if (roll < 2) {
                roll = 2;
            } else if (roll > 12) {
                roll = 12;
            }
            int change = numPersonnel * (roll - 5) / 100;
            if (change < 0) {
                if (!getCampaignOptions().getDependentsNeverLeave()) {
                    while ((change < 0) && !dependents.isEmpty()) {
                        final Person person = Utilities.getRandomItem(dependents);
                        addReport(String.format(resources.getString("dependentLeavesForce.text"),
                                person.getFullTitle()));
                        removePerson(person, false);
                        dependents.remove(person);
                        change++;
                    }
                }
            } else {
                if (getCampaignOptions().canAtBAddDependents()) {
                    for (int i = 0; i < change; i++) {
                        final Person person = newDependent(false);
                        recruitPerson(person, PrisonerStatus.FREE, true, false);
                        addReport(String.format(resources.getString("dependentJoinsForce.text"),
                                person.getFullTitle()));
                    }
                }
            }
        }

        if (getLocalDate().getDayOfMonth() == 1) {
            /*
             * First of the month; roll morale, track unit fatigue.
             */
            IUnitRating rating = getUnitRating();
            rating.reInitialize();

            for (AtBContract contract : getActiveAtBContracts()) {
                contract.checkMorale(getLocalDate(), getUnitRatingMod());
                addReport("Enemy morale is now " + contract.getMoraleLevel()
                        + " on contract " + contract.getName());
            }

            // Account for fatigue
            if (getCampaignOptions().getTrackUnitFatigue()) {
                processNewDayATBFatigue();
            }
        }

        processNewDayATBScenarios();
    }

    public void processNewDayPersonnel() {
        // This MUST use getActivePersonnel as we only want to process active personnel, and
        // furthermore this allows us to add and remove personnel without issue
        for (Person p : getActivePersonnel()) {
            // Random Death

            // Random Marriages
            if (getCampaignOptions().useRandomMarriages()) {
                p.randomMarriage(this);
            }

            p.resetMinutesLeft();
            // Reset acquisitions made to 0
            p.setAcquisition(0);
            if (p.needsFixing() && !getCampaignOptions().useAdvancedMedical()) {
                p.decrementDaysToWaitForHealing();
                Person doctor = getPerson(p.getDoctorId());
                if ((doctor != null) && doctor.isDoctor()) {
                    if (p.getDaysToWaitForHealing() <= 0) {
                        addReport(healPerson(p, doctor));
                    }
                } else if (p.checkNaturalHealing(15)) {
                    addReport(p.getHyperlinkedFullTitle() + " heals naturally!");
                    Unit u = p.getUnit();
                    if (u != null) {
                        u.resetPilotAndEntity();
                    }
                }
            }
            // TODO Advanced Medical needs to go away from here later on
            if (getCampaignOptions().useAdvancedMedical()) {
                InjuryUtil.resolveDailyHealing(this, p);
                Unit u = p.getUnit();
                if (u != null) {
                    u.resetPilotAndEntity();
                }
            }

            // TODO : Reset this based on hasSupportRole(false) instead of checking for each type
            // TODO : p.isEngineer will need to stay, however
            // Reset edge points to the purchased value each week. This should only
            // apply for support personnel - combat troops reset with each new mm game
            if ((p.isAdministrator() || p.isDoctor() || p.isEngineer() || p.isTech())
                    && (getLocalDate().getDayOfWeek() == DayOfWeek.MONDAY)) {
                p.resetCurrentEdge();
            }

            if ((getCampaignOptions().getIdleXP() > 0) && (getLocalDate().getDayOfMonth() == 1)
                    && !p.getPrisonerStatus().isPrisoner()) { // Prisoners can't gain XP, while Bondsmen can gain xp
                p.setIdleMonths(p.getIdleMonths() + 1);
                if (p.getIdleMonths() >= getCampaignOptions().getMonthsIdleXP()) {
                    if (Compute.d6(2) >= getCampaignOptions().getTargetIdleXP()) {
                        p.awardXP(this, getCampaignOptions().getIdleXP());
                        addReport(p.getHyperlinkedFullTitle() + " has gained "
                                + getCampaignOptions().getIdleXP() + " XP");
                    }
                    p.setIdleMonths(0);
                }
            }

            // Procreation
            if (p.getGender().isFemale()) {
                if (p.isPregnant()) {
                    if (getCampaignOptions().useProcreation()) {
                        if (getLocalDate().compareTo((p.getDueDate())) == 0) {
                            p.birth(this);
                        }
                    } else {
                        p.removePregnancy();
                    }
                } else if (getCampaignOptions().useProcreation()) {
                    p.procreate(this);
                }
            }
        }
    }

    public void processNewDayUnits() {
        // need to loop through units twice, the first time to do all maintenance and
        // the second time to do whatever else. Otherwise, maintenance minutes might
        // get sucked up by other stuff. This is also a good place to ensure that a
        // unit's engineer gets reset and updated.
        for (Unit u : getUnits()) {
            // do maintenance checks
            try {
                u.resetEngineer();
                if (null != u.getEngineer()) {
                    u.getEngineer().resetMinutesLeft();
                }

                doMaintenance(u);
            } catch (Exception e) {
                MekHQ.getLogger().error(String.format(
                        "Unable to perform maintenance on %s (%s) due to an error",
                        u.getName(), u.getId().toString()), e);
                addReport(String.format("ERROR: An error occurred performing maintenance on %s, check the log",
                        u.getName()));
            }
        }

        // need to check for assigned tasks in two steps to avoid
        // concurrent modification problems
        List<Part> assignedParts = new ArrayList<>();
        List<Part> arrivedParts = new ArrayList<>();
        getWarehouse().forEachPart(part -> {
            if (part instanceof Refit) {
                return;
            }

            if (part.getTech() != null) {
                assignedParts.add(part);
            }

            // If the part is currently in-transit...
            if (!part.isPresent()) {
                // ... decrement the number of days until it arrives...
                part.setDaysToArrival(part.getDaysToArrival() - 1);

                if (part.isPresent()) {
                    // ... and mark the part as arrived if it is now here.
                    arrivedParts.add(part);
                }
            }
        });

        // arrive parts before attempting refit or parts will not get reserved that day
        for (Part part : arrivedParts) {
            getQuartermaster().arrivePart(part);
        }

        // finish up any overnight assigned tasks
        for (Part part : assignedParts) {
            Person tech;
            if ((part.getUnit() != null) && (part.getUnit().getEngineer() != null)) {
                tech = part.getUnit().getEngineer();
            } else {
                tech = part.getTech();
            }

            if (null != tech) {
                if (null != tech.getSkillForWorkingOn(part)) {
                    try {
                        fixPart(part, tech);
                    } catch (Exception e) {
                        MekHQ.getLogger().error(String.format(
                                "Could not perform overnight maintenance on %s (%d) due to an error",
                                part.getName(), part.getId()), e);
                        addReport(String.format("ERROR: an error occurred performing overnight maintenance on %s, check the log",
                                part.getName()));
                    }
                } else {
                    addReport(String.format(
                            "%s looks at %s, recalls his total lack of skill for working with such technology, then slowly puts the tools down before anybody gets hurt.",
                            tech.getHyperlinkedFullTitle(), part.getName()));
                    part.setTech(null);
                }
            } else {
                JOptionPane.showMessageDialog(null,
                        "Could not find tech for part: " + part.getName() + " on unit: "
                                + part.getUnit().getHyperlinkedName(),
                        "Invalid Auto-continue", JOptionPane.ERROR_MESSAGE);
            }

            // check to see if this part can now be combined with other spare parts
            if (part.isSpare() && (part.getQuantity() > 0)) {
                getQuartermaster().addPart(part, 0);
            }
        }

        // ok now we can check for other stuff we might need to do to units
        List<UUID> unitsToRemove = new ArrayList<>();
        for (Unit u : getUnits()) {
            if (u.isRefitting()) {
                refit(u.getRefit());
            }
            if (u.isMothballing()) {
                workOnMothballingOrActivation(u);
            }
            if (!u.isPresent()) {
                u.checkArrival();
            }
            if (!u.isRepairable() && !u.hasSalvageableParts()) {
                unitsToRemove.add(u.getId());
            }
        }
        // Remove any unrepairable, unsalvageable units
        unitsToRemove.forEach(this::removeUnit);

        // Finally, run Mass Repair Mass Salvage if desired
        if (MekHQ.getMekHQOptions().getNewDayMRMS()) {
            try {
                MassRepairService.massRepairSalvageAllUnits(this);
            } catch (Exception e) {
                MekHQ.getLogger().error("Could not perform mass repair/salvage on units due to an error", e);
                addReport("ERROR: an error occurred performing mass repair/salvage on units, check the log");
            }
        }
    }

    /**
     * @return <code>true</code> if the new day arrived
     */
    public boolean newDay() {
        // Refill Automated Pools, if the options are selected
        if (MekHQ.getMekHQOptions().getNewDayAstechPoolFill() && requiresAdditionalAstechs()) {
            fillAstechPool();
        }

        if (MekHQ.getMekHQOptions().getNewDayMedicPoolFill() && requiresAdditionalMedics()) {
            fillMedicPool();
        }

        // Ensure we don't have anything that would prevent the new day
        if (MekHQ.triggerEvent(new DayEndingEvent(this))) {
            return false;
        }

        // Autosave based on the previous day's information
        autosaveService.requestDayAdvanceAutosave(this);

        // Advance the day by one
        currentDay = currentDay.plus(1, ChronoUnit.DAYS);

        // Determine if we have an active contract or not, as this can get used elsewhere before
        // we actually hit the AtB new day (e.g. personnel market)
        if (getCampaignOptions().getUseAtB()) {
            setHasActiveContract();
        }

        // Clear Reports
        getCurrentReport().clear();
        setCurrentReportHTML("");
        newReports.clear();
        beginReport("<b>" + MekHQ.getMekHQOptions().getLongDisplayFormattedDate(getLocalDate()) + "</b>");

        // New Year Changes
        if (getLocalDate().getDayOfYear() == 1) {
            // News is reloaded
            reloadNews();

            // Change Year Game Option
            getGameOptions().getOption(OptionsConstants.ALLOWED_YEAR).setValue(getGameYear());
        }

        readNews();

        getLocation().newDay(this);

        // Manage the Markets
        getPersonnelMarket().generatePersonnelForDay(this);

        // TODO : AbstractContractMarket : Uncomment
        //getContractMarket().processNewDay(this);
        getUnitMarket().processNewDay(this);

        // Process New Day for AtB
        if (getCampaignOptions().getUseAtB()) {
            processNewDayATB();
        }

        processNewDayPersonnel();

        resetAstechMinutes();

        processNewDayUnits();

        setShoppingList(goShopping(getShoppingList()));

        // check for anything in finances
        getFinances().newDay(this);

        MekHQ.triggerEvent(new NewDayEvent(this));
        return true;
    }

    public Person getFlaggedCommander() {
        for (Person p : getPersonnel()) {
            if (p.isCommander()) {
                return p;
            }
        }
        return null;
    }

    public void removeUnit(UUID id) {
        Unit unit = getHangar().getUnit(id);

        // remove all parts for this unit as well
        for (Part p : unit.getParts()) {
            getWarehouse().removePart(p);
        }

        // remove any personnel from this unit
        for (Person p : unit.getCrew()) {
            unit.remove(p, true);
        }

        Person tech = unit.getTech();
        if (null != tech) {
            unit.remove(tech, true);
        }

        // remove unit from any forces
        removeUnitFromForce(unit);

        // If this is a ship, remove it from the list of potential transports
        removeTransportShip(unit);

        // If this unit was assigned to a transport ship, remove it from the transport
        if (unit.hasTransportShipAssignment()) {
            unit.getTransportShipAssignment()
                    .getTransportShip()
                    .unloadFromTransportShip(unit);
        }

        // finally remove the unit
        getHangar().removeUnit(unit.getId());

        checkDuplicateNamesDuringDelete(unit.getEntity());
        addReport(unit.getName() + " has been removed from the unit roster.");
        MekHQ.triggerEvent(new UnitRemovedEvent(unit));
    }

    public void removePerson(final @Nullable Person person) {
        removePerson(person, true);
    }

    public void removePerson(final @Nullable Person person, final boolean log) {
        if (person == null) {
            return;
        }

        person.getGenealogy().clearGenealogy();

        final Unit unit = person.getUnit();
        if (unit != null) {
            unit.remove(person, true);
        }
        removeAllPatientsFor(person);
        person.removeAllTechJobs(this);
        removeKillsFor(person.getId());
        getRetirementDefectionTracker().removePerson(person);

        if (log) {
            addReport(person.getFullTitle() + " has been removed from the personnel roster.");
        }

        personnel.remove(person.getId());

        // Deal with Astech Pool Minutes
        if (person.getPrimaryRole().isAstech()) {
            astechPoolMinutes = Math.max(0, astechPoolMinutes - Person.PRIMARY_ROLE_SUPPORT_TIME);
            astechPoolOvertime = Math.max(0, astechPoolOvertime - Person.PRIMARY_ROLE_OVERTIME_SUPPORT_TIME);
        } else if (person.getSecondaryRole().isAstech()) {
            astechPoolMinutes = Math.max(0, astechPoolMinutes - Person.SECONDARY_ROLE_SUPPORT_TIME);
            astechPoolOvertime = Math.max(0, astechPoolOvertime - Person.SECONDARY_ROLE_OVERTIME_SUPPORT_TIME);
        }
        MekHQ.triggerEvent(new PersonRemovedEvent(person));
    }

    public void awardTrainingXP(Lance l) {
        awardTrainingXPByMaximumRole(l);
    }

    /**
     * Awards XP to the lance based on the maximum experience level of its
     * commanding officer and the minimum experience level of the unit's
     * members.
     * @param l The {@link Lance} to calculate XP to award for training.
     */
    private void awardTrainingXPByMaximumRole(Lance l) {
        for (UUID trainerId : forceIds.get(l.getForceId()).getAllUnits(true)) {
            Unit trainerUnit = getHangar().getUnit(trainerId);

            // not sure how this occurs, but it probably shouldn't halt processing of a new day.
            if (trainerUnit == null) {
                continue;
            }

            Person commander = trainerUnit.getCommander();
            // AtB 2.31: Training lance – needs a officer with Veteran skill levels
            //           and adds 1xp point to every Green skilled unit.
            if (commander != null && commander.getRank().isOfficer()) {
                // Take the maximum of the commander's Primary and Secondary Role
                // experience to calculate their experience level...
                int commanderExperience = Math.max(commander.getExperienceLevel(false),
                        commander.getExperienceLevel(true));
                if (commanderExperience > SkillType.EXP_REGULAR) {
                    // ...and if the commander is better than a veteran, find all of
                    // the personnel under their command...
                    for (UUID traineeId : forceIds.get(l.getForceId()).getAllUnits(true)) {
                        Unit traineeUnit = getHangar().getUnit(traineeId);

                        if (traineeUnit == null) {
                            continue;
                        }

                        for (Person p : traineeUnit.getCrew()) {
                            if (p.equals(commander)) {
                                continue;
                            }
                            // ...and if their weakest role is Green or Ultra-Green
                            int experienceLevel = Math.min(p.getExperienceLevel(false),
                                    !p.getSecondaryRole().isNone()
                                            ? p.getExperienceLevel(true)
                                            : SkillType.EXP_ELITE);
                            if (experienceLevel >= 0 && experienceLevel < SkillType.EXP_REGULAR) {
                                // ...add one XP.
                                p.awardXP(this, 1);
                                addReport(p.getHyperlinkedName() + " has gained 1 XP from training.");
                            }
                        }
                    }
                    break;
                }
            }
        }
    }

    public void removeAllPatientsFor(Person doctor) {
        for (Person p : getPersonnel()) {
            if (null != p.getDoctorId()
                    && p.getDoctorId().equals(doctor.getId())) {
                p.setDoctorId(null, getCampaignOptions()
                        .getNaturalHealingWaitingPeriod());
            }
        }
    }

    public void removeScenario(final Scenario scenario) {
        scenario.clearAllForcesAndPersonnel(this);
<<<<<<< HEAD
        Mission mission = getMission(scenario.getMissionId());
        if (null != mission) {
            mission.removeScenario(scenario.getId());
=======
        final Mission mission = getMission(scenario.getMissionId());
        if (mission != null) {
            mission.getScenarios().remove(scenario);
>>>>>>> ead4504c

            // if we GM-remove the scenario and it's attached to a StratCon scenario
            // then pretend like we let the StratCon scenario expire
            if ((mission instanceof AtBContract) &&
                    (((AtBContract) mission).getStratconCampaignState() != null) &&
                    (scenario instanceof AtBDynamicScenario)) {
                StratconRulesManager.processIgnoredScenario(
                        (AtBDynamicScenario) scenario, ((AtBContract) mission).getStratconCampaignState());
            }
        }
        scenarios.remove(scenario.getId());
        MekHQ.triggerEvent(new ScenarioRemovedEvent(scenario));
    }

    public void removeMission(final Mission mission) {
        // Loop through scenarios here! We need to remove them as well.
        for (Scenario scenario : mission.getScenarios()) {
            scenario.clearAllForcesAndPersonnel(this);
            scenarios.remove(scenario.getId());
        }
        mission.clearScenarios();

        missions.remove(mission.getId());
        MekHQ.triggerEvent(new MissionRemovedEvent(mission));
    }

    public void removeKill(Kill k) {
        if (kills.containsKey(k.getPilotId())) {
            kills.get(k.getPilotId()).remove(k);
        }
    }

    public void removeKillsFor(UUID personID) {
        kills.remove(personID);
    }

    public void removeForce(Force force) {
        int fid = force.getId();
        forceIds.remove(fid);
        // clear forceIds of all personnel with this force
        for (UUID uid : force.getUnits()) {
            Unit u = getHangar().getUnit(uid);
            if (null == u) {
                continue;
            }
            if (u.getForceId() == fid) {
                u.setForceId(-1);
                if (force.isDeployed()) {
                    u.setScenarioId(-1);
                }
            }
        }
        MekHQ.triggerEvent(new OrganizationChangedEvent(force));
        // also remove this force's id from any scenarios
        if (force.isDeployed()) {
            Scenario s = getScenario(force.getScenarioId());
            s.removeForce(fid);
        }

        if (campaignOptions.getUseAtB()) {
            lances.remove(fid);
        }

        if (null != force.getParentForce()) {
            force.getParentForce().removeSubForce(fid);
        }

        // clear out StratCon force assignments
        for (AtBContract contract : getActiveAtBContracts()) {
            if (contract.getStratconCampaignState() != null) {
                for (StratconTrackState track : contract.getStratconCampaignState().getTracks()) {
                    track.unassignForce(fid);
                }
            }
        }

        ArrayList<Force> subs = new ArrayList<>(force.getSubForces());
        for (Force sub : subs) {
            removeForce(sub);
            MekHQ.triggerEvent(new OrganizationChangedEvent(sub));
        }
    }

    public void removeUnitFromForce(Unit u) {
        Force force = getForce(u.getForceId());
        if (null != force) {
            force.removeUnit(u.getId());
            u.setForceId(Force.FORCE_NONE);
            u.setScenarioId(-1);
            if (u.getEntity().hasNavalC3()
                    && u.getEntity().calculateFreeC3Nodes() < 5) {
                Vector<Unit> removedUnits = new Vector<>();
                removedUnits.add(u);
                removeUnitsFromNetwork(removedUnits);
                u.getEntity().setC3MasterIsUUIDAsString(null);
                u.getEntity().setC3Master(null, true);
                refreshNetworks();
            } else if (u.getEntity().hasC3i()
                    && u.getEntity().calculateFreeC3Nodes() < 5) {
                Vector<Unit> removedUnits = new Vector<>();
                removedUnits.add(u);
                removeUnitsFromNetwork(removedUnits);
                u.getEntity().setC3MasterIsUUIDAsString(null);
                u.getEntity().setC3Master(null, true);
                refreshNetworks();
            }
            if (u.getEntity().hasC3M()) {
                removeUnitsFromC3Master(u);
                u.getEntity().setC3MasterIsUUIDAsString(null);
                u.getEntity().setC3Master(null, true);
            }


            if (campaignOptions.getUseAtB() && force.getUnits().size() == 0) {
                lances.remove(force.getId());
            }
        }
    }

    public Force getForceFor(Unit u) {
        return getForce(u.getForceId());
    }

    public Force getForceFor(Person p) {
        Unit u = p.getUnit();
        if (u != null) {
            return getForceFor(u);
        } else if (p.isTech()) {
            for (Force force : forceIds.values()) {
                if (p.getId().equals(force.getTechID())) {
                    return force;
                }
            }
        }

        return null;
    }

    public void restore() {
        // if we fail to restore equipment parts then remove them
        // and possibly re-initialize and diagnose unit
        List<Part> partsToRemove = new ArrayList<>();
        Set<Unit> unitsToCheck = new HashSet<>();

        for (Part part : getParts()) {
            if (part instanceof EquipmentPart) {
                ((EquipmentPart) part).restore();
                if (null == ((EquipmentPart) part).getType()) {
                    partsToRemove.add(part);
                }
            }
            if (part instanceof MissingEquipmentPart) {
                ((MissingEquipmentPart) part).restore();
                if (null == ((MissingEquipmentPart) part).getType()) {
                    partsToRemove.add(part);
                }
            }
        }

        for (Part remove : partsToRemove) {
            if (remove.getUnit() != null) {
                unitsToCheck.add(remove.getUnit());
            }
            getWarehouse().removePart(remove);
        }

        for (Unit unit : getUnits()) {
            if (null != unit.getEntity()) {
                unit.getEntity().setOwner(player);
                unit.getEntity().setGame(game);
                unit.getEntity().restore();

                // Aerospace parts have changed after 0.45.4. Reinitialize parts for Small Craft and up
                if (unit.getEntity().hasETypeFlag(Entity.ETYPE_JUMPSHIP)
                        || unit.getEntity().hasETypeFlag(Entity.ETYPE_SMALL_CRAFT)) {
                    unitsToCheck.add(unit);
                }
            }

            unit.resetEngineer();
        }

        for (Unit u : unitsToCheck) {
            u.initializeParts(true);
            u.runDiagnostic(false);
        }

        shoppingList.restore();

        if (getCampaignOptions().getUseAtB()) {
            RandomFactionGenerator.getInstance().startup(this);

            int loops = 0;
            while (!RandomUnitGenerator.getInstance().isInitialized()) {
                try {
                    Thread.sleep(50);
                    if (++loops > 20) {
                        // Wait for up to a second
                        break;
                    }
                } catch (InterruptedException ignore) {
                }
            }
        }
    }

    /**
     * Cleans incongruent data present in the campaign
     */
    public void cleanUp() {
        // Cleans non-existing spouses
        for (Person p : personnel.values()) {
            if (p.getGenealogy().hasSpouse()) {
                if (!personnel.containsKey(p.getGenealogy().getSpouse().getId())) {
                    p.getGenealogy().setSpouse(null);
                    if (!getCampaignOptions().getKeepMarriedNameUponSpouseDeath()
                            && (p.getMaidenName() != null)) {
                        p.setSurname(p.getMaidenName());
                    }
                    p.setMaidenName(null);
                }
            }
        }

        // clean up non-existent unit references in force unit lists
        for (Force force : forceIds.values()) {
            List<UUID> orphanForceUnitIDs = new ArrayList<>();

            for (UUID unitID : force.getUnits()) {
                if (getHangar().getUnit(unitID) == null) {
                    orphanForceUnitIDs.add(unitID);
                }
            }

            for (UUID unitID : orphanForceUnitIDs) {
                force.removeUnit(unitID);
            }
        }

        // clean up units that are assigned to non-existing scenarios
        for (Unit unit : this.getUnits()) {
            if (this.getScenario(unit.getScenarioId()) == null) {
                unit.setScenarioId(Scenario.S_DEFAULT_ID);
            }
        }
    }

    public boolean isOvertimeAllowed() {
        return overtime;
    }

    public void setOvertime(boolean b) {
        this.overtime = b;
        MekHQ.triggerEvent(new OvertimeModeEvent(b));
    }

    public boolean isGM() {
        return gmMode;
    }

    public void setGMMode(boolean b) {
        this.gmMode = b;
        MekHQ.triggerEvent(new GMModeEvent(b));
    }

    public Faction getFaction() {
        return Factions.getInstance().getFaction(getFactionCode());
    }

    public String getFactionName() {
        return getFaction().getFullName(getGameYear());
    }

    public void setFactionCode(String i) {
        this.factionCode = i;
        updateTechFactionCode();
    }

    public String getFactionCode() {
        return factionCode;
    }

    public Faction getRetainerEmployer() {
        return Factions.getInstance().getFaction(getRetainerEmployerCode());
    }

    public String getRetainerEmployerCode() {
        return retainerEmployerCode;
    }

    public void setRetainerEmployerCode(String code) {
        retainerEmployerCode = code;
    }

    private void addInMemoryLogHistory(LogEntry le) {
        if (inMemoryLogHistory.size() != 0) {
            while (ChronoUnit.DAYS.between(inMemoryLogHistory.get(0).getDate(), le.getDate()) > MekHqConstants.MAX_HISTORICAL_LOG_DAYS) {
                //we've hit the max size for the in-memory based on the UI display limit prune the oldest entry
                inMemoryLogHistory.remove(0);
            }
        }
        inMemoryLogHistory.add(le);
    }

    /**
     * Starts a new day for the daily log
     * @param r - the report String
     */
    public void beginReport(String r) {
        if (MekHQ.getMekHQOptions().getHistoricalDailyLog()) {
            //add the new items to our in-memory cache
            addInMemoryLogHistory(new HistoricalLogEntry(getLocalDate(), ""));
        }
        addReportInternal(r);
    }

    /**
     * Adds a report to the daily log
     * @param r - the report String
     */
    public void addReport(String r) {
        if (MekHQ.getMekHQOptions().getHistoricalDailyLog()) {
            addInMemoryLogHistory(new HistoricalLogEntry(getLocalDate(), r));
        }
        addReportInternal(r);
    }

    private void addReportInternal(String r) {
        currentReport.add(r);
        if ( currentReportHTML.length() > 0 ) {
            currentReportHTML = currentReportHTML + REPORT_LINEBREAK + r;
            newReports.add(REPORT_LINEBREAK);
        } else {
            currentReportHTML = r;
        }
        newReports.add(r);
        MekHQ.triggerEvent(new ReportEvent(this, r));
    }

    public void addReports(ArrayList<String> reports) {
        for (String r : reports) {
            addReport(r);
        }
    }

    public Camouflage getCamouflage() {
        return camouflage;
    }

    public void setCamouflage(Camouflage camouflage) {
        this.camouflage = camouflage;
    }

    public PlayerColour getColour() {
        return colour;
    }

    public void setColour(PlayerColour colour) {
        this.colour = Objects.requireNonNull(colour, "Colour cannot be set to null");
    }

    public String getIconCategory() {
        return iconCategory;
    }

    public void setIconCategory(String s) {
        this.iconCategory = s;
    }

    public String getIconFileName() {
        return iconFileName;
    }

    public void setIconFileName(String s) {
        this.iconFileName = s;
    }

    public void addFunds(final Money quantity) {
        addFunds(TransactionType.MISCELLANEOUS, quantity, null);
    }

    public void addFunds(final TransactionType type, final Money quantity,
                         @Nullable String description) {
        if ((description == null) || description.isEmpty()) {
            description = "Rich Uncle";
        }

        finances.credit(type, getLocalDate(), quantity, description);
        String quantityString = quantity.toAmountAndSymbolString();
        addReport("Funds added : " + quantityString + " (" + description + ")");
    }

    public CampaignOptions getCampaignOptions() {
        return campaignOptions;
    }

    public void setCampaignOptions(CampaignOptions options) {
        campaignOptions = options;
    }

    public void writeToXml(PrintWriter pw1) {
        int indent = 1;

        // File header
        pw1.println("<?xml version=\"1.0\" encoding=\"UTF-8\"?>");

        ResourceBundle resourceMap = ResourceBundle.getBundle("mekhq.resources.MekHQ");
        // Start the XML root.
        pw1.println("<campaign version=\"" + resourceMap.getString("Application.version") + "\">");

        //region Basic Campaign Info
        MekHqXmlUtil.writeSimpleXMLOpenIndentedLine(pw1, indent, "info");

        MekHqXmlUtil.writeSimpleXmlTag(pw1, indent + 1, "id", id.toString());
        MekHqXmlUtil.writeSimpleXmlTag(pw1, indent + 1, "name", name);
        MekHqXmlUtil.writeSimpleXmlTag(pw1, indent + 1, "faction", factionCode);
        if (retainerEmployerCode != null) {
            MekHqXmlUtil.writeSimpleXmlTag(pw1, indent + 1, "retainerEmployerCode", retainerEmployerCode);
        }

        getRankSystem().writeToXML(pw1, indent + 1, false);

        MekHqXmlUtil.writeSimpleXmlTag(pw1, indent + 1, "nameGen",
                RandomNameGenerator.getInstance().getChosenFaction());
        MekHqXmlUtil.writeSimpleXmlTag(pw1, indent + 1, "percentFemale",
                RandomGenderGenerator.getPercentFemale());
        MekHqXmlUtil.writeSimpleXmlTag(pw1, indent + 1, "overtime", overtime);
        MekHqXmlUtil.writeSimpleXmlTag(pw1, indent + 1, "gmMode", gmMode);
        MekHqXmlUtil.writeSimpleXmlTag(pw1, indent + 1, "astechPool", astechPool);
        MekHqXmlUtil.writeSimpleXmlTag(pw1, indent + 1, "astechPoolMinutes",
                astechPoolMinutes);
        MekHqXmlUtil.writeSimpleXmlTag(pw1, indent + 1, "astechPoolOvertime",
                astechPoolOvertime);
        MekHqXmlUtil.writeSimpleXmlTag(pw1, indent + 1, "medicPool", medicPool);
        getCamouflage().writeToXML(pw1, indent + 1);
        MekHqXmlUtil.writeSimpleXmlTag(pw1, indent + 1, "iconCategory", iconCategory);
        MekHqXmlUtil.writeSimpleXmlTag(pw1, indent + 1, "iconFileName", iconFileName);
        MekHqXmlUtil.writeSimpleXmlTag(pw1, indent + 1, "colour", getColour().name());
        MekHqXmlUtil.writeSimpleXmlTag(pw1, indent + 1, "lastForceId", lastForceId);
        MekHqXmlUtil.writeSimpleXmlTag(pw1, indent + 1, "lastMissionId", lastMissionId);
        MekHqXmlUtil.writeSimpleXmlTag(pw1, indent + 1, "lastScenarioId", lastScenarioId);
        MekHqXmlUtil.writeSimpleXmlTag(pw1, indent + 1, "calendar",
                MegaMekXmlUtil.saveFormattedDate(getLocalDate()));
        MekHqXmlUtil.writeSimpleXmlTag(pw1, indent + 1, "fatigueLevel", fatigueLevel);

        MekHqXmlUtil.writeSimpleXMLOpenIndentedLine(pw1, indent + 1, "nameGen");
        MekHqXmlUtil.writeSimpleXmlTag(pw1, indent + 2, "faction", RandomNameGenerator.getInstance().getChosenFaction());
        MekHqXmlUtil.writeSimpleXmlTag(pw1, indent + 2, "percentFemale", RandomGenderGenerator.getPercentFemale());
        MekHqXmlUtil.writeSimpleXMLCloseIndentedLine(pw1, indent + 1, "nameGen");

        MekHqXmlUtil.writeSimpleXMLOpenIndentedLine(pw1, indent + 1, "currentReport");
        for (String s : currentReport) {
            // This cannot use the MekHQXMLUtil as it cannot be escaped
            pw1.println(MekHqXmlUtil.indentStr(indent + 2) + "<reportLine><![CDATA[" + s + "]]></reportLine>");
        }
        MekHqXmlUtil.writeSimpleXMLCloseIndentedLine(pw1, indent + 1, "currentReport");

        MekHqXmlUtil.writeSimpleXMLCloseIndentedLine(pw1, indent, "info");
        //endregion Basic Campaign Info

        //region Campaign Options
        if (getCampaignOptions() != null) {
            getCampaignOptions().writeToXml(pw1, indent);
        }
        //endregion Campaign Options

        // Lists of objects:
        units.writeToXml(pw1, indent, "units"); // Units

        MekHqXmlUtil.writeSimpleXMLOpenIndentedLine(pw1, indent++, "personnel");
        for (final Person person : getPersonnel()) {
            person.writeToXML(this, pw1, indent);
        }
        MekHqXmlUtil.writeSimpleXMLCloseIndentedLine(pw1, --indent, "personnel");

        writeMapToXml(pw1, indent, "missions", missions); // Missions
        // the forces structure is hierarchical, but that should be handled
        // internally from with writeToXML function for Force
        MekHqXmlUtil.writeSimpleXMLOpenIndentedLine(pw1, indent, "forces");
        forces.writeToXml(pw1, indent + 1);
        MekHqXmlUtil.writeSimpleXMLCloseIndentedLine(pw1, indent, "forces");
        finances.writeToXml(pw1, indent);
        location.writeToXml(pw1, indent);
        shoppingList.writeToXml(pw1, indent);

        MekHqXmlUtil.writeSimpleXMLOpenIndentedLine(pw1, indent, "kills");
        for (List<Kill> kills : kills.values()) {
            for (Kill k : kills) {
                k.writeToXml(pw1, indent + 1);
            }
        }
        MekHqXmlUtil.writeSimpleXMLCloseIndentedLine(pw1, indent, "kills");
        MekHqXmlUtil.writeSimpleXMLOpenIndentedLine(pw1, indent, "skillTypes");
        for (final String skillName : SkillType.skillList) {
            final SkillType type = SkillType.getType(skillName);
            if (type != null) {
                type.writeToXml(pw1, indent + 1);
            }
        }
        MekHqXmlUtil.writeSimpleXMLCloseIndentedLine(pw1, indent, "skillTypes");
        MekHqXmlUtil.writeSimpleXMLOpenIndentedLine(pw1, indent, "specialAbilities");
        for (String key : SpecialAbility.getAllSpecialAbilities().keySet()) {
            SpecialAbility.getAbility(key).writeToXml(pw1, indent + 1);
        }
        MekHqXmlUtil.writeSimpleXMLCloseIndentedLine(pw1, indent, "specialAbilities");
        rskillPrefs.writeToXml(pw1, indent);
        // parts is the biggest so it goes last
        parts.writeToXml(pw1, indent, "parts"); // Parts

        writeGameOptions(pw1);

        // Markets
        getPersonnelMarket().writeToXML(this, pw1, indent);

        // TODO : AbstractContractMarket : Uncomment
        // CAW: implicit DEPENDS-ON to the <missions> and <campaignOptions> node, do not move this above it
        //getContractMarket().writeToXML(pw1, indent);

        // Windchild: implicit DEPENDS-ON to the <campaignOptions> node, do not move this above it
        getUnitMarket().writeToXML(pw1, indent);

        // Against the Bot
        if (getCampaignOptions().getUseAtB()) {
            // TODO : AbstractContractMarket : Remove next two lines
            // CAW: implicit DEPENDS-ON to the <missions> node, do not move this above it
            contractMarket.writeToXml(pw1, indent);

            if (lances.size() > 0)   {
                MekHqXmlUtil.writeSimpleXMLOpenIndentedLine(pw1, indent, "lances");
                for (Lance l : lances.values()) {
                    if (forceIds.containsKey(l.getForceId())) {
                        l.writeToXml(pw1, indent + 1);
                    }
                }
                MekHqXmlUtil.writeSimpleXMLCloseIndentedLine(pw1, indent, "lances");
            }
            retirementDefectionTracker.writeToXml(pw1, indent);
            if (shipSearchStart != null) {
                MekHqXmlUtil.writeSimpleXmlTag(pw1, indent, "shipSearchStart",
                        MekHqXmlUtil.saveFormattedDate(getShipSearchStart()));
            }
            MekHqXmlUtil.writeSimpleXmlTag(pw1, indent, "shipSearchType", shipSearchType);
            MekHqXmlUtil.writeSimpleXmlTag(pw1, indent, "shipSearchResult", shipSearchResult);
            if (shipSearchExpiration != null) {
                MekHqXmlUtil.writeSimpleXmlTag(pw1, indent, "shipSearchExpiration",
                        MekHqXmlUtil.saveFormattedDate(getShipSearchExpiration()));
            }
        }

        // Customised planetary events
        MekHqXmlUtil.writeSimpleXMLOpenIndentedLine(pw1, indent, "customPlanetaryEvents");
        for (PlanetarySystem psystem : Systems.getInstance().getSystems().values()) {
            //first check for system-wide events
            List<PlanetarySystem.PlanetarySystemEvent> customSysEvents = new ArrayList<>();
            for (PlanetarySystem.PlanetarySystemEvent event : psystem.getEvents()) {
                if (event.custom) {
                    customSysEvents.add(event);
                }
            }
            boolean startedSystem = false;
            if (!customSysEvents.isEmpty()) {
                MekHqXmlUtil.writeSimpleXMLOpenIndentedLine(pw1, indent + 1, "system");
                MekHqXmlUtil.writeSimpleXmlTag(pw1, indent + 2, "id", psystem.getId());
                for (PlanetarySystem.PlanetarySystemEvent event : customSysEvents) {
                    Systems.getInstance().writePlanetarySystemEvent(pw1, event);
                    pw1.println();
                }
                startedSystem = true;
            }
            //now check for planetary events
            for (Planet p : psystem.getPlanets()) {
                List<Planet.PlanetaryEvent> customEvents = p.getCustomEvents();
                if (!customEvents.isEmpty()) {
                    if (!startedSystem) {
                        //only write this if we haven't already started the system
                        MekHqXmlUtil.writeSimpleXMLOpenIndentedLine(pw1, indent + 1, "system");
                        MekHqXmlUtil.writeSimpleXmlTag(pw1, indent + 2, "id", psystem.getId());
                    }
                    MekHqXmlUtil.writeSimpleXMLOpenIndentedLine(pw1, indent + 2, "planet");
                    MekHqXmlUtil.writeSimpleXmlTag(pw1, indent + 3, "sysPos", p.getSystemPosition());
                    for (Planet.PlanetaryEvent event : customEvents) {
                        Systems.getInstance().writePlanetaryEvent(pw1, event);
                        pw1.println();
                    }
                    MekHqXmlUtil.writeSimpleXMLCloseIndentedLine(pw1, indent + 2, "planet");
                    startedSystem = true;
                }
            }
            if (startedSystem) {
                //close the system
                MekHqXmlUtil.writeSimpleXMLCloseIndentedLine(pw1, indent + 1, "system");
            }
        }
        MekHqXmlUtil.writeSimpleXMLCloseIndentedLine(pw1, indent, "customPlanetaryEvents");

        if (MekHQ.getMekHQOptions().getWriteCustomsToXML()) {
            writeCustoms(pw1);
        }

        // Okay, we're done.
        // Close everything out and be done with it.
        MekHqXmlUtil.writeSimpleXMLCloseIndentedLine(pw1, indent - 1, "campaign");
    }

    public void writeGameOptions(PrintWriter pw1) {
        pw1.println("\t<gameOptions>");
        for (IBasicOption option : getGameOptionsVector()) {
            pw1.println("\t\t<gameoption>"); //$NON-NLS-1$
            MekHqXmlUtil.writeSimpleXmlTag(pw1, 3, "name", option.getName());
            MekHqXmlUtil.writeSimpleXmlTag(pw1, 3, "value", option.getValue()
                    .toString());
            pw1.println("\t\t</gameoption>"); //$NON-NLS-1$
        }
        pw1.println("\t</gameOptions>");
    }

    /**
     * A helper function to encapsulate writing the map entries out to XML.
     *
     * @param <keyType> The key type of the map.
     * @param <valueType> The object type of the map. Must implement MekHqXmlSerializable.
     * @param pw1       The PrintWriter to output XML to.
     * @param indent    The indentation level to use for writing XML (purely for neatness).
     * @param tag       The name of the tag to use to encapsulate it.
     * @param map       The map of objects to write out.
     */
    private <keyType, valueType extends MekHqXmlSerializable> void writeMapToXml(PrintWriter pw1,
            int indent, String tag, Map<keyType, valueType> map) {
        pw1.println(MekHqXmlUtil.indentStr(indent) + "<" + tag + ">");

        for (Map.Entry<keyType, valueType> x : map.entrySet()) {
            x.getValue().writeToXml(pw1, indent + 1);
        }

        pw1.println(MekHqXmlUtil.indentStr(indent) + "</" + tag + ">");
    }

    private void writeCustoms(PrintWriter pw1) {
        for (String name : customs) {
            MechSummary ms = MechSummaryCache.getInstance().getMech(name);
            if (ms == null) {
                continue;
            }

            MechFileParser mechFileParser = null;
            try {
                mechFileParser = new MechFileParser(ms.getSourceFile());
            } catch (EntityLoadingException ex) {
                MekHQ.getLogger().error(ex);
            }
            if (mechFileParser == null) {
                continue;
            }
            Entity en = mechFileParser.getEntity();
            pw1.println("\t<custom>");
            pw1.println("\t\t<name>" + name + "</name>");
            if (en instanceof Mech) {
                pw1.print("\t\t<mtf><![CDATA[");
                pw1.print(((Mech) en).getMtf());
                pw1.println("]]></mtf>");
            } else {
                pw1.print("\t\t<blk><![CDATA[");

                BuildingBlock blk = BLKFile.getBlock(en);
                for (String s : blk.getAllDataAsString()) {
                    if (s.isEmpty()) {
                        continue;
                    }
                    pw1.println(s);
                }
                pw1.println("]]></blk>");
            }
            pw1.println("\t</custom>");
        }
    }

    public ArrayList<PlanetarySystem> getSystems() {
        ArrayList<PlanetarySystem> systems = new ArrayList<>();
        for (String key : Systems.getInstance().getSystems().keySet()) {
            systems.add(Systems.getInstance().getSystems().get(key));
        }
        return systems;
    }

    public PlanetarySystem getSystemById(String id) {
        return Systems.getInstance().getSystemById(id);
    }

    public Vector<String> getSystemNames() {
        Vector<String> systemNames = new Vector<>();
        for (PlanetarySystem key : Systems.getInstance().getSystems().values()) {
            systemNames.add(key.getPrintableName(getLocalDate()));
        }
        return systemNames;
    }

    public PlanetarySystem getSystemByName(String name) {
        return Systems.getInstance().getSystemByName(name, getLocalDate());
    }

    //region Ranks
    public RankSystem getRankSystem() {
        return rankSystem;
    }

    public void setRankSystem(final @Nullable RankSystem rankSystem) {
        // If they are the same object, there hasn't been a change and thus don't need to process further
        if (getRankSystem() == rankSystem) {
            return;
        }

        // Then, we need to validate the rank system. Null isn't valid to be set but may be the
        // result of a cancelled load. However, validation will prevent that
        final RankValidator rankValidator = new RankValidator();
        if (!rankValidator.validate(rankSystem, false)) {
            return;
        }

        // We need to know the old campaign rank system for personnel processing
        final RankSystem oldRankSystem = getRankSystem();

        // And with that, we can set the rank system
        setRankSystemDirect(rankSystem);

        // Finally, we fix all personnel ranks and ensure they are properly set
        getPersonnel().stream().filter(person -> person.getRankSystem().equals(oldRankSystem))
                .forEach(person -> person.setRankSystem(rankValidator, rankSystem));
    }

    public void setRankSystemDirect(final RankSystem rankSystem) {
        this.rankSystem = rankSystem;
    }
    //endregion Ranks

    public void setFinances(Finances f) {
        finances = f;
    }

    public Finances getFinances() {
        return finances;
    }

    public Accountant getAccountant() {
        return new Accountant(this);
    }

    /**
     * Use an A* algorithm to find the best path between two planets For right now, we are just going to minimize the number
     * of jumps but we could extend this to take advantage of recharge information or other variables as well Based on
     * http://www.policyalmanac.org/games/aStarTutorial.htm
     *
     * @param start
     * @param end
     * @return
     */
    public JumpPath calculateJumpPath(PlanetarySystem start, PlanetarySystem end) {
        if (null == start) {
            return null;
        }
        if ((null == end) || start.getId().equals(end.getId())) {
            JumpPath jpath = new JumpPath();
            jpath.addSystem(start);
            return jpath;
        }

        String startKey = start.getId();
        String endKey = end.getId();

        String current = startKey;
        Set<String> closed = new HashSet<>();
        Set<String> open = new HashSet<>();
        boolean found = false;
        int jumps = 0;

        // we are going to through and set up some hashes that will make our
        // work easier
        // hash of parent key
        Map<String, String> parent = new HashMap<>();
        // hash of H for each planet which will not change
        Map<String, Double> scoreH = new HashMap<>();
        // hash of G for each planet which might change
        Map<String, Double> scoreG = new HashMap<>();

        for (String key : Systems.getInstance().getSystems().keySet()) {
            scoreH.put(key, end.getDistanceTo(Systems.getInstance().getSystems().get(key)));
        }
        scoreG.put(current, 0.0);
        closed.add(current);

        while (!found && jumps < 10000) {
            jumps++;
            double currentG = scoreG.get(current) + Systems.getInstance().getSystemById(current).getRechargeTime(getLocalDate());

            final String localCurrent = current;
            Systems.getInstance().visitNearbySystems(Systems.getInstance().getSystemById(current), 30, p -> {
                if (closed.contains(p.getId())) {
                    return;
                } else if (open.contains(p.getId())) {
                    // is the current G better than the existing G
                    if (currentG < scoreG.get(p.getId())) {
                        // then change G and parent
                        scoreG.put(p.getId(), currentG);
                        parent.put(p.getId(), localCurrent);
                    }
                } else {
                    // put the current G for this one in memory
                    scoreG.put(p.getId(), currentG);
                    // put the parent in memory
                    parent.put(p.getId(), localCurrent);
                    open.add(p.getId());
                }
            });

            String bestMatch = null;
            double bestF = Double.POSITIVE_INFINITY;
            for (String possible : open) {
                // calculate F
                double currentF = scoreG.get(possible) + scoreH.get(possible);
                if (currentF < bestF) {
                    bestMatch = possible;
                    bestF = currentF;
                }
            }

            current = bestMatch;
            if (null == current) {
                // We're done - probably failed to find anything
                break;
            }

            closed.add(current);
            open.remove(current);
            if (current.equals(endKey)) {
                found = true;
            }
        }

        // now we just need to back up from the last current by parents until we
        // hit null
        List<PlanetarySystem> path = new ArrayList<>();
        String nextKey = current;
        while (null != nextKey) {
            path.add(Systems.getInstance().getSystemById(nextKey));
            // MekHQApp.logMessage(nextKey);
            nextKey = parent.get(nextKey);
        }

        // now reverse the direction
        JumpPath finalPath = new JumpPath();
        for (int i = (path.size() - 1); i >= 0; i--) {
            finalPath.addSystem(path.get(i));
        }

        return finalPath;
    }

    public List<PlanetarySystem> getAllReachableSystemsFrom(PlanetarySystem system) {
        return Systems.getInstance().getNearbySystems(system, 30);
    }

    /**
     * This method calculates the cost per jump for interstellar travel. It operates by fitting the part
     * of the force not transported in owned DropShips into a number of prototypical DropShips of a few
     * standard configurations, then adding the JumpShip charges on top. It remains fairly hacky, but
     * improves slightly on the prior implementation as far as following the rulebooks goes.
     *
     * It can be used to calculate total travel costs in the style of FM:Mercs (excludeOwnTransports
     * and campaignOpsCosts set to false), to calculate leased/rented travel costs only in the style
     * of FM:Mercs (excludeOwnTransports true, campaignOpsCosts false), or to calculate travel costs
     * for CampaignOps-style costs (excludeOwnTransports true, campaignOpsCosts true).
     *
     *  @param excludeOwnTransports If true, do not display maintenance costs in the calculated travel cost.
     * @param campaignOpsCosts If true, use the Campaign Ops method for calculating travel cost. (DropShip monthly fees
     *                         of 0.5% of purchase cost, 100,000 C-bills per collar.)
     */
    @SuppressWarnings("unused") // FIXME: Waiting for Dylan to finish re-writing
    public Money calculateCostPerJump(boolean excludeOwnTransports, boolean campaignOpsCosts) {
        HangarStatistics stats = getHangarStatistics();
        CargoStatistics cargoStats = getCargoStatistics();

        Money collarCost = Money.of(campaignOpsCosts ? 100000 : 50000);

        // first we need to get the total number of units by type
        int nMech = stats.getNumberOfUnitsByType(Entity.ETYPE_MECH);
        int nLVee = stats.getNumberOfUnitsByType(Entity.ETYPE_TANK, false, true);
        int nHVee = stats.getNumberOfUnitsByType(Entity.ETYPE_TANK);
        int nAero = stats.getNumberOfUnitsByType(Entity.ETYPE_AERO);
        int nSC = stats.getNumberOfUnitsByType(Entity.ETYPE_SMALL_CRAFT);
        int nCF = stats.getNumberOfUnitsByType(Entity.ETYPE_CONV_FIGHTER);
        int nBA = stats.getNumberOfUnitsByType(Entity.ETYPE_BATTLEARMOR);
        int nMechInf = 0;
        int nMotorInf = 0;
        int nFootInf = 0;
        int nProto = stats.getNumberOfUnitsByType(Entity.ETYPE_PROTOMECH);
        int nDropship = stats.getNumberOfUnitsByType(Entity.ETYPE_DROPSHIP);
        int nCollars = stats.getTotalDockingCollars();
        double nCargo = cargoStats.getTotalCargoCapacity(); // ignoring refrigerated/insulated/etc.

        // get cargo tonnage including parts in transit, then get mothballed unit
        // tonnage
        double carriedCargo = cargoStats.getCargoTonnage(true, false) + cargoStats.getCargoTonnage(false, true);

        // calculate the number of units left untransported
        int noMech = Math.max(nMech - stats.getOccupiedBays(Entity.ETYPE_MECH), 0);
        int noDS = Math.max(nDropship - stats.getOccupiedBays(Entity.ETYPE_DROPSHIP), 0);
        int noSC = Math.max(nSC - stats.getOccupiedBays(Entity.ETYPE_SMALL_CRAFT), 0);
        int noCF = Math.max(nCF - stats.getOccupiedBays(Entity.ETYPE_CONV_FIGHTER), 0);
        int noASF = Math.max(nAero - stats.getOccupiedBays(Entity.ETYPE_AERO), 0);
        int nolv = Math.max(nLVee - stats.getOccupiedBays(Entity.ETYPE_TANK, true), 0);
        int nohv = Math.max(nHVee - stats.getOccupiedBays(Entity.ETYPE_TANK), 0);
        int noinf = Math.max(stats.getNumberOfUnitsByType(Entity.ETYPE_INFANTRY) - stats.getOccupiedBays(Entity.ETYPE_INFANTRY), 0);
        int noBA = Math.max(nBA - stats.getOccupiedBays(Entity.ETYPE_BATTLEARMOR), 0);
        int noProto = Math.max(nProto - stats.getOccupiedBays(Entity.ETYPE_PROTOMECH), 0);
        int freehv = Math.max(stats.getTotalHeavyVehicleBays() - stats.getOccupiedBays(Entity.ETYPE_TANK), 0);
        int freeinf = Math.max(stats.getTotalInfantryBays() - stats.getOccupiedBays(Entity.ETYPE_INFANTRY), 0);
        int freeba = Math.max(stats.getTotalBattleArmorBays() - stats.getOccupiedBays(Entity.ETYPE_BATTLEARMOR), 0);
        int freeSC = Math.max(stats.getTotalSmallCraftBays() - stats.getOccupiedBays(Entity.ETYPE_SMALL_CRAFT), 0);
        int noCargo = (int) Math.ceil(Math.max(carriedCargo - nCargo, 0));

        int newNoASF = Math.max(noASF - freeSC, 0);
        int placedASF = Math.max(noASF - newNoASF, 0);
        freeSC -= placedASF;

        int newNolv = Math.max(nolv - freehv, 0);
        int placedlv = Math.max(nolv - newNolv, 0);
        freehv -= placedlv;
        int noVehicles = (nohv + newNolv);

        Money dropshipCost;
        // The cost-figuring process: using prototypical dropships, figure out how
        // many collars are required. Charge for the prototypical dropships and
        // the docking collar, based on the rules selected. Allow prototypical
        // dropships to be leased in 1/2 increments; designs of roughly 1/2
        // size exist for all of the prototypical variants chosen.

        // DropShip costs are for the duration of the trip for FM:Mercs rules,
        // and per month for Campaign Ops. The prior implementation here assumed
        // the FM:Mercs costs were per jump, which seems reasonable. To avoid having
        // to add a bunch of code to remember the total length of the current
        // jump path, CamOps costs are normalized to per-jump, using 175 hours charge
        // time as a baseline.

        // Roughly an Overlord
        int largeDropshipMechCapacity = 36;
        int largeMechDropshipASFCapacity = 6;
        int largeMechDropshipCargoCapacity = 120;
        Money largeMechDropshipCost = Money.of(campaignOpsCosts ? (1750000.0 / 4.2) : 400000);

        // Roughly a Union
        int averageDropshipMechCapacity = 12;
        int mechDropshipASFCapacity = 2;
        int mechDropshipCargoCapacity = 75;
        Money mechDropshipCost = Money.of(campaignOpsCosts ? (1450000.0 / 4.2) : 150000);

        // Roughly a Leopard CV
        int averageDropshipASFCapacity = 6;
        int asfDropshipCargoCapacity = 90;
        Money asfDropshipCost = Money.of(campaignOpsCosts ? (900000.0 / 4.2) : 80000);

        // Roughly a Triumph
        int largeDropshipVehicleCapacity = 50;
        int largeVehicleDropshipCargoCapacity = 750;
        Money largeVehicleDropshipCost = Money.of(campaignOpsCosts ? (1750000.0 / 4.2) : 430000);

        // Roughly a Gazelle
        int averageDropshipVehicleCapacity = 15;
        int vehicleDropshipCargoCapacity = 65;
        Money vehicleDropshipCost = Money.of(campaignOpsCosts ? (900000.0 / 4.2): 40000);

        // Roughly a Mule
        int largeDropshipCargoCapacity = 8000;
        Money largeCargoDropshipCost = Money.of(campaignOpsCosts ? (750000.0 / 4.2) : 800000);

        // Roughly a Buccaneer
        int averageDropshipCargoCapacity = 2300;
        Money cargoDropshipCost = Money.of(campaignOpsCosts ? (550000.0 / 4.2) : 250000);

        int mechCollars = 0;
        double leasedLargeMechDropships = 0;
        double leasedAverageMechDropships = 0;

        int asfCollars = 0;
        double leasedAverageASFDropships = 0;

        int vehicleCollars = 0;
        double leasedLargeVehicleDropships = 0;
        double leasedAverageVehicleDropships = 0;

        int cargoCollars = 0;
        double leasedLargeCargoDropships = 0;
        double leasedAverageCargoDropships = 0;

        int leasedASFCapacity = 0;
        int leasedCargoCapacity = 0;

        // For each type we're concerned with, calculate the number of dropships needed
        // to transport the force. Smaller dropships are represented by half-dropships.

        // If we're transporting more than a company, Overlord analogues are more efficient.
        if (noMech > 12) {
            leasedLargeMechDropships = noMech / (double) largeDropshipMechCapacity;
            noMech -= leasedLargeMechDropships * largeDropshipMechCapacity;
            mechCollars += (int) Math.ceil(leasedLargeMechDropships);

            // If there's more than a company left over, lease another Overlord. Otherwise
            // fall through and get a Union.
            if (noMech > 12) {
                leasedLargeMechDropships += 1;
                noMech -= largeDropshipMechCapacity;
                mechCollars += 1;
            }

            leasedASFCapacity += (int) Math.floor(leasedLargeMechDropships * largeMechDropshipASFCapacity);
            leasedCargoCapacity += (int) Math.floor(largeMechDropshipCargoCapacity);
        }

        // Unions
        if (noMech > 0) {
            leasedAverageMechDropships = noMech / (double) averageDropshipMechCapacity;
            noMech -= leasedAverageMechDropships * averageDropshipMechCapacity;
            mechCollars += (int) Math.ceil(leasedAverageMechDropships);

            // If we can fit in a smaller DropShip, lease one of those instead.
            if ((noMech > 0) && (noMech < (averageDropshipMechCapacity / 2))) {
                leasedAverageMechDropships += 0.5;
                mechCollars += 1;
            } else if (noMech > 0) {
                leasedAverageMechDropships += 1;
                mechCollars += 1;
            }

            // Our Union-ish DropShip can carry some ASFs and cargo.
            leasedASFCapacity += (int) Math.floor(leasedAverageMechDropships * mechDropshipASFCapacity);
            leasedCargoCapacity += (int) Math.floor(leasedAverageMechDropships * mechDropshipCargoCapacity);
        }

        // Leopard CVs
        if (noASF > leasedASFCapacity) {
            noASF -= leasedASFCapacity;

            if (noASF > 0) {
                leasedAverageASFDropships = noASF / (double) averageDropshipASFCapacity;
                noASF -= leasedAverageASFDropships * averageDropshipASFCapacity;
                asfCollars += (int) Math.ceil(leasedAverageASFDropships);

                if ((noASF > 0) && (noASF < (averageDropshipASFCapacity / 2))) {
                    leasedAverageASFDropships += 0.5;
                    asfCollars += 1;
                } else if (noASF > 0) {
                    leasedAverageASFDropships += 1;
                    asfCollars += 1;
                }
            }

            // Our Leopard-ish DropShip can carry some cargo.
            leasedCargoCapacity += (int) Math.floor(asfDropshipCargoCapacity * leasedAverageASFDropships);
        }

        // Triumphs
        if (noVehicles > averageDropshipVehicleCapacity) {
            leasedLargeVehicleDropships = noVehicles / (double) largeDropshipVehicleCapacity;
            noVehicles -= leasedLargeVehicleDropships * largeDropshipVehicleCapacity;
            vehicleCollars += (int) Math.ceil(leasedLargeVehicleDropships);

            if (noVehicles > averageDropshipVehicleCapacity) {
                leasedLargeVehicleDropships += 1;
                noVehicles -= largeDropshipVehicleCapacity;
                vehicleCollars += 1;
            }

            leasedCargoCapacity += (int) Math.floor(leasedLargeVehicleDropships * largeVehicleDropshipCargoCapacity);
        }

        // Gazelles
        if (noVehicles > 0) {
            leasedAverageVehicleDropships = (nohv + newNolv) / (double) averageDropshipVehicleCapacity;
            noVehicles = (int) ((nohv + newNolv) - leasedAverageVehicleDropships * averageDropshipVehicleCapacity);
            vehicleCollars += (int) Math.ceil(leasedAverageVehicleDropships);

            // Gazelles are pretty minimal, so no half-measures.
            if (noVehicles > 0) {
                leasedAverageVehicleDropships += 1;
                noVehicles -= averageDropshipVehicleCapacity;
                vehicleCollars += 1;
            }

            // Our Gazelle-ish DropShip can carry some cargo.
            leasedCargoCapacity += (int) Math.floor(vehicleDropshipCargoCapacity * leasedAverageVehicleDropships);
        }

        // Do we have any leftover cargo?
        noCargo -= leasedCargoCapacity;

        // Mules
        if (noCargo > averageDropshipCargoCapacity) {
            leasedLargeCargoDropships = noCargo / (double) largeDropshipCargoCapacity;
            noCargo -= leasedLargeCargoDropships * largeDropshipCargoCapacity;
            cargoCollars += (int) Math.ceil(leasedLargeCargoDropships);

            if (noCargo > averageDropshipCargoCapacity) {
                leasedLargeCargoDropships += 1;
                noCargo -= largeDropshipCargoCapacity;
                cargoCollars += 1;
            }
        }

        // Buccaneers
        if (noCargo > 0) {
            leasedAverageCargoDropships = noCargo / (double) averageDropshipCargoCapacity;
            cargoCollars += (int) Math.ceil(leasedAverageCargoDropships);
            noCargo -= leasedAverageCargoDropships * averageDropshipCargoCapacity;

            if (noCargo > 0 && noCargo < (averageDropshipCargoCapacity / 2)) {
                leasedAverageCargoDropships += 0.5;
                cargoCollars += 1;
            } else if (noCargo > 0) {
                leasedAverageCargoDropships += 1;
                cargoCollars += 1;
            }
        }

        dropshipCost = mechDropshipCost.multipliedBy(leasedAverageMechDropships);
        dropshipCost = dropshipCost.plus(largeMechDropshipCost.multipliedBy(leasedLargeMechDropships ));

        dropshipCost = dropshipCost.plus(asfDropshipCost.multipliedBy(leasedAverageASFDropships));

        dropshipCost = dropshipCost.plus(vehicleDropshipCost.multipliedBy(leasedAverageVehicleDropships));
        dropshipCost = dropshipCost.plus(largeVehicleDropshipCost.multipliedBy(leasedLargeVehicleDropships));

        dropshipCost = dropshipCost.plus(cargoDropshipCost.multipliedBy(leasedAverageCargoDropships));
        dropshipCost = dropshipCost.plus(largeCargoDropshipCost.multipliedBy(leasedLargeCargoDropships));

        // Smaller/half-DropShips are cheaper to rent, but still take one collar each
        int collarsNeeded = mechCollars + asfCollars + vehicleCollars + cargoCollars;

        // add owned DropShips
        collarsNeeded += nDropship;

        // now factor in owned JumpShips
        collarsNeeded = Math.max(0, collarsNeeded - nCollars);

        Money totalCost = dropshipCost.plus(collarCost.multipliedBy(collarsNeeded));

        // FM:Mercs reimburses for owned transport (CamOps handles it in peacetime costs)
        if (!excludeOwnTransports) {
            Money ownDropshipCost = Money.zero();
            Money ownJumpshipCost = Money.zero();
            for (Unit u : getUnits()) {
                if (!u.isMothballed()) {
                    Entity e = u.getEntity();
                    if ((e.getEntityType() & Entity.ETYPE_DROPSHIP) != 0) {
                        ownDropshipCost = ownDropshipCost.plus(mechDropshipCost.multipliedBy(u.getMechCapacity()).dividedBy(averageDropshipMechCapacity));
                        ownDropshipCost = ownDropshipCost.plus(asfDropshipCost.multipliedBy(u.getASFCapacity()).dividedBy(averageDropshipASFCapacity));
                        ownDropshipCost = ownDropshipCost.plus(vehicleDropshipCost.multipliedBy(u.getHeavyVehicleCapacity() + u.getLightVehicleCapacity()).dividedBy(averageDropshipVehicleCapacity));
                        ownDropshipCost = ownDropshipCost.plus(cargoDropshipCost.multipliedBy(u.getCargoCapacity()).dividedBy(averageDropshipCargoCapacity));
                    } else if ((e.getEntityType() & Entity.ETYPE_JUMPSHIP) != 0) {
                        ownJumpshipCost = ownDropshipCost.plus(collarCost.multipliedBy(e.getDockingCollars().size()));
                    }
                }
            }

            totalCost = totalCost.plus(ownDropshipCost).plus(ownJumpshipCost);
        }

        return totalCost;
    }

    public void personUpdated(Person p) {
        Unit u = p.getUnit();
        if (null != u) {
            u.resetPilotAndEntity();
        }
        MekHQ.triggerEvent(new PersonChangedEvent(p));
    }

    public TargetRoll getTargetFor(final IPartWork partWork, final Person tech) {
        final Skill skill = tech.getSkillForWorkingOn(partWork);
        int modePenalty = partWork.getMode().expReduction;

        if ((partWork.getUnit() != null) && !partWork.getUnit().isAvailable(partWork instanceof Refit)) {
            return new TargetRoll(TargetRoll.IMPOSSIBLE, "This unit is not currently available!");
        } else if ((partWork.getTech() != null) && !partWork.getTech().equals(tech)) {
            return new TargetRoll(TargetRoll.IMPOSSIBLE, "Already being worked on by another team");
        } else if (skill == null) {
            return new TargetRoll(TargetRoll.IMPOSSIBLE, "Assigned tech does not have the right skills");
        } else if (!getCampaignOptions().isDestroyByMargin()
                && (partWork.getSkillMin() > (skill.getExperienceLevel() - modePenalty))) {
            return new TargetRoll(TargetRoll.IMPOSSIBLE, "Task is beyond this tech's skill level");
        } else if (partWork.getSkillMin() > SkillType.EXP_ELITE) {
            return new TargetRoll(TargetRoll.IMPOSSIBLE, "Task is impossible.");
        } else if (!partWork.needsFixing() && !partWork.isSalvaging()) {
            return new TargetRoll(TargetRoll.IMPOSSIBLE, "Task is not needed.");
        } else if ((partWork instanceof MissingPart)
                && (((MissingPart) partWork).findReplacement(false) == null)) {
            return new TargetRoll(TargetRoll.IMPOSSIBLE, "Replacement part not available.");
        }

        final int techTime = isOvertimeAllowed() ? tech.getMinutesLeft() + tech.getOvertimeLeft()
                : tech.getMinutesLeft();
        if (!(partWork instanceof Refit) && (techTime <= 0)) {
            return new TargetRoll(TargetRoll.IMPOSSIBLE, "The tech has no time left.");
        }

        final String notFixable = partWork.checkFixable();
        if (notFixable != null) {
            return new TargetRoll(TargetRoll.IMPOSSIBLE, notFixable);
        }

        // if this is an infantry refit, then automatic success
        if ((partWork instanceof Refit) && (partWork.getUnit() != null)
                && partWork.getUnit().isConventionalInfantry()) {
            return new TargetRoll(TargetRoll.AUTOMATIC_SUCCESS, "infantry refit");
        }

        // If we are using the MoF rule, then we will ignore mode penalty here
        // and instead assign it as a straight penalty
        if (getCampaignOptions().isDestroyByMargin()) {
            modePenalty = 0;
        }

        // this is ugly, if the mode penalty drops you to green, you drop two
        // levels instead of two
        int value = skill.getFinalSkillValue() + modePenalty;
        if ((modePenalty > 0)
                && (SkillType.EXP_GREEN == (skill.getExperienceLevel() - modePenalty))) {
            value++;
        }
        final TargetRoll target = new TargetRoll(value,
                SkillType.getExperienceLevelName(skill.getExperienceLevel() - modePenalty));
        if (target.getValue() == TargetRoll.IMPOSSIBLE) {
            return target;
        }

        target.append(partWork.getAllMods(tech));

        if (getCampaignOptions().useEraMods()) {
            target.addModifier(getFaction().getEraMod(getGameYear()), "era");
        }

        final boolean isOvertime;
        if (isOvertimeAllowed()
                && (tech.isTaskOvertime(partWork) || partWork.hasWorkedOvertime())) {
            target.addModifier(3, "overtime");
            isOvertime = true;
        } else {
            isOvertime = false;
        }

        final int minutes = Math.min(partWork.getTimeLeft(), techTime);
        if (minutes <= 0) {
            MekHQ.getLogger().error("Attempting to get the target number for a part with zero time left.");
            return new TargetRoll(TargetRoll.AUTOMATIC_SUCCESS, "No part repair time remaining.");
        }

        int helpMod;
        if ((partWork.getUnit() != null) && partWork.getUnit().isSelfCrewed()) {
            helpMod = getShorthandedModForCrews(partWork.getUnit().getEntity().getCrew());
        } else {
            final int helpers = getAvailableAstechs(minutes, isOvertime);
            helpMod = getShorthandedMod(helpers, false);
            // we may have just gone overtime with our helpers
            if (!isOvertime && (astechPoolMinutes < (minutes * helpers))) {
                target.addModifier(3, "overtime astechs");
            }
        }

        if (partWork.getShorthandedMod() > helpMod) {
            helpMod = partWork.getShorthandedMod();
        }

        if (helpMod > 0) {
            target.addModifier(helpMod, "shorthanded");
        }
        return target;
    }

    public TargetRoll getTargetForMaintenance(IPartWork partWork, Person tech) {
        int value = 10;
        String skillLevel = "Unmaintained";
        if (null != tech) {
            Skill skill = tech.getSkillForWorkingOn(partWork);
            if (null != skill) {
                value = skill.getFinalSkillValue();
                skillLevel = SkillType.getExperienceLevelName(skill
                        .getExperienceLevel());
            }
        }

        TargetRoll target = new TargetRoll(value, skillLevel);
        if (target.getValue() == TargetRoll.IMPOSSIBLE) {
            return target;
        }

        target.append(partWork.getAllModsForMaintenance());

        if (getCampaignOptions().useEraMods()) {
            target.addModifier(getFaction().getEraMod(getGameYear()), "era");
        }

        if (null != partWork.getUnit() && null != tech) {
            // we have no official rules for what happens when a tech is only
            // assigned
            // for part of the maintenance cycle, so we will create our own
            // penalties
            if (partWork.getUnit().getMaintainedPct() < .5) {
                target.addModifier(2, "partial maintenance");
            } else if (partWork.getUnit().getMaintainedPct() < 1) {
                target.addModifier(1, "partial maintenance");
            }

            // the astech issue is crazy, because you can actually be better off
            // not maintaining
            // than going it short-handed, but that is just the way it is.
            // Still, there is also some fuzziness about what happens if you are
            // short astechs
            // for part of the cycle. We will keep keep track of the total
            // "astech days" used over
            // the cycle and take the average per day rounding down as our team
            // size
            final int helpMod;
            if (partWork.getUnit().isSelfCrewed()) {
                helpMod = getShorthandedModForCrews(partWork.getUnit().getEntity().getCrew());
            } else {
                helpMod = getShorthandedMod(partWork.getUnit().getAstechsMaintained(), false);
            }

            if (helpMod > 0) {
                target.addModifier(helpMod, "shorthanded");
            }

            // like repairs, per CamOps page 208 extra time gives a
            // reduction to the TN based on x2, x3, x4
            if (partWork.getUnit().getMaintenanceMultiplier() > 1) {
                target.addModifier(-(partWork.getUnit().getMaintenanceMultiplier() - 1), "extra time");
            }
        }

        return target;
    }

    public TargetRoll getTargetForAcquisition(IAcquisitionWork acquisition,
            Person person) {
        return getTargetForAcquisition(acquisition, person, true);
    }

    public TargetRoll getTargetForAcquisition(IAcquisitionWork acquisition,
            Person person, boolean checkDaysToWait) {
        if (getCampaignOptions().getAcquisitionSkill().equals(
                CampaignOptions.S_AUTO)) {
            return new TargetRoll(TargetRoll.AUTOMATIC_SUCCESS,
                    "Automatic Success");
        }
        if (null == person) {
            return new TargetRoll(TargetRoll.IMPOSSIBLE,
                    "No one on your force is capable of acquiring parts");
        }
        Skill skill = person.getSkillForWorkingOn(
                getCampaignOptions().getAcquisitionSkill());
        if (null != getShoppingList().getShoppingItem(
                acquisition.getNewEquipment())
                && checkDaysToWait) {
            return new TargetRoll(
                    TargetRoll.AUTOMATIC_FAIL,
                    "You must wait until the new cycle to check for this part. Further attempts will be added to the shopping list.");
        }
        if (acquisition.getTechBase() == Part.T_CLAN
                && !getCampaignOptions().allowClanPurchases()) {
            return new TargetRoll(TargetRoll.IMPOSSIBLE,
                    "You cannot acquire clan parts");
        }
        if (acquisition.getTechBase() == Part.T_IS
                && !getCampaignOptions().allowISPurchases()) {
            return new TargetRoll(TargetRoll.IMPOSSIBLE,
                    "You cannot acquire inner sphere parts");
        }
        if (getCampaignOptions().getTechLevel() < Utilities
                .getSimpleTechLevel(acquisition.getTechLevel())) {
            return new TargetRoll(TargetRoll.IMPOSSIBLE,
                    "You cannot acquire parts of this tech level");
        }
        if (getCampaignOptions().limitByYear()
                && !acquisition.isIntroducedBy(getGameYear(), useClanTechBase(), getTechFaction())) {
            return new TargetRoll(TargetRoll.IMPOSSIBLE,
                    "It has not been invented yet!");
        }
        if (getCampaignOptions().disallowExtinctStuff() &&
                (acquisition.isExtinctIn(getGameYear(), useClanTechBase(), getTechFaction())
                        || acquisition.getAvailability() == EquipmentType.RATING_X)) {
            return new TargetRoll(TargetRoll.IMPOSSIBLE,
                    "It is extinct!");
        }
        if (getCampaignOptions().getUseAtB() &&
                getCampaignOptions().getRestrictPartsByMission() && acquisition instanceof Part) {
            int partAvailability = ((Part) acquisition).getAvailability();
            EquipmentType et = null;
            if (acquisition instanceof EquipmentPart) {
                et = ((EquipmentPart) acquisition).getType();
            } else if (acquisition instanceof MissingEquipmentPart) {
                et = ((MissingEquipmentPart) acquisition).getType();
            }

            StringBuilder partAvailabilityLog = new StringBuilder();
            partAvailabilityLog.append("Part Rating Level: " + partAvailability)
                                .append("(" + EquipmentType.ratingNames[partAvailability] + ")");

            /*
             * Even if we can acquire Clan parts, they have a minimum availability of F for
             * non-Clan units
             */
            if (acquisition.getTechBase() == Part.T_CLAN && !getFaction().isClan()) {
                partAvailability = Math.max(partAvailability, EquipmentType.RATING_F);
                partAvailabilityLog.append(";[clan part for non clan faction]");
            } else if (et != null) {
                /*
                 * AtB rules do not simply affect difficulty of obtaining parts, but whether
                 * they can be obtained at all. Changing the system to use availability codes
                 * can have a serious effect on game play, so we apply a few tweaks to keep some
                 * of the more basic items from becoming completely unobtainable, while applying
                 * a minimum for non-flamer energy weapons, which was the reason this rule was
                 * included in AtB to begin with.
                 */
                if (et instanceof megamek.common.weapons.lasers.EnergyWeapon
                        && !(et instanceof megamek.common.weapons.flamers.FlamerWeapon)
                        && partAvailability < EquipmentType.RATING_C) {
                    partAvailability = EquipmentType.RATING_C;
                    partAvailabilityLog.append(";(non-flamer lasers)");
                }
                if (et instanceof megamek.common.weapons.autocannons.ACWeapon) {
                    partAvailability -= 2;
                    partAvailabilityLog.append(";(autocannon): -2");
                }
                if (et instanceof megamek.common.weapons.gaussrifles.GaussWeapon
                        || et instanceof megamek.common.weapons.flamers.FlamerWeapon) {
                    partAvailability--;
                    partAvailabilityLog.append(";(gauss rifle or flamer): -1");
                }
                if (et instanceof megamek.common.AmmoType) {
                    switch (((megamek.common.AmmoType) et).getAmmoType()) {
                        case megamek.common.AmmoType.T_AC:
                            partAvailability -= 2;
                            partAvailabilityLog.append(";(autocannon ammo): -2");
                            break;
                        case megamek.common.AmmoType.T_GAUSS:
                            partAvailability -= 1;
                            partAvailabilityLog.append(";(gauss ammo): -1");
                            break;
                    }
                    if (((megamek.common.AmmoType) et).getMunitionType() == megamek.common.AmmoType.M_STANDARD) {
                        partAvailability--;
                        partAvailabilityLog.append(";(standard ammo): -1");
                    }
                }
            }

            if (((getGameYear() < 2950) || (getGameYear() > 3040))
                    && (acquisition instanceof Armor || acquisition instanceof MissingMekActuator
                            || acquisition instanceof mekhq.campaign.parts.MissingMekCockpit
                            || acquisition instanceof mekhq.campaign.parts.MissingMekLifeSupport
                            || acquisition instanceof mekhq.campaign.parts.MissingMekLocation
                            || acquisition instanceof mekhq.campaign.parts.MissingMekSensor)) {
                partAvailability--;
                partAvailabilityLog.append("(Mek part prior to 2950 or after 3040): - 1");
            }

            int AtBPartsAvailability = findAtBPartsAvailabilityLevel(acquisition, null);
            partAvailabilityLog.append("; Total part availability: " + partAvailability)
                            .append("; Current campaign availability: " + AtBPartsAvailability);
            if (partAvailability > AtBPartsAvailability) {
                return new TargetRoll(TargetRoll.IMPOSSIBLE, partAvailabilityLog.toString());
            }
        }
        TargetRoll target = new TargetRoll(skill.getFinalSkillValue(),
                SkillType.getExperienceLevelName(skill.getExperienceLevel()));// person.getTarget(Modes.MODE_NORMAL);
        target.append(acquisition.getAllAcquisitionMods());
        return target;
    }

    public AtBContract getAttachedAtBContract(Unit unit) {
        if (null != unit && null != lances.get(unit.getForceId())) {
            return lances.get(unit.getForceId()).getContract(this);
        }
        return null;
    }

    /**
     * AtB: count all available bonus parts
     * @return the total <code>int</code> number of bonus parts for all active contracts
     */
    public int totalBonusParts() {
        int retVal = 0;
        if (hasActiveContract()) {
            for (Contract c : getActiveContracts()) {
                if (c instanceof AtBContract) {
                    retVal += ((AtBContract) c).getNumBonusParts();
                }
            }
        }
        return retVal;
    }

    public void spendBonusPart(IAcquisitionWork targetWork) {
        // Can only spend from active contracts, so if there are none we can't spend a bonus part
        if (!hasActiveContract()) {
            return;
        }

        String report = targetWork.find(0);

        if (report.endsWith("0 days.")) {
            // First, try to spend from the contact the Acquisition's unit is attached to
            AtBContract contract = getAttachedAtBContract(targetWork.getUnit());

            if (contract == null) {
                // Then, just the first free one that is active
                for (Contract c : getActiveContracts()) {
                    if (((AtBContract) c).getNumBonusParts() > 0) {
                        contract = (AtBContract) c;
                        break;
                    }
                }
            }

            if (contract == null) {
                MekHQ.getLogger().error("AtB: used bonus part but no contract has bonus parts available.");
            } else {
                addReport(resources.getString("bonusPartLog.text") + " " + targetWork.getAcquisitionPart().getPartName());
                contract.useBonusPart();
            }
        }
    }

    public int findAtBPartsAvailabilityLevel(IAcquisitionWork acquisition, StringBuilder reportBuilder) {
        AtBContract contract = (acquisition != null) ? getAttachedAtBContract(acquisition.getUnit()) : null;

        /*
         * If the unit is not assigned to a contract, use the least restrictive active
         * contract. Don't restrict parts availability by contract if it has not started.
         */
        if (hasActiveContract()) {
            for (Contract c : getActiveContracts()) {
                if ((c instanceof AtBContract) &&
                        ((contract == null) ||
                        (((AtBContract) c).getPartsAvailabilityLevel() > contract.getPartsAvailabilityLevel()))) {
                    contract = (AtBContract) c;
                }
            }
        }

        // if we have a contract and it has started
        if ((null != contract) && getLocalDate().isBefore(contract.getStartDate())) {
            if (reportBuilder != null) {
                reportBuilder.append(contract.getPartsAvailabilityLevel() + " (" + contract.getType() +")");
            }
            return contract.getPartsAvailabilityLevel();
        }

        /* If contract is still null, the unit is not in a contract. */
        Person adminLog = findBestInRole(PersonnelRole.ADMINISTRATOR_LOGISTICS, SkillType.S_ADMIN);
        int adminLogExp = (adminLog == null) ? SkillType.EXP_ULTRA_GREEN
                : adminLog.getSkill(SkillType.S_ADMIN).getExperienceLevel();
        int adminMod = adminLogExp - SkillType.EXP_REGULAR;

        if (reportBuilder != null) {
            reportBuilder.append(getUnitRatingMod() + "(unit rating)");
            if (adminLog != null) {
                reportBuilder.append(adminMod + "(" + adminLog.getFullName() +", logistics admin)");
            } else {
                reportBuilder.append(adminMod + "(no logistics admin)");
            }
        }

        return getUnitRatingMod() + adminMod;
    }

    public void resetAstechMinutes() {
        astechPoolMinutes = 480 * getNumberPrimaryAstechs() + 240
                * getNumberSecondaryAstechs();
        astechPoolOvertime = 240 * getNumberPrimaryAstechs() + 120
                * getNumberSecondaryAstechs();
    }

    public void setAstechPoolMinutes(int minutes) {
        astechPoolMinutes = minutes;
    }

    public int getAstechPoolMinutes() {
        return astechPoolMinutes;
    }

    public void setAstechPoolOvertime(int overtime) {
        astechPoolOvertime = overtime;
    }

    public int getAstechPoolOvertime() {
        return astechPoolOvertime;
    }

    public int getPossibleAstechPoolMinutes() {
        return 480 * getNumberPrimaryAstechs() + 240 * getNumberSecondaryAstechs();
    }

    public int getPossibleAstechPoolOvertime() {
        return 240 * getNumberPrimaryAstechs() + 120 * getNumberSecondaryAstechs();
    }

    public void setAstechPool(int size) {
        astechPool = size;
    }

    public int getAstechPool() {
        return astechPool;
    }

    public void setMedicPool(int size) {
        medicPool = size;
    }

    public int getMedicPool() {
        return medicPool;
    }

    public boolean requiresAdditionalAstechs() {
        return getAstechNeed() > 0;
    }

    public int getAstechNeed() {
        return (Math.toIntExact(getActivePersonnel().stream().filter(Person::isTech).count()) * 6)
                - getNumberAstechs();
    }

    public void increaseAstechPool(int i) {
        astechPool += i;
        astechPoolMinutes += (480 * i);
        astechPoolOvertime += (240 * i);
        MekHQ.triggerEvent(new AstechPoolChangedEvent(this, i));
    }

    public void fillAstechPool() {
        final int need = getAstechNeed();
        if (need > 0) {
            increaseAstechPool(need);
        }
    }

    public void decreaseAstechPool(int i) {
        astechPool = Math.max(0, astechPool - i);
        // always assume that we fire the ones who have not yet worked
        astechPoolMinutes = Math.max(0, astechPoolMinutes - 480 * i);
        astechPoolOvertime = Math.max(0, astechPoolOvertime - 240 * i);
        MekHQ.triggerEvent(new AstechPoolChangedEvent(this, -i));
    }

    public int getNumberAstechs() {
        return getNumberPrimaryAstechs() + getNumberSecondaryAstechs();
    }

    public int getNumberPrimaryAstechs() {
        int astechs = getAstechPool();
        for (Person p : getActivePersonnel()) {
            if (p.getPrimaryRole().isAstech() && !p.isDeployed()) {
                astechs++;
            }
        }
        return astechs;
    }

    public int getNumberSecondaryAstechs() {
        int astechs = 0;
        for (Person p : getActivePersonnel()) {
            if (p.getSecondaryRole().isAstech() && !p.isDeployed()) {
                astechs++;
            }
        }
        return astechs;
    }

    public int getAvailableAstechs(final int minutes, final boolean alreadyOvertime) {
        if (minutes == 0) {
            MekHQ.getLogger().error("Tried to getAvailableAstechs with 0 minutes. Returning 0 Astechs.");
            return 0;
        }

        int availableHelp = (int) Math.floor(((double) astechPoolMinutes) / minutes);
        if (isOvertimeAllowed() && (availableHelp < MekHqConstants.ASTECH_TEAM_SIZE)) {
            // if we are less than fully staffed, then determine whether
            // we should dip into overtime or just continue as short-staffed
            final int shortMod = getShorthandedMod(availableHelp, false);
            final int remainingMinutes = astechPoolMinutes - availableHelp * minutes;
            final int extraHelp = (remainingMinutes + astechPoolOvertime) / minutes;
            final int helpNeeded = MekHqConstants.ASTECH_TEAM_SIZE - availableHelp;
            if (alreadyOvertime && (shortMod > 0)) {
                // then add whatever we can
                availableHelp += extraHelp;
            } else if (shortMod > 3) {
                // only dip in if we can bring ourselves up to full
                if (extraHelp >= helpNeeded) {
                    availableHelp = MekHqConstants.ASTECH_TEAM_SIZE;
                }
            }
        }

        return Math.min(Math.min(availableHelp, MekHqConstants.ASTECH_TEAM_SIZE), getNumberAstechs());
    }

    public int getShorthandedMod(int availableHelp, boolean medicalStaff) {
        if (medicalStaff) {
            availableHelp += 2;
        }
        int helpMod = 0;
        if (availableHelp == 0) {
            helpMod = 4;
        } else if (availableHelp == 1) {
            helpMod = 3;
        } else if (availableHelp < 4) {
            helpMod = 2;
        } else if (availableHelp < 6) {
            helpMod = 1;
        }
        return helpMod;
    }

    public int getShorthandedModForCrews(final @Nullable Crew crew) {
        final int hits = (crew == null) ? 5 : crew.getHits();
        if (hits >= 5) {
            return 4;
        } else if (hits == 4) {
            return  3;
        } else if (hits == 3) {
            return 2;
        } else if (hits > 0) {
            return 1;
        } else {
            return 0;
        }
    }

    public int getMedicsPerDoctor() {
        int ndocs = getDoctors().size();
        int nmedics = getNumberMedics();
        if (ndocs == 0) {
            return 0;
        }
        // TODO: figure out what to do with fractions
        return Math.min(nmedics / ndocs, 4);
    }

    /**
     * @return the number of medics in the campaign including any in the temporary medic pool
     */
    public int getNumberMedics() {
        int medics = getMedicPool(); // this uses a getter for unit testing
        for (Person p : getActivePersonnel()) {
            if ((p.getPrimaryRole().isMedic() || p.getSecondaryRole().isMedic()) && !p.isDeployed()) {
                medics++;
            }
        }
        return medics;
    }

    public boolean requiresAdditionalMedics() {
        return getMedicsNeed() > 0;
    }

    public int getMedicsNeed() {
        return (getDoctors().size() * 4) - getNumberMedics();
    }

    public void increaseMedicPool(int i) {
        medicPool += i;
        MekHQ.triggerEvent(new MedicPoolChangedEvent(this, i));
    }

    public void fillMedicPool() {
        final int need = getMedicsNeed();
        if (need > 0) {
            increaseMedicPool(need);
        }
    }

    public void decreaseMedicPool(int i) {
        medicPool = Math.max(0, medicPool - i);
        MekHQ.triggerEvent(new MedicPoolChangedEvent(this, -i));
    }

    public GameOptions getGameOptions() {
        return gameOptions;
    }

    public Vector<IBasicOption> getGameOptionsVector() {
        Vector<IBasicOption> options = new Vector<>();
        for (Enumeration<IOptionGroup> i = gameOptions.getGroups(); i.hasMoreElements(); ) {
            IOptionGroup group = i.nextElement();
            for (Enumeration<IOption> j = group.getOptions(); j.hasMoreElements(); ) {
                IOption option = j.nextElement();
                options.add(option);
            }
        }
        return options;
    }

    public void setGameOptions(GameOptions gameOptions) {
        this.gameOptions = gameOptions;
    }

    public void setGameOptions(Vector<IBasicOption> options) {
        for (IBasicOption option : options) {
            gameOptions.getOption(option.getName()).setValue(option.getValue());
        }
    }

    /**
     * Imports a {@link Kill} into a campaign.
     * @param k A {@link Kill} to import into the campaign.
     */
    public void importKill(Kill k) {
        if (!kills.containsKey(k.getPilotId())) {
            kills.put(k.getPilotId(), new ArrayList<>());
        }

        kills.get(k.getPilotId()).add(k);
    }

    public void addKill(Kill k) {
        importKill(k);

        if ((getCampaignOptions().getKillsForXP() > 0) && (getCampaignOptions().getKillXPAward() > 0)) {
            if ((getKillsFor(k.getPilotId()).size() % getCampaignOptions().getKillsForXP()) == 0) {
                Person p = getPerson(k.getPilotId());
                if (null != p) {
                    p.awardXP(this, getCampaignOptions().getKillXPAward());
                    MekHQ.triggerEvent(new PersonChangedEvent(p));
                }
            }
        }
    }

    public List<Kill> getKills() {
        List<Kill> flattenedKills = new ArrayList<>();
        for (List<Kill> personKills : kills.values()) {
            flattenedKills.addAll(personKills);
        }

        return Collections.unmodifiableList(flattenedKills);
    }

    public List<Kill> getKillsFor(UUID pid) {
        List<Kill> personalKills = kills.get(pid);

        if (personalKills == null) {
            return Collections.emptyList();
        }

        personalKills.sort(Comparator.comparing(Kill::getDate));
        return personalKills;
    }

    public PartsStore getPartsStore() {
        return partsStore;
    }

    public void addCustom(String name) {
        customs.add(name);
    }

    public boolean isCustom(Unit u) {
        return customs.contains(u.getEntity().getChassis() + " "
                + u.getEntity().getModel());
    }

    /**
     * borrowed from megamek.client
     */
    private synchronized void checkDuplicateNamesDuringAdd(Entity entity) {
        unitNameTracker.add(entity);
    }

    /**
     * If we remove a unit, we may need to update the duplicate identifier.
     *
     * @param entity This is the entity whose name is checked for any duplicates
     */
    private synchronized void checkDuplicateNamesDuringDelete(Entity entity) {
        unitNameTracker.remove(entity, e -> {
            // Regenerate entity names after a deletion
            e.generateShortName();
            e.generateDisplayName();
        });
    }

    public String getUnitRatingText() {
        return getUnitRating().getUnitRating();
    }

    /**
     * Against the Bot Calculates and returns dragoon rating if that is the chosen
     * method; for IOps method, returns unit reputation / 10. If the player chooses
     * not to use unit rating at all, use a default value of C. Note that the AtB
     * system is designed for use with FMMerc dragoon rating, and use of the IOps
     * Beta system may have unsatisfactory results, but we follow the options set by
     * the user here.
     */
    public int getUnitRatingMod() {
        if (!getCampaignOptions().getUnitRatingMethod().isEnabled()) {
            return IUnitRating.DRAGOON_C;
        }
        IUnitRating rating = getUnitRating();
        return getCampaignOptions().getUnitRatingMethod().isFMMR() ? rating.getUnitRatingAsInteger()
                : rating.getModifier();
    }

    /**
     * This is a better method for pairing AtB with IOpts with regards to Prisoner Capture
     */
    public int getUnitRatingAsInteger() {
        return getCampaignOptions().getUnitRatingMethod().isEnabled()
                ? getUnitRating().getUnitRatingAsInteger() : IUnitRating.DRAGOON_C;
    }

    public RandomSkillPreferences getRandomSkillPreferences() {
        return rskillPrefs;
    }

    public void setRandomSkillPreferences(RandomSkillPreferences prefs) {
        rskillPrefs = prefs;
    }

    public void setStartingSystem() {
        Map<String, PlanetarySystem> systemList = Systems.getInstance().getSystems();
        PlanetarySystem startingSystem = systemList.get(getFaction().getStartingPlanet(getLocalDate()));

        if (startingSystem == null) {
            startingSystem = systemList.get(JOptionPane.showInputDialog(
                    "This faction does not have a starting planet for this era. Please choose a planet."));
            while (startingSystem == null) {
                startingSystem = systemList.get(JOptionPane
                        .showInputDialog("This planet you entered does not exist. Please choose a valid planet."));
            }
        }
        location = new CurrentLocation(startingSystem, 0);
    }

    public void addLogEntry(Person p, LogEntry entry) {
        p.addLogEntry(entry);
    }

    /**
     * Assigns a random portrait to a {@link Person}.
     * @param person The {@link Person} who should receive a randomized portrait.
     */
    public void assignRandomPortraitFor(final Person person) {
        final Portrait portrait = RandomPortraitGenerator.generate(getPersonnel(), person);
        if (!portrait.isDefault()) {
            person.setPortrait(portrait);
        }
    }

    /**
     * Assigns a random origin to a {@link Person}.
     * @param p The {@link Person} who should receive a randomized origin.
     */
    public void assignRandomOriginFor(Person p) {
        AbstractFactionSelector factionSelector = getFactionSelector(getCampaignOptions().getRandomOriginOptions());
        AbstractPlanetSelector planetSelector = getPlanetSelector(getCampaignOptions().getRandomOriginOptions());

        Faction faction = factionSelector.selectFaction(this);
        Planet planet = planetSelector.selectPlanet(this, faction);

        p.setOriginFaction(faction);
        p.setOriginPlanet(planet);
    }

    /**
     * Clears Transient Game Data for an Entity
     * @param entity the entity to clear the game data for
     */
    public void clearGameData(Entity entity) {
        for (Mounted m : entity.getEquipment()) {
            m.setUsedThisRound(false);
            m.resetJam();
        }
        entity.setDeployed(false);
        entity.setElevation(0);
        entity.setPassedThrough(new Vector<>());
        entity.resetFiringArcs();
        entity.resetBays();
        entity.setEvading(false);
        entity.setFacing(0);
        entity.setPosition(null);
        entity.setProne(false);
        entity.setHullDown(false);
        entity.heat = 0;
        entity.heatBuildup = 0;
        entity.setTransportId(Entity.NONE);
        entity.resetTransporter();
        entity.setDeployRound(0);
        entity.setSwarmAttackerId(Entity.NONE);
        entity.setSwarmTargetId(Entity.NONE);
        entity.setUnloaded(false);
        entity.setDone(false);
        entity.setLastTarget(Entity.NONE);
        entity.setNeverDeployed(true);
        entity.setStuck(false);
        entity.resetCoolantFailureAmount();
        entity.setConversionMode(0);
        entity.setDoomed(false);
        entity.setHidden(false);
        entity.clearNarcAndiNarcPods();

        if (!entity.getSensors().isEmpty()) {
            entity.setNextSensor(entity.getSensors().firstElement());
        }

        if (entity instanceof IBomber) {
            IBomber bomber = (IBomber) entity;
            List<Mounted> mountedBombs = bomber.getBombs();
            if (mountedBombs.size() > 0) {
                //This should return an int[] filled with 0's
                int[] bombChoices = bomber.getBombChoices();
                for (Mounted m : mountedBombs) {
                    if (!(m.getType() instanceof BombType)) {
                        continue;
                    }
                    if (m.getBaseShotsLeft() == 1) {
                        bombChoices[BombType.getBombTypeFromInternalName(m.getType().getInternalName())] += 1;
                    }
                }
                bomber.setBombChoices(bombChoices);
                bomber.clearBombs();
            }
        }

        if (entity instanceof Mech) {
            Mech m = (Mech) entity;
            m.setCoolingFlawActive(false);
        } else if (entity instanceof Aero) {
            Aero a = (Aero) entity;

            if (a.isSpheroid()) {
                entity.setMovementMode(EntityMovementMode.SPHEROID);
            } else {
                entity.setMovementMode(EntityMovementMode.AERODYNE);
            }
            a.setAltitude(5);
            a.setCurrentVelocity(0);
            a.setNextVelocity(0);
        } else if (entity instanceof Tank) {
            Tank t = (Tank) entity;
            t.unjamTurret(t.getLocTurret());
            t.unjamTurret(t.getLocTurret2());
            t.resetJammedWeapons();
        }
        entity.getSecondaryPositions().clear();
        // TODO: still a lot of stuff to do here, but oh well
        entity.setOwner(player);
        entity.setGame(game);
    }

    public void refreshNetworks() {
        for (Unit unit : getUnits()) {
            // we are going to rebuild the c3, nc3 and c3i networks based on
            // the c3UUIDs
            // TODO: can we do this more efficiently?
            // this code is cribbed from megamek.server#receiveEntityAdd
            Entity entity = unit.getEntity();
            if (null != entity && (entity.hasC3() || entity.hasC3i() || entity.hasNavalC3())) {
                boolean C3iSet = false;
                boolean NC3Set = false;

                for (Entity e : game.getEntitiesVector()) {
                    // C3 Checks
                    if (entity.hasC3()) {
                        if ((entity.getC3MasterIsUUIDAsString() != null)
                                && entity.getC3MasterIsUUIDAsString().equals(e.getC3UUIDAsString())) {
                            entity.setC3Master(e, false);
                            break;
                        }
                    }
                    //Naval C3 checks
                    if (entity.hasNavalC3() && !NC3Set) {
                        entity.setC3NetIdSelf();
                        int pos = 0;
                        //Well, they're the same value of 6...
                        while (pos < Entity.MAX_C3i_NODES) {
                            // We've found a network, join it.
                            if ((entity.getNC3NextUUIDAsString(pos) != null)
                                    && (e.getC3UUIDAsString() != null)
                                    && entity.getNC3NextUUIDAsString(pos).equals(e.getC3UUIDAsString())) {
                                entity.setC3NetId(e);
                                NC3Set = true;
                                break;
                            }

                            pos++;
                        }
                    }
                    // C3i Checks
                    if (entity.hasC3i() && !C3iSet) {
                        entity.setC3NetIdSelf();
                        int pos = 0;
                        while (pos < Entity.MAX_C3i_NODES) {
                            // We've found a network, join it.
                            if ((entity.getC3iNextUUIDAsString(pos) != null)
                                    && (e.getC3UUIDAsString() != null)
                                    && entity.getC3iNextUUIDAsString(pos).equals(e.getC3UUIDAsString())) {
                                entity.setC3NetId(e);
                                C3iSet = true;
                                break;
                            }

                            pos++;
                        }
                    }
                }
            }
        }
    }

    public void disbandNetworkOf(Unit u) {
        // collect all of the other units on this network to rebuild the uuids
        Vector<Unit> networkedUnits = new Vector<>();
        for (Unit unit : getUnits()) {
            if (null != unit.getEntity().getC3NetId()
                    && unit.getEntity().getC3NetId().equals(u.getEntity().getC3NetId())) {
                networkedUnits.add(unit);
            }
        }
        for (int pos = 0; pos < Entity.MAX_C3i_NODES; pos++) {
            for (Unit nUnit : networkedUnits) {
                if (nUnit.getEntity().hasNavalC3()) {
                    nUnit.getEntity().setNC3NextUUIDAsString(pos, null);
                } else {
                    nUnit.getEntity().setC3iNextUUIDAsString(pos, null);
                }
            }
        }
        refreshNetworks();
        MekHQ.triggerEvent(new NetworkChangedEvent(networkedUnits));
    }

    public void removeUnitsFromNetwork(Vector<Unit> removedUnits) {
        // collect all of the other units on this network to rebuild the uuids
        Vector<String> uuids = new Vector<>();
        Vector<Unit> networkedUnits = new Vector<>();
        String network = removedUnits.get(0).getEntity().getC3NetId();
        for (Unit unit : getUnits()) {
            if (removedUnits.contains(unit)) {
                continue;
            }
            if (null != unit.getEntity().getC3NetId()
                    && unit.getEntity().getC3NetId().equals(network)) {
                networkedUnits.add(unit);
                uuids.add(unit.getEntity().getC3UUIDAsString());
            }
        }
        for (int pos = 0; pos < Entity.MAX_C3i_NODES; pos++) {
            for (Unit u : removedUnits) {
                if (u.getEntity().hasNavalC3()) {
                    u.getEntity().setNC3NextUUIDAsString(pos, null);
                } else {
                    u.getEntity().setC3iNextUUIDAsString(pos, null);
                }
            }
            for (Unit nUnit : networkedUnits) {
                if (pos < uuids.size()) {
                    if (nUnit.getEntity().hasNavalC3()) {
                        nUnit.getEntity().setNC3NextUUIDAsString(pos,
                                uuids.get(pos));
                    } else {
                        nUnit.getEntity().setC3iNextUUIDAsString(pos,
                                uuids.get(pos));
                    }
                } else {
                    if (nUnit.getEntity().hasNavalC3()) {
                        nUnit.getEntity().setNC3NextUUIDAsString(pos, null);
                    } else {
                        nUnit.getEntity().setC3iNextUUIDAsString(pos, null);
                    }
                }
            }
        }
        refreshNetworks();
    }

    public void addUnitsToNetwork(Vector<Unit> addedUnits, String netid) {
        // collect all of the other units on this network to rebuild the uuids
        Vector<String> uuids = new Vector<>();
        Vector<Unit> networkedUnits = new Vector<>();
        for (Unit u : addedUnits) {
            uuids.add(u.getEntity().getC3UUIDAsString());
            networkedUnits.add(u);
        }
        for (Unit unit : getUnits()) {
            if (addedUnits.contains(unit)) {
                continue;
            }
            if (null != unit.getEntity().getC3NetId()
                    && unit.getEntity().getC3NetId().equals(netid)) {
                networkedUnits.add(unit);
                uuids.add(unit.getEntity().getC3UUIDAsString());
            }
        }
        for (int pos = 0; pos < Entity.MAX_C3i_NODES; pos++) {
            for (Unit nUnit : networkedUnits) {
                if (pos < uuids.size()) {
                    if (nUnit.getEntity().hasNavalC3()) {
                        nUnit.getEntity().setNC3NextUUIDAsString(pos,
                                uuids.get(pos));
                    } else {
                        nUnit.getEntity().setC3iNextUUIDAsString(pos,
                                uuids.get(pos));
                    }
                } else {
                    if (nUnit.getEntity().hasNavalC3()) {
                        nUnit.getEntity().setNC3NextUUIDAsString(pos, null);
                    } else {
                        nUnit.getEntity().setC3iNextUUIDAsString(pos, null);
                    }
                }
            }
        }
        refreshNetworks();
        MekHQ.triggerEvent(new NetworkChangedEvent(addedUnits));
    }

    public Vector<String[]> getAvailableC3iNetworks() {
        Vector<String[]> networks = new Vector<>();
        Vector<String> networkNames = new Vector<>();

        for (Unit u : getUnits()) {

            if (u.getForceId() < 0) {
                // only units currently in the TO&E
                continue;
            }
            Entity en = u.getEntity();
            if (null == en) {
                continue;
            }
            if (en.hasC3i() && en.calculateFreeC3Nodes() < 5
                    && en.calculateFreeC3Nodes() > 0) {
                String[] network = new String[2];
                network[0] = en.getC3NetId();
                network[1] = "" + en.calculateFreeC3Nodes();
                if (!networkNames.contains(network[0])) {
                    networks.add(network);
                    networkNames.add(network[0]);
                }
            }
        }
        return networks;
    }

    /**
     * Method that returns a Vector of the unique name Strings of all Naval C3 networks that have at least 1 free node
     * Adapted from getAvailableC3iNetworks() as the two technologies have very similar workings
     * @return
     */
    public Vector<String[]> getAvailableNC3Networks() {
        Vector<String[]> networks = new Vector<>();
        Vector<String> networkNames = new Vector<>();

        for (Unit u : getUnits()) {

            if (u.getForceId() < 0) {
                // only units currently in the TO&E
                continue;
            }
            Entity en = u.getEntity();
            if (null == en) {
                continue;
            }
            if (en.hasNavalC3() && en.calculateFreeC3Nodes() < 5
                    && en.calculateFreeC3Nodes() > 0) {
                String[] network = new String[2];
                network[0] = en.getC3NetId();
                network[1] = "" + en.calculateFreeC3Nodes();
                if (!networkNames.contains(network[0])) {
                    networks.add(network);
                    networkNames.add(network[0]);
                }
            }
        }
        return networks;
    }

    public Vector<String[]> getAvailableC3MastersForSlaves() {
        Vector<String[]> networks = new Vector<>();
        Vector<String> networkNames = new Vector<>();

        for (Unit u : getUnits()) {

            if (u.getForceId() < 0) {
                // only units currently in the TO&E
                continue;
            }
            Entity en = u.getEntity();
            if (null == en) {
                continue;
            }
            // count of free c3 nodes for single company-level masters
            // will not be right so skip
            if (en.hasC3M() && !en.hasC3MM() && en.C3MasterIs(en)) {
                continue;
            }
            if (en.calculateFreeC3Nodes() > 0) {
                String[] network = new String[3];
                network[0] = en.getC3UUIDAsString();
                network[1] = "" + en.calculateFreeC3Nodes();
                network[2] = "" + en.getShortName();
                if (!networkNames.contains(network[0])) {
                    networks.add(network);
                    networkNames.add(network[0]);
                }
            }
        }

        return networks;
    }

    public Vector<String[]> getAvailableC3MastersForMasters() {
        Vector<String[]> networks = new Vector<>();
        Vector<String> networkNames = new Vector<>();

        for (Unit u : getUnits()) {

            if (u.getForceId() < 0) {
                // only units currently in the TO&E
                continue;
            }
            Entity en = u.getEntity();
            if (null == en) {
                continue;
            }
            if (en.calculateFreeC3MNodes() > 0) {
                String[] network = new String[3];
                network[0] = en.getC3UUIDAsString();
                network[1] = "" + en.calculateFreeC3MNodes();
                network[2] = "" + en.getShortName();
                if (!networkNames.contains(network[0])) {
                    networks.add(network);
                    networkNames.add(network[0]);
                }
            }
        }

        return networks;
    }

    public void removeUnitsFromC3Master(Unit master) {
        List<Unit> removed = new ArrayList<>();
        for (Unit unit : getUnits()) {
            if (null != unit.getEntity().getC3MasterIsUUIDAsString()
                    && unit.getEntity().getC3MasterIsUUIDAsString().equals(master.getEntity().getC3UUIDAsString())) {
                unit.getEntity().setC3MasterIsUUIDAsString(null);
                unit.getEntity().setC3Master(null, true);
                removed.add(unit);
            }
        }
        refreshNetworks();
        MekHQ.triggerEvent(new NetworkChangedEvent(removed));
    }

    /**
     * This function reloads the game entities into the game at the end of scenario resolution, so that entities are
     * properly updated and destroyed ones removed
     */
    public void reloadGameEntities() {
        game.reset();
        getHangar().forEachUnit(u -> {
            Entity en = u.getEntity();
            if (null != en) {
                game.addEntity(en.getId(), en);
            }
        });
    }

    public void completeMission(@Nullable Mission mission, MissionStatus status) {
        if (mission == null) {
            return;
        }
        mission.setStatus(status);
        if (mission instanceof Contract) {
            Contract contract = (Contract) mission;
            Money remainingMoney = Money.zero();
            // check for money in escrow
            // According to FMM(r) pg 179, both failure and breach lead to no
            // further payment even though this seems stupid
            if ((contract.getStatus().isSuccess())
                    && (contract.getMonthsLeft(getLocalDate()) > 0)) {
                remainingMoney = contract.getMonthlyPayOut()
                        .multipliedBy(contract.getMonthsLeft(getLocalDate()));
            }

            // If overage repayment is enabled, we first need to check if the salvage percent is
            // under 100. 100 means you cannot have a overage.
            // Then, we check if the salvage percent is less than the percent salvaged by the
            // unit in question. If it is, then they owe the assigner some cash
            if (getCampaignOptions().getOverageRepaymentInFinalPayment()
                    && (contract.getSalvagePct() < 100.0)) {
                final double salvagePercent = contract.getSalvagePct() / 100.0;
                final Money maxSalvage = contract.getSalvagedByEmployer().multipliedBy(salvagePercent / (1 - salvagePercent));
                if (contract.getSalvagedByUnit().isGreaterThan(maxSalvage)) {
                    final Money amountToRepay = contract.getSalvagedByUnit().minus(maxSalvage);
                    remainingMoney = remainingMoney.minus(amountToRepay);
                    contract.subtractSalvageByUnit(amountToRepay);
                }
            }

            if (remainingMoney.isPositive()) {
                getFinances().credit(TransactionType.CONTRACT_PAYMENT, getLocalDate(), remainingMoney,
                        "Remaining payment for " + contract.getName());
                addReport("Your account has been credited for " + remainingMoney.toAmountAndSymbolString()
                        + " for the remaining payout from contract " + contract.getName());
            } else if (remainingMoney.isNegative()) {
                getFinances().credit(TransactionType.CONTRACT_PAYMENT, getLocalDate(), remainingMoney,
                        "Repaying payment overages for " + contract.getName());
                addReport("Your account has been debited for " + remainingMoney.absolute().toAmountAndSymbolString()
                        + " to replay payment overages occurred during the contract " + contract.getName());
            }

            // This relies on the mission being a Contract, and AtB to be on
            if (getCampaignOptions().getUseAtB()) {
                setHasActiveContract();
            }
        }
    }

    /***
     * Calculate transit time for supplies based on what planet they are shipping from. To prevent extra
     * computation. This method does not calculate an exact jump path but rather determines the number of jumps
     * crudely by dividing distance in light years by 30 and then rounding up. Total part time is determined by
     * several by adding the following:
     * - (number of jumps - 1) * 7 days with a minimum value of zero.
     * - transit times from current planet and planet of supply origins in cases where the supply planet is not the same as current planet.
     * - a random 1d6 days for each jump plus 1d6 to simulate all of the other logistics of delivery.
     * @param system - A <code>PlanetarySystem</code> object where the supplies are shipping from
     * @return the number of days that supplies will take to arrive.
     */
    public int calculatePartTransitTime(PlanetarySystem system) {
        //calculate number of jumps by light year distance as the crow flies divided by 30
        //the basic formula assumes 7 days per jump + system transit time on each side + random days equal
        //to (1 + number of jumps) d6
        double distance = system.getDistanceTo(getCurrentSystem());
        //calculate number of jumps by dividing by 30
        int jumps = (int) Math.ceil(distance / 30.0);
        //you need a recharge except for the first jump
        int recharges = Math.max(jumps - 1, 0);
        //if you are delivering from the same planet then no transit times
        int currentTransitTime = (distance > 0) ? (int) Math.ceil(getCurrentSystem().getTimeToJumpPoint(1.0)) : 0;
        int originTransitTime = (distance > 0) ? (int) Math.ceil(system.getTimeToJumpPoint(1.0)) : 0;
        int amazonFreeShipping = Compute.d6(1 + jumps);
        return (recharges * 7) + currentTransitTime+originTransitTime + amazonFreeShipping;
    }

    /***
     * Calculate transit times based on the margin of success from an acquisition roll. The values here
     * are all based on what the user entered for the campaign options.
     * @param mos - an integer of the margin of success of an acquisition roll
     * @return the number of days that supplies will take to arrive.
     */
    public int calculatePartTransitTime(int mos) {
        int nDice = getCampaignOptions().getNDiceTransitTime();
        int time = getCampaignOptions().getConstantTransitTime();
        if (nDice > 0) {
            time += Compute.d6(nDice);
        }
        // now step forward through the calendar
        LocalDate arrivalDate = getLocalDate();
        switch (getCampaignOptions().getUnitTransitTime()) {
            case CampaignOptions.TRANSIT_UNIT_MONTH:
                arrivalDate = arrivalDate.plusMonths(time);
                break;
            case CampaignOptions.TRANSIT_UNIT_WEEK:
                arrivalDate = arrivalDate.plusWeeks(time);
                break;
            case CampaignOptions.TRANSIT_UNIT_DAY:
            default:
                arrivalDate = arrivalDate.plusDays(time);
                break;
        }

        // now adjust for MoS and minimums
        int mosBonus = getCampaignOptions().getAcquireMosBonus() * mos;
        switch (getCampaignOptions().getAcquireMosUnit()) {
            case CampaignOptions.TRANSIT_UNIT_MONTH:
                arrivalDate = arrivalDate.minusMonths(mosBonus);
                break;
            case CampaignOptions.TRANSIT_UNIT_WEEK:
                arrivalDate = arrivalDate.minusWeeks(mosBonus);
                break;
            case CampaignOptions.TRANSIT_UNIT_DAY:
            default:
                arrivalDate = arrivalDate.minusDays(mosBonus);
                break;
        }

        // now establish minimum date and if this is before
        LocalDate minimumDate = getLocalDate();
        switch (getCampaignOptions().getAcquireMinimumTimeUnit()) {
            case CampaignOptions.TRANSIT_UNIT_MONTH:
                minimumDate = minimumDate.plusMonths(getCampaignOptions().getAcquireMinimumTime());
                break;
            case CampaignOptions.TRANSIT_UNIT_WEEK:
                minimumDate = minimumDate.plusWeeks(getCampaignOptions().getAcquireMinimumTime());
                break;
            case CampaignOptions.TRANSIT_UNIT_DAY:
            default:
                minimumDate = minimumDate.plusDays(getCampaignOptions().getAcquireMinimumTime());
                break;
        }

        if (arrivalDate.isBefore(minimumDate)) {
            return Math.toIntExact(ChronoUnit.DAYS.between(getLocalDate(), minimumDate));
        } else {
            return Math.toIntExact(ChronoUnit.DAYS.between(getLocalDate(), arrivalDate));
        }
    }

    /**
     * This returns a PartInventory object detailing the current count
     * for a part on hand, in transit, and ordered.
     *
     * @param part A part to lookup its current inventory.
     * @return A PartInventory object detailing the current counts of
     * the part on hand, in transit, and ordered.
     * @see mekhq.campaign.parts.PartInventory
     */
    public PartInventory getPartInventory(Part part) {
        PartInventory inventory = new PartInventory();

        int nSupply = 0;
        int nTransit = 0;
        for (Part p : getParts()) {
            if (!p.isSpare()) {
                continue;
            }
            if (part.isSamePartType(p)) {
                if (p.isPresent()) {
                    if (p instanceof Armor) { // ProtomekArmor and BaArmor are derived from Armor
                        nSupply += ((Armor) p).getAmount();
                    } else if (p instanceof AmmoStorage) {
                        nSupply += ((AmmoStorage) p).getShots();
                    } else {
                        nSupply += p.getQuantity();
                    }
                } else {
                    if (p instanceof Armor) { // ProtomekArmor and BaArmor are derived from Armor
                        nTransit += ((Armor) p).getAmount();
                    } else if (p instanceof AmmoStorage) {
                        nTransit += ((AmmoStorage) p).getShots();
                    } else {
                        nTransit += p.getQuantity();
                    }
                }
            }
        }

        inventory.setSupply(nSupply);
        inventory.setTransit(nTransit);

        int nOrdered = 0;
        IAcquisitionWork onOrder = getShoppingList().getShoppingItem(part);
        if (null != onOrder) {
            if (onOrder instanceof Armor) { // ProtoMech Armor and BaArmor are derived from Armor
                nOrdered += ((Armor) onOrder).getAmount();
            } else if (onOrder instanceof AmmoStorage) {
                nOrdered += ((AmmoStorage) onOrder).getShots();
            } else {
                nOrdered += onOrder.getQuantity();
            }
        }

        inventory.setOrdered(nOrdered);

        String countModifier = "";
        if (part instanceof Armor) { // ProtoMech Armor and BaArmor are derived from Armor
            countModifier = "points";
        }
        if (part instanceof AmmoStorage) {
            countModifier = "shots";
        }

        inventory.setCountModifier(countModifier);
        return inventory;
    }

    public void addLoan(Loan loan) {
        addReport("You have taken out loan " + loan
                + ". Your account has been credited "
                + loan.getPrincipal().toAmountAndSymbolString()
                + " for the principal amount.");
        finances.addLoan(loan);
        MekHQ.triggerEvent(new LoanNewEvent(loan));
        finances.credit(TransactionType.LOAN_PRINCIPAL, getLocalDate(), loan.getPrincipal(),
                "Loan principal for " + loan);
    }

    public void payOffLoan(Loan loan) {
        if (finances.debit(TransactionType.LOAN_PAYMENT, getLocalDate(), loan.determineRemainingValue(),
                "Loan payoff for " + loan)) {
            addReport("You have paid off the remaining loan balance of "
                    + loan.determineRemainingValue().toAmountAndSymbolString()
                    + "on " + loan);
            finances.removeLoan(loan);
            MekHQ.triggerEvent(new LoanPaidEvent(loan));
        } else {
            addReport("<font color='red'>You do not have enough funds to pay off "
                    + loan + "</font>");
        }

    }

    public void setHealingTimeOptions(int newHeal, int newNaturalHeal) {
        // we need to check the current values and then if necessary change the
        // times for all
        // personnel, giving them credit for their current waiting time
        int currentHeal = getCampaignOptions().getHealingWaitingPeriod();
        int currentNaturalHeal = getCampaignOptions()
                .getNaturalHealingWaitingPeriod();

        getCampaignOptions().setHealingWaitingPeriod(newHeal);
        getCampaignOptions().setNaturalHealingWaitingPeriod(newNaturalHeal);

        int healDiff = newHeal - currentHeal;
        int naturalDiff = newNaturalHeal - currentNaturalHeal;

        if (healDiff != 0 || naturalDiff != 0) {
            for (Person p : getPersonnel()) {
                if (p.getDoctorId() != null) {
                    p.setDaysToWaitForHealing(Math.max(
                            p.getDaysToWaitForHealing() + healDiff, 1));
                } else {
                    p.setDaysToWaitForHealing(Math.max(
                            p.getDaysToWaitForHealing() + naturalDiff, 1));
                }
            }
        }
    }

    /**
     * Returns our list of potential transport ships
     * @return
     */
    public Set<Unit> getTransportShips() {
        return Collections.unmodifiableSet(transportShips);
    }

    public void doMaintenance(Unit u) {
        if (!u.requiresMaintenance() || !campaignOptions.checkMaintenance()) {
            return;
        }
        // lets start by checking times
        Person tech = u.getTech();
        int minutesUsed = u.getMaintenanceTime();
        int astechsUsed = getAvailableAstechs(minutesUsed, false);
        boolean maintained = ((tech != null) && (tech.getMinutesLeft() >= minutesUsed)
                && !tech.isMothballing());
        boolean paidMaintenance = true;
        if (maintained) {
            // use the time
            tech.setMinutesLeft(tech.getMinutesLeft() - minutesUsed);
            astechPoolMinutes -= astechsUsed * minutesUsed;
        }
        u.incrementDaysSinceMaintenance(maintained, astechsUsed);

        int ruggedMultiplier = 1;
        if (u.getEntity().hasQuirk(OptionsConstants.QUIRK_POS_RUGGED_1)) {
            ruggedMultiplier = 2;
        }

        if (u.getEntity().hasQuirk(OptionsConstants.QUIRK_POS_RUGGED_2)) {
            ruggedMultiplier = 3;
        }

        if (u.getDaysSinceMaintenance() >= (getCampaignOptions().getMaintenanceCycleDays() * ruggedMultiplier)) {
            // maybe use the money
            if (campaignOptions.payForMaintain()) {
                if (!(finances.debit(TransactionType.MAINTENANCE, getLocalDate(), u.getMaintenanceCost(),
                        "Maintenance for " + u.getName()))) {
                    addReport("<font color='red'><b>You cannot afford to pay maintenance costs for "
                            + u.getHyperlinkedName() + "!</b></font>");
                    paidMaintenance = false;
                }
            }
            // it is time for a maintenance check
            int qualityOrig = u.getQuality();
            String techName = "Nobody";
            String techNameLinked = techName;
            if (null != tech) {
                techName = tech.getFullTitle();
                techNameLinked = tech.getHyperlinkedFullTitle();
            }
            // don't do actual damage until we clear the for loop to avoid
            // concurrent mod problems
            // put it into a hash - 4 points of damage will mean destruction
            Map<Part, Integer> partsToDamage = new HashMap<>();
            StringBuilder maintenanceReport = new StringBuilder("<emph>" + techName + " performing maintenance</emph><br><br>");
            for (Part p : u.getParts()) {
                try {
                    String partReport = doMaintenanceOnUnitPart(u, p, partsToDamage, paidMaintenance);
                    if (partReport != null) {
                        maintenanceReport.append(partReport).append("<br>");
                    }
                } catch (Exception e) {
                    MekHQ.getLogger().error(String.format(
                            "Could not perform maintenance on part %s (%d) for %s (%s) due to an error",
                            p.getName(), p.getId(), u.getName(), u.getId().toString()), e);
                    addReport(String.format("ERROR: An error occurred performing maintenance on %s for unit %s, check the log",
                            p.getName(), u.getName()));
                }
            }

            int nDamage = 0;
            int nDestroy = 0;
            for (Map.Entry<Part, Integer> p : partsToDamage.entrySet()) {
                int damage = p.getValue();
                if (damage > 3) {
                    nDestroy++;
                    p.getKey().remove(false);
                } else {
                    p.getKey().doMaintenanceDamage(damage);
                    nDamage++;
                }
            }

            u.setLastMaintenanceReport(maintenanceReport.toString());

            if (getCampaignOptions().logMaintenance()) {
                MekHQ.getLogger().info(maintenanceReport.toString());
            }

            int quality = u.getQuality();
            String qualityString;
            boolean reverse = getCampaignOptions().reverseQualityNames();
            if (quality > qualityOrig) {
                qualityString = "<font color='green'>Overall quality improves from "
                        + Part.getQualityName(qualityOrig, reverse) + " to " + Part.getQualityName(quality, reverse)
                        + "</font>";
            } else if (quality < qualityOrig) {
                qualityString = "<font color='red'>Overall quality declines from "
                        + Part.getQualityName(qualityOrig, reverse) + " to " + Part.getQualityName(quality, reverse)
                        + "</font>";
            } else {
                qualityString = "Overall quality remains " + Part.getQualityName(quality, reverse);
            }
            String damageString = "";
            if (nDamage > 0) {
                damageString += nDamage + " parts were damaged. ";
            }
            if (nDestroy > 0) {
                damageString += nDestroy + " parts were destroyed.";
            }
            if (!damageString.isEmpty()) {
                damageString = "<b><font color='red'>" + damageString + "</b></font> [<a href='REPAIR|" + u.getId()
                        + "'>Repair bay</a>]";
            }
            String paidString = "";
            if (!paidMaintenance) {
                paidString = "<font color='red'>Could not afford maintenance costs, so check is at a penalty.</font>";
            }
            addReport(techNameLinked + " performs maintenance on " + u.getHyperlinkedName() + ". " + paidString
                    + qualityString + ". " + damageString + " [<a href='MAINTENANCE|" + u.getId()
                    + "'>Get details</a>]");

            u.resetDaysSinceMaintenance();
        }
    }

    private String doMaintenanceOnUnitPart(Unit u, Part p, Map<Part, Integer> partsToDamage, boolean paidMaintenance) {
        String partReport = "<b>" + p.getName() + "</b> (Quality " + p.getQualityName() + ")";
        if (!p.needsMaintenance()) {
            return null;
        }
        int oldQuality = p.getQuality();
        TargetRoll target = getTargetForMaintenance(p, u.getTech());
        if (!paidMaintenance) {
            // TODO : Make this modifier user inputtable
            target.addModifier(1, "did not pay for maintenance");
        }

        partReport += ", TN " + target.getValue() + "[" + target.getDesc() + "]";
        int roll = Compute.d6(2);
        int margin = roll - target.getValue();
        partReport += " rolled a " + roll + ", margin of " + margin;

        switch (p.getQuality()) {
            case Part.QUALITY_A: {
                if (margin >= 4) {
                    p.improveQuality();
                }
                if (!campaignOptions.useUnofficialMaintenance()) {
                    if (margin < -6) {
                        partsToDamage.put(p, 4);
                    } else if (margin < -4) {
                        partsToDamage.put(p, 3);
                    } else if (margin == -4) {
                        partsToDamage.put(p, 2);
                    } else if (margin < -1) {
                        partsToDamage.put(p, 1);
                    }
                } else if (margin < -6) {
                    partsToDamage.put(p, 1);
                }
                break;
            }
            case Part.QUALITY_B: {
                if (margin >= 4) {
                    p.improveQuality();
                } else if (margin < -5) {
                    p.decreaseQuality();
                }
                if (!campaignOptions.useUnofficialMaintenance()) {
                    if (margin < -6) {
                        partsToDamage.put(p, 2);
                    } else if (margin < -2) {
                        partsToDamage.put(p, 1);
                    }
                }
                break;
            }
            case Part.QUALITY_C: {
                if (margin < -4) {
                    p.decreaseQuality();
                } else if (margin >= 5) {
                    p.improveQuality();
                }
                if (!campaignOptions.useUnofficialMaintenance()) {
                    if (margin < -6) {
                        partsToDamage.put(p, 2);
                    } else if (margin < -3) {
                        partsToDamage.put(p, 1);
                    }
                }
                break;
            }
            case Part.QUALITY_D: {
                if (margin < -3) {
                    p.decreaseQuality();
                    if ((margin < -4) && !campaignOptions.useUnofficialMaintenance()) {
                        partsToDamage.put(p, 1);
                    }
                } else if (margin >= 5) {
                    p.improveQuality();
                }
                break;
            }
            case Part.QUALITY_E:
                if (margin < -2) {
                    p.decreaseQuality();
                    if ((margin < -5) && !campaignOptions.useUnofficialMaintenance()) {
                        partsToDamage.put(p, 1);
                    }
                } else if (margin >= 6) {
                    p.improveQuality();
                }
                break;
            case Part.QUALITY_F:
            default:
                if (margin < -2) {
                    p.decreaseQuality();
                    if (margin < -6 && !campaignOptions.useUnofficialMaintenance()) {
                        partsToDamage.put(p, 1);
                    }
                }
                // TODO: award XP point if margin >= 6 (make this optional)
                //if (margin >= 6) {
                //
                //}
                break;
        }
        if (p.getQuality() > oldQuality) {
            partReport += ": <font color='green'>new quality is " + p.getQualityName() + "</font>";
        } else if (p.getQuality() < oldQuality) {
            partReport += ": <font color='red'>new quality is " + p.getQualityName() + "</font>";
        } else {
            partReport += ": quality remains " + p.getQualityName();
        }
        if (null != partsToDamage.get(p)) {
            if (partsToDamage.get(p) > 3) {
                partReport += ", <font color='red'><b>part destroyed</b></font>";
            } else {
                partReport += ", <font color='red'><b>part damaged</b></font>";
            }
        }

        return partReport;
    }

    public void initTimeInService() {
        for (Person p : getPersonnel()) {
            if (!p.getPrimaryRole().isDependent() && p.getPrisonerStatus().isFree()) {
                LocalDate join = null;
                for (LogEntry e : p.getPersonnelLog()) {
                    if (join == null) {
                        // If by some nightmare there is no Joined date just use the first entry.
                        join = e.getDate();
                    }
                    if (e.getDesc().startsWith("Joined ") || e.getDesc().startsWith("Freed ")) {
                        join = e.getDate();
                        break;
                    }
                }

                p.setRecruitment((join != null) ? join : getLocalDate().minusYears(1));
            }
        }
    }

    public void initTimeInRank() {
        for (Person p : getPersonnel()) {
            if (!p.getPrimaryRole().isDependent() && p.getPrisonerStatus().isFree()) {
                LocalDate join = null;
                for (LogEntry e : p.getPersonnelLog()) {
                    if (join == null) {
                        // If by some nightmare there is no date from the below, just use the first entry.
                        join = e.getDate();
                    }

                    if (e.getDesc().startsWith("Joined ") || e.getDesc().startsWith("Freed ")
                            || e.getDesc().startsWith("Promoted ") || e.getDesc().startsWith("Demoted ")) {
                        join = e.getDate();
                    }
                }

                // For that one in a billion chance the log is empty. Clone today's date and subtract a year
                p.setLastRankChangeDate((join != null) ? join : getLocalDate().minusYears(1));
            }
        }
    }

    public void initRetirementDateTracking() {
        for (Person person : getPersonnel()) {
            if (person.getStatus().isRetired()) {
                LocalDate retired = null;
                LocalDate lastLoggedDate = null;
                for (LogEntry entry : person.getPersonnelLog()) {
                    lastLoggedDate = entry.getDate();
                    if (entry.getDesc().startsWith("Retired")) {
                        retired = entry.getDate();
                    }
                }

                if (retired == null) {
                    retired = lastLoggedDate;
                }

                // For that one in a billion chance the log is empty. Clone today's date and subtract a year
                person.setRetirement((retired != null) ? retired : getLocalDate().minusYears(1));
            }
        }
    }

    public void initAtB(boolean newCampaign) {
        getRetirementDefectionTracker().setLastRetirementRoll(getLocalDate());

        if (!newCampaign) {
            /*
            * Switch all contracts to AtBContract's
            */
            for (Map.Entry<Integer, Mission> me : missions.entrySet()) {
                Mission m = me.getValue();
                if (m instanceof Contract && !(m instanceof AtBContract)) {
                    me.setValue(new AtBContract((Contract) m, this));
                }
            }

            /*
            * Go through all the personnel records and assume the earliest date is the date
            * the unit was founded.
            */
            LocalDate founding = null;
            for (Person p : getPersonnel()) {
                for (LogEntry e : p.getPersonnelLog()) {
                    if ((founding == null) || e.getDate().isBefore(founding)) {
                        founding = e.getDate();
                    }
                }
            }
            /*
            * Go through the personnel records again and assume that any person who joined
            * the unit on the founding date is one of the founding members. Also assume
            * that MWs assigned to a non-Assault 'Mech on the date they joined came with
            * that 'Mech (which is a less certain assumption)
            */
            for (Person p : getPersonnel()) {
                LocalDate join = null;
                for (LogEntry e : p.getPersonnelLog()) {
                    if (e.getDesc().startsWith("Joined ")) {
                        join = e.getDate();
                        break;
                    }
                }
                if ((join != null) && join.equals(founding)) {
                    p.setFounder(true);
                }
                if (p.getPrimaryRole().isMechWarrior()
                        || (p.getPrimaryRole().isAerospacePilot() && getCampaignOptions().getAeroRecruitsHaveUnits())
                        || p.getPrimaryRole().isProtoMechPilot()) {
                    for (LogEntry e : p.getPersonnelLog()) {
                        if (e.getDate().equals(join) && e.getDesc().startsWith("Assigned to ")) {
                            String mech = e.getDesc().substring(12);
                            MechSummary ms = MechSummaryCache.getInstance().getMech(mech);
                            if (null != ms && (p.isFounder()
                                    || ms.getWeightClass() < megamek.common.EntityWeightClass.WEIGHT_ASSAULT)) {
                                p.setOriginalUnitWeight(ms.getWeightClass());
                                if (ms.isClan()) {
                                    p.setOriginalUnitTech(Person.TECH_CLAN);
                                } else if (ms.getYear() > 3050) {
                                    // TODO : Fix this so we aren't using a hack that just assumes IS2
                                    p.setOriginalUnitTech(Person.TECH_IS2);
                                }
                                if ((null != p.getUnit())
                                        && ms.getName().equals(p.getUnit().getEntity().getShortNameRaw())) {
                                    p.setOriginalUnitId(p.getUnit().getId());
                                }
                            }
                        }
                    }
                }
            }

            addAllLances(this.forces);

            // Determine whether or not there is an active contract
            setHasActiveContract();
        }

        setAtBConfig(AtBConfiguration.loadFromXml());
        RandomFactionGenerator.getInstance().startup(this);
        getContractMarket().generateContractOffers(this, newCampaign); // TODO : AbstractContractMarket : Remove
        setAtBEventProcessor(new AtBEventProcessor(this));
    }

    /**
     * Stop processing AtB events and release memory.
     */
    public void shutdownAtB() {
        RandomFactionGenerator.getInstance().dispose();
        RandomUnitGenerator.getInstance().dispose();
        atbEventProcessor.shutdown();
    }

    public boolean checkOverDueLoans() {
        Money overdueAmount = getFinances().checkOverdueLoanPayments(this);
        if (overdueAmount.isPositive()) {
            JOptionPane.showMessageDialog(
                    null,
                    "You have overdue loan payments totaling "
                            + overdueAmount.toAmountAndSymbolString()
                            + "\nYou must deal with these payments before advancing the day.\nHere are some options:\n  - Sell off equipment to generate funds.\n  - Pay off the collateral on the loan.\n  - Default on the loan.\n  - Just cheat and remove the loan via GM mode.",
                            "Overdue Loan Payments",
                            JOptionPane.WARNING_MESSAGE);
            return true;
        }
        return false;
    }

    public boolean checkRetirementDefections() {
        if (getRetirementDefectionTracker().getRetirees().size() > 0) {
            Object[] options = { "Show Payout Dialog", "Cancel" };
            return JOptionPane.YES_OPTION == JOptionPane
                    .showOptionDialog(
                            null,
                            "You have personnel who have left the unit or been killed in action but have not received their final payout.\nYou must deal with these payments before advancing the day.\nHere are some options:\n  - Sell off equipment to generate funds.\n  - Pay one or more personnel in equipment.\n  - Just cheat and use GM mode to edit the settlement.",
                            "Unresolved Final Payments",
                            JOptionPane.OK_CANCEL_OPTION,
                            JOptionPane.WARNING_MESSAGE, null, options,
                            options[0]);
        }
        return false;
    }

    public boolean checkYearlyRetirements() {
        if (getCampaignOptions().getUseAtB()
                && (ChronoUnit.DAYS.between(getRetirementDefectionTracker().getLastRetirementRoll(),
                getLocalDate()) == getRetirementDefectionTracker().getLastRetirementRoll().lengthOfYear())) {
            Object[] options = { "Show Retirement Dialog", "Not Now" };
            return JOptionPane.YES_OPTION == JOptionPane
                    .showOptionDialog(
                            null,
                            "It has been a year since the last retirement/defection roll, and it is time to do another.",
                            "Retirement/Defection roll required",
                            JOptionPane.OK_CANCEL_OPTION,
                            JOptionPane.WARNING_MESSAGE, null, options,
                            options[0]);
        }
        return false;
    }

    /**
     * Sets the type of rating method used.
     */
    public void setUnitRating(IUnitRating rating) {
        unitRating = rating;
    }

    /**
     * Returns the type of rating method as selected in the Campaign Options dialog.
     * Lazy-loaded for performance. Default is CampaignOpsReputation
     */
    public IUnitRating getUnitRating() {
        // if we switched unit rating methods,
        if (unitRating != null && (unitRating.getUnitRatingMethod() != getCampaignOptions().getUnitRatingMethod())) {
            unitRating = null;
        }

        if (unitRating == null) {
            UnitRatingMethod method = getCampaignOptions().getUnitRatingMethod();

            if (UnitRatingMethod.FLD_MAN_MERCS_REV.equals(method)) {
                unitRating = new FieldManualMercRevDragoonsRating(this);
            } else {
                unitRating = new CampaignOpsReputation(this);
            }
        }

        return unitRating;
    }

    @Override
    public int getTechIntroYear() {
        if (getCampaignOptions().limitByYear()) {
            return getGameYear();
        } else {
            return Integer.MAX_VALUE;
        }
    }

    @Override
    public int getGameYear() {
        return getLocalDate().getYear();
    }

    @Override
    public int getTechFaction() {
        return techFactionCode;
    }

    public void updateTechFactionCode() {
        if (campaignOptions.useFactionIntroDate()) {
            for (int i = 0; i < ITechnology.MM_FACTION_CODES.length; i++) {
                if (ITechnology.MM_FACTION_CODES[i].equals(factionCode)) {
                    techFactionCode = i;
                    UnitTechProgression.loadFaction(techFactionCode);
                    return;
                }
            }
            // If the tech progression data does not include the current faction,
            // use a generic.
            if (getFaction().isClan()) {
                techFactionCode = ITechnology.F_CLAN;
            } else if (getFaction().isPeriphery()) {
                techFactionCode = ITechnology.F_PER;
            } else {
                techFactionCode = ITechnology.F_IS;
            }
        } else {
            techFactionCode = ITechnology.F_NONE;
        }
        // Unit tech level will be calculated if the code has changed.
        UnitTechProgression.loadFaction(techFactionCode);
    }

    @Override
    public boolean useClanTechBase() {
        return getFaction().isClan();
    }

    @Override
    public boolean useMixedTech() {
        if (useClanTechBase()) {
            return campaignOptions.allowISPurchases();
        } else {
            return campaignOptions.allowClanPurchases();
        }
    }

    @Override
    public SimpleTechLevel getTechLevel() {
        for (SimpleTechLevel lvl : SimpleTechLevel.values()) {
            if (campaignOptions.getTechLevel() == lvl.ordinal()) {
                return lvl;
            }
        }
        return SimpleTechLevel.UNOFFICIAL;
    }

    @Override
    public boolean unofficialNoYear() {
        return false;
    }

    @Override
    public boolean useVariableTechLevel() {
        return campaignOptions.useVariableTechLevel();
    }

    @Override
    public boolean showExtinct() {
        return !campaignOptions.disallowExtinctStuff();
    }
}<|MERGE_RESOLUTION|>--- conflicted
+++ resolved
@@ -146,19 +146,11 @@
 import mekhq.campaign.unit.Unit;
 import mekhq.campaign.unit.UnitOrder;
 import mekhq.campaign.unit.UnitTechProgression;
-<<<<<<< HEAD
 import mekhq.campaign.universe.selectors.factionSelectors.AbstractFactionSelector;
+import mekhq.campaign.universe.selectors.factionSelectors.DefaultFactionSelector;
 import mekhq.campaign.universe.selectors.planetSelectors.AbstractPlanetSelector;
-import mekhq.campaign.universe.selectors.factionSelectors.DefaultFactionSelector;
 import mekhq.campaign.universe.selectors.planetSelectors.DefaultPlanetSelector;
-import mekhq.campaign.universe.Era;
-=======
-import mekhq.campaign.universe.AbstractFactionSelector;
-import mekhq.campaign.universe.AbstractPlanetSelector;
-import mekhq.campaign.universe.DefaultFactionSelector;
-import mekhq.campaign.universe.DefaultPlanetSelector;
 import mekhq.campaign.universe.eras.Era;
->>>>>>> ead4504c
 import mekhq.campaign.universe.Faction;
 import mekhq.campaign.universe.Factions;
 import mekhq.campaign.universe.IUnitGenerator;
@@ -881,20 +873,9 @@
      * @param mission Mission to import into the campaign.
      */
     public void importMission(final Mission mission) {
-        // add scenarios to the scenarioId hash
-<<<<<<< HEAD
-        for (Scenario s : m.getScenarios()) {
-            importScenario(s);
-        }
-
-        addMissionWithoutId(m);
-
-        StratconContractInitializer.restoreTransientStratconInformation(m, this);
-=======
         mission.getScenarios().forEach(this::importScenario);
         addMissionWithoutId(mission);
         StratconContractInitializer.restoreTransientStratconInformation(mission, this);
->>>>>>> ead4504c
     }
 
     private void addMissionWithoutId(Mission m) {
@@ -3039,23 +3020,11 @@
                 }
             }
 
-<<<<<<< HEAD
-            for (Scenario s : contract.getScenarios()) {
-                if (!s.isCurrent() || !(s instanceof AtBScenario)) {
-                    continue;
-                }
-                if ((s.getDate() != null) && s.getDate().isBefore(getLocalDate())) {
-                    if (getCampaignOptions().getUseStratCon() &&
-                            (s instanceof AtBDynamicScenario)) {
-                        var stub = StratconRulesManager.processIgnoredScenario(
-                                (AtBDynamicScenario) s, contract.getStratconCampaignState());
-=======
             for (final Scenario scenario : contract.getCurrentAtBScenarios()) {
                 if ((scenario.getDate() != null) && scenario.getDate().isBefore(getLocalDate())) {
                     if (getCampaignOptions().getUseStratCon() && (scenario instanceof AtBDynamicScenario)) {
                         final boolean stub = StratconRulesManager.processIgnoredScenario(
                                 (AtBDynamicScenario) scenario, contract.getStratconCampaignState());
->>>>>>> ead4504c
 
                         if (stub) {
                             scenario.convertToStub(this, ScenarioStatus.DEFEAT);
@@ -3067,11 +3036,7 @@
                         scenario.convertToStub(this, ScenarioStatus.DEFEAT);
                         contract.addPlayerMinorBreach();
 
-<<<<<<< HEAD
-                        addReport("Failure to deploy for " + s.getName()
-=======
                         addReport("Failure to deploy for " + scenario.getName()
->>>>>>> ead4504c
                             + " resulted in defeat and a minor contract breach.");
                     }
                 }
@@ -3652,15 +3617,9 @@
 
     public void removeScenario(final Scenario scenario) {
         scenario.clearAllForcesAndPersonnel(this);
-<<<<<<< HEAD
-        Mission mission = getMission(scenario.getMissionId());
-        if (null != mission) {
-            mission.removeScenario(scenario.getId());
-=======
         final Mission mission = getMission(scenario.getMissionId());
         if (mission != null) {
             mission.getScenarios().remove(scenario);
->>>>>>> ead4504c
 
             // if we GM-remove the scenario and it's attached to a StratCon scenario
             // then pretend like we let the StratCon scenario expire
