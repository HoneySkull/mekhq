--- conflicted
+++ resolved
@@ -48,6 +48,7 @@
 import java.nio.charset.StandardCharsets;
 import java.time.LocalDate;
 import java.util.*;
+import java.util.stream.Collectors;
 
 /**
  * This is an object which holds a set of objects that collectively define the initial options setup
@@ -289,15 +290,10 @@
              OutputStreamWriter osw = new OutputStreamWriter(bos, StandardCharsets.UTF_8);
              PrintWriter pw = new PrintWriter(osw)) {
             writeToXML(pw, 0);
-        } catch (Exception e) {
-<<<<<<< HEAD
-            LogManager.getLogger().error(e);
+        } catch (Exception ex) {
+            LogManager.getLogger().error("", ex);
             final ResourceBundle resources = ResourceBundle.getBundle("mekhq.resources.Campaign",
                     MekHQ.getMekHQOptions().getLocale(), new EncodeControl());
-=======
-            LogManager.getLogger().error("", e);
-            final ResourceBundle resources = ResourceBundle.getBundle("mekhq.resources.Campaign", new EncodeControl());
->>>>>>> 969b960d
             JOptionPane.showMessageDialog(frame, resources.getString("CampaignPresetSaveFailure.text"),
                     resources.getString("CampaignPresetSaveFailure.title"), JOptionPane.ERROR_MESSAGE);
         }
@@ -371,23 +367,18 @@
             return new ArrayList<>();
         }
 
-        final List<CampaignPreset> presets = new ArrayList<>();
-        for (final File file : Objects.requireNonNull(directory.listFiles())) {
-            final CampaignPreset preset = parseFromFile(file);
-            if (preset != null) {
-                presets.add(preset);
-            }
-        }
-
-        return presets;
+        return Arrays.stream(Objects.requireNonNull(directory.listFiles()))
+                .map(CampaignPreset::parseFromFile)
+                .filter(Objects::nonNull)
+                .collect(Collectors.toList());
     }
 
     public static @Nullable CampaignPreset parseFromFile(final @Nullable File file) {
         final Document xmlDoc;
         try (InputStream is = new FileInputStream(file)) {
             xmlDoc = MekHqXmlUtil.newSafeDocumentBuilder().parse(is);
-        } catch (Exception e) {
-            LogManager.getLogger().error("", e);
+        } catch (Exception ex) {
+            LogManager.getLogger().error("", ex);
             return null;
         }
 
