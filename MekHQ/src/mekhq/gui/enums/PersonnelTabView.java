--- conflicted
+++ resolved
@@ -1,9 +1,5 @@
 /*
-<<<<<<< HEAD
- * Copyright (c) 2020-2021 - The MegaMek Team. All Rights Reserved
-=======
  * Copyright (c) 2020-2021 - The MegaMek Team. All Rights Reserved.
->>>>>>> upstream/master
  *
  * This file is part of MekHQ.
  *
