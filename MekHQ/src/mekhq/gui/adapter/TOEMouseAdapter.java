/*
 * Copyright (c) 2018-2021 - The MegaMek Team. All Rights Reserved.
 *
 * This file is part of MekHQ.
 *
 * MekHQ is free software: you can redistribute it and/or modify
 * it under the terms of the GNU General Public License as published by
 * the Free Software Foundation, either version 3 of the License, or
 * (at your option) any later version.
 *
 * MekHQ is distributed in the hope that it will be useful,
 * but WITHOUT ANY WARRANTY; without even the implied warranty of
 * MERCHANTABILITY or FITNESS FOR A PARTICULAR PURPOSE. See the
 * GNU General Public License for more details.
 *
 * You should have received a copy of the GNU General Public License
 * along with MekHQ. If not, see <http://www.gnu.org/licenses/>.
 */
package mekhq.gui.adapter;

import java.awt.event.ActionEvent;
import java.util.*;

import javax.swing.JMenu;
import javax.swing.JMenuItem;
import javax.swing.JOptionPane;
import javax.swing.JPopupMenu;
import javax.swing.JTree;
import javax.swing.tree.TreePath;

import megamek.client.ui.swing.dialog.imageChooser.CamoChooserDialog;
import mekhq.MHQStaticDirectoryManager;
import mekhq.gui.utilities.JMenuHelpers;

import megamek.client.ui.swing.util.MenuScroller;
import megamek.common.EntityWeightClass;
import megamek.common.GunEmplacement;
import megamek.common.UnitType;
import megamek.common.annotations.Nullable;
import mekhq.MekHQ;
import mekhq.campaign.event.DeploymentChangedEvent;
import mekhq.campaign.event.NetworkChangedEvent;
import mekhq.campaign.event.OrganizationChangedEvent;
import mekhq.campaign.event.UnitChangedEvent;
import mekhq.campaign.force.Force;
import mekhq.campaign.log.ServiceLogger;
import mekhq.campaign.mission.AtBDynamicScenario;
import mekhq.campaign.mission.AtBScenario;
import mekhq.campaign.mission.Mission;
import mekhq.campaign.mission.Scenario;
import mekhq.campaign.personnel.Person;
import mekhq.campaign.personnel.SkillType;
import mekhq.campaign.unit.HangarSorter;
import mekhq.campaign.unit.Unit;
import mekhq.gui.CampaignGUI;
import mekhq.gui.dialog.ForceTemplateAssignmentDialog;
import mekhq.gui.dialog.ImageChoiceDialog;
import mekhq.gui.dialog.MarkdownEditorDialog;
import mekhq.gui.utilities.StaticChecks;

public class TOEMouseAdapter extends JPopupMenuAdapter {
    private final CampaignGUI gui;
    private final JTree tree;

    protected TOEMouseAdapter(CampaignGUI gui, JTree tree) {
        this.gui = gui;
        this.tree = tree;
    }

    public static void connect(CampaignGUI gui, JTree tree) {
        new TOEMouseAdapter(gui, tree)
                .connect(tree);
    }

    //Named Constants for various commands
    //Force-related
    private static final String FORCE = "FORCE";
    private static final String ADD_FORCE = "ADD_FORCE";
    private static final String REMOVE_FORCE = "REMOVE_FORCE";
    private static final String DEPLOY_FORCE = "DEPLOY_FORCE";
    private static final String UNDEPLOY_FORCE = "UNDEPLOY_FORCE";

    private static final String COMMAND_ADD_FORCE = "ADD_FORCE|FORCE|empty|";
    private static final String COMMAND_DEPLOY_FORCE = "DEPLOY_FORCE|FORCE|";
    private static final String COMMAND_REMOVE_FORCE = "REMOVE_FORCE|FORCE|empty|";
    private static final String COMMAND_UNDEPLOY_FORCE = "UNDEPLOY_FORCE|FORCE|empty|";

    //Unit-related
    private static final String UNIT = "UNIT";
    private static final String ADD_UNIT = "ADD_UNIT";
    private static final String ASSIGN_TO_SHIP = "ASSIGN_TO_SHIP";
    private static final String DEPLOY_UNIT = "DEPLOY_UNIT";
    private static final String GOTO_UNIT = "GOTO_UNIT";
    private static final String REMOVE_UNIT = "REMOVE_UNIT";
    private static final String UNASSIGN_FROM_SHIP = "UNASSIGN_FROM_SHIP";
    private static final String UNDEPLOY_UNIT = "UNDEPLOY_UNIT";

    private static final String COMMAND_ADD_UNIT = "ADD_UNIT|FORCE|";
    private static final String COMMAND_ASSIGN_TO_SHIP = "ASSIGN_TO_SHIP|UNIT|";
    private static final String COMMAND_REMOVE_UNIT = "REMOVE_UNIT|UNIT|empty|";
    private static final String COMMAND_DEPLOY_UNIT = "DEPLOY_UNIT|UNIT|";
    private static final String COMMAND_UNASSIGN_FROM_SHIP = "UNASSIGN_FROM_SHIP|UNIT|empty|";
    private static final String COMMAND_UNDEPLOY_UNIT = "UNDEPLOY_UNIT|UNIT|empty|";
    private static final String COMMAND_GOTO_UNIT = "GOTO_UNIT|UNIT|empty|";

    //Tech-Related
    private static final String ADD_LANCE_TECH = "ADD_LANCE_TECH";
    private static final String REMOVE_LANCE_TECH = "REMOVE_LANCE_TECH";

    private static final String COMMAND_ADD_LANCE_TECH = "ADD_LANCE_TECH|FORCE|";
    private static final String COMMAND_REMOVE_LANCE_TECH = "REMOVE_LANCE_TECH|FORCE|";

    //Icons and Descriptions
    private static final String CHANGE_CAMO = "CHANGE_CAMO";
    private static final String CHANGE_DESC = "CHANGE_DESC";
    private static final String CHANGE_ICON = "CHANGE_ICON";
    private static final String CHANGE_NAME = "CHANGE_NAME";
    private static final String CHANGE_COMBAT_STATUS = "CHANGE_COMBAT_STATUS";
    private static final String CHANGE_COMBAT_STATUSES = "CHANGE_COMBAT_STATUSES";

    private static final String COMMAND_CHANGE_FORCE_CAMO = "CHANGE_CAMO|FORCE|empty|";
    private static final String COMMAND_CHANGE_FORCE_DESC = "CHANGE_DESC|FORCE|empty|";
    private static final String COMMAND_CHANGE_FORCE_ICON = "CHANGE_ICON|FORCE|empty|";
    private static final String COMMAND_CHANGE_FORCE_NAME = "CHANGE_NAME|FORCE|empty|";
    private static final String COMMAND_CHANGE_FORCE_COMBAT_STATUS = "CHANGE_COMBAT_STATUS|FORCE|empty|";
    private static final String COMMAND_CHANGE_FORCE_COMBAT_STATUSES = "CHANGE_COMBAT_STATUSES|FORCE|empty|";

    //C3 Network-related
    private static final String C3I = "C3I";
    private static final String NC3 = "NC3";
    private static final String ADD_NETWORK = "ADD_NETWORK";
    private static final String ADD_SLAVES = "ADD_SLAVES";
    private static final String DISBAND_NETWORK = "DISBAND_NETWORK";
    private static final String REMOVE_C3 = "REMOVE_C3";
    private static final String REMOVE_NETWORK = "REMOVE_NETWORK";
    private static final String SET_MM = "SET_MM";
    private static final String SET_IND_M = "SET_IND_M";

    private static final String COMMAND_ADD_SLAVE = "ADD_SLAVES|UNIT|";
    private static final String COMMAND_REMOVE_C3 = "REMOVE_C3|UNIT|empty|";
    private static final String COMMAND_SET_CO_MASTER = "SET_MM|UNIT|empty|";
    private static final String COMMAND_SET_IND_MASTER = "SET_IND_M|UNIT|empty|";
    private static final String COMMAND_CREATE_C3I = "C3I|UNIT|empty|";
    private static final String COMMAND_CREATE_NC3 = "NC3|UNIT|empty|";
    private static final String COMMAND_ADD_TO_NETWORK = "ADD_NETWORK|UNIT|";
    private static final String COMMAND_DISBAND_NETWORK = "DISBAND_NETWORK|UNIT|empty|";
    private static final String COMMAND_REMOVE_FROM_NETWORK = "REMOVE_NETWORK|UNIT|empty|";

    //Other
    private static final String GOTO_PILOT = "GOTO_PILOT";

    private static final String COMMAND_GOTO_PILOT = "GOTO_PILOT|UNIT|empty|";

    // String tokens for dialog boxes used for transport loading
    private static final String LOAD_UNITS_DIALOG_TEXT = "You are deploying a Transport with units assigned to it. \n" + "Would you also like to deploy these units?";
    private static final String LOAD_UNITS_DIALOG_TITLE = "Also deploy transported units?";

    private static final String ASSIGN_FORCE_TRN_TITLE = "Assign Force to Transport Ship";
    private static final String UNASSIGN_FORCE_TRN_TITLE = "Unassign Force from Transport Ship";
    private static final String MECH_CARRIERS = "Mech Transports";
    private static final String PROTOMECH_CARRIERS = "ProtoMech Transports";
    private static final String LVEE_CARRIERS = "Light Vehicle Transports";
    private static final String HVEE_CARRIERS = "Heavy Vehicle Transports";
    private static final String SHVEE_CARRIERS = "SuperHeavy Vehicle Transports";
    private static final String BA_CARRIERS = "Battle Armor Transports";
    private static final String INFANTRY_CARRIERS = "Infantry Transports";
    private static final String ASF_CARRIERS = "Aerospace Fighter Transports";
    private static final String SC_CARRIERS = "Small Craft Transports";
    private static final String VARIABLE_TRANSPORT = "%s Transports";

    private static final int MAX_POPUP_ITEMS = 20;

    @Override
    public void actionPerformed(ActionEvent action) {
        StringTokenizer st = new StringTokenizer(action.getActionCommand(), "|");
        String command = st.nextToken();
        String type = st.nextToken();
        String target = st.nextToken();
        Vector<Force> forces = new Vector<>();
        Vector<Unit> units = new Vector<>();
        while (st.hasMoreTokens()) {
            String id = st.nextToken();
            if (type.equals(TOEMouseAdapter.FORCE)) {
                Force force = gui.getCampaign().getForce(Integer.parseInt(id));
                if (null != force) {
                    forces.add(force);
                }
            }
            if (type.equals(TOEMouseAdapter.UNIT)) {
                Unit unit = gui.getCampaign().getUnit(UUID.fromString(id));
                if (null != unit) {
                    units.add(unit);
                }
            }
        }
        if (type.equals(TOEMouseAdapter.FORCE)) {
            Vector<Force> newForces = new Vector<>();
            for (Force force : forces) {
                boolean duplicate = false;
                for (Force otherForce : forces) {
                    if (otherForce.getId() == force.getId()) {
                        continue;
                    }
                    if (otherForce.isAncestorOf(force)) {
                        duplicate = true;
                        break;
                    }
                }
                if (!duplicate) {
                    newForces.add(force);
                }
            }
            forces = newForces;
        }
        // TODO: eliminate any forces that are descendants of other forces
        // in the vector
        Force singleForce = null;
        if (!forces.isEmpty()) {
            singleForce = forces.get(0);
        }
        Unit singleUnit = null;
        if (!units.isEmpty()) {
            singleUnit = units.get(0);
        }
        if (command.contains(TOEMouseAdapter.ADD_FORCE)) {
            if (null != singleForce) {
                String name = (String) JOptionPane.showInputDialog(null,
                        "Enter the force name", "Force Name",
                        JOptionPane.PLAIN_MESSAGE, null, null, "My Lance");
                if (null != name) {
                    Force f = new Force(name);
                    gui.getCampaign().addForce(f, singleForce);
                    MekHQ.triggerEvent(new OrganizationChangedEvent(f));
                }
            }
        }
        if (command.contains(TOEMouseAdapter.ADD_LANCE_TECH)) {
            if (null != singleForce) {
                Person tech = gui.getCampaign().getPerson(UUID.fromString(target));
                if (null != tech) {
                    if (singleForce.getTechID() != null) {
                        Person oldTech = gui.getCampaign().getPerson(singleForce.getTechID());
                        oldTech.clearTechUnits();
                        ServiceLogger.removedFrom(oldTech, gui.getCampaign().getLocalDate(), singleForce.getName());
                    }
                    singleForce.setTechID(tech.getId());

                    ServiceLogger.assignedTo(tech, gui.getCampaign().getLocalDate(), singleForce.getName());

                    if (singleForce.getAllUnits(false) != null) {
                        String cantTech = "";
                        for (UUID uuid : singleForce.getAllUnits(false)) {
                            Unit u = gui.getCampaign().getUnit(uuid);
                            if (u != null) {
                                if (tech.canTech(u.getEntity())) {
                                    if (null != u.getTech()) {
                                        u.removeTech();
                                    }

                                    u.setTech(tech);
                                } else {
                                    cantTech += tech.getFullName() + " cannot maintain " + u.getName() + "\n";
                                }
                            }
                        }
                        if (!cantTech.equals("")) {
                            cantTech += "You will need to assign a tech manually.";
                            JOptionPane.showMessageDialog(null, cantTech, "Warning", JOptionPane.WARNING_MESSAGE);
                        }
                    }
                }

                MekHQ.triggerEvent(new OrganizationChangedEvent(singleForce));
            }
        }
        if (command.contains(TOEMouseAdapter.ASSIGN_TO_SHIP)) {
            Unit ship = gui.getCampaign().getUnit(UUID.fromString(target));
            if ((!units.isEmpty()) && (ship != null)) {
                StringJoiner cantLoad = new StringJoiner(", ");
                String cantLoadReasons = StaticChecks.canTransportShipCarry(units, ship);
                if (cantLoadReasons != null) {
                    cantLoad.add(ship.getName() + " cannot load selected units for the following reasons: \n" +
                            cantLoadReasons);
                    //If the ship can't load the selected units, display a nag with the reasons why
                    JOptionPane.showMessageDialog(null, cantLoad, "Warning", JOptionPane.WARNING_MESSAGE);
                } else {
                    //First, remove the units from any other Transport they might be on
                    for (Unit u : units) {
                        if (u.hasTransportShipAssignment()) {
                            Unit oldShip = u.getTransportShipAssignment().getTransportShip();
                            oldShip.unloadFromTransportShip(u);
                            MekHQ.triggerEvent(new UnitChangedEvent(oldShip));
                        }
                    }
                    //now load the units
                    ship.loadTransportShip(units);
                    MekHQ.triggerEvent(new UnitChangedEvent(ship));
                    gui.getTOETab().refreshForceView();
                }
            }
        }
        if (command.contains(UNASSIGN_FROM_SHIP)) {
            for (Unit u : units) {
                if (u.hasTransportShipAssignment()) {
                    Unit oldShip = u.getTransportShipAssignment().getTransportShip();
                    oldShip.unloadFromTransportShip(u);
                    MekHQ.triggerEvent(new UnitChangedEvent(oldShip));
                }
            }
            gui.getTOETab().refreshForceView();
        } else if (command.contains(TOEMouseAdapter.ADD_UNIT)) {
            if (null != singleForce) {
                Unit u = gui.getCampaign().getUnit(UUID.fromString(target));
                if (null != u) {
                    gui.getCampaign().addUnitToForce(u, singleForce.getId());
                }
            }
        } else if (command.contains(TOEMouseAdapter.UNDEPLOY_FORCE)) {
            for (Force force : forces) {
                gui.undeployForce(force);
                //Event triggered from undeployForce
            }
        } else if (command.contains(TOEMouseAdapter.DEPLOY_FORCE)) {
            int sid = Integer.parseInt(target);
            Scenario scenario = gui.getCampaign().getScenario(sid);

            if (scenario instanceof AtBDynamicScenario) {
                new ForceTemplateAssignmentDialog(gui, forces, null, (AtBDynamicScenario) scenario);
            } else {
                for (Force force : forces) {
                    gui.undeployForce(force);
                    force.clearScenarioIds(gui.getCampaign(), true);
                    if (null != scenario) {
                        scenario.addForces(force.getId());
                        force.setScenarioId(scenario.getId());
                        for (UUID uid : force.getAllUnits(true)) {
                            Unit u = gui.getCampaign().getUnit(uid);
                            if (null != u) {
                                u.setScenarioId(scenario.getId());
                            }
                        }
                    }
                    MekHQ.triggerEvent(new DeploymentChangedEvent(force, scenario));
                }
            }
        } else if (command.contains(CHANGE_ICON)) {
            if (singleForce != null) {
                ImageChoiceDialog pcd = new ImageChoiceDialog(gui.getFrame(), true,
                        singleForce.getIconCategory(), singleForce.getIconFileName(),
                        singleForce.getIconMap(), MHQStaticDirectoryManager.getForceIcons(), true);
                pcd.setVisible(true);
                if (pcd.isChanged()) {
                    singleForce.setIconCategory(pcd.getCategory());
                    singleForce.setIconFileName(pcd.getFileName());
                    singleForce.setIconMap(pcd.getCategory().equals(Force.ROOT_LAYERED) ? pcd.getIconMap() : new LinkedHashMap<>());
                    MekHQ.triggerEvent(new OrganizationChangedEvent(singleForce));
                }
            }
        } else if (command.contains(CHANGE_CAMO)) {
            if (singleForce != null) {
                CamoChooserDialog ccd = new CamoChooserDialog(gui.getFrame(),
                        singleForce.getCamouflageOrElse(gui.getCampaign().getCamouflage()), true);

                if ((ccd.showDialog() == JOptionPane.CANCEL_OPTION) || (ccd.getSelectedItem() == null)) {
                    return;
                }
                singleForce.setCamouflage(ccd.getSelectedItem());
                MekHQ.triggerEvent(new OrganizationChangedEvent(singleForce));
            }
        } else if (command.contains(CHANGE_NAME)) {
            if (null != singleForce) {
                String name = (String) JOptionPane.showInputDialog(null,
                        "Enter the force name", "Force Name",
                        JOptionPane.PLAIN_MESSAGE, null, null,
                        singleForce.getName());
                if (name != null) {
                    singleForce.setName(name);
                }
                MekHQ.triggerEvent(new OrganizationChangedEvent(singleForce));
            }
        } else if (command.contains(TOEMouseAdapter.CHANGE_DESC)) {
            if (null != singleForce) {
                MarkdownEditorDialog tad = new MarkdownEditorDialog(gui.getFrame(), true,
                        "Edit Force Description",
                        singleForce.getDescription());
                tad.setVisible(true);
                if (tad.wasChanged()) {
                    singleForce.setDescription(tad.getText());
                    MekHQ.triggerEvent(new OrganizationChangedEvent(singleForce));
                }
            }
        } else if (command.contains(TOEMouseAdapter.CHANGE_COMBAT_STATUSES)) {
            if (singleForce != null) {
                boolean combatForce = !singleForce.isCombatForce();
                for (Force force : forces) {
                    force.setCombatForce(combatForce, true);
                }

                gui.undeployForces(forces);
            }
        } else if (command.contains(TOEMouseAdapter.CHANGE_COMBAT_STATUS)) {
            if (singleForce != null) {
                singleForce.setCombatForce(!singleForce.isCombatForce(), false);
                gui.undeployForce(singleForce);
            }
        } else if (command.contains(TOEMouseAdapter.REMOVE_FORCE)) {
            for (Force force : forces) {
                if (null != force && null != force.getParentForce()) {
                    if (JOptionPane.YES_OPTION != JOptionPane.showConfirmDialog(
                            null,
                            "Are you sure you want to delete "
                                    + force.getFullName() + "?",
                                    "Delete Force?", JOptionPane.YES_NO_OPTION)) {
                        return;
                    }
                    // Clear any transport assignments of units in the deleted force
                    clearTransportAssignment(force.getAllUnits(false));

                    gui.getCampaign().removeForce(force);
                }
            }
        } else if (command.contains(TOEMouseAdapter.REMOVE_LANCE_TECH)) {
            if (null != singleForce && singleForce.getTechID() != null) {
                Person oldTech = gui.getCampaign().getPerson(singleForce.getTechID());
                oldTech.clearTechUnits();

                ServiceLogger.removedFrom(oldTech, gui.getCampaign().getLocalDate(), singleForce.getName());

                if (singleForce.getAllUnits(false) !=null) {
                    for (UUID uuid : singleForce.getAllUnits(false)) {
                        Unit u = gui.getCampaign().getUnit(uuid);
                        if (null != u.getTech()) {
                            u.removeTech();
                        }
                    }
                }
                singleForce.setTechID(null);
                MekHQ.triggerEvent(new OrganizationChangedEvent(singleForce));
            }
        } else if (command.contains(TOEMouseAdapter.REMOVE_UNIT)) {
            for (Unit unit : units) {
                if (null != unit) {
                    Force parentForce = gui.getCampaign().getForceFor(unit);
                    if (null != parentForce) {
                        gui.getCampaign().removeUnitFromForce(unit);
                        if (null != parentForce.getTechID()) {
                            unit.removeTech();
                        }
                    }
                    // Clear any transport assignments of units in the deleted force
                    clearTransportAssignment(unit);

                    MekHQ.triggerEvent(new OrganizationChangedEvent(parentForce, unit));
                }
            }
        } else if (command.contains(TOEMouseAdapter.UNDEPLOY_UNIT)) {
            for (Unit unit : units) {
                gui.undeployUnit(unit);
                //Event triggered from undeployUnit
            }
        } else if (command.contains(TOEMouseAdapter.GOTO_UNIT)) {
            if (null != singleUnit) {
                gui.focusOnUnit(singleUnit.getId());
            }
        } else if (command.contains(TOEMouseAdapter.GOTO_PILOT)) {
            if (null != singleUnit && null != singleUnit.getCommander()) {
                gui.focusOnPerson(singleUnit.getCommander().getId());
            }
        } else if (command.contains(TOEMouseAdapter.DEPLOY_UNIT)) {
            int sid = Integer.parseInt(target);
            Scenario scenario = gui.getCampaign().getScenario(sid);
            if (scenario instanceof AtBDynamicScenario) {
                new ForceTemplateAssignmentDialog(gui, null, units, (AtBDynamicScenario) scenario);
            } else {
                HashSet<Unit> extraUnits = new HashSet<>();
                for (Unit unit : units) {
                    if (null != unit && null != scenario) {
                        if (unit.hasTransportedUnits()) {
                            // Prompt the player to also deploy any units transported by this one
                            int optionChoice = JOptionPane.showConfirmDialog(null, TOEMouseAdapter.LOAD_UNITS_DIALOG_TEXT,
                                    TOEMouseAdapter.LOAD_UNITS_DIALOG_TITLE, JOptionPane.YES_NO_OPTION);
                            if (optionChoice == JOptionPane.YES_OPTION) {
                                for (Unit cargo : unit.getTransportedUnits()) {
                                    extraUnits.add(cargo);
                                }
                            }
                        }
                        scenario.addUnit(unit.getId());
                        unit.setScenarioId(scenario.getId());
                        MekHQ.triggerEvent(new DeploymentChangedEvent(unit, scenario));
                    }
                }
                // Now add the extras, if there are any
                for (Unit extra : extraUnits) {
                    if (null != extra && null != scenario) {
                        scenario.addUnit(extra.getId());
                        extra.setScenarioId(scenario.getId());
                        MekHQ.triggerEvent(new DeploymentChangedEvent(extra, scenario));
                    }
                }
            }
        } else if (command.contains(TOEMouseAdapter.C3I)) {
            // don't set them directly, set the C3i UUIDs and then
            // run gui.refreshNetworks on the campaign
            // TODO: is that too costly?
            Vector<String> uuids = new Vector<>();
            for (Unit unit : units) {
                if (null == unit.getEntity()) {
                    continue;
                }
                uuids.add(unit.getEntity().getC3UUIDAsString());
            }
            for (int pos = 0; pos < uuids.size(); pos++) {
                for (Unit unit : units) {
                    if (null == unit.getEntity()) {
                        continue;
                    }
                    unit.getEntity().setC3iNextUUIDAsString(pos,
                            uuids.get(pos));
                }
            }
            gui.getCampaign().refreshNetworks();
            MekHQ.triggerEvent(new NetworkChangedEvent(units));
        } else if (command.contains(TOEMouseAdapter.NC3)) {
            Vector<String> uuids = new Vector<>();
            for (Unit unit : units) {
                if (null == unit.getEntity()) {
                    continue;
                }
                uuids.add(unit.getEntity().getC3UUIDAsString());
            }
            for (int pos = 0; pos < uuids.size(); pos++) {
                for (Unit unit : units) {
                    if (null == unit.getEntity()) {
                        continue;
                    }
                    unit.getEntity().setNC3NextUUIDAsString(pos,
                            uuids.get(pos));
                }
            }
            gui.getCampaign().refreshNetworks();
            MekHQ.triggerEvent(new NetworkChangedEvent(units));
        } else if (command.contains(TOEMouseAdapter.REMOVE_NETWORK)) {
            gui.getCampaign().removeUnitsFromNetwork(units);
            MekHQ.triggerEvent(new NetworkChangedEvent(units));
        } else if (command.contains(TOEMouseAdapter.DISBAND_NETWORK)) {
            if (null != singleUnit) {
                gui.getCampaign().disbandNetworkOf(singleUnit);
            }
        } else if (command.contains(TOEMouseAdapter.ADD_NETWORK)) {
            gui.getCampaign().addUnitsToNetwork(units, target);
        } else if (command.contains(TOEMouseAdapter.ADD_SLAVES)) {
            for (Unit u : units) {
                u.getEntity().setC3MasterIsUUIDAsString(target);
            }
            gui.getCampaign().refreshNetworks();
            MekHQ.triggerEvent(new NetworkChangedEvent(units));
        } else if (command.contains(TOEMouseAdapter.SET_MM)) {
            for (Unit u : units) {
                gui.getCampaign().removeUnitsFromC3Master(u);
                u.getEntity().setC3MasterIsUUIDAsString(
                        u.getEntity().getC3UUIDAsString());
            }
            gui.getCampaign().refreshNetworks();
            MekHQ.triggerEvent(new NetworkChangedEvent(units));
        } else if (command.contains(TOEMouseAdapter.SET_IND_M)) {
            for (Unit u : units) {
                u.getEntity().setC3MasterIsUUIDAsString(null);
                u.getEntity().setC3Master(null, true);
                gui.getCampaign().removeUnitsFromC3Master(u);
            }
            gui.getCampaign().refreshNetworks();
            MekHQ.triggerEvent(new NetworkChangedEvent(units));
        } else if (command.contains(TOEMouseAdapter.REMOVE_C3)) {
            for (Unit u : units) {
                u.getEntity().setC3MasterIsUUIDAsString(null);
                u.getEntity().setC3Master(null, true);
            }
            gui.getCampaign().refreshNetworks();
            MekHQ.triggerEvent(new NetworkChangedEvent(units));
        }
    }

    @Override
    protected Optional<JPopupMenu> createPopupMenu() {
        if (tree.getSelectionPaths() == null) {
            return Optional.empty();
        }

        JPopupMenu popup = new JPopupMenu();
        JMenuItem menuItem;
        JMenu menu;

        // this is a little tricky because we want to
        // distinguish forces and units, but the user can
        // select multiple items of both types
        // we will allow multiple selection of either units or forces
        // but not both - if both are selected then default to
        // unit and deselect all forces
        Vector<Force> forces = new Vector<>();
        Vector<Unit> unitsInForces = new Vector<>();
        Vector<Unit> units = new Vector<>();
        Vector<TreePath> uPath = new Vector<>();
        for (TreePath path : tree.getSelectionPaths()) {
            Object node = path.getLastPathComponent();
            if (node instanceof Force) {
                forces.add((Force) node);
            }
            if (node instanceof Unit) {
                units.add((Unit) node);
                uPath.add(path);
            }
        }
        for (Force force: forces) {
            for (UUID id : force.getAllUnits(false)) {
                Unit u = gui.getCampaign().getUnit(id);
                if (null != u) {
                    unitsInForces.add(u);
                }
            }
        }
        boolean forcesSelected = !forces.isEmpty();
        boolean unitsSelected = !units.isEmpty();
        // if both are selected then we prefer units
        // and will deselect forces
        if (forcesSelected & unitsSelected) {
            forcesSelected = false;
            TreePath[] paths = new TreePath[uPath.size()];
            int i = 0;
            for (TreePath p : uPath) {
                paths[i] = p;
                i++;
            }
            tree.setSelectionPaths(paths);
        }
        boolean multipleSelection = (forcesSelected && forces.size() > 1) || (unitsSelected && units.size() > 1);
        if (forcesSelected) {
            Force force = forces.get(0);
            StringBuilder forceIds = new StringBuilder("" + force.getId());
            for (int i = 1; i < forces.size(); i++) {
                forceIds.append("|").append(forces.get(i).getId());
            }
            if (!multipleSelection) {
                menuItem = new JMenuItem("Change Name...");
                menuItem.setActionCommand(TOEMouseAdapter.COMMAND_CHANGE_FORCE_NAME + forceIds);
                menuItem.addActionListener(this);
                menuItem.setEnabled(true);
                popup.add(menuItem);
                menuItem = new JMenuItem("Change Description...");
                menuItem.setActionCommand(TOEMouseAdapter.COMMAND_CHANGE_FORCE_DESC + forceIds);
                menuItem.addActionListener(this);
                menuItem.setEnabled(true);
                popup.add(menuItem);
                menuItem = new JMenuItem("Add New Force...");
                menuItem.setActionCommand(TOEMouseAdapter.COMMAND_ADD_FORCE + forceIds);
                menuItem.addActionListener(this);
                menuItem.setEnabled(true);
                popup.add(menuItem);

                if (force.getTechID() == null) {
                    menu = new JMenu("Add Tech to Force");

                    JMenu mechTechs = new JMenu("Mech Techs");
                    JMenu aeroTechs = new JMenu("Aero Techs");
                    JMenu mechanics = new JMenu("Mechanics");
                    JMenu baTechs = new JMenu("BA Techs");

                    int role;
                    int previousRole = Person.T_MECH_TECH;

                    JMenu eliteMenu = new JMenu(SkillType.ELITE_NM);
                    JMenu veteranMenu = new JMenu(SkillType.VETERAN_NM);
                    JMenu regularMenu = new JMenu(SkillType.REGULAR_NM);
                    JMenu greenMenu = new JMenu(SkillType.GREEN_NM);
                    JMenu ultraGreenMenu = new JMenu(SkillType.ULTRA_GREEN_NM);
                    JMenu currentMenu = mechTechs;

                    // Get the list of techs, then sort them based on their tech role
                    List<Person> techList = gui.getCampaign().getTechs();
                    techList.sort((o1, o2) -> {
                        int r1 = o1.isTechPrimary() ? o1.getPrimaryRole() : o1.getSecondaryRole();
                        int r2 = o2.isTechPrimary() ? o2.getPrimaryRole() : o2.getSecondaryRole();
                        return r1 - r2;
                    });
                    for (Person tech : techList) {
                        if ((tech.getMaintenanceTimeUsing() == 0) && !tech.isEngineer()) {
                            role = tech.isTechPrimary() ? tech.getPrimaryRole() : tech.getSecondaryRole();
                            String skillLvl = SkillType.getExperienceLevelName(tech.getExperienceLevel(!tech.isTechPrimary()));

                            // We need to add all the non-empty menus to the current menu, then
                            // the current menu must be added to the main menu if the role changes
                            // This enables us to use significantly less code to do the same thing
                            if (role > previousRole) {
                                previousRole = role;

                                // Adding menus if they aren't empty and adding scrollbars if they
                                // contain more than MAX_POPUP_ITEMS items
                                JMenuHelpers.addMenuIfNonEmpty(currentMenu, eliteMenu, MAX_POPUP_ITEMS);
                                JMenuHelpers.addMenuIfNonEmpty(currentMenu, veteranMenu, MAX_POPUP_ITEMS);
                                JMenuHelpers.addMenuIfNonEmpty(currentMenu, regularMenu, MAX_POPUP_ITEMS);
                                JMenuHelpers.addMenuIfNonEmpty(currentMenu, greenMenu, MAX_POPUP_ITEMS);
                                JMenuHelpers.addMenuIfNonEmpty(currentMenu, ultraGreenMenu, MAX_POPUP_ITEMS);
                                JMenuHelpers.addMenuIfNonEmpty(menu, currentMenu, MAX_POPUP_ITEMS);

                                eliteMenu = new JMenu(SkillType.ELITE_NM);
                                veteranMenu = new JMenu(SkillType.VETERAN_NM);
                                regularMenu = new JMenu(SkillType.REGULAR_NM);
                                greenMenu = new JMenu(SkillType.GREEN_NM);
                                ultraGreenMenu = new JMenu(SkillType.ULTRA_GREEN_NM);
                                switch (role) {
                                    case Person.T_MECHANIC:
                                        currentMenu = mechanics;
                                        break;
                                    case Person.T_AERO_TECH:
                                        currentMenu = aeroTechs;
                                        break;
                                    case Person.T_BA_TECH:
                                        currentMenu = baTechs;
                                        break;
                                }
                            }

                            menuItem = new JMenuItem(tech.getFullTitle() + " (" + tech.getRoleDesc() + ")");
                            menuItem.setActionCommand(TOEMouseAdapter.COMMAND_ADD_LANCE_TECH + tech.getId() + "|" + forceIds);
                            menuItem.addActionListener(this);
                            switch (skillLvl) {
                                case SkillType.ELITE_NM:
                                    eliteMenu.add(menuItem);
                                    break;
                                case SkillType.VETERAN_NM:
                                    veteranMenu.add(menuItem);
                                    break;
                                case SkillType.REGULAR_NM:
                                    regularMenu.add(menuItem);
                                    break;
                                case SkillType.GREEN_NM:
                                    greenMenu.add(menuItem);
                                    break;
                                case SkillType.ULTRA_GREEN_NM:
                                    ultraGreenMenu.add(menuItem);
                                    break;
                            }
                        }
                    }

                    // We need to add the last role to the menu after we assign the last tech
                    JMenuHelpers.addMenuIfNonEmpty(currentMenu, eliteMenu, MAX_POPUP_ITEMS);
                    JMenuHelpers.addMenuIfNonEmpty(currentMenu, veteranMenu, MAX_POPUP_ITEMS);
                    JMenuHelpers.addMenuIfNonEmpty(currentMenu, regularMenu, MAX_POPUP_ITEMS);
                    JMenuHelpers.addMenuIfNonEmpty(currentMenu, greenMenu, MAX_POPUP_ITEMS);
                    JMenuHelpers.addMenuIfNonEmpty(currentMenu, ultraGreenMenu, MAX_POPUP_ITEMS);
                    JMenuHelpers.addMenuIfNonEmpty(menu, currentMenu, MAX_POPUP_ITEMS);
                    JMenuHelpers.addMenuIfNonEmpty(popup, menu, MAX_POPUP_ITEMS);
                } else {
                    menuItem = new JMenuItem("Remove Tech from Force");
                    menuItem.setActionCommand(TOEMouseAdapter.COMMAND_REMOVE_LANCE_TECH + force.getTechID() + "|" + forceIds);
                    menuItem.addActionListener(this);
                    popup.add(menuItem);
                }

                menu = new JMenu("Add Unit");
                menu.setEnabled(false);
                HashMap<String, JMenu> unitTypeMenus = new HashMap<>();
                HashMap<String, JMenu> weightClassForUnitType = new HashMap<>();
                final List<Integer> svTypes = Arrays.asList(UnitType.TANK,
                        UnitType.VTOL, UnitType.NAVAL, UnitType.CONV_FIGHTER);

                for (int i = 0; i < UnitType.SIZE; i++)
                {
                    String unittype = UnitType.getTypeName(i);
                    String displayname = UnitType.getTypeDisplayableName(i);
                    unitTypeMenus.put(unittype, new JMenu(displayname));
                    unitTypeMenus.get(unittype).setName(unittype);
                    unitTypeMenus.get(unittype).setEnabled(false);
                    for (int j = 0; j < EntityWeightClass.getWeightLimitByType(unittype).length; j++) {
                        double tonnage = EntityWeightClass.getWeightLimitByType(unittype)[j];
                        // Skip over the padding 0s
                        if (tonnage == 0) {
                            continue;
                        }

                        int weightClass = EntityWeightClass.getWeightClass(tonnage, unittype);
                        String displayname2 = EntityWeightClass.getClassName(weightClass, unittype, false);
                        String weightClassMenuName = unittype + "_"
                                + EntityWeightClass.getClassName(weightClass, unittype, false);
                        weightClassForUnitType.put(weightClassMenuName, new JMenu(displayname2));
                        weightClassForUnitType.get(weightClassMenuName).setName(weightClassMenuName);
                        weightClassForUnitType.get(weightClassMenuName).setEnabled(false);
                    }
                }

                for (int wc = EntityWeightClass.WEIGHT_SMALL_SUPPORT; wc <= EntityWeightClass.WEIGHT_LARGE_SUPPORT; wc++) {
                    for (int ut : svTypes) {
                        String typeName = UnitType.getTypeName(ut);
                        String wcName = EntityWeightClass.getClassName(wc, typeName, true);
                        String menuName = typeName + "_" + wcName;
                        JMenu m = new JMenu(wcName);
                        m.setName(menuName);
                        m.setEnabled(false);
                        weightClassForUnitType.put(menuName, m);
                    }
                }

                // Only add units that have commanders
                // Or Gun Emplacements!
                // TODO: Or Robotic Systems!
                JMenu unsorted = new JMenu("Unsorted");

                HangarSorter.weightSorted().forEachUnit(gui.getCampaign().getHangar(), u -> {
                    String type = UnitType.getTypeName(u.getEntity().getUnitType());
                    String className = u.getEntity().getWeightClassName();
                    if (null != u.getCommander()) {
                        Person p = u.getCommander();
                        if (p.getStatus().isActive() && (u.getForceId() < 1) && u.isPresent()) {
                            JMenuItem menuItem0 = new JMenuItem(p.getFullTitle() + ", " + u.getName());
                            menuItem0.setActionCommand(TOEMouseAdapter.COMMAND_ADD_UNIT + u.getId() + "|" + forceIds);
                            menuItem0.addActionListener(this);
                            menuItem0.setEnabled(u.isAvailable());
                            if (null != weightClassForUnitType.get(type + "_" + className)) {
                                weightClassForUnitType.get(type + "_" + className).add(menuItem0);
                                weightClassForUnitType.get(type + "_" + className).setEnabled(true);
                            } else {
                                unsorted.add(menuItem0);
                            }
                            unitTypeMenus.get(type).setEnabled(true);
                        }
                    }
                    if (u.getEntity() instanceof GunEmplacement) {
                        if (u.getForceId() < 1 && u.isPresent()) {
                            JMenuItem menuItem0 = new JMenuItem("AutoTurret, " + u.getName());
                            menuItem0.setActionCommand(TOEMouseAdapter.COMMAND_ADD_UNIT + u.getId() + "|" + forceIds);
                            menuItem0.addActionListener(this);
                            menuItem0.setEnabled(u.isAvailable());
                            if (null != weightClassForUnitType.get(type + "_" + className)) {
                                weightClassForUnitType.get(type + "_" + className).add(menuItem0);
                                weightClassForUnitType.get(type + "_" + className).setEnabled(true);
                            } else {
                                unsorted.add(menuItem0);
                            }
                            unitTypeMenus.get(type).setEnabled(true);
                        }
                    }
                });

                for (int i = 0; i < UnitType.SIZE; i++)
                {
                    String unittype = UnitType.getTypeName(i);
                    JMenu tmp = unitTypeMenus.get(UnitType.getTypeName(i));
                    if (tmp.isEnabled()) {
                        for (int j = 0; j < EntityWeightClass.getWeightLimitByType(unittype).length; j++) {
                            double tonnage = EntityWeightClass.getWeightLimitByType(unittype)[j];
                            // Skip over the padding 0s
                            if (tonnage == 0) {
                                continue;
                            }

                            int weightClass = EntityWeightClass.getWeightClass(tonnage, unittype);
                            JMenu tmp2 = weightClassForUnitType.get(unittype + "_" + EntityWeightClass.getClassName(weightClass, unittype, false));
                            if (tmp2.isEnabled()) {
                                tmp.add(tmp2);
                            }
                        }
                        menu.add(tmp);
                        menu.setEnabled(true);
                    }
                }

                for (int ut : svTypes) {
                    String unittype = UnitType.getTypeName(ut);
                    JMenu tmp = unitTypeMenus.get(UnitType.getTypeName(ut));
                    if (tmp.isEnabled()) {
                        for (int wc = EntityWeightClass.WEIGHT_SMALL_SUPPORT; wc <= EntityWeightClass.WEIGHT_LARGE_SUPPORT; wc++) {
                            JMenu tmp2 = weightClassForUnitType.get(unittype + "_" + EntityWeightClass.getClassName(wc, unittype, true));
                            if (tmp2.isEnabled()) {
                                tmp.add(tmp2);
                            }
                            menu.add(tmp);
                            menu.setEnabled(true);
                        }
                    }
                }
                if (unsorted.getComponentCount() > 0 || unsorted.getItemCount() > 0) {
                    menu.add(unsorted);
                    menu.setEnabled(true);
                }
                JMenuHelpers.addMenuIfNonEmpty(popup, menu);

                menuItem = new JMenuItem("Change Force Icon...");
                menuItem.setActionCommand(COMMAND_CHANGE_FORCE_ICON + forceIds);
                menuItem.addActionListener(this);
                popup.add(menuItem);

                menuItem = new JMenuItem("Force Camouflage...");
                menuItem.setActionCommand(COMMAND_CHANGE_FORCE_CAMO + forceIds);
                menuItem.addActionListener(this);
                popup.add(menuItem);
            }

            menuItem = new JMenuItem(force.isCombatForce() ? "Make Non-Combat Force" : "Make Combat Force");
            menuItem.setActionCommand(COMMAND_CHANGE_FORCE_COMBAT_STATUS + forceIds);
            menuItem.addActionListener(this);
            popup.add(menuItem);

            menuItem = new JMenuItem(force.isCombatForce() ? "Make Force and Subforces Non-Combat Forces" : "Make Force and Subforces Combat Forces");
            menuItem.setActionCommand(COMMAND_CHANGE_FORCE_COMBAT_STATUSES + forceIds);
            menuItem.addActionListener(this);
            popup.add(menuItem);

            if (StaticChecks.areAllForcesUndeployed(forces) && StaticChecks.areAllCombatForces(forces)) {
                menu = new JMenu("Deploy Force");
                menu.setEnabled(false);
                JMenu missionMenu;
                for (Mission m : gui.getCampaign().getActiveMissions()) {
                    missionMenu = new JMenu(m.getName());
                    for (Scenario s : m.getScenarios()) {
                        if (s.isCurrent()) {
                            if (gui.getCampaign().getCampaignOptions().getUseAtB()
                                    && (s instanceof AtBScenario)
                                    && !((AtBScenario) s).canDeployForces(forces, gui.getCampaign())) {
                                continue;
                            }
                            menuItem = new JMenuItem(s.getName());
                            menuItem.setActionCommand(TOEMouseAdapter.COMMAND_DEPLOY_FORCE + s.getId() + "|" + forceIds);
                            menuItem.addActionListener(this);
                            missionMenu.add(menuItem);
                            menu.setEnabled(true);
                        }
                    }
                    JMenuHelpers.addMenuIfNonEmpty(menu, missionMenu, MAX_POPUP_ITEMS);
                }
                JMenuHelpers.addMenuIfNonEmpty(popup, menu, MAX_POPUP_ITEMS);
            }
            if (StaticChecks.areAllForcesDeployed(forces)) {
                menuItem = new JMenuItem("Undeploy Force");
                menuItem.setActionCommand(TOEMouseAdapter.COMMAND_UNDEPLOY_FORCE + forceIds);
                menuItem.addActionListener(this);
                popup.add(menuItem);
            }
            menuItem = new JMenuItem("Remove Force");
            menuItem.setActionCommand(TOEMouseAdapter.COMMAND_REMOVE_FORCE + forceIds);
            menuItem.addActionListener(this);
            menuItem.setEnabled(!StaticChecks.areAnyForcesDeployed(forces) && !StaticChecks.areAnyUnitsDeployed(unitsInForces));
            popup.add(menuItem);
            //Attempt to Assign all units in the selected force(s) to a transport ship.
            //This checks to see if the ship is in a basic state that can accept units.
            //Capacity gets checked once the action is submitted.
            menu = new JMenu(TOEMouseAdapter.ASSIGN_FORCE_TRN_TITLE);
            // Add submenus for different types of transports
            JMenu m_trn = new JMenu(TOEMouseAdapter.MECH_CARRIERS);
            JMenu pm_trn = new JMenu(TOEMouseAdapter.PROTOMECH_CARRIERS);
            JMenu lv_trn = new JMenu(TOEMouseAdapter.LVEE_CARRIERS);
            JMenu hv_trn = new JMenu(TOEMouseAdapter.HVEE_CARRIERS);
            JMenu shv_trn = new JMenu(TOEMouseAdapter.SHVEE_CARRIERS);
            JMenu ba_trn = new JMenu(TOEMouseAdapter.BA_CARRIERS);
            JMenu i_trn = new JMenu(TOEMouseAdapter.INFANTRY_CARRIERS);
            JMenu a_trn = new JMenu(TOEMouseAdapter.ASF_CARRIERS);
            JMenu sc_trn = new JMenu(TOEMouseAdapter.SC_CARRIERS);
            JMenu singleUnitMenu = new JMenu();

            if (unitsInForces.size() > 0) {
                Unit unit = unitsInForces.get(0);
                String unitIds = "" + unit.getId().toString();
                boolean shipInSelection = false;
                boolean allUnitsSameType = false;
                double unitWeight = 0;
                int singleUnitType = -1;
                for (int i = 1; i < unitsInForces.size(); i++) {
                    unitIds += "|" + unitsInForces.get(i).getId().toString();
                    unit = unitsInForces.get(i);
                    if (unit != null && (unit.getEntity() != null && unit.getEntity().isLargeCraft())) {
                        shipInSelection = true;
                        break;
                    }
                }
                //Check to see if all selected units are of the same type
                for (int i = 0; i < UnitType.SIZE; i++) {
                    if (StaticChecks.areAllUnitsSameType(unitsInForces, i)) {
                        singleUnitType = i;
                        allUnitsSameType = true;
                        singleUnitMenu.setText(String.format(TOEMouseAdapter.VARIABLE_TRANSPORT,UnitType.getTypeName(singleUnitType)));
                        break;
                    }
                }
                //Only display the Assign to Ship command if your command has at least 1 valid transport
                //and if your selection does not include a transport
                if (!shipInSelection && !gui.getCampaign().getTransportShips().isEmpty()) {
                    for (Unit ship : gui.getCampaign().getTransportShips()) {
                        if (ship.isSalvage() || (ship.getCommander() == null)) {
                            continue;
                        }

                        UUID id = ship.getId();
                        if (allUnitsSameType) {
                            double capacity = ship.getCorrectBayCapacity(singleUnitType, unitWeight);
                            if (capacity > 0) {
                                JMenuItem shipMenuItem = new JMenuItem(ship.getName() + " , Space available: " + capacity);
                                shipMenuItem.setActionCommand(TOEMouseAdapter.COMMAND_ASSIGN_TO_SHIP + id + "|" + unitIds);
                                shipMenuItem.addActionListener(this);
                                shipMenuItem.setEnabled(true);
                                singleUnitMenu.add(shipMenuItem);
                                singleUnitMenu.setEnabled(true);
                            }
                        } else {
                            //Add this ship to the appropriate submenu(s). Most transports will fit into multiple
                            //categories
                            if (ship.getASFCapacity() > 0) {
                                a_trn.add(transportMenuItem(ship.getName(),id,unitIds,ship.getCurrentASFCapacity()));
                                a_trn.setEnabled(true);
                            }
                            if (ship.getBattleArmorCapacity() > 0) {
                                ba_trn.add(transportMenuItem(ship.getName(),id,unitIds,ship.getCurrentBattleArmorCapacity()));
                                ba_trn.setEnabled(true);
                            }
                            if (ship.getInfantryCapacity() > 0) {
                                i_trn.add(transportMenuItem(ship.getName(),id,unitIds,ship.getCurrentInfantryCapacity()));
                                i_trn.setEnabled(true);
                            }
                            if (ship.getMechCapacity() > 0) {
                                m_trn.add(transportMenuItem(ship.getName(),id,unitIds,ship.getCurrentMechCapacity()));
                                m_trn.setEnabled(true);
                            }
                            if (ship.getProtomechCapacity() > 0) {
                                pm_trn.add(transportMenuItem(ship.getName(),id,unitIds,ship.getCurrentProtomechCapacity()));
                                pm_trn.setEnabled(true);
                            }
                            if (ship.getSmallCraftCapacity() > 0) {
                                sc_trn.add(transportMenuItem(ship.getName(),id,unitIds,ship.getCurrentSmallCraftCapacity()));
                                sc_trn.setEnabled(true);
                            }
                            if (ship.getLightVehicleCapacity() > 0) {
                                lv_trn.add(transportMenuItem(ship.getName(),id,unitIds,ship.getCurrentLightVehicleCapacity()));
                                lv_trn.setEnabled(true);
                            }
                            if (ship.getHeavyVehicleCapacity() > 0) {
                                hv_trn.add(transportMenuItem(ship.getName(),id,unitIds,ship.getCurrentHeavyVehicleCapacity()));
                                hv_trn.setEnabled(true);
                            }
                            if (ship.getSuperHeavyVehicleCapacity() > 0) {
                                shv_trn.add(transportMenuItem(ship.getName(),id,unitIds,ship.getCurrentSuperHeavyVehicleCapacity()));
                                shv_trn.setEnabled(true);
                            }
                        }
                    }
                }
                if (a_trn.getMenuComponentCount() > 0 || a_trn.getItemCount() > 0) {
                    menu.add(a_trn);
                }
                if (ba_trn.getMenuComponentCount() > 0 || ba_trn.getItemCount() > 0) {
                    menu.add(ba_trn);
                }
                if (i_trn.getMenuComponentCount() > 0 || i_trn.getItemCount() > 0) {
                    menu.add(i_trn);
                }
                if (m_trn.getMenuComponentCount() > 0 || m_trn.getItemCount() > 0) {
                    menu.add(m_trn);
                }
                if (pm_trn.getMenuComponentCount() > 0 || pm_trn.getItemCount() > 0) {
                    menu.add(pm_trn);
                }
                if (sc_trn.getMenuComponentCount() > 0 || sc_trn.getItemCount() > 0) {
                    menu.add(sc_trn);
                }
                if (lv_trn.getMenuComponentCount() > 0 || lv_trn.getItemCount() > 0) {
                    menu.add(lv_trn);
                }
                if (hv_trn.getMenuComponentCount() > 0 || hv_trn.getItemCount() > 0) {
                    menu.add(hv_trn);
                }
                if (shv_trn.getMenuComponentCount() > 0 || shv_trn.getItemCount() > 0) {
                    menu.add(shv_trn);
                }
                if (singleUnitMenu.getMenuComponentCount() > 0 || singleUnitMenu.getItemCount() > 0) {
                    menu.add(singleUnitMenu);
                }
                if (menu.getMenuComponentCount() > 0 || menu.getItemCount() > 0) {
                    popup.add(menu);
                }
                if (menu.getMenuComponentCount() > 30) {
                    MenuScroller.setScrollerFor(menu, 30);
                }
                if (StaticChecks.areAllUnitsTransported(unitsInForces)) {
                    menuItem = new JMenuItem(TOEMouseAdapter.UNASSIGN_FORCE_TRN_TITLE);
                    menuItem.setActionCommand(TOEMouseAdapter.COMMAND_UNASSIGN_FROM_SHIP + unitIds);
                    menuItem.addActionListener(this);
                    menuItem.setEnabled(true);
                    popup.add(menuItem);
                }
            }
        } else if (unitsSelected) {
            Unit unit = units.get(0);
            String unitIds = "" + unit.getId().toString();
            for (int i = 1; i < units.size(); i++) {
                unitIds += "|" + units.get(i).getId().toString();
            }
            JMenu networkMenu = new JMenu("Network");
            JMenu availMenu;
            if (StaticChecks.areAllUnitsC3Slaves(units)) {
                availMenu = new JMenu("Slave to");
                for (String[] network : gui.getCampaign()
                        .getAvailableC3MastersForSlaves()) {
                    int nodesFree = Integer.parseInt(network[1]);
                    if (nodesFree >= units.size()) {
                        menuItem = new JMenuItem(network[2] + ": "
                                + network[1] + " nodes free");
                        menuItem.setActionCommand(TOEMouseAdapter.COMMAND_ADD_SLAVE
                                + network[0] + "|" + unitIds);
                        menuItem.addActionListener(this);
                        menuItem.setEnabled(true);
                        availMenu.add(menuItem);
                    }
                }
                if (availMenu.getMenuComponentCount() > 0 || availMenu.getItemCount() > 0) {
                    networkMenu.add(availMenu);
                }
            }
            if (StaticChecks.areAllUnitsIndependentC3Masters(units)) {
                menuItem = new JMenuItem("Set as Company Level Master");
                menuItem.setActionCommand(TOEMouseAdapter.COMMAND_SET_CO_MASTER
                        + unitIds);
                menuItem.addActionListener(this);
                menuItem.setEnabled(true);
                networkMenu.add(menuItem);
                availMenu = new JMenu("Slave to");
                for (String[] network : gui.getCampaign()
                        .getAvailableC3MastersForMasters()) {
                    int nodesFree = Integer.parseInt(network[1]);
                    if (nodesFree >= units.size()) {
                        menuItem = new JMenuItem(network[2] + ": "
                                + network[1] + " nodes free");
                        menuItem.setActionCommand(TOEMouseAdapter.COMMAND_ADD_SLAVE
                                + network[0] + "|" + unitIds);
                        menuItem.addActionListener(this);
                        menuItem.setEnabled(true);
                        availMenu.add(menuItem);
                    }
                }
                if (availMenu.getMenuComponentCount() > 0 || availMenu.getItemCount() > 0) {
                    networkMenu.add(availMenu);
                }
            }
            if (StaticChecks.areAllUnitsCompanyLevelMasters(units)) {
                menuItem = new JMenuItem("Set as Independent Master");
                menuItem.setActionCommand(TOEMouseAdapter.COMMAND_SET_IND_MASTER
                        + unitIds);
                menuItem.addActionListener(this);
                menuItem.setEnabled(true);
                networkMenu.add(menuItem);
            }
            if (StaticChecks.doAllUnitsHaveC3Master(units)) {
                menuItem = new JMenuItem("Remove from network");
                menuItem.setActionCommand(TOEMouseAdapter.COMMAND_REMOVE_C3
                        + unitIds);
                menuItem.addActionListener(this);
                menuItem.setEnabled(true);
                networkMenu.add(menuItem);
            }
            //Naval C3 checks
            if (StaticChecks.doAllUnitsHaveNC3(units)) {
                if (multipleSelection
                        && StaticChecks.areAllUnitsNotNC3Networked(units)
                        && units.size() < 7) {
                    menuItem = new JMenuItem("Create new NC3 network");
                    menuItem.setActionCommand(TOEMouseAdapter.COMMAND_CREATE_NC3
                            + unitIds);
                    menuItem.addActionListener(this);
                    menuItem.setEnabled(true);
                    networkMenu.add(menuItem);
                }
                if (StaticChecks.areAllUnitsNotNC3Networked(units)) {
                    availMenu = new JMenu("Add to network");
                    for (String[] network : gui.getCampaign()
                            .getAvailableNC3Networks()) {
                        int nodesFree = Integer.parseInt(network[1]);
                        if (nodesFree >= units.size()) {
                            menuItem = new JMenuItem(network[0] + ": "
                                    + network[1] + " nodes free");
                            menuItem.setActionCommand(TOEMouseAdapter.COMMAND_ADD_TO_NETWORK
                                    + network[0] + "|" + unitIds);
                            menuItem.addActionListener(this);
                            menuItem.setEnabled(true);
                            availMenu.add(menuItem);
                        }
                    }
                    if (availMenu.getMenuComponentCount() > 0 || availMenu.getItemCount() > 0) {
                        networkMenu.add(availMenu);
                    }
                }
                if (StaticChecks.areAllUnitsNC3Networked(units)) {
                    menuItem = new JMenuItem("Remove from network");
                    menuItem.setActionCommand(TOEMouseAdapter.COMMAND_REMOVE_FROM_NETWORK
                            + unitIds);
                    menuItem.addActionListener(this);
                    menuItem.setEnabled(true);
                    networkMenu.add(menuItem);
                    if (StaticChecks.areAllUnitsOnSameNC3Network(units)) {
                        menuItem = new JMenuItem("Disband this network");
                        menuItem.setActionCommand(TOEMouseAdapter.COMMAND_DISBAND_NETWORK
                                + unitIds);
                        menuItem.addActionListener(this);
                        menuItem.setEnabled(true);
                        networkMenu.add(menuItem);
                    }
                }
            }
            if (StaticChecks.doAllUnitsHaveC3i(units)) {
                if (multipleSelection
                        && StaticChecks.areAllUnitsNotC3iNetworked(units)
                        && units.size() < 7) {
                    menuItem = new JMenuItem("Create new C3i network");
                    menuItem.setActionCommand(TOEMouseAdapter.COMMAND_CREATE_C3I
                            + unitIds);
                    menuItem.addActionListener(this);
                    menuItem.setEnabled(true);
                    networkMenu.add(menuItem);
                }
                if (StaticChecks.areAllUnitsNotC3iNetworked(units)) {
                    availMenu = new JMenu("Add to network");
                    for (String[] network : gui.getCampaign()
                            .getAvailableC3iNetworks()) {
                        int nodesFree = Integer.parseInt(network[1]);
                        if (nodesFree >= units.size()) {
                            menuItem = new JMenuItem(network[0] + ": "
                                    + network[1] + " nodes free");
                            menuItem.setActionCommand(TOEMouseAdapter.COMMAND_ADD_TO_NETWORK
                                    + network[0] + "|" + unitIds);
                            menuItem.addActionListener(this);
                            menuItem.setEnabled(true);
                            availMenu.add(menuItem);
                        }
                    }
                    if (availMenu.getMenuComponentCount() > 0 || availMenu.getItemCount() > 0) {
                        networkMenu.add(availMenu);
                    }
                }
                if (StaticChecks.areAllUnitsC3iNetworked(units)) {
                    menuItem = new JMenuItem("Remove from network");
                    menuItem.setActionCommand(TOEMouseAdapter.COMMAND_REMOVE_FROM_NETWORK
                            + unitIds);
                    menuItem.addActionListener(this);
                    menuItem.setEnabled(true);
                    networkMenu.add(menuItem);
                    if (StaticChecks.areAllUnitsOnSameC3iNetwork(units)) {
                        menuItem = new JMenuItem("Disband this network");
                        menuItem.setActionCommand(TOEMouseAdapter.COMMAND_DISBAND_NETWORK
                                + unitIds);
                        menuItem.addActionListener(this);
                        menuItem.setEnabled(true);
                        networkMenu.add(menuItem);
                    }
                }
            }
            if (networkMenu.getMenuComponentCount() > 0 || networkMenu.getItemCount() > 0) {
                MenuScroller.createScrollBarsOnMenus(networkMenu);
                popup.add(networkMenu);
            }
            menuItem = new JMenuItem("Remove Unit from TO&E");
            menuItem.setActionCommand(TOEMouseAdapter.COMMAND_REMOVE_UNIT
                    + unitIds);
            menuItem.addActionListener(this);
            menuItem.setEnabled(!StaticChecks.areAnyUnitsDeployed(units));
            popup.add(menuItem);
            if (StaticChecks.areAllUnitsAvailable(units)) {
                //Deploy unit to a scenario - includes submenus for scenario selection
                menu = new JMenu("Deploy Unit");
                JMenu missionMenu;
                for (Mission m : gui.getCampaign().getActiveMissions()) {
                    missionMenu = new JMenu(m.getName());
                    for (Scenario s : m.getScenarios()) {
                        if (s.isCurrent()) {
                            if (gui.getCampaign().getCampaignOptions()
                                    .getUseAtB()
                                    && s instanceof AtBScenario
                                    && !((AtBScenario) s)
                                    .canDeployUnits(units,
                                            gui.getCampaign())) {
                                continue;
                            }
                            menuItem = new JMenuItem(s.getName());
                            menuItem.setActionCommand(TOEMouseAdapter.COMMAND_DEPLOY_UNIT
                                    + s.getId() + "|" + unitIds);
                            menuItem.addActionListener(this);
                            menuItem.setEnabled(true);
                            missionMenu.add(menuItem);
                        }
                    }
                    if (missionMenu.getMenuComponentCount() > 30) {
                        MenuScroller.setScrollerFor(missionMenu, 30);
                    }
                    menu.add(missionMenu);
                }
                // Scroll bar in case the list is too long for one screen
                if (menu.getMenuComponentCount() > 0 || menu.getItemCount() > 0) {
                    MenuScroller.createScrollBarsOnMenus(menu);
                    popup.add(menu);
                }

                //First, only display the Assign to Ship command if your command has at least 1 valid transport
                //and if your selection does not include a transport
                boolean shipInSelection = false;
                boolean allUnitsSameType = false;
                double unitWeight = 0;
                int singleUnitType = -1;

                // Add submenus for different types of transports
                JMenu m_trn = new JMenu(TOEMouseAdapter.MECH_CARRIERS);
                JMenu pm_trn = new JMenu(TOEMouseAdapter.PROTOMECH_CARRIERS);
                JMenu lv_trn = new JMenu(TOEMouseAdapter.LVEE_CARRIERS);
                JMenu hv_trn = new JMenu(TOEMouseAdapter.HVEE_CARRIERS);
                JMenu shv_trn = new JMenu(TOEMouseAdapter.SHVEE_CARRIERS);
                JMenu ba_trn = new JMenu(TOEMouseAdapter.BA_CARRIERS);
                JMenu i_trn = new JMenu(TOEMouseAdapter.INFANTRY_CARRIERS);
                JMenu a_trn = new JMenu(TOEMouseAdapter.ASF_CARRIERS);
                JMenu sc_trn = new JMenu(TOEMouseAdapter.SC_CARRIERS);
                JMenu singleUnitMenu = new JMenu();

                for (Unit u : units) {
                    if (u.getEntity() != null && u.getEntity().isLargeCraft()) {
                        shipInSelection = true;
                        break;
                    }
                }

                //Check to see if all selected units are of the same type
                for (int i = 0; i < UnitType.SIZE; i++) {
                    if (StaticChecks.areAllUnitsSameType(units, i)) {
                        singleUnitType = i;
                        allUnitsSameType = true;
                        singleUnitMenu.setText(String.format(TOEMouseAdapter.VARIABLE_TRANSPORT,UnitType.getTypeName(singleUnitType)));
                        break;
                    }
                }
                if (!shipInSelection && !gui.getCampaign().getTransportShips().isEmpty()) {
                    //Attempt to Assign unit to a transport ship. This checks to see if the ship
                    //is in a basic state that can accept units. Capacity gets checked once the action
                    //is submitted.
                    menu = new JMenu("Assign Unit to Transport Ship");
                    for (Unit ship : gui.getCampaign().getTransportShips()) {
                        if (ship.isSalvage() || (ship.getCommander() == null)) {
                            continue;
                        }

                        UUID id = ship.getId();
                        if (allUnitsSameType) {
                            double capacity = ship.getCorrectBayCapacity(singleUnitType, unitWeight);
                            if (capacity > 0) {
                                JMenuItem shipMenuItem = new JMenuItem(ship.getName() + " , Space available: " + capacity);
                                shipMenuItem.setActionCommand(TOEMouseAdapter.COMMAND_ASSIGN_TO_SHIP + id + "|" + unitIds);
                                shipMenuItem.addActionListener(this);
                                shipMenuItem.setEnabled(true);
                                singleUnitMenu.add(shipMenuItem);
                                singleUnitMenu.setEnabled(true);
                            }
                        } else {
                            //Add this ship to the appropriate submenu(s). Most transports will fit into multiple
                            //categories
                            if (ship.getASFCapacity() > 0) {
                                a_trn.add(transportMenuItem(ship.getName(),id,unitIds,ship.getCurrentASFCapacity()));
                                a_trn.setEnabled(true);
                            }
                            if (ship.getBattleArmorCapacity() > 0) {
                                ba_trn.add(transportMenuItem(ship.getName(),id,unitIds,ship.getCurrentBattleArmorCapacity()));
                                ba_trn.setEnabled(true);
                            }
                            if (ship.getInfantryCapacity() > 0) {
                                i_trn.add(transportMenuItem(ship.getName(),id,unitIds,ship.getCurrentInfantryCapacity()));
                                i_trn.setEnabled(true);
                            }
                            if (ship.getMechCapacity() > 0) {
                                m_trn.add(transportMenuItem(ship.getName(),id,unitIds,ship.getCurrentMechCapacity()));
                                m_trn.setEnabled(true);
                            }
                            if (ship.getProtomechCapacity() > 0) {
                                pm_trn.add(transportMenuItem(ship.getName(),id,unitIds,ship.getCurrentProtomechCapacity()));
                                pm_trn.setEnabled(true);
                            }
                            if (ship.getSmallCraftCapacity() > 0) {
                                sc_trn.add(transportMenuItem(ship.getName(),id,unitIds,ship.getCurrentSmallCraftCapacity()));
                                sc_trn.setEnabled(true);
                            }
                            if (ship.getLightVehicleCapacity() > 0) {
                                lv_trn.add(transportMenuItem(ship.getName(),id,unitIds,ship.getCurrentLightVehicleCapacity()));
                                lv_trn.setEnabled(true);
                            }
                            if (ship.getHeavyVehicleCapacity() > 0) {
                                hv_trn.add(transportMenuItem(ship.getName(),id,unitIds,ship.getCurrentHeavyVehicleCapacity()));
                                hv_trn.setEnabled(true);
                            }
                            if (ship.getSuperHeavyVehicleCapacity() > 0) {
                                shv_trn.add(transportMenuItem(ship.getName(),id,unitIds,ship.getCurrentSuperHeavyVehicleCapacity()));
                                shv_trn.setEnabled(true);
                            }
                        }
                    }
                }
                if (a_trn.getMenuComponentCount() > 0 || a_trn.getItemCount() > 0) {
                    menu.add(a_trn);
                }
                if (ba_trn.getMenuComponentCount() > 0 || ba_trn.getItemCount() > 0) {
                    menu.add(ba_trn);
                }
                if (i_trn.getMenuComponentCount() > 0 || i_trn.getItemCount() > 0) {
                    menu.add(i_trn);
                }
                if (m_trn.getMenuComponentCount() > 0 || m_trn.getItemCount() > 0) {
                    menu.add(m_trn);
                }
                if (pm_trn.getMenuComponentCount() > 0 || pm_trn.getItemCount() > 0) {
                    menu.add(pm_trn);
                }
                if (sc_trn.getMenuComponentCount() > 0 || sc_trn.getItemCount() > 0) {
                    menu.add(sc_trn);
                }
                if (lv_trn.getMenuComponentCount() > 0 || lv_trn.getItemCount() > 0) {
                    menu.add(lv_trn);
                }
                if (hv_trn.getMenuComponentCount() > 0 || hv_trn.getItemCount() > 0) {
                    menu.add(hv_trn);
                }
                if (shv_trn.getMenuComponentCount() > 0 || shv_trn.getItemCount() > 0) {
                    menu.add(shv_trn);
                }
                if (singleUnitMenu.getMenuComponentCount() > 0 || singleUnitMenu.getItemCount() > 0) {
                    menu.add(singleUnitMenu);
                }
                if (menu.getMenuComponentCount() > 0 || menu.getItemCount() > 0) {
                    popup.add(menu);
                }
                if (menu.getMenuComponentCount() > 30) {
                    MenuScroller.setScrollerFor(menu, 30);
                }
            }
            if (StaticChecks.areAllUnitsDeployed(units)) {
                menuItem = new JMenuItem("Undeploy Unit");
                menuItem.setActionCommand(TOEMouseAdapter.COMMAND_UNDEPLOY_UNIT
                        + unitIds);
                menuItem.addActionListener(this);
                menuItem.setEnabled(true);
                popup.add(menuItem);
            }
            if (StaticChecks.areAllUnitsTransported(units)) {
                menuItem = new JMenuItem("Unassign Unit from Transport Ship");
                menuItem.setActionCommand(TOEMouseAdapter.COMMAND_UNASSIGN_FROM_SHIP
                        + unitIds);
                menuItem.addActionListener(this);
                menuItem.setEnabled(true);
                popup.add(menuItem);
            }
            if (!multipleSelection) {
                menuItem = new JMenuItem("Go to Unit in Hangar");
                menuItem.setActionCommand(TOEMouseAdapter.COMMAND_GOTO_UNIT
                        + unitIds);
                menuItem.addActionListener(this);
                menuItem.setEnabled(true);
                popup.add(menuItem);
                menuItem = new JMenuItem(
                        "Go to Pilot/Commander in Personnel");
                menuItem.setActionCommand(TOEMouseAdapter.COMMAND_GOTO_PILOT
                        + unitIds);
                menuItem.addActionListener(this);
                menuItem.setEnabled(true);
                popup.add(menuItem);
            }
        }
<<<<<<< HEAD
=======

        return Optional.of(popup);
    }
>>>>>>> 4b5f1800

        return Optional.of(popup);
    }

    /**
     * Worker function to make sure transport assignment data gets cleared out when unit(s) are removed from the TO&E
     * @param unitsToUpdate A vector of UUIDs of the units that we need to update. This can be either a collection that the player
     * has selected or all units in a given force
     */
    private void clearTransportAssignment(Vector<UUID> unitsToUpdate) {
        for (UUID id : unitsToUpdate) {
            Unit unit = gui.getCampaign().getUnit(id);
            if (unit != null) {
                clearTransportAssignment(unit);
            }
        }
    }

    /**
     * Worker function to make sure transport assignment data gets cleared out when unit(s) are removed from the TO&E
     * @param currentUnit The unit currently being processed
     */
    private void clearTransportAssignment(@Nullable Unit currentUnit) {
        if (currentUnit != null) {
            if (currentUnit.hasTransportShipAssignment()) {
                currentUnit.getTransportShipAssignment()
                        .getTransportShip()
                        .unloadFromTransportShip(currentUnit);
            }
            // If the unit IS a transport, unassign all units from it
            if (currentUnit.hasTransportedUnits()) {
                currentUnit.unloadTransportShip();
            }
        }
    }

    /**
     * Worker function that creates a new instance of a JMenuItem for a set of transport ship characteristics
     * Used to have a single ship appear on multiple menu entries defined by type of unit transported
     * Displays the remaining capacity in bays of the specified type
     *
     * @param shipName String name of this ship.
     * @param shipId Unique id of this ship. Used to fill out actionPerformed(ActionEvent)
     * @param unitIds  String of units delimited by | used to fill out actionPerformed(ActionEvent)
     * @param capacity Double representing the capacity of the designated bay type
     */

    private JMenuItem transportMenuItem(String shipName, UUID shipId, String unitIds, double capacity) {
        JMenuItem menuItem = new JMenuItem(shipName + " , Space available: " + capacity);
        menuItem.setActionCommand(TOEMouseAdapter.COMMAND_ASSIGN_TO_SHIP + shipId + "|" + unitIds);
        menuItem.addActionListener(this);

        return menuItem;
    }
}<|MERGE_RESOLUTION|>--- conflicted
+++ resolved
@@ -1461,12 +1461,6 @@
                 popup.add(menuItem);
             }
         }
-<<<<<<< HEAD
-=======
-
-        return Optional.of(popup);
-    }
->>>>>>> 4b5f1800
 
         return Optional.of(popup);
     }
