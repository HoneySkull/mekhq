/*
 * Copyright (c) 2009 - Jay Lawson (jaylawson39 at yahoo.com). All Rights Reserved.
 * Copyright (C) 2013-2025 The MegaMek Team. All Rights Reserved.
 *
 * This file is part of MekHQ.
 *
 * MekHQ is free software: you can redistribute it and/or modify
 * it under the terms of the GNU General Public License (GPL),
 * version 3 or (at your option) any later version,
 * as published by the Free Software Foundation.
 *
 * MekHQ is distributed in the hope that it will be useful,
 * but WITHOUT ANY WARRANTY; without even the implied warranty
 * of MERCHANTABILITY or FITNESS FOR A PARTICULAR PURPOSE.
 * See the GNU General Public License for more details.
 *
 * A copy of the GPL should have been included with this project;
 * if not, see <https://www.gnu.org/licenses/>.
 *
 * NOTICE: The MegaMek organization is a non-profit group of volunteers
 * creating free software for the BattleTech community.
 *
 * MechWarrior, BattleMech, `Mech and AeroTech are registered trademarks
 * of The Topps Company, Inc. All Rights Reserved.
 *
 * Catalyst Game Labs and the Catalyst Game Labs logo are trademarks of
 * InMediaRes Productions, LLC.
 *
 * MechWarrior Copyright Microsoft Corporation. MekHQ was created under
 * Microsoft's "Game Content Usage Rules"
 * <https://www.xbox.com/en-US/developers/rules> and it is not endorsed by or
 * affiliated with Microsoft.
 */
package mekhq.campaign;

import static java.lang.Math.floor;
import static java.lang.Math.max;
import static megamek.common.compute.Compute.d6;
import static megamek.common.compute.Compute.randomInt;
import static mekhq.campaign.campaignOptions.CampaignOptions.S_AUTO;
import static mekhq.campaign.campaignOptions.CampaignOptions.S_TECH;
import static mekhq.campaign.campaignOptions.CampaignOptions.TRANSIT_UNIT_MONTH;
import static mekhq.campaign.campaignOptions.CampaignOptions.TRANSIT_UNIT_WEEK;
import static mekhq.campaign.force.CombatTeam.recalculateCombatTeams;
import static mekhq.campaign.force.Force.FORCE_NONE;
import static mekhq.campaign.force.Force.FORCE_ORIGIN;
import static mekhq.campaign.force.Force.NO_ASSIGNED_SCENARIO;
import static mekhq.campaign.force.ForceType.STANDARD;
import static mekhq.campaign.market.contractMarket.ContractAutomation.performAutomatedActivation;
import static mekhq.campaign.market.personnelMarket.enums.PersonnelMarketStyle.PERSONNEL_MARKET_DISABLED;
import static mekhq.campaign.mission.AtBContract.pickRandomCamouflage;
import static mekhq.campaign.mission.resupplyAndCaches.PerformResupply.performResupply;
import static mekhq.campaign.mission.resupplyAndCaches.ResupplyUtilities.processAbandonedConvoy;
import static mekhq.campaign.parts.enums.PartQuality.QUALITY_A;
import static mekhq.campaign.personnel.Bloodmark.getBloodhuntSchedule;
import static mekhq.campaign.personnel.DiscretionarySpending.performDiscretionarySpending;
import static mekhq.campaign.personnel.PersonnelOptions.*;
import static mekhq.campaign.personnel.education.EducationController.getAcademy;
import static mekhq.campaign.personnel.education.TrainingCombatTeams.processTrainingCombatTeams;
import static mekhq.campaign.personnel.enums.BloodmarkLevel.BLOODMARK_ZERO;
import static mekhq.campaign.personnel.lifeEvents.CommandersDayAnnouncement.isCommandersDay;
import static mekhq.campaign.personnel.lifeEvents.FreedomDayAnnouncement.isFreedomDay;
import static mekhq.campaign.personnel.lifeEvents.NewYearsDayAnnouncement.isNewYear;
import static mekhq.campaign.personnel.lifeEvents.WinterHolidayAnnouncement.isWinterHolidayMajorDay;
import static mekhq.campaign.personnel.skills.Aging.applyAgingSPA;
import static mekhq.campaign.personnel.skills.Aging.getMilestone;
import static mekhq.campaign.personnel.skills.Aging.updateAllSkillAgeModifiers;
import static mekhq.campaign.personnel.skills.AttributeCheckUtility.performQuickAttributeCheck;
import static mekhq.campaign.personnel.skills.SkillType.EXP_NONE;
import static mekhq.campaign.personnel.skills.SkillType.S_ASTECH;
import static mekhq.campaign.personnel.skills.SkillType.S_MEDTECH;
import static mekhq.campaign.personnel.skills.SkillType.S_STRATEGY;
import static mekhq.campaign.personnel.skills.SkillType.S_ZERO_G_OPERATIONS;
import static mekhq.campaign.personnel.skills.SkillType.getType;
import static mekhq.campaign.personnel.turnoverAndRetention.Fatigue.areFieldKitchensWithinCapacity;
import static mekhq.campaign.personnel.turnoverAndRetention.Fatigue.checkFieldKitchenCapacity;
import static mekhq.campaign.personnel.turnoverAndRetention.Fatigue.checkFieldKitchenUsage;
import static mekhq.campaign.personnel.turnoverAndRetention.Fatigue.processFatigueRecovery;
import static mekhq.campaign.personnel.turnoverAndRetention.RetirementDefectionTracker.Payout.isBreakingContract;
import static mekhq.campaign.personnel.turnoverAndRetention.RetirementDefectionTracker.RETIREMENT_AGE;
import static mekhq.campaign.randomEvents.GrayMonday.GRAY_MONDAY_EVENTS_BEGIN;
import static mekhq.campaign.randomEvents.GrayMonday.GRAY_MONDAY_EVENTS_END;
import static mekhq.campaign.randomEvents.GrayMonday.isGrayMonday;
import static mekhq.campaign.randomEvents.prisoners.PrisonerEventManager.DEFAULT_TEMPORARY_CAPACITY;
import static mekhq.campaign.randomEvents.prisoners.PrisonerEventManager.MINIMUM_TEMPORARY_CAPACITY;
import static mekhq.campaign.randomEvents.prisoners.enums.PrisonerStatus.BONDSMAN;
import static mekhq.campaign.stratCon.StratConRulesManager.processIgnoredDynamicScenario;
import static mekhq.campaign.stratCon.SupportPointNegotiation.negotiateAdditionalSupportPoints;
import static mekhq.campaign.unit.Unit.SITE_FACILITY_BASIC;
import static mekhq.campaign.unit.Unit.TECH_WORK_DAY;
import static mekhq.campaign.universe.Faction.MERCENARY_FACTION_CODE;
import static mekhq.campaign.universe.Faction.PIRATE_FACTION_CODE;
import static mekhq.campaign.universe.Factions.getFactionLogo;
import static mekhq.campaign.universe.factionStanding.FactionStandingUtilities.PIRACY_SUCCESS_INDEX_FACTION_CODE;
import static mekhq.gui.campaignOptions.enums.ProcurementPersonnelPick.isIneligibleToPerformProcurement;
import static mekhq.utilities.ReportingUtilities.CLOSING_SPAN_TAG;
import static mekhq.utilities.ReportingUtilities.spanOpeningWithCustomColor;

import java.io.PrintWriter;
import java.text.MessageFormat;
import java.time.DayOfWeek;
import java.time.LocalDate;
import java.time.Month;
import java.time.temporal.ChronoUnit;
import java.time.temporal.WeekFields;
import java.util.*;
import java.util.Map.Entry;
import java.util.stream.Collectors;
import javax.swing.ImageIcon;
import javax.swing.JOptionPane;

import megamek.Version;
import megamek.client.bot.princess.BehaviorSettings;
import megamek.client.generator.RandomGenderGenerator;
import megamek.client.generator.RandomNameGenerator;
import megamek.client.generator.RandomUnitGenerator;
import megamek.client.ui.util.PlayerColour;
import megamek.codeUtilities.ObjectUtility;
import megamek.codeUtilities.StringUtility;
import megamek.common.Player;
import megamek.common.SimpleTechLevel;
import megamek.common.annotations.Nullable;
import megamek.common.enums.AvailabilityValue;
import megamek.common.enums.Gender;
import megamek.common.enums.TechBase;
import megamek.common.equipment.BombLoadout;
import megamek.common.equipment.BombMounted;
import megamek.common.equipment.EquipmentTypeLookup;
import megamek.common.equipment.Mounted;
import megamek.common.game.Game;
import megamek.common.icons.Camouflage;
import megamek.common.icons.Portrait;
import megamek.common.interfaces.ITechManager;
import megamek.common.loaders.BLKFile;
import megamek.common.loaders.EntityLoadingException;
import megamek.common.loaders.EntitySavingException;
import megamek.common.loaders.MekFileParser;
import megamek.common.loaders.MekSummary;
import megamek.common.loaders.MekSummaryCache;
import megamek.common.options.GameOptions;
import megamek.common.options.IBasicOption;
import megamek.common.options.IOption;
import megamek.common.options.IOptionGroup;
import megamek.common.options.OptionsConstants;
import megamek.common.planetaryConditions.PlanetaryConditions;
import megamek.common.rolls.TargetRoll;
import megamek.common.units.*;
import megamek.common.util.BuildingBlock;
import megamek.logging.MMLogger;
import mekhq.MHQConstants;
import mekhq.MekHQ;
import mekhq.Utilities;
import mekhq.campaign.Quartermaster.PartAcquisitionResult;
import mekhq.campaign.againstTheBot.AtBConfiguration;
import mekhq.campaign.campaignOptions.CampaignOptions;
import mekhq.campaign.campaignOptions.CampaignOptionsMarshaller;
import mekhq.campaign.enums.CampaignTransportType;
import mekhq.campaign.events.*;
import mekhq.campaign.events.loans.LoanNewEvent;
import mekhq.campaign.events.loans.LoanPaidEvent;
import mekhq.campaign.events.missions.MissionNewEvent;
import mekhq.campaign.events.missions.MissionRemovedEvent;
import mekhq.campaign.events.parts.PartChangedEvent;
import mekhq.campaign.events.parts.PartWorkEvent;
import mekhq.campaign.events.persons.PersonChangedEvent;
import mekhq.campaign.events.persons.PersonNewEvent;
import mekhq.campaign.events.persons.PersonRemovedEvent;
import mekhq.campaign.events.scenarios.ScenarioNewEvent;
import mekhq.campaign.events.scenarios.ScenarioRemovedEvent;
import mekhq.campaign.events.units.UnitNewEvent;
import mekhq.campaign.events.units.UnitRemovedEvent;
import mekhq.campaign.finances.Accountant;
import mekhq.campaign.finances.CurrencyManager;
import mekhq.campaign.finances.Finances;
import mekhq.campaign.finances.Loan;
import mekhq.campaign.finances.Money;
import mekhq.campaign.finances.enums.TransactionType;
import mekhq.campaign.force.CombatTeam;
import mekhq.campaign.force.Force;
import mekhq.campaign.force.ForceType;
import mekhq.campaign.icons.StandardForceIcon;
import mekhq.campaign.icons.UnitIcon;
import mekhq.campaign.log.HistoricalLogEntry;
import mekhq.campaign.log.LogEntry;
import mekhq.campaign.log.ServiceLogger;
import mekhq.campaign.market.PartsInUseManager;
import mekhq.campaign.market.PartsStore;
import mekhq.campaign.market.PersonnelMarket;
import mekhq.campaign.market.ShoppingList;
import mekhq.campaign.market.contractMarket.AbstractContractMarket;
import mekhq.campaign.market.personnelMarket.enums.PersonnelMarketStyle;
import mekhq.campaign.market.personnelMarket.markets.NewPersonnelMarket;
import mekhq.campaign.market.unitMarket.AbstractUnitMarket;
import mekhq.campaign.mission.AtBContract;
import mekhq.campaign.mission.AtBDynamicScenario;
import mekhq.campaign.mission.AtBScenario;
import mekhq.campaign.mission.Contract;
import mekhq.campaign.mission.Mission;
import mekhq.campaign.mission.Scenario;
import mekhq.campaign.mission.atb.AtBScenarioFactory;
import mekhq.campaign.mission.enums.AtBMoraleLevel;
import mekhq.campaign.mission.enums.CombatRole;
import mekhq.campaign.mission.enums.MissionStatus;
import mekhq.campaign.mission.enums.ScenarioStatus;
import mekhq.campaign.mission.enums.ScenarioType;
import mekhq.campaign.mission.rentals.ContractRentalType;
import mekhq.campaign.mission.rentals.FacilityRentals;
import mekhq.campaign.mission.resupplyAndCaches.Resupply;
import mekhq.campaign.mission.resupplyAndCaches.Resupply.ResupplyType;
import mekhq.campaign.parts.AmmoStorage;
import mekhq.campaign.parts.Armor;
import mekhq.campaign.parts.BAArmor;
import mekhq.campaign.parts.OmniPod;
import mekhq.campaign.parts.Part;
import mekhq.campaign.parts.PartInUse;
import mekhq.campaign.parts.PartInventory;
import mekhq.campaign.parts.Refit;
import mekhq.campaign.parts.SpacecraftCoolingSystem;
import mekhq.campaign.parts.enums.PartQuality;
import mekhq.campaign.parts.equipment.AmmoBin;
import mekhq.campaign.parts.equipment.EquipmentPart;
import mekhq.campaign.parts.equipment.MissingEquipmentPart;
import mekhq.campaign.parts.meks.MekLocation;
import mekhq.campaign.parts.missing.MissingPart;
import mekhq.campaign.parts.protomeks.ProtoMekArmor;
import mekhq.campaign.personnel.Bloodmark;
import mekhq.campaign.personnel.Bloodname;
import mekhq.campaign.personnel.Person;
import mekhq.campaign.personnel.PersonnelOptions;
import mekhq.campaign.personnel.RandomDependents;
import mekhq.campaign.personnel.SpecialAbility;
import mekhq.campaign.personnel.autoAwards.AutoAwardsController;
import mekhq.campaign.personnel.death.RandomDeath;
import mekhq.campaign.personnel.divorce.AbstractDivorce;
import mekhq.campaign.personnel.education.Academy;
import mekhq.campaign.personnel.education.EducationController;
import mekhq.campaign.personnel.enums.BloodmarkLevel;
import mekhq.campaign.personnel.enums.ExtraIncome;
import mekhq.campaign.personnel.enums.PersonnelRole;
import mekhq.campaign.personnel.enums.PersonnelStatus;
import mekhq.campaign.personnel.enums.Phenotype;
import mekhq.campaign.personnel.enums.SplittingSurnameStyle;
import mekhq.campaign.personnel.generator.AbstractPersonnelGenerator;
import mekhq.campaign.personnel.generator.AbstractSkillGenerator;
import mekhq.campaign.personnel.generator.AbstractSpecialAbilityGenerator;
import mekhq.campaign.personnel.generator.DefaultPersonnelGenerator;
import mekhq.campaign.personnel.generator.DefaultSkillGenerator;
import mekhq.campaign.personnel.generator.DefaultSpecialAbilityGenerator;
import mekhq.campaign.personnel.generator.RandomPortraitGenerator;
import mekhq.campaign.personnel.generator.SingleSpecialAbilityGenerator;
import mekhq.campaign.personnel.lifeEvents.ComingOfAgeAnnouncement;
import mekhq.campaign.personnel.lifeEvents.CommandersDayAnnouncement;
import mekhq.campaign.personnel.lifeEvents.FreedomDayAnnouncement;
import mekhq.campaign.personnel.lifeEvents.NewYearsDayAnnouncement;
import mekhq.campaign.personnel.lifeEvents.WinterHolidayAnnouncement;
import mekhq.campaign.personnel.marriage.AbstractMarriage;
import mekhq.campaign.personnel.medical.MASHCapacity;
import mekhq.campaign.personnel.medical.MedicalController;
import mekhq.campaign.personnel.procreation.AbstractProcreation;
import mekhq.campaign.personnel.ranks.RankSystem;
import mekhq.campaign.personnel.ranks.RankValidator;
import mekhq.campaign.personnel.skills.Appraisal;
import mekhq.campaign.personnel.skills.Attributes;
import mekhq.campaign.personnel.skills.EscapeSkills;
import mekhq.campaign.personnel.skills.QuickTrain;
import mekhq.campaign.personnel.skills.RandomSkillPreferences;
import mekhq.campaign.personnel.skills.Skill;
import mekhq.campaign.personnel.skills.SkillType;
import mekhq.campaign.personnel.skills.enums.AgingMilestone;
import mekhq.campaign.personnel.skills.enums.SkillAttribute;
import mekhq.campaign.personnel.turnoverAndRetention.Fatigue;
import mekhq.campaign.personnel.turnoverAndRetention.RetirementDefectionTracker;
import mekhq.campaign.randomEvents.GrayMonday;
import mekhq.campaign.randomEvents.RandomEventLibraries;
import mekhq.campaign.randomEvents.prisoners.PrisonerEventManager;
import mekhq.campaign.randomEvents.prisoners.RecoverMIAPersonnel;
import mekhq.campaign.randomEvents.prisoners.enums.PrisonerStatus;
import mekhq.campaign.rating.CamOpsReputation.ReputationController;
import mekhq.campaign.rating.FieldManualMercRevDragoonsRating;
import mekhq.campaign.rating.IUnitRating;
import mekhq.campaign.rating.UnitRatingMethod;
import mekhq.campaign.storyArc.StoryArc;
import mekhq.campaign.stratCon.StratConCampaignState;
import mekhq.campaign.stratCon.StratConContractInitializer;
import mekhq.campaign.stratCon.StratConRulesManager;
import mekhq.campaign.stratCon.StratConTrackState;
import mekhq.campaign.unit.CargoStatistics;
import mekhq.campaign.unit.CrewType;
import mekhq.campaign.unit.HangarStatistics;
import mekhq.campaign.unit.TestUnit;
import mekhq.campaign.unit.Unit;
import mekhq.campaign.unit.UnitOrder;
import mekhq.campaign.unit.UnitTechProgression;
import mekhq.campaign.unit.enums.TransporterType;
import mekhq.campaign.universe.*;
import mekhq.campaign.universe.enums.HiringHallLevel;
import mekhq.campaign.universe.eras.Era;
import mekhq.campaign.universe.eras.Eras;
import mekhq.campaign.universe.factionHints.FactionHints;
import mekhq.campaign.universe.factionHints.WarAndPeaceProcessor;
import mekhq.campaign.universe.factionStanding.*;
import mekhq.campaign.universe.fameAndInfamy.FameAndInfamyController;
import mekhq.campaign.universe.selectors.factionSelectors.AbstractFactionSelector;
import mekhq.campaign.universe.selectors.factionSelectors.DefaultFactionSelector;
import mekhq.campaign.universe.selectors.factionSelectors.RangedFactionSelector;
import mekhq.campaign.universe.selectors.planetSelectors.AbstractPlanetSelector;
import mekhq.campaign.universe.selectors.planetSelectors.DefaultPlanetSelector;
import mekhq.campaign.universe.selectors.planetSelectors.RangedPlanetSelector;
import mekhq.campaign.utilities.AutomatedPersonnelCleanUp;
import mekhq.campaign.work.IAcquisitionWork;
import mekhq.campaign.work.IPartWork;
import mekhq.gui.baseComponents.immersiveDialogs.ImmersiveDialogNotification;
import mekhq.gui.baseComponents.immersiveDialogs.ImmersiveDialogSimple;
import mekhq.gui.baseComponents.immersiveDialogs.ImmersiveDialogWidth;
import mekhq.gui.campaignOptions.enums.ProcurementPersonnelPick;
import mekhq.gui.dialog.factionStanding.factionJudgment.FactionJudgmentDialog;
import mekhq.module.atb.AtBEventProcessor;
import mekhq.service.IAutosaveService;
import mekhq.service.mrms.MRMSService;
import mekhq.utilities.MHQXMLUtility;
import mekhq.utilities.ReportingUtilities;

/**
 * The main campaign class, keeps track of teams and units
 *
 * @author Taharqa
 */
public class Campaign implements ITechManager {
    private static final MMLogger LOGGER = MMLogger.create(Campaign.class);

    public static final String REPORT_LINEBREAK = "<br/><br/>";
    /**
     * When using the 'useful assistants' campaign options, the relevant skill levels possessed by each assistant is
     * divided by this value and then floored.\
     */
    private static final double ASSISTANT_SKILL_LEVEL_DIVIDER = 2.5;

    private UUID id;
    private Version version; // this is dynamically populated on load and doesn't need to be saved
    private final List<Version> pastVersions = new ArrayList<>();

    // we have three things to track: (1) teams, (2) units, (3) repair tasks
    // we will use the same basic system (borrowed from MegaMek) for tracking
    // all three
    // OK now we have more, parts, personnel, forces, missions, and scenarios.
    // and more still - we're tracking DropShips and WarShips in a separate set so
    // that we can assign units to transports
    private final Hangar units = new Hangar();
    CampaignTransporterMap shipTransporters = new CampaignTransporterMap(this, CampaignTransportType.SHIP_TRANSPORT);
    CampaignTransporterMap tacticalTransporters = new CampaignTransporterMap(this,
          CampaignTransportType.TACTICAL_TRANSPORT);
    CampaignTransporterMap towTransporters = new CampaignTransporterMap(this, CampaignTransportType.TOW_TRANSPORT);
    private final Map<UUID, Person> personnel = new LinkedHashMap<>();
    private Warehouse parts = new Warehouse();
    private final TreeMap<Integer, Force> forceIds = new TreeMap<>();
    private final TreeMap<Integer, Mission> missions = new TreeMap<>();
    private final TreeMap<Integer, Scenario> scenarios = new TreeMap<>();
    private final Map<UUID, List<Kill>> kills = new HashMap<>();

    // This maps PartInUse ToString() results to doubles, representing a mapping
    // of parts in use to their requested stock percentages to make these values
    // persistent
    private Map<String, Double> partsInUseRequestedStockMap = new LinkedHashMap<>();

    private transient final UnitNameTracker unitNameTracker = new UnitNameTracker();

    private int asTechPool;
    private int asTechPoolMinutes;
    private int asTechPoolOvertime;
    private int medicPool;

    private int lastForceId;
    private int lastMissionId;
    private int lastScenarioId;

    // I need to put a basic game object in campaign so that I can
    // assign it to the entities, otherwise some entity methods may get NPE
    // if they try to call up game options
    private final Game game;
    private final Player player;

    private GameOptions gameOptions;

    private String name;
    private LocalDate currentDay;
    private LocalDate campaignStartDate;

    // hierarchically structured Force object to define TO&E
    private Force forces;
    private Hashtable<Integer, CombatTeam> combatTeams; // AtB

    private Faction faction;
    private megamek.common.enums.Faction techFaction;
    private String retainerEmployerCode; // AtB
    private LocalDate retainerStartDate; // AtB
    private RankSystem rankSystem;

    private final ArrayList<String> currentReport;
    private transient String currentReportHTML;
    private transient List<String> newReports;

    private boolean fieldKitchenWithinCapacity;
    private int mashTheatreCapacity;
<<<<<<< HEAD
    private int repairBaysRented;
=======
>>>>>>> 2cf8e890

    // this is updated and used per gaming session, it is enabled/disabled via the
    // Campaign options
    // we're re-using the LogEntry class that is used to store Personnel entries
    public LinkedList<LogEntry> inMemoryLogHistory = new LinkedList<>();

    private boolean overtime;
    private boolean gmMode;
    private transient boolean overviewLoadingValue = true;

    private Camouflage camouflage = pickRandomCamouflage(3025, "Root");
    private PlayerColour colour = PlayerColour.BLUE;
    private StandardForceIcon unitIcon = new UnitIcon(null, null);

    private Finances finances;

    private Systems systemsInstance;
    private CurrentLocation location;
    private boolean isAvoidingEmptySystems;
    private boolean isOverridingCommandCircuitRequirements;

    private final News news;

    private PartsStore partsStore;

    private final List<String> customs;

    private CampaignOptions campaignOptions;
    private RandomSkillPreferences randomSkillPreferences = new RandomSkillPreferences();
    private MekHQ app;

    private ShoppingList shoppingList;

    private NewPersonnelMarket newPersonnelMarket;

    @Deprecated(since = "0.50.06")
    private PersonnelMarket personnelMarket;

    private AbstractContractMarket contractMarket;
    private AbstractUnitMarket unitMarket;

    private RandomDeath randomDeath;
    private transient AbstractDivorce divorce;
    private transient AbstractMarriage marriage;
    private transient AbstractProcreation procreation;
    private List<Person> personnelWhoAdvancedInXP;

    private RetirementDefectionTracker retirementDefectionTracker;
    private final List<String> turnoverRetirementInformation;

    private AtBConfiguration atbConfig; // AtB
    private AtBEventProcessor atbEventProcessor; // AtB
    private LocalDate shipSearchStart; // AtB
    private int shipSearchType;
    private String shipSearchResult; // AtB
    private LocalDate shipSearchExpiration; // AtB
    private IUnitGenerator unitGenerator; // deprecated
    private IUnitRating unitRating; // deprecated
    private ReputationController reputation;
    private int crimeRating;
    private int crimePirateModifier;
    private LocalDate dateOfLastCrime;
    private FactionStandings factionStandings;
    private int initiativeBonus;
    private int initiativeMaxBonus;
    private CampaignSummary campaignSummary;
    private final Quartermaster quartermaster;
    private StoryArc storyArc;
    private BehaviorSettings autoResolveBehaviorSettings;
    private List<UUID> automatedMothballUnits;
    private int temporaryPrisonerCapacity;
    private boolean processProcurement;

    // options relating to parts in use and restock
    private boolean ignoreMothballed;
    private boolean topUpWeekly;
    private PartQuality ignoreSparesUnderQuality;

    // Libraries
    // We deliberately don't write this data to the save file as we want it rebuilt
    // every time the campaign loads. This ensures updates can be applied and there is no risk of
    // bugs being permanently locked into the campaign file.
    RandomEventLibraries randomEventLibraries;
    FactionStandingUltimatumsLibrary factionStandingUltimatumsLibrary;

    /**
     * A constant that provides the ISO-8601 definition of week-based fields.
     *
     * <p>This includes the first day of the week set to Monday and the minimal number of days in the first week of
     * the year set to 4.</p>
     */
    private static final WeekFields WEEK_FIELDS = WeekFields.ISO;

    /**
     * Represents the different types of administrative specializations. Each specialization corresponds to a distinct
     * administrative role within the organization.
     *
     * <p>
     * These specializations are used to determine administrative roles and responsibilities, such as by identifying the
     * most senior administrator for a given role.
     * </p>
     */
    public enum AdministratorSpecialization {
        COMMAND, LOGISTICS, TRANSPORT, HR
    }

    private final transient ResourceBundle resources = ResourceBundle.getBundle("mekhq.resources.Campaign",
          MekHQ.getMHQOptions().getLocale());

    /**
     * This is used to determine if the player has an active AtB Contract, and is recalculated on load
     */
    private transient boolean hasActiveContract;

    private final IAutosaveService autosaveService;

    public Campaign(CampaignConfiguration campConf) {
        this(
              campConf.getGame(),
              campConf.getPlayer(),
              campConf.getName(),
              campConf.getDate(),
              campConf.getCampaignOpts(),
              campConf.getGameOptions(),
              campConf.getPartsStore(),
              campConf.getNewPersonnelMarket(),
              campConf.getRandomDeath(),
              campConf.getCampaignSummary(),
              campConf.getfaction(),
              campConf.getTechFaction(),
              campConf.getCurrencyManager(),
              campConf.getSystemsInstance(),
              campConf.getLocation(),
              campConf.getReputationController(),
              campConf.getFactionStandings(),
              campConf.getRankSystem(),
              campConf.getforce(),
              campConf.getfinances(),
              campConf.getRandomEvents(),
              campConf.getUltimatums(),
              campConf.getRetDefTracker(),
              campConf.getAutosave(),
              campConf.getBehaviorSettings(),
              campConf.getPersonnelMarket(),
              campConf.getAtBMonthlyContractMarket(),
              campConf.getUnitMarket(),
              campConf.getDivorce(),
              campConf.getMarriage(),
              campConf.getProcreation()
        );
    }

    public Campaign(Game game,
          Player player, String name, LocalDate date, CampaignOptions campaignOpts, GameOptions gameOptions,
          PartsStore partsStore, NewPersonnelMarket newPersonnelMarket,
          RandomDeath randomDeath, CampaignSummary campaignSummary,
          Faction faction, megamek.common.enums.Faction techFaction, CurrencyManager currencyManager,
          Systems systemsInstance, CurrentLocation startLocation, ReputationController reputationController,
          FactionStandings factionStandings, RankSystem rankSystem, Force force, Finances finances,
          RandomEventLibraries randomEvents, FactionStandingUltimatumsLibrary ultimatums,
          RetirementDefectionTracker retDefTracker, IAutosaveService autosave,
          BehaviorSettings behaviorSettings,
          PersonnelMarket persMarket, AbstractContractMarket atbMonthlyContractMarket,
          AbstractUnitMarket unitMarket,
          AbstractDivorce divorce, AbstractMarriage marriage,
          AbstractProcreation procreation) {

        // Essential state
        id = UUID.randomUUID();
        this.game = game;
        this.player = player;
        this.game.addPlayer(0, this.player);
        this.name = name;
        currentDay = date;
        campaignOptions = campaignOpts;
        this.gameOptions = gameOptions;
        game.setOptions(gameOptions);
        this.techFaction = techFaction;
        this.systemsInstance = systemsInstance;
        location = startLocation;
        reputation = reputationController;
        this.factionStandings = factionStandings;
        forces = force;
        forceIds.put(0, forces);
        this.finances = finances;
        randomEventLibraries = randomEvents;
        factionStandingUltimatumsLibrary = ultimatums;
        retirementDefectionTracker = retDefTracker;
        autosaveService = autosave;
        autoResolveBehaviorSettings = behaviorSettings;
        this.partsStore = partsStore;
        this.newPersonnelMarket = newPersonnelMarket;
        this.randomDeath = randomDeath;
        this.campaignSummary = campaignSummary;

        // Members that take `this` as an argument
        this.quartermaster = new Quartermaster(this);

        // Primary init, sets state from passed values
        setFaction(faction);
        setRankSystemDirect(rankSystem);
        setPersonnelMarket(persMarket);
        setContractMarket(atbMonthlyContractMarket);
        setUnitMarket(unitMarket);
        setDivorce(divorce);
        setMarriage(marriage);
        setProcreation(procreation);

        // Starting config / default values
        campaignStartDate = null;
        shoppingList = new ShoppingList();
        isAvoidingEmptySystems = true;
        isOverridingCommandCircuitRequirements = false;
        overtime = false;
        gmMode = false;
        retainerEmployerCode = null;
        retainerStartDate = null;
        crimeRating = 0;
        crimePirateModifier = 0;
        dateOfLastCrime = null;
        initiativeBonus = 0;
        initiativeMaxBonus = 1;
        combatTeams = new Hashtable<>();
        asTechPool = 0;
        medicPool = 0;
        customs = new ArrayList<>();
        personnelWhoAdvancedInXP = new ArrayList<>();
        turnoverRetirementInformation = new ArrayList<>();
        atbConfig = null;
        hasActiveContract = false;
        fieldKitchenWithinCapacity = false;
        mashTheatreCapacity = 0;
<<<<<<< HEAD
        repairBaysRented = 0;
=======
>>>>>>> 2cf8e890
        automatedMothballUnits = new ArrayList<>();
        temporaryPrisonerCapacity = DEFAULT_TEMPORARY_CAPACITY;
        processProcurement = true;
        topUpWeekly = false;
        ignoreMothballed = true;
        ignoreSparesUnderQuality = QUALITY_A;

        // Reports
        currentReport = new ArrayList<>();
        currentReportHTML = "";
        newReports = new ArrayList<>();

        // Secondary initialization from passed / derived values
        news = new News(getGameYear(), id.getLeastSignificantBits());
        resetAsTechMinutes();

        // These classes require a Campaign reference to operate/initialize
        currencyManager.setCampaign(this);
        this.partsStore.stock(this);
        this.newPersonnelMarket.setCampaign(this);
        this.randomDeath.setCampaign(this);
        this.campaignSummary.setCampaign(this);
    }

    /**
     * @return the app
     */
    public MekHQ getApp() {
        return app;
    }

    /**
     * @param app the app to set
     */
    public void setApp(MekHQ app) {
        this.app = app;
    }

    /**
     * @param overviewLoadingValue the overviewLoadingValue to set
     */
    public void setOverviewLoadingValue(boolean overviewLoadingValue) {
        this.overviewLoadingValue = overviewLoadingValue;
    }

    public Game getGame() {
        return game;
    }

    public Player getPlayer() {
        return player;
    }

    public void setId(UUID id) {
        this.id = id;
    }

    public UUID getId() {
        return id;
    }

    public void setVersion(Version version) {
        this.version = version;
    }

    public @Nullable Version getVersion() {
        return version;
    }

    public List<Version> getPastVersions() {
        return pastVersions;
    }

    public void addPastVersion(Version pastVersion) {
        this.pastVersions.add(pastVersion);
    }

    public String getName() {
        return name;
    }

    public void setName(String s) {
        this.name = s;
    }

    public Era getEra() {
        return Eras.getInstance().getEra(getLocalDate());
    }

    public String getTitle() {
        return getName() +
                     " (" +
                     getFaction().getFullName(getGameYear()) +
                     ')' +
                     " - " +
                     MekHQ.getMHQOptions().getLongDisplayFormattedDate(getLocalDate()) +
                     " (" +
                     getEra() +
                     ')';
    }

    public LocalDate getLocalDate() {
        return currentDay;
    }

    public void setLocalDate(LocalDate currentDay) {
        this.currentDay = currentDay;
    }

    public LocalDate getCampaignStartDate() {
        return campaignStartDate;
    }

    public void setCampaignStartDate(LocalDate campaignStartDate) {
        this.campaignStartDate = campaignStartDate;
    }

    public PlanetarySystem getCurrentSystem() {
        return location.getCurrentSystem();
    }

    public boolean isAvoidingEmptySystems() {
        return isAvoidingEmptySystems;
    }

    public void setIsAvoidingEmptySystems(boolean isAvoidingEmptySystems) {
        this.isAvoidingEmptySystems = isAvoidingEmptySystems;
    }

    public boolean isOverridingCommandCircuitRequirements() {
        return isOverridingCommandCircuitRequirements;
    }

    public void setIsOverridingCommandCircuitRequirements(boolean isOverridingCommandCircuitRequirements) {
        this.isOverridingCommandCircuitRequirements = isOverridingCommandCircuitRequirements;
    }

    /**
     * Returns the Hiring Hall level from the force's current system on the current date. If there is no hiring hall
     * present, the level is HiringHallLevel.NONE.
     *
     * @return The Hiring Hall level of the current system at the present date.
     */
    public HiringHallLevel getSystemHiringHallLevel() {
        return getCurrentSystem().getHiringHallLevel(getLocalDate());
    }

    public Money getFunds() {
        return finances.getBalance();
    }

    public void setForces(Force f) {
        forces = f;
    }

    public Force getForces() {
        return forces;
    }

    public List<Force> getAllForces() {
        return new ArrayList<>(forceIds.values());
    }

    /**
     * Retrieves all units in the Table of Organization and Equipment (TOE).
     *
     * <p>This method provides a list of unique identifiers for all units currently included in the force's TOE
     * structure.</p>
     *
     * @param standardForcesOnly if {@code true}, returns only units in {@link ForceType#STANDARD} forces; if
     *                           {@code false}, returns all units.
     *
     * @return a List of UUID objects representing all units in the TOE according to the specified filter
     *
     * @author Illiani
     * @since 0.50.05
     */
    public List<UUID> getAllUnitsInTheTOE(boolean standardForcesOnly) {
        return forces.getAllUnits(standardForcesOnly);
    }

    /**
     * Adds a {@link CombatTeam} to the {@code combatTeams} {@link Hashtable} using {@code forceId} as the key.
     *
     * @param combatTeam the {@link CombatTeam} to be added to the {@link Hashtable}
     */
    public void addCombatTeam(CombatTeam combatTeam) {
        combatTeams.put(combatTeam.getForceId(), combatTeam);
    }

    /**
     * Removes a {@link CombatTeam} from the {@code combatTeams} {@link Hashtable} using {@code forceId} as the key.
     *
     * @param forceId the key of the {@link CombatTeam} to be removed from the {@link Hashtable}
     */
    public void removeCombatTeam(final int forceId) {
        this.combatTeams.remove(forceId);
    }

    /**
     * Returns the {@link Hashtable} using the combatTeam's {@code forceId} as the key and containing all the
     * {@link CombatTeam} objects after removing the ineligible ones. Although sanitization might not be necessary, it
     * ensures that there is no need for {@code isEligible()} checks when fetching the {@link Hashtable}.
     *
     * @return the sanitized {@link Hashtable} of {@link CombatTeam} objects stored in the current campaign.
     */
    public Hashtable<Integer, CombatTeam> getCombatTeamsTable() {
        // Here we sanitize the list, ensuring ineligible formations have been removed
        // before
        // returning the hashtable. In theory, this shouldn't be necessary, however,
        // having this
        // sanitizing step should remove the need for isEligible() checks whenever we
        // fetch the
        // hashtable.
        for (Force force : getAllForces()) {
            int forceId = force.getId();
            if (combatTeams.containsKey(forceId)) {
                CombatTeam combatTeam = combatTeams.get(forceId);

                if (combatTeam.isEligible(this)) {
                    continue;
                }
            } else {
                CombatTeam combatTeam = new CombatTeam(forceId, this);

                if (combatTeam.isEligible(this)) {
                    combatTeams.put(forceId, combatTeam);
                    continue;
                }
            }

            combatTeams.remove(forceId);
        }

        return combatTeams;
    }

    /**
     * Returns an {@link ArrayList} of all {@link CombatTeam} objects in the {@code combatTeams} {@link Hashtable}.
     * Calls the {@code getCombatTeamsTable()} method to sanitize the {@link Hashtable} before conversion to
     * {@link ArrayList}.
     *
     * @return an {@link ArrayList} of all the {@link CombatTeam} objects in the {@code combatTeams} {@link Hashtable}
     */
    public ArrayList<CombatTeam> getAllCombatTeams() {
        // This call allows us to utilize the self-sanitizing feature of
        // getCombatTeamsTable(),
        // without needing to directly include the code here, too.
        combatTeams = getCombatTeamsTable();

        return combatTeams.values()
                     .stream()
                     .filter(l -> forceIds.containsKey(l.getForceId()))
                     .collect(Collectors.toCollection(ArrayList::new));
    }

    public void setShoppingList(ShoppingList sl) {
        shoppingList = sl;
    }

    public ShoppingList getShoppingList() {
        return shoppingList;
    }

    // region Markets
    public PersonnelMarket getPersonnelMarket() {
        return personnelMarket;
    }

    public void setPersonnelMarket(final PersonnelMarket personnelMarket) {
        this.personnelMarket = personnelMarket;
    }

    public AbstractContractMarket getContractMarket() {
        return contractMarket;
    }

    public void setContractMarket(final AbstractContractMarket contractMarket) {
        this.contractMarket = contractMarket;
    }

    public AbstractUnitMarket getUnitMarket() {
        return unitMarket;
    }

    public void setUnitMarket(final AbstractUnitMarket unitMarket) {
        this.unitMarket = unitMarket;
    }

    public NewPersonnelMarket getNewPersonnelMarket() {
        return newPersonnelMarket;
    }

    public void setNewPersonnelMarket(final NewPersonnelMarket newPersonnelMarket) {
        this.newPersonnelMarket = newPersonnelMarket;
        this.newPersonnelMarket.setCampaign(this);
    }
    // endregion Markets

    // region Personnel Modules
    public void resetRandomDeath() {
        setRandomDeath(new RandomDeath());
    }

    public void setRandomDeath(RandomDeath randomDeath) {
        this.randomDeath = randomDeath;
        this.randomDeath.setCampaign(this);
    }

    public AbstractDivorce getDivorce() {
        return divorce;
    }

    public void setDivorce(final AbstractDivorce divorce) {
        this.divorce = divorce;
    }

    public AbstractMarriage getMarriage() {
        return marriage;
    }

    public void setMarriage(final AbstractMarriage marriage) {
        this.marriage = marriage;
    }

    public AbstractProcreation getProcreation() {
        return procreation;
    }

    public void setProcreation(final AbstractProcreation procreation) {
        this.procreation = procreation;
    }
    // endregion Personnel Modules

    public void setRetirementDefectionTracker(RetirementDefectionTracker rdt) {
        retirementDefectionTracker = rdt;
    }

    public RetirementDefectionTracker getRetirementDefectionTracker() {
        return retirementDefectionTracker;
    }

    /**
     * Sets the list of personnel who have advanced in experience points (XP) via vocational xp.
     *
     * @param personnelWhoAdvancedInXP a {@link List} of {@link Person} objects representing personnel who have gained
     *                                 XP.
     */
    public void setPersonnelWhoAdvancedInXP(List<Person> personnelWhoAdvancedInXP) {
        this.personnelWhoAdvancedInXP = personnelWhoAdvancedInXP;
    }

    /**
     * Retrieves the list of personnel who have advanced in experience points (XP) via vocational xp.
     *
     * @return a {@link List} of {@link Person} objects representing personnel who have gained XP.
     */
    public List<Person> getPersonnelWhoAdvancedInXP() {
        return personnelWhoAdvancedInXP;
    }

    /**
     * Initializes the unit generator. Called when the unit generator is first used or when the method has been changed
     * in {@link CampaignOptions}.
     */
    public void initUnitGenerator() {
        unitGenerator = new RATGeneratorConnector(getGameYear());
    }

    /**
     * @return - the class responsible for generating random units
     */
    public IUnitGenerator getUnitGenerator() {
        if (unitGenerator == null) {
            initUnitGenerator();
        }
        return unitGenerator;
    }

    public void setAtBEventProcessor(AtBEventProcessor processor) {
        atbEventProcessor = processor;
    }

    public void setAtBConfig(AtBConfiguration config) {
        atbConfig = config;
    }

    public AtBConfiguration getAtBConfig() {
        if (atbConfig == null) {
            atbConfig = AtBConfiguration.loadFromXml();
        }
        return atbConfig;
    }

    // region Ship Search

    /**
     * Sets the date a ship search was started, or null if no search is in progress.
     */
    @Deprecated(since = "0.50.10", forRemoval = true)
    public void setShipSearchStart(@Nullable LocalDate shipSearchStart) {
        this.shipSearchStart = shipSearchStart;
    }

    /**
     * @return The date a ship search was started, or null if none is in progress.
     */
    @Deprecated(since = "0.50.10", forRemoval = true)
    public LocalDate getShipSearchStart() {
        return shipSearchStart;
    }

    /**
     * Sets the lookup name of the available ship, or null if none were found.
     */
    @Deprecated(since = "0.50.10", forRemoval = true)
    public void setShipSearchResult(@Nullable String result) {
        shipSearchResult = result;
    }

    /**
     * @return The lookup name of the available ship, or null if none is available
     */
    @Deprecated(since = "0.50.10", forRemoval = true)
    public String getShipSearchResult() {
        return shipSearchResult;
    }

    /**
     * @return The date the ship is no longer available, if there is one.
     */
    @Deprecated(since = "0.50.10", forRemoval = true)
    public LocalDate getShipSearchExpiration() {
        return shipSearchExpiration;
    }

    @Deprecated(since = "0.50.10", forRemoval = true)
    public void setShipSearchExpiration(LocalDate shipSearchExpiration) {
        this.shipSearchExpiration = shipSearchExpiration;
    }

    /**
     * Sets the unit type to search for.
     */
    @Deprecated(since = "0.50.10", forRemoval = true)
    public void setShipSearchType(int unitType) {
        shipSearchType = unitType;
    }

    @Deprecated(since = "0.50.10", forRemoval = true)
    public void startShipSearch(int unitType) {
        setShipSearchStart(getLocalDate());
        setShipSearchType(unitType);
    }

    @Deprecated(since = "0.50.10", forRemoval = true)
    private void processShipSearch() {
        if (getShipSearchStart() == null) {
            return;
        }

        StringBuilder report = new StringBuilder();
        if (getFinances().debit(TransactionType.UNIT_PURCHASE,
              getLocalDate(),
              getAtBConfig().shipSearchCostPerWeek(),
              "Ship Search")) {
            report.append(getAtBConfig().shipSearchCostPerWeek().toAmountAndSymbolString())
                  .append(" deducted for ship search.");
        } else {
            addReport("<font color=" +
                            ReportingUtilities.getNegativeColor() +
                            ">Insufficient funds for ship search.</font>");
            setShipSearchStart(null);
            return;
        }

        long numDays = ChronoUnit.DAYS.between(getShipSearchStart(), getLocalDate());
        if (numDays > 21) {
            int roll = d6(2);
            TargetRoll target = getAtBConfig().shipSearchTargetRoll(shipSearchType, this);
            setShipSearchStart(null);
            report.append("<br/>Ship search target: ").append(target.getValueAsString()).append(" roll: ").append(roll);
            // TODO : mos zero should make ship available on retainer
            if (roll >= target.getValue()) {
                report.append("<br/>Search successful. ");

                MekSummary ms = getUnitGenerator().generate(getFaction().getShortName(),
                      shipSearchType,
                      -1,
                      getGameYear(),
                      getAtBUnitRatingMod());

                if (ms == null) {
                    ms = getAtBConfig().findShip(shipSearchType);
                }

                if (ms != null) {
                    setShipSearchResult(ms.getName());
                    setShipSearchExpiration(getLocalDate().plusDays(31));
                    report.append(getShipSearchResult())
                          .append(" is available for purchase for ")
                          .append(Money.of(ms.getCost()).toAmountAndSymbolString())
                          .append(" until ")
                          .append(MekHQ.getMHQOptions().getDisplayFormattedDate(getShipSearchExpiration()));
                } else {
                    report.append(" <font color=")
                          .append(ReportingUtilities.getNegativeColor())
                          .append(">Could not determine ship type.</font>");
                }
            } else {
                report.append("<br/>Ship search unsuccessful.");
            }
        }
        addReport(report.toString());
    }

    @Deprecated(since = "0.50.10", forRemoval = true)
    public void purchaseShipSearchResult() {
        MekSummary ms = MekSummaryCache.getInstance().getMek(getShipSearchResult());
        if (ms == null) {
            LOGGER.error("Cannot find entry for {}", getShipSearchResult());
            return;
        }

        Money cost = Money.of(ms.getCost());

        if (getFunds().isLessThan(cost)) {
            addReport("<font color='" +
                            ReportingUtilities.getNegativeColor() +
                            "'><b> You cannot afford this unit. Transaction cancelled</b>.</font>");
            return;
        }

        MekFileParser mekFileParser;

        try {
            mekFileParser = new MekFileParser(ms.getSourceFile(), ms.getEntryName());
        } catch (Exception ex) {
            LOGGER.error("Unable to load unit: {}", ms.getEntryName(), ex);
            return;
        }

        Entity en = mekFileParser.getEntity();

        int transitDays = getCampaignOptions().isInstantUnitMarketDelivery() ?
                                0 :
                                calculatePartTransitTime(en.calcYearAvailability(getGameYear(),
                                      useClanTechBase(),
                                      getTechFaction()));

        getFinances().debit(TransactionType.UNIT_PURCHASE, getLocalDate(), cost, "Purchased " + en.getShortName());
        PartQuality quality = PartQuality.QUALITY_D;

        if (campaignOptions.isUseRandomUnitQualities()) {
            quality = Unit.getRandomUnitQuality(0);
        }

        addNewUnit(en, true, transitDays, quality);

        if (!getCampaignOptions().isInstantUnitMarketDelivery()) {
            addReport("<font color='" +
                            ReportingUtilities.getPositiveColor() +
                            "'>Unit will be delivered in " +
                            transitDays +
                            " days.</font>");
        }
        setShipSearchResult(null);
        setShipSearchExpiration(null);
    }
    // endregion Ship Search

    /**
     * Process retirements for retired personnel, if any.
     *
     * @param totalPayout     The total retirement payout.
     * @param unitAssignments List of unit assignments.
     *
     * @return False if there were payments AND they were unable to be processed, true otherwise.
     */
    public boolean applyRetirement(Money totalPayout, Map<UUID, UUID> unitAssignments) {
        turnoverRetirementInformation.clear();

        if ((totalPayout.isPositive()) || (null != getRetirementDefectionTracker().getRetirees())) {
            if (getFinances().debit(TransactionType.PAYOUT, getLocalDate(), totalPayout, "Final Payout")) {
                for (UUID pid : getRetirementDefectionTracker().getRetirees()) {
                    Person person = getPerson(pid);
                    boolean wasKilled = getRetirementDefectionTracker().getPayout(pid).isWasKilled();
                    boolean wasSacked = getRetirementDefectionTracker().getPayout(pid).isWasSacked();

                    if ((!wasKilled) && (!wasSacked)) {
                        if (!person.getPermanentInjuries().isEmpty()) {
                            person.changeStatus(this, getLocalDate(), PersonnelStatus.RETIRED);
                        }
                        if (isBreakingContract(person,
                              getLocalDate(),
                              getCampaignOptions().getServiceContractDuration())) {
                            if (!getActiveContracts().isEmpty()) {
                                int roll = randomInt(20);

                                if (roll == 0) {
                                    person.changeStatus(this, getLocalDate(), PersonnelStatus.DEFECTED);
                                }
                            } else {
                                person.changeStatus(this, getLocalDate(), PersonnelStatus.RESIGNED);
                            }
                        } else if (person.getAge(getLocalDate()) >= 50) {
                            person.changeStatus(this, getLocalDate(), PersonnelStatus.RETIRED);
                        } else {
                            person.changeStatus(this, getLocalDate(), PersonnelStatus.RESIGNED);
                        }
                    }

                    if (!person.getStatus().isActive()) {
                        turnoverRetirementInformation.add(String.format(person.getStatus().getReportText(),
                              person.getHyperlinkedFullTitle()));
                    }

                    if (wasSacked) {
                        if (person.getPermanentInjuries().isEmpty()) {
                            person.changeStatus(this, getLocalDate(), PersonnelStatus.SACKED);
                        } else {
                            person.changeStatus(this, getLocalDate(), PersonnelStatus.RETIRED);
                        }
                    }

                    // civilian spouses follow their partner in departing
                    Person spouse = person.getGenealogy().getSpouse();

                    if ((spouse != null) && (spouse.getPrimaryRole().isCivilian())) {
                        addReport(spouse.getHyperlinkedFullTitle() +
                                        ' ' +
                                        resources.getString("turnoverJointDeparture.text"));
                        spouse.changeStatus(this, getLocalDate(), PersonnelStatus.LEFT);

                        turnoverRetirementInformation.add(spouse.getHyperlinkedFullTitle() +
                                                                ' ' +
                                                                resources.getString("turnoverJointDeparture.text"));
                    }

                    // non-civilian spouses may divorce the remaining partner
                    if ((person.getAge(getLocalDate()) >= 50) && (!campaignOptions.getRandomDivorceMethod().isNone())) {
                        if ((spouse != null) && (spouse.isDivorceable()) && (!spouse.getPrimaryRole().isCivilian())) {
                            if ((person.getStatus().isDefected()) || (randomInt(6) == 0)) {
                                getDivorce().divorce(this, getLocalDate(), person, SplittingSurnameStyle.WEIGHTED);

                                turnoverRetirementInformation.add(String.format(resources.getString("divorce.text"),
                                      person.getHyperlinkedFullTitle(),
                                      spouse.getHyperlinkedFullTitle()));
                            }
                        }
                    }

                    // This ensures children have a chance of following their parent into departure
                    // This needs to be after spouses, to ensure joint-departure spouses are
                    // factored in
                    for (Person child : person.getGenealogy().getChildren()) {
                        if ((child.isChild(getLocalDate())) && (!child.getStatus().isDepartedUnit())) {
                            boolean hasRemainingParent = child.getGenealogy()
                                                               .getParents()
                                                               .stream()
                                                               .anyMatch(parent -> (!parent.getStatus()
                                                                                           .isDepartedUnit()) &&
                                                                                         (!parent.getStatus()
                                                                                                 .isAbsent()));

                            // if there is a remaining parent, there is a 50/50 chance the child departs
                            if ((hasRemainingParent) && (randomInt(2) == 0)) {
                                addReport(child.getHyperlinkedFullTitle() +
                                                ' ' +
                                                resources.getString("turnoverJointDepartureChild.text"));
                                child.changeStatus(this, getLocalDate(), PersonnelStatus.LEFT);

                                turnoverRetirementInformation.add(child.getHyperlinkedFullTitle() +
                                                                        ' ' +
                                                                        resources.getString(
                                                                              "turnoverJointDepartureChild.text"));
                            }

                            // if there is no remaining parent, the child will always depart, unless the
                            // parents are dead
                            if ((!hasRemainingParent) && (child.getGenealogy().hasLivingParents())) {
                                addReport(child.getHyperlinkedFullTitle() +
                                                ' ' +
                                                resources.getString("turnoverJointDepartureChild.text"));
                                child.changeStatus(this, getLocalDate(), PersonnelStatus.LEFT);

                                turnoverRetirementInformation.add(child.getHyperlinkedFullTitle() +
                                                                        ' ' +
                                                                        resources.getString(
                                                                              "turnoverJointDepartureChild.text"));
                            } else if (!child.getGenealogy().hasLivingParents()) {
                                addReport(child.getHyperlinkedFullTitle() + ' ' + resources.getString("orphaned.text"));

                                turnoverRetirementInformation.add(child.getHyperlinkedFullTitle() +
                                                                        ' ' +
                                                                        resources.getString("orphaned.text"));
                                ServiceLogger.orphaned(person, getLocalDate());
                            }
                        }
                    }

                    if (unitAssignments.containsKey(pid)) {
                        removeUnit(unitAssignments.get(pid));
                    }
                }
                getRetirementDefectionTracker().resolveAllContracts();
                return true;
            }
        } else {
            addReport("<font color='" +
                            ReportingUtilities.getNegativeColor() +
                            "'>You cannot afford to make the final payments.</font>");
            return false;
        }

        return true;
    }

    public CampaignSummary getCampaignSummary() {
        return campaignSummary;
    }

    public void setCampaignSummary(CampaignSummary campaignSummary) {
        this.campaignSummary = campaignSummary;
        this.campaignSummary.setCampaign(this);
    }

    public News getNews() {
        return news;
    }

    /**
     * Add force to an existing superforce. This method will also assign the force an id and place it in the forceId
     * hash
     *
     * @param force      - the Force to add
     * @param superForce - the superforce to add the new force to
     */
    public void addForce(Force force, Force superForce) {
        int id = lastForceId + 1;
        force.setId(id);
        superForce.addSubForce(force, true);
        force.setScenarioId(superForce.getScenarioId(), this);
        forceIds.put(id, force);
        lastForceId = id;

        force.updateCommander(this);

        if (campaignOptions.isUseAtB()) {
            recalculateCombatTeams(this);
        }
    }

    public void moveForce(Force force, Force superForce) {
        Force parentForce = force.getParentForce();

        if (null != parentForce) {
            parentForce.removeSubForce(force.getId());
        }

        superForce.addSubForce(force, true);
        force.setScenarioId(superForce.getScenarioId(), this);

        ForceType forceType = force.getForceType();

        if (forceType.shouldStandardizeParents()) {
            for (Force individualParentForce : force.getAllParents()) {
                individualParentForce.setForceType(STANDARD, false);
            }
        }

        if (forceType.shouldChildrenInherit()) {
            for (Force childForce : force.getAllSubForces()) {
                childForce.setForceType(forceType, false);
            }
        }

        // repopulate formation levels across the TO&E
        Force.populateFormationLevelsFromOrigin(this);
    }

    /**
     * This is used by the XML loader. The id should already be set for this force so don't increment
     *
     * @param force Force to add
     */
    public void importForce(Force force) {
        lastForceId = max(lastForceId, force.getId());
        forceIds.put(force.getId(), force);
    }

    /**
     * This is used by the XML loader. The id should already be set for this scenario so don't increment
     *
     * @param scenario Scenario to Add.
     */
    public void importScenario(Scenario scenario) {
        lastScenarioId = max(lastScenarioId, scenario.getId());
        scenarios.put(scenario.getId(), scenario);
    }

    public void addUnitToForce(final @Nullable Unit unit, final Force force) {
        addUnitToForce(unit, force.getId());
    }

    /**
     * Add unit to an existing force. This method will also assign that force's id to the unit.
     *
     * @param unit Unit to add to the existing force.
     * @param id   Force ID to add unit to
     */
    public void addUnitToForce(@Nullable Unit unit, int id) {
        if (unit == null) {
            return;
        }

        Force force = forceIds.get(id);
        Force prevForce = forceIds.get(unit.getForceId());
        boolean useTransfers = false;
        boolean transferLog = !getCampaignOptions().isUseTransfers();

        if (null != prevForce) {
            if (null != prevForce.getTechID()) {
                unit.removeTech();
            }
            // We log removal if we don't use transfers or if it can't be assigned to a new
            // force
            prevForce.removeUnit(this, unit.getId(), transferLog || (force == null));
            useTransfers = !transferLog;
            MekHQ.triggerEvent(new OrganizationChangedEvent(this, prevForce, unit));
        }

        if (null != force) {
            unit.setForceId(id);
            unit.setScenarioId(force.getScenarioId());
            if (null != force.getTechID()) {
                Person forceTech = getPerson(force.getTechID());
                if (forceTech.canTech(unit.getEntity())) {
                    if (null != unit.getTech()) {
                        unit.removeTech();
                    }

                    unit.setTech(forceTech);
                } else {
                    String cantTech = forceTech.getFullName() +
                                            " cannot maintain " +
                                            unit.getName() +
                                            '\n' +
                                            "You will need to assign a tech manually.";
                    JOptionPane.showMessageDialog(null, cantTech, "Warning", JOptionPane.WARNING_MESSAGE);
                }
            }
            force.addUnit(this, unit.getId(), useTransfers, prevForce);
            MekHQ.triggerEvent(new OrganizationChangedEvent(this, force, unit));
        }

        if (campaignOptions.isUseAtB()) {
            recalculateCombatTeams(this);
        }
    }

    /**
     * Adds force and all its sub-forces to the Combat Teams table
     */
    private void addAllCombatTeams(Force force) {
        recalculateCombatTeams(this);

        for (Force subForce : force.getSubForces()) {
            addAllCombatTeams(subForce);
        }
    }

    // region Missions/Contracts

    /**
     * Add a mission to the campaign
     *
     * @param mission The mission to be added
     */
    public void addMission(Mission mission) {
        int missionID = lastMissionId + 1;
        mission.setId(missionID);
        missions.put(missionID, mission);
        lastMissionId = missionID;
        MekHQ.triggerEvent(new MissionNewEvent(mission));
    }

    /**
     * Imports a {@link Mission} into a campaign.
     *
     * @param mission Mission to import into the campaign.
     */
    public void importMission(final Mission mission) {
        mission.getScenarios().forEach(this::importScenario);
        addMissionWithoutId(mission);
        StratConContractInitializer.restoreTransientStratconInformation(mission, this);
    }

    private void addMissionWithoutId(Mission m) {
        lastMissionId = max(lastMissionId, m.getId());
        missions.put(m.getId(), m);
        MekHQ.triggerEvent(new MissionNewEvent(m));
    }

    /**
     * @param id the mission's id
     *
     * @return the mission in question
     */
    public @Nullable Mission getMission(int id) {
        return missions.get(id);
    }

    /**
     * @return an <code>Collection</code> of missions in the campaign
     */
    public Collection<Mission> getMissions() {
        return missions.values();
    }

    /**
     * @return missions List sorted with complete missions at the bottom
     */
    public List<Mission> getSortedMissions() {
        return getMissions().stream()
                     .sorted(Comparator.comparing(Mission::getStatus)
                                   .thenComparing(m -> (m instanceof Contract) ?
                                                             ((Contract) m).getStartDate() :
                                                             LocalDate.now()))
                     .collect(Collectors.toList());
    }

    public List<Mission> getActiveMissions(final boolean excludeEndDateCheck) {
        return getMissions().stream()
                     .filter(m -> m.isActiveOn(getLocalDate(), excludeEndDateCheck))
                     .collect(Collectors.toList());
    }

    public List<Mission> getCompletedMissions() {
        return getMissions().stream().filter(m -> m.getStatus().isCompleted()).collect(Collectors.toList());
    }

    /**
     * Retrieves a list of currently active contracts.
     *
     * <p>This method is a shorthand for {@link #getActiveContracts(boolean)} with {@code includeFutureContracts}
     * set to {@code false}. It fetches all contracts from the list of missions and filters them for those that are
     * currently active on the current local date.</p>
     *
     * @return A list of {@link Contract} objects that are currently active.
     */
    public List<Contract> getActiveContracts() {
        return getActiveContracts(false);
    }

    /**
     * Retrieves a list of active contracts, with an option to include future contracts.
     *
     * <p>This method iterates through all missions and checks if they are instances of {@link Contract}.
     * If so, it filters them based on their active status, as determined by the
     * {@link Contract#isActiveOn(LocalDate, boolean)} method.</p>
     *
     * @param includeFutureContracts If {@code true}, contracts that are scheduled to start in the future will also be
     *                               included in the final result. If {@code false}, only contracts active on the
     *                               current local date are included.
     *
     * @return A list of {@link Contract} objects that match the active criteria.
     */
    public List<Contract> getActiveContracts(boolean includeFutureContracts) {
        List<Contract> activeContracts = new ArrayList<>();

        for (Mission mission : getMissions()) {
            // Skip if the mission is not a Contract
            if (!(mission instanceof Contract contract)) {
                continue;
            }

            if (contract.isActiveOn(getLocalDate(), includeFutureContracts)) {
                activeContracts.add(contract);
            }
        }

        return activeContracts;
    }

    /**
     * Retrieves a list of future contracts.
     *
     * <p>This method fetches all missions and checks if they are instances of {@link Contract}. It filters the
     * contracts where the start date is after the current day.</p>
     *
     * @return A list of {@link Contract} objects whose start dates are in the future.
     */
    public List<Contract> getFutureContracts() {
        List<Contract> activeContracts = new ArrayList<>();

        for (Mission mission : getMissions()) {
            // Skip if the mission is not a Contract
            if (!(mission instanceof Contract contract)) {
                continue;
            }

            if (contract.getStartDate().isAfter(currentDay)) {
                activeContracts.add(contract);
            }
        }

        return activeContracts;
    }

    public List<AtBContract> getAtBContracts() {
        return getMissions().stream()
                     .filter(c -> c instanceof AtBContract)
                     .map(c -> (AtBContract) c)
                     .collect(Collectors.toList());
    }

    /**
     * Determines whether there is an active AtB (Against the Bot) contract. This method checks if there are contracts
     * currently active. Optionally, it can also consider future contracts that have been accepted but have not yet
     * started.
     *
     * @param includeFutureContracts a boolean indicating whether contracts that have been accepted but have not yet
     *                               started should also be considered as active.
     *
     * @return {@code true} if there is any currently active AtB contract, or if {@code includeFutureContracts} is
     *       {@code true} and there are future contracts starting after the current date. Otherwise, {@code false}.
     *
     * @see #hasFutureAtBContract()
     */
    public boolean hasActiveAtBContract(boolean includeFutureContracts) {
        if (!getActiveAtBContracts().isEmpty()) {
            return true;
        }

        if (includeFutureContracts) {
            return hasFutureAtBContract();
        }

        return false;
    }

    /**
     * Checks if there is at least one active AtB (Against the Bot) contract, using the default search parameters.
     *
     * @return {@code true} if an active AtB contract exists; {@code false} otherwise
     *
     * @author Illiani
     * @since 0.50.06
     */
    public boolean hasActiveAtBContract() {
        return hasActiveAtBContract(false);
    }

    /**
     * Determines whether there are any future AtB (Against the Bot) contracts. A future contract is defined as a
     * contract that has been accepted but has a start date later than the current day.
     *
     * @return true if there is at least one future AtB contract (accepted but starting after the current date).
     *       Otherwise, false.
     */
    public boolean hasFutureAtBContract() {
        List<AtBContract> contracts = getAtBContracts();

        for (AtBContract contract : contracts) {
            // This catches any contracts that have been accepted, but haven't yet started
            if (contract.getStartDate().isAfter(currentDay)) {
                return true;
            }
        }

        return false;
    }

    /**
     * Retrieves a list of {@link AtBContract} objects that have a start date after the current day.
     *
     * @return a list of future AtBContract objects whose start date is after the current day
     */
    public List<AtBContract> getFutureAtBContracts() {
        return getAtBContracts().stream()
                     .filter(c -> c.getStartDate().isAfter(currentDay))
                     .collect(Collectors.toList());
    }

    public List<AtBContract> getActiveAtBContracts() {
        return getActiveAtBContracts(false);
    }

    public List<AtBContract> getActiveAtBContracts(boolean excludeEndDateCheck) {
        return getMissions().stream()
                     .filter(c -> (c instanceof AtBContract) && c.isActiveOn(getLocalDate(), excludeEndDateCheck))
                     .map(c -> (AtBContract) c)
                     .collect(Collectors.toList());
    }

    public List<AtBContract> getCompletedAtBContracts() {
        return getMissions().stream()
                     .filter(c -> (c instanceof AtBContract) && c.getStatus().isCompleted())
                     .map(c -> (AtBContract) c)
                     .collect(Collectors.toList());
    }

    /**
     * @return whether the current campaign has an active contract for the current date
     */
    public boolean hasActiveContract() {
        return hasActiveContract;
    }

    /**
     * This is used to check if the current campaign has one or more active contacts, and sets the value of
     * hasActiveContract based on that check. This value should not be set elsewhere
     */
    public void setHasActiveContract() {
        hasActiveContract = getMissions().stream()
                                  .anyMatch(c -> (c instanceof Contract) && c.isActiveOn(getLocalDate()));
    }
    // endregion Missions/Contracts

    /**
     * Adds scenario to existing mission, generating a report.
     */
    public void addScenario(Scenario s, Mission m) {
        addScenario(s, m, false);
    }

    /**
     * Add scenario to an existing mission. This method will also assign the scenario an id, provided that it is a new
     * scenario. It then adds the scenario to the scenarioId hash.
     * <p>
     * Scenarios with previously set ids can be sent to this mission, allowing one to remove and then re-add scenarios
     * if needed. This functionality is used in the
     * <code>AtBScenarioFactory</code> class in method
     * <code>createScenariosForNewWeek</code> to
     * ensure that scenarios are generated properly.
     *
     * @param s              - the Scenario to add
     * @param m              - the mission to add the new scenario to
     * @param suppressReport - whether to suppress the campaign report
     */
    public void addScenario(Scenario s, Mission m, boolean suppressReport) {
        final boolean newScenario = s.getId() == Scenario.S_DEFAULT_ID;
        final int id = newScenario ? ++lastScenarioId : s.getId();
        s.setId(id);
        m.addScenario(s);
        scenarios.put(id, s);

        if (newScenario && !suppressReport) {
            addReport(MessageFormat.format(resources.getString("newAtBScenario.format"),
                  s.getHyperlinkedName(),
                  MekHQ.getMHQOptions().getDisplayFormattedDate(s.getDate())));
        }

        MekHQ.triggerEvent(new ScenarioNewEvent(s));
    }

    public Scenario getScenario(int id) {
        return scenarios.get(id);
    }

    public Collection<Scenario> getScenarios() {
        return scenarios.values();
    }

    public void setLocation(CurrentLocation l) {
        location = l;
    }

    /**
     * Moves immediately to a {@link PlanetarySystem}.
     *
     * @param s The {@link PlanetarySystem} the campaign has been moved to.
     */
    public void moveToPlanetarySystem(PlanetarySystem s) {
        setLocation(new CurrentLocation(s, 0.0));
        MekHQ.triggerEvent(new LocationChangedEvent(getLocation(), false));
    }

    public CurrentLocation getLocation() {
        return location;
    }

    /**
     * Imports a {@link Unit} into a campaign.
     *
     * @param unit A {@link Unit} to import into the campaign.
     */
    public void importUnit(Unit unit) {
        Objects.requireNonNull(unit);

        LOGGER.debug("Importing unit: ({}): {}", unit.getId(), unit.getName());

        getHangar().addUnit(unit);

        checkDuplicateNamesDuringAdd(unit.getEntity());

        // Assign an entity ID to our new unit
        if (Entity.NONE == unit.getEntity().getId()) {
            unit.getEntity().setId(game.getNextEntityId());
        }

        // Entity should exist before we initialize transport space
        game.addEntity(unit.getEntity());

        unit.initializeAllTransportSpace();

        if (!unit.isMothballed()) {
            for (CampaignTransportType campaignTransportType : CampaignTransportType.values()) {
                if (!unit.getTransportCapabilities(campaignTransportType).isEmpty()) {
                    addCampaignTransport(campaignTransportType, unit);
                }
            }
        }

    }

    /**
     * Adds a transport (Unit) to the list specified transporters map. This transporters map is used to store
     * transports, the kinds of transporters they have, and their remaining capacity. The transporters map is meant to
     * be utilized by the GUI.
     *
     * @param campaignTransportType Transport Type (enum) we're adding to
     * @param unit                  unit with transport capabilities
     *
     * @see CampaignTransporterMap
     */
    public void addCampaignTransport(CampaignTransportType campaignTransportType, Unit unit) {
        if (campaignTransportType.isShipTransport()) {
            shipTransporters.addTransporter(unit);
        } else if (campaignTransportType.isTacticalTransport()) {
            tacticalTransporters.addTransporter(unit);
        } else if (campaignTransportType.isTowTransport()) {
            towTransporters.addTransporter(unit);
        }
    }

    /**
     * This will update the transport in the transports list with current capacities. When a unit is added or removed
     * from a transport, that information needs updated in the campaign transport map. This method will update the map
     * for every {@code CampaignTransportType} for the given transport.
     *
     * @param transport Unit
     *
     * @see Campaign#updateTransportInTransports(CampaignTransportType, Unit)
     */
    public void updateTransportInTransports(Unit transport) {
        for (CampaignTransportType campaignTransportType : CampaignTransportType.values()) {
            updateTransportInTransports(campaignTransportType, transport);
        }
    }

    /**
     * This will update the transport in the transports list with current capacities. When a unit is added or removed
     * from a transport, that information needs updated in the campaign transport map. This method takes the
     * CampaignTransportType and transport as inputs and updates the map with the current capacities of the transport.
     *
     * @param campaignTransportType type (Enum) of TransportedUnitsSummary we're interested in
     * @param transport             Unit
     */
    public void updateTransportInTransports(CampaignTransportType campaignTransportType, Unit transport) {
        Objects.requireNonNull(getCampaignTransporterMap(campaignTransportType))
              .updateTransportInTransporterMap(transport);
    }

    /**
     * Deletes an entry from the list of specified list of transports. This gets updated when the transport should no
     * longer be in the CampaignTransporterMap, such as when Transport is mothballed or removed from the campaign.
     *
     * @param campaignTransportType Transport Type (enum) we're checking
     * @param unit                  - The ship we want to remove from this Set
     *
     * @see CampaignTransporterMap
     */
    public void removeCampaignTransporter(CampaignTransportType campaignTransportType, Unit unit) {
        if (campaignTransportType.isShipTransport()) {
            shipTransporters.removeTransport(unit);
        } else if (campaignTransportType.isTacticalTransport()) {
            tacticalTransporters.removeTransport(unit);
        } else if (campaignTransportType.isTowTransport()) {
            towTransporters.removeTransport(unit);
        }
    }

    /**
     * This is for adding a TestUnit that was previously created and had parts added to it. We need to do the normal
     * stuff, but we also need to take the existing parts and add them to the campaign.
     *
     * @param testUnit TestUnit to add.
     */
    public void addTestUnit(TestUnit testUnit) {
        // we really just want the entity and the parts so let's just wrap that around a new unit.
        Unit unit = new Unit(testUnit.getEntity(), this);
        getHangar().addUnit(unit);

        // we decided we like the test unit so much we are going to keep it
        unit.getEntity().setOwner(player);
        unit.getEntity().setGame(game);
        unit.getEntity().setExternalIdAsString(unit.getId().toString());
        unit.setMaintenanceMultiplier(getCampaignOptions().getDefaultMaintenanceTime());

        // now lets grab the parts from the test unit and set them up with this unit
        for (Part p : testUnit.getParts()) {
            unit.addPart(p);
            getQuartermaster().addPart(p, 0, false);
        }

        unit.resetPilotAndEntity();

        if (!unit.isRepairable()) {
            unit.setSalvage(true);
        }

        // Assign an entity ID to our new unit
        if (Entity.NONE == unit.getEntity().getId()) {
            unit.getEntity().setId(game.getNextEntityId());
        }
        game.addEntity(unit.getEntity());

        checkDuplicateNamesDuringAdd(unit.getEntity());
        addReport(unit.getHyperlinkedName() + " has been added to the unit roster.");
    }

    /**
     * Add a new unit to the campaign and set its quality to D.
     *
     * @param en             An <code>Entity</code> object that the new unit will be wrapped around
     * @param allowNewPilots A boolean indicating whether to add new pilots for the unit
     * @param days           The number of days for the new unit to arrive
     *
     * @return The newly added unit
     */
    public Unit addNewUnit(Entity en, boolean allowNewPilots, int days) {
        return addNewUnit(en, allowNewPilots, days, PartQuality.QUALITY_D);
    }

    /**
     * Add a new unit to the campaign and set its quality.
     *
     * @param en             An <code>Entity</code> object that the new unit will be wrapped around
     * @param allowNewPilots A boolean indicating whether to add new pilots for the unit
     * @param days           The number of days for the new unit to arrive
     * @param quality        The quality of the new unit (0-5)
     *
     * @return The newly added unit
     *
     * @throws IllegalArgumentException If the quality is not within the valid range (0-5)
     */
    public Unit addNewUnit(Entity en, boolean allowNewPilots, int days, PartQuality quality) {
        Unit unit = new Unit(en, this);
        unit.setMaintenanceMultiplier(getCampaignOptions().getDefaultMaintenanceTime());
        getHangar().addUnit(unit);

        // reset the game object
        en.setOwner(player);
        en.setGame(game);
        en.setExternalIdAsString(unit.getId().toString());

        // Added to avoid the 'default force bug' when calculating cargo
        removeUnitFromForce(unit);

        unit.initializeParts(true);
        unit.runDiagnostic(false);
        if (!unit.isRepairable()) {
            unit.setSalvage(true);
        }

        unit.setDaysToArrival(days);

        if (days > 0) {
            unit.setMothballed(campaignOptions.isMothballUnitMarketDeliveries());
        }

        if (allowNewPilots) {
            Map<CrewType, Collection<Person>> newCrew = Utilities.genRandomCrewWithCombinedSkill(this,
                  unit,
                  getFaction().getShortName());
            newCrew.forEach((type, personnel) -> personnel.forEach(p -> type.getAddMethod().accept(unit, p)));
        }

        unit.resetPilotAndEntity();

        unit.setQuality(quality);

        // Assign an entity ID to our new unit
        if (Entity.NONE == en.getId()) {
            en.setId(game.getNextEntityId());
        }
        game.addEntity(en);

        unit.initializeAllTransportSpace();

        if (!unit.isMothballed()) {
            for (CampaignTransportType campaignTransportType : CampaignTransportType.values()) {
                if (!unit.getTransportCapabilities(campaignTransportType).isEmpty()) {
                    addCampaignTransport(campaignTransportType, unit);
                }
            }
        }

        checkDuplicateNamesDuringAdd(en);
        addReport(unit.getHyperlinkedName() + " has been added to the unit roster.");
        MekHQ.triggerEvent(new UnitNewEvent(unit));

        return unit;
    }

    /**
     * @return the current hangar containing the player's units.
     */
    public Hangar getHangar() {
        return units;
    }

    /**
     * Gets statistics related to units in the hangar.
     */
    public HangarStatistics getHangarStatistics() {
        return new HangarStatistics(getHangar());
    }

    /**
     * Gets statistics related to cargo in the hangar.
     */
    public CargoStatistics getCargoStatistics() {
        return new CargoStatistics(this);
    }

    public Collection<Unit> getUnits() {
        return getHangar().getUnits();
    }

    /**
     * Retrieves a collection of units that are not mothballed or being salvaged.
     *
     * @return a collection of active units
     */
    public Collection<Unit> getActiveUnits() {
        return getHangar().getUnits().stream().filter(unit -> !unit.isMothballed() && !unit.isSalvage()).toList();
    }

    public List<Entity> getEntities() {
        return getUnits().stream().map(Unit::getEntity).collect(Collectors.toList());
    }

    public Unit getUnit(UUID id) {
        return getHangar().getUnit(id);
    }

    // region Personnel
    // region Person Creation

    /**
     * Creates a new dependent with given gender. The origin faction and planet are set to null.
     *
     * @param gender The {@link Gender} of the new dependent.
     *
     * @return Return a {@link Person} object representing the new dependent.
     */
    public Person newDependent(Gender gender) {
        return newDependent(gender, null, null);
    }

    /**
     * Creates a new dependent with the given gender, origin faction, and origin planet.
     *
     * @param gender        The {@link Gender} of the new dependent.
     * @param originFaction The {@link Faction} that represents the origin faction for the new dependent. This can be
     *                      null, suggesting the faction will be chosen based on campaign options.
     * @param originPlanet  The {@link Planet} that represents the origin planet for the new dependent. This can be
     *                      null, suggesting the planet will be chosen based on campaign options.
     *
     * @return Return a {@link Person} object representing the new dependent.
     */
    public Person newDependent(Gender gender, @Nullable Faction originFaction, @Nullable Planet originPlanet) {
        PersonnelRole civilianProfession = PersonnelRole.MISCELLANEOUS_JOB;

        int dependentProfessionDieSize = campaignOptions.getDependentProfessionDieSize();
        if (dependentProfessionDieSize == 0 || randomInt(dependentProfessionDieSize) == 0) {
            civilianProfession = PersonnelRole.DEPENDENT;
        }

        int civilianProfessionDieSize = campaignOptions.getCivilianProfessionDieSize();
        if (civilianProfessionDieSize > 0) { // A value of 0 denotes that this system has been disabled
            if (randomInt(civilianProfessionDieSize) == 0) {
                List<PersonnelRole> civilianRoles = PersonnelRole.getCivilianRolesExceptNone();
                civilianProfession = ObjectUtility.getRandomItem(civilianRoles);
            }
        }

        // When a character is generated we include age checks to ensure they're old enough for the profession
        // chosen, so we don't need to include age-checks here.

        return newPerson(civilianProfession,
              PersonnelRole.NONE,
              new DefaultFactionSelector(getCampaignOptions().getRandomOriginOptions(), originFaction),
              new DefaultPlanetSelector(getCampaignOptions().getRandomOriginOptions(), originPlanet),
              gender);
    }

    /**
     * Generate a new Person of the given role using whatever randomization options have been given in the
     * CampaignOptions
     *
     * @param role The primary role
     *
     * @return A new {@link Person}.
     */
    public Person newPerson(final PersonnelRole role) {
        return newPerson(role, PersonnelRole.NONE);
    }

    /**
     * Generate a new Person of the given role using whatever randomization options have been given in the
     * CampaignOptions
     *
     * @param primaryRole   The primary role
     * @param secondaryRole A secondary role
     *
     * @return A new {@link Person}.
     */
    public Person newPerson(final PersonnelRole primaryRole, final PersonnelRole secondaryRole) {
        return newPerson(primaryRole, secondaryRole, getFactionSelector(), getPlanetSelector(), Gender.RANDOMIZE);
    }

    /**
     * Generate a new Person of the given role using whatever randomization options have been given in the
     * CampaignOptions
     *
     * @param primaryRole The primary role
     * @param factionCode The code for the faction this person is to be generated from
     * @param gender      The gender of the person to be generated, or a randomize it value
     *
     * @return A new {@link Person}.
     */
    public Person newPerson(final PersonnelRole primaryRole, final String factionCode, final Gender gender) {
        return newPerson(primaryRole,
              PersonnelRole.NONE,
              new DefaultFactionSelector(getCampaignOptions().getRandomOriginOptions(),
                    (factionCode == null) ? null : Factions.getInstance().getFaction(factionCode)),
              getPlanetSelector(),
              gender);
    }

    /**
     * Generate a new Person of the given role using whatever randomization options have been given in the
     * CampaignOptions
     *
     * @param primaryRole     The primary role
     * @param secondaryRole   A secondary role
     * @param factionSelector The faction selector to use for the person.
     * @param planetSelector  The planet selector for the person.
     * @param gender          The gender of the person to be generated, or a randomize it value
     *
     * @return A new {@link Person}.
     */
    public Person newPerson(final PersonnelRole primaryRole, final PersonnelRole secondaryRole,
          final AbstractFactionSelector factionSelector, final AbstractPlanetSelector planetSelector,
          final Gender gender) {
        return newPerson(primaryRole, secondaryRole, getPersonnelGenerator(factionSelector, planetSelector), gender);
    }

    /**
     * Generate a new {@link Person} of the given role, using the supplied {@link AbstractPersonnelGenerator}
     *
     * @param primaryRole        The primary role of the {@link Person}.
     * @param personnelGenerator The {@link AbstractPersonnelGenerator} to use when creating the {@link Person}.
     *
     * @return A new {@link Person} configured using {@code personnelGenerator}.
     */
    public Person newPerson(final PersonnelRole primaryRole, final AbstractPersonnelGenerator personnelGenerator) {
        return newPerson(primaryRole, PersonnelRole.NONE, personnelGenerator, Gender.RANDOMIZE);
    }

    /**
     * Generate a new {@link Person} of the given role, using the supplied {@link AbstractPersonnelGenerator}
     *
     * @param primaryRole        The primary role of the {@link Person}.
     * @param secondaryRole      The secondary role of the {@link Person}.
     * @param personnelGenerator The {@link AbstractPersonnelGenerator} to use when creating the {@link Person}.
     * @param gender             The gender of the person to be generated, or a randomize it value
     *
     * @return A new {@link Person} configured using {@code personnelGenerator}.
     */
    public Person newPerson(final PersonnelRole primaryRole, final PersonnelRole secondaryRole,
          final AbstractPersonnelGenerator personnelGenerator, final Gender gender) {
        final Person person = personnelGenerator.generate(this, primaryRole, secondaryRole, gender);

        // Assign a random portrait after we generate a new person
        if (getCampaignOptions().isUsePortraitForRole(primaryRole)) {
            assignRandomPortraitFor(person);
        }

        return person;
    }

    public boolean getFieldKitchenWithinCapacity() {
        return fieldKitchenWithinCapacity;
    }

    public void setFieldKitchenWithinCapacity(boolean fieldKitchenWithinCapacity) {
        this.fieldKitchenWithinCapacity = fieldKitchenWithinCapacity;
    }

    public boolean getMashTheatresWithinCapacity() {
        return mashTheatreCapacity >= getPatientsAssignedToDoctors().size();
    }

    public int getMashTheatreCapacity() {
        return mashTheatreCapacity;
    }

    public void setMashTheatreCapacity(int mashTheatreCapacity) {
        this.mashTheatreCapacity = mashTheatreCapacity;
    }
<<<<<<< HEAD

    public int getRepairBaysRented() {
        return repairBaysRented;
    }

    public void setRepairBaysRented(int repairBaysRented) {
        this.repairBaysRented = repairBaysRented;
    }

    public void changeRepairBaysRented(int delta) {
        repairBaysRented = max(0, repairBaysRented + delta);
    }
=======
>>>>>>> 2cf8e890
    // endregion Person Creation

    // region Personnel Recruitment

    /**
     * Recruits a person into the campaign roster using their current prisoner status, assuming recruitment is not
     * performed by a game master that recruitment actions should be logged, and the character should be employed.
     *
     * @param person the person to recruit; must not be {@code null}
     *
     * @return {@code true} if recruitment was successful and the person was added or employed; {@code false} otherwise
     *
     * @see #recruitPerson(Person, PrisonerStatus, boolean, boolean, boolean, boolean)
     */
    public boolean recruitPerson(Person person) {
        return recruitPerson(person, person.getPrisonerStatus(), false, true, true, false);
    }

    /**
     * @deprecated use {@link #recruitPerson(Person, boolean, boolean)} instead
     */
    @Deprecated(since = "0.50.06", forRemoval = true)
    public boolean recruitPerson(Person person, boolean gmAdd) {
        return recruitPerson(person, person.getPrisonerStatus(), gmAdd, true);
    }

    /**
     * Recruits a person into the campaign roster using their current prisoner status, allowing specification of both
     * game master and employment flags.
     * <p>
     * This is a convenience overload that enables logging and allows caller to choose whether the person is employed
     * upon recruitment.
     * </p>
     *
     * @param person the person to recruit; must not be {@code null}
     * @param gmAdd  if {@code true}, recruitment is performed by a game master (bypassing funds check)
     * @param employ if {@code true}, the person is marked as employed in the campaign
     *
     * @return {@code true} if recruitment was successful and personnel was added or employed; {@code false} otherwise
     *
     * @see #recruitPerson(Person, PrisonerStatus, boolean, boolean, boolean, boolean)
     */
    public boolean recruitPerson(Person person, boolean gmAdd, boolean employ) {
        return recruitPerson(person, person.getPrisonerStatus(), gmAdd, true, employ, false);
    }

    /**
     * @deprecated use {@link #recruitPerson(Person, PrisonerStatus, boolean)} instead
     */
    @Deprecated(since = "0.50.06", forRemoval = true)
    public boolean recruitPerson(Person person, PrisonerStatus prisonerStatus) {
        return recruitPerson(person, prisonerStatus, false, true);
    }

    /**
     * Recruits a person into the campaign roster with default parameters for game master and logging options.
     * <p>
     * This is a convenience overload that assumes recruitment is not performed by a game master and that recruitment
     * actions should be logged. If successful, the person is marked as employed based on the given flag.
     * </p>
     *
     * @param person         the person to recruit; must not be {@code null}
     * @param prisonerStatus the prison status to assign to the person
     * @param employ         if {@code true}, the person is marked as employed in the campaign
     *
     * @return {@code true} if recruitment was successful and personnel was added or employed; {@code false} otherwise
     *
     * @see #recruitPerson(Person, PrisonerStatus, boolean, boolean, boolean, boolean)
     */
    public boolean recruitPerson(Person person, PrisonerStatus prisonerStatus, boolean employ) {
        return recruitPerson(person, prisonerStatus, false, true, employ, false);
    }

    /**
     * Attempts to recruit a given person into the campaign with the specified prisoner status.
     *
     * <p>This is a convenience method that calls
     * {@link #recruitPerson(Person, PrisonerStatus, boolean, boolean, boolean, boolean)} with
     * {@code bypassSimulateRelationships} set to {@code false}.</p>
     *
     * @param person         the {@link Person} to recruit
     * @param prisonerStatus the {@link PrisonerStatus} applied to the recruited person
     * @param gmAdd          if {@code true}, the person is added in GM Mode
     * @param log            if {@code true}, the recruitment is logged
     * @param employ         if {@code true}, the person is immediately employed
     *
     * @return {@code true} if the person was successfully recruited; {@code false} otherwise
     *
     * @author Illiani
     * @since 0.50.07
     */
    public boolean recruitPerson(Person person, PrisonerStatus prisonerStatus, boolean gmAdd, boolean log,
          boolean employ) {
        return recruitPerson(person, prisonerStatus, gmAdd, log, employ, false);
    }

    /**
     * @deprecated use {@link #recruitPerson(Person, PrisonerStatus, boolean, boolean, boolean, boolean)} instead.
     */
    @Deprecated(since = "0.50.06", forRemoval = true)
    public boolean recruitPerson(Person person, PrisonerStatus prisonerStatus, boolean gmAdd, boolean log) {
        return recruitPerson(person, prisonerStatus, gmAdd, log, true, false);
    }

    /**
     * Recruits a person into the campaign roster, handling employment status, prisoner status, finances, logging, and
     * optional relationship simulation.
     *
     * <p>If the {@code employ} parameter is {@code true} and the person is not already employed, this method
     * optionally deducts recruitment costs from campaign finances (unless performed by a game master). The person's
     * status and campaign logs are updated accordingly.</p>
     *
     * <p>If the person is a new recruit, their joining date and personnel entry are initialized, and relationship
     * history may be simulated based on campaign options and role.</p>
     *
     * <p>The method also manages staff role-specific timing pools and can log recruitment events.</p>
     *
     * @param person                      the person to recruit; must not be {@code null}
     * @param prisonerStatus              the prison status to assign to the person
     * @param gmAdd                       if {@code true}, indicates the recruitment is being performed by a game master
     *                                    (bypassing funds check)
     * @param log                         if {@code true}, a record of the recruitment will be added to campaign logs
     * @param employ                      if {@code true}, the person is marked as employed in the campaign
     * @param bypassSimulateRelationships if {@code true}, relationship simulation does not occur
     *
     * @return {@code true} if recruitment was successful and personnel was added or employed; {@code false} on failure
     *       or insufficient funds
     */
    public boolean recruitPerson(Person person, PrisonerStatus prisonerStatus, boolean gmAdd, boolean log,
          boolean employ, boolean bypassSimulateRelationships) {
        if (person == null) {
            LOGGER.warn("A null person was passed into recruitPerson.");
            return false;
        }

        if (employ && !person.isEmployed()) {
            if (getCampaignOptions().isPayForRecruitment() && !gmAdd) {
                if (!getFinances().debit(TransactionType.RECRUITMENT,
                      getLocalDate(),
                      person.getSalary(this).multipliedBy(2),
                      String.format(resources.getString("personnelRecruitmentFinancesReason.text"),
                            person.getFullName()))) {
                    addReport(String.format(resources.getString("personnelRecruitmentInsufficientFunds.text"),
                          ReportingUtilities.getNegativeColor(),
                          person.getFullName()));
                    return false;
                }
            }
        }

        String formerSurname = person.getSurname();

        if (!personnel.containsValue(person)) {
            person.setJoinedCampaign(currentDay);
            personnel.put(person.getId(), person);

            if (!bypassSimulateRelationships && getCampaignOptions().isUseSimulatedRelationships()) {
                if ((prisonerStatus.isFree()) &&
                          (!person.getOriginFaction().isClan()) &&
                          // We don't simulate for civilians, otherwise MekHQ will try to simulate the entire
                          // relationship history of everyone the recruit has ever married or birthed. This will
                          // cause a StackOverflow. -- Illiani, May/21/2025
                          (!person.getPrimaryRole().isCivilian())) {
                    simulateRelationshipHistory(person);
                }
            }
        }

        if (employ) {
            if (person.getPrimaryRole().isAstech()) {
                asTechPoolMinutes += Person.PRIMARY_ROLE_SUPPORT_TIME;
                asTechPoolOvertime += Person.PRIMARY_ROLE_OVERTIME_SUPPORT_TIME;
            } else if (person.getSecondaryRole().isAstech()) {
                asTechPoolMinutes += Person.SECONDARY_ROLE_SUPPORT_TIME;
                asTechPoolOvertime += Person.SECONDARY_ROLE_OVERTIME_SUPPORT_TIME;
            }
        } else {
            person.setStatus(PersonnelStatus.CAMP_FOLLOWER);
        }

        person.setPrisonerStatus(this, prisonerStatus, log);

        if (log) {
            formerSurname = person.getSurname().equals(formerSurname) ?
                                  "" :
                                  ' ' +
                                        String.format(resources.getString("personnelRecruitmentFormerSurname.text") +
                                                            ' ', formerSurname);
            String add = !prisonerStatus.isFree() ?
                               (' ' +
                                      resources.getString(prisonerStatus.isBondsman() ?
                                                                "personnelRecruitmentBondsman.text" :
                                                                "personnelRecruitmentPrisoner.text")) :
                               "";
            addReport(String.format(resources.getString("personnelRecruitmentAddedToRoster.text"),
                  person.getHyperlinkedFullTitle(),
                  formerSurname,
                  add));
        }

        MekHQ.triggerEvent(new PersonNewEvent(person));
        return true;
    }

    private void simulateRelationshipHistory(Person person) {
        // how many weeks should the simulation run?
        LocalDate localDate = getLocalDate();
        long weeksBetween = ChronoUnit.WEEKS.between(person.getDateOfBirth().plusYears(18), localDate);

        // this means there is nothing to simulate
        if (weeksBetween == 0) {
            return;
        }

        Person babysFather = null;
        Person spousesBabysFather = null;
        List<Person> currentChildren = new ArrayList<>(); // Children that join with the character
        List<Person> priorChildren = new ArrayList<>(); // Children that were lost during divorce

        Person currentSpouse = null; // The current spouse
        List<Person> allSpouses = new ArrayList<>(); // All spouses current or divorced


        // run the simulation
        for (long weeksRemaining = weeksBetween; weeksRemaining >= 0; weeksRemaining--) {
            LocalDate currentDate = getLocalDate().minusWeeks(weeksRemaining);

            // first, we check for old relationships ending and new relationships beginning
            if (currentSpouse != null) {
                getDivorce().processNewWeek(this, currentDate, person, true);

                if (!person.getGenealogy().hasSpouse()) {
                    List<Person> toRemove = new ArrayList<>();

                    // there is a chance a departing spouse might take some of their children with
                    // them
                    for (Person child : currentChildren) {
                        if (child.getGenealogy().getParents().contains(currentSpouse)) {
                            if (randomInt(2) == 0) {
                                toRemove.add(child);
                            }
                        }
                    }

                    currentChildren.removeAll(toRemove);

                    priorChildren.addAll(toRemove);

                    currentSpouse = null;
                }
            } else {
                getMarriage().processBackgroundMarriageRolls(this, currentDate, person);

                if (person.getGenealogy().hasSpouse()) {
                    currentSpouse = person.getGenealogy().getSpouse();
                    allSpouses.add(currentSpouse);
                }
            }

            // then we check for children
            if ((person.getGender().isFemale()) && (!person.isPregnant())) {
                getProcreation().processRandomProcreationCheck(this,
                      localDate.minusWeeks(weeksRemaining),
                      person,
                      true);

                if (person.isPregnant()) {

                    if ((currentSpouse != null) && (currentSpouse.getGender().isMale())) {
                        babysFather = currentSpouse;
                    }
                }
            }

            if ((currentSpouse != null) && (currentSpouse.getGender().isFemale()) && (!currentSpouse.isPregnant())) {
                getProcreation().processRandomProcreationCheck(this,
                      localDate.minusWeeks(weeksRemaining),
                      currentSpouse,
                      true);

                if (currentSpouse.isPregnant()) {
                    if (person.getGender().isMale()) {
                        spousesBabysFather = person;
                    }
                }
            }

            if ((person.isPregnant()) && (currentDate.isAfter(person.getDueDate()))) {
                currentChildren.addAll(getProcreation().birthHistoric(this, currentDate, person, babysFather));
                babysFather = null;
            }

            if ((currentSpouse != null) &&
                      (currentSpouse.isPregnant()) &&
                      (currentDate.isAfter(currentSpouse.getDueDate()))) {
                currentChildren.addAll(getProcreation().birthHistoric(this,
                      currentDate,
                      currentSpouse,
                      spousesBabysFather));
                spousesBabysFather = null;
            }
        }

        // with the simulation concluded, we add the current spouse (if any) and any
        // remaining children to the unit
        for (Person spouse : allSpouses) {
            recruitPerson(spouse, PrisonerStatus.FREE, true, false, false);

            if (currentSpouse == spouse) {
                addReport(String.format(resources.getString("relativeJoinsForce.text"),
                      spouse.getHyperlinkedFullTitle(),
                      person.getHyperlinkedFullTitle(),
                      resources.getString("relativeJoinsForceSpouse.text")));
            } else {
                spouse.setStatus(PersonnelStatus.BACKGROUND_CHARACTER);
            }

            MekHQ.triggerEvent(new PersonChangedEvent(spouse));
        }

        List<Person> allChildren = new ArrayList<>();
        allChildren.addAll(currentChildren);
        allChildren.addAll(priorChildren);

        for (Person child : allChildren) {
            child.setOriginFaction(person.getOriginFaction());
            child.setOriginPlanet(person.getOriginPlanet());

            int age = child.getAge(localDate);

            // Limit skills by age for children and adolescents
            if (age < 16) {
                child.removeAllSkills();
            } else if (age < 18) {
                child.limitSkills(0);
            }

            // re-roll SPAs to include in any age and skill adjustments
            Enumeration<IOption> options = new PersonnelOptions().getOptions(PersonnelOptions.LVL3_ADVANTAGES);

            for (IOption option : Collections.list(options)) {
                child.getOptions().getOption(option.getName()).clearValue();
            }

            int experienceLevel = child.getExperienceLevel(this, false);

            // set loyalty
            if (experienceLevel <= 0) {
                person.setLoyalty(d6(3) + 2);
            } else if (experienceLevel == 1) {
                person.setLoyalty(d6(3) + 1);
            } else {
                person.setLoyalty(d6(3));
            }

            if (experienceLevel >= 0) {
                AbstractSpecialAbilityGenerator specialAbilityGenerator = new DefaultSpecialAbilityGenerator();
                specialAbilityGenerator.setSkillPreferences(new RandomSkillPreferences());
                specialAbilityGenerator.generateSpecialAbilities(this, child, experienceLevel);
            }

            recruitPerson(child, PrisonerStatus.FREE, true, false, false);

            if (currentChildren.contains(child)) {
                addReport(String.format(resources.getString("relativeJoinsForce.text"),
                      child.getHyperlinkedFullTitle(),
                      person.getHyperlinkedFullTitle(),
                      resources.getString("relativeJoinsForceChild.text")));
            } else {
                child.setStatus(PersonnelStatus.BACKGROUND_CHARACTER);
            }

            MekHQ.triggerEvent(new PersonChangedEvent(child));
        }

        MekHQ.triggerEvent(new PersonChangedEvent(person));
    }
    // endregion Personnel Recruitment

    // region Bloodnames

    /**
     * If the person does not already have a bloodname, assigns a chance of having one based on skill and rank. If the
     * roll indicates there should be a bloodname, one is assigned as appropriate to the person's phenotype and the
     * player's faction.
     *
     * @param person     The Bloodname candidate
     * @param ignoreDice If true, skips the random roll and assigns a Bloodname automatically
     */
    public void checkBloodnameAdd(Person person, boolean ignoreDice) {
        // if person is non-clan or does not have a phenotype
        if (!person.isClanPersonnel() || person.getPhenotype().isNone()) {
            return;
        }

        // Person already has a bloodname, we open up the dialog to ask if they want to
        // keep the
        // current bloodname or assign a new one
        if (!person.getBloodname().isEmpty()) {
            int result = JOptionPane.showConfirmDialog(null,
                  person.getFullTitle() +
                        " already has the bloodname " +
                        person.getBloodname() +
                        "\nDo you wish to remove that bloodname and generate a new one?",
                  "Already Has Bloodname",
                  JOptionPane.YES_NO_OPTION,
                  JOptionPane.QUESTION_MESSAGE);
            if (result == JOptionPane.NO_OPTION) {
                return;
            } else {
                ignoreDice = true;
            }
        }

        // Go ahead and generate a new bloodname
        int bloodnameTarget = 6;
        PersonnelOptions options = person.getOptions();
        Attributes attributes = person.getATOWAttributes();
        if (!ignoreDice) {
            switch (person.getPhenotype()) {
                case MEKWARRIOR: {
                    bloodnameTarget += person.hasSkill(SkillType.S_GUN_MEK) ?
                                             person.getSkill(SkillType.S_GUN_MEK)
                                                   .getFinalSkillValue(options, attributes) :
                                             TargetRoll.AUTOMATIC_FAIL;
                    bloodnameTarget += person.hasSkill(SkillType.S_PILOT_MEK) ?
                                             person.getSkill(SkillType.S_PILOT_MEK)
                                                   .getFinalSkillValue(options, attributes) :
                                             TargetRoll.AUTOMATIC_FAIL;
                    break;
                }
                case AEROSPACE: {
                    bloodnameTarget += person.hasSkill(SkillType.S_GUN_AERO) ?
                                             person.getSkill(SkillType.S_GUN_AERO)
                                                   .getFinalSkillValue(options, attributes) :
                                             TargetRoll.AUTOMATIC_FAIL;
                    bloodnameTarget += person.hasSkill(SkillType.S_PILOT_AERO) ?
                                             person.getSkill(SkillType.S_PILOT_AERO)
                                                   .getFinalSkillValue(options, attributes) :
                                             TargetRoll.AUTOMATIC_FAIL;
                    break;
                }
                case ELEMENTAL: {
                    bloodnameTarget += person.hasSkill(SkillType.S_GUN_BA) ?
                                             person.getSkill(SkillType.S_GUN_BA)
                                                   .getFinalSkillValue(options, attributes) :
                                             TargetRoll.AUTOMATIC_FAIL;
                    bloodnameTarget += person.hasSkill(SkillType.S_ANTI_MEK) ?
                                             person.getSkill(SkillType.S_ANTI_MEK)
                                                   .getFinalSkillValue(options, attributes) :
                                             TargetRoll.AUTOMATIC_FAIL;
                    break;
                }
                case VEHICLE: {
                    bloodnameTarget += person.hasSkill(SkillType.S_GUN_VEE) ?
                                             person.getSkill(SkillType.S_GUN_VEE)
                                                   .getFinalSkillValue(options, attributes) :
                                             TargetRoll.AUTOMATIC_FAIL;
                    switch (person.getPrimaryRole()) {
                        case GROUND_VEHICLE_DRIVER:
                            bloodnameTarget += person.hasSkill(SkillType.S_PILOT_GVEE) ?
                                                     person.getSkill(SkillType.S_PILOT_GVEE)
                                                           .getFinalSkillValue(options, attributes) :
                                                     TargetRoll.AUTOMATIC_FAIL;
                            break;
                        case NAVAL_VEHICLE_DRIVER:
                            bloodnameTarget += person.hasSkill(SkillType.S_PILOT_NVEE) ?
                                                     person.getSkill(SkillType.S_PILOT_NVEE)
                                                           .getFinalSkillValue(options, attributes) :
                                                     TargetRoll.AUTOMATIC_FAIL;
                            break;
                        case VTOL_PILOT:
                            bloodnameTarget += person.hasSkill(SkillType.S_PILOT_VTOL) ?
                                                     person.getSkill(SkillType.S_PILOT_VTOL)
                                                           .getFinalSkillValue(options, attributes) :
                                                     TargetRoll.AUTOMATIC_FAIL;
                            break;
                        default:
                            break;
                    }
                    break;
                }
                case PROTOMEK: {
                    bloodnameTarget += 2 *
                                             (person.hasSkill(SkillType.S_GUN_PROTO) ?
                                                    person.getSkill(SkillType.S_GUN_PROTO)
                                                          .getFinalSkillValue(options, attributes) :
                                                    TargetRoll.AUTOMATIC_FAIL);
                    break;
                }
                case NAVAL: {
                    switch (person.getPrimaryRole()) {
                        case VESSEL_PILOT:
                            bloodnameTarget += 2 *
                                                     (person.hasSkill(SkillType.S_PILOT_SPACE) ?
                                                            person.getSkill(SkillType.S_PILOT_SPACE)
                                                                  .getFinalSkillValue(options, attributes) :
                                                            TargetRoll.AUTOMATIC_FAIL);
                            break;
                        case VESSEL_GUNNER:
                            bloodnameTarget += 2 *
                                                     (person.hasSkill(SkillType.S_GUN_SPACE) ?
                                                            person.getSkill(SkillType.S_GUN_SPACE)
                                                                  .getFinalSkillValue(options, attributes) :
                                                            TargetRoll.AUTOMATIC_FAIL);
                            break;
                        case VESSEL_CREW:
                            bloodnameTarget += 2 *
                                                     (person.hasSkill(SkillType.S_TECH_VESSEL) ?
                                                            person.getSkill(SkillType.S_TECH_VESSEL)
                                                                  .getFinalSkillValue(options, attributes) :
                                                            TargetRoll.AUTOMATIC_FAIL);
                            break;
                        case VESSEL_NAVIGATOR:
                            bloodnameTarget += 2 *
                                                     (person.hasSkill(SkillType.S_NAVIGATION) ?
                                                            person.getSkill(SkillType.S_NAVIGATION)
                                                                  .getFinalSkillValue(options, attributes) :
                                                            TargetRoll.AUTOMATIC_FAIL);
                            break;
                        default:
                            break;
                    }
                    break;
                }
                default: {
                    break;
                }
            }
            // Higher-rated units are more likely to have Blood named
            if (getCampaignOptions().getUnitRatingMethod().isEnabled()) {
                bloodnameTarget += IUnitRating.DRAGOON_C - getAtBUnitRatingMod();
            }

            // Reavings diminish the number of available Blood rights in later eras
            int year = getGameYear();
            if (year <= 2950) {
                bloodnameTarget--;
            }

            if (year > 3055) {
                bloodnameTarget++;
            }

            if (year > 3065) {
                bloodnameTarget++;
            }

            if (year > 3080) {
                bloodnameTarget++;
            }

            // Officers have better chance; no penalty for non-officer
            bloodnameTarget += Math.min(0, getRankSystem().getOfficerCut() - person.getRankNumeric());
        }

        if (ignoreDice || (d6(2) >= bloodnameTarget)) {
            final Phenotype phenotype = person.getPhenotype().isNone() ? Phenotype.GENERAL : person.getPhenotype();

            final Bloodname bloodname = Bloodname.randomBloodname((getFaction().isClan() ?
                                                                         getFaction() :
                                                                         person.getOriginFaction()).getShortName(),
                  phenotype,
                  getGameYear());
            if (bloodname != null) {
                person.setBloodname(bloodname.getName());
                personUpdated(person);
            }
        }
    }
    // endregion Bloodnames

    // region Other Personnel Methods

    /**
     * Imports a {@link Person} into a campaign.
     *
     * @param person A {@link Person} to import into the campaign.
     */
    public void importPerson(Person person) {
        personnel.put(person.getId(), person);
        MekHQ.triggerEvent(new PersonNewEvent(person));
    }

    public @Nullable Person getPerson(final UUID id) {
        return personnel.get(id);
    }

    public Collection<Person> getPersonnel() {
        return personnel.values();
    }

    /**
     * Retrieves a list of personnel, excluding those whose status indicates they have left the unit.
     * <p>
     * This method filters the personnel collection to only include individuals who are still part of the unit, as
     * determined by their status.
     * </p>
     *
     * @return a {@code List} of {@link Person} objects who have not left the unit
     */
    public List<Person> getPersonnelFilteringOutDeparted() {
        return getPersonnel().stream()
                     .filter(person -> !person.getStatus().isDepartedUnit())
                     .collect(Collectors.toList());
    }

    /**
     * @deprecated use {@link #getActivePersonnel(boolean, boolean)} instead.
     */
    @Deprecated(since = "0.50.07", forRemoval = true)
    public List<Person> getActivePersonnel(boolean includePrisoners) {
        return getActivePersonnel(includePrisoners, false);
    }

    /**
     * Returns a list of personnel who are considered "active" according to various status filters.
     *
     * <p>This method iterates through all personnel and includes those whose status is considered "active," then
     * optionally excludes personnel based on the provided flags for prisoners and camp followers.</p>
     *
     * <ul>
     *   <li>If {@code includePrisoners} is {@code false}, any personnel who are currently prisoners (not free or
     *   bondsmen) will be excluded from the result.</li>
     *   <li>If {@code includeCampFollowers} is {@code false}, (non-prisoner) camp followers will be excluded from the
     *   result.</li>
     *   <li>All included personnel are guaranteed to have a status of {@link PersonnelStatus#ACTIVE} or
     *   {@link PersonnelStatus#CAMP_FOLLOWER} (if appropriate).</li>
     * </ul>
     *
     * <p><b>Notes:</b> It might be tempting to overload this method with a version that skips one of the boolean
     * params. I strongly recommend against this. By forcing developers to explicitly dictate prisoner and follower
     * inclusion we reduce the risk of either demographic being included/excluded by accident. As happened
     * frequently prior to these booleans being added. - Illiani, 5th Oct 2025</p>
     *
     * @param includePrisoners     {@code true} to include prisoners
     * @param includeCampFollowers {@code true} to include <b>non-prisoner</b> camp followers
     *
     * @return a {@link List} of {@link Person} objects matching the criteria
     */
    public List<Person> getActivePersonnel(boolean includePrisoners, boolean includeCampFollowers) {
        List<Person> activePersonnel = new ArrayList<>();

        for (Person person : getPersonnel()) {
            PersonnelStatus status = person.getStatus();
            PrisonerStatus prisonerStatus = person.getPrisonerStatus();
            boolean isActive = status.isActiveFlexible();
            boolean isCampFollower = prisonerStatus.isFreeOrBondsman() && status.isCampFollower();
            boolean isActivePrisoner = person.getPrisonerStatus().isCurrentPrisoner() && isActive;

            if (!isActive) {
                continue;
            }

            if (!includeCampFollowers && isCampFollower) {
                continue;
            }

            if (!includePrisoners && isActivePrisoner) {
                continue;
            }

            activePersonnel.add(person);
        }

        return activePersonnel;
    }

    /**
     * @return a list of people who are currently eligible to receive a salary.
     *
     * @author Illiani
     * @since 0.50.06
     */
    public List<Person> getSalaryEligiblePersonnel() {
        return getActivePersonnel(false, false).stream()
                     .filter(person -> person.getStatus().isSalaryEligible())
                     .collect(Collectors.toList());
    }

    /**
     * Retrieves a filtered list of personnel who have at least one combat profession.
     * <p>
     * This method filters the list of all personnel to include only those whose primary or secondary role is designated
     * as a combat role.
     * </p>
     *
     * @return a {@link List} of {@link Person} objects representing combat-capable personnel
     */
    public List<Person> getActiveCombatPersonnel() {
        return getActivePersonnel(false, false).stream()
                     .filter(p -> p.getPrimaryRole().isCombat() || p.getSecondaryRole().isCombat())
                     .collect(Collectors.toList());
    }

    /**
     * Provides a filtered list of personnel including only active Dependents (including camp followers).
     *
     * @return a {@link Person} <code>List</code> containing all active personnel
     */
    public List<Person> getActiveDependents() {
        return getPersonnel().stream()
                     .filter(person -> person.getPrimaryRole().isDependent())
                     .filter(person -> person.getStatus().isActiveFlexible())
                     .collect(Collectors.toList());
    }

    /**
     * Provides a filtered list of personnel including only active prisoners.
     *
     * @return a {@link Person} <code>List</code> containing all active personnel
     */
    public List<Person> getCurrentPrisoners() {
        return getActivePersonnel(true, false).stream()
                     .filter(person -> person.getPrisonerStatus().isCurrentPrisoner())
                     .collect(Collectors.toList());
    }

    /**
     * Provides a filtered list of personnel including only active prisoners who are willing to defect.
     *
     * @return a {@link Person} <code>List</code> containing all active personnel
     */
    public List<Person> getPrisonerDefectors() {
        return getActivePersonnel(true, false).stream()
                     .filter(person -> person.getPrisonerStatus().isPrisonerDefector())
                     .collect(Collectors.toList());
    }

    /**
     * Provides a filtered list of personnel including only friendly PoWs.
     *
     * @return a {@link Person} <code>List</code> containing all active personnel
     */
    public List<Person> getFriendlyPrisoners() {
        return getPersonnel().stream().filter(p -> p.getStatus().isPoW()).collect(Collectors.toList());
    }

    /**
     * Provides a filtered list of personnel including only Persons with the Student status.
     *
     * @return a {@link Person} <code>List</code> containing all active personnel
     */
    public List<Person> getStudents() {
        return getPersonnel().stream().filter(p -> p.getStatus().isStudent()).collect(Collectors.toList());
    }
    // endregion Other Personnel Methods

    // region Personnel Selectors and Generators

    /**
     * Gets the {@link AbstractFactionSelector} to use with this campaign.
     *
     * @return An {@link AbstractFactionSelector} to use when selecting a {@link Faction}.
     */
    public AbstractFactionSelector getFactionSelector() {
        return getFactionSelector(getCampaignOptions().getRandomOriginOptions());
    }

    /**
     * Gets the {@link AbstractFactionSelector} to use
     *
     * @param options the random origin options to use
     *
     * @return An {@link AbstractFactionSelector} to use when selecting a {@link Faction}.
     */
    public AbstractFactionSelector getFactionSelector(final RandomOriginOptions options) {
        return options.isRandomizeOrigin() ? new RangedFactionSelector(options) : new DefaultFactionSelector(options);
    }

    /**
     * Gets the {@link AbstractPlanetSelector} to use with this campaign.
     *
     * @return An {@link AbstractPlanetSelector} to use when selecting a {@link Planet}.
     */
    public AbstractPlanetSelector getPlanetSelector() {
        return getPlanetSelector(getCampaignOptions().getRandomOriginOptions());
    }

    /**
     * Gets the {@link AbstractPlanetSelector} to use
     *
     * @param options the random origin options to use
     *
     * @return An {@link AbstractPlanetSelector} to use when selecting a {@link Planet}.
     */
    public AbstractPlanetSelector getPlanetSelector(final RandomOriginOptions options) {
        return options.isRandomizeOrigin() ? new RangedPlanetSelector(options) : new DefaultPlanetSelector(options);
    }

    /**
     * Gets the {@link AbstractPersonnelGenerator} to use with this campaign.
     *
     * @param factionSelector The {@link AbstractFactionSelector} to use when choosing a {@link Faction}.
     * @param planetSelector  The {@link AbstractPlanetSelector} to use when choosing a {@link Planet}.
     *
     * @return An {@link AbstractPersonnelGenerator} to use when creating new personnel.
     */
    public AbstractPersonnelGenerator getPersonnelGenerator(final AbstractFactionSelector factionSelector,
          final AbstractPlanetSelector planetSelector) {
        final DefaultPersonnelGenerator generator = new DefaultPersonnelGenerator(factionSelector, planetSelector);
        generator.setNameGenerator(RandomNameGenerator.getInstance());
        generator.setSkillPreferences(getRandomSkillPreferences());
        return generator;
    }
    // endregion Personnel Selectors and Generators
    // endregion Personnel

    public List<Person> getPatients() {
        List<Person> patients = new ArrayList<>();
        for (Person person : getPersonnel()) {
            if (person.needsFixing() ||
                      (getCampaignOptions().isUseAdvancedMedical() &&
                             person.hasInjuries(true) &&
                             person.getStatus().isActiveFlexible())) {
                patients.add(person);
            }
        }
        return patients;
    }

    public List<Person> getPatientsAssignedToDoctors() {
        return getPatients()
                     .stream()
                     .filter(patient -> patient.getDoctorId() != null)
                     .toList();
    }

    /**
     * List of all units that can show up in the repair bay.
     */
    public List<Unit> getServiceableUnits() {
        List<Unit> service = new ArrayList<>();
        for (Unit u : getUnits()) {
            if (u.isAvailable() && u.isServiceable() && !StratConRulesManager.isUnitDeployedToStratCon(u)) {
                service.add(u);
            }
        }
        return service;
    }

    /**
     * Imports a collection of parts into the campaign.
     *
     * @param newParts The collection of {@link Part} instances to import into the campaign.
     */
    public void importParts(Collection<Part> newParts) {
        Objects.requireNonNull(newParts);

        for (Part p : newParts) {
            if ((p instanceof MissingPart) && (null == p.getUnit())) {
                // Let's not import missing parts without a valid unit.
                continue;
            }

            // Track this part as part of our Campaign
            p.setCampaign(this);

            // Add the part to the campaign, but do not
            // merge it with any existing parts
            parts.addPart(p, false);
        }
    }

    /**
     * Gets the Warehouse which stores parts.
     */
    public Warehouse getWarehouse() {
        return parts;
    }

    /**
     * Sets the Warehouse which stores parts for the campaign.
     *
     * @param warehouse The warehouse in which to store parts.
     */
    public void setWarehouse(Warehouse warehouse) {
        parts = Objects.requireNonNull(warehouse);
    }

    public Quartermaster getQuartermaster() {
        return quartermaster;
    }

    /**
     * @return A collection of parts in the Warehouse.
     */
    public Collection<Part> getParts() {
        return parts.getParts();
    }

    @Deprecated(since = "0.50.10", forRemoval = true)
    private int getQuantity(Part part) {
        return getWarehouse().getPartQuantity(part, true);
    }

    public Part getPart(int id) {
        return parts.getPart(id);
    }

    @Nullable
    public Force getForce(int id) {
        return forceIds.get(id);
    }

    public List<String> getCurrentReport() {
        return currentReport;
    }

    public void setCurrentReportHTML(String html) {
        currentReportHTML = html;
    }

    public String getCurrentReportHTML() {
        return currentReportHTML;
    }

    public void setNewReports(List<String> reports) {
        newReports = reports;
    }

    public List<String> fetchAndClearNewReports() {
        List<String> oldReports = newReports;
        setNewReports(new ArrayList<>());
        return oldReports;
    }

    /**
     * Finds the active person in a particular role with the highest level in a given, with an optional secondary skill
     * to break ties.
     *
     * @param role      One of the PersonnelRole enum values
     * @param primary   The skill to use for comparison.
     * @param secondary If not null and there is more than one person tied for the most the highest, preference will be
     *                  given to the one with a higher level in the secondary skill.
     *
     * @return The person in the designated role with the most experience.
     */
    public Person findBestInRole(PersonnelRole role, String primary, @Nullable String secondary) {
        int highest = 0;
        Person bestInRole = null;

        boolean isUseAgingEffects = campaignOptions.isUseAgeEffects();
        boolean isClanCampaign = isClanCampaign();

        for (Person person : getActivePersonnel(false, false)) {
            int adjustedReputation = person.getAdjustedReputation(isUseAgingEffects,
                  isClanCampaign,
                  currentDay,
                  person.getRankNumeric());

            if (((person.getPrimaryRole() == role) || (person.getSecondaryRole() == role)) &&
                      (person.getSkill(primary) != null)) {
                Skill primarySkill = person.getSkill(primary);
                int currentSkillLevel = Integer.MIN_VALUE;

                if (primarySkill != null) {
                    currentSkillLevel = primarySkill.getTotalSkillLevel(person.getOptions(),
                          person.getATOWAttributes(),
                          adjustedReputation);
                }

                if (bestInRole == null || currentSkillLevel > highest) {
                    bestInRole = person;
                    highest = currentSkillLevel;
                } else if (secondary != null && currentSkillLevel == highest) {
                    Skill secondarySkill = person.getSkill(secondary);

                    if (secondarySkill == null) {
                        continue;
                    }

                    currentSkillLevel = secondarySkill.getTotalSkillLevel(person.getOptions(),
                          person.getATOWAttributes(),
                          adjustedReputation);

                    int bestInRoleSecondarySkill = Integer.MIN_VALUE;
                    if (bestInRole.hasSkill(secondary)) {
                        int bestInRoleAdjustedReputation = bestInRole.getAdjustedReputation(isUseAgingEffects,
                              isClanCampaign,
                              currentDay,
                              bestInRole.getRankNumeric());
                        bestInRoleSecondarySkill = secondarySkill.getTotalSkillLevel(bestInRole.getOptions(),
                              bestInRole.getATOWAttributes(),
                              bestInRoleAdjustedReputation);
                    }

                    if (currentSkillLevel > bestInRoleSecondarySkill) {
                        bestInRole = person;
                    }
                }
            }
        }
        return bestInRole;
    }

    public Person findBestInRole(PersonnelRole role, String skill) {
        return findBestInRole(role, skill, null);
    }

    /**
     * Finds and returns the {@link Person} with the highest total skill level for a specified skill.
     *
     * <p>This method iterates over all active personnel, calculates each individual's total skill level
     * for the given skill (taking into account campaign options, reputation modifiers, and attributes), and determines
     * who possesses the highest skill value. If none are found, {@code null} is returned.</p>
     *
     * @param skillName the name of the skill to evaluate among all active personnel
     *
     * @return the {@link Person} with the highest calculated total skill level in the specified skill, or {@code null}
     *       if no qualifying person is found
     */
    public @Nullable Person findBestAtSkill(String skillName) {
        Person bestAtSkill = null;
        int highest = 0;
        for (Person person : getActivePersonnel(false, false)) {
            int adjustedReputation = person.getAdjustedReputation(campaignOptions.isUseAgeEffects(),
                  isClanCampaign(),
                  currentDay,
                  person.getRankNumeric());
            Skill skill = person.getSkill(skillName);

            int totalSkillLevel = Integer.MIN_VALUE;
            if (skill != null) {
                totalSkillLevel = skill.getTotalSkillLevel(person.getOptions(),
                      person.getATOWAttributes(),
                      adjustedReputation);
            }

            if (totalSkillLevel > highest) {
                highest = totalSkillLevel;
                bestAtSkill = person;
            }
        }
        return bestAtSkill;
    }

    /**
     * @return The list of all active {@link Person}s who qualify as technicians ({@link Person#isTech()});
     */
    public List<Person> getTechs() {
        return getTechs(false);
    }

    public List<Person> getTechs(final boolean noZeroMinute) {
        return getTechs(noZeroMinute, false);
    }

    public List<Person> getTechsExpanded() {
        return getTechsExpanded(false, false, true);
    }

    public List<Person> getTechs(final boolean noZeroMinute, final boolean eliteFirst) {
        return getTechsExpanded(noZeroMinute, eliteFirst, false);
    }

    /**
     * Retrieves a list of active technicians, with options to include only those with time remaining, prioritize elite
     * technicians, and expand the search to include technicians with additional roles.
     *
     * <p>The resulting list includes {@link Person} objects who qualify as technicians ({@link Person#isTech()})
     * or, if specified, as expanded technicians ({@link Person#isTechExpanded()}). If the person is part of a
     * self-crewed unit (e.g., an engineer on a self-crewed vessel), they are also included in the list.</p>
     *
     * <p>The returned list can be customized and sorted based on a variety of criteria:</p>
     * <ul>
     *   <li>Technicians with no remaining available time can be excluded if {@code noZeroMinute} is set to {@code true}.</li>
     *   <li>The list can be sorted from elite (best) to the least skilled if {@code eliteFirst} is set to {@code true}.</li>
     *   <li>When {@code expanded} is set to {@code true}, technicians with expanded roles (e.g., dual skill sets) are included
     *       in addition to regular technicians.</li>
     *   <li>The list is further sorted in the following order:
     *     <ol>
     *       <li>By skill level (default: lowest to highest, or highest to lowest if elite-first enabled).</li>
     *       <li>By available daily tech time (highest to lowest).</li>
     *       <li>By rank (lowest to highest).</li>
     *     </ol>
     *   </li>
     * </ul>
     *
     * @param noZeroMinute If {@code true}, excludes technicians with no remaining available minutes.
     * @param eliteFirst   If {@code true}, sorts the list to place the most skilled technicians at the top.
     * @param expanded     If {@code true}, includes technicians with expanded roles (e.g., those qualifying under
     *                     {@link Person#isTechExpanded()}).
     *
     * @return A list of active {@link Person} objects who qualify as technicians or expanded technicians, sorted by
     *       skill, available time, and rank as specified by the input parameters.
     */
    public List<Person> getTechsExpanded(final boolean noZeroMinute, final boolean eliteFirst, final boolean expanded) {
        final List<Person> techs = getActivePersonnel(false, false).stream()
                                         .filter(person -> (expanded ? person.isTechExpanded() : person.isTech()) &&
                                                                 (!noZeroMinute || (person.getMinutesLeft() > 0)))
                                         .collect(Collectors.toList());

        // also need to loop through and collect engineers on self-crewed vessels
        for (final Unit unit : getUnits()) {
            if (unit.isSelfCrewed() && !(unit.getEntity() instanceof Infantry) && (unit.getEngineer() != null)) {
                techs.add(unit.getEngineer());
            }
        }

        // Return the tech collection sorted worst to best Skill Level, or reversed if we want elites first
        techs.sort(Comparator.comparingInt(person -> person.getSkillLevel(this,
              !person.getPrimaryRole().isTech() && person.getSecondaryRole().isTechSecondary()).ordinal()));

        if (eliteFirst) {
            Collections.reverse(techs);
        }

        // sort based on available minutes (highest -> lowest)
        techs.sort(Comparator.comparingInt(person -> -person.getDailyAvailableTechTime(false)));

        // finally, sort based on rank (lowest -> highest)
        techs.sort((person1, person2) -> {
            if (person1.outRanks(person2)) {
                return 1; // person1 outranks person2 -> person2 should come first
            } else if (person2.outRanks(person1)) {
                return -1; // person2 outranks person1 -> person1 should come first
            } else {
                return 0; // They are considered equal
            }
        });

        return techs;
    }

    public List<Person> getAdmins() {
        List<Person> admins = new ArrayList<>();
        for (Person person : getActivePersonnel(false, false)) {
            if (person.isAdministrator()) {
                admins.add(person);
            }
        }
        return admins;
    }

    public boolean isWorkingOnRefit(Person person) {
        Objects.requireNonNull(person);

        Unit unit = getHangar().findUnit(u -> u.isRefitting() && person.equals(u.getRefit().getTech()));
        return unit != null;
    }

    public List<Person> getDoctors() {
        List<Person> docs = new ArrayList<>();
        for (Person person : getActivePersonnel(false, false)) {
            if (person.isDoctor()) {
                docs.add(person);
            }
        }
        return docs;
    }

    public int getPatientsFor(Person doctor) {
        int patients = 0;
        for (Person person : getActivePersonnel(true, true)) {
            if ((null != person.getDoctorId()) && person.getDoctorId().equals(doctor.getId())) {
                patients++;
            }
        }
        return patients;
    }

    /**
     * Retrieves the best logistics person based on the acquisition skill, personnel category, and maximum acquisitions
     * allowed for the campaign.
     *
     * <p>This method evaluates all active personnel to determine the most suitable candidate
     * for logistics tasks, depending on the specified acquisition skill and rules. The determination is made according
     * to the following logic:</p>
     * <ul>
     *   <li>If the skill is {@code S_AUTO}, the method immediately returns {@code null}.</li>
     *   <li>If the skill is {@code S_TECH}, the method evaluates personnel based on their technical
     *       skill level, ignoring those who are ineligible for procurement or who exceed
     *       the maximum acquisition limit.</li>
     *   <li>For all other skills, the method evaluates personnel who possess the specified skill,
     *       ensuring their eligibility for procurement and checking that they have not exceeded
     *       the maximum acquisition limit.</li>
     * </ul>
     *
     * <p>The "best" logistics person is selected as the one with the highest skill level (based on the skill being
     * evaluated). If no suitable candidate is found, the method returns {@code null}.
     *
     * @return The {@link Person} representing the best logistics character, or {@code null} if no suitable person is
     *       found.
     */
    public @Nullable Person getLogisticsPerson() {
        final String skillName = campaignOptions.getAcquisitionSkill();
        final ProcurementPersonnelPick acquisitionCategory = campaignOptions.getAcquisitionPersonnelCategory();
        final int defaultMaxAcquisitions = campaignOptions.getMaxAcquisitions();

        int bestSkill = -1;
        Person procurementCharacter = null;
        if (skillName.equals(S_AUTO)) {
            return null;
        } else if (skillName.equals(S_TECH)) {
            for (Person person : getActivePersonnel(false, false)) {
                if (isIneligibleToPerformProcurement(person, acquisitionCategory)) {
                    continue;
                }

                if (defaultMaxAcquisitions > 0 && (person.getAcquisitions() >= defaultMaxAcquisitions)) {
                    continue;
                }

                int adjustedReputation = person.getAdjustedReputation(campaignOptions.isUseAgeEffects(),
                      isClanCampaign(),
                      currentDay,
                      person.getRankNumeric());
                Skill skill = person.getSkill(skillName);

                int totalSkillLevel = Integer.MIN_VALUE;
                if (skill != null) {
                    totalSkillLevel = skill.getTotalSkillLevel(person.getOptions(),
                          person.getATOWAttributes(),
                          adjustedReputation);
                }

                if (totalSkillLevel > bestSkill) {
                    procurementCharacter = person;
                    bestSkill = totalSkillLevel;
                }
            }
        } else {
            for (Person person : getActivePersonnel(false, false)) {
                if (isIneligibleToPerformProcurement(person, acquisitionCategory)) {
                    continue;
                }

                if (defaultMaxAcquisitions > 0 && (person.getAcquisitions() >= defaultMaxAcquisitions)) {
                    continue;
                }

                int adjustedReputation = person.getAdjustedReputation(campaignOptions.isUseAgeEffects(),
                      isClanCampaign(),
                      currentDay,
                      person.getRankNumeric());
                Skill skill = person.getSkill(skillName);

                int totalSkillLevel = Integer.MIN_VALUE;
                if (skill != null) {
                    totalSkillLevel = skill.getTotalSkillLevel(person.getOptions(),
                          person.getATOWAttributes(),
                          adjustedReputation);
                }

                if (totalSkillLevel > bestSkill) {
                    procurementCharacter = person;
                    bestSkill = totalSkillLevel;
                }
            }
        }

        return procurementCharacter;
    }

    /**
     * Finds and returns the most senior administrator for a specific type of administrative role. Seniority is
     * determined using the {@link Person#outRanksUsingSkillTiebreaker} method when there are multiple eligible
     * administrators for the specified role.
     *
     * <p>
     * The method evaluates both the primary and secondary roles of each administrator against the provided
     * {@link AdministratorSpecialization} type.
     * </p>
     *
     * <p>
     * The valid types of administrative roles are represented by the {@link AdministratorSpecialization} enum:
     * </p>
     * <ul>
     * <li>{@link AdministratorSpecialization#COMMAND} - Command Administrator</li>
     * <li>{@link AdministratorSpecialization#LOGISTICS} - Logistics
     * Administrator</li>
     * <li>{@link AdministratorSpecialization#TRANSPORT} - Transport
     * Administrator</li>
     * <li>{@link AdministratorSpecialization#HR} - HR Administrator</li>
     * </ul>
     *
     * @param type the {@link AdministratorSpecialization} representing the administrative role to check for. Passing a
     *             {@code null} type will result in an {@link IllegalStateException}.
     *
     * @return the most senior {@link Person} with the specified administrative role, or {@code null} if no eligible
     *       administrator is found.
     *
     *       <p>
     *       <b>Behavior:</b>
     *       </p>
     *       <ul>
     *       <li>The method iterates through all administrators retrieved by
     *       {@link #getAdmins()}.</li>
     *       <li>For each {@link Person}, it checks if their primary or secondary
     *       role matches the specified type
     *       via utility methods like
     *       {@code AdministratorRole#isAdministratorCommand}.</li>
     *       <li>If no eligible administrators exist, the method returns
     *       {@code null}.</li>
     *       <li>If multiple administrators are eligible, the one with the highest
     *       seniority is returned.</li>
     *       <li>Seniority is determined by the
     *       {@link Person#outRanksUsingSkillTiebreaker} method,
     *       which uses a skill-based tiebreaker when necessary.</li>
     *       </ul>
     *
     * @throws IllegalStateException if {@code type} is null or an unsupported value.
     */
    public @Nullable Person getSeniorAdminPerson(AdministratorSpecialization type) {
        Person seniorAdmin = null;

        for (Person person : getAdmins()) {
            boolean isEligible = switch (type) {
                case COMMAND -> person.getPrimaryRole().isAdministratorCommand() ||
                                      person.getSecondaryRole().isAdministratorCommand();
                case LOGISTICS -> person.getPrimaryRole().isAdministratorLogistics() ||
                                        person.getSecondaryRole().isAdministratorLogistics();
                case TRANSPORT -> person.getPrimaryRole().isAdministratorTransport() ||
                                        person.getSecondaryRole().isAdministratorTransport();
                case HR -> person.getPrimaryRole().isAdministratorHR() || person.getSecondaryRole().isAdministratorHR();
            };

            if (isEligible) {
                if (seniorAdmin == null) {
                    seniorAdmin = person;
                    continue;
                }

                if (person.outRanksUsingSkillTiebreaker(this, seniorAdmin)) {
                    seniorAdmin = person;
                }
            }
        }
        return seniorAdmin;
    }

    /**
     * Retrieves the current campaign commander.
     *
     * <p>If a commander is specifically flagged, that person will be returned. Otherwise, the highest-ranking member
     * among the unit's active personnel is selected.</p>
     *
     * @return the {@link Person} who is the commander, or {@code null} if there are no suitable candidates.
     *
     * @author Illiani
     * @since 0.50.07
     */
    public @Nullable Person getCommander() {
        return findTopCommanders()[0];
    }

    /**
     * Retrieves the second-in-command among the unit's active personnel.
     *
     * <p>The second-in-command is determined as the highest-ranking active personnel member who is not the flagged
     * commander (if one exists). If multiple candidates have the same rank, a skill-based tiebreaker is used.</p>
     *
     * @return the {@link Person} who is considered the second-in-command, or {@code null} if there are no suitable
     *       candidates.
     *
     * @author Illiani
     * @since 0.50.07
     */
    public @Nullable Person getSecondInCommand() {
        return findTopCommanders()[1];
    }

    /**
     * Finds the current top two candidates for command among active personnel.
     *
     * <p>In a single pass, this method determines the commander and the second-in-command using a flagged commander
     * if one is specified, otherwise relying on rank and skill tiebreakers.</p>
     *
     * @return an array where index 0 is the commander (maybe the flagged commander), and index 1 is the
     *       second-in-command; either or both may be {@code null} if no suitable personnel are available.
     *
     * @author Illiani
     * @since 0.50.07
     */
    private Person[] findTopCommanders() {
        Person flaggedCommander = getFlaggedCommander();
        Person commander = flaggedCommander;
        Person secondInCommand = null;

        for (Person person : getActivePersonnel(false, false)) {
            // If we have a flagged commander, skip them
            if (flaggedCommander != null) {
                if (person.equals(flaggedCommander)) {
                    continue;
                }
                // Second in command is best among non-flagged
                if (secondInCommand == null || person.outRanksUsingSkillTiebreaker(this, secondInCommand)) {
                    secondInCommand = person;
                }
            } else {
                if (commander == null) {
                    commander = person;
                } else if (person.outRanksUsingSkillTiebreaker(this, commander)) {
                    secondInCommand = commander;
                    commander = person;
                } else if (secondInCommand == null || person.outRanksUsingSkillTiebreaker(this, secondInCommand)) {
                    if (!person.equals(commander)) {
                        secondInCommand = person;
                    }
                }
            }
        }

        return new Person[] { commander, secondInCommand };
    }

    /**
     * Retrieves a list of eligible logistics personnel who can perform procurement actions based on the current
     * campaign options. If acquisitions are set to automatically succeed, an empty list is returned.
     *
     * <p>This method evaluates active personnel to determine who is eligible for procurement
     * actions under the current campaign configuration. Personnel are filtered and sorted based on specific
     * criteria:</p>
     * <ul>
     *   <li><strong>Automatic Success:</strong> If the acquisition skill equals {@code S_AUTO},
     *       an empty list is immediately returned.</li>
     *   <li><strong>Eligibility Filtering:</strong> The following checks are applied to filter personnel:
     *       <ul>
     *          <li>Personnel must not be ineligible based on the {@link ProcurementPersonnelPick} category.</li>
     *          <li>Personnel must not have exceeded the maximum acquisition limit, if specified.</li>
     *          <li>If the skill is {@code S_TECH}, the person must have a valid technical skill.</li>
     *          <li>For other skills, the person must have the specified skill.</li>
     *       </ul>
     *    </li>
     *   <li><b>Sorting:</b> The resulting list is sorted in descending order by skill level:
     *       <ul>
     *          <li>When the skill is {@code S_TECH}, sorting is based on the person's best technical skill level.</li>
     *          <li>For other skills, sorting is based on the level of the specified skill.</li>
     *       </ul>
     *   </li>
     * </ul>
     *
     * @return A {@link List} of {@link Person} objects who are eligible and sorted to perform logistical actions, or an
     *       empty list if acquisitions automatically succeed.
     */
    public List<Person> getLogisticsPersonnel() {
        final String skillName = getCampaignOptions().getAcquisitionSkill();

        if (skillName.equals(S_AUTO)) {
            return Collections.emptyList();
        } else {
            final int maxAcquisitions = campaignOptions.getMaxAcquisitions();
            final ProcurementPersonnelPick acquisitionCategory = campaignOptions.getAcquisitionPersonnelCategory();
            List<Person> logisticsPersonnel = new ArrayList<>();

            for (Person person : getActivePersonnel(false, false)) {
                if (isIneligibleToPerformProcurement(person, acquisitionCategory)) {
                    continue;
                }

                if ((maxAcquisitions > 0) && (person.getAcquisitions() >= maxAcquisitions)) {
                    continue;
                }
                if (skillName.equals(S_TECH)) {
                    if (null != person.getBestTechSkill()) {
                        logisticsPersonnel.add(person);
                    }
                } else if (person.hasSkill(skillName)) {
                    logisticsPersonnel.add(person);
                }
            }

            // Sort by their skill level, descending.
            logisticsPersonnel.sort((person1, person2) -> {
                if (skillName.equals(S_TECH)) {
                    // Person 1
                    int adjustedReputation = person1.getAdjustedReputation(campaignOptions.isUseAgeEffects(),
                          isClanCampaign(),
                          currentDay,
                          person1.getRankNumeric());
                    Skill skill = person1.getBestTechSkill();

                    int person1SkillLevel = Integer.MIN_VALUE;
                    if (skill != null) {
                        person1SkillLevel = skill.getTotalSkillLevel(person1.getOptions(),
                              person1.getATOWAttributes(),
                              adjustedReputation);
                    }

                    // Person 2
                    adjustedReputation = person2.getAdjustedReputation(campaignOptions.isUseAgeEffects(),
                          isClanCampaign(),
                          currentDay,
                          person2.getRankNumeric());
                    skill = person2.getBestTechSkill();

                    int person2SkillLevel = Integer.MIN_VALUE;
                    if (skill != null) {
                        person2SkillLevel = skill.getTotalSkillLevel(person2.getOptions(),
                              person2.getATOWAttributes(),
                              adjustedReputation);
                    }

                    return Integer.compare(person1SkillLevel, person2SkillLevel);
                } else {
                    // Person 1
                    int adjustedReputation = person1.getAdjustedReputation(campaignOptions.isUseAgeEffects(),
                          isClanCampaign(),
                          currentDay,
                          person1.getRankNumeric());
                    Skill skill = person1.getSkill(S_TECH);

                    int person1SkillLevel = Integer.MIN_VALUE;
                    if (skill != null) {
                        person1SkillLevel = skill.getTotalSkillLevel(person1.getOptions(),
                              person1.getATOWAttributes(),
                              adjustedReputation);
                    }

                    // Person 2
                    adjustedReputation = person2.getAdjustedReputation(campaignOptions.isUseAgeEffects(),
                          isClanCampaign(),
                          currentDay,
                          person2.getRankNumeric());
                    skill = person2.getSkill(S_TECH);

                    int person2SkillLevel = Integer.MIN_VALUE;
                    if (skill != null) {
                        person2SkillLevel = skill.getTotalSkillLevel(person2.getOptions(),
                              person2.getATOWAttributes(),
                              adjustedReputation);
                    }

                    return Integer.compare(person1SkillLevel, person2SkillLevel);
                }
            });

            return logisticsPersonnel;
        }
    }

    /***
     * This is the main function for getting stuff (parts, units, etc.) All non-GM
     * acquisition should go through this function to ensure the campaign rules for
     * acquisition are followed.
     *
     * @param sList - A <code>ShoppingList</code> object including items that need
     *              to be purchased
     * @return A <code>ShoppingList</code> object that includes all items that were
     *         not successfully acquired
     */
    public ShoppingList goShopping(ShoppingList sList) {
        // loop through shopping items and decrement days to wait
        for (IAcquisitionWork shoppingItem : sList.getShoppingList()) {
            shoppingItem.decrementDaysToWait();
        }

        if (getCampaignOptions().getAcquisitionSkill().equals(S_AUTO)) {
            return goShoppingAutomatically(sList);
        } else if (!getCampaignOptions().isUsePlanetaryAcquisition()) {
            return goShoppingStandard(sList);
        } else {
            return goShoppingByPlanet(sList);
        }
    }

    /**
     * Shops for items on the {@link ShoppingList}, where each acquisition automatically succeeds.
     *
     * @param sList The shopping list to use when shopping.
     *
     * @return The new shopping list containing the items that were not acquired.
     */
    private ShoppingList goShoppingAutomatically(ShoppingList sList) {
        List<IAcquisitionWork> currentList = new ArrayList<>(sList.getShoppingList());

        List<IAcquisitionWork> remainingItems = new ArrayList<>(currentList.size());
        for (IAcquisitionWork shoppingItem : currentList) {
            if (shoppingItem.getDaysToWait() <= 0) {
                while (shoppingItem.getQuantity() > 0) {
                    if (!acquireEquipment(shoppingItem, null)) {
                        shoppingItem.resetDaysToWait();
                        break;
                    }
                }
            }
            if (shoppingItem.getQuantity() > 0 || shoppingItem.getDaysToWait() > 0) {
                remainingItems.add(shoppingItem);
            }
        }

        return new ShoppingList(remainingItems);
    }

    /**
     * Shops for items on the {@link ShoppingList}, where each acquisition is performed by available logistics
     * personnel.
     *
     * @param sList The shopping list to use when shopping.
     *
     * @return The new shopping list containing the items that were not acquired.
     */
    private ShoppingList goShoppingStandard(ShoppingList sList) {
        List<Person> logisticsPersonnel = getLogisticsPersonnel();
        if (logisticsPersonnel.isEmpty()) {
            addReport("Your force has no one capable of acquiring equipment.");
            return sList;
        }

        List<IAcquisitionWork> currentList = new ArrayList<>(sList.getShoppingList());
        for (Person person : logisticsPersonnel) {
            if (currentList.isEmpty()) {
                // Nothing left to shop for!
                break;
            }

            List<IAcquisitionWork> remainingItems = new ArrayList<>(currentList.size());
            for (IAcquisitionWork shoppingItem : currentList) {
                if (shoppingItem.getDaysToWait() <= 0) {
                    while (canAcquireParts(person) && shoppingItem.getQuantity() > 0) {
                        if (!acquireEquipment(shoppingItem, person)) {
                            shoppingItem.resetDaysToWait();
                            break;
                        }
                    }
                }
                if (shoppingItem.getQuantity() > 0 || shoppingItem.getDaysToWait() > 0) {
                    remainingItems.add(shoppingItem);
                }
            }

            currentList = remainingItems;
        }

        return new ShoppingList(currentList);
    }

    /**
     * Shops for items on the {@link ShoppingList}, where each acquisition is attempted on nearby planets by available
     * logistics personnel.
     *
     * @param sList The shopping list to use when shopping.
     *
     * @return The new shopping list containing the items that were not acquired.
     */
    private ShoppingList goShoppingByPlanet(ShoppingList sList) {
        List<Person> logisticsPersonnel = getLogisticsPersonnel();
        if (logisticsPersonnel.isEmpty()) {
            addReport("Your force has no one capable of acquiring equipment.");
            return sList;
        }

        // we are shopping by planets, so more involved
        List<IAcquisitionWork> currentList = sList.getShoppingList();
        LocalDate currentDate = getLocalDate();

        // a list of items than can be taken out of the search and put back on the
        // shopping list
        List<IAcquisitionWork> shelvedItems = new ArrayList<>();

        // find planets within a certain radius - the function will weed out dead
        // planets
        List<PlanetarySystem> systems = this.systemsInstance
                                              .getShoppingSystems(getCurrentSystem(),
                                                    getCampaignOptions().getMaxJumpsPlanetaryAcquisition(),
                                                    currentDate);

        for (Person person : logisticsPersonnel) {
            if (currentList.isEmpty()) {
                // Nothing left to shop for!
                break;
            }

            String personTitle = person.getHyperlinkedFullTitle() + ' ';

            for (PlanetarySystem system : systems) {
                if (currentList.isEmpty()) {
                    // Nothing left to shop for!
                    break;
                }

                List<IAcquisitionWork> remainingItems = new ArrayList<>();

                // loop through shopping list. If it's time to check, then check as appropriate.
                // Items not
                // found get added to the remaining item list. Rotate through personnel
                boolean done = false;
                for (IAcquisitionWork shoppingItem : currentList) {
                    if (!canAcquireParts(person)) {
                        remainingItems.add(shoppingItem);
                        done = true;
                        continue;
                    }

                    if (shoppingItem.getDaysToWait() <= 0) {
                        PartAcquisitionResult result = findContactForAcquisition(shoppingItem, person, system);
                        if (result == PartAcquisitionResult.Success) {
                            int transitTime = calculatePartTransitTime(system);

                            PersonnelOptions options = person.getOptions();
                            double logisticianModifier = options.booleanOption(ADMIN_LOGISTICIAN) ? 0.9 : 1.0;
                            transitTime = (int) Math.round(transitTime * logisticianModifier);

                            int totalQuantity = 0;
                            while (shoppingItem.getQuantity() > 0 &&
                                         canAcquireParts(person) &&
                                         acquireEquipment(shoppingItem, person, system, transitTime)) {
                                totalQuantity++;
                            }
                            if (totalQuantity > 0) {
                                addReport(personTitle +
                                                "<font color='" +
                                                ReportingUtilities.getPositiveColor() +
                                                "'><b> found " +
                                                shoppingItem.getQuantityName(totalQuantity) +
                                                " on " +
                                                system.getPrintableName(currentDate) +
                                                ". Delivery in " +
                                                transitTime +
                                                " days.</b></font>");
                            }
                        } else if (result == PartAcquisitionResult.PartInherentFailure) {
                            shelvedItems.add(shoppingItem);
                            continue;
                        }
                    }

                    // if we didn't find everything on this planet, then add to the remaining list
                    if (shoppingItem.getQuantity() > 0 || shoppingItem.getDaysToWait() > 0) {
                        // if we can't afford it, then don't keep searching for it on other planets
                        if (!canPayFor(shoppingItem)) {
                            if (!getCampaignOptions().isPlanetAcquisitionVerbose()) {
                                addReport("<font color='" +
                                                ReportingUtilities.getNegativeColor() +
                                                "'><b>You cannot afford to purchase another " +
                                                shoppingItem.getAcquisitionName() +
                                                "</b></font>");
                            }
                            shelvedItems.add(shoppingItem);
                        } else {
                            remainingItems.add(shoppingItem);
                        }
                    }
                }

                // we are done with this planet. replace our current list with the remaining
                // items
                currentList = remainingItems;

                if (done) {
                    break;
                }
            }
        }

        // add shelved items back to the current list
        currentList.addAll(shelvedItems);

        // loop through and reset waiting time on all items on the remaining shopping
        // list if they have no waiting time left
        for (IAcquisitionWork shoppingItem : currentList) {
            if (shoppingItem.getDaysToWait() <= 0) {
                shoppingItem.resetDaysToWait();
            }
        }

        return new ShoppingList(currentList);
    }

    /**
     * Gets a value indicating if {@code person} can acquire parts.
     *
     * @param person The {@link Person} to check if they have remaining time to perform acquisitions.
     *
     * @return True if {@code person} could acquire another part, otherwise false.
     */
    public boolean canAcquireParts(@Nullable Person person) {
        if (person == null) {
            // CAW: in this case we're using automatic success
            // and the logistics person will be null.
            return true;
        }
        int maxAcquisitions = getCampaignOptions().getMaxAcquisitions();
        return maxAcquisitions <= 0 || person.getAcquisitions() < maxAcquisitions;
    }

    /***
     * Checks whether the campaign can pay for a given <code>IAcquisitionWork</code>
     * item. This will check
     * both whether the campaign is required to pay for a given type of acquisition
     * by the options and
     * if so whether it has enough money to afford it.
     *
     * @param acquisition - An <code>IAcquisitionWork</code> object
     * @return true if the campaign can pay for the acquisition; false if it cannot.
     */
    public boolean canPayFor(IAcquisitionWork acquisition) {
        // SHOULD we check to see if this acquisition needs to be paid for
        if ((acquisition instanceof UnitOrder && getCampaignOptions().isPayForUnits()) ||
                  (acquisition instanceof Part && getCampaignOptions().isPayForParts())) {
            // CAN the acquisition actually be paid for
            return getFunds().isGreaterOrEqualThan(acquisition.getBuyCost());
        }
        return true;
    }

    /**
     * Make an acquisition roll for a given planet to see if you can identify a contact. Used for planetary based
     * acquisition.
     *
     * @param acquisition - The <code> IAcquisitionWork</code> being acquired.
     * @param person      - The <code>Person</code> object attempting to do the acquiring. may be null if no one on the
     *                    force has the skill or the user is using automatic acquisition.
     * @param system      - The <code>PlanetarySystem</code> object where the acquisition is being attempted. This may
     *                    be null if the user is not using planetary acquisition.
     *
     * @return The result of the rolls.
     */
    public PartAcquisitionResult findContactForAcquisition(IAcquisitionWork acquisition, Person person,
          PlanetarySystem system) {
        TargetRoll target = getTargetForAcquisition(acquisition, person);

        String impossibleSentencePrefix = person == null ?
                                                "Can't search for " :
                                                person.getFullName() + " can't search for ";
        String failedSentencePrefix = person == null ?
                                            "No contacts available for " :
                                            person.getFullName() + " is unable to find contacts for ";
        String succeededSentencePrefix = person == null ?
                                               "Possible contact for " :
                                               person.getFullName() + " has found a contact for ";

        // if it's already impossible, don't bother with the rest
        if (target.getValue() == TargetRoll.IMPOSSIBLE) {
            if (getCampaignOptions().isPlanetAcquisitionVerbose()) {
                addReport("<font color='" +
                                ReportingUtilities.getNegativeColor() +
                                "'><b>" +
                                impossibleSentencePrefix +
                                acquisition.getAcquisitionName() +
                                " on " +
                                system.getPrintableName(getLocalDate()) +
                                " because:</b></font> " +
                                target.getDesc());
            }
            return PartAcquisitionResult.PartInherentFailure;
        }

        target = system.getPrimaryPlanet()
                       .getAcquisitionMods(target,
                             getLocalDate(),
                             getCampaignOptions(),
                             getFaction(),
                             acquisition.getTechBase() == TechBase.CLAN);

        if (target.getValue() == TargetRoll.IMPOSSIBLE) {
            if (getCampaignOptions().isPlanetAcquisitionVerbose()) {
                addReport("<font color='" +
                                ReportingUtilities.getNegativeColor() +
                                "'><b>" +
                                impossibleSentencePrefix +
                                acquisition.getAcquisitionName() +
                                " on " +
                                system.getPrintableName(getLocalDate()) +
                                " because:</b></font> " +
                                target.getDesc());
            }
            return PartAcquisitionResult.PlanetSpecificFailure;
        }
        SocioIndustrialData socioIndustrial = system.getPrimaryPlanet().getSocioIndustrial(getLocalDate());
        CampaignOptions options = getCampaignOptions();
        int techBonus = options.getPlanetTechAcquisitionBonus(socioIndustrial.tech);
        int industryBonus = options.getPlanetIndustryAcquisitionBonus(socioIndustrial.industry);
        int outputsBonus = options.getPlanetOutputAcquisitionBonus(socioIndustrial.output);
        if (d6(2) < target.getValue()) {
            // no contacts on this planet, move along
            if (getCampaignOptions().isPlanetAcquisitionVerbose()) {
                addReport("<font color='" +
                                ReportingUtilities.getNegativeColor() +
                                "'><b>" +
                                failedSentencePrefix +
                                acquisition.getAcquisitionName() +
                                " on " +
                                system.getPrintableName(getLocalDate()) +
                                " at TN: " +
                                target.getValue() +
                                " - Modifiers (Tech: " +
                                (techBonus > 0 ? "+" : "") +
                                techBonus +
                                ", Industry: " +
                                (industryBonus > 0 ? "+" : "") +
                                industryBonus +
                                ", Outputs: " +
                                (outputsBonus > 0 ? "+" : "") +
                                outputsBonus +
                                ") </font>");
            }
            return PartAcquisitionResult.PlanetSpecificFailure;
        } else {
            if (getCampaignOptions().isPlanetAcquisitionVerbose()) {
                addReport("<font color='" +
                                ReportingUtilities.getPositiveColor() +
                                "'>" +
                                succeededSentencePrefix +
                                acquisition.getAcquisitionName() +
                                " on " +
                                system.getPrintableName(getLocalDate()) +
                                " at TN: " +
                                target.getValue() +
                                " - Modifiers (Tech: " +
                                (techBonus > 0 ? "+" : "") +
                                techBonus +
                                ", Industry: " +
                                (industryBonus > 0 ? "+" : "") +
                                industryBonus +
                                ", Outputs: " +
                                (outputsBonus > 0 ? "+" : "") +
                                outputsBonus +
                                ") </font>");
            }
            return PartAcquisitionResult.Success;
        }
    }

    /***
     * Attempt to acquire a given <code>IAcquisitionWork</code> object.
     * This is the default method used by for non-planetary based acquisition.
     *
     * @param acquisition - The <code> IAcquisitionWork</code> being acquired.
     * @param person      - The <code>Person</code> object attempting to do the
     *                    acquiring. may be null if no one on the force has the
     *                    skill or the user is using automatic acquisition.
     * @return a boolean indicating whether the attempt to acquire equipment was
     *         successful.
     */
    public boolean acquireEquipment(IAcquisitionWork acquisition, Person person) {
        return acquireEquipment(acquisition, person, null, -1);
    }

    /***
     * Attempt to acquire a given <code>IAcquisitionWork</code> object.
     *
     * @param acquisition - The <code> IAcquisitionWork</code> being acquired.
     * @param person      - The <code>Person</code> object attempting to do the
     *                    acquiring. may be null if no one on the force has the
     *                    skill or the user is using automatic acquisition.
     * @param system      - The <code>PlanetarySystem</code> object where the
     *                    acquisition is being attempted. This may be null if the
     *                    user is not using planetary acquisition.
     * @param transitDays - The number of days that the part should take to be
     *                    delivered. If this value is entered as -1, then this
     *                    method will determine transit time based on the users
     *                    campaign options.
     * @return a boolean indicating whether the attempt to acquire equipment was
     *         successful.
     */
    private boolean acquireEquipment(IAcquisitionWork acquisition, Person person, PlanetarySystem system,
          int transitDays) {
        boolean found = false;
        String report = "";

        if (null != person) {
            report += person.getHyperlinkedFullTitle() + ' ';
        }

        TargetRoll target = getTargetForAcquisition(acquisition, person);

        // check on funds
        if (!canPayFor(acquisition)) {
            target.addModifier(TargetRoll.IMPOSSIBLE, "Cannot afford this purchase");
        }

        if (null != system) {
            target = system.getPrimaryPlanet()
                           .getAcquisitionMods(target,
                                 getLocalDate(),
                                 getCampaignOptions(),
                                 getFaction(),
                                 acquisition.getTechBase() == TechBase.CLAN);
        }
        report += "attempts to find " + acquisition.getAcquisitionName();

        // if impossible, then return
        if (target.getValue() == TargetRoll.IMPOSSIBLE) {
            report += ":<font color='" +
                            ReportingUtilities.getNegativeColor() +
                            "'><b> " +
                            target.getDesc() +
                            "</b></font>";
            if (!getCampaignOptions().isUsePlanetaryAcquisition() ||
                      getCampaignOptions().isPlanetAcquisitionVerbose()) {
                addReport(report);
            }
            return false;
        }

        int roll = d6(2);
        report += "  needs " + target.getValueAsString();
        report += " and rolls " + roll + ':';
        // Edge reroll, if applicable
        if (getCampaignOptions().isUseSupportEdge() &&
                  (roll < target.getValue()) &&
                  (person != null) &&
                  person.getOptions().booleanOption(PersonnelOptions.EDGE_ADMIN_ACQUIRE_FAIL) &&
                  (person.getCurrentEdge() > 0)) {
            person.changeCurrentEdge(-1);
            roll = d6(2);
            report += " <b>failed!</b> but uses Edge to reroll...getting a " + roll + ": ";
        }
        int xpGained = 0;
        if (roll >= target.getValue()) {
            boolean useFunctionalAppraisal = campaignOptions.isUseFunctionalAppraisal();
            double valueChange = useFunctionalAppraisal ? Appraisal.performAppraisalMultiplierCheck(person,
                  currentDay) : 1.0;
            String appraisalReport = useFunctionalAppraisal ? Appraisal.getAppraisalReport(valueChange) : "";

            if (transitDays < 0) {
                transitDays = calculatePartTransitTime(acquisition.getAvailability());
            }
            report = report + acquisition.find(transitDays, valueChange) + ' ' + appraisalReport;
            found = true;
            if (person != null) {
                if (roll == 12 && target.getValue() != TargetRoll.AUTOMATIC_SUCCESS) {
                    xpGained += getCampaignOptions().getSuccessXP();
                }
                if (target.getValue() != TargetRoll.AUTOMATIC_SUCCESS) {
                    person.setNTasks(person.getNTasks() + 1);
                }
                if (person.getNTasks() >= getCampaignOptions().getNTasksXP()) {
                    xpGained += getCampaignOptions().getTaskXP();
                    person.setNTasks(0);
                }
            }
        } else {
            report = report + acquisition.failToFind();
            if (person != null && roll == 2 && target.getValue() != TargetRoll.AUTOMATIC_FAIL) {
                xpGained += getCampaignOptions().getMistakeXP();
            }
        }

        if (null != person) {
            // The person should have their acquisitions incremented
            person.incrementAcquisition();

            if (xpGained > 0) {
                person.awardXP(this, xpGained);
                report += " (" + xpGained + "XP gained) ";
            }
        }

        if (found) {
            acquisition.decrementQuantity();
            MekHQ.triggerEvent(new AcquisitionEvent(acquisition));
        }
        if (!getCampaignOptions().isUsePlanetaryAcquisition() || getCampaignOptions().isPlanetAcquisitionVerbose()) {
            addReport(report);
        }
        return found;
    }

    /**
     * Performs work to either mothball or activate a unit.
     *
     * @param unit The unit to either work towards mothballing or activation.
     */
    public void workOnMothballingOrActivation(Unit unit) {
        if (unit.isMothballed()) {
            activate(unit);
        } else {
            mothball(unit);
        }
    }

    /**
     * Performs work to mothball a unit, preparing it for long-term storage.
     *
     * <p>Mothballing process varies based on unit type:</p>
     * <ul>
     *   <li>Non-Infantry Units:
     *     <ul>
     *       <li>Requires an assigned tech</li>
     *       <li>Consumes tech work minutes</li>
     *       <li>Requires AsTech support time (6 minutes per tech minute)</li>
     *     </ul>
     *   </li>
     *   <li>Infantry Units:
     *     <ul>
     *       <li>Uses standard work day time</li>
     *       <li>No tech required</li>
     *     </ul>
     *   </li>
     * </ul>
     * <p>
     * The process tracks progress and can span multiple work periods until complete.
     *
     * @param unit The unit to mothball. Must be active (not already mothballed)
     */
    public void mothball(Unit unit) {
        if (unit.isMothballed()) {
            LOGGER.warn("Unit is already mothballed, cannot mothball.");
            return;
        }

        String report;
        if (!unit.isConventionalInfantry()) {
            Person tech = unit.getTech();
            if (null == tech) {
                // uh-oh
                addReport(String.format(resources.getString("noTech.mothballing"), unit.getHyperlinkedName()));
                unit.cancelMothballOrActivation();
                return;
            }

            // don't allow overtime minutes for mothballing because it's cheating since you don't roll
            int minutes = Math.min(tech.getMinutesLeft(), unit.getMothballTime());

            // check AsTech time
            if (!unit.isSelfCrewed() && asTechPoolMinutes < minutes * 6) {
                // uh-oh
                addReport(String.format(resources.getString("notEnoughAstechTime.mothballing"),
                      unit.getHyperlinkedName()));
                return;
            }

            unit.setMothballTime(unit.getMothballTime() - minutes);

            tech.setMinutesLeft(tech.getMinutesLeft() - minutes);
            if (!unit.isSelfCrewed()) {
                asTechPoolMinutes -= 6 * minutes;
            }

            report = String.format(resources.getString("timeSpent.mothballing.tech"),
                  tech.getHyperlinkedFullTitle(),
                  minutes,
                  unit.getHyperlinkedName());
        } else {
            unit.setMothballTime(unit.getMothballTime() - TECH_WORK_DAY);

            report = String.format(resources.getString("timeSpent.mothballing.noTech"),
                  TECH_WORK_DAY,
                  unit.getHyperlinkedName());
        }

        if (!unit.isMothballing()) {
            unit.completeMothball();
            report += String.format(resources.getString("complete.mothballing"));
        } else {
            report += String.format(resources.getString("remaining.text"), unit.getMothballTime());
        }

        addReport(report);
    }

    /**
     * Performs work to activate a unit from its mothballed state. This process requires either:
     *
     * <ul>
     *   <li>A tech and sufficient AsTech support time for non-self-crewed units</li>
     *   <li>Only time for self-crewed units</li>
     * </ul>
     *
     * <p>The activation process:</p>
     * <ol>
     *   <li>Verifies the unit is mothballed</li>
     *   <li>For non-self-crewed units:
     *     <ul>
     *       <li>Checks for assigned tech</li>
     *       <li>Verifies sufficient tech and AsTech time</li>
     *       <li>Consumes tech and AsTech time</li>
     *     </ul>
     *   </li>
     *   <li>For self-crewed units:
     *     <ul>
     *       <li>Uses standard work day time</li>
     *     </ul>
     *   </li>
     *   <li>Updates mothball status</li>
     *   <li>Reports progress or completion</li>
     * </ol>
     *
     * @param unit The unit to activate. Must be mothballed for activation to proceed.
     */
    public void activate(Unit unit) {
        if (!unit.isMothballed()) {
            LOGGER.warn("Unit is already activated, cannot activate.");
            return;
        }

        String report;
        if (!unit.isConventionalInfantry()) {
            Person tech = unit.getTech();
            if (null == tech) {
                // uh-oh
                addReport(String.format(resources.getString("noTech.activation"), unit.getHyperlinkedName()));
                unit.cancelMothballOrActivation();
                return;
            }

            // don't allow overtime minutes for activation because it's cheating since you don't roll
            int minutes = Math.min(tech.getMinutesLeft(), unit.getMothballTime());

            // check AsTech time
            if (!unit.isSelfCrewed() && asTechPoolMinutes < minutes * 6) {
                // uh-oh
                addReport(String.format(resources.getString("notEnoughAstechTime.activation"),
                      unit.getHyperlinkedName()));
                return;
            }

            unit.setMothballTime(unit.getMothballTime() - minutes);

            tech.setMinutesLeft(tech.getMinutesLeft() - minutes);
            if (!unit.isSelfCrewed()) {
                asTechPoolMinutes -= 6 * minutes;
            }

            report = String.format(resources.getString("timeSpent.activation.tech"),
                  tech.getHyperlinkedFullTitle(),
                  minutes,
                  unit.getHyperlinkedName());
        } else {
            unit.setMothballTime(unit.getMothballTime() - TECH_WORK_DAY);

            report = String.format(resources.getString("timeSpent.activation.noTech"),
                  TECH_WORK_DAY,
                  unit.getHyperlinkedName());
        }

        if (!unit.isMothballing()) {
            unit.completeActivation();
            report += String.format(resources.getString("complete.activation"));
        } else {
            report += String.format(resources.getString("remaining.text"), unit.getMothballTime());
        }

        addReport(report);
    }

    public void refit(Refit theRefit) {
        Person tech = (theRefit.getUnit().getEngineer() == null) ?
                            theRefit.getTech() :
                            theRefit.getUnit().getEngineer();
        if (tech == null) {
            addReport("No tech is assigned to refit " +
                            theRefit.getOriginalEntity().getShortName() +
                            ". Refit cancelled.");
            theRefit.cancel();
            return;
        }
        TargetRoll target = getTargetFor(theRefit, tech);
        // check that all parts have arrived
        if (!theRefit.acquireParts()) {
            return;
        }
        String report = tech.getHyperlinkedFullTitle() + " works on " + theRefit.getPartName();
        int minutes = theRefit.getTimeLeft();
        // FIXME: Overtime?
        if (minutes > tech.getMinutesLeft()) {
            theRefit.addTimeSpent(tech.getMinutesLeft());
            tech.setMinutesLeft(0);
            report = report + ", " + theRefit.getTimeLeft() + " minutes left. Completion ";
            int daysLeft = (int) Math.ceil((double) theRefit.getTimeLeft() /
                                                 (double) tech.getDailyAvailableTechTime(campaignOptions.isTechsUseAdministration()));
            if (daysLeft == 1) {
                report += " tomorrow.</b>";
            } else {
                report += " in " + daysLeft + " days.</b>";
            }
        } else {
            tech.setMinutesLeft(tech.getMinutesLeft() - minutes);
            theRefit.addTimeSpent(minutes);
            if (theRefit.hasFailedCheck()) {
                report = report + ", " + theRefit.succeed();
            } else {
                int roll;
                String wrongType = "";
                if (tech.isRightTechTypeFor(theRefit)) {
                    roll = d6(2);
                } else {
                    roll = Utilities.roll3d6();
                    wrongType = " <b>Warning: wrong tech type for this refit.</b>";
                }
                report = report + ",  needs " + target.getValueAsString() + " and rolls " + roll + ": ";
                if (getCampaignOptions().isUseSupportEdge() &&
                          (roll < target.getValue()) &&
                          tech.getOptions().booleanOption(PersonnelOptions.EDGE_REPAIR_FAILED_REFIT) &&
                          (tech.getCurrentEdge() > 0)) {
                    tech.changeCurrentEdge(-1);
                    roll = tech.isRightTechTypeFor(theRefit) ? d6(2) : Utilities.roll3d6();
                    // This is needed to update the edge values of individual crewmen
                    if (tech.isEngineer()) {
                        tech.setEdgeUsed(tech.getEdgeUsed() - 1);
                    }
                    report += " <b>failed!</b> but uses Edge to reroll...getting a " + roll + ": ";
                }

                if (roll >= target.getValue()) {
                    report += theRefit.succeed();
                } else {
                    report += theRefit.fail(SkillType.EXP_GREEN);
                    // try to refit again in case the tech has any time left
                    if (!theRefit.isBeingRefurbished()) {
                        refit(theRefit);
                        report += " Completion ";
                        int daysLeft = (int) Math.ceil((double) theRefit.getTimeLeft() /
                                                             (double) tech.getDailyAvailableTechTime(campaignOptions.isTechsUseAdministration()));
                        if (daysLeft == 1) {
                            report += " tomorrow.</b>";
                        } else {
                            report += " in " + daysLeft + " days.</b>";
                        }
                    }
                }
                report += wrongType;
            }
        }
        MekHQ.triggerEvent(new PartWorkEvent(tech, theRefit));
        addReport(report);
    }

    /**
     * Repairs a specified part from the warehouse by creating a clone of it, decrementing the quantity in stock,
     * repairing the cloned part, and optionally adding the repaired part back to the warehouse inventory.
     *
     * <p>If the original part's quantity drops to zero or below, no event notification is triggered.
     * Otherwise, an event is triggered to update the system about changes in the spare part's stock.</p>
     *
     * @param part The {@link Part} object to be repaired. Its quantity is decremented by one during this operation.
     * @param tech The {@link Person} who is performing the repair.
     *
     * @return A new repaired {@link Part} cloned from the original.
     */
    public Part fixWarehousePart(Part part, Person tech) {
        // get a new cloned part to work with and decrement original
        Part repairable = part.clone();
        part.changeQuantity(-1);

        fixPart(repairable, tech);
        if (!(repairable instanceof OmniPod)) {
            getQuartermaster().addPart(repairable, 0, false);
        }

        // If there is at least one remaining unit of the part
        // then we need to notify interested parties that we have
        // changed the quantity of the spare part.
        if (part.getQuantity() > 0) {
            MekHQ.triggerEvent(new PartChangedEvent(part));
        }

        return repairable;
    }

    /**
     * Attempt to fix a part, which may have all kinds of effect depending on part type.
     *
     * @param partWork - the {@link IPartWork} to be fixed
     * @param tech     - the {@link Person} who will attempt to fix the part
     *
     * @return a <code>String</code> of the report that summarizes the outcome of the attempt to fix the part
     */
    public String fixPart(IPartWork partWork, Person tech) {
        TargetRoll target = getTargetFor(partWork, tech);
        String report = "";
        String action = getAction(partWork);
        if ((partWork instanceof Armor) && !partWork.isSalvaging()) {
            if (!((Armor) partWork).isInSupply()) {
                report += "<b>Not enough armor remaining.  Task suspended.</b>";
                addReport(report);
                return report;
            }
        }
        if ((partWork instanceof ProtoMekArmor) && !partWork.isSalvaging()) {
            if (!((ProtoMekArmor) partWork).isInSupply()) {
                report += "<b>Not enough Protomek armor remaining.  Task suspended.</b>";
                addReport(report);
                return report;
            }
        }
        if ((partWork instanceof BAArmor) && !partWork.isSalvaging()) {
            if (!((BAArmor) partWork).isInSupply()) {
                report += "<b>Not enough BA armor remaining.  Task suspended.</b>";
                addReport(report);
                return report;
            }
        }
        if (partWork instanceof SpacecraftCoolingSystem) {
            // Change the string since we're not working on the part itself
            report += tech.getHyperlinkedFullTitle() + " attempts to" + action + "a heat sink";
        } else {
            report += tech.getHyperlinkedFullTitle() + " attempts to" + action + partWork.getPartName();
        }
        if (null != partWork.getUnit()) {
            report += " on " + partWork.getUnit().getName();
        }

        int minutes = partWork.getTimeLeft();
        int minutesUsed = minutes;
        boolean usedOvertime = false;
        if (minutes > tech.getMinutesLeft()) {
            minutes -= tech.getMinutesLeft();
            // check for overtime first
            if (isOvertimeAllowed() && minutes <= tech.getOvertimeLeft()) {
                // we are working overtime
                usedOvertime = true;
                partWork.setWorkedOvertime(true);
                tech.setMinutesLeft(0);
                tech.setOvertimeLeft(tech.getOvertimeLeft() - minutes);
            } else {
                // we need to finish the task tomorrow
                minutesUsed = tech.getMinutesLeft();
                int overtimeUsed = 0;
                if (isOvertimeAllowed()) {
                    // Can't use more overtime than there are minutes remaining on the part
                    overtimeUsed = Math.min(minutes, tech.getOvertimeLeft());
                    minutesUsed += overtimeUsed;
                    partWork.setWorkedOvertime(true);
                    usedOvertime = true;
                }
                partWork.addTimeSpent(minutesUsed);
                tech.setMinutesLeft(0);
                tech.setOvertimeLeft(tech.getOvertimeLeft() - overtimeUsed);
                int helpMod = getShorthandedMod(getAvailableAsTechs(minutesUsed, usedOvertime), false);
                if ((null != partWork.getUnit()) &&
                          ((partWork.getUnit().getEntity() instanceof Dropship) ||
                                 (partWork.getUnit().getEntity() instanceof Jumpship))) {
                    helpMod = 0;
                }

                if (partWork.getShorthandedMod() < helpMod) {
                    partWork.setShorthandedMod(helpMod);
                }
                partWork.setTech(tech);
                partWork.reservePart();
                report += " - <b>";
                report += partWork.getTimeLeft();
                report += " minutes left. Work";
                if ((minutesUsed > 0) &&
                          (tech.getDailyAvailableTechTime(campaignOptions.isTechsUseAdministration()) > 0)) {
                    report += " will be finished ";
                    int daysLeft = (int) Math.ceil((double) partWork.getTimeLeft() /
                                                         (double) tech.getDailyAvailableTechTime(campaignOptions.isTechsUseAdministration()));
                    if (daysLeft == 1) {
                        report += " tomorrow.</b>";
                    } else {
                        report += " in " + daysLeft + " days.</b>";
                    }
                } else {
                    report += " cannot be finished because there was no time left after maintenance tasks.</b>";
                    partWork.cancelAssignment(true);
                }
                MekHQ.triggerEvent(new PartWorkEvent(tech, partWork));
                addReport(report);
                return report;
            }
        } else {
            tech.setMinutesLeft(tech.getMinutesLeft() - minutes);
        }
        int asTechMinutesUsed = minutesUsed * getAvailableAsTechs(minutesUsed, usedOvertime);
        if (asTechPoolMinutes < asTechMinutesUsed) {
            asTechMinutesUsed -= asTechPoolMinutes;
            asTechPoolMinutes = 0;
            asTechPoolOvertime -= asTechMinutesUsed;
        } else {
            asTechPoolMinutes -= asTechMinutesUsed;
        }
        // check for the type
        int roll;
        String wrongType = "";
        if (tech.isRightTechTypeFor(partWork)) {
            roll = d6(2);
        } else {
            roll = Utilities.roll3d6();
            wrongType = " <b>Warning: wrong tech type for this repair.</b>";
        }
        report = report + ",  needs " + target.getValueAsString() + " and rolls " + roll + ':';
        int xpGained = 0;
        // if we fail and would break apart, here's a chance to use Edge for a
        // re-roll...
        if (getCampaignOptions().isUseSupportEdge() &&
                  tech.getOptions().booleanOption(PersonnelOptions.EDGE_REPAIR_BREAK_PART) &&
                  (tech.getCurrentEdge() > 0) &&
                  (target.getValue() != TargetRoll.AUTOMATIC_SUCCESS)) {
            if ((getCampaignOptions().isDestroyByMargin() &&
                       (getCampaignOptions().getDestroyMargin() <= (target.getValue() - roll))) ||
                      (!getCampaignOptions().isDestroyByMargin()
                             // if a legendary, primary tech and destroy by margin is NOT on
                             &&
                             ((tech.getExperienceLevel(this, false) == SkillType.EXP_LEGENDARY) ||
                                    tech.getPrimaryRole().isVesselCrew())) // For vessel crews
                            && (roll < target.getValue())) {
                tech.changeCurrentEdge(-1);
                roll = tech.isRightTechTypeFor(partWork) ? d6(2) : Utilities.roll3d6();
                // This is needed to update the edge values of individual crewmen
                if (tech.isEngineer()) {
                    tech.setEdgeUsed(tech.getEdgeUsed() + 1);
                }
                report += " <b>failed!</b> and would destroy the part, but uses Edge to reroll...getting a " +
                                roll +
                                ':';
            }
        }

        if (roll >= target.getValue()) {
            report = report + partWork.succeed();
            if (getCampaignOptions().isPayForRepairs() && action.equals(" fix ") && !(partWork instanceof Armor)) {
                Money cost = partWork.getUndamagedValue().multipliedBy(0.2);
                report += "<br>Repairs cost " + cost.toAmountAndSymbolString() + " worth of parts.";
                finances.debit(TransactionType.REPAIRS, getLocalDate(), cost, "Repair of " + partWork.getPartName());
            }
            if ((roll == 12) && (target.getValue() != TargetRoll.AUTOMATIC_SUCCESS)) {
                xpGained += getCampaignOptions().getSuccessXP();
            }
            if (target.getValue() != TargetRoll.AUTOMATIC_SUCCESS) {
                tech.setNTasks(tech.getNTasks() + 1);
            }
            if (tech.getNTasks() >= getCampaignOptions().getNTasksXP()) {
                xpGained += getCampaignOptions().getTaskXP();
                tech.setNTasks(0);
            }
        } else {
            int modePenalty = partWork.getMode().expReduction;
            Skill relevantSkill = tech.getSkillForWorkingOn(partWork);
            int actualSkillLevel = EXP_NONE;

            if (relevantSkill != null) {
                actualSkillLevel = relevantSkill.getExperienceLevel(tech.getOptions(), tech.getATOWAttributes());
            }
            int effectiveSkillLevel = actualSkillLevel - modePenalty;
            if (getCampaignOptions().isDestroyByMargin()) {
                if (getCampaignOptions().getDestroyMargin() > (target.getValue() - roll)) {
                    // not destroyed - set the effective level as low as
                    // possible
                    effectiveSkillLevel = SkillType.EXP_ULTRA_GREEN;
                } else {
                    // destroyed - set the effective level to legendary
                    effectiveSkillLevel = SkillType.EXP_LEGENDARY;
                }
            }
            report = report + partWork.fail(effectiveSkillLevel);

            if ((roll == 2) && (target.getValue() != TargetRoll.AUTOMATIC_FAIL)) {
                xpGained += getCampaignOptions().getMistakeXP();
            }
        }

        if (xpGained > 0) {
            tech.awardXP(this, xpGained);
            report += " (" + xpGained + "XP gained) ";
        }
        report += wrongType;
        partWork.cancelAssignment(true);
        MekHQ.triggerEvent(new PartWorkEvent(tech, partWork));
        addReport(report);
        return report;
    }

    private static String getAction(IPartWork partWork) {
        String action = " fix ";

        // TODO: this should really be a method on its own class
        if (partWork instanceof AmmoBin) {
            action = " reload ";
        }
        if (partWork.isSalvaging()) {
            action = " salvage ";
        }
        if (partWork instanceof MissingPart) {
            action = " replace ";
        }
        if (partWork instanceof MekLocation) {
            if (((MekLocation) partWork).isBlownOff()) {
                action = " re-attach ";
            } else if (((MekLocation) partWork).isBreached()) {
                action = " seal ";
            }
        }
        return action;
    }

    /**
     * Parses news file and loads news items for the current year.
     */
    public void reloadNews() {
        news.loadNewsFor(getGameYear(), id.getLeastSignificantBits());
    }

    /**
     * Checks for a news item for the current date. If found, adds it to the daily report.
     */
    public void readNews() {
        // read the news
        for (NewsItem article : news.fetchNewsFor(getLocalDate())) {
            addReport(article.getHeadlineForReport());
        }

        for (NewsItem article : this.systemsInstance.getPlanetaryNews(getLocalDate())) {
            addReport(article.getHeadlineForReport());
        }
    }

    /**
     * TODO : I should be part of AtBContract, not Campaign
     *
     * @param contract an active AtBContract
     *
     * @return the current deployment deficit for the contract
     */
    public int getDeploymentDeficit(AtBContract contract) {
        if (!contract.isActiveOn(getLocalDate()) || contract.getStartDate().isEqual(getLocalDate())) {
            // Do not check for deficits if the contract has not started, or
            // it is the first day of the contract, as players won't have
            // had time to assign forces to the contract yet
            return 0;
        }

        int total = -contract.getRequiredCombatElements();
        int role = -max(1, contract.getRequiredCombatElements() / 2);

        final CombatRole requiredLanceRole = contract.getContractType().getRequiredCombatRole();
        for (CombatTeam combatTeam : combatTeams.values()) {
            CombatRole combatRole = combatTeam.getRole();

            if (!combatRole.isReserve() && !combatRole.isAuxiliary()) {
                if ((combatTeam.getMissionId() == contract.getId())) {
                    if (!combatRole.isTraining() || contract.getContractType().isCadreDuty()) {
                        total += combatTeam.getSize(this);
                    }
                }

                if (combatRole == requiredLanceRole) {
                    role += combatTeam.getSize(this);
                }
            }
        }

        if (total >= 0 && role >= 0) {
            return 0;
        }
        return Math.abs(Math.min(total, role));
    }

    private void processNewDayATBScenarios() {
        // First, we get the list of all active AtBContracts
        List<AtBContract> contracts = getActiveAtBContracts(true);

        // Second, we process them and any already generated scenarios
        for (AtBContract contract : contracts) {
            /*
             * Situations like a delayed start or running out of funds during transit can
             * delay arrival until after the contract start. In that case, shift the
             * starting and ending dates before making any battle rolls. We check that the
             * unit is actually on route to the planet in case the user is using a custom
             * system for transport or splitting the unit, etc.
             */
            if (!getLocation().isOnPlanet() &&
                      !getLocation().getJumpPath().isEmpty() &&
                      getLocation().getJumpPath().getLastSystem().getId().equals(contract.getSystemId())) {
                // transitTime is measured in days; so we round up to the next whole day
                contract.setStartAndEndDate(getLocalDate().plusDays((int) Math.ceil(getLocation().getTransitTime())));
                addReport("The start and end dates of " +
                                contract.getHyperlinkedName() +
                                " have been shifted to reflect the current ETA.");

                if (campaignOptions.isUseStratCon() && contract.getMoraleLevel().isRouted()) {
                    LocalDate newRoutEndDate = contract.getStartDate().plusMonths(max(1, d6() - 3)).minusDays(1);
                    contract.setRoutEndDate(newRoutEndDate);
                }

                continue;
            }

            if (getLocalDate().equals(contract.getStartDate())) {
                getUnits().forEach(unit -> unit.setSite(contract.getRepairLocation()));
            }

            if (getLocalDate().getDayOfWeek() == DayOfWeek.MONDAY) {
                int deficit = getDeploymentDeficit(contract);
                StratConCampaignState campaignState = contract.getStratconCampaignState();

                if (campaignState != null && deficit > 0) {
                    addReport(String.format(resources.getString("contractBreach.text"),
                          contract.getHyperlinkedName(),
                          spanOpeningWithCustomColor(ReportingUtilities.getNegativeColor()),
                          CLOSING_SPAN_TAG));

                    campaignState.updateVictoryPoints(-1);
                } else if (deficit > 0) {
                    contract.addPlayerMinorBreaches(deficit);
                    addReport("Failure to meet " +
                                    contract.getHyperlinkedName() +
                                    " requirements resulted in " +
                                    deficit +
                                    ((deficit == 1) ? " minor contract breach" : " minor contract breaches"));
                }
            }

            if (Objects.equals(location.getCurrentSystem(), contract.getSystem())) {
                if (!automatedMothballUnits.isEmpty()) {
                    performAutomatedActivation(this);
                }
            }

            for (final Scenario scenario : contract.getCurrentAtBScenarios()) {
                if ((scenario.getDate() != null) && scenario.getDate().isBefore(getLocalDate())) {
                    boolean hasForceDeployed = isHasForceDeployedToScenario(scenario.getId());

                    if (getCampaignOptions().isUseStratCon() && (scenario instanceof AtBDynamicScenario)) {
                        StratConCampaignState campaignState = contract.getStratconCampaignState();

                        if (campaignState == null) {
                            return;
                        }

                        processIgnoredDynamicScenario(scenario.getId(), campaignState);

                        ScenarioType scenarioType = scenario.getStratConScenarioType();
                        if (scenarioType.isResupply()) {
                            processAbandonedConvoy(this, contract, (AtBDynamicScenario) scenario);
                        }

                        scenario.clearAllForcesAndPersonnel(this);
                    } else {
                        contract.addPlayerMinorBreach();

                        addReport("Failure to deploy for " +
                                        scenario.getHyperlinkedName() +
                                        " resulted in a minor contract breach.");
                    }

                    scenario.convertToStub(this,
                          hasForceDeployed ? ScenarioStatus.FLEET_IN_BEING : ScenarioStatus.REFUSED_ENGAGEMENT);
                }
            }
        }

        // Third, on Mondays we generate new scenarios for the week
        if (getLocalDate().getDayOfWeek() == DayOfWeek.MONDAY) {
            AtBScenarioFactory.createScenariosForNewWeek(this);
        }

        // Fourth, we look at deployments for pre-existing and new scenarios
        for (AtBContract contract : contracts) {
            contract.checkEvents(this);

            // If there is a standard battle set for today, deploy the lance.
            for (final AtBScenario atBScenario : contract.getCurrentAtBScenarios()) {
                if ((atBScenario.getDate() != null) && atBScenario.getDate().equals(getLocalDate())) {
                    int forceId = atBScenario.getCombatTeamId();
                    if ((combatTeams.get(forceId) != null) && !forceIds.get(forceId).isDeployed()) {
                        // If any unit in the force is under repair, don't deploy the force
                        // Merely removing the unit from deployment would break with user expectation
                        boolean forceUnderRepair = false;
                        for (UUID uid : forceIds.get(forceId).getAllUnits(false)) {
                            Unit u = getHangar().getUnit(uid);
                            if ((u != null) && u.isUnderRepair()) {
                                forceUnderRepair = true;
                                break;
                            }
                        }

                        if (!forceUnderRepair) {
                            forceIds.get(forceId).setScenarioId(atBScenario.getId(), this);
                            atBScenario.addForces(forceId);

                            addReport(MessageFormat.format(resources.getString("atbScenarioTodayWithForce.format"),
                                  atBScenario.getHyperlinkedName(),
                                  forceIds.get(forceId).getName()));
                            MekHQ.triggerEvent(new DeploymentChangedEvent(forceIds.get(forceId), atBScenario));
                        } else {
                            if (atBScenario.getHasTrack()) {
                                addReport(MessageFormat.format(resources.getString("atbScenarioToday.stratCon"),
                                      atBScenario.getHyperlinkedName()));
                            } else {
                                addReport(MessageFormat.format(resources.getString("atbScenarioToday.atb"),
                                      atBScenario.getHyperlinkedName()));
                            }
                        }
                    } else {
                        if (atBScenario.getHasTrack()) {
                            addReport(MessageFormat.format(resources.getString("atbScenarioToday.stratCon"),
                                  atBScenario.getHyperlinkedName()));
                        } else {
                            addReport(MessageFormat.format(resources.getString("atbScenarioToday.atb"),
                                  atBScenario.getHyperlinkedName()));
                        }
                    }
                }
            }
        }
    }

    /**
     * Checks whether any standard force has been deployed to the given scenario.
     *
     * @param scenarioId The ID of the scenario to check forces for.
     *
     * @return {@code true} if at least one standard force is assigned to this scenario; {@code false} otherwise.
     *
     * @author Illiani
     * @since 0.50.10
     */
    private boolean isHasForceDeployedToScenario(int scenarioId) {
        for (Force force : getAllForces()) {
            if (force.getScenarioId() == scenarioId) {
                if (force.isForceType(ForceType.STANDARD)) {
                    return true;
                }
            }
        }
        return false;
    }

    /**
     * Processes the new day actions for various AtB systems
     * <p>
     * It generates contract offers in the contract market, updates ship search expiration and results, processes ship
     * search on Mondays, awards training experience to eligible training lances on active contracts on Mondays, adds or
     * removes dependents at the start of the year if the options are enabled, rolls for morale at the start of the
     * month, and processes ATB scenarios.
     */
    private void processNewDayATB() {
        contractMarket.generateContractOffers(this);

        if ((getShipSearchExpiration() != null) && !getShipSearchExpiration().isAfter(getLocalDate())) {
            setShipSearchExpiration(null);
            if (getShipSearchResult() != null) {
                addReport("Opportunity for purchase of " + getShipSearchResult() + " has expired.");
                setShipSearchResult(null);
            }
        }

        if (getLocalDate().getDayOfWeek() == DayOfWeek.MONDAY) {
            processShipSearch();
            processTrainingCombatTeams(this);
        }

        if (getLocalDate().getDayOfMonth() == 1) {
            /*
             * First of the month; roll Morale.
             */
            if (campaignOptions.getUnitRatingMethod().isFMMR()) {
                IUnitRating rating = getUnitRating();
                rating.reInitialize();
            }

            for (AtBContract contract : getActiveAtBContracts()) {
                AtBMoraleLevel oldMorale = contract.getMoraleLevel();

                contract.checkMorale(this, getLocalDate());
                AtBMoraleLevel newMorale = contract.getMoraleLevel();

                String report = "";
                if (contract.isPeaceful()) {
                    report = resources.getString("garrisonDutyRouted.text");
                } else if (oldMorale != newMorale) {
                    report = String.format(resources.getString("contractMoraleReport.text"),
                          newMorale,
                          contract.getHyperlinkedName(),
                          newMorale.getToolTipText());
                }

                if (!report.isBlank()) {
                    addReport(report);
                }
            }
        }

        // Resupply
        if (currentDay.getDayOfMonth() == 2) {
            // This occurs at the end of the 1st day, each month to avoid an awkward mechanics interaction where
            // personnel might quit or get taken out of fatigue without the player having any opportunity to
            // intervene before their resupply attempt becomes active.
            List<AtBContract> activeContracts = getActiveAtBContracts();
            AtBContract firstNonSubcontract = null;
            for (AtBContract contract : activeContracts) {
                if (!contract.isSubcontract()) {
                    firstNonSubcontract = contract;
                    break;
                }
            }

            if (firstNonSubcontract != null) {
                if (campaignOptions.isUseStratCon()) {
                    boolean inLocation = location.isOnPlanet() &&
                                               location.getCurrentSystem().equals(firstNonSubcontract.getSystem());

                    if (inLocation) {
                        processResupply(firstNonSubcontract);
                    }
                }
            }
        }

        int weekOfYear = currentDay.get(WEEK_FIELDS.weekOfYear());
        boolean isOddWeek = (weekOfYear % 2 == 1);
        if (campaignOptions.isUseStratCon()
                  && (currentDay.getDayOfWeek() == DayOfWeek.MONDAY)
                  && isOddWeek) {
            negotiateAdditionalSupportPoints(this);
        }

        processNewDayATBScenarios();

        // Daily events
        for (AtBContract contract : getActiveAtBContracts()) {
            // Batchalls
            if (campaignOptions.isUseGenericBattleValue() &&
                      !contract.getContractType().isGarrisonType() &&
                      contract.getStartDate().equals(currentDay)) {
                Faction enemyFaction = contract.getEnemy();
                String enemyFactionCode = contract.getEnemyCode();

                boolean allowBatchalls = true;
                if (campaignOptions.isUseFactionStandingBatchallRestrictionsSafe()) {
                    double regard = factionStandings.getRegardForFaction(enemyFactionCode, true);
                    allowBatchalls = FactionStandingUtilities.isBatchallAllowed(regard);
                }

                if (enemyFaction.performsBatchalls() && allowBatchalls) {
                    PerformBatchall batchallDialog = new PerformBatchall(this,
                          contract.getClanOpponent(),
                          contract.getEnemyCode());

                    boolean batchallAccepted = batchallDialog.isBatchallAccepted();
                    contract.setBatchallAccepted(batchallAccepted);

                    if (!batchallAccepted && campaignOptions.isTrackFactionStanding()) {
                        List<String> reports = factionStandings.processRefusedBatchall(faction.getShortName(),
                              enemyFactionCode, currentDay.getYear(), campaignOptions.getRegardMultiplier());

                        for (String report : reports) {
                            addReport(report);
                        }
                    }
                }
            }

            // Early Contract End (StratCon Only)
            StratConCampaignState campaignState = contract.getStratconCampaignState();
            if (campaignState != null && !contract.getEndingDate().equals(currentDay)) {
                if (campaignState.canEndContractEarly()) {
                    new ImmersiveDialogNotification(this,
                          String.format(resources.getString("stratCon.earlyContractEnd.objectives"),
                                contract.getHyperlinkedName()), true);

                    // This ensures any outstanding payout is paid out before the contract ends
                    LocalDate adjustedDate = currentDay.plusDays(1);
                    int remainingMonths = contract.getMonthsLeft(adjustedDate);
                    Money finalPayout = contract.getMonthlyPayOut().multipliedBy(remainingMonths);
                    contract.setRoutedPayout(finalPayout);
                    contract.setEndDate(adjustedDate);
                }
            }
        }
    }

    /**
     * Processes the resupply operation for a given contract.
     * <p>This method checks if the contract type is not Guerrilla Warfare or if randomInt(4) == 0. If any of
     * these conditions is met, it calculates the maximum resupply size based on the contract's required lances, creates
     * an instance of the {@link Resupply} class, and initiates a resupply action.</p>
     *
     * @param contract The relevant {@link AtBContract}
     */
    private void processResupply(AtBContract contract) {
        boolean isGuerrilla = contract.getContractType().isGuerrillaWarfare()
                                    || PIRATE_FACTION_CODE.equals(contract.getEmployerCode());

        if (!isGuerrilla || randomInt(4) == 0) {
            ResupplyType resupplyType = isGuerrilla ? ResupplyType.RESUPPLY_SMUGGLER : ResupplyType.RESUPPLY_NORMAL;
            Resupply resupply = new Resupply(this, contract, resupplyType);
            performResupply(resupply, contract);
        }
    }

    /**
     * Processes the daily activities and updates for all personnel that haven't already left the campaign.
     * <p>
     * This method iterates through all personnel and performs various daily updates, including health checks, status
     * updates, relationship events, and other daily or periodic tasks.
     * <p>
     * The following tasks are performed for each person:
     * <ul>
     * <li><b>Death Handling:</b> If the person has died, their processing is
     * skipped for the day.</li>
     * <li><b>Relationship Events:</b> Processes relationship-related events, such
     * as marriage or divorce.</li>
     * <li><b>Reset Actions:</b> Resets the person's minutes left for work and sets
     * acquisitions made to 0.</li>
     * <li><b>Medical Events:</b></li>
     * <li>- If advanced medical care is available, processes the person's daily
     * healing.</li>
     * <li>- If advanced medical care is unavailable, decreases the healing wait
     * time and
     * applies natural or doctor-assisted healing.</li>
     * <li><b>Weekly Edge Resets:</b> Resets edge points to their purchased value
     * weekly (applies
     * to support personnel).</li>
     * <li><b>Vocational XP:</b> Awards monthly vocational experience points to the
     * person where
     * applicable.</li>
     * <li><b>Anniversaries:</b> Checks for birthdays or significant anniversaries
     * and announces
     * them as needed.</li>
     * <li><b>autoAwards:</b> On the first day of every month, calculates and awards
     * support
     * points based on roles and experience levels.</li>
     * </ul>
     * <p>
     * <b>Concurrency Note:</b>
     * A separate filtered list of personnel is used to avoid concurrent
     * modification issues during iteration.
     * <p>
     * This method relies on several helper methods to perform specific tasks for
     * each person,
     * separating the responsibilities for modularity and readability.
     *
     * @see #getPersonnelFilteringOutDeparted() Filters out departed personnel before daily processing
     */
    public void processNewDayPersonnel() {
        RecoverMIAPersonnel recovery = new RecoverMIAPersonnel(this, faction, getAtBUnitRatingMod());
        MedicalController medicalController = new MedicalController(this);

        // This list ensures we don't hit a concurrent modification error
        List<Person> personnel = getPersonnelFilteringOutDeparted();

        // Prep some data for vocational xp
        int vocationalXpRate = campaignOptions.getVocationalXP();
        if (hasActiveContract) {
            if (campaignOptions.isUseAtB()) {
                for (AtBContract contract : getActiveAtBContracts()) {
                    if (!contract.getContractType().isGarrisonType()) {
                        vocationalXpRate *= 2;
                        break;
                    }
                }
            } else {
                vocationalXpRate *= 2;
            }
        }

        // Process personnel
        int peopleWhoCelebrateCommandersDay = 0;
        int commanderDayTargetNumber = 5;
        boolean isCommandersDay = isCommandersDay(currentDay) &&
                                        getCommander() != null &&
                                        campaignOptions.isShowLifeEventDialogCelebrations();
        boolean isCampaignPlanetside = location.isOnPlanet();
        boolean isUseAdvancedMedical = campaignOptions.isUseAdvancedMedical();
        boolean isUseFatigue = campaignOptions.isUseFatigue();
        boolean useBetterMonthlyIncome = campaignOptions.isUseBetterExtraIncome();
        for (Person person : personnel) {
            if (person.getStatus().isDepartedUnit()) {
                continue;
            }

            PersonnelOptions personnelOptions = person.getOptions();

            // Daily events
            if (person.getStatus().isMIA()) {
                recovery.attemptRescueOfPlayerCharacter(person);
            }

            if (person.getPrisonerStatus().isBecomingBondsman()) {
                // We use 'isAfter' to avoid situations where we somehow manage to miss the
                // date.
                // This shouldn't be necessary, but a safety net never hurt
                if (currentDay.isAfter(person.getBecomingBondsmanEndDate().minusDays(1))) {
                    person.setPrisonerStatus(this, BONDSMAN, true);
                    addReport(String.format(resources.getString("becomeBondsman.text"),
                          person.getHyperlinkedName(),
                          spanOpeningWithCustomColor(ReportingUtilities.getPositiveColor()),
                          CLOSING_SPAN_TAG));
                }
            }

            person.getATOWAttributes().setIlliterate(person.isIlliterate());

            person.resetMinutesLeft(campaignOptions.isTechsUseAdministration());
            person.setAcquisition(0);

            medicalController.processMedicalEvents(person,
                  campaignOptions.isUseAgeEffects(),
                  isClanCampaign(),
                  currentDay);

            processAnniversaries(person);

            // Weekly events
            if (currentDay.getDayOfWeek() == DayOfWeek.MONDAY) {
                if (!randomDeath.processNewWeek(this, getLocalDate(), person)) {
                    // If the character has died, we don't need to process relationship events
                    processWeeklyRelationshipEvents(person);
                }

                person.resetCurrentEdge();

                if (!person.getStatus().isMIA()) {
                    processFatigueRecovery(this, person, fieldKitchenWithinCapacity);
                }

                processCompulsionsAndMadness(person, personnelOptions, isUseAdvancedMedical, isUseFatigue);
            }

            // Monthly events
            if (currentDay.getDayOfMonth() == 1) {
                processMonthlyAutoAwards(person);

                if (vocationalXpRate > 0) {
                    if (processMonthlyVocationalXp(person, vocationalXpRate)) {
                        personnelWhoAdvancedInXP.add(person);
                    }
                }

                if (person.isCommander() &&
                          campaignOptions.isAllowMonthlyReinvestment() &&
                          !person.isHasPerformedExtremeExpenditure()) {
                    String reportString = performDiscretionarySpending(person, finances, currentDay);
                    if (reportString != null) {
                        addReport(reportString);
                    } else {
                        LOGGER.error("Unable to process discretionary spending for {}", person.getFullTitle());
                    }
                }

                String extraIncomeReport = ExtraIncome.processExtraIncome(finances, person, currentDay,
                      useBetterMonthlyIncome);
                if (!StringUtility.isNullOrBlank(extraIncomeReport)) {
                    addReport(extraIncomeReport);
                }

                person.setHasPerformedExtremeExpenditure(false);

                int bloodmarkLevel = person.getBloodmark();
                if (bloodmarkLevel > BLOODMARK_ZERO.getLevel()) {
                    BloodmarkLevel bloodmark = BloodmarkLevel.parseBloodmarkLevelFromInt(bloodmarkLevel);
                    boolean hasAlternativeID = person.getOptions().booleanOption(ATOW_ALTERNATE_ID);
                    List<LocalDate> bloodmarkSchedule = getBloodhuntSchedule(bloodmark, currentDay, hasAlternativeID);
                    for (LocalDate assassinationAttempt : bloodmarkSchedule) {
                        person.addBloodhuntDate(assassinationAttempt);
                    }
                }

                if (currentDay.getMonthValue() % 3 == 0) {
                    if (person.hasDarkSecret()) {
                        String darkSecretReport = person.isDarkSecretRevealed(true, false);
                        if (!StringUtility.isNullOrBlank(darkSecretReport)) {
                            addReport(darkSecretReport);
                        }
                    }
                }

                if (person.getBurnedConnectionsEndDate() != null) {
                    person.checkForConnectionsReestablishContact(currentDay);
                }

                if (campaignOptions.isAllowMonthlyConnections()) {
                    String connectionsReport = person.performConnectionsWealthCheck(currentDay, finances);
                    if (!StringUtility.isNullOrBlank(connectionsReport)) {
                        addReport(connectionsReport);
                    }
                }

                if (campaignOptions.isUseFunctionalEscapeArtist() && person.getStatus().isPoW()) {
                    EscapeSkills.performEscapeAttemptCheck(this, person);
                }
            }

            if (isCommandersDay && !faction.isClan() && (peopleWhoCelebrateCommandersDay < commanderDayTargetNumber)) {
                int age = person.getAge(currentDay);
                if (age >= 6 && age <= 12) {
                    peopleWhoCelebrateCommandersDay++;
                }
            }

            List<LocalDate> scheduledBloodHunts = person.getBloodhuntSchedule();
            if (!scheduledBloodHunts.isEmpty()) {
                boolean isDayOfBloodHunt = Bloodmark.checkForAssassinationAttempt(person,
                      currentDay,
                      isCampaignPlanetside);

                if (isDayOfBloodHunt) {
                    Bloodmark.performAssassinationAttempt(this, person, currentDay);
                }
            }
        }

        if (!personnelWhoAdvancedInXP.isEmpty()) {
            addReport(String.format(resources.getString("gainedExperience.text"),
                  spanOpeningWithCustomColor(ReportingUtilities.getPositiveColor()),
                  personnelWhoAdvancedInXP.size(),
                  CLOSING_SPAN_TAG));
        }

        // Commander's Day!
        if (isCommandersDay && (peopleWhoCelebrateCommandersDay >= commanderDayTargetNumber)) {
            new CommandersDayAnnouncement(this);
        }

        if (MekHQ.getMHQOptions().getNewDayOptimizeMedicalAssignments()) {
            new OptimizeInfirmaryAssignments(this);
        }

        if (MekHQ.getMHQOptions().getNewMonthQuickTrain()) {
            final int newMonthQuickTrainTargetLevel = 5;
            QuickTrain.processQuickTraining(personnel, newMonthQuickTrainTargetLevel, this, true);
        }
    }

    /**
     * Processes all compulsions and madness-related effects for a given person, adjusting their status and generating
     * reports as needed.
     *
     * <p>This method checks for various mental conditions or compulsions that a person might suffer from, such as
     * addiction, flashbacks, split personality, paranoia, regression, catatonia, berserker rage, or hysteria. For each
     * condition the person possesses, the relevant check is performed and any resulting effects—such as status changes,
     * injuries, or event reports—are handled accordingly.</p>
     *
     * <p>The results of these checks may also generate narrative or status reports, which are added to the campaign
     * as appropriate. If certain conditions are no longer present, some status flags (such as clinical paranoia) may be
     * reset.</p>
     *
     * @param person               the person whose conditions are being processed
     * @param personnelOptions     the set of personnel options or traits affecting which conditions are relevant
     * @param isUseAdvancedMedical {@code true} if advanced medical rules are applied, {@code false} otherwise
     * @param isUseFatigue         {@code true} if fatigue rules are applied, {@code false} otherwise
     *
     * @author Illiani
     * @since 0.50.07
     */
    private void processCompulsionsAndMadness(Person person, PersonnelOptions personnelOptions,
          boolean isUseAdvancedMedical, boolean isUseFatigue) {
        String gamblingReport = person.gambleWealth();
        if (!gamblingReport.isBlank()) {
            addReport(gamblingReport);
        }

        if (personnelOptions.booleanOption(COMPULSION_ADDICTION)) {
            int modifier = getCompulsionCheckModifier(COMPULSION_ADDICTION);
            boolean failedWillpowerCheck = !performQuickAttributeCheck(person, SkillAttribute.WILLPOWER, null,
                  null, modifier);
            person.processDiscontinuationSyndrome(this,
                  isUseAdvancedMedical,
                  isUseFatigue,
                  true,
                  failedWillpowerCheck);
        }

        if (personnelOptions.booleanOption(MADNESS_FLASHBACKS)) {
            int modifier = getCompulsionCheckModifier(MADNESS_FLASHBACKS);
            boolean failedWillpowerCheck = !performQuickAttributeCheck(person, SkillAttribute.WILLPOWER, null,
                  null, modifier);
            person.processCripplingFlashbacks(this,
                  isUseAdvancedMedical,
                  true,
                  failedWillpowerCheck);
        }

        if (personnelOptions.booleanOption(MADNESS_SPLIT_PERSONALITY)) {
            int modifier = getCompulsionCheckModifier(MADNESS_SPLIT_PERSONALITY);
            boolean failedWillpowerCheck = !performQuickAttributeCheck(person, SkillAttribute.WILLPOWER, null,
                  null, modifier);
            String report = person.processSplitPersonality(true,
                  failedWillpowerCheck);
            if (!report.isBlank()) {
                addReport(report);
            }
        }

        boolean resetClinicalParanoia = true;
        if (personnelOptions.booleanOption(MADNESS_CLINICAL_PARANOIA)) {
            int modifier = getCompulsionCheckModifier(MADNESS_CLINICAL_PARANOIA);
            boolean failedWillpowerCheck = !performQuickAttributeCheck(person, SkillAttribute.WILLPOWER, null,
                  null, modifier);
            String report = person.processClinicalParanoia(true,
                  failedWillpowerCheck);
            if (!report.isBlank()) {
                addReport(report);
            }

            resetClinicalParanoia = false;
        }

        if (personnelOptions.booleanOption(MADNESS_REGRESSION)) {
            int modifier = getCompulsionCheckModifier(MADNESS_REGRESSION);
            boolean failedWillpowerCheck = !performQuickAttributeCheck(person, SkillAttribute.WILLPOWER, null,
                  null, modifier);
            String report = person.processChildlikeRegression(this,
                  isUseAdvancedMedical,
                  true,
                  failedWillpowerCheck);
            if (!report.isBlank()) {
                addReport(report);
            }
        }

        if (personnelOptions.booleanOption(MADNESS_CATATONIA)) {
            int modifier = getCompulsionCheckModifier(MADNESS_CATATONIA);
            boolean failedWillpowerCheck = !performQuickAttributeCheck(person, SkillAttribute.WILLPOWER, null,
                  null, modifier);
            String report = person.processCatatonia(this,
                  isUseAdvancedMedical,
                  true,
                  failedWillpowerCheck);
            if (!report.isBlank()) {
                addReport(report);
            }
        }

        if (personnelOptions.booleanOption(MADNESS_BERSERKER)) {
            int modifier = getCompulsionCheckModifier(MADNESS_BERSERKER);
            boolean failedWillpowerCheck = !performQuickAttributeCheck(person, SkillAttribute.WILLPOWER, null,
                  null, modifier);
            String report = person.processBerserkerFrenzy(this,
                  isUseAdvancedMedical,
                  true,
                  failedWillpowerCheck);
            if (!report.isBlank()) {
                addReport(report);
            }
        }

        if (personnelOptions.booleanOption(MADNESS_HYSTERIA)) {
            int modifier = getCompulsionCheckModifier(MADNESS_HYSTERIA);
            boolean failedWillpowerCheck = !performQuickAttributeCheck(person, SkillAttribute.WILLPOWER, null,
                  null, modifier);
            String report = person.processHysteria(this, true, isUseAdvancedMedical, failedWillpowerCheck);
            if (!report.isBlank()) {
                addReport(report);
            }

            resetClinicalParanoia = false;
        }

        // This is necessary to stop a character from getting permanently locked in a paranoia state if the
        // relevant madness are removed.
        if (resetClinicalParanoia) {
            person.setSufferingFromClinicalParanoia(false);
        }
    }

    /**
     * Processes the monthly vocational experience (XP) gain for a given person based on their eligibility and the
     * vocational experience rules defined in campaign options.
     *
     * <p>
     * Eligibility for receiving vocational XP is determined by checking the following conditions:
     * <ul>
     * <li>The person must have an <b>active status</b> (e.g., not retired,
     * deceased, or in education).</li>
     * <li>The person must not be a <b>child</b> as of the current date.</li>
     * <li>The person must not be categorized as a <b>dependent</b>.</li>
     * <li>The person must not have the status of a <b>prisoner</b>.</li>
     * <b>Note:</b> Bondsmen are exempt from this restriction and are eligible for
     * vocational XP.
     * </ul>
     *
     * @param person           the {@link Person} whose monthly vocational XP is to be processed
     * @param vocationalXpRate the amount of XP awarded on a successful roll
     *
     * @return {@code true} if XP was successfully awarded during the process, {@code false} otherwise
     */
    private boolean processMonthlyVocationalXp(Person person, int vocationalXpRate) {
        if (!person.getStatus().isActive()) {
            return false;
        }

        if (person.isChild(currentDay)) {
            return false;
        }

        if (person.isDependent()) {
            return false;
        }

        if (person.getPrisonerStatus().isCurrentPrisoner()) {
            // Prisoners can't gain vocational XP, while Bondsmen can
            return false;
        }

        int checkFrequency = campaignOptions.getVocationalXPCheckFrequency();
        int targetNumber = campaignOptions.getVocationalXPTargetNumber();

        person.setVocationalXPTimer(person.getVocationalXPTimer() + 1);
        if (person.getVocationalXPTimer() >= checkFrequency) {
            if (d6(2) >= targetNumber) {
                person.awardXP(this, vocationalXpRate);
                person.setVocationalXPTimer(0);
                return true;
            } else {
                person.setVocationalXPTimer(0);
            }
        }

        return false;
    }

    /**
     * Process weekly relationship events for a given {@link Person} on Monday. This method triggers specific events
     * related to divorce, marriage, procreation, and maternity leave.
     *
     * @param person The {@link Person} for which to process weekly relationship events
     */
    private void processWeeklyRelationshipEvents(Person person) {
        if (currentDay.getDayOfWeek() == DayOfWeek.MONDAY) {
            getDivorce().processNewWeek(this, getLocalDate(), person, false);
            getMarriage().processNewWeek(this, getLocalDate(), person, false);
            getProcreation().processNewWeek(this, getLocalDate(), person);
        }
    }

    /**
     * Process anniversaries for a given person, including birthdays and recruitment anniversaries.
     *
     * @param person The {@link Person} for whom the anniversaries will be processed
     */
    private void processAnniversaries(Person person) {
        LocalDate birthday = person.getBirthday(getGameYear());
        boolean isBirthday = birthday != null && birthday.equals(currentDay);
        int age = person.getAge(currentDay);

        boolean isUseEducation = campaignOptions.isUseEducationModule();
        boolean isUseAgingEffects = campaignOptions.isUseAgeEffects();
        boolean isUseTurnover = campaignOptions.isUseRandomRetirement();

        final int JUNIOR_SCHOOL_AGE = 3;
        final int HIGH_SCHOOL_AGE = 10;
        final int EMPLOYMENT_AGE = 16;

        if ((person.getRank().isOfficer()) || (!campaignOptions.isAnnounceOfficersOnly())) {
            if (isBirthday && campaignOptions.isAnnounceBirthdays()) {
                String report = String.format(resources.getString("anniversaryBirthday.text"),
                      person.getHyperlinkedFullTitle(),
                      spanOpeningWithCustomColor(ReportingUtilities.getPositiveColor()),
                      age,
                      CLOSING_SPAN_TAG);

                // Aging Effects
                AgingMilestone milestone = getMilestone(age);
                String milestoneText = "";
                if (isUseAgingEffects && milestone.getMinimumAge() == age) {
                    String milestoneLabel = milestone.getLabel();
                    milestoneText = String.format(resources.getString("anniversaryBirthday.milestone"), milestoneLabel);
                }
                if (!milestoneText.isBlank()) {
                    report += " " + milestoneText;
                }

                // Special Ages
                String addendum = "";
                if (isUseEducation && age == JUNIOR_SCHOOL_AGE) {
                    addendum = resources.getString("anniversaryBirthday.third");
                } else if (isUseEducation && age == HIGH_SCHOOL_AGE) {
                    addendum = resources.getString("anniversaryBirthday.tenth");
                } else if (age == EMPLOYMENT_AGE) { // This age is always relevant
                    addendum = resources.getString("anniversaryBirthday.sixteenth");
                }

                if (!addendum.isBlank()) {
                    report += " " + addendum;
                }

                // Retirement
                if (isUseTurnover && age >= RETIREMENT_AGE) {
                    report += " " + resources.getString("anniversaryBirthday.retirement");
                }

                addReport(report);
            }

            LocalDate recruitmentDate = person.getRecruitment();
            if (recruitmentDate != null) {
                LocalDate recruitmentAnniversary = recruitmentDate.withYear(getGameYear());
                int yearsOfEmployment = (int) ChronoUnit.YEARS.between(recruitmentDate, currentDay);

                if ((recruitmentAnniversary.isEqual(currentDay)) &&
                          (campaignOptions.isAnnounceRecruitmentAnniversaries())) {
                    addReport(String.format(resources.getString("anniversaryRecruitment.text"),
                          person.getHyperlinkedFullTitle(),
                          spanOpeningWithCustomColor(ReportingUtilities.getPositiveColor()),
                          yearsOfEmployment,
                          CLOSING_SPAN_TAG,
                          name));
                }
            }
        } else if ((person.getAge(getLocalDate()) == 18) && (campaignOptions.isAnnounceChildBirthdays())) {
            if (isBirthday) {
                addReport(String.format(resources.getString("anniversaryBirthday.text"),
                      person.getHyperlinkedFullTitle(),
                      spanOpeningWithCustomColor(ReportingUtilities.getPositiveColor()),
                      person.getAge(getLocalDate()),
                      CLOSING_SPAN_TAG));
            }
        }

        if (campaignOptions.isUseAgeEffects() && isBirthday) {
            // This is where we update all the aging modifiers for the character.
            updateAllSkillAgeModifiers(currentDay, person);
            applyAgingSPA(age, person);
        }

        // Coming of Age Events
        if (isBirthday && (person.getAge(currentDay) == 16)) {
            if (campaignOptions.isRewardComingOfAgeAbilities()) {
                SingleSpecialAbilityGenerator singleSpecialAbilityGenerator = new SingleSpecialAbilityGenerator();
                singleSpecialAbilityGenerator.rollSPA(this, person, true, true);
            }

            if (campaignOptions.isRewardComingOfAgeRPSkills()) {
                AbstractSkillGenerator skillGenerator = new DefaultSkillGenerator(randomSkillPreferences);
                skillGenerator.generateRoleplaySkills(person);
            }

            // We want the event trigger to fire before the dialog is shown, so that the character will have finished
            // updating in the gui before the player has a chance to jump to them
            MekHQ.triggerEvent(new PersonChangedEvent(person));

            if (campaignOptions.isShowLifeEventDialogComingOfAge()) {
                new ComingOfAgeAnnouncement(this, person);
            }
        }
    }

    /**
     * Process monthly auto awards for a given person based on their roles and experience level.
     *
     * @param person the person for whom the monthly auto awards are being processed
     */
    private void processMonthlyAutoAwards(Person person) {
        double multiplier = 0;

        int score = 0;

        if (person.getPrimaryRole().isSupport(true)) {
            int dice = person.getExperienceLevel(this, false);

            if (dice > 0) {
                score = d6(dice);
            }

            multiplier += 0.5;
        }

        if (person.getSecondaryRole().isSupport(true)) {
            int dice = person.getExperienceLevel(this, true);

            if (dice > 0) {
                score += d6(dice);
            }

            multiplier += 0.5;
        } else if (person.getSecondaryRole().isNone()) {
            multiplier += 0.5;
        }

        person.changeAutoAwardSupportPoints((int) (score * multiplier));
    }

    public void processNewDayUnits() {
        // need to loop through units twice, the first time to do all maintenance and
        // the second time to do whatever else. Otherwise, maintenance minutes might
        // get sucked up by other stuff. This is also a good place to ensure that a
        // unit's engineer gets reset and updated.
        for (Unit unit : getUnits()) {
            // do maintenance checks
            try {
                unit.resetEngineer();
                if (null != unit.getEngineer()) {
                    unit.getEngineer().resetMinutesLeft(campaignOptions.isTechsUseAdministration());
                }

                doMaintenance(unit);
            } catch (Exception ex) {
                LOGGER.error(ex,
                      "Unable to perform maintenance on {} ({}) due to an error",
                      unit.getName(),
                      unit.getId().toString());
                addReport(String.format("ERROR: An error occurred performing maintenance on %s, check the log",
                      unit.getName()));
            }
        }

        // need to check for assigned tasks in two steps to avoid
        // concurrent modification problems
        List<Part> assignedParts = new ArrayList<>();
        List<Part> arrivedParts = new ArrayList<>();
        getWarehouse().forEachPart(part -> {
            if (part instanceof Refit) {
                return;
            }

            if (part.getTech() != null) {
                assignedParts.add(part);
            }

            // If the part is currently in-transit...
            if (!part.isPresent()) {
                // ... decrement the number of days until it arrives...
                part.setDaysToArrival(part.getDaysToArrival() - 1);

                if (part.isPresent()) {
                    // ... and mark the part as arrived if it is now here.
                    arrivedParts.add(part);
                }
            }
        });

        // arrive parts before attempting refit or parts will not get reserved that day
        for (Part part : arrivedParts) {
            getQuartermaster().arrivePart(part);
        }

        // finish up any overnight assigned tasks
        for (Part part : assignedParts) {
            Person tech;
            if ((part.getUnit() != null) && (part.getUnit().getEngineer() != null)) {
                tech = part.getUnit().getEngineer();
            } else {
                tech = part.getTech();
            }

            if (null != tech) {
                if (null != tech.getSkillForWorkingOn(part)) {
                    try {
                        fixPart(part, tech);
                    } catch (Exception ex) {
                        LOGGER.error(ex,
                              "Could not perform overnight maintenance on {} ({}) due to an error",
                              part.getName(),
                              part.getId());
                        addReport(String.format(
                              "ERROR: an error occurred performing overnight maintenance on %s, check the log",
                              part.getName()));
                    }
                } else {
                    addReport(String.format(
                          "%s looks at %s, recalls his total lack of skill for working with such technology, then slowly puts the tools down before anybody gets hurt.",
                          tech.getHyperlinkedFullTitle(),
                          part.getName()));
                    part.cancelAssignment(false);
                }
            } else {
                JOptionPane.showMessageDialog(null,
                      "Could not find tech for part: " +
                            part.getName() +
                            " on unit: " +
                            part.getUnit().getHyperlinkedName(),
                      "Invalid Auto-continue",
                      JOptionPane.ERROR_MESSAGE);
            }

            // check to see if this part can now be combined with other spare parts
            if (part.isSpare() && (part.getQuantity() > 0)) {
                getQuartermaster().addPart(part, 0, false);
            }
        }

        // ok now we can check for other stuff we might need to do to units
        List<UUID> unitsToRemove = new ArrayList<>();
        for (Unit unit : getUnits()) {
            if (unit.isRefitting()) {
                refit(unit.getRefit());
            }
            if (unit.isMothballing()) {
                workOnMothballingOrActivation(unit);
            }
            if (!unit.isPresent()) {
                unit.checkArrival();

                // Has unit just been delivered?
                if (unit.isPresent()) {
                    addReport(String.format(resources.getString("unitArrived.text"),
                          unit.getHyperlinkedName(),
                          spanOpeningWithCustomColor(MekHQ.getMHQOptions().getFontColorPositiveHexColor()),
                          CLOSING_SPAN_TAG));
                }
            }

            if (!unit.isRepairable() && !unit.hasSalvageableParts()) {
                unitsToRemove.add(unit.getId());
            }
        }
        // Remove any unrepairable, unsalvageable units
        unitsToRemove.forEach(this::removeUnit);

        // Finally, run Mass Repair Mass Salvage if desired
        if (MekHQ.getMHQOptions().getNewDayMRMS()) {
            try {
                MRMSService.mrmsAllUnits(this);
            } catch (Exception ex) {
                LOGGER.error("Could not perform mass repair/salvage on units due to an error", ex);
                addReport("ERROR: an error occurred performing mass repair/salvage on units, check the log");
            }
        }
    }

    private void processNewDayForces() {
        // update formation levels
        Force.populateFormationLevelsFromOrigin(this);
        recalculateCombatTeams(this);

        // Update the force icons based on the end-of-day unit status if desired
        if (MekHQ.getMHQOptions().getNewDayForceIconOperationalStatus()) {
            getForces().updateForceIconOperationalStatus(this);
        }
    }

    /**
     * @return <code>true</code> if the new day arrived
     */
    public boolean newDay() {
        // clear previous retirement information
        turnoverRetirementInformation.clear();

        // Refill Automated Pools, if the options are selected
        if (MekHQ.getMHQOptions().getNewDayAsTechPoolFill()) {
            resetAsTechPool();
        }

        if (MekHQ.getMHQOptions().getNewDayMedicPoolFill()) {
            resetMedicPool();
        }

        // Ensure we don't have anything that would prevent the new day
        if (MekHQ.triggerEvent(new DayEndingEvent(this))) {
            return false;
        }

        // Autosave based on the previous day's information
        autosaveService.requestDayAdvanceAutosave(this);

        // Advance the day by one
        final LocalDate yesterday = currentDay;
        currentDay = currentDay.plusDays(1);
        boolean isMonday = currentDay.getDayOfWeek() == DayOfWeek.MONDAY;
        boolean isFirstOfMonth = currentDay.getDayOfMonth() == 1;
        boolean isNewYear = currentDay.getDayOfYear() == 1;

        // Check for important dates
        if (campaignOptions.isShowLifeEventDialogCelebrations()) {
            fetchCelebrationDialogs();
        }

        // Determine if we have an active contract or not, as this can get used
        // elsewhere before we actually hit the AtB new day (e.g., personnel market)
        if (campaignOptions.isUseAtB()) {
            setHasActiveContract();
        }

        // Clear Reports
        currentReport.clear();
        currentReportHTML = "";
        newReports.clear();
        personnelWhoAdvancedInXP.clear();
        beginReport("<b>" + MekHQ.getMHQOptions().getLongDisplayFormattedDate(getLocalDate()) + "</b>");

        // New Year Changes
        if (isNewYear) {
            // News is reloaded
            reloadNews();

            // Change Year Game Option
            getGameOptions().getOption(OptionsConstants.ALLOWED_YEAR).setValue(getGameYear());

            // Degrade Regard
            List<String> degradedRegardReports = factionStandings.processRegardDegradation(faction.getShortName(),
                  currentDay.getYear(), campaignOptions.getRegardMultiplier());
            for (String report : degradedRegardReports) {
                addReport(report);
            }
        }

        readNews();

        location.newDay(this);

        updateFieldKitchenCapacity();
        updateMASHTheatreCapacity();

        processNewDayPersonnel();

        if (isMonday) {
            Fatigue.processDeploymentFatigueResponses(this);
        }

        // Manage the Markets
        refreshPersonnelMarkets(false);

        // TODO : AbstractContractMarket : Uncomment
        // getContractMarket().processNewDay(this);
        unitMarket.processNewDay(this);

        // This needs to be after both personnel and markets
        if (campaignOptions.isAllowMonthlyConnections() && isFirstOfMonth) {
            checkForBurnedContacts();
        }

        // Needs to be before 'processNewDayATB' so that Dependents can't leave the
        // moment they arrive via AtB Bonus Events
        if (location.isOnPlanet() && isFirstOfMonth) {
            RandomDependents randomDependents = new RandomDependents(this);
            randomDependents.processMonthlyRemovalAndAddition();
        }

        // Process New Day for AtB
        if (campaignOptions.isUseAtB()) {
            processNewDayATB();
        }

        if (campaignOptions.getUnitRatingMethod().isCampaignOperations()) {
            processReputationChanges();
        }

        if (campaignOptions.isUseEducationModule()) {
            processEducationNewDay();
        }

        if (campaignOptions.isEnableAutoAwards() && isFirstOfMonth) {
            AutoAwardsController autoAwardsController = new AutoAwardsController();
            autoAwardsController.ManualController(this, false);
        }

        // Prisoner events can occur on Monday or the 1st of the month depending on the
        // type of event
        if (isMonday || isFirstOfMonth) {
            new PrisonerEventManager(this);
        }

        if (isFirstOfMonth) {
            payForRentedFacilities();
        }

        if (isMonday) {
            // Bays are handled weekly, all other facilities are handled monthly
            FacilityRentals.payForAllRentedBays(this);
        }

        resetAsTechMinutes();

        processNewDayUnits();

        processNewDayForces();

        if (processProcurement) {
            setShoppingList(goShopping(getShoppingList()));
        }

        // check for anything in finances
        finances.newDay(this, yesterday, getLocalDate());

        // process removal of old personnel data on the first day of each month
        if (campaignOptions.isUsePersonnelRemoval() && isFirstOfMonth) {
            performPersonnelCleanUp();
        }

        // this duplicates any turnover information so that it is still available on the
        // new day. otherwise, it's only available if the user inspects history records
        if (!turnoverRetirementInformation.isEmpty()) {
            for (String entry : turnoverRetirementInformation) {
                addReport(entry);
            }
        }

        if (topUpWeekly && isMonday) {
            PartsInUseManager partsInUseManager = new PartsInUseManager(this);
            Set<PartInUse> actualPartsInUse = partsInUseManager.getPartsInUse(ignoreMothballed,
                  false,
                  ignoreSparesUnderQuality);
            int bought = partsInUseManager.stockUpPartsInUse(actualPartsInUse);
            addReport(String.format(resources.getString("weeklyStockCheck.text"), bought));
        }

        // Random Events
        if (currentDay.isAfter(GRAY_MONDAY_EVENTS_BEGIN) && currentDay.isBefore(GRAY_MONDAY_EVENTS_END)) {
            new GrayMonday(this, currentDay);
        }

        // Faction Standing
        performFactionStandingChecks(isFirstOfMonth, isNewYear);

        // War & Peace Notifications
        new WarAndPeaceProcessor(this, false);

        // This must be the last step before returning true
        MekHQ.triggerEvent(new NewDayEvent(this));
        return true;
    }

    /**
     * Calculates and processes payment for all types of rented facilities (hospital beds, kitchens, holding cells)
     * based on the active contracts and current campaign options.
     *
     * <p>Generates reports for any failed transactions or payment issues. Adds any generated reports to the campaign
     * log.</p>
     *
     * @author Illiani
     * @since 0.50.10
     */
    private void payForRentedFacilities() {
        List<Contract> activeContracts = getActiveContracts();
        int hospitalRentalCost = campaignOptions.getRentedFacilitiesCostHospitalBeds();
        Money hospitalRentalFee = FacilityRentals.calculateContractRentalCost(hospitalRentalCost, activeContracts,
              ContractRentalType.HOSPITAL_BEDS);

        int kitchenRentalCost = campaignOptions.getRentedFacilitiesCostKitchens();
        Money kitchenRentalFee = FacilityRentals.calculateContractRentalCost(kitchenRentalCost, activeContracts,
              ContractRentalType.KITCHENS);

        int holdingCellRentalCost = campaignOptions.getRentedFacilitiesCostHoldingCells();
        Money holdingCellRentalFee = FacilityRentals.calculateContractRentalCost(holdingCellRentalCost, activeContracts,
              ContractRentalType.HOLDING_CELLS);

        List<String> reports = FacilityRentals.payForAllContractRentals(finances, currentDay, hospitalRentalFee,
              kitchenRentalFee, holdingCellRentalFee);
        for (String report : reports) { // No report is generated if the transaction is successful
            addReport(report);
        }
    }

    /**
     * Computes the total rental fees for the campaign, including all rented hospital beds, kitchens, and holding
     * cells.
     *
     * <p>Fetches all active contracts and sums the rental costs for each facility type before adding any ongoing
     * bay rental fees.</p>
     *
     * <p>If you want to fetch the rent due for bays use
     * {@link FacilityRentals#getTotalRentSumFromRentedBays(Campaign, Finances)}</p>
     *
     * @return the combined {@link Money} amount representing all current rental fees owed
     *
     * @author Illiani
     * @since 0.50.10
     */
    public Money getTotalRentFeesExcludingBays() {
        List<Contract> activeContracts = getActiveContracts();
        int hospitalRentalCost = campaignOptions.getRentedFacilitiesCostHospitalBeds();
        Money hospitalRentalFee = FacilityRentals.calculateContractRentalCost(hospitalRentalCost, activeContracts,
              ContractRentalType.HOSPITAL_BEDS);

        int kitchenRentalCost = campaignOptions.getRentedFacilitiesCostKitchens();
        Money kitchenRentalFee = FacilityRentals.calculateContractRentalCost(kitchenRentalCost, activeContracts,
              ContractRentalType.KITCHENS);

        int holdingCellRentalCost = campaignOptions.getRentedFacilitiesCostHoldingCells();
        Money holdingCellRentalFee = FacilityRentals.calculateContractRentalCost(holdingCellRentalCost, activeContracts,
              ContractRentalType.HOLDING_CELLS);

        return hospitalRentalFee.plus(kitchenRentalFee).plus(holdingCellRentalFee);
    }

    /**
     * Checks if the commander has any burned contacts, and if so, generates and records a report.
     *
     * <p>This method is only executed if monthly connections are allowed by campaign options. If the commander
     * exists and their burned connections end date has not been set, it invokes the commander's check for burned
     * contacts on the current day. If a non-blank report is returned, the report is added to the campaign logs.</p>
     *
     * @author Illiani
     * @since 0.50.07
     */
    private void checkForBurnedContacts() {
        if (campaignOptions.isAllowMonthlyConnections()) {
            Person commander = getCommander();
            if (commander != null && commander.getBurnedConnectionsEndDate() == null) {
                String report = commander.checkForBurnedContacts(currentDay);
                if (!report.isBlank()) {
                    addReport(report);
                }
            }
        }
    }

    /**
     * Performs all daily and periodic standing checks for factions relevant to this campaign.
     *
     * <p>On the first day of the month, this method updates the climate regard for the active campaign faction,
     * storing a summary report. It then iterates once through all faction standings and, for each faction:</p>
     *
     * <ul>
     *     <li>Checks for new ultimatum events.</li>
     *     <li>Checks for new censure actions and handles the creation of related events.</li>
     *     <li>Evaluates for new accolade levels, creating corresponding events.</li>
     *     <li>Warns if any referenced faction cannot be resolved.</li>
     * </ul>
     *
     * <p>Finally, at the end of the checks, it processes censure degradation for all factions.</p>
     *
     * @param isFirstOfMonth {@code true} if called on the first day of the month.
     * @param isNewYear      {@code true} if called on the first day of a new year
     *
     * @author Illiani
     * @since 0.50.07
     */
    private void performFactionStandingChecks(boolean isFirstOfMonth, boolean isNewYear) {
        String campaignFactionCode = faction.getShortName();
        if (isNewYear && campaignFactionCode.equals(MERCENARY_FACTION_CODE)) {
            checkForNewMercenaryOrganizationStartUp(false, false);
        }

        if (!campaignOptions.isTrackFactionStanding()) {
            return;
        }

        if (FactionStandingUltimatum.checkUltimatumForDate(currentDay,
              campaignFactionCode,
              factionStandingUltimatumsLibrary)) {
            new FactionStandingUltimatum(currentDay, this, factionStandingUltimatumsLibrary);
        }

        if (isFirstOfMonth) {
            String report = factionStandings.updateClimateRegard(faction,
                  currentDay,
                  campaignOptions.getRegardMultiplier(),
                  campaignOptions.isTrackClimateRegardChanges());
            addReport(report);
        }

        List<Mission> activeMissions = getActiveMissions(false);
        boolean isInTransit = !location.isOnPlanet();
        Factions factions = Factions.getInstance();

        for (Entry<String, Double> standing : new HashMap<>(factionStandings.getAllFactionStandings()).entrySet()) {
            String relevantFactionCode = standing.getKey();
            Faction relevantFaction = factions.getFaction(relevantFactionCode);
            if (relevantFaction == null) {
                LOGGER.warn("Unable to fetch faction standing for faction: {}", relevantFactionCode);
                continue;
            }

            // Censure check
            boolean isMercenarySpecialCase = campaignFactionCode.equals(MERCENARY_FACTION_CODE) &&
                                                   relevantFaction.isMercenaryOrganization();
            boolean isPirateSpecialCase = isPirateCampaign() &&
                                                relevantFactionCode.equals(PIRACY_SUCCESS_INDEX_FACTION_CODE);
            if (relevantFaction.equals(faction) || isMercenarySpecialCase || isPirateSpecialCase) {
                FactionCensureLevel newCensureLevel = factionStandings.checkForCensure(
                      relevantFaction, currentDay, activeMissions, isInTransit);
                if (newCensureLevel != null) {
                    new FactionCensureEvent(this, newCensureLevel, relevantFaction);
                }
            }

            // Accolade check
            boolean ignoreEmployer = relevantFaction.isMercenaryOrganization();
            boolean isOnMission = FactionStandingUtilities.isIsOnMission(
                  !isInTransit,
                  getActiveAtBContracts(),
                  activeMissions,
                  relevantFactionCode,
                  location.getCurrentSystem(),
                  ignoreEmployer);

            FactionAccoladeLevel newAccoladeLevel = factionStandings.checkForAccolade(
                  relevantFaction, currentDay, isOnMission);

            if (newAccoladeLevel != null) {
                new FactionAccoladeEvent(this, relevantFaction, newAccoladeLevel,
                      faction.equals(relevantFaction));
            }
        }

        // Censure degradation
        factionStandings.processCensureDegradation(currentDay);
    }

    /**
     * Use {@link #checkForNewMercenaryOrganizationStartUp(boolean, boolean)} instead
     */
    @Deprecated(since = "0.50.07", forRemoval = true)
    public void checkForNewMercenaryOrganizationStartUp(boolean bypassStartYear) {
        checkForNewMercenaryOrganizationStartUp(bypassStartYear, false);
    }

    /**
     * Checks if a new mercenary organization is starting up in the current game year, and, if so, triggers a welcome
     * dialog introducing the organization's representative.
     *
     * <p>This method examines a prioritized list of known mercenary-related factions for their respective founding
     * (start) years matching the current year. The list is evaluated in the following order: Mercenary Review Board
     * (MRB), Mercenary Review Bonding Commission (MRBC), Mercenary Bonding Authority (MBA), and Mercenary Guild (MG),
     * with MG as the default fallback. If a matching faction is found (and is recognized as a mercenary organization),
     * it generates an appropriate speaker (as either a merchant or military liaison, depending on the faction) and
     * opens a welcome dialog for the player.</p>
     *
     * <p>The dialog serves to introduce the player to the new mercenary organization, using an in-universe character
     * as the spokesperson.</p>
     *
     * @param bypassStartYear {@code true} if the method should be checking if the mercenary organization is currently
     *                        active, rather than just checking whether it was founded in the current game year.
     *
     * @author Illiani
     * @since 0.50.07
     */
    public void checkForNewMercenaryOrganizationStartUp(boolean bypassStartYear, boolean isStartUp) {
        Factions factions = Factions.getInstance();
        int currentYear = getGameYear();
        Faction[] possibleFactions = new Faction[] {
              factions.getFaction("MRB"),
              factions.getFaction("MRBC"),
              factions.getFaction("MBA"),
              factions.getFaction("MG")
        };

        Faction chosenFaction = null;
        for (Faction faction : possibleFactions) {
            if (faction != null) {
                boolean isValidInYear = bypassStartYear && faction.validIn(currentYear);
                boolean isFoundedInYear = !bypassStartYear && faction.getStartYear() == currentYear;

                if (isValidInYear || isFoundedInYear) {
                    chosenFaction = faction;
                    break;
                }
            }
        }

        if (chosenFaction == null) {
            chosenFaction = factions.getFaction("MG"); // fallback
        }

        if (chosenFaction != null
                  && (chosenFaction.getStartYear() == currentYear || isStartUp)
                  && chosenFaction.isMercenaryOrganization()) {
            PersonnelRole role = chosenFaction.isClan() ? PersonnelRole.MERCHANT : PersonnelRole.MILITARY_LIAISON;
            Person speaker = newPerson(role, chosenFaction.getShortName(), Gender.RANDOMIZE);
            new FactionJudgmentDialog(this, speaker, getCommander(),
                  "HELLO", chosenFaction,
                  FactionStandingJudgmentType.WELCOME, ImmersiveDialogWidth.MEDIUM, null, null);
        } else if (chosenFaction == null) {
            LOGGER.warn("Unable to find a suitable faction for a new mercenary organization start up");
        }
    }

    /** Use {@link #refreshPersonnelMarkets(boolean)} instead */
    @Deprecated(since = "0.50.07", forRemoval = true)
    public void refreshPersonnelMarkets() {
        refreshPersonnelMarkets(false);
    }

    /**
     * Refreshes the personnel markets based on the current market style and the current date.
     *
     * <p>If the new personnel market is disabled, generates a daily set of available personnel using the old
     * method. Otherwise, if it is the first day of the month, gathers new applications for the personnel market.
     *
     * <p>If rare professions are present, presents a dialog with options regarding these rare personnel. Optionally,
     * allowing the user to view the new personnel market dialog immediately.</p>
     *
     * @param isCampaignStart {@code true} if this method is being called at the start of the campaign
     *
     * @author Illiani
     * @since 0.50.06
     */
    public void refreshPersonnelMarkets(boolean isCampaignStart) {
        PersonnelMarketStyle marketStyle = campaignOptions.getPersonnelMarketStyle();
        if (marketStyle == PERSONNEL_MARKET_DISABLED) {
            personnelMarket.generatePersonnelForDay(this);
        } else {
            if (currentDay.getDayOfMonth() == 1) {
                newPersonnelMarket.gatherApplications();

                if (newPersonnelMarket.getHasRarePersonnel()) {
                    StringBuilder oocReport = new StringBuilder(resources.getString(
                          "personnelMarket.rareProfession.outOfCharacter"));
                    for (PersonnelRole profession : newPersonnelMarket.getRareProfessions()) {
                        oocReport.append("<p>- ").append(profession.getLabel(isClanCampaign())).append("</p>");
                    }

                    List<String> buttons = new ArrayList<>();
                    buttons.add(resources.getString("personnelMarket.rareProfession.button.later"));
                    buttons.add(resources.getString("personnelMarket.rareProfession.button.decline"));
                    // If the player attempts to jump to the personnel market, while the campaign is booting, they
                    // will get an NPE as the Campaign GUI won't have finished launching.
                    if (!isCampaignStart) {
                        buttons.add(resources.getString("personnelMarket.rareProfession.button.immediate"));
                    }

                    ImmersiveDialogSimple dialog = new ImmersiveDialogSimple(this,
                          getSeniorAdminPerson(AdministratorSpecialization.HR),
                          null,
                          resources.getString("personnelMarket.rareProfession.inCharacter"),
                          buttons,
                          oocReport.toString(),
                          null,
                          true);

                    if (dialog.getDialogChoice() == 2) {
                        newPersonnelMarket.showPersonnelMarketDialog();
                    }
                }
            }
        }
    }

    /**
     * Performs cleanup of departed personnel by identifying and removing eligible personnel records.
     *
     * <p>This method uses the {@link AutomatedPersonnelCleanUp} utility to determine which {@link Person}
     * objects should be removed from the campaign based on current date and campaign configuration options. Identified
     * personnel are then removed, and a report entry is generated if any removals occur.</p>
     *
     * @author Illiani
     * @since 0.50.06
     */
    private void performPersonnelCleanUp() {
        AutomatedPersonnelCleanUp removal = new AutomatedPersonnelCleanUp(currentDay,
              getPersonnel(),
              campaignOptions.isUseRemovalExemptRetirees(),
              campaignOptions.isUseRemovalExemptCemetery());

        List<Person> personnelToRemove = removal.getPersonnelToCleanUp();
        for (Person person : personnelToRemove) {
            removePerson(person, false);
        }

        if (!personnelToRemove.isEmpty()) {
            addReport(resources.getString("personnelRemoval.text"));
        }
    }

    /**
     * Fetches and handles the celebration dialogs specific to the current day.
     *
     * <p><b>Note:</b> Commanders day is handled as a part of the personnel processing, so we don't need to parse
     * personnel twice.</p>
     */
    private void fetchCelebrationDialogs() {
        if (!faction.isClan()) {
            if (isWinterHolidayMajorDay(currentDay)) {
                new WinterHolidayAnnouncement(this);
            }

            if (isFreedomDay(currentDay)) {
                new FreedomDayAnnouncement(this);
            }
        }

        if (isNewYear(currentDay)) {
            new NewYearsDayAnnouncement(this);
        }
    }

    /**
     * Updates the status of whether field kitchens are operating within their required capacity.
     *
     * <p>If fatigue is enabled in the campaign options, this method calculates the total available
     * field kitchen capacity and the required field kitchen usage, then updates the {@code fieldKitchenWithinCapacity}
     * flag to reflect whether the capacity meets the demand. If fatigue is disabled, the capacity is automatically set
     * to {@code false}.</p>
     */
    private void updateFieldKitchenCapacity() {
        if (campaignOptions.isUseFatigue()) {
            int fieldKitchenCapacity = checkFieldKitchenCapacity(getForce(FORCE_ORIGIN).getAllUnitsAsUnits(units,
                  false), campaignOptions.getFieldKitchenCapacity());
            fieldKitchenCapacity += FacilityRentals.getCapacityIncreaseFromRentals(getActiveContracts(),
                  ContractRentalType.KITCHENS);

            int fieldKitchenUsage = checkFieldKitchenUsage(getActivePersonnel(false, false),
                  campaignOptions.isUseFieldKitchenIgnoreNonCombatants());

            fieldKitchenWithinCapacity = areFieldKitchensWithinCapacity(fieldKitchenCapacity, fieldKitchenUsage);
        } else {
            fieldKitchenWithinCapacity = false;
        }
    }

    /**
     * Updates the value of {@code mashTheatreCapacity} based on the current campaign options and force composition.
     *
     * <p>If the campaign is configured to use MASH theatres, this method calculates the available MASH theatre
     * capacity using the current force and campaign options. If MASH theatres are not enabled, the capacity is set to
     * zero.</p>
     *
     * @author Illiani
     * @since 0.50.10
     */
    private void updateMASHTheatreCapacity() {
        if (campaignOptions.isUseMASHTheatres()) {
            mashTheatreCapacity = MASHCapacity.checkMASHCapacity(getForce(FORCE_ORIGIN).getAllUnitsAsUnits(units,
                  false), campaignOptions.getMASHTheatreCapacity());
<<<<<<< HEAD
            mashTheatreCapacity += FacilityRentals.getCapacityIncreaseFromRentals(getActiveContracts(),
                  ContractRentalType.HOSPITAL_BEDS);
=======
>>>>>>> 2cf8e890
        } else {
            mashTheatreCapacity = 0;
        }
    }

    /**
     * Processes reputation changes based on various conditions.
     */
    private void processReputationChanges() {
        if (faction.isPirate()) {
            dateOfLastCrime = currentDay;
            crimePirateModifier = -100;
        }

        if (currentDay.getDayOfMonth() == 1) {
            if (dateOfLastCrime != null) {
                long yearsBetween = ChronoUnit.YEARS.between(currentDay, dateOfLastCrime);

                int remainingCrimeChange = 2;

                if (yearsBetween >= 1) {
                    if (crimePirateModifier < 0) {
                        remainingCrimeChange = max(0, 2 + crimePirateModifier);
                        changeCrimePirateModifier(2); // this is the amount of change specified by CamOps
                    }

                    if (crimeRating < 0 && remainingCrimeChange > 0) {
                        changeCrimeRating(remainingCrimeChange);
                    }
                }
            }
        }

        if (currentDay.getDayOfWeek().equals(DayOfWeek.MONDAY)) {
            reputation.initializeReputation(this);
        }
    }

    public int getInitiativeBonus() {
        return initiativeBonus;
    }

    public void setInitiativeBonus(int bonus) {
        initiativeBonus = bonus;
    }

    public void applyInitiativeBonus(int bonus) {
        if (bonus > initiativeMaxBonus) {
            initiativeMaxBonus = bonus;
        }
        if ((bonus + initiativeBonus) > initiativeMaxBonus) {
            initiativeBonus = initiativeMaxBonus;
        } else {
            initiativeBonus += bonus;
        }
    }

    public void initiativeBonusIncrement(boolean change) {
        if (change) {
            setInitiativeBonus(++initiativeBonus);
        } else {
            setInitiativeBonus(--initiativeBonus);
        }
        if (initiativeBonus > initiativeMaxBonus) {
            initiativeBonus = initiativeMaxBonus;
        }
    }

    public int getInitiativeMaxBonus() {
        return initiativeMaxBonus;
    }

    public void setInitiativeMaxBonus(int bonus) {
        initiativeMaxBonus = bonus;
    }

    /**
     * This method checks if any students in the academy should graduate, and updates their attributes and status
     * accordingly. If any students do graduate, it sends the graduation information to autoAwards.
     */
    private void processEducationNewDay() {
        List<UUID> graduatingPersonnel = new ArrayList<>();
        HashMap<UUID, List<Object>> academyAttributesMap = new HashMap<>();

        for (Person person : getStudents()) {
            List<Object> individualAcademyAttributes = new ArrayList<>();

            if (EducationController.processNewDay(this, person, false)) {
                Academy academy = getAcademy(person.getEduAcademySet(), person.getEduAcademyNameInSet());

                if (academy == null) {
                    LOGGER.debug("Found null academy for {} skipping", person.getFullTitle());
                    continue;
                }

                graduatingPersonnel.add(person.getId());

                individualAcademyAttributes.add(academy.getEducationLevel(person));
                individualAcademyAttributes.add(academy.getType());
                individualAcademyAttributes.add(academy.getName());

                academyAttributesMap.put(person.getId(), individualAcademyAttributes);
            }
        }

        if (!graduatingPersonnel.isEmpty()) {
            AutoAwardsController autoAwardsController = new AutoAwardsController();
            autoAwardsController.PostGraduationController(this, graduatingPersonnel, academyAttributesMap);
        }
    }

    /**
     * Retrieves the flagged commander from the personnel list. If no flagged commander is found returns {@code null}.
     *
     * <p><b>Usage:</b> consider using {@link #getCommander()} instead.</p>
     *
     * @return the flagged commander if present, otherwise {@code null}
     */
    public @Nullable Person getFlaggedCommander() {
        return getPersonnel().stream().filter(Person::isCommander).findFirst().orElse(null);
    }

    /**
     * Use {@link #getCommander()} instead
     */
    @Deprecated(since = "0.50.07", forRemoval = true)
    public Person getSeniorCommander() {
        Person commander = null;
        for (Person person : getActivePersonnel(false, false)) {
            if (person.isCommander()) {
                return person;
            }
            if (null == commander || person.getRankNumeric() > commander.getRankNumeric()) {
                commander = person;
            }
        }
        return commander;
    }

    public void removeUnit(UUID id) {
        Unit unit = getHangar().getUnit(id);
        if (unit == null) {
            return;
        }

        // remove all parts for this unit as well
        for (Part p : unit.getParts()) {
            getWarehouse().removePart(p);
        }

        // remove any personnel from this unit
        for (Person person : unit.getCrew()) {
            unit.remove(person, true);
        }

        Person tech = unit.getTech();
        if (null != tech) {
            unit.remove(tech, true);
        }

        // remove unit from any forces
        removeUnitFromForce(unit);

        // If this is a transport, remove it from the list of potential transports
        for (CampaignTransportType campaignTransportType : CampaignTransportType.values()) {
            if (hasTransports(campaignTransportType)) {
                removeCampaignTransporter(campaignTransportType, unit);
            }

            // If we remove a transport unit from the campaign,
            // we need to remove any transported units from it
            // and clear the transport assignments for those
            // transported units
            if (unit.getTransportedUnitsSummary(campaignTransportType).hasTransportedUnits()) {
                List<Unit> transportedUnits = new ArrayList<>(unit.getTransportedUnitsSummary(campaignTransportType)
                                                                    .getTransportedUnits());
                for (Unit transportedUnit : transportedUnits) {
                    transportedUnit.unloadFromTransport(campaignTransportType);
                }
            }
        }

        // If this unit was assigned to a transport ship, remove it from the transport
        if (unit.hasTransportShipAssignment()) {
            unit.getTransportShipAssignment().getTransportShip().unloadFromTransportShip(unit);
        }

        // remove from automatic mothballing
        automatedMothballUnits.remove(unit.getId());

        // finally, remove the unit
        getHangar().removeUnit(unit.getId());

        checkDuplicateNamesDuringDelete(unit.getEntity());
        addReport(unit.getName() + " has been removed from the unit roster.");
        MekHQ.triggerEvent(new UnitRemovedEvent(unit));
    }

    public void removePerson(final @Nullable Person person) {
        removePerson(person, true);
    }

    public void removePerson(final @Nullable Person person, final boolean log) {
        if (person == null) {
            return;
        }


        Force force = getForceFor(person);
        if (force != null) {
            force.updateCommander(this);
        }

        person.getGenealogy().clearGenealogyLinks();

        final Unit unit = person.getUnit();
        if (unit != null) {
            unit.remove(person, true);
        }
        removeAllPatientsFor(person);
        person.removeAllTechJobs(this);
        removeKillsFor(person.getId());
        getRetirementDefectionTracker().removePerson(person);
        if (log) {
            addReport(person.getFullTitle() + " has been removed from the personnel roster.");
        }

        personnel.remove(person.getId());

        // Deal with Astech Pool Minutes
        if (person.getPrimaryRole().isAstech()) {
            asTechPoolMinutes = max(0, asTechPoolMinutes - Person.PRIMARY_ROLE_SUPPORT_TIME);
            asTechPoolOvertime = max(0, asTechPoolOvertime - Person.PRIMARY_ROLE_OVERTIME_SUPPORT_TIME);
        } else if (person.getSecondaryRole().isAstech()) {
            asTechPoolMinutes = max(0, asTechPoolMinutes - Person.SECONDARY_ROLE_SUPPORT_TIME);
            asTechPoolOvertime = max(0, asTechPoolOvertime - Person.SECONDARY_ROLE_OVERTIME_SUPPORT_TIME);
        }
        MekHQ.triggerEvent(new PersonRemovedEvent(person));
    }

    public void removeAllPatientsFor(Person doctor) {
        for (Person person : getPersonnel()) {
            if (null != person.getDoctorId() && person.getDoctorId().equals(doctor.getId())) {
                person.setDoctorId(null, getCampaignOptions().getNaturalHealingWaitingPeriod());
            }
        }
    }

    public void removeScenario(final Scenario scenario) {
        scenario.clearAllForcesAndPersonnel(this);
        final Mission mission = getMission(scenario.getMissionId());
        if (mission != null) {
            mission.getScenarios().remove(scenario);

            // run through the StratCon campaign state where applicable and remove the
            // "parent" scenario as well
            if ((mission instanceof AtBContract) &&
                      (((AtBContract) mission).getStratconCampaignState() != null) &&
                      (scenario instanceof AtBDynamicScenario)) {
                ((AtBContract) mission).getStratconCampaignState().removeStratConScenario(scenario.getId());
            }
        }
        scenarios.remove(scenario.getId());
        MekHQ.triggerEvent(new ScenarioRemovedEvent(scenario));
    }

    public void removeMission(final Mission mission) {
        // Loop through scenarios here! We need to remove them as well.
        for (Scenario scenario : mission.getScenarios()) {
            scenario.clearAllForcesAndPersonnel(this);
            scenarios.remove(scenario.getId());
        }
        mission.clearScenarios();

        missions.remove(mission.getId());
        MekHQ.triggerEvent(new MissionRemovedEvent(mission));
    }

    public void removeKill(Kill k) {
        if (kills.containsKey(k.getPilotId())) {
            kills.get(k.getPilotId()).remove(k);
        }
    }

    public void removeKillsFor(UUID personID) {
        kills.remove(personID);
    }

    public void removeForce(Force force) {
        int fid = force.getId();
        forceIds.remove(fid);
        // clear forceIds of all personnel with this force
        for (UUID uid : force.getUnits()) {
            Unit u = getHangar().getUnit(uid);
            if (null == u) {
                continue;
            }
            if (u.getForceId() == fid) {
                u.setForceId(FORCE_NONE);
                if (force.isDeployed()) {
                    u.setScenarioId(NO_ASSIGNED_SCENARIO);
                }
            }
        }

        // also remove this force's id from any scenarios
        if (force.isDeployed()) {
            Scenario s = getScenario(force.getScenarioId());
            s.removeForce(fid);
        }

        if (null != force.getParentForce()) {
            force.getParentForce().removeSubForce(fid);
        }

        // clear out StratCon force assignments
        for (AtBContract contract : getActiveAtBContracts()) {
            if (contract.getStratconCampaignState() != null) {
                for (StratConTrackState track : contract.getStratconCampaignState().getTracks()) {
                    track.unassignForce(fid);
                }
            }
        }

        if (campaignOptions.isUseAtB()) {
            recalculateCombatTeams(this);
        }
    }

    public void removeUnitFromForce(Unit u) {
        Force force = getForce(u.getForceId());
        if (null != force) {
            force.removeUnit(this, u.getId(), true);
            u.setForceId(FORCE_NONE);
            u.setScenarioId(NO_ASSIGNED_SCENARIO);
            if (u.getEntity().hasNavalC3() && u.getEntity().calculateFreeC3Nodes() < 5) {
                Vector<Unit> removedUnits = new Vector<>();
                removedUnits.add(u);
                removeUnitsFromNetwork(removedUnits);
                u.getEntity().setC3MasterIsUUIDAsString(null);
                u.getEntity().setC3Master(null, true);
                refreshNetworks();
            } else if (u.getEntity().hasC3i() && u.getEntity().calculateFreeC3Nodes() < 5) {
                Vector<Unit> removedUnits = new Vector<>();
                removedUnits.add(u);
                removeUnitsFromNetwork(removedUnits);
                u.getEntity().setC3MasterIsUUIDAsString(null);
                u.getEntity().setC3Master(null, true);
                refreshNetworks();
            }
            if (u.getEntity().hasC3M()) {
                removeUnitsFromC3Master(u);
                u.getEntity().setC3MasterIsUUIDAsString(null);
                u.getEntity().setC3Master(null, true);
            }

            if (campaignOptions.isUseAtB() && force.getUnits().isEmpty()) {
                combatTeams.remove(force.getId());
            }
        }
    }

    public @Nullable Force getForceFor(final @Nullable Unit unit) {
        return (unit == null) ? null : getForce(unit.getForceId());
    }

    public @Nullable Force getForceFor(final Person person) {
        final Unit unit = person.getUnit();
        if (unit != null) {
            return getForceFor(unit);
        } else if (person.isTech()) {
            return forceIds.values()
                         .stream()
                         .filter(force -> person.getId().equals(force.getTechID()))
                         .findFirst()
                         .orElse(null);
        }

        return null;
    }

    public void restore() {
        // if we fail to restore equipment parts then remove them
        // and possibly re-initialize and diagnose unit
        List<Part> partsToRemove = new ArrayList<>();
        Set<Unit> unitsToCheck = new HashSet<>();

        for (Part part : getParts()) {
            if (part instanceof EquipmentPart) {
                ((EquipmentPart) part).restore();
                if (null == ((EquipmentPart) part).getType()) {
                    partsToRemove.add(part);
                }
            }

            if (part instanceof MissingEquipmentPart) {
                ((MissingEquipmentPart) part).restore();
                if (null == ((MissingEquipmentPart) part).getType()) {
                    partsToRemove.add(part);
                }
            }
        }

        for (Part remove : partsToRemove) {
            if (remove.getUnit() != null) {
                unitsToCheck.add(remove.getUnit());
            }
            getWarehouse().removePart(remove);
        }

        for (Unit unit : getUnits()) {
            if (null != unit.getEntity()) {
                unit.getEntity().setOwner(player);
                unit.getEntity().setGame(game);
                unit.getEntity().restore();

                // Aerospace parts have changed after 0.45.4. Reinitialize parts for Small Craft
                // and up
                if (unit.getEntity().hasETypeFlag(Entity.ETYPE_JUMPSHIP) ||
                          unit.getEntity().hasETypeFlag(Entity.ETYPE_SMALL_CRAFT)) {
                    unitsToCheck.add(unit);
                }
            }

            unit.resetEngineer();
        }

        for (Unit u : unitsToCheck) {
            u.initializeParts(true);
            u.runDiagnostic(false);
        }

        shoppingList.restore();

        if (getCampaignOptions().isUseAtB()) {
            RandomFactionGenerator.getInstance().startup(this);

            int loops = 0;
            while (!RandomUnitGenerator.getInstance().isInitialized()) {
                try {
                    Thread.sleep(50);
                    if (++loops > 20) {
                        // Wait for up to a second
                        break;
                    }
                } catch (InterruptedException ignore) {
                }
            }
        }
    }

    /**
     * Cleans incongruent data present in the campaign
     */
    public void cleanUp() {
        // Cleans non-existing spouses
        for (Person person : personnel.values()) {
            if (person.getGenealogy().hasSpouse()) {
                if (!personnel.containsKey(person.getGenealogy().getSpouse().getId())) {
                    person.getGenealogy().setSpouse(null);
                    person.setMaidenName(null);
                }
            }
        }

        // clean up non-existent unit references in force unit lists
        for (Force force : forceIds.values()) {
            List<UUID> orphanForceUnitIDs = new ArrayList<>();

            for (UUID unitID : force.getUnits()) {
                if (getHangar().getUnit(unitID) == null) {
                    orphanForceUnitIDs.add(unitID);
                }
            }

            for (UUID unitID : orphanForceUnitIDs) {
                force.removeUnit(this, unitID, false);
            }
        }

        // clean up units that are assigned to non-existing scenarios
        for (Unit unit : this.getUnits()) {
            if (this.getScenario(unit.getScenarioId()) == null) {
                unit.setScenarioId(Scenario.S_DEFAULT_ID);
            }
        }
    }

    public boolean isOvertimeAllowed() {
        return overtime;
    }

    public void setOvertime(boolean b) {
        this.overtime = b;
        MekHQ.triggerEvent(new OvertimeModeEvent(b));
    }

    public boolean isGM() {
        return gmMode;
    }

    public void setGMMode(boolean b) {
        this.gmMode = b;
        MekHQ.triggerEvent(new GMModeEvent(b));
    }

    public Faction getFaction() {
        return faction;
    }

    /**
     * Determines whether the current campaign is a clan campaign.
     *
     * <p>This method checks if the faction associated with the campaign is a clan, returning {@code true}
     * if it is, and {@code false} otherwise.</p>
     *
     * @return {@code true} if the campaign belongs to a clan faction, {@code false} otherwise.
     *
     * @author Illiani
     * @since 0.50.05
     */
    public boolean isClanCampaign() {
        return faction.isClan();
    }

    /**
     * Determines whether the current campaign is a pirate campaign.
     *
     * <p>This method checks if the faction associated with the campaign is Pirates, returning {@code true} if it is,
     * and {@code false} otherwise.</p>
     *
     * @return {@code true} if the campaign is Pirates, {@code false} otherwise.
     *
     * @author Illiani
     * @since 0.50.07
     */
    public boolean isPirateCampaign() {
        return faction.getShortName().equals(PIRATE_FACTION_CODE);
    }

    /**
     * Determines whether the current campaign is a mercenary campaign.
     *
     * <p>This method checks if the faction associated with the campaign is Mercenary, returning {@code true} if it is,
     * and {@code false} otherwise.</p>
     *
     * @return {@code true} if the campaign is Mercenary, {@code false} otherwise.
     *
     * @author Illiani
     * @since 0.50.07
     */
    public boolean isMercenaryCampaign() {
        return faction.getShortName().equals(MERCENARY_FACTION_CODE);
    }

    public void setFaction(final Faction faction) {
        setFactionDirect(faction);
        updateTechFactionCode();
    }

    public void setFactionDirect(final Faction faction) {
        this.faction = faction;
    }

    public String getRetainerEmployerCode() {
        return retainerEmployerCode;
    }

    public void setRetainerEmployerCode(String code) {
        retainerEmployerCode = code;
    }

    public LocalDate getRetainerStartDate() {
        return retainerStartDate;
    }

    public void setRetainerStartDate(LocalDate retainerStartDate) {
        this.retainerStartDate = retainerStartDate;
    }

    public int getRawCrimeRating() {
        return crimeRating;
    }

    public void setCrimeRating(int crimeRating) {
        this.crimeRating = crimeRating;
    }

    /**
     * Updates the crime rating by the specified change. If improving crime rating, use a positive number, otherwise
     * negative
     *
     * @param change the change to be applied to the crime rating
     */
    public void changeCrimeRating(int change) {
        this.crimeRating = Math.min(0, crimeRating + change);
    }

    public int getCrimePirateModifier() {
        return crimePirateModifier;
    }

    public void setCrimePirateModifier(int crimePirateModifier) {
        this.crimePirateModifier = crimePirateModifier;
    }

    /**
     * Updates the crime pirate modifier by the specified change. If improving the modifier, use a positive number,
     * otherwise negative
     *
     * @param change the change to be applied to the crime modifier
     */
    public void changeCrimePirateModifier(int change) {
        this.crimePirateModifier = Math.min(0, crimePirateModifier + change);
    }

    /**
     * Calculates the adjusted crime rating by adding the crime rating with the pirate modifier.
     *
     * @return The adjusted crime rating.
     */
    public int getAdjustedCrimeRating() {
        return crimeRating + crimePirateModifier;
    }

    public @Nullable LocalDate getDateOfLastCrime() {
        return dateOfLastCrime;
    }

    public void setDateOfLastCrime(LocalDate dateOfLastCrime) {
        this.dateOfLastCrime = dateOfLastCrime;
    }

    public ReputationController getReputation() {
        return reputation;
    }

    public void setReputation(ReputationController reputation) {
        this.reputation = reputation;
    }

    public FactionStandings getFactionStandings() {
        return factionStandings;
    }

    public void setFactionStandings(FactionStandings factionStandings) {
        this.factionStandings = factionStandings;
    }

    private void addInMemoryLogHistory(LogEntry le) {
        Iterator<LogEntry> iterator = inMemoryLogHistory.iterator();
        while (iterator.hasNext() &&
                     ChronoUnit.DAYS.between(iterator.next().getDate(), le.getDate()) >
                           MHQConstants.MAX_HISTORICAL_LOG_DAYS) {
            // we've hit the max size for the in-memory based on the UI display limit prune
            // the oldest entry
            iterator.remove();
        }
        inMemoryLogHistory.add(le);
    }

    /**
     * Starts a new day for the daily log
     *
     * @param r - the report String
     */
    public void beginReport(String r) {
        if (MekHQ.getMHQOptions().getHistoricalDailyLog()) {
            // add the new items to our in-memory cache
            addInMemoryLogHistory(new HistoricalLogEntry(getLocalDate(), ""));
        }
        addReportInternal(r);
    }

    /**
     * Formats and then adds a report to the daily log
     *
     * @param format  String with format markers.
     * @param objects Variable list of objects to format into {@code format}
     */
    public void addReport(final String format, final Object... objects) {
        addReport(String.format(format, objects));
    }

    /**
     * Adds a report to the daily log
     *
     * @param r - the report String
     */
    public void addReport(String r) {
        if (MekHQ.getMHQOptions().getHistoricalDailyLog()) {
            addInMemoryLogHistory(new HistoricalLogEntry(getLocalDate(), r));
        }
        addReportInternal(r);
    }

    private void addReportInternal(String r) {
        currentReport.add(r);
        if (!currentReportHTML.isEmpty()) {
            currentReportHTML = currentReportHTML + REPORT_LINEBREAK + r;
            newReports.add(REPORT_LINEBREAK);
        } else {
            currentReportHTML = r;
        }
        newReports.add(r);
        MekHQ.triggerEvent(new ReportEvent(this, r));
    }

    public Camouflage getCamouflage() {
        return camouflage;
    }

    public void setCamouflage(final Camouflage camouflage) {
        this.camouflage = camouflage;
    }

    public PlayerColour getColour() {
        return colour;
    }

    public void setColour(final PlayerColour colour) {
        this.colour = Objects.requireNonNull(colour, "Colour cannot be set to null");
    }

    public StandardForceIcon getUnitIcon() {
        return unitIcon;
    }

    public void setUnitIcon(final StandardForceIcon unitIcon) {
        this.unitIcon = unitIcon;
    }

    public void addFunds(final TransactionType type, final Money quantity, @Nullable String description) {
        if ((description == null) || description.isEmpty()) {
            description = "Rich Uncle";
        }

        finances.credit(type, getLocalDate(), quantity, description);
        String quantityString = quantity.toAmountAndSymbolString();
        addReport("Funds added : " + quantityString + " (" + description + ')');
    }

    public void removeFunds(final TransactionType type, final Money quantity, @Nullable String description) {
        if ((description == null) || description.isEmpty()) {
            description = "Rich Uncle";
        }

        finances.debit(type, getLocalDate(), quantity, description);
        String quantityString = quantity.toAmountAndSymbolString();
        addReport("Funds removed : " + quantityString + " (" + description + ')');
    }

    /**
     * Generic method for paying Personnel (Person) in the company. Debits money from the campaign and if the campaign
     * tracks total earnings it will account for that.
     *
     * @param type              TransactionType being debited
     * @param quantity          total money - it's usually displayed outside of this method
     * @param description       String displayed in the ledger and report
     * @param individualPayouts Map of Person to the Money they're owed
     */
    public void payPersonnel(TransactionType type, Money quantity, String description,
          Map<Person, Money> individualPayouts) {
        getFinances().debit(type,
              getLocalDate(),
              quantity,
              description,
              individualPayouts,
              getCampaignOptions().isTrackTotalEarnings());
        String quantityString = quantity.toAmountAndSymbolString();
        addReport("Funds removed : " + quantityString + " (" + description + ')');

    }

    public CampaignOptions getCampaignOptions() {
        return campaignOptions;
    }

    public void setCampaignOptions(CampaignOptions options) {
        campaignOptions = options;
    }

    public StoryArc getStoryArc() {
        return storyArc;
    }

    public void useStoryArc(StoryArc arc, boolean initiate) {
        arc.setCampaign(this);
        arc.initializeDataDirectories();
        this.storyArc = arc;
        if (initiate) {
            storyArc.begin();
        }
    }

    public void unloadStoryArc() {
        MekHQ.unregisterHandler(storyArc);
        storyArc = null;
    }

    public List<String> getCurrentObjectives() {
        if (null != getStoryArc()) {
            return getStoryArc().getCurrentObjectives();
        }
        return new ArrayList<>();
    }

    @Deprecated(since = "0.50.07", forRemoval = true)
    public FameAndInfamyController getFameAndInfamy() {
        return null;
    }

    /**
     * Retrieves the list of units that are configured for automated mothballing.
     *
     * <p>
     * Automated mothballing is a mechanism where certain units are automatically placed into a mothballed state,
     * reducing their active maintenance costs and operational demands over time.
     * </p>
     *
     * @return A {@link List} of {@link UUID} objects that are set for automated mothballing. Returns an empty list if
     *       no units are configured.
     */
    public List<UUID> getAutomatedMothballUnits() {
        return automatedMothballUnits;
    }

    /**
     * Sets the list of units that are configured for automated mothballing.
     *
     * <p>
     * Replaces the current list of units that have undergone automated mothballing.
     * </p>
     *
     * @param automatedMothballUnits A {@link List} of {@link UUID} objects to configure for automated mothballing.
     */
    public void setAutomatedMothballUnits(List<UUID> automatedMothballUnits) {
        this.automatedMothballUnits = automatedMothballUnits;
    }

    public int getTemporaryPrisonerCapacity() {
        return temporaryPrisonerCapacity;
    }

    public void setTemporaryPrisonerCapacity(int temporaryPrisonerCapacity) {
        this.temporaryPrisonerCapacity = max(MINIMUM_TEMPORARY_CAPACITY, temporaryPrisonerCapacity);
    }

    /**
     * Adjusts the temporary prisoner capacity by the specified delta value.
     *
     * <p>the new capacity is constrained to be at least the minimum allowed temporary capacity, as defined by {@code
     * PrisonerEventManager.MINIMUM_TEMPORARY_CAPACITY}.</p>T
     *
     * @param delta the amount by which to change the temporary prisoner capacity. A positive value increases the
     *              capacity, while a negative value decreases it.
     */
    public void changeTemporaryPrisonerCapacity(int delta) {
        int newCapacity = temporaryPrisonerCapacity + delta;
        temporaryPrisonerCapacity = max(MINIMUM_TEMPORARY_CAPACITY, newCapacity);
    }

    public RandomEventLibraries getRandomEventLibraries() {
        return randomEventLibraries;
    }

    public FactionStandingUltimatumsLibrary getFactionStandingUltimatumsLibrary() {
        return factionStandingUltimatumsLibrary;
    }

    public void writeToXML(final PrintWriter writer) {
        int indent = 0;

        // File header
        writer.println("<?xml version=\"1.0\" encoding=\"UTF-8\"?>");

        // Start the XML root.
        MHQXMLUtility.writeSimpleXMLOpenTag(writer, indent++, "campaign", "version", MHQConstants.VERSION);
        MHQXMLUtility.writeSimpleXMLOpenTag(writer, indent++, "pastVersions");
        for (final Version pastVersion : pastVersions) {
            MHQXMLUtility.writeSimpleXMLTag(writer, indent, "pastVersion", pastVersion.toString());
        }
        MHQXMLUtility.writeSimpleXMLCloseTag(writer, --indent, "pastVersions");

        // region Basic Campaign Info
        MHQXMLUtility.writeSimpleXMLOpenTag(writer, indent++, "info");

        MHQXMLUtility.writeSimpleXMLTag(writer, indent, "id", id.toString());
        MHQXMLUtility.writeSimpleXMLTag(writer, indent, "calendar", getLocalDate());
        MHQXMLUtility.writeSimpleXMLTag(writer, indent, "name", name);
        MHQXMLUtility.writeSimpleXMLTag(writer, indent, "faction", getFaction().getShortName());
        if (retainerEmployerCode != null) {
            MHQXMLUtility.writeSimpleXMLTag(writer, indent, "retainerEmployerCode", retainerEmployerCode);
            MHQXMLUtility.writeSimpleXMLTag(writer, indent, "retainerStartDate", retainerStartDate);
        }
        MHQXMLUtility.writeSimpleXMLTag(writer, indent, "crimeRating", crimeRating);
        MHQXMLUtility.writeSimpleXMLTag(writer, indent, "crimePirateModifier", crimePirateModifier);

        if (dateOfLastCrime != null) {
            MHQXMLUtility.writeSimpleXMLTag(writer, indent, "dateOfLastCrime", dateOfLastCrime);
        }

        MHQXMLUtility.writeSimpleXMLOpenTag(writer, indent++, "reputation");
        reputation.writeReputationToXML(writer, indent);
        MHQXMLUtility.writeSimpleXMLCloseTag(writer, --indent, "reputation");
        MHQXMLUtility.writeSimpleXMLOpenTag(writer, indent++, "newPersonnelMarket");
        newPersonnelMarket.writePersonnelMarketDataToXML(writer, indent);
        MHQXMLUtility.writeSimpleXMLCloseTag(writer, --indent, "newPersonnelMarket");

        MHQXMLUtility.writeSimpleXMLOpenTag(writer, indent++, "factionStandings");
        factionStandings.writeFactionStandingsToXML(writer, indent);
        MHQXMLUtility.writeSimpleXMLCloseTag(writer, --indent, "factionStandings");

        // this handles campaigns that predate 49.20
        if (campaignStartDate == null) {
            setCampaignStartDate(getLocalDate());
        }
        MHQXMLUtility.writeSimpleXMLTag(writer, indent, "campaignStartDate", getCampaignStartDate());

        getRankSystem().writeToXML(writer, indent, false);
        MHQXMLUtility.writeSimpleXMLTag(writer, indent, "overtime", overtime);
        MHQXMLUtility.writeSimpleXMLTag(writer, indent, "gmMode", gmMode);
        MHQXMLUtility.writeSimpleXMLTag(writer, indent, "asTechPool", asTechPool);
        MHQXMLUtility.writeSimpleXMLTag(writer, indent, "asTechPoolMinutes", asTechPoolMinutes);
        MHQXMLUtility.writeSimpleXMLTag(writer, indent, "asTechPoolOvertime", asTechPoolOvertime);
        MHQXMLUtility.writeSimpleXMLTag(writer, indent, "medicPool", medicPool);
        MHQXMLUtility.writeSimpleXMLTag(writer, indent, "fieldKitchenWithinCapacity", fieldKitchenWithinCapacity);
        MHQXMLUtility.writeSimpleXMLTag(writer, indent, "mashTheatreCapacity", mashTheatreCapacity);
<<<<<<< HEAD
        MHQXMLUtility.writeSimpleXMLTag(writer, indent, "repairBaysRented", repairBaysRented);
=======
>>>>>>> 2cf8e890
        getCamouflage().writeToXML(writer, indent);
        MHQXMLUtility.writeSimpleXMLTag(writer, indent, "colour", getColour().name());
        getUnitIcon().writeToXML(writer, indent);
        MHQXMLUtility.writeSimpleXMLTag(writer, indent, "lastForceId", lastForceId);
        MHQXMLUtility.writeSimpleXMLTag(writer, indent, "lastMissionId", lastMissionId);
        MHQXMLUtility.writeSimpleXMLTag(writer, indent, "lastScenarioId", lastScenarioId);
        MHQXMLUtility.writeSimpleXMLTag(writer, indent, "initiativeBonus", initiativeBonus);
        MHQXMLUtility.writeSimpleXMLTag(writer, indent, "initiativeMaxBonus", initiativeMaxBonus);
        MHQXMLUtility.writeSimpleXMLOpenTag(writer, indent++, "nameGen");
        MHQXMLUtility.writeSimpleXMLTag(writer,
              indent,
              "faction",
              RandomNameGenerator.getInstance().getChosenFaction());
        MHQXMLUtility.writeSimpleXMLTag(writer, indent, "percentFemale", RandomGenderGenerator.getPercentFemale());
        MHQXMLUtility.writeSimpleXMLCloseTag(writer, --indent, "nameGen");

        MHQXMLUtility.writeSimpleXMLOpenTag(writer, indent++, "currentReport");
        for (String s : currentReport) {
            // This cannot use the MHQXMLUtility as it cannot be escaped
            writer.println(MHQXMLUtility.indentStr(indent) + "<reportLine><![CDATA[" + s + "]]></reportLine>");
        }
        MHQXMLUtility.writeSimpleXMLCloseTag(writer, --indent, "currentReport");

        MHQXMLUtility.writeSimpleXMLCloseTag(writer, --indent, "info");
        // endregion Basic Campaign Info

        // region Options
        if (getCampaignOptions() != null) {
            CampaignOptionsMarshaller.writeCampaignOptionsToXML(getCampaignOptions(), writer, indent);
        }
        getGameOptions().writeToXML(writer, indent);
        // endregion Options

        // Lists of objects:
        units.writeToXML(writer, indent, "units"); // Units

        MHQXMLUtility.writeSimpleXMLOpenTag(writer, indent++, "personnel");
        for (final Person person : getPersonnel()) {
            person.writeToXML(writer, indent, this);
        }
        MHQXMLUtility.writeSimpleXMLCloseTag(writer, --indent, "personnel");

        MHQXMLUtility.writeSimpleXMLOpenTag(writer, indent++, "missions");
        for (final Mission mission : getMissions()) {
            mission.writeToXML(this, writer, indent);
        }
        MHQXMLUtility.writeSimpleXMLCloseTag(writer, --indent, "missions");

        // the forces structure is hierarchical, but that should be handled
        // internally from with writeToXML function for Force
        MHQXMLUtility.writeSimpleXMLOpenTag(writer, indent++, "forces");
        forces.writeToXML(writer, indent);
        MHQXMLUtility.writeSimpleXMLCloseTag(writer, --indent, "forces");
        finances.writeToXML(writer, indent);
        location.writeToXML(writer, indent);
        MHQXMLUtility.writeSimpleXMLTag(writer, indent, "isAvoidingEmptySystems", isAvoidingEmptySystems);
        MHQXMLUtility.writeSimpleXMLTag(writer,
              indent,
              "isOverridingCommandCircuitRequirements",
              isOverridingCommandCircuitRequirements);
        shoppingList.writeToXML(writer, indent);
        MHQXMLUtility.writeSimpleXMLOpenTag(writer, indent++, "kills");
        for (List<Kill> kills : kills.values()) {
            for (Kill k : kills) {
                k.writeToXML(writer, indent);
            }
        }
        MHQXMLUtility.writeSimpleXMLCloseTag(writer, --indent, "kills");
        MHQXMLUtility.writeSimpleXMLOpenTag(writer, indent++, "skillTypes");
        for (final String skillName : SkillType.skillList) {
            final SkillType type = getType(skillName);
            if (type != null) {
                type.writeToXML(writer, indent);
            }
        }
        MHQXMLUtility.writeSimpleXMLCloseTag(writer, --indent, "skillTypes");
        MHQXMLUtility.writeSimpleXMLOpenTag(writer, indent++, "specialAbilities");
        for (String key : SpecialAbility.getSpecialAbilities().keySet()) {
            SpecialAbility.getAbility(key).writeToXML(writer, indent);
        }
        MHQXMLUtility.writeSimpleXMLCloseTag(writer, --indent, "specialAbilities");
        randomSkillPreferences.writeToXML(writer, indent);

        // parts is the biggest so it goes last
        parts.writeToXML(writer, indent, "parts"); // Parts

        // current story arc
        if (null != storyArc) {
            storyArc.writeToXml(writer, indent);
        }

        // Markets
        getPersonnelMarket().writeToXML(writer, indent, this);

        // TODO : AbstractContractMarket : Uncomment
        // CAW: implicit DEPENDS-ON to the <missions> and <campaignOptions> node, do not
        // move this above it
        // getContractMarket().writeToXML(pw, indent);

        // Windchild: implicit DEPENDS-ON to the <campaignOptions> node, do not move
        // this above it
        getUnitMarket().writeToXML(writer, indent);

        // Against the Bot
        if (getCampaignOptions().isUseAtB()) {
            // TODO : AbstractContractMarket : Remove next two lines
            // CAW: implicit DEPENDS-ON to the <missions> node, do not move this above it
            contractMarket.writeToXML(this, writer, indent);

            if (!combatTeams.isEmpty()) {
                MHQXMLUtility.writeSimpleXMLOpenTag(writer, indent++, "combatTeams");
                for (CombatTeam combatTeam : combatTeams.values()) {
                    if (forceIds.containsKey(combatTeam.getForceId())) {
                        combatTeam.writeToXML(writer, indent);
                    }
                }
                MHQXMLUtility.writeSimpleXMLCloseTag(writer, --indent, "combatTeams");
            }
            MHQXMLUtility.writeSimpleXMLTag(writer,
                  indent,
                  "autoResolveBehaviorSettings",
                  autoResolveBehaviorSettings.getDescription());
        }

        retirementDefectionTracker.writeToXML(writer, indent);

        MHQXMLUtility.writeSimpleXMLOpenTag(writer, indent++, "personnelWhoAdvancedInXP");
        for (Person person : personnelWhoAdvancedInXP) {
            MHQXMLUtility.writeSimpleXMLTag(writer, indent, "personWhoAdvancedInXP", person.getId());
        }
        MHQXMLUtility.writeSimpleXMLCloseTag(writer, --indent, "personnelWhoAdvancedInXP");

        MHQXMLUtility.writeSimpleXMLOpenTag(writer, indent++, "automatedMothballUnits");
        for (UUID unitId : automatedMothballUnits) {
            MHQXMLUtility.writeSimpleXMLTag(writer, indent, "mothballedUnit", unitId);
        }
        MHQXMLUtility.writeSimpleXMLCloseTag(writer, --indent, "automatedMothballUnits");
        MHQXMLUtility.writeSimpleXMLTag(writer, indent, "temporaryPrisonerCapacity", temporaryPrisonerCapacity);
        MHQXMLUtility.writeSimpleXMLTag(writer, indent, "processProcurement", processProcurement);

        MHQXMLUtility.writeSimpleXMLOpenTag(writer, ++indent, "partsInUse");
        writePartInUseToXML(writer, indent);
        MHQXMLUtility.writeSimpleXMLCloseTag(writer, --indent, "partsInUse");

        if (MekHQ.getMHQOptions().getWriteCustomsToXML()) {
            writeCustoms(writer);
        }

        // Okay, we're done.
        // Close everything out and be done with it.
        MHQXMLUtility.writeSimpleXMLCloseTag(writer, --indent, "campaign");
    }

    private void writeCustoms(PrintWriter pw1) {
        for (String name : customs) {
            MekSummary ms = MekSummaryCache.getInstance().getMek(name);
            if (ms == null) {
                continue;
            }

            MekFileParser mekFileParser = null;
            try {
                mekFileParser = new MekFileParser(ms.getSourceFile());
            } catch (EntityLoadingException ex) {
                LOGGER.error("", ex);
            }
            if (mekFileParser == null) {
                continue;
            }
            Entity en = mekFileParser.getEntity();
            pw1.println("\t<custom>");
            pw1.println("\t\t<name>" + name + "</name>");
            if (en instanceof Mek) {
                pw1.print("\t\t<mtf><![CDATA[");
                pw1.print(((Mek) en).getMtf());
                pw1.println("]]></mtf>");
            } else {
                try {
                    BuildingBlock blk = BLKFile.getBlock(en);
                    pw1.print("\t\t<blk><![CDATA[");
                    for (String s : blk.getAllDataAsString()) {
                        if (s.isEmpty()) {
                            continue;
                        }
                        pw1.println(s);
                    }
                    pw1.println("]]></blk>");
                } catch (EntitySavingException e) {
                    LOGGER.error("Failed to save custom entity {}", en.getDisplayName(), e);
                }
            }
            pw1.println("\t</custom>");
        }
    }

    public ArrayList<PlanetarySystem> getSystems() {
        ArrayList<PlanetarySystem> systems = new ArrayList<>();
        for (String key : this.systemsInstance.getSystems().keySet()) {
            systems.add(this.systemsInstance.getSystems().get(key));
        }
        return systems;
    }

    public PlanetarySystem getSystemById(String id) {
        return this.systemsInstance.getSystemById(id);
    }

    public Vector<String> getSystemNames() {
        Vector<String> systemNames = new Vector<>();
        for (PlanetarySystem key : this.systemsInstance.getSystems().values()) {
            systemNames.add(key.getPrintableName(getLocalDate()));
        }
        return systemNames;
    }

    public PlanetarySystem getSystemByName(String name) {
        return this.systemsInstance.getSystemByName(name, getLocalDate());
    }

    // region Ranks
    public RankSystem getRankSystem() {
        return rankSystem;
    }

    public void setRankSystem(final @Nullable RankSystem rankSystem) {
        // If they are the same object, there hasn't been a change and thus don't need
        // to process further
        if (Objects.equals(getRankSystem(), rankSystem)) {
            return;
        }

        // Then, we need to validate the rank system. Null isn't valid to be set but may
        // be the
        // result of a cancelled load. However, validation will prevent that
        final RankValidator rankValidator = new RankValidator();
        if (!rankValidator.validate(rankSystem, false)) {
            return;
        }

        // We need to know the old campaign rank system for personnel processing
        final RankSystem oldRankSystem = getRankSystem();

        // And with that, we can set the rank system
        setRankSystemDirect(rankSystem);

        // Finally, we fix all personnel ranks and ensure they are properly set
        getPersonnel().stream()
              .filter(person -> person.getRankSystem().equals(oldRankSystem))
              .forEach(person -> person.setRankSystem(rankValidator, rankSystem));
    }

    public void setRankSystemDirect(final RankSystem rankSystem) {
        this.rankSystem = rankSystem;
    }
    // endregion Ranks

    public void setFinances(Finances f) {
        finances = f;
    }

    public Finances getFinances() {
        return finances;
    }

    public Accountant getAccountant() {
        return new Accountant(this);
    }

    /**
     * Calculates and returns a {@code JumpPath} between two planetary systems, using default parameters for jump range
     * and travel safety.
     *
     * <p>This method provides a convenient way to compute the most likely or optimal jump path from the specified
     * starting system to the destination system. Internal behavior and constraints are determined by the method's
     * default parameter settings.</p>
     *
     * @param start the starting {@link PlanetarySystem}
     * @param end   the destination {@link PlanetarySystem}
     *
     * @return the calculated {@link JumpPath} between the two systems
     */
    public JumpPath calculateJumpPath(PlanetarySystem start, PlanetarySystem end) {
        return calculateJumpPath(start, end, true, true);
    }

    /**
     * Calculates the optimal jump path between two planetary systems using the A* algorithm.
     *
     * <p>This implementation minimizes a combination of jump counts and recharge times to find the most efficient
     * route between systems. The algorithm uses a heuristic based on straight-line distance combined with actual path
     * costs from the starting system.</p>
     *
     * <p>The algorithm will optionally avoid systems without population when the {@code
     * isAvoidingEmptySystems} flag equals {@code true}.</p>
     *
     * <p>Implementation is based on:
     * <a href="http://www.policyalmanac.org/games/aStarTutorial.htm">Policy Almanac A* Tutorial</a></p>
     *
     * @param start                The starting planetary system
     * @param end                  The destination planetary system
     * @param skipAccessCheck      {@code true} to skip checking for Outlaw status in system, {@code false} otherwise.
     *                             Should be {@code false} when determining contract-related jump paths as system access
     *                             is guaranteed for contract target systems.
     * @param skipEmptySystemCheck {@code true} to skip checking for empty system status, {@code false} otherwise.
     *                             Should be {@code false} when determining contract-related jump paths.
     *
     * @return A {@link JumpPath} containing the sequence of systems to traverse, or {@code null} if no valid path
     *       exists between the systems. If start and end are the same system, returns a path containing only that
     *       system.
     */
    public JumpPath calculateJumpPath(PlanetarySystem start, PlanetarySystem end, boolean skipAccessCheck,
          boolean skipEmptySystemCheck) {
        // Handle edge cases
        if (null == start) {
            return new JumpPath();
        }

        if ((null == end) || start.getId().equals(end.getId())) {
            JumpPath jumpPath = new JumpPath();
            jumpPath.addSystem(start);
            return jumpPath;
        }

        // Shortcuts to ensure we're not processing a lot of data when we're unable to reach the target system
        if (!skipEmptySystemCheck
                  && isAvoidingEmptySystems
                  && end.getPopulation(currentDay) == 0) {
            new ImmersiveDialogSimple(this, getSeniorAdminPerson(AdministratorSpecialization.TRANSPORT), null,
                  String.format(resources.getString("unableToEnterSystem.abandoned.ic"), getCommanderAddress()),
                  null, resources.getString("unableToEnterSystem.abandoned.ooc"), null, false);

            return new JumpPath();
        }

        List<AtBContract> activeAtBContracts = getActiveAtBContracts();

        if (!skipAccessCheck
                  && campaignOptions.isUseFactionStandingOutlawedSafe()) {
            FactionHints factionHints = FactionHints.defaultFactionHints();
            boolean canAccessSystem = FactionStandingUtilities.canEnterTargetSystem(faction, factionStandings,
                  getCurrentSystem(), end, currentDay, activeAtBContracts, factionHints);
            if (!canAccessSystem) {
                new ImmersiveDialogSimple(this, getSeniorAdminPerson(AdministratorSpecialization.TRANSPORT), null,
                      String.format(resources.getString("unableToEnterSystem.outlawed.ic"), getCommanderAddress()),
                      null, resources.getString("unableToEnterSystem.outlawed.ooc"), null, false);

                return new JumpPath();
            }
        }

        // Initialize A* algorithm variables
        String startKey = start.getId();
        String endKey = end.getId();

        Set<String> closed = new HashSet<>();
        Set<String> open = new HashSet<>();

        Map<String, String> parent = new HashMap<>();
        Map<String, Double> scoreH = new HashMap<>(); // Heuristic scores (estimated cost to goal)
        Map<String, Double> scoreG = new HashMap<>(); // Path costs from start

        // Precompute heuristics
        Map<String, PlanetarySystem> allSystems = this.systemsInstance.getSystems();

        for (Entry<String, PlanetarySystem> entry : allSystems.entrySet()) {
            scoreH.put(entry.getKey(), end.getDistanceTo(entry.getValue()));
        }

        // Initialize starting node
        String current = startKey;
        scoreG.put(current, 0.0);
        closed.add(current);

        FactionHints factionHints = FactionHints.defaultFactionHints();

        // A* search
        final int MAX_JUMPS = 10000;
        for (int jumps = 0; jumps < MAX_JUMPS; jumps++) {
            PlanetarySystem currentSystem = systemsInstance.getSystemById(current);

            boolean isUseCommandCircuits =
                  FactionStandingUtilities.isUseCommandCircuit(isOverridingCommandCircuitRequirements, gmMode,
                        campaignOptions.isUseFactionStandingCommandCircuitSafe(),
                        factionStandings,
                        getFutureAtBContracts());

            // Get current node's information
            double currentG = scoreG.get(current) + currentSystem.getRechargeTime(getLocalDate(), isUseCommandCircuits);
            final String localCurrent = current;

            // Explore neighbors
            systemsInstance.visitNearbySystems(currentSystem, 30, neighborSystem -> {
                String neighborId = neighborSystem.getId();

                // Skip systems without population if avoiding empty systems
                if (isAvoidingEmptySystems && neighborSystem.getPopulation(currentDay) == 0) {
                    return;
                }

                // Skip systems where the campaign is outlawed
                if (!skipAccessCheck
                          && campaignOptions.isUseFactionStandingOutlawedSafe()) {
                    boolean canAccessSystem = FactionStandingUtilities.canEnterTargetSystem(faction, factionStandings,
                          getCurrentSystem(), neighborSystem, currentDay, activeAtBContracts, factionHints);
                    if (!canAccessSystem) {
                        return;
                    }
                }

                if (closed.contains(neighborId)) {
                    return; // Already evaluated
                }

                if (open.contains(neighborId)) {
                    // Check if this path is better than the previously found one
                    if (currentG < scoreG.get(neighborId)) {
                        scoreG.put(neighborId, currentG);
                        parent.put(neighborId, localCurrent);
                    }
                } else {
                    // Discover a new node
                    scoreG.put(neighborId, currentG);
                    parent.put(neighborId, localCurrent);
                    open.add(neighborId);
                }
            });

            // Find the open node with the lowest f score
            String bestMatch = findNodeWithLowestFScore(open, scoreG, scoreH);

            if (bestMatch == null) {
                break; // No path exists
            }

            // Move to the best node
            current = bestMatch;
            closed.add(current);
            open.remove(current);

            // Check if we've reached the destination
            if (current.equals(endKey)) {
                return reconstructPath(current, parent, systemsInstance);
            }
        }

        // No path found or maximum jumps reached
        return reconstructPath(current, parent, systemsInstance);
    }

    /**
     * Finds the node in the open set with the lowest f-score (g + h).
     *
     * @param openSet The set of nodes to evaluate
     * @param gScores Map of path costs from start
     * @param hScores Map of heuristic distances to goal
     *
     * @return The node with the lowest f-score, or null if openSet is empty
     */
    private String findNodeWithLowestFScore(Set<String> openSet, Map<String, Double> gScores,
          Map<String, Double> hScores) {
        String bestMatch = null;
        double bestF = Double.POSITIVE_INFINITY;

        for (String candidate : openSet) {
            double f = gScores.get(candidate) + hScores.get(candidate);
            if (f < bestF) {
                bestMatch = candidate;
                bestF = f;
            }
        }

        return bestMatch;
    }

    /**
     * Reconstructs the path from the parent map.
     *
     * @param current         The final node in the path
     * @param parent          Map of parent nodes
     * @param systemsInstance The systems registry
     *
     * @return A JumpPath containing the sequence of systems
     */
    private JumpPath reconstructPath(String current, Map<String, String> parent, Systems systemsInstance) {
        // Reconstruct path
        List<PlanetarySystem> path = new ArrayList<>();
        String nextKey = current;

        while (nextKey != null) {
            path.add(systemsInstance.getSystemById(nextKey));
            nextKey = parent.get(nextKey);
        }

        // Create the final path in the correct order (start to end)
        JumpPath finalPath = new JumpPath();
        for (int i = path.size() - 1; i >= 0; i--) {
            finalPath.addSystem(path.get(i));
        }

        return finalPath;
    }

    /**
     * This method calculates the cost per jump for interstellar travel. It operates by fitting the part of the force
     * not transported in owned DropShips into a number of prototypical DropShips of a few standard configurations, then
     * adding the JumpShip charges on top. It remains fairly hacky, but improves slightly on the prior implementation as
     * far as following the rulebooks goes.
     * <p>
     * It can be used to calculate total travel costs in the style of FM:Mercs (excludeOwnTransports and
     * campaignOpsCosts set to false), to calculate leased/rented travel costs only in the style of FM:Mercs
     * (excludeOwnTransports true, campaignOpsCosts false), or to calculate travel costs for CampaignOps-style costs
     * (excludeOwnTransports true, campaignOpsCosts true).
     *
     * @param excludeOwnTransports If true, do not display maintenance costs in the calculated travel cost.
     * @param campaignOpsCosts     If true, use the Campaign Ops method for calculating travel cost. (DropShip monthly
     *                             fees of 0.5% of purchase cost, 100,000 C-bills per collar.)
     */
    public Money calculateCostPerJump(boolean excludeOwnTransports, boolean campaignOpsCosts) {
        HangarStatistics stats = getHangarStatistics();
        CargoStatistics cargoStats = getCargoStatistics();

        Money collarCost = Money.of(campaignOpsCosts ? 100000 : 50000);

        // first we need to get the total number of units by type
        int nMek = stats.getNumberOfUnitsByType(Entity.ETYPE_MEK);
        int nLVee = stats.getNumberOfUnitsByType(Entity.ETYPE_TANK, false, true);
        int nHVee = stats.getNumberOfUnitsByType(Entity.ETYPE_TANK);
        int nAero = stats.getNumberOfUnitsByType(Entity.ETYPE_AEROSPACE_FIGHTER);
        int nDropship = stats.getNumberOfUnitsByType(Entity.ETYPE_DROPSHIP);
        int nCollars = stats.getTotalDockingCollars();
        double nCargo = cargoStats.getTotalCargoCapacity(); // ignoring refrigerated/insulated/etc.

        // get cargo tonnage including parts in transit, then get mothballed unit tonnage
        double carriedCargo = cargoStats.getCargoTonnage(true, false) + cargoStats.getCargoTonnage(false, true);

        // calculate the number of units left not transported
        int noMek = max(nMek - stats.getOccupiedBays(Entity.ETYPE_MEK), 0);
        int noASF = max(nAero - stats.getOccupiedBays(Entity.ETYPE_AEROSPACE_FIGHTER), 0);
        int noLV = max(nLVee - stats.getOccupiedBays(Entity.ETYPE_TANK, true), 0);
        int noHV = max(nHVee - stats.getOccupiedBays(Entity.ETYPE_TANK), 0);
        //TODO: Do capacity calculations for Infantry, too.
        int freeHV = max(stats.getTotalHeavyVehicleBays() - stats.getOccupiedBays(Entity.ETYPE_TANK), 0);
        int noCargo = (int) Math.ceil(max(carriedCargo - nCargo, 0));

        int newNoLV = max(noLV - freeHV, 0);
        int noVehicles = (noHV + newNoLV);

        Money dropshipCost;
        // The cost-figuring process: using prototypical drop-ships, figure out how many collars are required. Charge
        // for the prototypical drop-ships and the docking collar, based on the rules selected. Allow prototypical
        // drop-ships to be leased in 1/2 increments; designs of roughly 1/2 size exist for all the prototypical
        // variants chosen.

        // DropShip costs are for the duration of the trip for FM:Mercs rules, and per month for Campaign Ops. The
        // prior implementation here assumed the FM:Mercs costs were per jump, which seems reasonable. To avoid
        // having to add a bunch of code to remember the total length of the current jump path, CamOps costs are
        // normalized to per-jump, using 175 hours charge time as a baseline.

        // Roughly an Overlord
        int largeMekDropshipMekCapacity = 36;
        int largeMekDropshipASFCapacity = 6;
        int largeMekDropshipCargoCapacity = 120;
        Money largeMekDropshipCost = Money.of(campaignOpsCosts ? (1750000.0 / 4.2) : 400000);

        // Roughly a Union
        int averageMekDropshipMekCapacity = 12;
        int averageMekDropshipASFCapacity = 2;
        int averageMekDropshipCargoCapacity = 75;
        Money averageMekDropshipCost = Money.of(campaignOpsCosts ? (1450000.0 / 4.2) : 150000);

        // Roughly a Leopard
        int smallMekDropshipMekCapacity = 4;
        int smallMekDropshipASFCapacity = 2;
        int smallMekDropshipCargoCapacity = 5;
        Money smallMekDropshipCost = Money.of(campaignOpsCosts ? (750000.0 / 4.2) : 60000);

        // Roughly a Leopard CV
        int smallASFDropshipASFCapacity = 6;
        int smallASFDropshipCargoCapacity = 90;
        Money smallASFDropshipCost = Money.of(campaignOpsCosts ? (900000.0 / 4.2) : 80000);

        // Roughly a Triumph
        int largeVehicleDropshipVehicleCapacity = 50;
        int largeVehicleDropshipCargoCapacity = 750;
        Money largeVehicleDropshipCost = Money.of(campaignOpsCosts ? (1750000.0 / 4.2) : 430000);

        // Roughly a Gazelle
        int avgVehicleDropshipVehicleCapacity = 15;
        int avgVehicleDropshipCargoCapacity = 65;
        Money avgVehicleDropshipCost = Money.of(campaignOpsCosts ? (900000.0 / 4.2) : 40000);

        // Roughly a Mule
        int largeCargoDropshipCargoCapacity = 8000;
        Money largeCargoDropshipCost = Money.of(campaignOpsCosts ? (750000.0 / 4.2) : 800000);

        // Roughly a Buccaneer
        int avgCargoDropshipCargoCapacity = 2300;
        Money cargoDropshipCost = Money.of(campaignOpsCosts ? (550000.0 / 4.2) : 250000);

        int mekCollars = 0;
        double leasedLargeMekDropships = 0;
        double leasedAverageMekDropships = 0;
        double leasedSmallMekDropships = 0;

        int asfCollars = 0;
        double leasedSmallASFDropships = 0;

        int vehicleCollars = 0;
        double leasedLargeVehicleDropships = 0;
        double leasedAvgVehicleDropships = 0;

        int cargoCollars = 0;
        double leasedLargeCargoDropships = 0;
        double leasedAverageCargoDropships = 0;

        int leasedASFCapacity = 0;
        int leasedCargoCapacity = 0;

        // For each type we're concerned with, calculate the number of drop-ships needed to transport the force.
        // Smaller drop-ships are represented by half-dropships.

        // If we're transporting more than a company, Overlord or half-Overlord analogues are more efficient.
        if (noMek > largeMekDropshipMekCapacity / 3) {
            leasedLargeMekDropships = Math.round(2 * noMek / (double) largeMekDropshipMekCapacity) / 2.0;
            noMek -= (int) (leasedLargeMekDropships * largeMekDropshipMekCapacity);
            mekCollars += (int) Math.ceil(leasedLargeMekDropships);

            // If there's more than a company left over, lease another Overlord. Otherwise, fall through and get a Union.
            if (noMek > largeMekDropshipMekCapacity / 3) {
                if (noMek > largeMekDropshipMekCapacity / 2) {
                    leasedLargeMekDropships += 1;
                    noMek -= largeMekDropshipMekCapacity;
                } else {
                    leasedLargeMekDropships += 0.5;
                    noMek -= (int) (largeMekDropshipMekCapacity / 0.5);
                }
                mekCollars += 1;
            }

            leasedASFCapacity += (int) floor(leasedLargeMekDropships * largeMekDropshipASFCapacity);
            leasedCargoCapacity += largeMekDropshipCargoCapacity;
        }

        // Unions
        if (noMek > 4) {
            leasedAverageMekDropships = Math.round(2 * noMek / (double) averageMekDropshipMekCapacity) / 2.0;
            noMek -= (int) (leasedAverageMekDropships * averageMekDropshipMekCapacity);
            mekCollars += (int) Math.ceil(leasedAverageMekDropships);

            // If we can fit in a smaller DropShip, lease one of those instead.
            if ((noMek > 0) && (noMek < (averageMekDropshipMekCapacity / 2))) {
                leasedAverageMekDropships += 0.5;
                mekCollars += 1;
            } else if (noMek > 0) {
                leasedAverageMekDropships += 1;
                mekCollars += 1;
            }

            // Our Union-ish DropShip can carry some ASFs and cargo.
            leasedASFCapacity += (int) floor(leasedAverageMekDropships * averageMekDropshipASFCapacity);
            leasedCargoCapacity += (int) floor(leasedAverageMekDropships * averageMekDropshipCargoCapacity);
        }

        // Leopards for the rest, no halves here
        if (noMek > 0) {
            leasedSmallMekDropships = Math.ceil(noMek / (double) smallMekDropshipMekCapacity);
            mekCollars += (int) Math.ceil(leasedSmallMekDropships);
        }
        leasedASFCapacity += (int) floor(leasedSmallMekDropships * smallMekDropshipASFCapacity);
        leasedCargoCapacity += (int) floor(leasedSmallMekDropships * smallMekDropshipCargoCapacity);

        // Leopard CVs are (generally) the most efficient for raw wing transports even with collar fees
        if (noASF > leasedASFCapacity) {
            noASF -= leasedASFCapacity;

            if (noASF > 0) {
                leasedSmallASFDropships = Math.round(2 * noASF / (double) smallASFDropshipASFCapacity) / 2.0;
                noASF -= (int) (leasedSmallASFDropships * smallASFDropshipASFCapacity);
                asfCollars += (int) Math.ceil(leasedSmallASFDropships);

                if ((noASF > 0) && (noASF < (smallASFDropshipASFCapacity / 2))) {
                    leasedSmallASFDropships += 0.5;
                    asfCollars += 1;
                } else if (noASF > 0) {
                    leasedSmallASFDropships += 1;
                    asfCollars += 1;
                }
            }

            // Our Leopard-ish DropShip can carry some cargo.
            leasedCargoCapacity += (int) floor(leasedSmallASFDropships * smallASFDropshipCargoCapacity);
        }

        // Triumphs
        if (noVehicles > avgVehicleDropshipVehicleCapacity) {
            leasedLargeVehicleDropships = Math.round(2 * noVehicles / (double) largeVehicleDropshipVehicleCapacity) /
                                                2.0;
            noVehicles -= (int) (leasedLargeVehicleDropships * largeVehicleDropshipVehicleCapacity);
            vehicleCollars += (int) Math.ceil(leasedLargeVehicleDropships);

            if (noVehicles > avgVehicleDropshipVehicleCapacity) {
                leasedLargeVehicleDropships += 1;
                noVehicles -= largeVehicleDropshipVehicleCapacity;
                vehicleCollars += 1;
            }

            leasedCargoCapacity += (int) floor(leasedLargeVehicleDropships * largeVehicleDropshipCargoCapacity);
        }

        // Gazelles are pretty minimal, so no halfsies.
        if (noVehicles > 0) {
            leasedAvgVehicleDropships = Math.ceil((noHV + newNoLV) / (double) avgVehicleDropshipVehicleCapacity);
            noVehicles = (int) ((noHV + newNoLV) - leasedAvgVehicleDropships * avgVehicleDropshipVehicleCapacity);
            vehicleCollars += (int) Math.ceil(leasedAvgVehicleDropships);

            if (noVehicles > 0) { //shouldn't be necessary, but check?
                leasedAvgVehicleDropships += 1;
                vehicleCollars += 1;
            }

            // Our Gazelle-ish DropShip can carry some cargo.
            leasedCargoCapacity += (int) floor(avgVehicleDropshipCargoCapacity * leasedAvgVehicleDropships);
        }

        // Do we have any leftover cargo?
        noCargo -= leasedCargoCapacity;

        // Mules
        if (noCargo > avgCargoDropshipCargoCapacity) {
            leasedLargeCargoDropships = Math.round(2 * noCargo / (double) largeCargoDropshipCargoCapacity) / 2.0;
            noCargo -= (int) (leasedLargeCargoDropships * largeCargoDropshipCargoCapacity);
            cargoCollars += (int) Math.ceil(leasedLargeCargoDropships);

            if (noCargo > avgCargoDropshipCargoCapacity) {
                leasedLargeCargoDropships += 1;
                noCargo -= largeCargoDropshipCargoCapacity;
                cargoCollars += 1;
            }
        }

        // Buccaneers
        if (noCargo > 0) {
            leasedAverageCargoDropships = Math.round(2 * noCargo / (double) avgCargoDropshipCargoCapacity) / 2.0;
            cargoCollars += (int) Math.ceil(leasedAverageCargoDropships);
            noCargo -= (int) (leasedAverageCargoDropships * avgCargoDropshipCargoCapacity);

            if (noCargo > 0 && noCargo < (avgCargoDropshipCargoCapacity / 2)) {
                leasedAverageCargoDropships += 0.5;
                cargoCollars += 1;
            } else if (noCargo > 0) {
                leasedAverageCargoDropships += 1;
                cargoCollars += 1;
            }
        }

        dropshipCost = largeMekDropshipCost.multipliedBy(leasedLargeMekDropships);
        dropshipCost = dropshipCost.plus(averageMekDropshipCost.multipliedBy(leasedAverageMekDropships));
        dropshipCost = dropshipCost.plus(smallMekDropshipCost.multipliedBy(leasedSmallMekDropships));

        dropshipCost = dropshipCost.plus(smallASFDropshipCost.multipliedBy(leasedSmallASFDropships));

        dropshipCost = dropshipCost.plus(avgVehicleDropshipCost.multipliedBy(leasedAvgVehicleDropships));
        dropshipCost = dropshipCost.plus(largeVehicleDropshipCost.multipliedBy(leasedLargeVehicleDropships));

        dropshipCost = dropshipCost.plus(cargoDropshipCost.multipliedBy(leasedAverageCargoDropships));
        dropshipCost = dropshipCost.plus(largeCargoDropshipCost.multipliedBy(leasedLargeCargoDropships));

        // Smaller/half-DropShips are cheaper to rent, but still take one collar each
        int collarsNeeded = mekCollars + asfCollars + vehicleCollars + cargoCollars;

        // add owned DropShips
        collarsNeeded += nDropship;

        // now factor in owned JumpShips
        collarsNeeded = max(0, collarsNeeded - nCollars);

        Money totalCost = dropshipCost.plus(collarCost.multipliedBy(collarsNeeded));

        // FM:Mercs reimburses for owned transport (CamOps handles it in peacetime
        // costs)
        if (!excludeOwnTransports) {
            Money ownDropshipCost = Money.zero();
            Money ownJumpshipCost = Money.zero();
            for (Unit u : getUnits()) {
                if (!u.isMothballed()) {
                    Entity e = u.getEntity();
                    if ((e.getEntityType() & Entity.ETYPE_DROPSHIP) != 0) {
                        ownDropshipCost = ownDropshipCost.plus(averageMekDropshipCost.multipliedBy(u.getMekCapacity())
                                                                     .dividedBy(averageMekDropshipMekCapacity));
                        ownDropshipCost = ownDropshipCost.plus(smallASFDropshipCost.multipliedBy(u.getASFCapacity())
                                                                     .dividedBy(smallASFDropshipASFCapacity));
                        ownDropshipCost = ownDropshipCost.plus(avgVehicleDropshipCost.multipliedBy(u.getHeavyVehicleCapacity() +
                                                                                                         u.getLightVehicleCapacity())
                                                                     .dividedBy(avgVehicleDropshipVehicleCapacity));
                        ownDropshipCost = ownDropshipCost.plus(cargoDropshipCost.multipliedBy(u.getCargoCapacity())
                                                                     .dividedBy(avgCargoDropshipCargoCapacity));
                    } else if ((e.getEntityType() & Entity.ETYPE_JUMPSHIP) != 0) {
                        ownJumpshipCost = ownDropshipCost.plus(collarCost.multipliedBy(e.getDockingCollars().size()));
                    }
                }
            }

            totalCost = totalCost.plus(ownDropshipCost).plus(ownJumpshipCost);
        }

        Person negotiator = getSeniorAdminPerson(AdministratorSpecialization.TRANSPORT);
        if (negotiator != null) {
            PersonnelOptions options = negotiator.getOptions();
            if (options.booleanOption(ADMIN_INTERSTELLAR_NEGOTIATOR) && totalCost.isPositive()) {
                totalCost = totalCost.multipliedBy(0.85);
            }
        }

        return totalCost;
    }

    /**
     * Calculates simplified travel time. Travel time is calculated by dividing distance (in LY) by 20 and multiplying
     * the result by 7.
     *
     * @param destination the planetary system being traveled to
     *
     * @return the simplified travel time in days
     */
    public int getSimplifiedTravelTime(PlanetarySystem destination) {
        if (Objects.equals(getCurrentSystem(), destination)) {
            return 0;
        } else {
            // I came to the value of 20 by eyeballing the average distance between planets within the Inner Sphere.
            // It looked to be around 15-20LY, so 20LY seemed a good gauge
            return (int) ((getCurrentSystem().getDistanceTo(destination) / 20) * 7);
        }
    }

    public void personUpdated(Person person) {
        Unit u = person.getUnit();
        if (null != u) {
            u.resetPilotAndEntity();
        }

        Force force = getForceFor(person);
        if (force != null) {
            force.updateCommander(this);
        }

        MekHQ.triggerEvent(new PersonChangedEvent(person));
    }

    /**
     * Calculates the {@link TargetRoll} required for a technician to work on a specific part task.
     *
     * <p>This method determines task difficulty and eligibility by evaluating the technician's skills, penalties due
     * to work mode, unit and part constraints, time availability, helper modifiers, and campaign options. It produces
     * context-specific messages when tasks are impossible due to skill, resource, or situation limitations.</p>
     *
     * <p>The result will reflect all applicable modifiers (such as overtime or era-based penalties) and communicates
     * if a task is impossible, or has automatic success (e.g., for infantry refits).</p>
     *
     * @param partWork the part work task to be performed
     * @param tech     the technician assigned to the task
     *
     * @return a {@link TargetRoll} capturing the total target value and reason for success or impossibility
     */
    public TargetRoll getTargetFor(final IPartWork partWork, final Person tech) {
        final Skill skill = tech.getSkillForWorkingOn(partWork);
        int modePenalty = partWork.getMode().expReduction;

        int actualSkillLevel = EXP_NONE;
        if (skill != null) {
            actualSkillLevel = skill.getExperienceLevel(tech.getOptions(), tech.getATOWAttributes());
        }
        int effectiveSkillLevel = actualSkillLevel - modePenalty;

        if ((partWork.getUnit() != null) && !partWork.getUnit().isAvailable(partWork instanceof Refit)) {
            return new TargetRoll(TargetRoll.IMPOSSIBLE, "This unit is not currently available!");
        } else if ((partWork.getTech() != null) && !partWork.getTech().equals(tech)) {
            return new TargetRoll(TargetRoll.IMPOSSIBLE, "Already being worked on by another team");
        } else if (skill == null) {
            return new TargetRoll(TargetRoll.IMPOSSIBLE, "Assigned tech does not have the right skills");
        } else if (!getCampaignOptions().isDestroyByMargin() && (partWork.getSkillMin() > effectiveSkillLevel)) {
            return new TargetRoll(TargetRoll.IMPOSSIBLE, "Task is beyond this tech's skill level");
        } else if (partWork.getSkillMin() > SkillType.EXP_LEGENDARY) {
            return new TargetRoll(TargetRoll.IMPOSSIBLE, "Task is impossible.");
        } else if (!partWork.needsFixing() && !partWork.isSalvaging()) {
            return new TargetRoll(TargetRoll.IMPOSSIBLE, "Task is not needed.");
        } else if ((partWork instanceof MissingPart) && (((MissingPart) partWork).findReplacement(false) == null)) {
            return new TargetRoll(TargetRoll.IMPOSSIBLE, "Replacement part not available.");
        }

        final int techTime = isOvertimeAllowed() ?
                                   tech.getMinutesLeft() + tech.getOvertimeLeft() :
                                   tech.getMinutesLeft();
        if (!(partWork instanceof Refit) && (techTime <= 0)) {
            return new TargetRoll(TargetRoll.IMPOSSIBLE, "The tech has no time left.");
        }

        final String notFixable = partWork.checkFixable();
        if (notFixable != null) {
            return new TargetRoll(TargetRoll.IMPOSSIBLE, notFixable);
        }

        // if this is an infantry refit, then automatic success
        if ((partWork instanceof Refit) &&
                  (partWork.getUnit() != null) &&
                  partWork.getUnit().isConventionalInfantry()) {
            return new TargetRoll(TargetRoll.AUTOMATIC_SUCCESS, "infantry refit");
        }

        // If we are using the MoF rule, then we will ignore mode penalty here
        // and instead assign it as a straight penalty
        if (getCampaignOptions().isDestroyByMargin()) {
            modePenalty = 0;
        }

        // this is ugly, if the mode penalty drops you to green, you drop two
        // levels instead of two
        int value = skill.getFinalSkillValue(tech.getOptions(), tech.getATOWAttributes()) + modePenalty;
        if ((modePenalty > 0) && (SkillType.EXP_GREEN == effectiveSkillLevel)) {
            value++;
        }
        final TargetRoll target = new TargetRoll(value, SkillType.getExperienceLevelName(effectiveSkillLevel));
        if (target.getValue() == TargetRoll.IMPOSSIBLE) {
            return target;
        }

        target.append(partWork.getAllMods(tech));

        if (getCampaignOptions().isUseEraMods()) {
            target.addModifier(getFaction().getEraMod(getGameYear()), "era");
        }

        final boolean isOvertime;
        if (isOvertimeAllowed() && (tech.isTaskOvertime(partWork) || partWork.hasWorkedOvertime())) {
            target.addModifier(3, "overtime");
            isOvertime = true;
        } else {
            isOvertime = false;
        }

        final int minutes = Math.min(partWork.getTimeLeft(), techTime);
        if (minutes <= 0) {
            LOGGER.error("Attempting to get the target number for a part with zero time left.");
            return new TargetRoll(TargetRoll.AUTOMATIC_SUCCESS, "No part repair time remaining.");
        }

        int helpMod;
        if ((partWork.getUnit() != null) && partWork.getUnit().isSelfCrewed()) {
            helpMod = getShorthandedModForCrews(partWork.getUnit().getEntity().getCrew());
        } else {
            final int helpers = getAvailableAsTechs(minutes, isOvertime);
            helpMod = getShorthandedMod(helpers, false);
            // we may have just gone overtime with our helpers
            if (!isOvertime && (asTechPoolMinutes < (minutes * helpers))) {
                target.addModifier(3, "overtime astechs");
            }
        }

        if (partWork.getShorthandedMod() > helpMod) {
            helpMod = partWork.getShorthandedMod();
        }

        if (helpMod > 0) {
            target.addModifier(helpMod, "shorthanded");
        }
        return target;
    }

    public TargetRoll getTargetForMaintenance(IPartWork partWork, Person tech, int asTechsUsed) {
        int value = 10;
        String skillLevel = "Unmaintained";
        PersonnelOptions options = null;
        Attributes attributes = null;
        if (null != tech) {
            options = tech.getOptions();
            attributes = tech.getATOWAttributes();

            Skill skill = tech.getSkillForWorkingOn(partWork);
            if (null != skill) {
                value = skill.getFinalSkillValue(options, attributes);
                skillLevel = skill.getSkillLevel(options, attributes).toString();
            }
        }

        TargetRoll target = new TargetRoll(value, skillLevel);
        if (target.getValue() == TargetRoll.IMPOSSIBLE) {
            return target;
        }

        target.append(partWork.getAllModsForMaintenance());

        if (getCampaignOptions().isUseEraMods()) {
            target.addModifier(getFaction().getEraMod(getGameYear()), "era");
        }

        if (partWork.getUnit().getSite() < SITE_FACILITY_BASIC) {
            if (getLocation().isOnPlanet() && campaignOptions.isUsePlanetaryModifiers()) {
                Planet planet = getLocation().getPlanet();
                Atmosphere atmosphere = planet.getAtmosphere(getLocalDate());
                megamek.common.planetaryConditions.Atmosphere planetaryConditions = planet.getPressure(getLocalDate());
                int temperature = planet.getTemperature(getLocalDate());

                Skill zeroGSkill = tech == null ? null : tech.getSkill(S_ZERO_G_OPERATIONS);
                int zeroGSkillLevel = 0;
                if (zeroGSkill != null) {
                    zeroGSkillLevel = zeroGSkill.getTotalSkillLevel(options, attributes);
                }

                if (planet.getGravity() < 0.8) {
                    int modifier = 2;
                    target.addModifier(modifier, "Low Gravity");
                    addZeroGOperationsModifier(zeroGSkillLevel, modifier, target);
                } else if (planet.getGravity() >= 2.0) {
                    int modifier = 4;
                    target.addModifier(modifier, "Very High Gravity");
                    addZeroGOperationsModifier(zeroGSkillLevel, modifier, target);
                } else if (planet.getGravity() > 1.2) {
                    int modifier = 1;
                    target.addModifier(modifier, "High Gravity");
                    addZeroGOperationsModifier(zeroGSkillLevel, modifier, target);
                }

                if (atmosphere.isTainted() || atmosphere.isToxic()) {
                    target.addModifier(2, "Tainted or Toxic Atmosphere");
                } else if (planetaryConditions.isVacuum()) {
                    target.addModifier(2, "Vacuum");
                }

                if (planetaryConditions.isTrace() || planetaryConditions.isVeryHigh()) {
                    target.addModifier(1, "Trace or Very High Pressure Atmosphere");
                }

                if (temperature < -30 || temperature > 50) {
                    target.addModifier(1, "Extreme Temperature");
                }
            }
        }

        if (null != partWork.getUnit() && null != tech) {
            // the AsTech issue is crazy, because you can actually be better off
            // not maintaining
            // than going it short-handed, but that is just the way it is.
            // Still, there is also some fuzziness about what happens if you are
            // short AsTechs
            // for part of the cycle.
            final int helpMod;
            if (partWork.getUnit().isSelfCrewed()) {
                helpMod = getShorthandedModForCrews(partWork.getUnit().getEntity().getCrew());
            } else {
                helpMod = getShorthandedMod(asTechsUsed, false);
            }

            if (helpMod > 0) {
                target.addModifier(helpMod, "shorthanded");
            }

            // like repairs, per CamOps page 208 extra time gives a
            // reduction to the TN based on x2, x3, x4
            if (partWork.getUnit().getMaintenanceMultiplier() > 1) {
                target.addModifier(-(partWork.getUnit().getMaintenanceMultiplier() - 1), "extra time");
            }
        }

        return target;
    }

    /**
     * Applies a Zero-G Operations skill gravityModifier to the specified {@link TargetRoll}, offsetting a penalty
     * gravityModifier.
     *
     * <ul>
     *   <li>If {@code zeroGSkillLevel} >= {@code gravityModifier}, does nothing.</li>
     *   <li>If {@code zeroGSkillLevel} < {@code gravityModifier}, applies {@code -zeroGSkillLevel}.</li>
     * </ul>
     *
     * @param zeroGSkillLevel the Zero-G Operations skill level, which negates up to that much penalty from the
     *                        gravityModifier
     * @param gravityModifier the penalty modifier value to offset
     * @param target          the {@link TargetRoll} instance to modify
     */
    private static void addZeroGOperationsModifier(int zeroGSkillLevel, int gravityModifier, TargetRoll target) {
        if (zeroGSkillLevel > 0) {
            int effectiveModifier = zeroGSkillLevel >= gravityModifier ? 0 : -zeroGSkillLevel;

            if (effectiveModifier < 0) {
                target.addModifier(effectiveModifier, "Zero-G Operations");
            }
        }
    }

    /**
     * Calculates the target roll for acquiring the specified item or unit using the default campaign logistics person,
     * applying all standard campaign rules and options.
     *
     * @param acquisition the {@link IAcquisitionWork} describing the part, supply, or unit to be acquired
     *
     * @return a {@link TargetRoll} indicating the outcome or difficulty of the acquisition attempt
     */
    public TargetRoll getTargetForAcquisition(final IAcquisitionWork acquisition) {
        return getTargetForAcquisition(acquisition, getLogisticsPerson());
    }

    /**
     * Calculates the target roll for acquiring the specified item or unit with the given person, using default campaign
     * settings for other options.
     *
     * @param acquisition the {@link IAcquisitionWork} describing the part, supply, or unit to be acquired
     * @param person      the {@link Person} to attempt the acquisition, or {@code null} if unavailable
     *
     * @return a {@link TargetRoll} indicating the outcome or difficulty of the acquisition attempt
     */
    public TargetRoll getTargetForAcquisition(final IAcquisitionWork acquisition, final @Nullable Person person) {
        return getTargetForAcquisition(acquisition, person, false, false);
    }

    /**
     * Calculates the target roll for acquiring the specified item or unit while optionally ignoring real acquisitions
     * personnel. A synthetic person with baseline skill is used if personnel are ignored.
     *
     * @param acquisition                 the {@link IAcquisitionWork} describing the part, supply, or unit to be
     *                                    acquired
     * @param ignoreAcquisitionsPersonnel if {@code true}, ignores available personnel and uses a synthetic baseline
     *                                    person for the roll
     *
     * @return a {@link TargetRoll} indicating the outcome or difficulty of the acquisition attempt
     */
    public TargetRoll getTargetForAcquisition(final IAcquisitionWork acquisition,
          final boolean ignoreAcquisitionsPersonnel) {
        return getTargetForAcquisition(acquisition, null, false, ignoreAcquisitionsPersonnel);
    }

    public PlanetaryConditions getCurrentPlanetaryConditions(Scenario scenario) {
        PlanetaryConditions planetaryConditions = new PlanetaryConditions();
        if (scenario instanceof AtBScenario atBScenario) {
            if (getCampaignOptions().isUseLightConditions()) {
                planetaryConditions.setLight(atBScenario.getLight());
            }
            if (getCampaignOptions().isUseWeatherConditions()) {
                planetaryConditions.setWeather(atBScenario.getWeather());
                planetaryConditions.setWind(atBScenario.getWind());
                planetaryConditions.setFog(atBScenario.getFog());
                planetaryConditions.setEMI(atBScenario.getEMI());
                planetaryConditions.setBlowingSand(atBScenario.getBlowingSand());
                planetaryConditions.setTemperature(atBScenario.getModifiedTemperature());

            }
            if (getCampaignOptions().isUsePlanetaryConditions()) {
                planetaryConditions.setAtmosphere(atBScenario.getAtmosphere());
                planetaryConditions.setGravity(atBScenario.getGravity());
            }
        } else {
            planetaryConditions = scenario.createPlanetaryConditions();
        }

        return planetaryConditions;

    }

    /**
     * Calculates the target roll required for successfully acquiring a specific part or unit, factoring in campaign
     * options, acquisition details, the person attempting the acquisition, and whether acquisitions personnel should be
     * ignored.
     *
     * <p>This method evaluates a sequence of rules and conditions to determine whether the acquisition is possible,
     * impossible, automatically successful, or automatically fails for the period due to cooldowns. Otherwise, it
     * computes the target roll value based on the skill of the assigned (real or synthetic) person and all relevant
     * modifiers such as item attributes, availability, campaign configuration (including AtB and "Gray Monday"
     * effects), technical year, and extinction.</p>
     *
     * <p>The possible results are:</p>
     * <ul>
     *   <li>{@code TargetRoll.AUTOMATIC_SUCCESS} if acquisitions are set to be automatic in the campaign options.</li>
     *   <li>{@code TargetRoll.IMPOSSIBLE} if the acquisition is forbidden due to campaign settings, unavailable technology,
     *   personnel limitations, date/tech restrictions, or extinct status.</li>
     *   <li>{@code TargetRoll.AUTOMATIC_FAIL} if the item cannot be acquired this period due to prior attempts
     *   (shopping list/cooldown restriction).</li>
     *   <li>A regular {@link TargetRoll} with calculated difficulty, reflecting the assigned person's skill and all
     *   item/campaign modifiers, if the acquisition is allowed and requires a roll.</li>
     * </ul>
     *
     * @param acquisition                 an {@link IAcquisitionWork} object describing the item or unit being requested
     *                                    (contains info such as tech base, tech level, and availability)
     * @param person                      the {@link Person} assigned to make the acquisition roll; may be {@code null}
     *                                    if no one is available/allowed, or if personnel are ignored
     * @param checkDaysToWait             if {@code true}, checks for shopping list/cooldown period before allowing the
     *                                    roll
     * @param ignoreAcquisitionsPersonnel if {@code true}, constructs a synthetic person with default skill for the
     *                                    roll, ignoring actual acquisitions personnel and their availability
     *
     * @return a {@link TargetRoll} describing the acquisition result, either as a constant value
     *       (automatic/impossible/fail) or a calculated result reflecting all applicable rules and modifiers
     */
    public TargetRoll getTargetForAcquisition(final IAcquisitionWork acquisition, @Nullable Person person,
          final boolean checkDaysToWait, final boolean ignoreAcquisitionsPersonnel) {
        if (getCampaignOptions().getAcquisitionSkill().equals(S_AUTO)) {
            return new TargetRoll(TargetRoll.AUTOMATIC_SUCCESS, "Automatic Success");
        }

        String acquisitionsSkill = getCampaignOptions().getAcquisitionSkill();
        if (ignoreAcquisitionsPersonnel) {
            person = new Person(this);
            SkillType skillType = SkillType.getType(acquisitionsSkill);
            if (skillType != null) {
                int regularLevel = skillType.getRegularLevel();
                person.addSkill(acquisitionsSkill, regularLevel, 0);
            }
        }

        if (null == person) {
            return new TargetRoll(TargetRoll.IMPOSSIBLE,
                  "Your procurement personnel have used up all their acquisition attempts for this period");
        }

        final Skill skill = person.getSkillForWorkingOn(acquisitionsSkill);
        if (null != getShoppingList().getShoppingItem(acquisition.getNewEquipment()) && checkDaysToWait) {
            return new TargetRoll(TargetRoll.AUTOMATIC_FAIL,
                  "You must wait until the new cycle to check for this part. Further" +
                        " attempts will be added to the shopping list.");
        }
        if (acquisition.getTechBase() == TechBase.CLAN && !getCampaignOptions().isAllowClanPurchases()) {
            return new TargetRoll(TargetRoll.IMPOSSIBLE, "You cannot acquire clan parts");
        }
        if (acquisition.getTechBase() == TechBase.IS && !getCampaignOptions().isAllowISPurchases()) {
            return new TargetRoll(TargetRoll.IMPOSSIBLE, "You cannot acquire inner sphere parts");
        }
        if (getCampaignOptions().getTechLevel() < Utilities.getSimpleTechLevel(acquisition.getTechLevel())) {
            return new TargetRoll(TargetRoll.IMPOSSIBLE, "You cannot acquire parts of this tech level");
        }
        if (getCampaignOptions().isLimitByYear() &&
                  !acquisition.isIntroducedBy(getGameYear(), useClanTechBase(), getTechFaction())) {
            return new TargetRoll(TargetRoll.IMPOSSIBLE, "It has not been invented yet!");
        }
        if (getCampaignOptions().isDisallowExtinctStuff() &&
                  (acquisition.isExtinctIn(getGameYear(), useClanTechBase(), getTechFaction()) ||
                         acquisition.getAvailability().equals(AvailabilityValue.X))) {
            return new TargetRoll(TargetRoll.IMPOSSIBLE, "It is extinct!");
        }

        int adjustedReputation = person.getAdjustedReputation(campaignOptions.isUseAgeEffects(),
              isClanCampaign(),
              currentDay,
              person.getRankNumeric());

        TargetRoll target = new TargetRoll(skill.getFinalSkillValue(person.getOptions(), person.getATOWAttributes()),
              skill.getSkillLevel(person.getOptions(), person.getATOWAttributes(), adjustedReputation).toString());
        target.append(acquisition.getAllAcquisitionMods());

        if (getCampaignOptions().isUseAtB() && getCampaignOptions().isRestrictPartsByMission()) {
            int contractAvailability = findAtBPartsAvailabilityLevel();

            if (contractAvailability != 0) {
                target.addModifier(contractAvailability, "Contract");
            }
        }

        if (isGrayMonday(currentDay, campaignOptions.isSimulateGrayMonday())) {
            target.addModifier(4, "Gray Monday");
        }

        return target;
    }

    public int findAtBPartsAvailabilityLevel() {
        Integer availabilityModifier = null;
        for (AtBContract contract : getActiveAtBContracts()) {
            int contractAvailability = contract.getPartsAvailabilityLevel();

            if (availabilityModifier == null || contractAvailability < availabilityModifier) {
                availabilityModifier = contractAvailability;
            }
        }

        return Objects.requireNonNullElse(availabilityModifier, 0);
    }

    public void resetAsTechMinutes() {
        asTechPoolMinutes = Person.PRIMARY_ROLE_SUPPORT_TIME * getNumberPrimaryAsTechs() +
                                  Person.PRIMARY_ROLE_OVERTIME_SUPPORT_TIME * getNumberSecondaryAsTechs();
        asTechPoolOvertime = Person.SECONDARY_ROLE_SUPPORT_TIME * getNumberPrimaryAsTechs() +
                                   Person.SECONDARY_ROLE_OVERTIME_SUPPORT_TIME * getNumberSecondaryAsTechs();
    }

    public void setAsTechPoolMinutes(int minutes) {
        asTechPoolMinutes = minutes;
    }

    public int getAsTechPoolMinutes() {
        return asTechPoolMinutes;
    }

    public void setAsTechPoolOvertime(int overtime) {
        asTechPoolOvertime = overtime;
    }

    public int getAsTechPoolOvertime() {
        return asTechPoolOvertime;
    }

    public int getPossibleAsTechPoolMinutes() {
        return 480 * getNumberPrimaryAsTechs() + 240 * getNumberSecondaryAsTechs();
    }

    public int getPossibleAsTechPoolOvertime() {
        return 240 * getNumberPrimaryAsTechs() + 120 * getNumberSecondaryAsTechs();
    }

    public void setAsTechPool(int size) {
        asTechPool = size;
    }

    /** @deprecated no longer in use **/
    @Deprecated(since = "0.50.07", forRemoval = true)
    public int getAsTechPool() {
        return getTemporaryAsTechPool();
    }

    public int getTemporaryAsTechPool() {
        return asTechPool;
    }

    public void setMedicPool(int size) {
        medicPool = size;
    }

    /** @deprecated no longer in use **/
    @Deprecated(since = "0.50.07", forRemoval = true)
    public int getMedicPool() {
        return getTemporaryMedicPool();
    }

    public int getTemporaryMedicPool() {
        return medicPool;
    }

    public boolean requiresAdditionalAsTechs() {
        return getAsTechNeed() > 0;
    }

    public int getAsTechNeed() {
        return (Math.toIntExact(getActivePersonnel(false, false).stream().filter(Person::isTech).count()) *
                      MHQConstants.AS_TECH_TEAM_SIZE) -
                     getNumberAsTechs();
    }

    public void increaseAsTechPool(int i) {
        asTechPool += i;
        asTechPoolMinutes += (480 * i);
        asTechPoolOvertime += (240 * i);
        MekHQ.triggerEvent(new AsTechPoolChangedEvent(this, i));
    }

    public void resetAsTechPool() {
        emptyAsTechPool();
        fillAsTechPool();
    }

    public void emptyAsTechPool() {
        final int currentAsTechs = getTemporaryAsTechPool();
        decreaseAsTechPool(currentAsTechs);
    }

    public void fillAsTechPool() {
        final int need = getAsTechNeed();
        if (need > 0) {
            increaseAsTechPool(need);
        }
    }

    public void decreaseAsTechPool(int i) {
        asTechPool = max(0, asTechPool - i);
        // always assume that we fire the ones who have not yet worked
        asTechPoolMinutes = max(0, asTechPoolMinutes - 480 * i);
        asTechPoolOvertime = max(0, asTechPoolOvertime - 240 * i);
        MekHQ.triggerEvent(new AsTechPoolChangedEvent(this, -i));
    }

    public int getNumberAsTechs() {
        return getNumberPrimaryAsTechs() + getNumberSecondaryAsTechs();
    }

    /**
     * Calculates the total number of primary AsTechs available in the campaign.
     *
     * <p>This method iterates through all active personnel whose <b>primary role</b> is AsTech, who are not
     * currently deployed, and are employed. For each such person, if the campaign option {@code isUseUsefulAsTechs} is
     * enabled, their total skill level in {@link SkillType#S_ASTECH} is added; otherwise, each person simply counts as
     * one AsTech regardless of skill.</p>
     *
     * @return the total number of primary AsTechs in the campaign
     */
    public int getNumberPrimaryAsTechs() {
        boolean isUseUsefulAsTechs = getCampaignOptions().isUseUsefulAsTechs();

        int asTechs = getTemporaryAsTechPool();

        for (Person person : getActivePersonnel(false, false)) {
            if (person.getPrimaryRole().isAstech() && !person.isDeployed() && person.isEmployed()) {
                // All skilled assistants contribute 1 to the pool, regardless of skill level
                asTechs++;

                // They then contribution additional 'assistants' to the pool based on their skill level
                asTechs += isUseUsefulAsTechs ? getAdvancedAsTechContribution(person) : 0;
            }
        }

        return asTechs;
    }

    /**
     * Calculates the individual AsTech contribution for a person based on their {@link SkillType#S_ASTECH} skill.
     *
     * <p>If the person has the {@link SkillType#S_ASTECH} skill, this returns their total skill level considering
     * all modifiers. If the skill is absent, returns {@code 0}.</p>
     *
     * @param person the {@link Person} whose contribution is to be calculated
     *
     * @return the total skill level for {@link SkillType#S_ASTECH}, or {@code 0} if not present
     *
     * @author Illiani
     * @since 0.50.07
     */
    private static int getAdvancedAsTechContribution(Person person) {
        Skill asTechSkill = person.getSkill(S_ASTECH);
        if (asTechSkill != null) {
            PersonnelOptions options = person.getOptions();
            Attributes attributes = person.getATOWAttributes();

            // It is possible for very poorly skilled characters to actually be a detriment to their teams. This is
            // by design.
            int totalSkillLevel = asTechSkill.getFinalSkillValue(options, attributes);
            return (int) floor(totalSkillLevel / ASSISTANT_SKILL_LEVEL_DIVIDER);
        }

        return 0;
    }

    /**
     * Calculates the total number of secondary AsTechs available in the campaign.
     *
     * <p>This method iterates through all active personnel whose <b>secondary role</b> is AsTech, who are not
     * currently deployed, and are employed. For each such person, if the campaign option {@code isUseUsefulAsTechs} is
     * enabled, their total skill level in {@link SkillType#S_ASTECH} is added; otherwise, each person simply counts as
     * one AsTech regardless of skill.</p>
     *
     * @return the total number of secondary AsTechs in the campaign
     */
    public int getNumberSecondaryAsTechs() {
        boolean isUseUsefulAsTechs = getCampaignOptions().isUseUsefulAsTechs();

        int asTechs = 0;

        for (Person person : getActivePersonnel(false, false)) {
            if (person.getSecondaryRole().isAstech() && !person.isDeployed() && person.isEmployed()) {
                // All skilled assistants contribute 1 to the pool, regardless of skill level
                asTechs++;

                // They then contribution additional 'assistants' to the pool based on their skill level
                asTechs += isUseUsefulAsTechs ? getAdvancedAsTechContribution(person) : 0;
            }
        }

        return asTechs;
    }

    public int getAvailableAsTechs(final int minutes, final boolean alreadyOvertime) {
        if (minutes == 0) {
            // If 0 AsTechs are assigned to the task, return 0 minutes used
            return 0;
        }

        int availableHelp = (int) floor(((double) asTechPoolMinutes) / minutes);
        if (isOvertimeAllowed() && (availableHelp < MHQConstants.AS_TECH_TEAM_SIZE)) {
            // if we are less than fully staffed, then determine whether
            // we should dip into overtime or just continue as short-staffed
            final int shortMod = getShorthandedMod(availableHelp, false);
            final int remainingMinutes = asTechPoolMinutes - availableHelp * minutes;
            final int extraHelp = (remainingMinutes + asTechPoolOvertime) / minutes;
            final int helpNeeded = MHQConstants.AS_TECH_TEAM_SIZE - availableHelp;
            if (alreadyOvertime && (shortMod > 0)) {
                // then add whatever we can
                availableHelp += extraHelp;
            } else if (shortMod > 3) {
                // only dip in if we can bring ourselves up to full
                if (extraHelp >= helpNeeded) {
                    availableHelp = MHQConstants.AS_TECH_TEAM_SIZE;
                }
            }
        }
        return Math.min(Math.min(availableHelp, MHQConstants.AS_TECH_TEAM_SIZE), getNumberAsTechs());
    }

    public int getShorthandedMod(int availableHelp, boolean medicalStaff) {
        if (medicalStaff) {
            availableHelp += 2;
        }
        int helpMod = 0;
        if (availableHelp == 0) {
            helpMod = 4;
        } else if (availableHelp == 1) {
            helpMod = 3;
        } else if (availableHelp < 4) {
            helpMod = 2;
        } else if (availableHelp < 6) {
            helpMod = 1;
        }
        return helpMod;
    }

    public int getShorthandedModForCrews(final @Nullable Crew crew) {
        final int hits = (crew == null) ? 5 : crew.getHits();
        if (hits >= 5) {
            return 4;
        } else if (hits == 4) {
            return 3;
        } else if (hits == 3) {
            return 2;
        } else if (hits > 0) {
            return 1;
        } else {
            return 0;
        }
    }

    public int getMedicsPerDoctor() {
        int numDocs = getDoctors().size();
        int numMedics = getNumberMedics();
        if (numDocs == 0) {
            return 0;
        }
        // TODO: figure out what to do with fractions
        return Math.min(numMedics / numDocs, 4);
    }

    /**
     * @return the number of medics in the campaign including any in the temporary medic pool
     */
    public int getNumberMedics() {
        int permanentMedicPool = getPermanentMedicPool();
        return getTemporaryMedicPool() + permanentMedicPool;
    }

    /**
     * Calculates the total number of medics available in the campaign by summing the skill levels in the
     * {@link SkillType#S_MEDTECH} skill for all eligible personnel.
     *
     * <p>Eligible personnel must have either a primary or secondary role as a medic, must not be currently deployed,
     * and must be employed.</p>
     *
     * <p></p>For each eligible person, their total skill level in {@link SkillType#S_MEDTECH} (including all
     * modifiers) is added to the running total.</p>
     *
     * @return The total number of medics available.
     *
     * @author Illiani
     * @since 0.50.07
     */
    private int getPermanentMedicPool() {
        final boolean isUseUsefulMedics = getCampaignOptions().isUseUsefulMedics();
        int permanentMedicPool = 0;

        for (Person person : getActivePersonnel(false, false)) {
            if (person.getPrimaryRole().isMedic() || person.getSecondaryRole().isMedic()) {
                if (person.isDeployed()) {
                    continue;
                }

                if (!person.isEmployed()) {
                    continue;
                }

                if (!isUseUsefulMedics) {
                    permanentMedicPool++;
                } else {
                    Skill medicSkill = person.getSkill(S_MEDTECH);
                    if (medicSkill != null) {
                        PersonnelOptions options = person.getOptions();
                        Attributes attributes = person.getATOWAttributes();

                        int skillLevel = medicSkill.getTotalSkillLevel(options, attributes);

                        // All skilled assistants contribute 1 to the pool, regardless of skill level
                        permanentMedicPool++;

                        // It is possible for very poorly skilled personnel to actually reduce the pool, this is by
                        // design. Not all help is helpful.
                        permanentMedicPool += (int) floor(skillLevel / ASSISTANT_SKILL_LEVEL_DIVIDER);
                    }
                }
            }
        }

        return permanentMedicPool;
    }

    public boolean requiresAdditionalMedics() {
        return getMedicsNeed() > 0;
    }

    public int getMedicsNeed() {
        return (getDoctors().size() * 4) - getNumberMedics();
    }

    public void increaseMedicPool(int i) {
        medicPool += i;
        MekHQ.triggerEvent(new MedicPoolChangedEvent(this, i));
    }

    public void resetMedicPool() {
        emptyMedicPool();
        fillMedicPool();
    }

    public void emptyMedicPool() {
        final int currentMedicPool = getTemporaryMedicPool();
        decreaseMedicPool(currentMedicPool);
    }

    public void fillMedicPool() {
        final int need = getMedicsNeed();
        if (need > 0) {
            increaseMedicPool(need);
        }
    }

    public void decreaseMedicPool(int i) {
        medicPool = max(0, medicPool - i);
        MekHQ.triggerEvent(new MedicPoolChangedEvent(this, -i));
    }

    public GameOptions getGameOptions() {
        return gameOptions;
    }

    public Vector<IBasicOption> getGameOptionsVector() {
        Vector<IBasicOption> options = new Vector<>();
        for (Enumeration<IOptionGroup> i = gameOptions.getGroups(); i.hasMoreElements(); ) {
            IOptionGroup group = i.nextElement();
            for (Enumeration<IOption> j = group.getOptions(); j.hasMoreElements(); ) {
                IOption option = j.nextElement();
                options.add(option);
            }
        }
        return options;
    }

    public void setGameOptions(final GameOptions gameOptions) {
        this.gameOptions = gameOptions;
    }

    public void setGameOptions(final Vector<IBasicOption> options) {
        for (final IBasicOption option : options) {
            getGameOptions().getOption(option.getName()).setValue(option.getValue());
        }
        campaignOptions.updateCampaignOptionsFromGameOptions(gameOptions);
        MekHQ.triggerEvent(new OptionsChangedEvent(this));
    }

    /**
     * Imports a {@link Kill} into a campaign.
     *
     * @param k A {@link Kill} to import into the campaign.
     */
    public void importKill(Kill k) {
        if (!kills.containsKey(k.getPilotId())) {
            kills.put(k.getPilotId(), new ArrayList<>());
        }

        kills.get(k.getPilotId()).add(k);
    }

    public void addKill(Kill k) {
        importKill(k);

        if ((getCampaignOptions().getKillsForXP() > 0) && (getCampaignOptions().getKillXPAward() > 0)) {
            if ((getKillsFor(k.getPilotId()).size() % getCampaignOptions().getKillsForXP()) == 0) {
                Person person = getPerson(k.getPilotId());
                if (null != person) {
                    person.awardXP(this, getCampaignOptions().getKillXPAward());
                    MekHQ.triggerEvent(new PersonChangedEvent(person));
                }
            }
        }
    }

    public List<Kill> getKills() {
        List<Kill> flattenedKills = new ArrayList<>();
        for (List<Kill> personKills : kills.values()) {
            flattenedKills.addAll(personKills);
        }

        return Collections.unmodifiableList(flattenedKills);
    }

    public List<Kill> getKillsFor(UUID pid) {
        List<Kill> personalKills = kills.get(pid);

        if (personalKills == null) {
            return Collections.emptyList();
        }

        personalKills.sort(Comparator.comparing(Kill::getDate));
        return personalKills;
    }

    public PartsStore getPartsStore() {
        return partsStore;
    }

    public void setPartsStore(PartsStore partsStore) {
        this.partsStore = partsStore;
        this.partsStore.stock(this);
    }

    public void addCustom(String name) {
        customs.add(name);
    }

    public boolean isCustom(Unit u) {
        return customs.contains(u.getEntity().getShortNameRaw());
    }

    /**
     * borrowed from {@see megamek.MegaMek.Client}
     */
    private synchronized void checkDuplicateNamesDuringAdd(Entity entity) {
        unitNameTracker.add(entity);
    }

    /**
     * If we remove a unit, we may need to update the duplicate identifier.
     *
     * @param entity This is the entity whose name is checked for any duplicates
     */
    private synchronized void checkDuplicateNamesDuringDelete(Entity entity) {
        unitNameTracker.remove(entity, e -> {
            // Regenerate entity names after a deletion
            e.generateShortName();
            e.generateDisplayName();
        });
    }

    /**
     * Returns the text representation of the unit rating based on the selected unit rating method. If the unit rating
     * method is FMMR, the unit rating value is returned. If the unit rating method is Campaign Operations, the
     * reputation rating and unit rating modification are combined and returned. If the unit rating method is neither
     * FMMR nor Campaign Operations, "N/A" is returned.
     *
     * @return The text representation of the unit rating
     */
    public String getUnitRatingText() {
        UnitRatingMethod unitRatingMethod = campaignOptions.getUnitRatingMethod();

        if (unitRatingMethod.isFMMR()) {
            return getUnitRating().getUnitRating();
        } else if (unitRatingMethod.isCampaignOperations()) {
            return String.valueOf(reputation.getReputationRating());
        } else {
            return "N/A";
        }
    }

    /**
     * Retrieves the unit rating modifier based on campaign options. If the unit rating method is not enabled, it
     * returns the default value of IUnitRating.DRAGOON_C. If the unit rating method uses FMMR, it returns the unit
     * rating as an integer. Otherwise, it calculates the modifier using the getAtBModifier method.
     *
     * @return The unit rating modifier based on the campaign options.
     */
    public int getAtBUnitRatingMod() {
        if (!getCampaignOptions().getUnitRatingMethod().isEnabled()) {
            return IUnitRating.DRAGOON_C;
        }

        return getCampaignOptions().getUnitRatingMethod().isFMMR() ?
                     getUnitRating().getUnitRatingAsInteger() :
                     reputation.getAtbModifier();
    }

    /**
     * Returns the Strategy skill of the designated commander in the campaign.
     *
     * @return The value of the commander's strategy skill if a commander exists, otherwise 0.
     */
    public int getCommanderStrategy() {
        int commanderStrategy = 0;
        Person commander = getCommander();

        if (commander == null || !commander.hasSkill(S_STRATEGY)) {
            return commanderStrategy;
        }

        Skill strategy = commander.getSkill(S_STRATEGY);

        return strategy.getTotalSkillLevel(commander.getOptions(), commander.getATOWAttributes());
    }

    public RandomSkillPreferences getRandomSkillPreferences() {
        return randomSkillPreferences;
    }

    public void setRandomSkillPreferences(RandomSkillPreferences prefs) {
        randomSkillPreferences = prefs;
    }

    /**
     * @param planet the starting planet, or null to use the faction default
     */
    public void setStartingSystem(final @Nullable Planet planet) {
        PlanetarySystem startingSystem;
        if (planet == null) {
            final Map<String, PlanetarySystem> systemList = this.systemsInstance.getSystems();
            startingSystem = systemList.get(getFaction().getStartingPlanet(getLocalDate()));

            if (startingSystem == null) {
                startingSystem = systemList.get(JOptionPane.showInputDialog(
                      "This faction does not have a starting planet for this era. Please choose a planet."));
                while (startingSystem == null) {
                    startingSystem = systemList.get(JOptionPane.showInputDialog(
                          "This planet you entered does not exist. Please choose a valid planet."));
                }
            }
        } else {
            startingSystem = planet.getParentSystem();
        }
        setLocation(new CurrentLocation(startingSystem, 0));
    }

    /**
     * Assigns a random portrait to a {@link Person}.
     *
     * @param person The {@link Person} who should receive a randomized portrait.
     */
    public void assignRandomPortraitFor(final Person person) {
        final Boolean allowDuplicatePortraits = getCampaignOptions().isAllowDuplicatePortraits();
        final Portrait portrait = RandomPortraitGenerator.generate(getPersonnel(), person, allowDuplicatePortraits);
        if (!portrait.isDefault()) {
            person.setPortrait(portrait);
        }
    }

    /**
     * Assigns a random origin to a {@link Person}.
     *
     * @param person The {@link Person} who should receive a randomized origin.
     */
    public void assignRandomOriginFor(final Person person) {
        final Faction faction = getFactionSelector().selectFaction(this);
        if (faction != null) {
            person.setOriginFaction(faction);
        }

        final Planet planet = getPlanetSelector().selectPlanet(this, faction);
        if (planet != null) {
            person.setOriginPlanet(planet);
        }
    }

    /**
     * Clears Transient Game Data for an Entity
     *
     * @param entity the entity to clear the game data for
     */
    public void clearGameData(Entity entity) {
        // First, lets remove any improvised clubs picked up during the combat
        entity.removeMisc(EquipmentTypeLookup.LIMB_CLUB);
        entity.removeMisc(EquipmentTypeLookup.GIRDER_CLUB);
        entity.removeMisc(EquipmentTypeLookup.TREE_CLUB);

        // Then reset mounted equipment
        for (Mounted<?> m : entity.getEquipment()) {
            m.setUsedThisRound(false);
            m.resetJam();
        }

        // And clear out all the flags
        entity.setDeployed(false);
        entity.setElevation(0);
        entity.setPassedThrough(new Vector<>());
        entity.resetFiringArcs();
        entity.resetBays();
        entity.setEvading(false);
        entity.setFacing(0);
        entity.setPosition(null);
        entity.setProne(false);
        entity.setHullDown(false);
        entity.heat = 0;
        entity.heatBuildup = 0;
        entity.underwaterRounds = 0;
        entity.setTransportId(Entity.NONE);
        entity.resetTransporter();
        entity.setDeployRound(0);
        entity.setSwarmAttackerId(Entity.NONE);
        entity.setSwarmTargetId(Entity.NONE);
        entity.setUnloaded(false);
        entity.setDone(false);
        entity.setLastTarget(Entity.NONE);
        entity.setNeverDeployed(true);
        entity.setStuck(false);
        entity.resetCoolantFailureAmount();
        entity.setConversionMode(0);
        entity.setDoomed(false);
        entity.setDestroyed(false);
        entity.setHidden(false);
        entity.clearNarcAndiNarcPods();
        entity.setShutDown(false);
        entity.setSearchlightState(false);

        if (!entity.getSensors().isEmpty()) {
            if (entity.hasBAP()) {
                entity.setNextSensor(entity.getSensors().lastElement());
            } else {
                entity.setNextSensor(entity.getSensors().firstElement());
            }
        }

        if (entity instanceof IBomber bomber) {
            List<BombMounted> mountedBombs = bomber.getBombs();
            if (!mountedBombs.isEmpty()) {
                // These should return an int[] filled with 0's
                BombLoadout intBombChoices = bomber.getIntBombChoices();
                BombLoadout extBombChoices = bomber.getExtBombChoices();
                for (BombMounted m : mountedBombs) {
                    if (m.getBaseShotsLeft() == 1) {
                        if (m.isInternalBomb()) {
                            intBombChoices.addBombs(m.getType().getBombType(), 1);
                        } else {
                            extBombChoices.addBombs(m.getType().getBombType(), 1);
                        }
                    }
                }
                bomber.setIntBombChoices(intBombChoices);
                bomber.setExtBombChoices(extBombChoices);
                bomber.clearBombs();
            }
        }

        if (entity instanceof Mek m) {
            m.setCoolingFlawActive(false);
        } else if (entity instanceof Aero a) {

            if (a.isSpheroid()) {
                entity.setMovementMode(EntityMovementMode.SPHEROID);
            } else {
                entity.setMovementMode(EntityMovementMode.AERODYNE);
            }
            a.setAltitude(5);
            a.setCurrentVelocity(0);
            a.setNextVelocity(0);
        } else if (entity instanceof Tank t) {
            t.unjamTurret(t.getLocTurret());
            t.unjamTurret(t.getLocTurret2());
            t.resetJammedWeapons();
        }
        entity.getSecondaryPositions().clear();
        // TODO: still a lot of stuff to do here, but oh well
        entity.setOwner(player);
        entity.setGame(game);
    }

    public void refreshNetworks() {
        for (Unit unit : getUnits()) {
            // we are going to rebuild the c3, nc3 and c3i networks based on
            // the c3UUIDs
            // TODO: can we do this more efficiently?
            // this code is cribbed from megamek.server#receiveEntityAdd
            Entity entity = unit.getEntity();
            if (null != entity && (entity.hasC3() || entity.hasC3i() || entity.hasNavalC3())) {
                boolean C3iSet = false;
                boolean NC3Set = false;

                for (Entity e : game.getEntitiesVector()) {
                    // C3 Checks
                    if (entity.hasC3()) {
                        if ((entity.getC3MasterIsUUIDAsString() != null) &&
                                  entity.getC3MasterIsUUIDAsString().equals(e.getC3UUIDAsString())) {
                            entity.setC3Master(e, false);
                            break;
                        }
                    }
                    // Naval C3 checks
                    if (entity.hasNavalC3() && !NC3Set) {
                        entity.setC3NetIdSelf();
                        int pos = 0;
                        // Well, they're the same value of 6...
                        while (pos < Entity.MAX_C3i_NODES) {
                            // We've found a network, join it.
                            if ((entity.getNC3NextUUIDAsString(pos) != null) &&
                                      (e.getC3UUIDAsString() != null) &&
                                      entity.getNC3NextUUIDAsString(pos).equals(e.getC3UUIDAsString())) {
                                entity.setC3NetId(e);
                                NC3Set = true;
                                break;
                            }

                            pos++;
                        }
                    }
                    // C3i Checks
                    if (entity.hasC3i() && !C3iSet) {
                        entity.setC3NetIdSelf();
                        int pos = 0;
                        while (pos < Entity.MAX_C3i_NODES) {
                            // We've found a network, join it.
                            if ((entity.getC3iNextUUIDAsString(pos) != null) &&
                                      (e.getC3UUIDAsString() != null) &&
                                      entity.getC3iNextUUIDAsString(pos).equals(e.getC3UUIDAsString())) {
                                entity.setC3NetId(e);
                                C3iSet = true;
                                break;
                            }

                            pos++;
                        }
                    }
                }
            }
        }
    }

    public void disbandNetworkOf(Unit u) {
        // collect all the other units on this network to rebuild the uuids
        Vector<Unit> networkedUnits = new Vector<>();
        for (Unit unit : getUnits()) {
            if (null != unit.getEntity().getC3NetId() &&
                      unit.getEntity().getC3NetId().equals(u.getEntity().getC3NetId())) {
                networkedUnits.add(unit);
            }
        }
        for (int pos = 0; pos < Entity.MAX_C3i_NODES; pos++) {
            for (Unit nUnit : networkedUnits) {
                if (nUnit.getEntity().hasNavalC3()) {
                    nUnit.getEntity().setNC3NextUUIDAsString(pos, null);
                } else {
                    nUnit.getEntity().setC3iNextUUIDAsString(pos, null);
                }
            }
        }
        refreshNetworks();
        MekHQ.triggerEvent(new NetworkChangedEvent(networkedUnits));
    }

    public void removeUnitsFromNetwork(Vector<Unit> removedUnits) {
        // collect all the other units on this network to rebuild the uuids
        Vector<String> uuids = new Vector<>();
        Vector<Unit> networkedUnits = new Vector<>();
        String network = removedUnits.get(0).getEntity().getC3NetId();
        for (Unit unit : getUnits()) {
            if (removedUnits.contains(unit)) {
                continue;
            }
            if (null != unit.getEntity().getC3NetId() && unit.getEntity().getC3NetId().equals(network)) {
                networkedUnits.add(unit);
                uuids.add(unit.getEntity().getC3UUIDAsString());
            }
        }
        for (int pos = 0; pos < Entity.MAX_C3i_NODES; pos++) {
            for (Unit u : removedUnits) {
                if (u.getEntity().hasNavalC3()) {
                    u.getEntity().setNC3NextUUIDAsString(pos, null);
                } else {
                    u.getEntity().setC3iNextUUIDAsString(pos, null);
                }
            }
            for (Unit nUnit : networkedUnits) {
                if (pos < uuids.size()) {
                    if (nUnit.getEntity().hasNavalC3()) {
                        nUnit.getEntity().setNC3NextUUIDAsString(pos, uuids.get(pos));
                    } else {
                        nUnit.getEntity().setC3iNextUUIDAsString(pos, uuids.get(pos));
                    }
                } else {
                    if (nUnit.getEntity().hasNavalC3()) {
                        nUnit.getEntity().setNC3NextUUIDAsString(pos, null);
                    } else {
                        nUnit.getEntity().setC3iNextUUIDAsString(pos, null);
                    }
                }
            }
        }
        refreshNetworks();
    }

    public void addUnitsToNetwork(Vector<Unit> addedUnits, String networkID) {
        // collect all the other units on this network to rebuild the uuids
        Vector<String> uuids = new Vector<>();
        Vector<Unit> networkedUnits = new Vector<>();
        for (Unit u : addedUnits) {
            uuids.add(u.getEntity().getC3UUIDAsString());
            networkedUnits.add(u);
        }
        for (Unit unit : getUnits()) {
            if (addedUnits.contains(unit)) {
                continue;
            }
            if (null != unit.getEntity().getC3NetId() && unit.getEntity().getC3NetId().equals(networkID)) {
                networkedUnits.add(unit);
                uuids.add(unit.getEntity().getC3UUIDAsString());
            }
        }
        for (int pos = 0; pos < Entity.MAX_C3i_NODES; pos++) {
            for (Unit nUnit : networkedUnits) {
                if (pos < uuids.size()) {
                    if (nUnit.getEntity().hasNavalC3()) {
                        nUnit.getEntity().setNC3NextUUIDAsString(pos, uuids.get(pos));
                    } else {
                        nUnit.getEntity().setC3iNextUUIDAsString(pos, uuids.get(pos));
                    }
                } else {
                    if (nUnit.getEntity().hasNavalC3()) {
                        nUnit.getEntity().setNC3NextUUIDAsString(pos, null);
                    } else {
                        nUnit.getEntity().setC3iNextUUIDAsString(pos, null);
                    }
                }
            }
        }
        refreshNetworks();
        MekHQ.triggerEvent(new NetworkChangedEvent(addedUnits));
    }

    public Vector<String[]> getAvailableC3iNetworks() {
        Vector<String[]> networks = new Vector<>();
        Vector<String> networkNames = new Vector<>();

        for (Unit u : getUnits()) {

            if (u.getForceId() < 0) {
                // only units currently in the TO&E
                continue;
            }
            Entity en = u.getEntity();
            if (null == en) {
                continue;
            }
            if (en.hasC3i() && en.calculateFreeC3Nodes() < 5 && en.calculateFreeC3Nodes() > 0) {
                String[] network = new String[2];
                network[0] = en.getC3NetId();
                network[1] = "" + en.calculateFreeC3Nodes();
                if (!networkNames.contains(network[0])) {
                    networks.add(network);
                    networkNames.add(network[0]);
                }
            }
        }
        return networks;
    }

    /**
     * @return returns a Vector of the unique name Strings of all Naval C3 networks that have at least 1 free node
     *       Adapted from getAvailableC3iNetworks() as the two technologies have very similar workings
     */
    public Vector<String[]> getAvailableNC3Networks() {
        Vector<String[]> networks = new Vector<>();
        Vector<String> networkNames = new Vector<>();

        for (Unit u : getUnits()) {

            if (u.getForceId() < 0) {
                // only units currently in the TO&E
                continue;
            }
            Entity en = u.getEntity();
            if (null == en) {
                continue;
            }
            if (en.hasNavalC3() && en.calculateFreeC3Nodes() < 5 && en.calculateFreeC3Nodes() > 0) {
                String[] network = new String[2];
                network[0] = en.getC3NetId();
                network[1] = "" + en.calculateFreeC3Nodes();
                if (!networkNames.contains(network[0])) {
                    networks.add(network);
                    networkNames.add(network[0]);
                }
            }
        }
        return networks;
    }

    public Vector<String[]> getAvailableC3MastersForSlaves() {
        Vector<String[]> networks = new Vector<>();
        Vector<String> networkNames = new Vector<>();

        for (Unit u : getUnits()) {

            if (u.getForceId() < 0) {
                // only units currently in the TO&E
                continue;
            }
            Entity en = u.getEntity();
            if (null == en) {
                continue;
            }
            // count of free c3 nodes for single company-level masters
            // will not be right so skip
            if (en.hasC3M() && !en.hasC3MM() && en.C3MasterIs(en)) {
                continue;
            }
            if (en.calculateFreeC3Nodes() > 0) {
                String[] network = new String[3];
                network[0] = en.getC3UUIDAsString();
                network[1] = "" + en.calculateFreeC3Nodes();
                network[2] = en.getShortName();
                if (!networkNames.contains(network[0])) {
                    networks.add(network);
                    networkNames.add(network[0]);
                }
            }
        }

        return networks;
    }

    public Vector<String[]> getAvailableC3MastersForMasters() {
        Vector<String[]> networks = new Vector<>();
        Vector<String> networkNames = new Vector<>();

        for (Unit u : getUnits()) {

            if (u.getForceId() < 0) {
                // only units currently in the TO&E
                continue;
            }
            Entity en = u.getEntity();
            if (null == en) {
                continue;
            }
            if (en.calculateFreeC3MNodes() > 0) {
                String[] network = new String[3];
                network[0] = en.getC3UUIDAsString();
                network[1] = "" + en.calculateFreeC3MNodes();
                network[2] = en.getShortName();
                if (!networkNames.contains(network[0])) {
                    networks.add(network);
                    networkNames.add(network[0]);
                }
            }
        }

        return networks;
    }

    public void removeUnitsFromC3Master(Unit master) {
        List<Unit> removed = new ArrayList<>();
        for (Unit unit : getUnits()) {
            if (null != unit.getEntity().getC3MasterIsUUIDAsString() &&
                      unit.getEntity().getC3MasterIsUUIDAsString().equals(master.getEntity().getC3UUIDAsString())) {
                unit.getEntity().setC3MasterIsUUIDAsString(null);
                unit.getEntity().setC3Master(null, true);
                removed.add(unit);
            }
        }
        refreshNetworks();
        MekHQ.triggerEvent(new NetworkChangedEvent(removed));
    }

    /**
     * This function reloads the game entities into the game at the end of scenario resolution, so that entities are
     * properly updated and destroyed ones removed
     */
    public void reloadGameEntities() {
        game.reset();
        getHangar().forEachUnit(u -> {
            Entity en = u.getEntity();
            if (null != en) {
                game.addEntity(en, false);
            }
        });
    }

    public void completeMission(@Nullable Mission mission, MissionStatus status) {
        if (mission == null) {
            return;
        }
        mission.setStatus(status);
        if (mission instanceof Contract contract) {
            Money remainingMoney = Money.zero();
            // check for money in escrow According to FMM(r) pg 179, both failure and breach lead to no further
            // payment even though this seems foolish
            if (contract.getStatus().isSuccess()) {
                remainingMoney = contract.getMonthlyPayOut().multipliedBy(contract.getMonthsLeft(getLocalDate()));

                if (contract instanceof AtBContract) {
                    Money routedPayout = ((AtBContract) contract).getRoutedPayout();

                    remainingMoney = routedPayout == null ? remainingMoney : routedPayout;
                }
            }

            // If overage repayment is enabled, we first need to check if the salvage
            // percent is
            // under 100. 100 means you cannot have an overage.
            // Then, we check if the salvage percent is less than the percent salvaged by
            // the
            // unit in question. If it is, then they owe the assigner some cash
            if (getCampaignOptions().isOverageRepaymentInFinalPayment() && (contract.getSalvagePct() < 100.0)) {
                final double salvagePercent = contract.getSalvagePct() / 100.0;
                final Money maxSalvage = contract.getSalvagedByEmployer()
                                               .multipliedBy(salvagePercent / (1 - salvagePercent));
                if (contract.getSalvagedByUnit().isGreaterThan(maxSalvage)) {
                    final Money amountToRepay = contract.getSalvagedByUnit().minus(maxSalvage);
                    remainingMoney = remainingMoney.minus(amountToRepay);
                    contract.subtractSalvageByUnit(amountToRepay);
                }
            }

            if (getCampaignOptions().isUseShareSystem()) {
                ResourceBundle financeResources = ResourceBundle.getBundle("mekhq.resources.Finances",
                      MekHQ.getMHQOptions().getLocale());

                if (remainingMoney.isGreaterThan(Money.zero())) {
                    Money shares = remainingMoney.multipliedBy(contract.getSharesPercent()).dividedBy(100);
                    remainingMoney = remainingMoney.minus(shares);

                    if (getFinances().debit(TransactionType.SALARIES,
                          getLocalDate(),
                          shares,
                          String.format(financeResources.getString("ContractSharePayment.text"), contract.getName()))) {
                        addReport(financeResources.getString("DistributedShares.text"),
                              shares.toAmountAndSymbolString());

                        getFinances().payOutSharesToPersonnel(this, shares);
                    }
                }
            }

            if (remainingMoney.isPositive()) {
                getFinances().credit(TransactionType.CONTRACT_PAYMENT,
                      getLocalDate(),
                      remainingMoney,
                      "Remaining payment for " + contract.getName());
                addReport("Your account has been credited for " +
                                remainingMoney.toAmountAndSymbolString() +
                                " for the remaining payout from contract " +
                                contract.getHyperlinkedName());
            } else if (remainingMoney.isNegative()) {
                getFinances().credit(TransactionType.CONTRACT_PAYMENT,
                      getLocalDate(),
                      remainingMoney,
                      "Repaying payment overages for " + contract.getName());
                addReport("Your account has been debited for " +
                                remainingMoney.absolute().toAmountAndSymbolString() +
                                " to repay payment overages occurred during the contract " +
                                contract.getHyperlinkedName());
            }

            // This relies on the mission being a Contract, and AtB to be on
            if (getCampaignOptions().isUseAtB()) {
                setHasActiveContract();
            }
        }
    }

    /***
     * Calculate transit time for supplies based on what planet they are shipping from. To prevent extra computation.
     * This method does not calculate an exact jump path but rather determines the number of jumps crudely by
     * dividing distance in light years by 30 and then rounding up. Total part-time is determined by several by
     * adding the following:
     * - (number of jumps - 1) * 7 days with a minimum value of zero.
     * - transit times from current planet and planet of supply origins in cases where the supply planet is not the
     * same as current planet.
     * - a random 1d6 days for each jump plus 1d6 to simulate all the other
     * logistics of delivery.
     *
     * @param system - A <code>PlanetarySystem</code> object where the supplies are
     *               shipping from
     * @return the number of days that supplies will take to arrive.
     */
    public int calculatePartTransitTime(PlanetarySystem system) {
        // calculate number of jumps by light year distance as the crow flies divided by
        // 30
        // the basic formula assumes 7 days per jump + system transit time on each side
        // + random days equal
        // to (1 + number of jumps) d6
        double distance = system.getDistanceTo(getCurrentSystem());
        // calculate number of jumps by dividing by 30
        int jumps = (int) Math.ceil(distance / 30.0);
        // you need a recharge except for the first jump
        int recharges = max(jumps - 1, 0);
        // if you are delivering from the same planet then no transit times
        int currentTransitTime = (distance > 0) ? (int) Math.ceil(getCurrentSystem().getTimeToJumpPoint(1.0)) : 0;
        int originTransitTime = (distance > 0) ? (int) Math.ceil(system.getTimeToJumpPoint(1.0)) : 0;

        // CO 51 (errata) has much longer average part times.
        // Let's adjust amazonFreeShipping
        // based on what getUnitTransitTime is set in
        // the options in an attempt to get some
        // delivery times more in line with RAW's two-month minimum.
        // Default campaign option is TRANSIT_UNIT_MONTH
        int amazonFreeShipping = switch (campaignOptions.getUnitTransitTime()) {
            case TRANSIT_UNIT_MONTH -> 30 + (d6(14 * (1 + jumps)));
            case TRANSIT_UNIT_WEEK -> 7 + (d6(4 * (1 + jumps)));
            default -> d6(1 + jumps);
        };
        return (recharges * 7) + currentTransitTime + originTransitTime + amazonFreeShipping;
    }

    /**
     * Calculates the transit time for the arrival of parts or supplies based on the availability of the item, a random
     * roll, and campaign-specific transit time settings.
     *
     * <p>
     * The transit time is calculated using the following factors:
     * <ul>
     * <li>A fixed base modifier value defined by campaign rules.</li>
     * <li>A random roll of 1d6 to add variability to the calculation.</li>
     * <li>The availability value of the requested parts or supplies from the
     * acquisition details.</li>
     * </ul>
     *
     * <p>
     * The calculated duration is applied in units (days, weeks, or months) based on
     * the campaign's
     * configuration for transit time.
     * </p>
     *
     * @param availability the availability code of the part or unit being acquired as an integer.
     *
     * @return the number of days required for the parts or units to arrive based on the calculated transit time.
     */
    public int calculatePartTransitTime(int availability) {
        // This is accurate as of the latest rules. It was (BASE_MODIFIER - (roll + availability) / 4) months in the
        // older version.
        final int BASE_MODIFIER = 7; // CamOps p51
        final int roll = d6(1);
        final int total = max(1, (BASE_MODIFIER + roll + availability) / 4); // CamOps p51

        // now step forward through the calendar
        LocalDate arrivalDate = currentDay;
        arrivalDate = switch (campaignOptions.getUnitTransitTime()) {
            case TRANSIT_UNIT_MONTH -> arrivalDate.plusMonths(total);
            case TRANSIT_UNIT_WEEK -> arrivalDate.plusWeeks(total);
            default -> arrivalDate.plusDays(total);
        };

        return Math.toIntExact(ChronoUnit.DAYS.between(getLocalDate(), arrivalDate));
    }

    /**
     * Calculates the transit time for the arrival of parts or supplies based on the availability of the item, a random
     * roll, and campaign-specific transit time settings.
     *
     * <p>
     * The transit time is calculated using the following factors:
     * <ul>
     * <li>A fixed base modifier value defined by campaign rules.</li>
     * <li>A random roll of 1d6 to add variability to the calculation.</li>
     * <li>The availability value of the requested parts or supplies from the
     * acquisition details.</li>
     * </ul>
     *
     * <p>
     * The calculated duration is applied in units (days, weeks, or months) based on
     * the campaign's
     * configuration for transit time.
     * </p>
     *
     * @param availability the Availability of the part
     *
     * @return the number of days required for the parts or units to arrive based on the calculated transit time.
     */
    public int calculatePartTransitTime(AvailabilityValue availability) {
        return calculatePartTransitTime(availability.getIndex());
    }

    /**
     * This returns a PartInventory object detailing the current count for a part on hand, in transit, and ordered.
     *
     * @param part A part to look up its current inventory.
     *
     * @return A PartInventory object detailing the current counts of the part on hand, in transit, and ordered.
     *
     * @see PartInventory
     */
    public PartInventory getPartInventory(Part part) {
        PartInventory inventory = new PartInventory();

        int nSupply = 0;
        int nTransit = 0;
        for (Part p : getParts()) {
            if (!p.isSpare()) {
                continue;
            }
            if (part.isSamePartType(p)) {
                if (p.isPresent()) {
                    nSupply += p.getTotalQuantity();
                } else {
                    nTransit += p.getTotalQuantity();
                }
            }
        }

        inventory.setSupply(nSupply);
        inventory.setTransit(nTransit);

        int nOrdered = 0;
        IAcquisitionWork onOrder = getShoppingList().getShoppingItem(part);
        if (null != onOrder) {
            nOrdered += onOrder.getTotalQuantity();
        }

        inventory.setOrdered(nOrdered);

        String countModifier = "";
        if (part instanceof Armor) { // ProtoMek Armor and BAArmor are derived from Armor
            countModifier = "points";
        }
        if (part instanceof AmmoStorage) {
            countModifier = "shots";
        }

        inventory.setCountModifier(countModifier);
        return inventory;
    }

    public void addLoan(Loan loan) {
        addReport("You have taken out loan " +
                        loan +
                        ". Your account has been credited " +
                        loan.getPrincipal().toAmountAndSymbolString() +
                        " for the principal amount.");
        finances.addLoan(loan);
        MekHQ.triggerEvent(new LoanNewEvent(loan));
        finances.credit(TransactionType.LOAN_PRINCIPAL,
              getLocalDate(),
              loan.getPrincipal(),
              "Loan principal for " + loan);
    }

    public void payOffLoan(Loan loan) {
        if (finances.debit(TransactionType.LOAN_PAYMENT,
              getLocalDate(),
              loan.determineRemainingValue(),
              "Loan payoff for " + loan)) {
            addReport("You have paid off the remaining loan balance of " +
                            loan.determineRemainingValue().toAmountAndSymbolString() +
                            " on " +
                            loan);
            finances.removeLoan(loan);
            MekHQ.triggerEvent(new LoanPaidEvent(loan));
        } else {
            addReport("<font color='" +
                            ReportingUtilities.getNegativeColor() +
                            "'>You do not have enough funds to pay off " +
                            loan +
                            "</font>");
        }
    }

    private CampaignTransporterMap getCampaignTransporterMap(CampaignTransportType campaignTransportType) {
        if (campaignTransportType.isTacticalTransport()) {
            return tacticalTransporters;
        } else if (campaignTransportType.isShipTransport()) {
            return shipTransporters;
        } else if (campaignTransportType.isTowTransport()) {
            return towTransporters;
        }
        return null;
    }

    /**
     * Returns a Map that maps Transporter types to another Map that maps capacity (Double) to UUID of transports for
     * the specific TransportedUnitSummary type
     *
     * @param campaignTransportType type (Enum) of TransportedUnitSummary
     *
     * @return the full map for that campaign transport type
     */
    public Map<TransporterType, Map<Double, Set<UUID>>> getTransports(CampaignTransportType campaignTransportType) {
        return Objects.requireNonNull(getCampaignTransporterMap(campaignTransportType)).getTransporters();
    }

    /**
     * Returns list of transports that have the provided TransporterType and CampaignTransportType
     *
     * @param campaignTransportType type of campaign transport
     * @param transporterType       type of Transporter
     *
     * @return units that have that transport type
     */
    public Set<Unit> getTransportsByType(CampaignTransportType campaignTransportType, TransporterType transporterType) {
        // include transports with no remaining capacity
        return Objects.requireNonNull(getCampaignTransporterMap(campaignTransportType))
                     .getTransportsByType(transporterType, -1.0);
    }

    /**
     * Returns list of transports for the specified AbstractTransportedUnitSummary class/subclass that has transport
     * capacity for the Transporter class/subclass For example, getTransportsByType(SHIP_TRANSPORT, MEK_BAY, 3.0) would
     * return all transports that have 3 or more Mek Bay slots open for the SHIP_TRANSPORT type of assignment.
     *
     * @param campaignTransportType type (Enum) of TransportedUnitSummary
     * @param transporterType       type (Enum) of Transporter
     * @param unitSize              capacity that the transport must be capable of
     *
     * @return units that have that transport type
     */
    public Set<Unit> getTransportsByType(CampaignTransportType campaignTransportType, TransporterType transporterType,
          double unitSize) {
        return Objects.requireNonNull(getCampaignTransporterMap(campaignTransportType))
                     .getTransportsByType(transporterType, unitSize);
    }

    private boolean hasTacticalTransports() {
        return tacticalTransporters.hasTransporters();
    }

    private boolean hasShipTransports() {
        return shipTransporters.hasTransporters();
    }

    private boolean hasTowTransports() {
        return towTransporters.hasTransporters();
    }

    /**
     * Do we have transports for the kind of transport?
     *
     * @param campaignTransportType class of the TransportDetail
     *
     * @return true if it has transporters, false otherwise
     */
    public boolean hasTransports(CampaignTransportType campaignTransportType) {
        if (campaignTransportType.isTacticalTransport()) {
            return hasTacticalTransports();
        } else if (campaignTransportType.isShipTransport()) {
            return hasShipTransports();
        } else if (campaignTransportType.isTowTransport()) {
            return hasTowTransports();
        }
        return false;
    }

    public void doMaintenance(Unit unit) {
        if (!unit.requiresMaintenance() || !campaignOptions.isCheckMaintenance()) {
            return;
        }
        // let's start by checking times
        int minutesUsed = unit.getMaintenanceTime();
        int asTechsUsed = 0;
        boolean maintained;
        boolean paidMaintenance = true;

        unit.incrementDaysSinceMaintenance(this, false, asTechsUsed);

        int ruggedMultiplier = 1;
        if (unit.getEntity().hasQuirk(OptionsConstants.QUIRK_POS_RUGGED_1)) {
            ruggedMultiplier = 2;
        }

        if (unit.getEntity().hasQuirk(OptionsConstants.QUIRK_POS_RUGGED_2)) {
            ruggedMultiplier = 3;
        }

        if (unit.getDaysSinceMaintenance() >= (getCampaignOptions().getMaintenanceCycleDays() * ruggedMultiplier)) {
            Person tech = unit.getTech();
            if (tech != null) {
                int availableMinutes = tech.getMinutesLeft();
                maintained = (availableMinutes >= minutesUsed);

                if (!maintained) {
                    // At this point, insufficient minutes is the only reason why this would be failed.
                    addReport(String.format(resources.getString("maintenanceNotAvailable.text"), unit.getName()));
                } else {
                    maintained = !tech.isMothballing();
                }

                if (maintained) {
                    tech.setMinutesLeft(availableMinutes - minutesUsed);
                    asTechsUsed = getAvailableAsTechs(minutesUsed, false);
                    asTechPoolMinutes -= asTechsUsed * minutesUsed;
                }
            }

            // maybe use the money
            if (campaignOptions.isPayForMaintain()) {
                if (!(finances.debit(TransactionType.MAINTENANCE,
                      getLocalDate(),
                      unit.getMaintenanceCost(),
                      "Maintenance for " + unit.getName()))) {
                    addReport("<font color='" +
                                    ReportingUtilities.getNegativeColor() +
                                    "'><b>You cannot afford to pay maintenance costs for " +
                                    unit.getHyperlinkedName() +
                                    "!</b></font>");
                    paidMaintenance = false;
                }
            }
            // it is time for a maintenance check
            PartQuality qualityOrig = unit.getQuality();
            String techName = "Nobody";
            String techNameLinked = techName;
            if (null != tech) {
                techName = tech.getFullTitle();
                techNameLinked = tech.getHyperlinkedFullTitle();
            }
            // don't do actual damage until we clear the for loop to avoid
            // concurrent mod problems
            // put it into a hash - 4 points of damage will mean destruction
            Map<Part, Integer> partsToDamage = new HashMap<>();
            StringBuilder maintenanceReport = new StringBuilder("<strong>" +
                                                                      techName +
                                                                      " performing maintenance</strong><br><br>");
            for (Part part : unit.getParts()) {
                try {
                    String partReport = doMaintenanceOnUnitPart(unit,
                          part,
                          partsToDamage,
                          paidMaintenance,
                          asTechsUsed);
                    if (partReport != null) {
                        maintenanceReport.append(partReport).append("<br>");
                    }
                } catch (Exception ex) {
                    LOGGER.error(ex,
                          "Could not perform maintenance on part {} ({}) for {} ({}) due to an error",
                          part.getName(),
                          part.getId(),
                          unit.getName(),
                          unit.getId().toString());
                    addReport(String.format(
                          "ERROR: An error occurred performing maintenance on %s for unit %s, check the log",
                          part.getName(),
                          unit.getName()));
                }
            }

            int nDamage = 0;
            int nDestroy = 0;
            for (Entry<Part, Integer> p : partsToDamage.entrySet()) {
                int damage = p.getValue();
                if (damage > 3) {
                    nDestroy++;
                    p.getKey().remove(false);
                } else {
                    p.getKey().doMaintenanceDamage(damage);
                    nDamage++;
                }
            }

            unit.setLastMaintenanceReport(maintenanceReport.toString());

            if (getCampaignOptions().isLogMaintenance()) {
                LOGGER.info(maintenanceReport.toString());
            }

            PartQuality quality = unit.getQuality();
            String qualityString;
            boolean reverse = getCampaignOptions().isReverseQualityNames();
            if (quality.toNumeric() > qualityOrig.toNumeric()) {
                qualityString = ReportingUtilities.messageSurroundedBySpanWithColor(MekHQ.getMHQOptions()
                                                                                          .getFontColorPositiveHexColor(),
                      "Overall quality improves from " +
                            qualityOrig.toName(reverse) +
                            " to " +
                            quality.toName(reverse));
            } else if (quality.toNumeric() < qualityOrig.toNumeric()) {
                qualityString = ReportingUtilities.messageSurroundedBySpanWithColor(MekHQ.getMHQOptions()
                                                                                          .getFontColorNegativeHexColor(),
                      "Overall quality declines from " +
                            qualityOrig.toName(reverse) +
                            " to " +
                            quality.toName(reverse));
            } else {
                qualityString = "Overall quality remains " + quality.toName(reverse);
            }
            String damageString = getDamageString(unit, nDamage, nDestroy);
            String paidString = "";
            if (!paidMaintenance) {
                paidString = "<font color='" +
                                   ReportingUtilities.getNegativeColor() +
                                   "'>Could not afford maintenance costs, so check is at a penalty.</font>";
            }
            addReport(techNameLinked +
                            " performs maintenance on " +
                            unit.getHyperlinkedName() +
                            ". " +
                            paidString +
                            qualityString +
                            ". " +
                            damageString +
                            " [<a href='MAINTENANCE|" +
                            unit.getId() +
                            "'>Get details</a>]");

            unit.resetDaysSinceMaintenance();
        }
    }

    private static String getDamageString(Unit unit, int nDamage, int nDestroy) {
        String damageString = "";
        if (nDamage > 0) {
            damageString += nDamage + " parts were damaged. ";
        }
        if (nDestroy > 0) {
            damageString += nDestroy + " parts were destroyed.";
        }
        if (!damageString.isEmpty()) {
            damageString = "<b><font color='" +
                                 ReportingUtilities.getNegativeColor() +
                                 "'>" +
                                 damageString +
                                 "</b></font> [<a href='REPAIR|" +
                                 unit.getId() +
                                 "'>Repair bay</a>]";
        }
        return damageString;
    }

    private String doMaintenanceOnUnitPart(Unit unit, Part part, Map<Part, Integer> partsToDamage,
          boolean paidMaintenance, int asTechsUsed) {
        String partReport = "<b>" + part.getName() + "</b> (Quality " + part.getQualityName() + ')';
        if (!part.needsMaintenance()) {
            return null;
        }
        PartQuality oldQuality = part.getQuality();
        TargetRoll target = getTargetForMaintenance(part, unit.getTech(), asTechsUsed);
        if (!paidMaintenance) {
            // TODO : Make this modifier user imputable
            target.addModifier(1, "did not pay for maintenance");
        }

        partReport += ", TN " + target.getValue() + '[' + target.getDesc() + ']';
        int roll = d6(2);
        int margin = roll - target.getValue();
        partReport += " rolled a " + roll + ", margin of " + margin;

        switch (part.getQuality()) {
            case QUALITY_A: {
                if (margin >= 4) {
                    part.improveQuality();
                }
                if (!campaignOptions.isUseUnofficialMaintenance()) {
                    if (margin < -6) {
                        partsToDamage.put(part, 4);
                    } else if (margin < -4) {
                        partsToDamage.put(part, 3);
                    } else if (margin == -4) {
                        partsToDamage.put(part, 2);
                    } else if (margin < -1) {
                        partsToDamage.put(part, 1);
                    }
                } else if (margin < -6) {
                    partsToDamage.put(part, 1);
                }
                break;
            }
            case QUALITY_B: {
                if (margin >= 4) {
                    part.improveQuality();
                } else if (margin < -5) {
                    part.reduceQuality();
                }
                if (!campaignOptions.isUseUnofficialMaintenance()) {
                    if (margin < -6) {
                        partsToDamage.put(part, 2);
                    } else if (margin < -2) {
                        partsToDamage.put(part, 1);
                    }
                }
                break;
            }
            case QUALITY_C: {
                if (margin < -4) {
                    part.reduceQuality();
                } else if (margin >= 5) {
                    part.improveQuality();
                }
                if (!campaignOptions.isUseUnofficialMaintenance()) {
                    if (margin < -6) {
                        partsToDamage.put(part, 2);
                    } else if (margin < -3) {
                        partsToDamage.put(part, 1);
                    }
                }
                break;
            }
            case QUALITY_D: {
                if (margin < -3) {
                    part.reduceQuality();
                    if ((margin < -4) && !campaignOptions.isUseUnofficialMaintenance()) {
                        partsToDamage.put(part, 1);
                    }
                } else if (margin >= 5) {
                    part.improveQuality();
                }
                break;
            }
            case QUALITY_E:
                if (margin < -2) {
                    part.reduceQuality();
                    if ((margin < -5) && !campaignOptions.isUseUnofficialMaintenance()) {
                        partsToDamage.put(part, 1);
                    }
                } else if (margin >= 6) {
                    part.improveQuality();
                }
                break;
            case QUALITY_F:
            default:
                if (margin < -2) {
                    part.reduceQuality();
                    if (margin < -6 && !campaignOptions.isUseUnofficialMaintenance()) {
                        partsToDamage.put(part, 1);
                    }
                }

                break;
        }
        if (part.getQuality().toNumeric() > oldQuality.toNumeric()) {
            partReport += ": " +
                                ReportingUtilities.messageSurroundedBySpanWithColor(MekHQ.getMHQOptions()
                                                                                          .getFontColorPositiveHexColor(),
                                      "new quality is " + part.getQualityName());
        } else if (part.getQuality().toNumeric() < oldQuality.toNumeric()) {
            partReport += ": " +
                                ReportingUtilities.messageSurroundedBySpanWithColor(MekHQ.getMHQOptions()
                                                                                          .getFontColorNegativeHexColor(),
                                      "new quality is " + part.getQualityName());
        } else {
            partReport += ": quality remains " + part.getQualityName();
        }
        if (null != partsToDamage.get(part)) {
            if (partsToDamage.get(part) > 3) {
                partReport += ", " +
                                    ReportingUtilities.messageSurroundedBySpanWithColor(MekHQ.getMHQOptions()
                                                                                              .getFontColorNegativeHexColor(),
                                          "<b>part destroyed</b>");
            } else {
                partReport += ", " +
                                    ReportingUtilities.messageSurroundedBySpanWithColor(MekHQ.getMHQOptions()
                                                                                              .getFontColorNegativeHexColor(),
                                          "<b>part damaged</b>");
            }
        }

        return partReport;
    }

    /**
     * No longer in use
     */
    @Deprecated(since = "0.50.07", forRemoval = true)
    public void initTimeInService() {
        for (Person person : getPersonnel()) {
            if (!person.getPrimaryRole().isDependent() && person.getPrisonerStatus().isFree()) {
                LocalDate join = null;
                for (LogEntry logEntry : person.getPersonalLog()) {
                    if (join == null) {
                        // If by some nightmare there is no Joined date just use the first entry.
                        join = logEntry.getDate();
                    }
                    if (logEntry.getDesc().startsWith("Joined ") || logEntry.getDesc().startsWith("Freed ")) {
                        join = logEntry.getDate();
                        break;
                    }
                }

                person.setRecruitment((join != null) ? join : getLocalDate().minusYears(1));
            }
        }
    }

    /**
     * No longer in use
     */
    @Deprecated(since = "0.50.07", forRemoval = true)
    public void initTimeInRank() {
        for (Person person : getPersonnel()) {
            if (!person.getPrimaryRole().isDependent() && person.getPrisonerStatus().isFree()) {
                LocalDate join = null;
                for (LogEntry logEntry : person.getPersonalLog()) {
                    if (join == null) {
                        // If by some nightmare there is no date from the below, just use the first
                        // entry.
                        join = logEntry.getDate();
                    }

                    if (logEntry.getDesc().startsWith("Joined ") ||
                              logEntry.getDesc().startsWith("Freed ") ||
                              logEntry.getDesc().startsWith("Promoted ") ||
                              logEntry.getDesc().startsWith("Demoted ")) {
                        join = logEntry.getDate();
                    }
                }

                // For that one in a billion chance the log is empty. Clone today's date and
                // subtract a year
                person.setLastRankChangeDate((join != null) ? join : getLocalDate().minusYears(1));
            }
        }
    }

    public void initTurnover() {
        getRetirementDefectionTracker().setLastRetirementRoll(getLocalDate());
    }

    public void initAtB(boolean newCampaign) {
        if (!newCampaign) {
            /*
             * Switch all contracts to AtBContract's
             */
            for (Entry<Integer, Mission> me : missions.entrySet()) {
                Mission m = me.getValue();
                if (m instanceof Contract && !(m instanceof AtBContract)) {
                    me.setValue(new AtBContract((Contract) m, this));
                }
            }

            /*
             * Go through all the personnel records and assume the earliest date is the date
             * the unit was founded.
             */
            LocalDate founding = null;
            for (Person person : getPersonnel()) {
                for (LogEntry logEntry : person.getPersonalLog()) {
                    if ((founding == null) || logEntry.getDate().isBefore(founding)) {
                        founding = logEntry.getDate();
                    }
                }
            }
            /*
             * Go through the personnel records again and assume that any person who joined the unit on the founding
             * date is one of the founding members. Also assume that MWs assigned to a non-Assault `Mek on the date
             * they joined came with that `Mek (which is a less certain assumption)
             */
            for (Person person : getPersonnel()) {
                LocalDate join = person.getPersonalLog()
                                       .stream()
                                       .filter(e -> e.getDesc().startsWith("Joined "))
                                       .findFirst()
                                       .map(LogEntry::getDate)
                                       .orElse(null);
                if ((join != null) && join.equals(founding)) {
                    person.setFounder(true);
                }
                if (person.getPrimaryRole().isMekWarrior() ||
                          (person.getPrimaryRole().isAerospacePilot() &&
                                 getCampaignOptions().isAeroRecruitsHaveUnits()) ||
                          person.getPrimaryRole().isProtoMekPilot()) {
                    for (LogEntry logEntry : person.getPersonalLog()) {
                        if (logEntry.getDate().equals(join) && logEntry.getDesc().startsWith("Assigned to ")) {
                            String mek = logEntry.getDesc().substring(12);
                            MekSummary ms = MekSummaryCache.getInstance().getMek(mek);
                            if (null != ms &&
                                      (person.isFounder() || ms.getWeightClass() < EntityWeightClass.WEIGHT_ASSAULT)) {
                                person.setOriginalUnitWeight(ms.getWeightClass());
                                if (ms.isClan()) {
                                    person.setOriginalUnitTech(Person.TECH_CLAN);
                                } else if (ms.getYear() > 3050) {
                                    // TODO : Fix this so we aren't using a hack that just assumes IS2
                                    person.setOriginalUnitTech(Person.TECH_IS2);
                                }
                                if ((null != person.getUnit()) &&
                                          ms.getName().equals(person.getUnit().getEntity().getShortNameRaw())) {
                                    person.setOriginalUnitId(person.getUnit().getId());
                                }
                            }
                        }
                    }
                }
            }

            addAllCombatTeams(this.forces);

            // Determine whether there is an active contract
            setHasActiveContract();
        }

        setAtBConfig(AtBConfiguration.loadFromXml());
        RandomFactionGenerator.getInstance().startup(this);
        getContractMarket().generateContractOffers(this, newCampaign); // TODO : AbstractContractMarket : Remove
        setAtBEventProcessor(new AtBEventProcessor(this));
    }

    /**
     * Stop processing AtB events and release memory.
     */
    public void shutdownAtB() {
        RandomFactionGenerator.getInstance().dispose();
        atbEventProcessor.shutdown();
    }

    /**
     * Checks if an employee turnover prompt should be displayed based on campaign options, current date, and other
     * conditions (like transit status and campaign start date).
     *
     * <p>The turnover prompt is triggered based on the configured turnover frequency (weekly, monthly, quarterly, or
     * annually), but only after the campaign has been running for at least 6 days and when not in transit.<p>
     *
     * <p>The dialog will show different messages depending on whether there are pending retirees.</p>
     *
     * @return An integer representing the outcome: -1 if turnover prompt should not be displayed, 0 if user selected
     *       "Employee Turnover", 1 if user selected "Advance Day Regardless", 2 if user selected "Cancel Advance Day"
     */
    public int checkTurnoverPrompt() {
        if (!location.isOnPlanet()) {
            return -1;
        }

        if (getLocalDate().isBefore(getCampaignStartDate().plusDays(6))) {
            return -1;
        }

        boolean triggerTurnoverPrompt;
        switch (campaignOptions.getTurnoverFrequency()) {
            case WEEKLY:
                triggerTurnoverPrompt = getLocalDate().getDayOfWeek().equals(DayOfWeek.MONDAY);
                break;
            case MONTHLY:
                triggerTurnoverPrompt = getLocalDate().getDayOfMonth() == getLocalDate().lengthOfMonth();
                break;
            case QUARTERLY:
                triggerTurnoverPrompt = (getLocalDate().getDayOfMonth() == getLocalDate().lengthOfMonth()) &&
                                              (List.of(Month.MARCH, Month.JUNE, Month.SEPTEMBER, Month.DECEMBER)
                                                     .contains(getLocalDate().getMonth()));
                break;
            case ANNUALLY:
                triggerTurnoverPrompt = getLocalDate().getDayOfYear() == getLocalDate().lengthOfYear();
                break;
            default:
                return -1;
        }

        if (!triggerTurnoverPrompt) {
            return -1;
        }

        String dialogTitle;
        String dialogBody;

        if (getRetirementDefectionTracker().getRetirees().isEmpty()) {
            dialogTitle = resources.getString("turnoverRollRequired.text");
            dialogBody = resources.getString("turnoverDialogDescription.text");
        } else {
            dialogTitle = resources.getString("turnoverFinalPayments.text");
            dialogBody = resources.getString("turnoverPersonnelKilled.text");
        }

        Object[] options = { resources.getString("turnoverEmployeeTurnoverDialog.text"),
                             resources.getString("turnoverAdvanceRegardless"),
                             resources.getString("turnoverCancel.text") };

        return JOptionPane.showOptionDialog(null,
              dialogBody,
              dialogTitle,
              JOptionPane.YES_NO_CANCEL_OPTION,
              JOptionPane.INFORMATION_MESSAGE,
              null,
              options,
              options[0]);
    }

    /**
     * Checks if there are any scenarios that are due based on the current date.
     *
     * @return {@code true} if there are scenarios due, {@code false} otherwise
     */
    public boolean checkScenariosDue() {
        return getActiveMissions(true).stream()
                     .flatMap(m -> m.getCurrentScenarios().stream())
                     .anyMatch(s -> (s.getDate() != null) &&
                                          !(s instanceof AtBScenario) &&
                                          !getLocalDate().isBefore(s.getDate()));
    }

    /**
     * Sets the type of rating method used.
     */
    public void setUnitRating(IUnitRating rating) {
        unitRating = rating;
    }

    /**
     * Returns the type of rating method as selected in the Campaign Options dialog. Lazy-loaded for performance.
     * Default is CampaignOpsReputation
     */
    public IUnitRating getUnitRating() {
        // if we switched unit rating methods,
        if (unitRating != null && (unitRating.getUnitRatingMethod() != getCampaignOptions().getUnitRatingMethod())) {
            unitRating = null;
        }

        if (unitRating == null) {
            UnitRatingMethod method = getCampaignOptions().getUnitRatingMethod();

            if (UnitRatingMethod.FLD_MAN_MERCS_REV.equals(method)) {
                unitRating = new FieldManualMercRevDragoonsRating(this);
            }
        }

        return unitRating;
    }

    @Override
    public int getTechIntroYear() {
        if (getCampaignOptions().isLimitByYear()) {
            return getGameYear();
        } else {
            return Integer.MAX_VALUE;
        }
    }

    @Override
    public int getGameYear() {
        return getLocalDate().getYear();
    }

    @Override
    public megamek.common.enums.Faction getTechFaction() {
        return techFaction;
    }

    public void updateTechFactionCode() {
        if (campaignOptions.isFactionIntroDate()) {
            for (megamek.common.enums.Faction f : megamek.common.enums.Faction.values()) {
                if (f.equals(megamek.common.enums.Faction.NONE)) {
                    continue;
                }
                if (f.getCodeMM().equals(getFaction().getShortName())) {
                    techFaction = f;
                    UnitTechProgression.loadFaction(techFaction);
                    return;
                }
            }
            // If the tech progression data does not include the current faction,
            // use a generic.
            if (getFaction().isClan()) {
                techFaction = megamek.common.enums.Faction.CLAN;
            } else if (getFaction().isPeriphery()) {
                techFaction = megamek.common.enums.Faction.PER;
            } else {
                techFaction = megamek.common.enums.Faction.IS;
            }
        } else {
            techFaction = megamek.common.enums.Faction.NONE;
        }
        // Unit tech level will be calculated if the code has changed.
        UnitTechProgression.loadFaction(techFaction);
    }

    @Override
    public boolean useClanTechBase() {
        return getFaction().isClan();
    }

    @Override
    public boolean useMixedTech() {
        if (useClanTechBase()) {
            return campaignOptions.isAllowISPurchases();
        } else {
            return campaignOptions.isAllowClanPurchases();
        }
    }

    @Override
    public SimpleTechLevel getTechLevel() {
        for (SimpleTechLevel lvl : SimpleTechLevel.values()) {
            if (campaignOptions.getTechLevel() == lvl.ordinal()) {
                return lvl;
            }
        }
        return SimpleTechLevel.UNOFFICIAL;
    }

    @Override
    public boolean unofficialNoYear() {
        return false;
    }

    @Override
    public boolean useVariableTechLevel() {
        return campaignOptions.isVariableTechLevel();
    }

    @Override
    public boolean showExtinct() {
        return !campaignOptions.isDisallowExtinctStuff();
    }

    public BehaviorSettings getAutoResolveBehaviorSettings() {
        return autoResolveBehaviorSettings;
    }

    public void setAutoResolveBehaviorSettings(BehaviorSettings settings) {
        autoResolveBehaviorSettings = settings;
    }

    /**
     * Retrieves the address or form of address for the commander.
     *
     * <p>This method determines the appropriate address based on whether the campaign is considered a pirate campaign.
     * It delegates to {@link #getCommanderAddress(boolean)} with the result of {@code isPirateCampaign()}.</p>
     *
     * @return the string used to address the commander
     */
    public String getCommanderAddress() {
        return getCommanderAddress(isPirateCampaign());
    }

    /**
     * Retrieves the address or title for the commanding officer, either in a formal or informal format.
     *
     * <p>
     * This method checks for the presence of a flagged commander. If no commander is found, a general fallback address
     * is returned based on the specified formality. If a commander is present, it further tailors the address based on
     * the gender of the commander (for informal styles) or their rank and surname (for formal styles).
     * </p>
     *
     * @param isInformal A boolean flag indicating whether the address should be informal (true for informal, false for
     *                   formal).
     *
     * @return A {@link String} representing the appropriate address for the commander, either formal or informal.
     */
    public String getCommanderAddress(boolean isInformal) {
        Person commander = getCommander();

        if (commander == null) {
            if (isInformal) {
                return resources.getString("generalFallbackAddressInformal.text");
            } else {
                return resources.getString("generalFallbackAddress.text");
            }
        }

        if (isInformal) {
            Gender commanderGender = commander.getGender();

            return switch (commanderGender) {
                case MALE -> resources.getString("informalAddressMale.text");
                case FEMALE -> resources.getString("informalAddressFemale.text");
                case OTHER_MALE, OTHER_FEMALE, RANDOMIZE -> resources.getString("generalFallbackAddressInformal.text");
            };
        }

        String commanderRank = commander.getRankName();

        if (commanderRank.equalsIgnoreCase("None") || commanderRank.equalsIgnoreCase("-") || commanderRank.isBlank()) {
            return resources.getString("generalFallbackAddress.text");
        }

        return commanderRank;
    }

    public boolean isProcessProcurement() {
        return processProcurement;
    }

    public void setProcessProcurement(boolean processProcurement) {
        this.processProcurement = processProcurement;
    }

    // Simple getters and setters for our stock map
    public Map<String, Double> getPartsInUseRequestedStockMap() {
        return partsInUseRequestedStockMap;
    }

    public void setPartsInUseRequestedStockMap(Map<String, Double> partsInUseRequestedStockMap) {
        this.partsInUseRequestedStockMap = partsInUseRequestedStockMap;
    }

    public boolean getIgnoreMothballed() {
        return ignoreMothballed;
    }

    public void setIgnoreMothballed(boolean ignoreMothballed) {
        this.ignoreMothballed = ignoreMothballed;
    }

    public boolean getTopUpWeekly() {
        return topUpWeekly;
    }

    public void setTopUpWeekly(boolean topUpWeekly) {
        this.topUpWeekly = topUpWeekly;
    }

    public PartQuality getIgnoreSparesUnderQuality() {
        return ignoreSparesUnderQuality;
    }

    public void setIgnoreSparesUnderQuality(PartQuality ignoreSparesUnderQuality) {
        this.ignoreSparesUnderQuality = ignoreSparesUnderQuality;
    }

    public void writePartInUseToXML(final PrintWriter pw, int indent) {
        MHQXMLUtility.writeSimpleXMLTag(pw, indent, "ignoreMothBalled", ignoreMothballed);
        MHQXMLUtility.writeSimpleXMLTag(pw, indent, "topUpWeekly", topUpWeekly);
        MHQXMLUtility.writeSimpleXMLTag(pw, indent, "ignoreSparesUnderQuality", ignoreSparesUnderQuality.name());
        MHQXMLUtility.writeSimpleXMLOpenTag(pw, indent++, "partInUseMap");
        writePartInUseMapToXML(pw, indent);
        MHQXMLUtility.writeSimpleXMLCloseTag(pw, --indent, "partInUseMap");
    }

    public void writePartInUseMapToXML(final PrintWriter pw, int indent) {
        for (String key : partsInUseRequestedStockMap.keySet()) {
            MHQXMLUtility.writeSimpleXMLOpenTag(pw, indent++, "partInUseMapEntry");
            MHQXMLUtility.writeSimpleXMLTag(pw, indent, "partInUseMapKey", key);
            MHQXMLUtility.writeSimpleXMLTag(pw, indent, "partInUseMapVal", partsInUseRequestedStockMap.get(key));
            MHQXMLUtility.writeSimpleXMLCloseTag(pw, --indent, "partInUseMapEntry");
        }
    }

    /**
     * Wipes the Parts in use map for the purpose of resetting all values to their default
     */
    public void wipePartsInUseMap() {
        this.partsInUseRequestedStockMap.clear();
    }

    /**
     * Retrieves the campaign faction icon for the specified {@link Campaign}. If a custom icon is defined in the
     * campaign's unit icon configuration, that icon is used. Otherwise, a default faction logo is fetched based on the
     * campaign's faction short name.
     *
     * @return An {@link ImageIcon} representing the faction icon for the given campaign.
     */
    public ImageIcon getCampaignFactionIcon() {
        ImageIcon icon;
        StandardForceIcon campaignIcon = getUnitIcon();

        if (campaignIcon.getFilename() == null) {
            icon = getFactionLogo(currentDay.getYear(), getFaction().getShortName());
        } else {
            icon = campaignIcon.getImageIcon();
        }
        return icon;
    }

    /**
     * Checks if another active scenario has this scenarioID as it's linkedScenarioID and returns true if it finds one.
     */
    public boolean checkLinkedScenario(int scenarioID) {
        for (Scenario scenario : getScenarios()) {
            if ((scenario.getLinkedScenario() == scenarioID) &&
                      (getScenario(scenario.getId()).getStatus().isCurrent())) {
                return true;
            }
        }
        return false;
    }

    /**
     * Returns a list of entities (units) from all combat forces.
     *
     * @return a list of entities representing all combat units in the player force
     */
    public List<Entity> getAllCombatEntities() {
        List<Entity> units = new ArrayList<>();
        for (Force force : getAllForces()) {
            if (!force.isForceType(ForceType.STANDARD)) {
                continue;
            }
            for (UUID unitID : force.getUnits()) {
                units.add(getUnit(unitID).getEntity());
            }
        }
        return units;
    }

    /**
     * Determines the appropriate starting planet for a new campaign based on campaign type, faction, and various
     * fallback scenarios.
     *
     * <p>This method first checks if the campaign is classified as a mercenary or pirate campaign. If so, it
     * delegates responsibility to {@link #getMercenaryOrPirateStartingPlanet(Factions, String)}, which implements
     * special logic to handle those campaign types.</p>
     *
     * <p>For all other campaign types, it uses the current campaign's faction to attempt to retrieve that faction’s
     * canonical starting system for the current game date. If no valid system can be found (due to, for example, the
     * faction not having a valid capital), the logic falls back to a default faction’s starting planet, and, if
     * necessary, ultimately falls back to the planet Terra as a default universal location.</p>
     *
     * <p>The method also includes special handling for Clan campaigns: if the fallback logic would result in the
     * campaign starting on Terra but the campaign is clan-based, it attempts to relocate the starting planet to Strana
     * Mechty.</p>
     *
     * @return the {@link Planet} instance where the campaign should start
     *
     * @author Illiani
     * @since 0.50.07
     */
    public Planet getNewCampaignStartingPlanet() {
        Factions factions = Factions.getInstance();

        final String TERRA_ID = "Terra";
        final String CLAN_CODE = "CLAN";

        Faction startingFaction;
        PlanetarySystem startingSystem;

        if (isMercenaryCampaign() || isPirateCampaign()) {
            return getMercenaryOrPirateStartingPlanet(factions, TERRA_ID);
        }

        // Default for non-merc/pirate campaigns
        startingFaction = faction;
        startingSystem = startingFaction.getStartingPlanet(this, currentDay);

        // Fallback if the system is unavailable
        if (startingSystem == null) {
            startingFaction = factions.getDefaultFaction();
            startingSystem = startingFaction.getStartingPlanet(this, currentDay);
            if (startingSystem == null) {
                startingSystem = this.systemsInstance.getSystemById(TERRA_ID);
            }
        }

        // Special case: Clan campaign starting on Terra, swap to Clan homeworld
        if (TERRA_ID.equals(startingSystem.getId()) && isClanCampaign()) {
            Faction clanFaction = factions.getFaction(CLAN_CODE);
            if (clanFaction != null) {
                PlanetarySystem clanSystem = clanFaction.getStartingPlanet(this, currentDay);
                if (clanSystem != null) {
                    startingSystem = clanSystem;
                }
            }
        }

        return startingSystem.getPrimaryPlanet();
    }

    /**
     * Selects a starting planet for mercenary or pirate campaigns by considering eligible factions, campaign date, and
     * appropriate weighting for periphery factions (if pirate).
     *
     * <p>For mercenary campaigns, the designated mercenary faction is used as the initial fallback. For pirate
     * campaigns, the Tortuga Dominions are preferred, but only if they are active at the campaign's start date;
     * otherwise, the game's configured default faction is used (usually Mercenary, but I opted not to hardcode
     * mercenary here in case the default changes).</p>
     *
     * <p>There is a two-thirds probability that the starting faction will be selected from all factions, subject to
     * several filters (playability, not a Clan, not deep periphery). For pirate campaigns, eligible periphery factions
     * are intentionally added multiple times to the selection pool to increase their likelihood of being chosen
     * (weighted randomness).</p>
     *
     * <p>After the faction is chosen, this method attempts to get that faction’s canonical starting world. If no
     * valid system is found, the logic falls back to Terra, ensuring that the campaign always has a valid starting
     * world even in case of missing data.</p>
     *
     * @param factions The {@link Factions} manager supplying access to all faction data.
     * @param TERRA_ID The globally unique identifier for the planet Terra, used for the ultimate fallback.
     *
     * @return the {@link Planet} used as the campaign start location.
     *
     * @author Illiani
     * @since 0.50.07
     */
    private Planet getMercenaryOrPirateStartingPlanet(Factions factions, String TERRA_ID) {
        final String TORTUGA_CODE = "TD";

        PlanetarySystem startingSystem;
        Faction startingFaction;
        // Determine fallback faction for merc/pirate
        startingFaction = isMercenaryCampaign()
                                ? factions.getFaction(MERCENARY_FACTION_CODE)
                                : factions.getFaction(TORTUGA_CODE);

        // If pirate fallback is unavailable at the campaign's start date, use the default faction
        if (isPirateCampaign() && !startingFaction.validIn(currentDay)) {
            startingFaction = factions.getDefaultFaction();
        }

        // 33% chance to start in fallback faction's capital
        if (randomInt(3) != 0) {
            // Pick a random, eligible recruiting faction
            List<Faction> recruitingFactions = new ArrayList<>();
            for (Faction possibleFaction : factions.getActiveFactions(currentDay)) {
                if (possibleFaction.isPlayable() && !possibleFaction.isClan() && !possibleFaction.isDeepPeriphery()) {
                    recruitingFactions.add(possibleFaction);

                    // If we're playing a pirate campaign, we want to triple the chance that we start in the periphery
                    if (possibleFaction.isPeriphery() && isPirateCampaign()) {
                        recruitingFactions.add(possibleFaction);
                        recruitingFactions.add(possibleFaction);
                    }
                }
            }
            if (!recruitingFactions.isEmpty()) {
                startingFaction = ObjectUtility.getRandomItem(recruitingFactions);
            }
        }

        startingSystem = startingFaction.getStartingPlanet(this, currentDay);
        if (startingSystem != null) {
            return startingSystem.getPrimaryPlanet();
        }

        // Fallback if no startingSystem
        startingSystem = this.systemsInstance.getSystemById(TERRA_ID);
        return startingSystem != null ? startingSystem.getPrimaryPlanet() : null;
    }

    /**
     * Now that systemsInstance is injectable and non-final, we may wish to update it on the fly.
     *
     * @return systemsInstance Systems instance used when instantiating this Campaign instance.
     */
    public Systems getSystemsInstance() {
        return systemsInstance;
    }

    /**
     * Set the systemsInstance to a new instance.  Useful for testing, or updating the set of systems within a running
     * Campaign.
     *
     * @param systemsInstance new Systems instance that this campaign should use.
     */
    public void setSystemsInstance(Systems systemsInstance) {
        this.systemsInstance = systemsInstance;
    }
}<|MERGE_RESOLUTION|>--- conflicted
+++ resolved
@@ -401,10 +401,7 @@
 
     private boolean fieldKitchenWithinCapacity;
     private int mashTheatreCapacity;
-<<<<<<< HEAD
     private int repairBaysRented;
-=======
->>>>>>> 2cf8e890
 
     // this is updated and used per gaming session, it is enabled/disabled via the
     // Campaign options
@@ -637,10 +634,7 @@
         hasActiveContract = false;
         fieldKitchenWithinCapacity = false;
         mashTheatreCapacity = 0;
-<<<<<<< HEAD
         repairBaysRented = 0;
-=======
->>>>>>> 2cf8e890
         automatedMothballUnits = new ArrayList<>();
         temporaryPrisonerCapacity = DEFAULT_TEMPORARY_CAPACITY;
         processProcurement = true;
@@ -2256,7 +2250,6 @@
     public void setMashTheatreCapacity(int mashTheatreCapacity) {
         this.mashTheatreCapacity = mashTheatreCapacity;
     }
-<<<<<<< HEAD
 
     public int getRepairBaysRented() {
         return repairBaysRented;
@@ -2269,8 +2262,6 @@
     public void changeRepairBaysRented(int delta) {
         repairBaysRented = max(0, repairBaysRented + delta);
     }
-=======
->>>>>>> 2cf8e890
     // endregion Person Creation
 
     // region Personnel Recruitment
@@ -6543,11 +6534,8 @@
         if (campaignOptions.isUseMASHTheatres()) {
             mashTheatreCapacity = MASHCapacity.checkMASHCapacity(getForce(FORCE_ORIGIN).getAllUnitsAsUnits(units,
                   false), campaignOptions.getMASHTheatreCapacity());
-<<<<<<< HEAD
             mashTheatreCapacity += FacilityRentals.getCapacityIncreaseFromRentals(getActiveContracts(),
                   ContractRentalType.HOSPITAL_BEDS);
-=======
->>>>>>> 2cf8e890
         } else {
             mashTheatreCapacity = 0;
         }
@@ -7476,10 +7464,7 @@
         MHQXMLUtility.writeSimpleXMLTag(writer, indent, "medicPool", medicPool);
         MHQXMLUtility.writeSimpleXMLTag(writer, indent, "fieldKitchenWithinCapacity", fieldKitchenWithinCapacity);
         MHQXMLUtility.writeSimpleXMLTag(writer, indent, "mashTheatreCapacity", mashTheatreCapacity);
-<<<<<<< HEAD
         MHQXMLUtility.writeSimpleXMLTag(writer, indent, "repairBaysRented", repairBaysRented);
-=======
->>>>>>> 2cf8e890
         getCamouflage().writeToXML(writer, indent);
         MHQXMLUtility.writeSimpleXMLTag(writer, indent, "colour", getColour().name());
         getUnitIcon().writeToXML(writer, indent);
