--- conflicted
+++ resolved
@@ -346,16 +346,14 @@
 InvalidFactionNagDialog.title=Invalid Faction
 InvalidFactionNagDialog.text=Your campaign faction is invalid. Either it has not yet been created, or it has been destroyed.\n\nPlease pick a new faction in campaign options.\nAdvance day anyway?
 
-<<<<<<< HEAD
 ### UnableToAffordExpensesNagDialog Class
 UnableToAffordExpensesNagDialog.title=Unable to Afford Expenses
 UnableToAffordExpensesNagDialog.text=Payday is due tomorrow, but you cannot afford to cover all expenses.\n\nAdvance day anyway?
-=======
+
 
 ### UnableToAffordJumpNagDialog Class
 UnableToAffordJumpNagDialog.title=Unable to Afford Jump
 UnableToAffordJumpNagDialog.text=You are unable to afford your next jump.\n\nAdvance day anyway?
->>>>>>> 8549c2d5
 
 #### Report Dialogs
 ### CargoReportDialog Class
@@ -736,13 +734,10 @@
 optionOutstandingScenariosNag.toolTipText=This allows you to ignore the daily warning for having unfinished scenarios on the current day.
 optionInvalidFactionNag.text=Hide Invalid Faction Nag
 optionInvalidFactionNag.toolTipText=This allows you to ignore the daily warning for having an invalid faction.
-<<<<<<< HEAD
 optionUnableToAffordExpensesNag.text=Hide Unable to Afford Expenses Nag
 optionUnableToAffordExpensesNag.toolTipText=This allows you to ignore the monthly warning for having insufficient funds to cover all expenses.
-=======
 optionUnableToAffordJumpNag.text=Hide Unable to Afford Next Jump Nag
 optionUnableToAffordJumpNag.toolTipText=This allows you to ignore the daily warning when unable to afford a jump.
->>>>>>> 8549c2d5
 ## Miscellaneous Tab
 miscellaneousTab.title=Miscellaneous Options
 lblUserDir.text=User Files Directory:
