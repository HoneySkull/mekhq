--- conflicted
+++ resolved
@@ -21,26 +21,14 @@
 package mekhq.campaign.parts;
 
 import megamek.common.*;
-import mekhq.MekHqXmlUtil;
 import mekhq.campaign.Campaign;
 import mekhq.campaign.finances.Money;
 import mekhq.campaign.personnel.SkillType;
+import mekhq.utilities.MHQXMLUtility;
 import org.w3c.dom.Node;
 import org.w3c.dom.NodeList;
 
-<<<<<<< HEAD
 import java.io.PrintWriter;
-=======
-import megamek.common.Aero;
-import megamek.common.Compute;
-import megamek.common.Entity;
-import megamek.common.EquipmentType;
-import megamek.common.TechAdvancement;
-import megamek.common.TechConstants;
-import mekhq.utilities.MHQXMLUtility;
-import mekhq.campaign.Campaign;
-import mekhq.campaign.personnel.SkillType;
->>>>>>> 7f903953
 
 /**
  * @author Jay Lawson (jaylawson39 at yahoo.com)
@@ -225,20 +213,10 @@
     }
 
     @Override
-<<<<<<< HEAD
     public void writeToXML(final PrintWriter pw, int indent) {
         writeToXmlBegin(pw, indent++);
-        MekHqXmlUtil.writeSimpleXMLTag(pw, indent, "type", type);
+        MHQXMLUtility.writeSimpleXMLTag(pw, indent, "type", type);
         writeToXmlEnd(pw, --indent);
-=======
-    public void writeToXML(PrintWriter pw1, int indent) {
-        writeToXmlBegin(pw1, indent);
-        pw1.println(MHQXMLUtility.indentStr(indent+1)
-                +"<type>"
-                +type
-                +"</type>");
-        writeToXmlEnd(pw1, indent);
->>>>>>> 7f903953
     }
 
     @Override
