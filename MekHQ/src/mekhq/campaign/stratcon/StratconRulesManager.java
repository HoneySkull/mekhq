/*
 * Copyright (c) 2019-2024 - The MegaMek Team. All Rights Reserved.
 *
 * This file is part of MekHQ.
 *
 * MekHQ is free software: you can redistribute it and/or modify
 * it under the terms of the GNU General Public License as published by
 * the Free Software Foundation, either version 3 of the License, or
 * (at your option) any later version.
 *
 * MekHQ is distributed in the hope that it will be useful,
 * but WITHOUT ANY WARRANTY; without even the implied warranty of
 * MERCHANTABILITY or FITNESS FOR A PARTICULAR PURPOSE. See the
 * GNU General Public License for more details.
 *
 * You should have received a copy of the GNU General Public License
 * along with MekHQ. If not, see <http://www.gnu.org/licenses/>.
 */
package mekhq.campaign.stratcon;

import megamek.codeUtilities.ObjectUtility;
import megamek.common.Minefield;
import megamek.common.TargetRoll;
import megamek.common.UnitType;
import megamek.common.annotations.Nullable;
import megamek.common.event.Subscribe;
import megamek.logging.MMLogger;
import mekhq.MHQConstants;
import mekhq.MekHQ;
import mekhq.campaign.Campaign;
import mekhq.campaign.ResolveScenarioTracker;
import mekhq.campaign.event.NewDayEvent;
import mekhq.campaign.event.ScenarioChangedEvent;
import mekhq.campaign.event.StratconDeploymentEvent;
import mekhq.campaign.force.CombatTeam;
import mekhq.campaign.force.Force;
import mekhq.campaign.mission.*;
import mekhq.campaign.mission.ScenarioForceTemplate.ForceAlignment;
import mekhq.campaign.mission.ScenarioForceTemplate.ForceGenerationMethod;
import mekhq.campaign.mission.ScenarioMapParameters.MapLocation;
import mekhq.campaign.mission.atb.AtBScenarioModifier;
import mekhq.campaign.mission.enums.AtBMoraleLevel;
import mekhq.campaign.mission.enums.CombatRole;
import mekhq.campaign.mission.enums.ContractCommandRights;
import mekhq.campaign.mission.resupplyAndCaches.StarLeagueCache;
import mekhq.campaign.mission.resupplyAndCaches.StarLeagueCache.CacheType;
import mekhq.campaign.personnel.Person;
import mekhq.campaign.personnel.Skill;
import mekhq.campaign.personnel.turnoverAndRetention.Fatigue;
import mekhq.campaign.stratcon.StratconContractDefinition.StrategicObjectiveType;
import mekhq.campaign.stratcon.StratconScenario.ScenarioState;
import mekhq.campaign.unit.Unit;

import java.time.DayOfWeek;
import java.time.LocalDate;
import java.util.*;
import java.util.stream.Collectors;

import static java.lang.Math.max;
import static java.lang.Math.min;
import static java.lang.Math.round;
import static megamek.codeUtilities.ObjectUtility.getRandomItem;
import static megamek.common.Compute.d6;
import static megamek.common.Compute.randomInt;
import static megamek.common.Coords.ALL_DIRECTIONS;
import static mekhq.campaign.force.Force.FORCE_NONE;
import static mekhq.campaign.icons.enums.OperationalStatus.determineLayeredForceIconOperationalStatus;
import static mekhq.campaign.mission.ScenarioForceTemplate.ForceAlignment.Allied;
import static mekhq.campaign.mission.ScenarioForceTemplate.ForceAlignment.Opposing;
import static mekhq.campaign.mission.ScenarioMapParameters.MapLocation.AllGroundTerrain;
import static mekhq.campaign.mission.ScenarioMapParameters.MapLocation.LowAtmosphere;
import static mekhq.campaign.mission.ScenarioMapParameters.MapLocation.Space;
import static mekhq.campaign.mission.ScenarioMapParameters.MapLocation.SpecificGroundTerrain;
import static mekhq.campaign.personnel.SkillType.S_TACTICS;
import static mekhq.campaign.stratcon.StratconContractInitializer.getUnoccupiedCoords;
import static mekhq.campaign.stratcon.StratconRulesManager.ReinforcementEligibilityType.AUXILIARY;
import static mekhq.campaign.stratcon.StratconRulesManager.ReinforcementResultsType.DELAYED;
import static mekhq.campaign.stratcon.StratconRulesManager.ReinforcementResultsType.FAILED;
import static mekhq.campaign.stratcon.StratconRulesManager.ReinforcementResultsType.INTERCEPTED;
import static mekhq.campaign.stratcon.StratconRulesManager.ReinforcementResultsType.SUCCESS;
import static mekhq.campaign.stratcon.StratconScenarioFactory.convertSpecificUnitTypeToGeneral;
import static mekhq.utilities.ReportingUtilities.CLOSING_SPAN_TAG;
import static mekhq.utilities.ReportingUtilities.spanOpeningWithCustomColor;

/**
 * This class contains "rules" logic for the AtB-Stratcon state
 *
 * @author NickAragua
 */
public class StratconRulesManager {
    public final static int BASE_LEADERSHIP_BUDGET = 1000;

    private static final MMLogger logger = MMLogger.create(StratconRulesManager.class);

    /**
     * What makes a particular lance eligible to be reinforcements for a scenario
     */
    public enum ReinforcementEligibilityType {
        /**
         * Nothing
         */
        NONE,

        /**
         * Combat Team is already deployed to the track
         */
        CHAINED_SCENARIO,

        /**
         * We pay a support point and make a regular roll
         */
        REGULAR,

        /**
         * The Combat Team's deployment orders are "Frontline" or "Auxiliary".
         * We pay a support point and make an enhanced roll
         */
        AUXILIARY
    }

    /**
     * What were the results of the reinforcement roll?
     */
    public enum ReinforcementResultsType {
        /**
         * The reinforcement attempt was successful.
         */
        SUCCESS,

        /**
         * The reinforcements arrive later than normal.
         */
        DELAYED,

        /**
         * The attempt failed, nothing else happens.
         */
        FAILED,

        /**
         * The reinforcements were intercepted.
         */
        INTERCEPTED
    }

    /**
     * This method generates scenario dates for each week of the StratCon campaign.
     * <p>
     * The method first determines the number of required scenario rolls based on the required
     * lance count from the track, then multiplies that count depending on the contract's morale level.
     * <p>
     * If auto-assign for lances is enabled, and either there are no available forces or the number of
     * weekly scenarios equals or exceeds the number of available forces, it breaks from the scenario
     * generation loop.
     * <p>
     * For each scenario, a scenario odds target number is calculated, and a roll is made against
     * this target. If the roll is less than the target number, a new weekly scenario is created
     * with a random date within the week.
     *
     * @param campaign The campaign.
     * @param campaignState The state of the StratCon campaign.
     * @param contract The AtBContract for the campaign.
     * @param track The StratCon campaign track.
     */
    public static void generateScenariosDatesForWeek(Campaign campaign, StratconCampaignState campaignState,
                                                 AtBContract contract, StratconTrackState track) {
        // maps scenarios to force IDs
        final boolean autoAssignLances = contract.getCommandRights().isIntegrated();
        List<Integer> availableForceIDs = getAvailableForceIDs(campaign, contract);

        int scenarioRolls = track.getRequiredLanceCount();

        AtBMoraleLevel moraleLevel = contract.getMoraleLevel();

        switch (moraleLevel) {
            case STALEMATE -> scenarioRolls = (int) round(scenarioRolls * 1.25);
            case ADVANCING -> scenarioRolls = (int) round(scenarioRolls * 1.5);
            case DOMINATING -> scenarioRolls = scenarioRolls * 2;
            case OVERWHELMING -> scenarioRolls = scenarioRolls * 3;
        }

        for (int scenarioIndex = 0; scenarioIndex < scenarioRolls; scenarioIndex++) {
            if (autoAssignLances && availableForceIDs.isEmpty()) {
                break;
            }

            if (autoAssignLances && (campaignState.getWeeklyScenarios().size() >= availableForceIDs.size())) {
                break;
            }

            int targetNum = calculateScenarioOdds(track, contract, false);
            int roll = randomInt(100);

            if (roll < targetNum) {
                LocalDate scenarioDate = campaign.getLocalDate().plusDays(randomInt(7));
                campaignState.addWeeklyScenario(scenarioDate);
                logger.info(String.format("StratCon Weekly Scenario Roll: %s vs. %s (%s)", roll, targetNum, scenarioDate));
            } else {
                logger.info(String.format("StratCon Weekly Scenario Roll: %s vs. %s", roll, targetNum));
            }
        }
    }

    /**
     * This method generates a weekly scenario for a specific track.
     * <p>
     * First, it initializes empty collections for generated scenarios and available forces, and
     * determines whether lances are auto-assigned.
     * <p>
     * Then it generates a requested number of scenarios. If auto-assign is enabled and there
     * are no available forces, it breaks from the scenario generation loop.
     * <p>
     * For each scenario, it first tries to create a scenario for existing forces on the track.
     * If that is not possible, it selects random force, removes it from available forces, and
     * creates a scenario for it. For any scenario, if it is under liaison command, it may set the
     * scenario as required and attaches the liaison.
     * <p>
     * After scenarios are generated, OpFors, events, etc. are finalized for each scenario.
     *
     * @param campaign      The current campaign.
     * @param campaignState The relevant StratCon campaign state.
     * @param contract      The relevant contract.
     * @param scenarioCount The number of scenarios to generate.
     */
    public static void generateDailyScenariosForTrack(Campaign campaign, StratconCampaignState campaignState,
                                                      AtBContract contract, int scenarioCount) {
        final boolean autoAssignLances = contract.getCommandRights().isIntegrated();

        // get this list just so we have it available
        List<Integer> availableForceIDs = getAvailableForceIDs(campaign, contract);

        // Build the available force pool - this ensures operational forces have an increased
        // chance of being picked
        if (autoAssignLances && !availableForceIDs.isEmpty()) {
            List<Integer> availableForcePool = new ArrayList<>();

            for (int forceId : availableForceIDs) {
                Force force = campaign.getForce(forceId);

                if (force == null) {
                    continue;
                }

                int operationalStatus = 0;
                int unitCount = 0;

                for (UUID unitId : force.getAllUnits(true)) {
                    try {
                        Unit unit = campaign.getUnit(unitId);
                        operationalStatus += determineLayeredForceIconOperationalStatus(unit).ordinal();
                        unitCount++;
                    } catch (Exception e) {
                        logger.warn(e.getMessage(), e);
                    }
                }

                int calculatedOperationStatus = (int) round(Math.pow((3 - (double) operationalStatus / unitCount), 2.0));

                for (int i = 0; i < calculatedOperationStatus; i++) {
                    availableForcePool.add(forceId);
                }
            }

            Collections.shuffle(availableForcePool);
            availableForceIDs = availableForcePool;
        }

        Map<MapLocation, List<Integer>> sortedAvailableForceIDs = sortForcesByMapType(availableForceIDs, campaign);

        for (int scenarioIndex = 0; scenarioIndex < scenarioCount; scenarioIndex++) {
            if (autoAssignLances && availableForceIDs.isEmpty()) {
                break;
            }

            List<StratconTrackState> tracks = campaignState.getTracks();
            StratconTrackState track = campaignState.getTracks().get(0);

            if (tracks.size() > 1) {
                track = getRandomItem(tracks);
            }

            if (autoAssignLances && availableForceIDs.isEmpty()) {
                break;
            }

            StratconCoords scenarioCoords = getUnoccupiedCoords(track, true);

            if (scenarioCoords == null) {
                logger.warn("Target track is full, skipping scenario generation");
                continue;
            }

            // if forces are already assigned to these coordinates, use those instead of randomly
            // selected ones
            StratconScenario scenario;
            if (track.getAssignedCoordForces().containsKey(scenarioCoords)) {
                scenario = generateScenarioForExistingForces(scenarioCoords,
                    track.getAssignedCoordForces().get(scenarioCoords), contract, campaign, track);
            // otherwise, pick a random force from the avail
            } else {
                int randomForceIndex = randomInt(availableForceIDs.size());
                int randomForceID = availableForceIDs.get(randomForceIndex);

                // remove the force from the available lists, so we don't designate it as primary
                // twice
                if (autoAssignLances) {
                    availableForceIDs.removeIf(id -> id.equals(randomForceIndex));

                    // we want to remove the actual int with the value, not the value at the index
                    sortedAvailableForceIDs.get(AllGroundTerrain).removeIf(id -> id.equals(randomForceID));
                    sortedAvailableForceIDs.get(LowAtmosphere).removeIf(id -> id.equals(randomForceID));
                    sortedAvailableForceIDs.get(Space).removeIf(id -> id.equals(randomForceID));
                }

                // two scenarios on the same coordinates wind up increasing in size
                if (track.getScenarios().containsKey(scenarioCoords)) {
                    track.getScenarios().get(scenarioCoords).incrementRequiredPlayerLances();
                    assignAppropriateExtraForceToScenario(track.getScenarios().get(scenarioCoords),
                        sortedAvailableForceIDs);
                    continue;
                }

                scenario = setupScenario(scenarioCoords, randomForceID, campaign, contract, track);
            }

            if (scenario != null) {
<<<<<<< HEAD
=======
                // if under liaison command, pick a random scenario from the ones generated
                // to set as required and attach liaison
                if (contract.getCommandRights().isLiaison() && (randomInt(4) == 0)) {
                    scenario.setTurningPoint(true);
                    setAttachedUnitsModifier(scenario, contract);
                }

>>>>>>> 2cc03e67
                finalizeBackingScenario(campaign, contract, track, autoAssignLances, scenario);
            }
        }
    }

    /**
     * Generates a StratCon scenario.
     * This is a utility method that allows us to generate a scenario quickly without specifying
     * track state and scenario template.
     *
     * @param campaign The current campaign.
     * @param contract The contract associated with the scenario.
     * @return A newly generated {@link StratconScenario}, or {@code null} if scenario creation fails.
     */
    public static @Nullable StratconScenario generateExternalScenario(Campaign campaign, AtBContract contract) {
        return generateExternalScenario(campaign, contract, null, null,
            null, false, null);
    }

    /**
     * Generates a new StratCon scenario using advanced configuration.
     * It provides a scenario based on a given campaign, contract, track, template.
     * This is meant for scenario control on a higher level than the overloading methods.
     *
     * @param campaign The current campaign.
     * @param contract The contract associated with the scenario.
     * @param track    The {@link StratconTrackState} the scenario should be assigned to, or
     *                 {@code null} to select a random track.
     * @param scenarioCoords   The {@link StratconCoords} where in the track to place the scenario, or
     *                 {@code null} to select a random hex. If populated, {@code track} cannot be
     *                 {@code null}
     * @param template A specific {@link ScenarioTemplate} to use for scenario generation,
     *                 or {@code null} to select scenario template randomly.
     * @param allowPlayerFacilities Whether the scenario is allowed to spawn on top of
     *                             player-allied facilities.
     * @param daysTilDeployment How many days beyond current date until the scenario, or {@code null}
     *                         to pick a random date within the next 7 days.
     * @return A newly generated {@link StratconScenario}, or {@code null} if scenario creation fails.
     */
     public static @Nullable StratconScenario generateExternalScenario(Campaign campaign, AtBContract contract,
                                                                       @Nullable StratconTrackState track,
                                                                       @Nullable StratconCoords scenarioCoords,
                                                                       @Nullable ScenarioTemplate template,
                                                                       boolean allowPlayerFacilities,
                                                                       @Nullable Integer daysTilDeployment) {
         // If we're not generating for a specific track, randomly pick one.
         if (track == null) {
             track = getRandomTrack(contract);

             if (track == null) {
                 logger.error("Failed to generate a random track, aborting scenario generation.");
                 return null;
             }
         }

         // Are we automatically assigning lances?
         boolean autoAssignLances = contract.getCommandRights().isIntegrated();

         // Grab the available lances and sort them by map type
         List<Integer> availableForceIDs = getAvailableForceIDs(campaign, contract);
         Map<MapLocation, List<Integer>> sortedAvailableForceIDs = sortForcesByMapType(availableForceIDs, campaign);

         // Select the target coords.
         if (scenarioCoords == null) {
             scenarioCoords = getUnoccupiedCoords(track, allowPlayerFacilities);
         }

         if (scenarioCoords == null) {
             logger.warn("Target track is full, aborting scenario generation.");
             return null;
         }

         // If forces are already assigned to the target coordinates, use those instead of randomly
         // selected a new force
         StratconScenario scenario = null;
         if (track.getAssignedCoordForces().containsKey(scenarioCoords)) {
             scenario = generateScenarioForExistingForces(scenarioCoords,
                 track.getAssignedCoordForces().get(scenarioCoords), contract, campaign, track,
                 template, daysTilDeployment);
         }

         // Otherwise, pick a random force from those available
         // If a template has been specified, remove forces that aren't appropriate for the
         // template.
         if (template != null) {
             MapLocation location = template.mapParameters.getMapLocation();

             switch (location) {
                 case AllGroundTerrain, SpecificGroundTerrain -> {
                     sortedAvailableForceIDs.get(LowAtmosphere).clear();
                     sortedAvailableForceIDs.get(Space).clear();
                 }
                 case LowAtmosphere -> {
                     sortedAvailableForceIDs.get(AllGroundTerrain).clear();
                     sortedAvailableForceIDs.get(Space).clear();
                 }
                 case Space -> {
                     sortedAvailableForceIDs.get(AllGroundTerrain).clear();
                     sortedAvailableForceIDs.get(LowAtmosphere).clear();
                 }
             }
         }

         // If we haven't generated a scenario yet, it's because we need to pick a random force.
         if (scenario == null) {
             int availableForces = availableForceIDs.size();
             int randomForceID = FORCE_NONE;

             if (availableForces > 0) {
                 int randomForceIndex = randomInt(availableForces);
                 randomForceID = availableForceIDs.get(randomForceIndex);
             }

             scenario = setupScenario(scenarioCoords, randomForceID, campaign, contract, track,
                 template, false, daysTilDeployment);
         }

         if (scenario == null) {
             return null;
         }

         // We end by finalizing the scenario
         finalizeBackingScenario(campaign, contract, track, autoAssignLances, scenario);

         // We return the scenario in case we want to make specific changes.
         return scenario;
     }

    /**
     * Generates a reinforcement interception scenario for a given StratCon track.
     * An interception scenario is set up at unoccupied coordinates on the track.
     * If the scenario setup is successful, it is finalized and the deployment date for the
     * scenario is set as the current date.
     *
     * @param campaign the current campaign
     * @param contract the {@link AtBContract} for which the scenario is created
     * @param track the {@link StratconTrackState} where the scenario is located, or {@code null}
     * if not located on a track
     * @param template the {@link ScenarioTemplate} used to create the scenario
     * @param interceptedForce the {@link Force} that's being intercepted in the scenario
     */
     public static @Nullable void generateReinforcementInterceptionScenario(
         Campaign campaign, AtBContract contract,
         StratconTrackState track, ScenarioTemplate template, Force interceptedForce) {
         StratconCoords scenarioCoords = getUnoccupiedCoords(track, false);

         StratconScenario scenario = setupScenario(scenarioCoords, interceptedForce.getId(), campaign,
             contract, track, template, true, 0);

         if (scenario == null) {
             logger.error("Failed to generate a random interception scenario, aborting scenario generation.");
             return;
         }

         finalizeBackingScenario(campaign, contract, track, true, scenario);
         scenario.setDeploymentDate(campaign.getLocalDate());
     }

    /**
     * Adds a {@link StratconScenario} to the specified contract. This scenario is cloaked so will
     * not be visible until the player uncovers it.
     * If no {@link StratconTrackState} or {@link ScenarioTemplate} is provided, random one will be
     * picked.
     *
     * @param campaign   The current campaign.
     * @param contract   The {@link AtBContract} associated with the scenario.
     * @param trackState The {@link StratconTrackState} in which the scenario occurs.
     *                  If {@code null}, a random trackState is selected.
     * @param template   The {@link ScenarioTemplate} for the scenario.
     *                  If {@code null}, the default template is used.
     * @param allowPlayerFacilities Whether the scenario is allowed to spawn on top of
     *                             player-allied facilities.
     * @param daysTilDeployment How many days until the scenario takes place, or {@code null} to
     *                         pick a random day within the next 7 days.
     *
     * @return The created {@link StratconScenario} or @code null},
     * if no {@link ScenarioTemplate} is found or if all coordinates in the provided
     * {@link StratconTrackState} are occupied (and therefore, scenario placement is not possible).
     */
    public static @Nullable StratconScenario addHiddenExternalScenario(Campaign campaign,
                                                                       AtBContract contract,
                                                                       @Nullable StratconTrackState trackState,
                                                                       @Nullable ScenarioTemplate template,
                                                                       boolean allowPlayerFacilities,
                                                                       @Nullable Integer daysTilDeployment) {
        // If we're not generating for a specific track, randomly pick one.
        if (trackState == null) {
            trackState = getRandomTrack(contract);

            if (trackState == null) {
                logger.error("Failed to generate a random track, aborting scenario generation.");
                return null;
            }
        }

        StratconCoords coords = getUnoccupiedCoords(trackState, allowPlayerFacilities);

        if (coords == null) {
            logger.error(String.format("Unable to place objective scenario on track %s," +
                    " as all coords were occupied. Aborting.",
                trackState.getDisplayableName()));
            return null;
        }

        // create scenario - don't assign a force yet
        StratconScenario scenario = StratconRulesManager.generateScenario(campaign, contract,
            trackState, FORCE_NONE, coords, template, daysTilDeployment);

        if (scenario == null) {
            return null;
        }

        // clear dates, because we don't want the scenario disappearing on us
        scenario.setDeploymentDate(null);
        scenario.setActionDate(null);
        scenario.setReturnDate(null);
        scenario.setStrategicObjective(true);
        scenario.getBackingScenario().setCloaked(true);

        trackState.addScenario(scenario);

        return scenario;
    }

    /**
     * Fetches a random {@link StratconTrackState} from the {@link StratconCampaignState}.
     * If no tracks are present, it logs an error message and returns {@code null}.
     *
     * @param contract The {@link AtBContract} from which the track state will be fetched.
     * @return The randomly chosen {@link StratconTrackState}, or {@code null} if no tracks are available.
     */
     public static @Nullable StratconTrackState getRandomTrack(AtBContract contract) {
          List<StratconTrackState> tracks = contract.getStratconCampaignState().getTracks();
          Random rand = new Random();

          if (!tracks.isEmpty()) {
               return tracks.get(rand.nextInt(tracks.size()));
          } else {
               logger.error("No tracks available. Unable to fetch random track");
               return null;
          }
     }

    /**
     * Finalizes the backing scenario, setting up the OpFor, scenario parameters, and other
     * necessary steps.
     *
     * @param campaign        The current campaign.
     * @param contract        The contract associated with the scenario.
     * @param track           The relevant {@link StratconTrackState}.
     * @param autoAssignLances  Flag indicating whether lances are to be auto-assigned.
     * @param scenario        The {@link StratconScenario} scenario to be finalized.
     */
    private static void finalizeBackingScenario(Campaign campaign, AtBContract contract,
                        @Nullable StratconTrackState track, boolean autoAssignLances,
                        StratconScenario scenario) {
        final AtBDynamicScenario backingScenario = scenario.getBackingScenario();

        // First determine if the scenario is Critical (that win/lose will affect CVP)
        determineIfCriticalScenario(contract, scenario);

        // Then add any Cadre Duty units
        if (contract.getContractType().isCadreDuty()) {
            addCadreDutyTrainees(backingScenario);
        }

        // Finally, finish scenario set up
        AtBDynamicScenarioFactory.finalizeScenario(backingScenario, contract, campaign);
        setScenarioParametersFromBiome(track, scenario);
        swapInPlayerUnits(scenario, campaign, FORCE_NONE);

        if (!autoAssignLances && !scenario.ignoreForceAutoAssignment()) {
            for (int forceID : scenario.getPlayerTemplateForceIDs()) {
                backingScenario.removeForce(forceID);
            }

            scenario.setCurrentState(ScenarioState.UNRESOLVED);
            track.addScenario(scenario);
        } else {
            commitPrimaryForces(campaign, scenario, track);
            // if we're auto-assigning lances, deploy all assigned forces to the track as well
            for (int forceID : scenario.getPrimaryForceIDs()) {
                processForceDeployment(scenario.getCoords(), forceID, campaign, track, false);
            }
        }
    }

    /**
     * Adds a Cadre Duty trainees modifier to the given scenario based on the location of the battle.
     *
     * <p>
     * This method determines the type of trainees to be added to the scenario by evaluating the map
     * location parameter of the scenario's template. Depending on whether the battle is an air or
     * space battle versus a ground battle, the appropriate Cadre Duty trainees scenario modifier
     * is applied to the backing scenario.
     * </p>
     *
     * <p>
     * The logic is as follows:
     * <ul>
     *     <li>If the battle occurs in low atmosphere or space, the air trainees modifier is added.</li>
     *     <li>If the battle occurs on the ground at any other map location, the ground trainees
     *     modifier is added.</li>
     * </ul>
     *
     * @param backingScenario The {@link AtBDynamicScenario} representing the current scenario to which the modifier will be applied.
     */
    private static void addCadreDutyTrainees(AtBDynamicScenario backingScenario) {
        final ScenarioTemplate template = backingScenario.getTemplate();
        final MapLocation mapLocation = template.mapParameters.getMapLocation();
        boolean isAirBattle = (mapLocation == LowAtmosphere) || (mapLocation == Space);

        if (isAirBattle) {
            backingScenario.addScenarioModifier(
                AtBScenarioModifier.getScenarioModifier(MHQConstants.SCENARIO_MODIFIER_TRAINEES_AIR));
        } else {
            backingScenario.addScenarioModifier(
                AtBScenarioModifier.getScenarioModifier(MHQConstants.SCENARIO_MODIFIER_TRAINEES_GROUND));
        }
    }

    /**
     * Determines if a given StratCon scenario should be marked as critical within the context of a
     * contract.
     * <p>
     * This method evaluates the scenario's template, type, and the contract's command rights to decide
     * if the scenario should be flagged as a "required scenario." Required scenarios can cause CVP
     * to be increased or decreased.
     * </p>
     *
     * <p>
     * The logic follows these rules:
     * <ul>
     *     <li>If the scenario template or its type is not related to resupply operations, the
     *     method evaluates the contract's command rights.</li>
     *     <li>For <strong>INTEGRATED</strong> or <strong>HOUSE</strong> command rights:
     *     non-resupply scenarios are always marked as required.</li>
     *     <li>For <strong>LIAISON</strong> or <strong>INDEPENDENT</strong> command rights:
     *     non-resupply scenarios have a 25% chance (1 in 4) to be marked as required. An attached
     *     units modifier is also set if the scenario becomes required.</li>
     * </ul>
     *
     * @param contract The {@link AtBContract} representing the current contract.
     * @param scenario The {@link StratconScenario} being evaluated to determine if it is critical.
     */
    private static void determineIfCriticalScenario(AtBContract contract, StratconScenario scenario) {
        ScenarioTemplate template = scenario.getScenarioTemplate();
        boolean isResupply = scenario.getBackingScenario().getStratConScenarioType().isResupply();

        if (isResupply) {
            scenario.setRequiredScenario(false);
            return;
        }

        if (template == null || !template.getStratConScenarioType().isResupply()) {
            ContractCommandRights commandRights = contract.getCommandRights();
            switch (commandRights) {
                case INTEGRATED, HOUSE -> {
                    scenario.setRequiredScenario(true);
                    if (randomInt(4) == 0) {
                        setAttachedUnitsModifier(scenario, contract);
                    }
                }
                case LIAISON -> {
                    if (randomInt(4) == 0) {
                        scenario.setRequiredScenario(true);
                        setAttachedUnitsModifier(scenario, contract);
                    }
                }
                case INDEPENDENT -> {
                    if (randomInt(4) == 0) {
                        scenario.setRequiredScenario(true);
                    }
                }
            }
        }
    }

    /**
     * Picks the scenario terrain based on the scenario coordinates' biome
     * Note that "finalizeScenario" currently wipes out temperature/map info so this
     * method must be called afterward.
     */
    public static void setScenarioParametersFromBiome(StratconTrackState track, StratconScenario scenario) {
        StratconCoords coords = scenario.getCoords();
        AtBDynamicScenario backingScenario = scenario.getBackingScenario();
        StratconBiomeManifest biomeManifest = StratconBiomeManifest.getInstance();

        // for non-surface scenarios, we will skip the temperature update
        if (backingScenario.getBoardType() != Scenario.T_SPACE &&
                backingScenario.getBoardType() != Scenario.T_ATMOSPHERE) {
            backingScenario.setTemperature(track.getTemperature());
        }

        StratconFacility facility = track.getFacility(scenario.getCoords());
        String terrainType;

        // facilities have their own terrain lists
        if (facility != null) {
            int kelvinTemp = track.getTemperature() + StratconContractInitializer.ZERO_CELSIUS_IN_KELVIN;
            StratconBiome facilityBiome;

            // if facility doesn't have a biome temp map or no entry for the current
            // temperature, use the default one
            if (facility.getBiomes().isEmpty() || (facility.getBiomeTempMap().floorEntry(kelvinTemp) == null)) {
                facilityBiome = biomeManifest.getTempMap(StratconBiomeManifest.TERRAN_FACILITY_BIOME)
                        .floorEntry(kelvinTemp).getValue();
            } else {
                facilityBiome = facility.getBiomeTempMap().floorEntry(kelvinTemp).getValue();
            }
            terrainType = facilityBiome.allowedTerrainTypes
                    .get(randomInt(facilityBiome.allowedTerrainTypes.size()));
        } else {
            terrainType = track.getTerrainTile(coords);
        }

        var mapTypes = biomeManifest.getBiomeMapTypes();

        // don't have a map list for the given terrain, leave it alone
        if (!mapTypes.containsKey(terrainType)) {
            return;
        }

        // if we are in space, do not update the map; note that it's ok to do so in low
        // atmo
        if (backingScenario.getBoardType() != Scenario.T_SPACE) {
            var mapTypeList = mapTypes.get(terrainType).mapTypes;
            backingScenario.setHasTrack(true);
            backingScenario.setTerrainType(terrainType);
            // for now, if we're using a fixed map or in a facility, don't replace the
            // scenario
            // TODO: facility spaces will always have a relevant biome
            if (!backingScenario.isUsingFixedMap()) {
                backingScenario.setMap(mapTypeList.get(randomInt(mapTypeList.size())));
            }
            backingScenario.setLightConditions();
            backingScenario.setWeatherConditions();
        }
    }

    /**
     * Worker function that looks through the scenario's templates and swaps in
     * player units for "player or allied force" templates.
     */
    private static void swapInPlayerUnits(StratconScenario scenario, Campaign campaign, int explicitForceID) {
        for (ScenarioForceTemplate sft : scenario.getScenarioTemplate().getAllScenarioForces()) {
            if (sft.getGenerationMethod() == ForceGenerationMethod.PlayerOrFixedUnitCount.ordinal()) {
                int unitCount = (int) scenario.getBackingScenario().getBotUnitTemplates().values().stream()
                        .filter(template -> template.getForceName().equals(sft.getForceName()))
                        .count();

                // get all the units that have been generated for this template

                // or the units embedded in bot forces
                unitCount += scenario.getBackingScenario().getBotForceTemplates().entrySet().stream()
                        .filter(tuple -> tuple.getValue().getForceName().equals(sft.getForceName()))
                        .mapToInt(tuple -> tuple.getKey().getFullEntityList(campaign).size())
                        .sum();

                // now we have a unit count. Don't bother with the next step if we don't have
                // any substitutions to make
                if (unitCount == 0) {
                    continue;
                }

                Collection<Unit> potentialUnits = new HashSet<>();

                // find units in player's campaign by default, all units in the TO&E are eligible
                if (explicitForceID == FORCE_NONE) {
                    for (UUID unitId : campaign.getForces().getUnits()) {
                        try {
                            potentialUnits.add(campaign.getUnit(unitId));
                        } catch (Exception exception) {
                            logger.error(String.format("Error retrieving unit (%s): %s",
                                unitId, exception.getMessage()));
                        }
                    }
                // if we're using a seed force, then units transporting this force are eligible
                } else {
                    Force force = campaign.getForce(explicitForceID);
                    for (UUID unitID : force.getUnits()) {
                        Unit unit = campaign.getUnit(unitID);
                        if (unit.getTransportShipAssignment() != null) {
                            potentialUnits.add(unit.getTransportShipAssignment().getTransportShip());
                        }
                    }
                }
                for (Unit unit : potentialUnits) {
                    if ((sft.getAllowedUnitType() == 11) && (!campaign.getCampaignOptions().isUseDropShips())) {
                        continue;
                    }

                    // if it's the right type of unit and is around
                    if (forceCompositionMatchesDeclaredUnitType(unit.getEntity().getUnitType(),
                            sft.getAllowedUnitType()) &&
                            unit.isAvailable() && unit.isFunctional()) {

                        // add the unit to the scenario and bench the appropriate bot unit if one is
                        // present
                        scenario.addUnit(unit, sft.getForceName(), false);
                        AtBDynamicScenarioFactory.benchAllyUnit(unit.getId(), sft.getForceName(),
                                scenario.getBackingScenario());
                        unitCount--;

                        // once we've supplied enough units, end the process
                        if (unitCount == 0) {
                            break;
                        }
                    }
                }
            }
        }
    }

    /**
     * Generates a StratCon scenario for forces already existing at the given coordinates on the
     * provided track.
     *
     * @param scenarioCoords    The coordinates where the scenario will be placed on the track.
     * @param forceIDs          The set of force IDs (ideally for the forces already at the
     *                          specified location).
     * @param contract          The contract associated with the current scenario.
     * @param campaign          The current campaign.
     * @param track             The relevant StratCon track.
     * @return The newly generated {@link StratconScenario}.
     */
    public static @Nullable StratconScenario generateScenarioForExistingForces(StratconCoords scenarioCoords,
                                    Set<Integer> forceIDs, AtBContract contract, Campaign campaign,
                                    StratconTrackState track) {
        return generateScenarioForExistingForces(scenarioCoords, forceIDs, contract, campaign,
            track, null, null);
    }

    /**
     * Generates a StratCon scenario for forces already existing at the given coordinates on the
     * provided track. This method allows us to specify a specific scenario template.
     *
     * @param scenarioCoords    The coordinates where the scenario will be placed on the track.
     * @param forceIDs          The set of force IDs (ideally for the forces already at the
     *                          specified location).
     * @param contract          The contract associated with the current scenario.
     * @param campaign          The current campaign.
     * @param track             The relevant StratCon track.
     * @param template          A specific {@link ScenarioTemplate} to use, or {@code null} to
     *                          select a random template.
     * @param daysTilDeployment How many days until the scenario takes place, or {@code null} to
     *                         pick a random day within the next 7 days.
     * @return The newly generated {@link StratconScenario}.
     */
    public static @Nullable StratconScenario generateScenarioForExistingForces(StratconCoords scenarioCoords,
                                                                               Set<Integer> forceIDs,
                                                                               AtBContract contract,
                                                                               Campaign campaign,
                                                                               StratconTrackState track,
                                                                               @Nullable ScenarioTemplate template,
                                                                               @Nullable Integer daysTilDeployment) {
        boolean firstForce = true;
        StratconScenario scenario = null;

        for (int forceID : forceIDs) {
            if (firstForce) {
                scenario = setupScenario(scenarioCoords, forceID, campaign, contract, track,
                    template, false, daysTilDeployment);
                firstForce = false;

                if (scenario == null) {
                    return null;
                }
            } else {
                scenario.incrementRequiredPlayerLances();
                scenario.addPrimaryForce(forceID);
            }
        }

        // this is theoretically possible if forceIDs is empty - not likely in practice
        // but might as well, to future-proof.
        if (scenario != null) {
            scenario.setIgnoreForceAutoAssignment(true);
        }

        return scenario;
    }

    /**
     * Deploys a combat team (force) to a specified coordinate within the strategic track and performs the
     * associated deployment activities, including handling scenarios, facilities, scouting behavior,
     * and fog of war updates.
     *
     * <p>The method processes the deployment as follows:
     * <ol>
     *     <li>Reveals the fog of war at or near the deployment coordinates based on the force's role, using
     *     {@code processForceDeployment}.</li>
     *     <li>If the deployment coordinates contain an existing hostile facility, a scenario involving
     *     that facility is created.</li>
     *     <li>If the deployment coordinates are empty, a chance-based scenario may be created depending
     *     on the scenario odds.</li>
     *     <li>If a scenario is revealed (either from the facility or randomly):</li>
     *         <li>- The deployed force is assigned to that scenario.</li>
     *         <li>- The scenario is finalized and parameters are adjusted accordingly.</li>
     *     <li>If a deploying force is performing a scouting mission:</li>
     *         <li>- The target coordinates may be shifted to an unoccupied adjacent coordinate if available.</li>
     *     <li>If the coordinates contain a non-allied facility or qualify for a new scenario, a
     *     scenario is generated:</li>
     *         <li>- If forces are already deployed at the location, generate a scenario involving
     *         these forces.</li>
     *         <li>- If no forces are present, assign available forces from the campaign or randomly
     *         select a suitable combat team for the scenario.</li>
     *         <li>- If applicable, determine whether the scenario is under liaison command based on
     *             contract command rights, and update the scenario requirements.</li>
     * </ol>
     *
     * @param coords   the {@link StratconCoords} representing the deployment coordinates.
     * @param forceID  the unique identifier of the combat team (force) being deployed.
     * @param campaign the current {@link Campaign} context, which provides access to combat teams, facilities,
     *                 and other campaign-level data.
     * @param contract the {@link AtBContract} associated with the campaign, which determines rules
     *                 and command rights for the deployment.
     * @param track    the {@link StratconTrackState} representing the strategic track, including details
     *                 about scenarios, facilities, and force assignments.
     * @param sticky   a {@code boolean} flag indicating whether the deployment is "sticky," meaning
     *                 the forces remain at the deployment location without automatically updating
     *                 their position.
     */
    public static void deployForceToCoords(StratconCoords coords, int forceID, Campaign campaign,
                                           AtBContract contract, StratconTrackState track, boolean sticky) {
        CombatTeam combatTeam = campaign.getCombatTeamsTable().get(forceID);

        // This shouldn't be possible, but never hurts to have a little insurance
        if (combatTeam == null) {
            return;
        }

        boolean isRecon = combatTeam.getRole().isRecon();

        // the following things should happen:
        // 1. call to "process force deployment", which reveals fog of war in or around the coords,
        // depending on force role
        // 2. if coords are a hostile facility, we get a facility scenario
        // 3. if coords are empty, we *may* get a scenario
        processForceDeployment(coords, forceID, campaign, track, sticky);

        // we may stumble on a fixed objective scenario - in that case assign the force
        // to it and finalize we also will not be encountering any of the other stuff so bug out
        // afterward
        StratconScenario revealedScenario = track.getScenario(coords);
        if (revealedScenario != null) {
            revealedScenario.addPrimaryForce(forceID);
            AtBDynamicScenarioFactory.finalizeScenario(revealedScenario.getBackingScenario(), contract, campaign);
            setScenarioParametersFromBiome(track, revealedScenario);
            commitPrimaryForces(campaign, revealedScenario, track);
            return;
        }

        if (isRecon) {
            StratconCoords newCoords = getUnoccupiedAdjacentCoords(coords, track);

            if (newCoords != null) {
                coords = newCoords;
            }
        }

        // don't create a scenario on top of allied facilities
        StratconFacility facility = track.getFacility(coords);
        boolean isNonAlliedFacility = (facility != null) && (facility.getOwner() != Allied);

        int targetNum = calculateScenarioOdds(track, contract, true);
        boolean spawnScenario = (facility == null) && (randomInt(100) <= targetNum);

        if (isNonAlliedFacility || spawnScenario) {
            StratconScenario scenario;
            boolean autoAssignLances = !isRecon;

            Set<Integer> preDeployedForce = track.getAssignedCoordForces().get(coords);

            // Do we already have forces deployed to the target coordinates?
            // If so, assign them to the scenario.
            if (preDeployedForce != null && !preDeployedForce.isEmpty()) {
                scenario = generateScenarioForExistingForces(coords,
                    track.getAssignedCoordForces().get(coords), contract, campaign, track);
            // Otherwise, pick a random force from those available
            } else {
                List<Integer> availableForceIDs = getAvailableForceIDs(campaign, contract);
                Collections.shuffle(availableForceIDs);

                // If the player doesn't have any available forces, we grab a force at random to
                // seed the scenario
                if (availableForceIDs.isEmpty()) {
                    ArrayList<CombatTeam> combatTeams = campaign.getAllCombatTeams();
                    if (!combatTeams.isEmpty()) {
                        combatTeam = ObjectUtility.getRandomItem(combatTeams);

                        forceID = combatTeam.getForceId();
                    } else {
                        // If the player doesn't have any combat teams (somehow), they get a free pass
                        return;
                    }
                }

                scenario = setupScenario(coords, forceID, campaign, contract, track);
            }

<<<<<<< HEAD
=======
            // if under liaison command, randomly determine if this is a Liason scenario
            if (contract.getCommandRights().isLiaison() && (randomInt(4) == 0)) {
                scenario.setTurningPoint(true);
                setAttachedUnitsModifier(scenario, contract);
            }

>>>>>>> 2cc03e67
            finalizeBackingScenario(campaign, contract, track, autoAssignLances, scenario);
        }
    }

    /**
     * Finds an unoccupied coordinates adjacent to the given origin coordinates.
     *
     * <p>Adjacent coordinates are determined based on all possible directions defined by {@code ALL_DIRECTIONS}.
     * A coordinate is considered "unoccupied" if the following conditions are met:
     * <ul>
     *     <li>No scenario is assigned to the coordinate (using {@link StratconTrackState#getScenario})</li>
     *     <li>No facility exists at the coordinate (using {@link StratconTrackState#getFacility})</li>
     *     <li>The coordinate is not occupied by any assigned forces (using {@link StratconTrackState#getAssignedForceCoords})</li>
     *     <li>The coordinate is on the map</li>
     * </ul>
     * If multiple suitable coordinates are found, one is selected at random and returned.
     * If no suitable coordinates are available, the method returns {@code null}.
     *
     * @param originCoords the coordinate from which to search for unoccupied adjacent ones
     * @param trackState   the state of the track containing information about scenarios, facilities, and forces
     * @return a randomly selected unoccupied adjacent coordinate, or {@code null} if none are available
     */
    private static @Nullable StratconCoords getUnoccupiedAdjacentCoords(StratconCoords originCoords,
                                                                       StratconTrackState trackState) {
        final int trackWidth = trackState.getWidth();
        final int trackHeight = trackState.getHeight();

        List<StratconCoords> suitableCoords = new ArrayList<>();
        for (int direction : ALL_DIRECTIONS) {
            StratconCoords newCoords = originCoords.translate(direction);

            if (trackState.getScenario(newCoords) != null) {
                continue;
            }

            if (trackState.getFacility(newCoords) != null) {
                continue;
            }

            if (trackState.getAssignedForceCoords().containsValue(newCoords)) {
                continue;
            }

            // This is to ensure we're not trying to place a scenario off the map
            if ((newCoords.getX() < 0)
                || (newCoords.getX() > trackWidth)
                || (newCoords.getY() < 0)
                || (newCoords.getY() > trackHeight)) {
                continue;
            }

            suitableCoords.add(newCoords);
        }

        if (suitableCoords.isEmpty()) {
            return null;
        }

        return getRandomItem(suitableCoords);
    }

    /**
     * Sets up a StratCon scenario with the given parameters.
     *
     * @param coords    The coordinates where the scenario is to be placed on the track.
     * @param forceID   The ID of the forces involved in the scenario.
     * @param campaign  The current campaign.
     * @param contract  The contract associated with the current scenario.
     * @param track     The relevant StratCon track.
     * @return The newly set up {@link StratconScenario}.
     */
    private static @Nullable StratconScenario setupScenario(StratconCoords coords, int forceID, Campaign campaign,
                                                  AtBContract contract, StratconTrackState track) {
        return setupScenario(coords, forceID, campaign, contract, track, null, false, null);
    }

    /**
     * Sets up a Stratcon scenario with the given parameters optionally allowing use a specific scenario template.
     * <p>
     * If a facility is already present at the provided coordinates, the scenario will be setup for that facility.
     * If there is no facility, a new scenario will be generated; if the ScenarioTemplate argument provided was non-null,
     * it will be used, else a randomly selected scenario will be generated.
     * In case the generated scenario turns out to be a facility scenario, a new facility will be added to the track at
     * the provided coordinates and setup for that facility.
     *
     * @param coords    The coordinates where the scenario is to be placed on the track.
     * @param forceID   The ID of the forces involved in the scenario.
     * @param campaign  The current campaign.
     * @param contract  The contract associated with the current scenario.
     * @param track     The relevant StratCon track.
     * @param template  A specific {@link ScenarioTemplate} to use for scenario setup, or
     *                  {@code null} to select the scenario template randomly.
     * @param ignoreFacilities  Whether we should ignore any facilities at the selected location
     * @param daysTilDeployment How many days until the scenario takes place, or {@code null} to
     *                         pick a random day within the next 7 days.
     * @return The newly set up {@link StratconScenario}.
     */
    private static @Nullable StratconScenario setupScenario(StratconCoords coords, int forceID,
                                                            Campaign campaign, AtBContract contract,
                                                            StratconTrackState track,
                                                            @Nullable ScenarioTemplate template,
                                                            boolean ignoreFacilities,
                                                            @Nullable Integer daysTilDeployment) {
        StratconScenario scenario;

        if (track.getFacilities().containsKey(coords) && !ignoreFacilities) {
            StratconFacility facility = track.getFacility(coords);
            boolean alliedFacility = facility.getOwner() == Allied;
            template = StratconScenarioFactory.getFacilityScenario(alliedFacility);
            scenario = generateScenario(campaign, contract, track, forceID, coords, template, daysTilDeployment);
            setupFacilityScenario(scenario, facility);
        } else {
            if (template != null) {
                scenario = generateScenario(campaign, contract, track, forceID, coords, template, daysTilDeployment);
            } else {
                scenario = generateScenario(campaign, contract, track, forceID, coords, daysTilDeployment);
            }

            if (scenario == null) {
                return null;
            }

            // we may generate a facility scenario randomly - if so, do the facility-related
            // stuff and add a new facility to the track
            if (scenario.getBackingScenario().getTemplate().isFacilityScenario()) {
                StratconFacility facility = scenario.getBackingScenario().getTemplate().isHostileFacility()
                        ? StratconFacilityFactory.getRandomHostileFacility()
                        : StratconFacilityFactory.getRandomAlliedFacility();
                facility.setVisible(true);
                track.addFacility(coords, facility);
                setupFacilityScenario(scenario, facility);
            }
        }

        return scenario;
    }

    /**
     * carries out tasks relevant to facility scenarios
     */
    private static void setupFacilityScenario(StratconScenario scenario, StratconFacility facility) {
        // this includes:
        // for hostile facilities
        // - add a destroy objective (always the option to level the facility)
        // - add a capture objective (always the option to capture the facility)
        // - if so indicated by parameter, roll a random hostile facility objective and
        // add it if not capture/destroy
        // for allied facilities
        // - add a defend objective (always the option to defend the facility)
        // - if so indicated by parameter, roll a random allied facility objective and
        // add it if not defend
        AtBScenarioModifier objectiveModifier = null;
        boolean alliedFacility = facility.getOwner() == Allied;

        objectiveModifier = alliedFacility ? AtBScenarioModifier.getRandomAlliedFacilityModifier()
                : AtBScenarioModifier.getRandomHostileFacilityModifier();

        if (objectiveModifier != null) {
            scenario.getBackingScenario().addScenarioModifier(objectiveModifier);
            scenario.getBackingScenario().setName(String.format("%s - %s - %s", facility.getFacilityType(),
                    alliedFacility ? "Allied" : "Hostile", objectiveModifier.getModifierName()));
        }

        // add the "fixed" hostile facility modifiers after the primary ones
        if (!alliedFacility) {
            for (AtBScenarioModifier modifier : AtBScenarioModifier.getRequiredHostileFacilityModifiers()) {
                if (!scenario.getBackingScenario().alreadyHasModifier(modifier)) {
                    scenario.getBackingScenario().addScenarioModifier(modifier);
                }
            }
        }
    }

    /**
     * Applies time-sensitive facility effects.
     */
    private static void processFacilityEffects(StratconTrackState track,
            StratconCampaignState campaignState, boolean isStartOfMonth) {
        for (StratconFacility facility : track.getFacilities().values()) {
            if (isStartOfMonth) {
                campaignState.addSupportPoints(facility.getMonthlySPModifier());
            }
        }
    }

    /**
     * Process the deployment of a force to the given coordinates on the given
     * track.
     * This does not include assigning the force to any scenarios
     */
    public static void processForceDeployment(StratconCoords coords, int forceID, Campaign campaign,
            StratconTrackState track, boolean sticky) {
        // plan of action:
        // increase fatigue if the coordinates are not currently unrevealed reveal deployed coordinates
        // reveal facility in deployed coordinates (and all adjacent coordinates for scout lances)
        // reveal scenarios in deployed coordinates (and all adjacent coordinates for scout lances)

        // we want to ensure we only increase Fatigue once
        boolean hasFatigueIncreased = false;

        if (!track.getRevealedCoords().contains(coords)) {
            increaseFatigue(forceID, campaign);
            hasFatigueIncreased = true;
        }

        track.getRevealedCoords().add(coords);

        StratconFacility facility = track.getFacility(coords);
        if (facility != null) {
            facility.setVisible(true);
        }

        StratconScenario scenario = track.getScenario(coords);
        // if we're deploying on top of a scenario, and it's "cloaked" then we have to activate it
        if ((scenario != null) && scenario.getBackingScenario().isCloaked()) {
            scenario.getBackingScenario().setCloaked(false);
            setScenarioDates(0, track, campaign, scenario); // must be called before commitPrimaryForces
            MekHQ.triggerEvent(new ScenarioChangedEvent(scenario.getBackingScenario()));
        }

        CombatTeam combatTeam = campaign.getCombatTeamsTable().get(forceID);

        // This may return null if we're deploying a force that isn't a Combat Team for whatever reason
        if (combatTeam != null) {
            if (combatTeam.getRole().isRecon()) {
                for (int direction = 0; direction < 6; direction++) {
                    StratconCoords checkCoords = coords.translate(direction);

                    facility = track.getFacility(checkCoords);
                    if (facility != null) {
                        facility.setVisible(true);
                    }

                    scenario = track.getScenario(checkCoords);
                    // if we've revealed a scenario and it's "cloaked"
                    // we have to activate it
                    if ((scenario != null) && scenario.getBackingScenario().isCloaked()) {
                        scenario.getBackingScenario().setCloaked(false);
                        setScenarioDates(0, track, campaign, scenario);
                        MekHQ.triggerEvent(new ScenarioChangedEvent(scenario.getBackingScenario()));
                    }

                    if ((!track.getRevealedCoords().contains(checkCoords)) && (!hasFatigueIncreased)) {
                        increaseFatigue(forceID, campaign);
                        hasFatigueIncreased = true;
                    }

                    track.getRevealedCoords().add(coords.translate(direction));
                }
            }
        }

        // the force may be located in other places on the track - clear it out
        track.unassignForce(forceID);
        track.assignForce(forceID, coords, campaign.getLocalDate(), sticky);
        MekHQ.triggerEvent(new StratconDeploymentEvent(campaign.getForce(forceID)));
    }

    /**
     * Increases the fatigue for all crew members per Unit in a force.
     *
     * @param forceID  the ID of the force
     * @param campaign the campaign
     */
    private static void increaseFatigue(int forceID, Campaign campaign) {
        for (UUID unit : campaign.getForce(forceID).getAllUnits(false)) {
            for (Person person : campaign.getUnit(unit).getCrew()) {
                person.increaseFatigue(campaign.getCampaignOptions().getFatigueRate());

                if (campaign.getCampaignOptions().isUseFatigue()) {
                    Fatigue.processFatigueActions(campaign, person);
                }
            }
        }
    }

    /**
     * Processes the effects of deploying a reinforcement force to a scenario.
     * Based on the reinforcement type, the campaign state, and the results dice rolls, skills,
     * and intercept odds), this method determines whether the reinforcement deployment succeeds,
     * fails, is delayed, or is intercepted.
     *
     * <p>Key steps include:
     * <ul>
     *   <li>Checking if the reinforcement type is {@link ReinforcementEligibilityType#CHAINED_SCENARIO},
     *   which automatically succeeds.</li>
     *   <li>Calculating the results of dice rolls, optionally adjusted for skills such as Tactics,
     *       and comparing it against the target number to determine success or failure.</li>
     *   <li>Handling critical failures, interception attempts, and enemy routing.</li>
     *   <li>Generating follow-up scenarios for intercepted reinforcements or handling delays.</li>
     * </ul>
     *
     * @param force                     the {@link Force} being deployed as a reinforcement
     * @param reinforcementType         the type of reinforcement (e.g., auxiliary or chained scenario)
     * @param campaignState             the current state of the campaign
     * @param scenario                  the scenario to which the reinforcements are being deployed
     * @param campaign                  the overarching campaign instance managing the scenario
     * @param reinforcementTargetNumber the target number that the reinforcement roll must meet or exceed
     * @return a {@link ReinforcementResultsType} indicating the result of the reinforcement deployment:
     *         <ul>
     *             <li>{@link ReinforcementResultsType#SUCCESS} - The reinforcement is deployed successfully.</li>
     *             <li>{@link ReinforcementResultsType#FAILED} - The reinforcement deployment fails.</li>
     *             <li>{@link ReinforcementResultsType#DELAYED} - The reinforcement is delayed.</li>
     *             <li>{@link ReinforcementResultsType#INTERCEPTED} - The reinforcement is intercepted,
     *             possibly resulting in a new scenario.</li>
     *         </ul>
     */
    public static ReinforcementResultsType processReinforcementDeployment(
        Force force, ReinforcementEligibilityType reinforcementType, StratconCampaignState campaignState,
        StratconScenario scenario, Campaign campaign, int reinforcementTargetNumber) {
        final ResourceBundle resources = ResourceBundle.getBundle("mekhq.resources.AtBStratCon",
            MekHQ.getMHQOptions().getLocale());

        if (reinforcementType.equals(ReinforcementEligibilityType.CHAINED_SCENARIO)) {
            return SUCCESS;
        }

        if (reinforcementTargetNumber == 999) {
            campaign.addReport(String.format(resources.getString("reinforcementsNoAdmin.text"),
                scenario.getName(),
                spanOpeningWithCustomColor(MekHQ.getMHQOptions().getFontColorNegativeHexColor()),
                CLOSING_SPAN_TAG));
            return FAILED;
        }

        AtBContract contract = campaignState.getContract();

        // Determine StratCon Track and other context for recalculation
        StratconTrackState track = null;
        for (StratconTrackState trackState : campaignState.getTracks()) {
            if (trackState.getScenarios().containsValue(scenario)) {
                track = trackState;
                break;
            }
        }

        // Make the roll
        int roll = d6(2);

        // If the formation is in Fight Stance, use the highest of two rolls
        String fightStanceReport = "";
        if (reinforcementType == AUXILIARY) {
            int secondRoll = d6(2);
            roll = max(roll, secondRoll);
            fightStanceReport = String.format(" (%s)", roll);
        }

        StringBuilder reportStatus = new StringBuilder();
        reportStatus.append(String.format(resources.getString("reinforcementsAttempt.text"),
                scenario.getName(), roll, fightStanceReport, reinforcementTargetNumber));

        // Critical Failure
        if (roll == 2) {
            reportStatus.append(' ');
            reportStatus.append(String.format(resources.getString("reinforcementsCriticalFailure.text"),
                spanOpeningWithCustomColor(MekHQ.getMHQOptions().getFontColorNegativeHexColor()),
                CLOSING_SPAN_TAG));
            campaign.addReport(reportStatus.toString());
            return FAILED;
        }

        // Reinforcement successful
        if (roll >= reinforcementTargetNumber) {
            reportStatus.append(' ');
            reportStatus.append(String.format(resources.getString("reinforcementsSuccess.text"),
                spanOpeningWithCustomColor(MekHQ.getMHQOptions().getFontColorPositiveHexColor()),
                CLOSING_SPAN_TAG));
            campaign.addReport(reportStatus.toString());
            return SUCCESS;
        }

        // Reinforcement roll failed, make interception check
        int interceptionOdds = calculateScenarioOdds(track, campaignState.getContract(), true);
        int interceptionRoll = randomInt(100);

        // Check passed
        if (interceptionRoll >= interceptionOdds) {
            reportStatus.append(' ');
            reportStatus.append(String.format(resources.getString("reinforcementsCommandFailure.text"),
                spanOpeningWithCustomColor(MekHQ.getMHQOptions().getFontColorNegativeHexColor()),
                CLOSING_SPAN_TAG));
            campaign.addReport(reportStatus.toString());
            return DELAYED;
        }

        // Check failed, but enemy is routed
        if (contract.getMoraleLevel().isRouted()) {
            reportStatus.append(' ');
            reportStatus.append(String.format(resources.getString("reinforcementsSuccessRouted.text"),
                spanOpeningWithCustomColor(MekHQ.getMHQOptions().getFontColorPositiveHexColor()),
                CLOSING_SPAN_TAG));
            campaign.addReport(reportStatus.toString());
            return SUCCESS;
        }

        // Check failed, enemy attempt interception
        reportStatus.append(' ');
        reportStatus.append(String.format(resources.getString("reinforcementsInterceptionAttempt.text"),
            spanOpeningWithCustomColor(MekHQ.getMHQOptions().getFontColorWarningHexColor()),
            CLOSING_SPAN_TAG));

        UUID commanderId = force.getForceCommanderID();

        if (commanderId == null) {
            logger.error("Force Commander ID is null.");

            reportStatus.append(' ');
            reportStatus.append(String.format(resources.getString("reinforcementsErrorNoCommander.text"),
                spanOpeningWithCustomColor(MekHQ.getMHQOptions().getFontColorNegativeHexColor()),
                CLOSING_SPAN_TAG));
            campaign.addReport(reportStatus.toString());
            return FAILED;
        }

        Person commander = campaign.getPerson(commanderId);

        if (commander == null) {
            logger.error("Failed to fetch commander from ID.");

            reportStatus.append(' ');
            reportStatus.append(String.format(resources.getString("reinforcementsErrorUnableToFetchCommander.text"),
                spanOpeningWithCustomColor(MekHQ.getMHQOptions().getFontColorNegativeHexColor()),
                CLOSING_SPAN_TAG));
            campaign.addReport(reportStatus.toString());
            return FAILED;
        }

        Skill tactics = commander.getSkill(S_TACTICS);

        if (tactics == null) {
            reportStatus.append(' ');
            reportStatus.append(String.format(resources.getString("reinforcementCommanderNoSkill.text"),
                spanOpeningWithCustomColor(MekHQ.getMHQOptions().getFontColorNegativeHexColor()),
                CLOSING_SPAN_TAG));
            campaign.addReport(reportStatus.toString());

            MapLocation mapLocation = scenario.getScenarioTemplate().mapParameters.getMapLocation();

            String templateString = "data/scenariotemplates/%sReinforcements Intercepted.xml";

            ScenarioTemplate scenarioTemplate = switch (mapLocation) {
                case AllGroundTerrain, SpecificGroundTerrain -> ScenarioTemplate.Deserialize(String.format(templateString, ""));
                case Space -> ScenarioTemplate.Deserialize(String.format(templateString, "Space "));
                case LowAtmosphere -> ScenarioTemplate.Deserialize(String.format(templateString, "Low-Atmosphere "));
            };

            generateReinforcementInterceptionScenario(campaign, contract, track, scenarioTemplate, force);

            return INTERCEPTED;
        }

        roll = d6(2);
        int baseTargetNumber = 9;
        int targetNumber = baseTargetNumber - tactics.getFinalSkillValue();

        if (roll >= targetNumber) {
            reportStatus.append(' ');
            reportStatus.append(String.format(resources.getString("reinforcementEvasionSuccessful.text"),
                spanOpeningWithCustomColor(MekHQ.getMHQOptions().getFontColorPositiveHexColor()),
                CLOSING_SPAN_TAG, roll, targetNumber));

            campaign.addReport(reportStatus.toString());

            if (campaign.getCampaignOptions().isUseFatigue()) {
                increaseFatigue(force.getId(), campaign);
            }

            return DELAYED;
        }

        reportStatus.append(' ');
        reportStatus.append(String.format(resources.getString("reinforcementEvasionUnsuccessful.text"),
            spanOpeningWithCustomColor(MekHQ.getMHQOptions().getFontColorNegativeHexColor()),
            CLOSING_SPAN_TAG, roll, targetNumber));
        campaign.addReport(reportStatus.toString());

        MapLocation mapLocation = scenario.getScenarioTemplate().mapParameters.getMapLocation();

        String templateString = "data/scenariotemplates/%sReinforcements Intercepted.xml";

        ScenarioTemplate scenarioTemplate = switch (mapLocation) {
            case AllGroundTerrain, SpecificGroundTerrain -> ScenarioTemplate.Deserialize(String.format(templateString, ""));
            case Space -> ScenarioTemplate.Deserialize(String.format(templateString, "Space "));
            case LowAtmosphere -> ScenarioTemplate.Deserialize(String.format(templateString, "Low-Atmosphere "));
        };

        generateReinforcementInterceptionScenario(campaign, contract, track, scenarioTemplate, force);

        return INTERCEPTED;
    }

    /**
     * Calculates the target number for a reinforcement attempt based on multiple factors, including
     * campaign data, skill levels, track state, and contract details.
     *
     * <p>This method computes a {@link TargetRoll}, which accounts for modifiers from different sources:
     * <ul>
     *     <li><b>Base Target Number:</b> The base skill target number as an initial value.</li>
     *     <li><b>Facilities Modifier:</b> Adjustments based on ownership of facilities
     *         on the given {@link StratconTrackState}, reducing the target number for player or allied ownership
     *         and increasing it for enemy ownership.</li>
     *     <li><b>Skill Modifiers:</b> Adjustments based on ally and enemy skill levels, as well as the command rights
     *         provided by the {@link AtBContract}.</li>
     *     <li><b>Liaison Modifiers:</b> Reductions based on the type of command rights
     *         (e.g., Liaison, House, or Integrated).</li>
     * </ul>
     *
     * @param campaign          the {@link Campaign} representing the current campaign, which provides global game
     *                          configuration and reputation data.
     * @param commandLiaison    the {@link Person} performing the reinforcement check.
     * @param skillTargetNumber the base target number derived from the skill level of the relevant unit or character.
     * @param track             the {@link StratconTrackState} representing the current track in the strategic
     *                          conflict, providing facility details for modifier calculations. Can be {@code null}.
     * @param contract          the {@link AtBContract} containing the details of the ongoing contract, such as
     *                          ally and enemy skill levels, and command rights.
     * @return a {@link TargetRoll} object containing the calculated target number and all contributing modifiers.
     */
    public static TargetRoll calculateReinforcementTargetNumber(Campaign campaign,
                                                                Person commandLiaison,
                                                                int skillTargetNumber,
                                                                StratconTrackState track, AtBContract contract) {
        TargetRoll reinforcementTargetNumber = new TargetRoll();

        // Base Target Number
        reinforcementTargetNumber.addModifier(skillTargetNumber,
            "Base TN (" + commandLiaison.getFullName() +')');

        // Facilities Modifier
        int facilityModifier = 0;
        if (track != null) {
            for (StratconFacility facility : track.getFacilities().values()) {
                if (facility.getOwner().equals(ForceAlignment.Player) || facility.getOwner().equals(Allied)) {
                    facilityModifier--;
                } else {
                    facilityModifier++;
                }
            }
        }

        reinforcementTargetNumber.addModifier(facilityModifier, "Facilities");

        // Skill Modifier
        int skillModifier = -contract.getAllySkill().getAdjustedValue();

        ContractCommandRights commandRights = contract.getCommandRights();
        if (commandRights.isIndependent()) {
            if (campaign.getCampaignOptions().getUnitRatingMethod().isCampaignOperations()) {
                skillModifier = -campaign.getReputation().getAverageSkillLevel().getAdjustedValue();
            }
        }

        skillModifier += contract.getEnemySkill().getAdjustedValue();

        reinforcementTargetNumber.addModifier(skillModifier, "Skill Modifier");

        // Liaison Modifier
        int liaisonModifier = 0;
        if (commandRights.isLiaison()) {
            liaisonModifier -= 1;
        }

        reinforcementTargetNumber.addModifier(liaisonModifier, "Liaison Command Rights");

        // Return final value
        return reinforcementTargetNumber;
    }

    /**
     * Assigns a force to the scenario such that the majority of the force can be
     * deployed
     */
    private static void assignAppropriateExtraForceToScenario(StratconScenario scenario,
            Map<MapLocation, List<Integer>> sortedAvailableForceIDs) {
        // the goal of this function is to avoid assigning ground units to air battles
        // and ground units/conventional fighters to space battle

        List<MapLocation> mapLocations = new ArrayList<>();
        mapLocations.add(Space); // can always add ASFs

        MapLocation scenarioMapLocation = scenario.getScenarioTemplate().mapParameters.getMapLocation();

        if (scenarioMapLocation == LowAtmosphere) {
            mapLocations.add(LowAtmosphere); // can add conventional fighters to ground or low atmo battles
        }

        if ((scenarioMapLocation == AllGroundTerrain)
                || (scenarioMapLocation == SpecificGroundTerrain)) {
            mapLocations.add(AllGroundTerrain); // can only add ground units to ground battles
        }

        MapLocation selectedLocation = mapLocations.get(randomInt(mapLocations.size()));
        List<Integer> forceIDs = sortedAvailableForceIDs.get(selectedLocation);
        int forceIndex = randomInt(forceIDs.size());
        int forceID = forceIDs.get(forceIndex);
        forceIDs.remove(forceIndex);

        scenario.addPrimaryForce(forceID);
    }

    /**
     * Worker function that "locks in" a scenario - Adds it to the campaign so it's
     * visible in the
     * briefing room, adds it to the track
     */
    public static void commitPrimaryForces(Campaign campaign, StratconScenario scenario,
            StratconTrackState trackState) {
        trackState.addScenario(scenario);

        // set up dates for the scenario if doesn't have them already
        if (scenario.getDeploymentDate() == null) {
            scenario.setDeploymentDate(campaign.getLocalDate());
        }

        if (scenario.getActionDate() == null) {
            scenario.setActionDate(campaign.getLocalDate());
        }

        if (scenario.getReturnDate() == null) {
            scenario.setReturnDate(campaign.getLocalDate().plusDays(trackState.getDeploymentTime()));
        }

        // set the # of rerolls based on the actual lance assigned.
        int tactics = scenario.getBackingScenario().getLanceCommanderSkill(S_TACTICS, campaign);
        scenario.getBackingScenario().setRerolls(tactics);
        // The number of defensive points available to a force entering a scenario is
        // 2 x tactics. By default, those points are spent on conventional minefields.
        if (commanderLanceHasDefensiveAssignment(scenario.getBackingScenario(), campaign)) {
            scenario.setNumDefensivePoints(tactics * 2);
            scenario.updateMinefieldCount(Minefield.TYPE_CONVENTIONAL, tactics * 2);
        }

        for (int forceID : scenario.getPlayerTemplateForceIDs()) {
            Force force = campaign.getForce(forceID);
            force.clearScenarioIds(campaign, true);
            force.setScenarioId(scenario.getBackingScenarioID(), campaign);
        }

        scenario.commitPrimaryForces();
    }

    /**
     * Utility method to determine if the current scenario's force commander's force
     * is on defence
     */
    private static boolean commanderLanceHasDefensiveAssignment(AtBDynamicScenario scenario, Campaign campaign) {
        Person lanceCommander = scenario.getLanceCommander(campaign);
        if (lanceCommander != null){
            Unit commanderUnit = lanceCommander.getUnit();
            if (commanderUnit != null) {
                CombatTeam lance = campaign.getCombatTeamsTable().get(commanderUnit.getForceId());

                return (lance != null) && lance.getRole().isGarrison();
            }
        }

        return false;
    }

    /**
     * A hackish worker function that takes the given list of force IDs and
     * separates it into three
     * sets; one of forces that can be "primary" on a ground map one of forces that
     * can be "primary" on
     * an atmospheric map one of forces that can be "primary" in a space map
     *
     * @param forceIDs List of force IDs to check
     * @return Sorted hash map
     */
    private static Map<MapLocation, List<Integer>> sortForcesByMapType(List<Integer> forceIDs, Campaign campaign) {
        Map<MapLocation, List<Integer>> retVal = new HashMap<>();

        retVal.put(AllGroundTerrain, new ArrayList<>());
        retVal.put(LowAtmosphere, new ArrayList<>());
        retVal.put(Space, new ArrayList<>());

        for (int forceID : forceIDs) {
            switch (campaign.getForce(forceID).getPrimaryUnitType(campaign)) {
                case UnitType.BATTLE_ARMOR:
                case UnitType.INFANTRY:
                case UnitType.MEK:
                case UnitType.TANK:
                case UnitType.PROTOMEK:
                case UnitType.VTOL:
                    retVal.get(AllGroundTerrain).add(forceID);
                    break;
                case UnitType.AEROSPACEFIGHTER:
                    retVal.get(Space).add(forceID);
                    // intentional fallthrough here, ASFs can go to atmospheric maps too
                case UnitType.CONV_FIGHTER:
                    retVal.get(LowAtmosphere).add(forceID);
                    break;
            }
        }
        return retVal;
    }

    /**
     * Generates a StratCon scenario at the specified coordinates for the given force on the specified track.
     * The scenario is determined based on a random template suitable for the unit type of the specified force,
     * and it is optionally configured with a deployment delay.
     *
     * <p>This method selects a random scenario template based on the primary unit type of the force,
     * then delegates the scenario creation and configuration to another overloaded {@code generateScenario} method
     * which handles specific template-based scenario generation.</p>
     *
     * @param campaign           the {@link Campaign} managing the overall gameplay state
     * @param contract           the {@link AtBContract} governing the StratCon campaign
     * @param track              the {@link StratconTrackState} where the scenario is placed
     * @param forceID            the ID of the force for which the scenario is generated
     * @param coords             the {@link StratconCoords} specifying where the scenario will be generated
     * @param daysTilDeployment  the number of days until the scenario is deployed; if {@code null},
     *                          deployment dates are determined dynamically
     * @return the generated {@link StratconScenario}, or {@code null} if scenario generation fails
     */
    private static @Nullable StratconScenario generateScenario(Campaign campaign, AtBContract contract,
                                                               StratconTrackState track, int forceID,
                                                               StratconCoords coords,
                                                               @Nullable Integer daysTilDeployment) {
        int unitType = campaign.getForce(forceID).getPrimaryUnitType(campaign);
        ScenarioTemplate template = StratconScenarioFactory.getRandomScenario(unitType);
        // useful for debugging specific scenario types
        // template = StratconScenarioFactory.getSpecificScenario("Defend Grounded
        // Dropship.xml");

        return generateScenario(campaign, contract, track, forceID, coords, template, daysTilDeployment);
    }

    /**
     * Generates a StratCon scenario at the specified coordinates for the given force on the specified track,
     * using the provided scenario template. The scenario is customized and registered with the campaign.
     *
     * <p>The generated scenario is configured as follows:
     * <ul>
     *     <li>If no template is provided, a random template is chosen based on the unit type of the given force.</li>
     *     <li>If provided, deployment dates are explicitly set. Otherwise, dates are determined dynamically.</li>
     *     <li>Global modifiers, facility modifiers, attached unit modifiers, and allied force modifiers
     *         are applied as appropriate.</li>
     *     <li>The scenario is marked as unresolved and is registered with the campaign and track.</li>
     * </ul>
     * This method also handles special conditions:
     * <ul>
     *     <li>Forces with specific command rights (House or Integrated) will mark the scenario as required.</li>
     *     <li>If no force is provided, the scenario is treated as part of contract initialization (e.g., allied forces).</li>
     * </ul>
     *
     * @param campaign           the {@link Campaign} managing the gameplay state
     * @param contract           the {@link AtBContract} governing the StratCon campaign
     * @param track              the {@link StratconTrackState} to which the scenario belongs
     * @param forceID            the ID of the force for which the scenario is generated, or
     * {@link Force#FORCE_NONE} if none
     * @param coords             the {@link StratconCoords} specifying where the scenario will be placed
     * @param template           the {@link ScenarioTemplate} to use for scenario generation; if
     * {@code null}, a random one is selected
     * @param daysTilDeployment  the number of days until the scenario is deployed; if {@code null},
     *                          dates will be dynamically set
     * @return the generated {@link StratconScenario}, or {@code null} if scenario generation failed
     */
    static @Nullable StratconScenario generateScenario(Campaign campaign, AtBContract contract,
                                                       StratconTrackState track, int forceID,
                                                       StratconCoords coords, ScenarioTemplate template,
                                                       @Nullable Integer daysTilDeployment) {
        StratconScenario scenario = new StratconScenario();

        if (template == null) {
            int unitType = UnitType.MEK;

            try {
                unitType = campaign.getForce(forceID).getPrimaryUnitType(campaign);
            } catch (NullPointerException ignored) {
                // This just means the player has no units
            }

            template = StratconScenarioFactory.getRandomScenario(unitType);
        }

        if (template == null) {
            logger.error("Failed to fetch random scenario template. Aborting scenario generation.");
            return null;
        }

        AtBDynamicScenario backingScenario = AtBDynamicScenarioFactory.initializeScenarioFromTemplate(template,
                contract, campaign);
        scenario.setBackingScenario(backingScenario);
        scenario.setCoords(coords);

        // by default, certain conditions may make this bigger
        scenario.setRequiredPlayerLances(1);

        // do an appropriate allied force if the contract calls for it
        // do any attached or integrated units
        setAlliedForceModifier(scenario, contract);
        applyFacilityModifiers(scenario, track, coords);
        applyGlobalModifiers(scenario, contract.getStratconCampaignState());

<<<<<<< HEAD
=======
        if (contract.getCommandRights().isHouse() || contract.getCommandRights().isIntegrated()) {
            scenario.setTurningPoint(true);
        }

>>>>>>> 2cc03e67
        AtBDynamicScenarioFactory.setScenarioModifiers(campaign.getCampaignOptions(),
            scenario.getBackingScenario());
        scenario.setCurrentState(ScenarioState.UNRESOLVED);

        if (daysTilDeployment == null) {
            setScenarioDates(track, campaign, scenario);
        } else {
            setScenarioDates(daysTilDeployment, track, campaign, scenario);
        }

        // the backing scenario ID must be updated after registering the backing
        // scenario
        // with the campaign, so that the stratcon - backing scenario association is
        // maintained
        // registering the scenario with the campaign should be done after setting
        // dates, otherwise, the report messages for new scenarios look weird
        // also, suppress the "new scenario" report if not generating a scenario
        // for a specific force, as this indicates a contract initialization
        campaign.addScenario(backingScenario, contract, forceID == FORCE_NONE);
        scenario.setBackingScenarioID(backingScenario.getId());

        if (forceID > FORCE_NONE) {
            scenario.addPrimaryForce(forceID);
        }

        return scenario;
    }

    /**
     * Apply global scenario modifiers from campaign state to given scenario.
     */
    private static void applyGlobalModifiers(StratconScenario scenario, StratconCampaignState campaignState) {
        for (String modifierName : campaignState.getGlobalScenarioModifiers()) {
            AtBScenarioModifier modifier = AtBScenarioModifier.getScenarioModifier(modifierName);

            if (modifier == null) {
                logger.error(String.format("Modifier %s not found; ignoring", modifierName));
                continue;
            }

            scenario.getBackingScenario().addScenarioModifier(modifier);
        }
    }

    /**
     * Applies scenario modifiers from the current track to the given scenario.
     */
    private static void applyFacilityModifiers(StratconScenario scenario, StratconTrackState track,
            StratconCoords coords) {
        // loop through all the facilities on the track
        // if a facility has been revealed, then it has a 100% chance to apply its
        // effect
        // if a facility has not been revealed, then it has a x% chance to apply its
        // effect
        // where x is the current "aggro rating"
        // if a facility is on the scenario coordinates, then it applies the local
        // effects
        for (StratconCoords facilityCoords : track.getFacilities().keySet()) {
            boolean scenarioAtFacility = facilityCoords.equals(coords);
            StratconFacility facility = track.getFacilities().get(facilityCoords);
            List<String> modifierIDs = new ArrayList<>();

            if (scenarioAtFacility) {
                modifierIDs = facility.getLocalModifiers();
            } else if (facility.isVisible() || (randomInt(100) <= 75)) {
                modifierIDs = facility.getSharedModifiers();
            }

            for (String modifierID : modifierIDs) {
                AtBScenarioModifier modifier = AtBScenarioModifier.getScenarioModifier(modifierID);
                if (modifier == null) {
                    logger.error(String.format("Modifier %s not found for facility %s", modifierID,
                            facility.getFormattedDisplayableName()));
                    continue;
                }

                modifier.setAdditionalBriefingText('(' + facility.getDisplayableName() + ") "
                    + modifier.getAdditionalBriefingText());
                scenario.getBackingScenario().addScenarioModifier(modifier);
            }
        }
    }

    /**
     * Set up the appropriate primary allied force modifier, if any
     *
     * @param contract The scenario's contract.
     */
    private static void setAlliedForceModifier(StratconScenario scenario, AtBContract contract) {
        int alliedUnitOdds = 0;

        // first, we determine the odds of having an allied unit present
        // TODO: move this override out to the contract definition
        if (contract.getContractType().isReliefDuty()) {
            alliedUnitOdds = 50;
        } else {
            switch (contract.getCommandRights()) {
                case INTEGRATED:
                    alliedUnitOdds = 50;
                    break;
                case HOUSE:
                    alliedUnitOdds = 30;
                    break;
                case LIAISON:
                    alliedUnitOdds = 10;
                    break;
                default:
                    break;
            }
        }

        AtBDynamicScenario backingScenario = scenario.getBackingScenario();

        // if an allied unit is present, then we want to make sure that
        // it's ground units for ground battles
        if (randomInt(100) <= alliedUnitOdds) {
            if ((backingScenario.getTemplate().mapParameters.getMapLocation() == LowAtmosphere)
                    || (backingScenario.getTemplate().mapParameters.getMapLocation() == Space)) {
                backingScenario.addScenarioModifier(
                        AtBScenarioModifier.getScenarioModifier(MHQConstants.SCENARIO_MODIFIER_ALLIED_AIR_UNITS));
            } else {
                backingScenario.addScenarioModifier(
                        AtBScenarioModifier.getScenarioModifier(MHQConstants.SCENARIO_MODIFIER_ALLIED_GROUND_UNITS));
            }
        }
    }

    /**
     * Set the 'attached' units modifier for the current scenario (integrated,
     * house, liaison), and make
     * sure we're not deploying ground units to an air scenario
     *
     * @param contract The scenario's contract
     */
    public static void setAttachedUnitsModifier(StratconScenario scenario, AtBContract contract) {
        AtBDynamicScenario backingScenario = scenario.getBackingScenario();
        boolean airBattle = (backingScenario.getTemplate().mapParameters.getMapLocation() == LowAtmosphere)
                || (backingScenario.getTemplate().mapParameters.getMapLocation() == Space);
        // if we're under non-independent command rights, a supervisor may come along
        switch (contract.getCommandRights()) {
            case INTEGRATED:
                backingScenario.addScenarioModifier(AtBScenarioModifier
                        .getScenarioModifier(airBattle ? MHQConstants.SCENARIO_MODIFIER_INTEGRATED_UNITS_AIR
                                : MHQConstants.SCENARIO_MODIFIER_INTEGRATED_UNITS_GROUND));
                break;
            case HOUSE:
                backingScenario.addScenarioModifier(
                        AtBScenarioModifier.getScenarioModifier(airBattle ? MHQConstants.SCENARIO_MODIFIER_HOUSE_CO_AIR
                                : MHQConstants.SCENARIO_MODIFIER_HOUSE_CO_GROUND));
                break;
            case LIAISON:
                if (scenario.isTurningPoint()) {
                    backingScenario.addScenarioModifier(
                            AtBScenarioModifier
                                    .getScenarioModifier(airBattle ? MHQConstants.SCENARIO_MODIFIER_LIAISON_AIR
                                            : MHQConstants.SCENARIO_MODIFIER_LIAISON_GROUND));
                }
                break;
            default:
                break;
        }
    }

    /**
     * Worker function that sets scenario deploy/battle/return dates based on the
     * track's properties and current campaign date
     */
    private static void setScenarioDates(StratconTrackState track, Campaign campaign, StratconScenario scenario) {
        int deploymentDay = track.getDeploymentTime() < 7 ? randomInt(7 - track.getDeploymentTime()) : 0;
        setScenarioDates(deploymentDay, track, campaign, scenario);
    }

    /**
     * Worker function that sets scenario deploy/battle/return dates based on the
     * track's properties and current campaign date. Takes a fixed deployment day of X days from
     * campaign's today date.
     */
    private static void setScenarioDates(int deploymentDay, StratconTrackState track, Campaign campaign,
            StratconScenario scenario) {
        // set up deployment day, battle day, return day here
        // safety code to prevent attempts to generate random int with upper bound of 0
        // which is apparently illegal
        int battleDay = deploymentDay
                + (track.getDeploymentTime() > 0 ? randomInt(track.getDeploymentTime()) : 0);
        int returnDay = deploymentDay + track.getDeploymentTime();

        LocalDate deploymentDate = campaign.getLocalDate().plusDays(deploymentDay);
        LocalDate battleDate = campaign.getLocalDate().plusDays(battleDay);
        LocalDate returnDate = campaign.getLocalDate().plusDays(returnDay);

        scenario.setDeploymentDate(deploymentDate);
        scenario.setActionDate(battleDate);
        scenario.setReturnDate(returnDate);
    }

    /**
     * Helper function that determines if the unit type specified in the given
     * scenario force template
     * would start out airborne on a ground map (hot dropped units aside)
     */
    private static boolean unitTypeIsAirborne(ScenarioForceTemplate template) {
        int unitType = template.getAllowedUnitType();

        return ((unitType == UnitType.AEROSPACEFIGHTER) ||
                (unitType == UnitType.CONV_FIGHTER) ||
                (unitType == UnitType.DROPSHIP) ||
                (unitType == ScenarioForceTemplate.SPECIAL_UNIT_TYPE_ATB_MIX)) &&
                (template.getStartingAltitude() > 0);
    }

    /**
     * Determines whether the force in question has the same primary unit type as
     * the force template.
     *
     * @return Whether or not the unit types match.
     */
    public static boolean forceCompositionMatchesDeclaredUnitType(int primaryUnitType, int unitType) {
        // special cases are "ATB_MIX" and "ATB_AERO_MIX", which encompass multiple unit types
        if (unitType == ScenarioForceTemplate.SPECIAL_UNIT_TYPE_ATB_MIX) {
            return primaryUnitType < UnitType.JUMPSHIP;
        } else if (unitType == ScenarioForceTemplate.SPECIAL_UNIT_TYPE_ATB_AERO_MIX) {
            return primaryUnitType >= UnitType.CONV_FIGHTER;
        } else {
            return primaryUnitType == unitType;
        }
    }

    /**
     * Retrieves a list of force IDs for all combat teams that are both available and suitable for
     * deployment under a specific contract.
     *
     * <p>This method filters out combat teams that do not meet the following criteria:
     * <ul>
     *   <li>The combat team must be assigned to the specified contract.</li>
     *   <li>The combat team must not currently be deployed.</li>
     *   <li>The combat team must have a role other than "In Reserve".</li>
     * </ul>
     *
     * @param campaign The {@link Campaign} object containing all contracts, formations, and states.
     * @param contract The {@link AtBContract} under which the combat teams are evaluated for deployment.
     * @return A {@link List} of force IDs ({@link Integer}) corresponding to all suitable combat teams ready for deployment.
     */
    public static List<Integer> getAvailableForceIDs(Campaign campaign, AtBContract contract) {
        // First, build a list of all combat teams in the campaign
        ArrayList<CombatTeam> combatTeams = campaign.getAllCombatTeams();

        if (combatTeams.isEmpty()) {
            // If we don't have any combat teams, there is no point in continuing, so we exit early
            return Collections.emptyList();
        }

        // Finally, loop through the available combat teams adding those found to be suitable to
        // the appropriate list.
        List<Integer> suitableForces = new ArrayList<>();
        for (CombatTeam combatTeam : combatTeams) {
            // If the combat team isn't assigned to the current contract, it isn't eligible to be deployed
            if (!Objects.equals(contract, combatTeam.getContract(campaign))) {
                continue;
            }

            // If the combat team is currently deployed, they aren't eligible to be deployed
            StratconCampaignState campaignState = contract.getStratconCampaignState();

            if (campaignState.isForceDeployedHere(combatTeam.getForceId())) {
                continue;
            }

            // So long as the combat team isn't In Reserve or Auxiliary, they are eligible to be deployed
            CombatRole combatRole = combatTeam.getRole();
            if (!combatRole.isReserve() && !combatRole.isAuxiliary()) {

                if (!combatRole.isTraining() || contract.getContractType().isCadreDuty()) {
                    suitableForces.add(combatTeam.getForceId());
                }
            }
        }

        return suitableForces;
    }

    /**
     * Retrieves a list of all force IDs eligible for deployment to a scenario.
     * <p>
     * This method evaluates all forces in the specified {@link Campaign} and identifies those that
     * meet the criteria for deployment.
     * <p>
     * The criteria ensure that the forces:
     * <ul>
     *   <li>Are combat-capable (i.e., not auxiliary or in reserve).</li>
     *   <li>Are not currently assigned to a track (except for the current track if deploying as
     *   reinforcements).</li>
     *   <li>Are not already deployed to a scenario.</li>
     *   <li>Have not previously failed to deploy (if deploying as reinforcements).</li>
     *   <li>Match the specified unit type.</li>
     * </ul>
     * Forces that meet all conditions are returned as a list of unique force IDs.
     *
     * @param unitType the desired type of unit to evaluate for deployment eligibility.
     * @param campaign the {@link Campaign} containing the forces to evaluate.
     * @param currentTrack the {@link StratconTrackState} representing the current track, used to
     *                    filter eligible forces.
     * @param reinforcements {@code true} if the forces are being deployed as reinforcements;
     *                                   otherwise {@code false}.
     * @param currentScenario the current {@link StratconScenario}, if any, used to exclude failed
     *                       reinforcements. Can be {@code null}.
     * @param campaignState the current {@link StratconCampaignState} representing the campaign
     *                      state for further filtering of eligible forces.
     * @return a {@link List} of unique force IDs that meet all deployment criteria.
     */
    public static List<Integer> getAvailableForceIDs(int unitType, Campaign campaign, StratconTrackState currentTrack,
            boolean reinforcements, @Nullable StratconScenario currentScenario, StratconCampaignState campaignState) {
        List<Integer> retVal = new ArrayList<>();

        // assemble a set of all force IDs that are currently assigned to tracks that are not this one
        Set<Integer> forcesInTracks = campaign.getActiveAtBContracts().stream()
                .flatMap(contract -> contract.getStratconCampaignState().getTracks().stream())
                .filter(track -> (!Objects.equals(track, currentTrack)) || !reinforcements)
                .flatMap(track -> track.getAssignedForceCoords().keySet().stream())
                .collect(Collectors.toSet());

        // if there's an existing scenario, and we're doing reinforcements,
        // prevent forces that failed to deploy from trying to deploy again
        if (reinforcements && (currentScenario != null)) {
            forcesInTracks.addAll(currentScenario.getFailedReinforcements());
        }

        for (CombatTeam formation : campaign.getCombatTeamsTable().values()) {
            Force force = campaign.getForce(formation.getForceId());

            if (force == null) {
                continue;
            }

            if (formation.getRole().isReserve()) {
                continue;
            }

            if (formation.getRole().isAuxiliary()) {
                continue;
            }

            int primaryUnitType = force.getPrimaryUnitType(campaign);
            boolean noReinforcementRestriction = !reinforcements ||
                (getReinforcementType(force.getId(), currentTrack, campaign, campaignState) != ReinforcementEligibilityType.NONE);

            if ((force.getScenarioId() <= 0)
                && !force.getAllUnits(true).isEmpty()
                && !forcesInTracks.contains(force.getId())
                && forceCompositionMatchesDeclaredUnitType(primaryUnitType, unitType)
                && noReinforcementRestriction
                && !subElementsOrSelfDeployed(force, campaign)) {

                retVal.add(force.getId());
            }
        }

        return retVal;
    }

    /**
     * Returns true if any sub-element (unit or sub-force) of this force is
     * deployed.
     */
    private static boolean subElementsOrSelfDeployed(Force force, Campaign campaign) {
        if (force.isDeployed()) {
            return true;
        }

        if (force.getUnits().stream()
                .map(campaign::getUnit)
                .anyMatch(Unit::isDeployed)) {
            return true;
        }

        return force.getSubForces().stream()
                .anyMatch(child -> subElementsOrSelfDeployed(child, campaign));
    }

    /**
     * Returns a list of individual units eligible for deployment in scenarios run
     * by "Defend" lances
     *
     * @return List of unit IDs.
     */
    public static List<Unit> getEligibleDefensiveUnits(Campaign campaign) {
        List<Unit> retVal = new ArrayList<>();

        for (Unit u : campaign.getUnits()) {
            // "defensive" units are infantry, battle armor and (Weisman help you) gun
            // emplacements
            // and also said unit should be intact/alive/etc
            boolean isEligibleInfantry = ((u.getEntity().getUnitType() == UnitType.INFANTRY)
                    || (u.getEntity().getUnitType() == UnitType.BATTLE_ARMOR)) && !u.isUnmanned();

            boolean isEligibleGunEmplacement = u.getEntity().getUnitType() == UnitType.GUN_EMPLACEMENT;

            if ((isEligibleInfantry || isEligibleGunEmplacement)
                    && !u.isDeployed()
                    && !u.isMothballed()
                    && (u.checkDeployment() == null)
                    && !isUnitDeployedToStratCon(u)) {

                // this is a little inefficient, but probably there aren't too many active AtB
                // contracts at a time
                for (AtBContract contract : campaign.getActiveAtBContracts()) {
                    if (contract.getStratconCampaignState().isForceDeployedHere(u.getForceId())) {
                        continue;
                    }
                }

                retVal.add(u);
            }
        }

        return retVal;
    }

    /**
     * Returns a list of individual units eligible for deployment in scenarios that
     * result from the
     * lance leader having a leadership score
     *
     * @return List of unit IDs.
     */
    public static List<Unit> getEligibleLeadershipUnits(Campaign campaign, ArrayList<Integer> forceIDs,
                                                        int leadershipSkill) {
        List<Unit> eligibleUnits = new ArrayList<>();

        // If there is no leadership skill, we shouldn't continue
        if (leadershipSkill <= 0) {
            return eligibleUnits;
        }

        // The criteria are as follows:
        // - unit is eligible to be spawned on the scenario type
        // - unit has a lower BV than the BV budget granted from Leadership
        // Leadership budget is capped at 5 levels
        int totalBudget = min(BASE_LEADERSHIP_BUDGET * leadershipSkill, BASE_LEADERSHIP_BUDGET * 5);

        int primaryUnitType = getPrimaryUnitType(campaign, forceIDs);

        // If there are no units (somehow), we've no reason to continue
        if (primaryUnitType == -1) {
            return eligibleUnits;
        }

        int generalUnitType = convertSpecificUnitTypeToGeneral(primaryUnitType);

        for (UUID unitId : campaign.getForce(0).getAllUnits(true)) {
            Unit unit = campaign.getUnit(unitId);
            if (unit == null) {
                continue;
            }

            // the general idea is that we want something that can be deployed to the scenario -
            // e.g., no infantry on air scenarios etc.
            boolean validUnitType = (forceCompositionMatchesDeclaredUnitType(unit.getEntity().getUnitType(),
                        generalUnitType));

            if (validUnitType
                && !unit.isDeployed()
                && !unit.isMothballed()
                && (unit.getEntity().calculateBattleValue(true, true) <= totalBudget)
                && (unit.checkDeployment() == null)
                && !isUnitDeployedToStratCon(unit)) {
                eligibleUnits.add(unit);
            }
        }

        return eligibleUnits;
    }

    /**
     * Check if the unit's force (if one exists) has been deployed to a StratCon
     * track
     */
    public static boolean isUnitDeployedToStratCon(Unit u) {
        if (!u.getCampaign().getCampaignOptions().isUseStratCon()) {
            return false;
        }

        // this is a little inefficient, but probably there aren't too many active AtB
        // contracts at a time
        return u.getCampaign().getActiveAtBContracts().stream()
                .anyMatch(contract -> (contract.getStratconCampaignState() != null) &&
                        contract.getStratconCampaignState().isForceDeployedHere(u.getForceId()));
    }

    /**
     * Calculates the majority unit type for the forces given the IDs.
     */
    private static int getPrimaryUnitType(Campaign campaign, ArrayList<Integer> forceIDs) {
        Map<Integer, Integer> unitTypeBuckets = new TreeMap<>();
        int biggestBucketID = -1;
        int biggestBucketCount = 0;

        for (int forceID : forceIDs) {
            Force force = campaign.getForce(forceID);
            if (force == null) {
                continue;
            }

            for (UUID id : force.getUnits()) {
                Unit unit = campaign.getUnit(id);
                if ((unit == null) || (unit.getEntity() == null)) {
                    continue;
                }

                int unitType = unit.getEntity().getUnitType();

                unitTypeBuckets.merge(unitType, 1, Integer::sum);

                if (unitTypeBuckets.get(unitType) > biggestBucketCount) {
                    biggestBucketCount = unitTypeBuckets.get(unitType);
                    biggestBucketID = unitType;
                }
            }
        }

        return biggestBucketID;
    }

    /**
     * Determines what rules to use when deploying a force for reinforcements to the
     * given track.
     */
    public static ReinforcementEligibilityType getReinforcementType(int forceID, StratconTrackState trackState,
            Campaign campaign, StratconCampaignState campaignState) {
        // if the force is deployed elsewhere, it cannot be deployed as reinforcements
        if (campaign.getActiveAtBContracts().stream()
                .flatMap(contract -> contract.getStratconCampaignState().getTracks().stream())
                .anyMatch(track -> !Objects.equals(track, trackState)
                        && track.getAssignedForceCoords().containsKey(forceID))) {
            return ReinforcementEligibilityType.NONE;
        }

        // TODO: If the force has completed a scenario which allows it,
        // it can deploy "for free" (ReinforcementEligibilityType.ChainedScenario)

        // if the force is in 'fight' stance, it'll be able to deploy using 'fight lance' rules
        if (campaign.getCombatTeamsTable().containsKey(forceID)) {
            Hashtable<Integer, CombatTeam> combatTeamsTable = campaign.getCombatTeamsTable();
            CombatTeam formation = combatTeamsTable.get(forceID);

            if (formation == null) {
                return ReinforcementEligibilityType.NONE;
            }

            if (campaignState.getSupportPoints() > 0) {
                if (formation.getRole().isFrontline() || formation.getRole().isAuxiliary()) {
                    return AUXILIARY;
                } else {
                    return ReinforcementEligibilityType.REGULAR;
                }
            }
        }

        return ReinforcementEligibilityType.NONE;
    }

    /**
     * Can any force be manually deployed to the given coordinates on the given
     * track
     * for the given contract?
     */
    public static boolean canManuallyDeployAnyForce(StratconCoords coords,
            StratconTrackState track, AtBContract contract) {
        // Rules: can't manually deploy under integrated command
        // can't manually deploy if there's already a force deployed there
        // exception: on allied facilities
        // can't manually deploy if there's a non-cloaked scenario

        if (contract.getCommandRights().isIntegrated()) {
            return false;
        }

        StratconScenario scenario = track.getScenario(coords);
        boolean nonCloakedOrNoscenario = (scenario == null) || scenario.getBackingScenario().isCloaked();

        StratconFacility facility = track.getFacility(coords);
        boolean alliedFacility = (facility != null) && (facility.getOwner() == Allied);

        return (!track.areAnyForceDeployedTo(coords) || alliedFacility) && nonCloakedOrNoscenario;
    }

    /**
     * Given a track and the current campaign state, and if the player is deploying
     * a force or not,
     * figure out the odds of a scenario occurring.
     */
    public static int calculateScenarioOdds(StratconTrackState track, AtBContract contract,
            boolean isReinforcements) {
        if (contract.getMoraleLevel().isRouted()) {
            return -1;
        }

        int moraleModifier = switch (contract.getMoraleLevel()) {
            case CRITICAL -> {
                if (isReinforcements) {
                    yield -10;
                } else {
                    yield 0;
                }
            }
            case WEAKENED -> -5;
            case ADVANCING -> 5;
            case DOMINATING -> {
                if (isReinforcements) {
                    yield 20;
                } else {
                    yield 10;
                }
            }
            case OVERWHELMING -> {
                if (isReinforcements) {
                    yield 50;
                } else {
                    yield 25;
                }
            }
            default -> 0;
        };

        int dataCenterModifier = track.getScenarioOddsAdjustment();

        return track.getScenarioOdds() + moraleModifier + dataCenterModifier;
    }

    /**
     * Removes the facility associated with the given scenario from the relevant
     * track
     */
    public static void updateFacilityForScenario(AtBScenario scenario, AtBContract contract, boolean destroy,
            boolean capture) {
        if (contract.getStratconCampaignState() == null) {
            return;
        }

        // this is kind of kludgy, but there's currently no way to link a scenario back
        // to its backing scenario
        // TODO: introduce mapping in contract or at least trackstate
        // basically, we're looping through all scenarios on all the contract's tracks
        // if we find one with the same ID as the one being resolved, that's our
        // facility: get rid of it.
        for (StratconTrackState trackState : contract.getStratconCampaignState().getTracks()) {
            for (StratconCoords coords : trackState.getScenarios().keySet()) {
                StratconScenario potentialScenario = trackState.getScenario(coords);
                if (potentialScenario.getBackingScenarioID() == scenario.getId()) {
                    if (destroy) {
                        trackState.removeFacility(coords);
                    } else {
                        StratconFacility facility = trackState.getFacility(coords);

                        if (facility == null) {
                            continue;
                        }

                        if (capture) {
                            facility.incrementOwnershipChangeScore();
                        } else {
                            facility.decrementOwnershipChangeScore();
                        }
                    }

                    break;
                }
            }
        }
    }

    /**
     * Processes completion of a Stratcon scenario, if the given tracker is
     * associated with a
     * stratcon-enabled mission. Intended to be called after
     * ResolveScenarioTracker.finish()
     * has been invoked.
     */
    public static void processScenarioCompletion(ResolveScenarioTracker tracker) {
        Campaign campaign = tracker.getCampaign();
        Mission mission = tracker.getMission();

        if (mission instanceof AtBContract) {
            StratconCampaignState campaignState = ((AtBContract) mission).getStratconCampaignState();
            if (campaignState == null) {
                return;
            }

            Scenario backingScenario = tracker.getScenario();

            boolean victory = backingScenario.getStatus().isOverallVictory();

            for (StratconTrackState track : campaignState.getTracks()) {
                if (track.getBackingScenariosMap().containsKey(backingScenario.getId())) {
                    // things that may potentially happen:
                    // scenario is removed from track - implemented
                    // track gets remaining forces added to reinforcement pool
                    // facility gets remaining forces stored in reinforcement pool
                    // process VP and SO

                    StratconScenario scenario = track.getBackingScenariosMap().get(backingScenario.getId());

                    StratconFacility facility = track.getFacility(scenario.getCoords());

                    if (scenario.isTurningPoint() && !backingScenario.getStatus().isDraw()) {
                        campaignState.updateVictoryPoints(victory ? 1 : -1);
                    }

                    // this must be done before removing the scenario from the track
                    // in case any objectives are linked to the scenario's coordinates
                    updateStrategicObjectives(victory, scenario, track);

                    if ((facility != null) && (facility.getOwnershipChangeScore() > 0)) {
                        switchFacilityOwner(facility);
                    }

                    processTrackForceReturnDates(track, campaign);

                    track.removeScenario(scenario);

                    if (backingScenario.getStratConScenarioType().isLosTech()) {
                        if (victory) {
                            int roll = randomInt(10);
                            StarLeagueCache cache = new StarLeagueCache(campaign, ((AtBContract) mission),
                                CacheType.TRASH_CACHE.ordinal());

                            // The rumor is a dud
//                            if (false) { // TODO replace placeholder value
//                                cache.createDudDialog(track, scenario);
//                            } else {
//                                if (Objects.equals(cache.getFaction().getShortName(), "SL")) {
//                                    cache.createProposalDialog();
//                                }
//                            }
                        }
                    }
                    break;
                }
            }
        }
    }

    /**
     * Worker function that updates strategic objectives relevant to the passed in
     * scenario, track and campaign state. For example, "win scenario A" or "win X
     * scenarios".
     */
    private static void updateStrategicObjectives(boolean victory, StratconScenario scenario,
            StratconTrackState track) {

        // first, we check if this scenario is associated with any specific scenario
        // objectives
        StratconStrategicObjective specificObjective = track.getObjectivesByCoords().get(scenario.getCoords());
        if ((specificObjective != null) &&
                (specificObjective.getObjectiveType() == StrategicObjectiveType.SpecificScenarioVictory)) {

            if (victory) {
                specificObjective.incrementCurrentObjectiveCount();
            } else {
                specificObjective.setCurrentObjectiveCount(StratconStrategicObjective.OBJECTIVE_FAILED);
            }
        }

        // "any scenario victory" is not linked to any specific coordinates, so we have
        // to
        // search through the track's objectives and update those.
        for (StratconStrategicObjective objective : track.getStrategicObjectives()) {
            if ((objective.getObjectiveType() == StrategicObjectiveType.AnyScenarioVictory) && victory) {
                objective.incrementCurrentObjectiveCount();
            }
        }
    }

    /**
     * Contains logic for what should happen when a facility gets captured:
     * modifier/type/alignment switches etc.
     */
    public static void switchFacilityOwner(StratconFacility facility) {
        if ((facility.getCapturedDefinition() != null) && !facility.getCapturedDefinition().isBlank()) {
            StratconFacility newOwnerData = StratconFacilityFactory.getFacilityByName(facility.getCapturedDefinition());

            if (newOwnerData != null) {
                facility.copyRulesDataFrom(newOwnerData);
                return;
            }
        }

        // if we the facility didn't have any data defined for what happens when it's
        // captured
        // fall back to the default of just switching the owner
        if (facility.getOwner() == Allied) {
            facility.setOwner(Opposing);
        } else {
            facility.setOwner(Allied);
        }
    }

    /**
     * Worker function that goes through a track and undeploys any forces where the
     * return date is on or before the given date.
     */
    public static void processTrackForceReturnDates(StratconTrackState track, Campaign campaign) {
        List<Integer> forcesToUndeploy = new ArrayList<>();
        LocalDate date = campaign.getLocalDate();

        // for each force on the track, if the return date is today or in the past,
        // and the scenario has not yet occurred, undeploy it.
        // "return to base", unless it's been told to stay in the field
        for (int forceID : track.getAssignedForceReturnDates().keySet()) {
            Force force = campaign.getForce(forceID);

            if ((track.getAssignedForceReturnDates().get(forceID).equals(date)
                    || track.getAssignedForceReturnDates().get(forceID).isBefore(date))
                    && (force != null) && !track.getBackingScenariosMap().containsKey(force.getScenarioId())
                    && !track.getStickyForces().contains(forceID)) {
                forcesToUndeploy.add(forceID);
            }
        }

        for (int forceID : forcesToUndeploy) {
            track.unassignForce(forceID);
        }
    }

    /**
     * Processes an ignored dynamic scenario - locates it on one of the tracks and
     * calls the standared
     * 'ignored scenario' routine.
     *
     * @return Whether or not we also need to get rid of the backing scenario from
     *         the campaign
     */
    public static boolean processIgnoredScenario(AtBDynamicScenario scenario, StratconCampaignState campaignState) {
        return campaignState.getTracks().stream()
                .filter(track -> track.getBackingScenariosMap().containsKey(scenario.getId()))
                .findFirst()
                .map(track -> processIgnoredScenario(track.getBackingScenariosMap().get(scenario.getId()),
                        campaignState))
                .orElse(true);

    }

    /**
     * Processes an ignored Stratcon scenario
     *
     * @return Whether or not we also need to get rid of the backing scenario from
     *         the campaign
     */
    public static boolean processIgnoredScenario(StratconScenario scenario, StratconCampaignState campaignState) {
        for (StratconTrackState track : campaignState.getTracks()) {
            if (track.getScenarios().containsKey(scenario.getCoords())) {
                // subtract VP if scenario is 'required'
                if (scenario.isTurningPoint()) {
                    campaignState.updateVictoryPoints(-1);
                }

                track.removeScenario(scenario);

                if (scenario.getBackingScenario().getStratConScenarioType().isResupply()) {
                    return true;
                }

                StratconFacility localFacility = track.getFacility(scenario.getCoords());
                if (localFacility != null) {
                    // if the ignored scenario was on top of an allied facility
                    // then it'll get captured, and the player will possibly lose a SO
                    if (localFacility.getOwner() == Allied) {
                        localFacility.setOwner(Opposing);
                    }

                    return true;
                } else {
                    // if it's an open-field
                    // move scenario towards nearest allied facility
                    StratconCoords closestAlliedFacilityCoords = track
                            .findClosestAlliedFacilityCoords(scenario.getCoords());

                    if (closestAlliedFacilityCoords != null) {
                        StratconCoords newCoords = scenario.getCoords()
                                .translate(scenario.getCoords().direction(closestAlliedFacilityCoords));

                        boolean objectiveMoved = track.moveObjective(scenario.getCoords(), newCoords);
                        if (!objectiveMoved) {
                            track.failObjective(scenario.getCoords());
                        }

                        scenario.setCoords(newCoords);

                        int daysForward = max(1, track.getDeploymentTime());

                        scenario.setDeploymentDate(scenario.getDeploymentDate().plusDays(daysForward));
                        scenario.setActionDate(scenario.getActionDate().plusDays(daysForward));
                        scenario.setReturnDate(scenario.getReturnDate().plusDays(daysForward));

                        // refresh the scenario's position on the track
                        track.addScenario(scenario);

                        // TODO: Write some functionality to "copy" a scenario's bot forces
                        // over between scenarios

                        // TODO: if the allied facility is in the new coords, replace this scenario
                        // with a facility defense, with the opfor coming directly from all hostiles
                        // assigned to this scenario

                        // update the scenario's biome
                        setScenarioParametersFromBiome(track, scenario);
                        scenario.setCurrentState(ScenarioState.UNRESOLVED);
                        return false;
                    } else {
                        track.failObjective(scenario.getCoords());
                        // TODO: if there's no allied facilities here, add its forces to track
                        // reinforcement pool
                        return true;
                    }
                }
            }
        }

        // if we couldn't find the scenario on any tracks, then let's just
        // rid of any underlying AtB scenarios as well
        return true;
    }

    public void startup() {
        MekHQ.registerHandler(this);
    }

    /**
     * Event handler for the new day event.
     */
    @Subscribe
    public void handleNewDay(NewDayEvent ev) {
        Campaign campaign = ev.getCampaign();

        // don't do any of this if StratCon isn't turned on
        if (!campaign.getCampaignOptions().isUseStratCon()) {
            return;
        }

        LocalDate today = campaign.getLocalDate();
        boolean isMonday = today.getDayOfWeek() == DayOfWeek.MONDAY;
        boolean isStartOfMonth = today.getDayOfMonth() == 1;

        // run scenario generation routine for every track attached to an active
        // contract
        for (AtBContract contract : campaign.getActiveAtBContracts()) {
            StratconCampaignState campaignState = contract.getStratconCampaignState();

            if (campaignState != null) {
                for (StratconTrackState track : campaignState.getTracks()) {
                    cleanupPhantomScenarios(track);

                    // check if some of the forces have finished deployment
                    // please do this before generating scenarios for track
                    // to avoid unintentionally cleaning out integrated force deployments on
                    // 0-deployment-length tracks
                    processTrackForceReturnDates(track, campaign);

                    processFacilityEffects(track, campaignState, isStartOfMonth);

                    // loop through scenarios - if we haven't deployed in time,
                    // fail it and apply consequences
                    for (StratconScenario scenario : track.getScenarios().values()) {
                        if ((scenario.getDeploymentDate() != null) &&
                                scenario.getDeploymentDate().isBefore(campaign.getLocalDate()) &&
                                scenario.getPrimaryForceIDs().isEmpty()) {
                            processIgnoredScenario(scenario, campaignState);
                        }
                    }

                    // on monday, generate new scenario dates
                    if (isMonday) {
                        generateScenariosDatesForWeek(campaign, campaignState, contract, track);
                    }
                }

                List<LocalDate> weeklyScenarioDates = campaignState.getWeeklyScenarios();

                if (weeklyScenarioDates.contains(today)) {
                    int scenarioCount = 0;
                    for (LocalDate date : weeklyScenarioDates) {
                        if (date.equals(today)) {
                            scenarioCount++;
                        }
                    }
                    weeklyScenarioDates.removeIf(date -> date.equals(today));

                    generateDailyScenariosForTrack(campaign, campaignState, contract, scenarioCount);
                }
            }
        }
    }

    /**
     * Worker function that goes through a track and cleans up scenarios missing
     * required data
     */
    private void cleanupPhantomScenarios(StratconTrackState track) {
        List<StratconScenario> cleanupList = track.getScenarios().values().stream()
                .filter(scenario -> (scenario.getDeploymentDate() == null)
                        && !scenario.isStrategicObjective())
                .collect(Collectors.toList());

        for (StratconScenario scenario : cleanupList) {
            track.removeScenario(scenario);
        }
    }

    public void shutdown() {
        MekHQ.unregisterHandler(this);
    }
}<|MERGE_RESOLUTION|>--- conflicted
+++ resolved
@@ -324,16 +324,6 @@
             }
 
             if (scenario != null) {
-<<<<<<< HEAD
-=======
-                // if under liaison command, pick a random scenario from the ones generated
-                // to set as required and attach liaison
-                if (contract.getCommandRights().isLiaison() && (randomInt(4) == 0)) {
-                    scenario.setTurningPoint(true);
-                    setAttachedUnitsModifier(scenario, contract);
-                }
-
->>>>>>> 2cc03e67
                 finalizeBackingScenario(campaign, contract, track, autoAssignLances, scenario);
             }
         }
@@ -1035,15 +1025,6 @@
                 scenario = setupScenario(coords, forceID, campaign, contract, track);
             }
 
-<<<<<<< HEAD
-=======
-            // if under liaison command, randomly determine if this is a Liason scenario
-            if (contract.getCommandRights().isLiaison() && (randomInt(4) == 0)) {
-                scenario.setTurningPoint(true);
-                setAttachedUnitsModifier(scenario, contract);
-            }
-
->>>>>>> 2cc03e67
             finalizeBackingScenario(campaign, contract, track, autoAssignLances, scenario);
         }
     }
@@ -1838,13 +1819,6 @@
         applyFacilityModifiers(scenario, track, coords);
         applyGlobalModifiers(scenario, contract.getStratconCampaignState());
 
-<<<<<<< HEAD
-=======
-        if (contract.getCommandRights().isHouse() || contract.getCommandRights().isIntegrated()) {
-            scenario.setTurningPoint(true);
-        }
-
->>>>>>> 2cc03e67
         AtBDynamicScenarioFactory.setScenarioModifiers(campaign.getCampaignOptions(),
             scenario.getBackingScenario());
         scenario.setCurrentState(ScenarioState.UNRESOLVED);
