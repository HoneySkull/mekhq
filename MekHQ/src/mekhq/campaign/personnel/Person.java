/*
 * Copyright (c) 2009 - Jay Lawson (jaylawson39 at yahoo.com). All Rights Reserved.
 * Copyright (C) 2020-2025 The MegaMek Team. All Rights Reserved.
 *
 * This file is part of MekHQ.
 *
 * MekHQ is free software: you can redistribute it and/or modify
 * it under the terms of the GNU General Public License (GPL),
 * version 3 or (at your option) any later version,
 * as published by the Free Software Foundation.
 *
 * MekHQ is distributed in the hope that it will be useful,
 * but WITHOUT ANY WARRANTY; without even the implied warranty
 * of MERCHANTABILITY or FITNESS FOR A PARTICULAR PURPOSE.
 * See the GNU General Public License for more details.
 *
 * A copy of the GPL should have been included with this project;
 * if not, see <https://www.gnu.org/licenses/>.
 *
 * NOTICE: The MegaMek organization is a non-profit group of volunteers
 * creating free software for the BattleTech community.
 *
 * MechWarrior, BattleMech, `Mech and AeroTech are registered trademarks
 * of The Topps Company, Inc. All Rights Reserved.
 *
 * Catalyst Game Labs and the Catalyst Game Labs logo are trademarks of
 * InMediaRes Productions, LLC.
 *
 * MechWarrior Copyright Microsoft Corporation. MekHQ was created under
 * Microsoft's "Game Content Usage Rules"
 * <https://www.xbox.com/en-US/developers/rules> and it is not endorsed by or
 * affiliated with Microsoft.
 */
package mekhq.campaign.personnel;

import static java.lang.Math.abs;
import static java.lang.Math.floor;
import static java.lang.Math.min;
import static java.lang.Math.round;
import static megamek.codeUtilities.MathUtility.clamp;
import static megamek.codeUtilities.StringUtility.isNullOrBlank;
import static megamek.common.Compute.d6;
import static megamek.common.Compute.randomInt;
import static megamek.common.enums.SkillLevel.REGULAR;
import static mekhq.campaign.log.LogEntryType.ASSIGNMENT;
import static mekhq.campaign.log.LogEntryType.MEDICAL;
import static mekhq.campaign.log.LogEntryType.PERFORMANCE;
import static mekhq.campaign.log.LogEntryType.SERVICE;
import static mekhq.campaign.personnel.PersonnelOptions.*;
import static mekhq.campaign.personnel.enums.BloodGroup.getRandomBloodGroup;
import static mekhq.campaign.personnel.skills.Aging.getReputationAgeModifier;
import static mekhq.campaign.personnel.skills.Attributes.DEFAULT_ATTRIBUTE_SCORE;
import static mekhq.campaign.personnel.skills.Attributes.MAXIMUM_ATTRIBUTE_SCORE;
import static mekhq.campaign.personnel.skills.Attributes.MINIMUM_ATTRIBUTE_SCORE;
import static mekhq.campaign.personnel.skills.SkillType.*;
import static mekhq.utilities.ReportingUtilities.CLOSING_SPAN_TAG;
import static mekhq.utilities.ReportingUtilities.spanOpeningWithCustomColor;

import java.io.PrintWriter;
import java.time.LocalDate;
import java.time.temporal.ChronoUnit;
import java.util.*;
import java.util.function.Consumer;
import java.util.stream.Collectors;
import java.util.stream.IntStream;
import java.util.stream.Stream;

import megamek.Version;
import megamek.client.generator.RandomNameGenerator;
import megamek.codeUtilities.MathUtility;
import megamek.common.*;
import megamek.common.annotations.Nullable;
import megamek.common.enums.Gender;
import megamek.common.enums.SkillLevel;
import megamek.common.icons.Portrait;
import megamek.common.options.IOption;
import megamek.common.options.IOptionGroup;
import megamek.common.options.OptionsConstants;
import megamek.common.options.PilotOptions;
import megamek.logging.MMLogger;
import mekhq.MekHQ;
import mekhq.Utilities;
import mekhq.campaign.Campaign;
import mekhq.campaign.CampaignOptions;
import mekhq.campaign.ExtraData;
import mekhq.campaign.event.PersonChangedEvent;
import mekhq.campaign.event.PersonStatusChangedEvent;
import mekhq.campaign.finances.Money;
import mekhq.campaign.force.Force;
import mekhq.campaign.log.LogEntry;
import mekhq.campaign.log.LogEntryFactory;
import mekhq.campaign.log.LogEntryType;
import mekhq.campaign.log.PersonalLogger;
import mekhq.campaign.log.ServiceLogger;
import mekhq.campaign.parts.Part;
import mekhq.campaign.parts.Refit;
import mekhq.campaign.personnel.enums.*;
import mekhq.campaign.personnel.enums.education.EducationLevel;
import mekhq.campaign.personnel.enums.education.EducationStage;
import mekhq.campaign.personnel.familyTree.Genealogy;
import mekhq.campaign.personnel.medical.advancedMedical.InjuryUtil;
import mekhq.campaign.personnel.ranks.Rank;
import mekhq.campaign.personnel.ranks.RankSystem;
import mekhq.campaign.personnel.ranks.RankValidator;
import mekhq.campaign.personnel.ranks.Ranks;
import mekhq.campaign.personnel.skills.Attributes;
import mekhq.campaign.personnel.skills.Skill;
import mekhq.campaign.personnel.skills.SkillType;
import mekhq.campaign.personnel.skills.Skills;
import mekhq.campaign.personnel.skills.enums.SkillAttribute;
import mekhq.campaign.personnel.skills.enums.SkillSubType;
import mekhq.campaign.randomEvents.personalities.enums.Aggression;
import mekhq.campaign.randomEvents.personalities.enums.Ambition;
import mekhq.campaign.randomEvents.personalities.enums.Greed;
import mekhq.campaign.randomEvents.personalities.enums.PersonalityQuirk;
import mekhq.campaign.randomEvents.personalities.enums.Reasoning;
import mekhq.campaign.randomEvents.personalities.enums.Social;
import mekhq.campaign.randomEvents.prisoners.enums.PrisonerStatus;
import mekhq.campaign.unit.Unit;
import mekhq.campaign.universe.Faction;
import mekhq.campaign.universe.Factions;
import mekhq.campaign.universe.Planet;
import mekhq.campaign.universe.PlanetarySystem;
import mekhq.campaign.work.IPartWork;
import mekhq.utilities.MHQXMLUtility;
import mekhq.utilities.ReportingUtilities;
import org.w3c.dom.Node;
import org.w3c.dom.NodeList;

/**
 * @author Jay Lawson (jaylawson39 at yahoo.com)
 * @author Justin "Windchild" Bowen
 */
public class Person {
    // region Variable Declarations
    public static final Map<Integer, Money> MEKWARRIOR_AERO_RANSOM_VALUES;
    public static final Map<Integer, Money> OTHER_RANSOM_VALUES;

    // Traits
    public static final int TRAIT_MODIFICATION_COST = 100;

    public static final String CONNECTIONS_LABEL = "CONNECTIONS";
    public static final int MINIMUM_CONNECTIONS = 0;
    public static final int MAXIMUM_CONNECTIONS = 10;

    public static final String REPUTATION_LABEL = "REPUTATION";
    public static final int MINIMUM_REPUTATION = -5;
    public static final int MAXIMUM_REPUTATION = 5;

    public static final String WEALTH_LABEL = "WEALTH";
    public static final int MINIMUM_WEALTH = -1;
    public static final int MAXIMUM_WEALTH = 10;

    public static final String UNLUCKY_LABEL = "UNLUCKY";
    public static final int MINIMUM_UNLUCKY = 0;
    public static final int MAXIMUM_UNLUCKY = 5;

    public static final String BLOODMARK_LABEL = "BLOODMARK";
    public static final int MINIMUM_BLOODMARK = 0;
    public static final int MAXIMUM_BLOODMARK = 5;

    private static final String DELIMITER = "::";


    private PersonAwardController awardController;

    // region Family Variables
    // Lineage
    private final Genealogy genealogy;

    // region Procreation
    private LocalDate dueDate;
    private LocalDate expectedDueDate;
    // endregion Procreation
    // endregion Family Variables

    private UUID id;

    // region Name
    private transient String fullName; // this is a runtime variable, and shouldn't be saved
    private String preNominal;
    private String givenName;
    private String surname;
    private String postNominal;
    private String maidenName;
    private String callsign;
    // endregion Name

    private Gender gender;
    private BloodGroup bloodGroup;

    private Portrait portrait;

    private PersonnelRole primaryRole;
    private PersonnelRole secondaryRole;

    private ROMDesignation primaryDesignator;
    private ROMDesignation secondaryDesignator;

    private String biography;
    private LocalDate birthday;
    private LocalDate joinedCampaign;
    private LocalDate recruitment;
    private LocalDate lastRankChangeDate;
    private LocalDate dateOfDeath;
    private List<LogEntry> personnelLog;
    private List<LogEntry> medicalLog;
    private List<LogEntry> scenarioLog;
    private List<LogEntry> assignmentLog;
    private List<LogEntry> performanceLog;

    // this is used by autoAwards to abstract the support person of the year award
    private int autoAwardSupportPoints;

    private LocalDate retirement;
    private int loyalty;
    private int fatigue;
    private Boolean isRecoveringFromFatigue;

    private Skills skills;
    private PersonnelOptions options;
    private int toughness;
    private int connections;
    private int wealth;
    private boolean hasPerformedExtremeExpenditure;
    private int reputation;
    private int unlucky;
    private int bloodmark;
    private List<LocalDate> bloodhuntSchedule;
    private Attributes atowAttributes;

    private PersonnelStatus status;
    private int xp;
    private int totalXPEarnings;
    private int acquisitions;
    private Money salary;
    private Money totalEarnings;
    private int hits;
    private int hitsPrior;
    private PrisonerStatus prisonerStatus;

    // Supports edge usage by a ship's engineer composite crewman
    private int edgeUsedThisRound;
    // To track how many edge points personnel have left until next refresh
    private int currentEdge;

    // phenotype and background
    private Phenotype phenotype;
    private String bloodname;
    private Faction originFaction;
    private Planet originPlanet;
    private LocalDate becomingBondsmanEndDate;

    // assignments
    private Unit unit;
    private UUID doctorId;
    private List<Unit> techUnits;

    private int vocationalXPTimer;

    // days of rest
    private int daysToWaitForHealing;

    // Our rank
    private RankSystem rankSystem;
    private int rank;
    private int rankLevel;

    private ManeiDominiClass maneiDominiClass;
    private ManeiDominiRank maneiDominiRank;

    // stuff to track for support teams
    private int minutesLeft;
    private int overtimeLeft;
    private int nTasks;
    private boolean engineer;
    public static final int PRIMARY_ROLE_SUPPORT_TIME = 480;
    public static final int PRIMARY_ROLE_OVERTIME_SUPPORT_TIME = 240;
    public static final int SECONDARY_ROLE_SUPPORT_TIME = 240;
    public static final int SECONDARY_ROLE_OVERTIME_SUPPORT_TIME = 120;

    // region Advanced Medical
    private List<Injury> injuries;
    // endregion Advanced Medical

    // region Against the Bot
    private int originalUnitWeight; // uses EntityWeightClass with 0 (Extra-Light) for no original unit
    public static final int TECH_IS1 = 0;
    public static final int TECH_IS2 = 1;
    public static final int TECH_CLAN = 2;
    private int originalUnitTech;
    private UUID originalUnitId;
    // endregion Against the Bot

    // region Education
    private EducationLevel eduHighestEducation;
    private String eduAcademyName;
    private String eduAcademySet;
    private String eduAcademyNameInSet;
    private String eduAcademyFaction;
    private String eduAcademySystem;
    private int eduCourseIndex;
    private EducationStage eduEducationStage;
    private int eduJourneyTime;
    private int eduEducationTime;
    private int eduDaysOfTravel;
    private List<UUID> eduTagAlongs;
    private List<String> eduFailedApplications;
    // endregion Education

    // region Personality
    private Aggression aggression;
    private int aggressionDescriptionIndex;
    private Ambition ambition;
    private int ambitionDescriptionIndex;
    private Greed greed;
    private int greedDescriptionIndex;
    private Social social;
    private int socialDescriptionIndex;
    private PersonalityQuirk personalityQuirk;
    private int personalityQuirkDescriptionIndex;
    private Reasoning reasoning;
    private int reasoningDescriptionIndex;
    private String personalityDescription;
    private String personalityInterviewNotes;
    // endregion Personality

    // region Flags
    private boolean clanPersonnel;
    private boolean commander;
    private boolean divorceable;
    private boolean founder; // +1 share if using shares system
    private boolean immortal;
    private boolean employed;
    // this is a flag used in determine whether a person is a potential marriage
    // candidate provided
    // that they are not married, are old enough, etc.
    private boolean marriageable;
    // this is a flag used in random procreation to determine whether to attempt to
    // procreate
    private boolean tryingToConceive;
    private boolean hidePersonality;
    // endregion Flags

    // Generic extra data, for use with plugins and mods
    private ExtraData extraData;

    private final static ResourceBundle resources = ResourceBundle.getBundle("mekhq.resources.Personnel",
          MekHQ.getMHQOptions().getLocale());
    private static final MMLogger logger = MMLogger.create(Person.class);

    // initializes the AtB ransom values
    static {
        MEKWARRIOR_AERO_RANSOM_VALUES = new HashMap<>();

        // no official AtB rules for really inexperienced scrubs, but...
        MEKWARRIOR_AERO_RANSOM_VALUES.put(EXP_NONE, Money.of(2500));

        // no official AtB rules for really inexperienced scrubs, but...
        MEKWARRIOR_AERO_RANSOM_VALUES.put(EXP_ULTRA_GREEN, Money.of(5000));

        MEKWARRIOR_AERO_RANSOM_VALUES.put(SkillType.EXP_GREEN, Money.of(10000));
        MEKWARRIOR_AERO_RANSOM_VALUES.put(SkillType.EXP_REGULAR, Money.of(25000));
        MEKWARRIOR_AERO_RANSOM_VALUES.put(SkillType.EXP_VETERAN, Money.of(50000));
        MEKWARRIOR_AERO_RANSOM_VALUES.put(SkillType.EXP_ELITE, Money.of(100000));
        MEKWARRIOR_AERO_RANSOM_VALUES.put(SkillType.EXP_HEROIC, Money.of(150000));
        MEKWARRIOR_AERO_RANSOM_VALUES.put(SkillType.EXP_LEGENDARY, Money.of(200000));

        OTHER_RANSOM_VALUES = new HashMap<>();
        OTHER_RANSOM_VALUES.put(SkillType.EXP_NONE, Money.of(1250));
        OTHER_RANSOM_VALUES.put(SkillType.EXP_ULTRA_GREEN, Money.of(2500));
        OTHER_RANSOM_VALUES.put(SkillType.EXP_GREEN, Money.of(5000));
        OTHER_RANSOM_VALUES.put(SkillType.EXP_REGULAR, Money.of(10000));
        OTHER_RANSOM_VALUES.put(SkillType.EXP_VETERAN, Money.of(25000));
        OTHER_RANSOM_VALUES.put(SkillType.EXP_ELITE, Money.of(50000));
        OTHER_RANSOM_VALUES.put(SkillType.EXP_HEROIC, Money.of(100000));
        OTHER_RANSOM_VALUES.put(SkillType.EXP_LEGENDARY, Money.of(150000));
    }
    // endregion Variable Declarations

    // region Constructors
    protected Person(final UUID id) {
        this.id = id;
        this.genealogy = new Genealogy(this);
    }

    public Person(final Campaign campaign) {
        this(RandomNameGenerator.UNNAMED, RandomNameGenerator.UNNAMED_SURNAME, campaign);
    }

    public Person(final Campaign campaign, final String factionCode) {
        this(RandomNameGenerator.UNNAMED, RandomNameGenerator.UNNAMED_SURNAME, campaign, factionCode);
    }

    public Person(final String givenName, final String surname, final Campaign campaign) {
        this(givenName, surname, campaign, campaign.getFaction().getShortName());
    }

    public Person(final String givenName, final String surname, final @Nullable Campaign campaign,
          final String factionCode) {
        this("", givenName, surname, "", campaign, factionCode);
    }

    /**
     * Primary Person constructor, variables are initialized in the exact same order as they are saved to the XML file
     *
     * @param preNominal  the person's pre-nominal
     * @param givenName   the person's given name
     * @param surname     the person's surname
     * @param postNominal the person's post-nominal
     * @param campaign    the campaign this person is a part of, or null (unit testing only)
     * @param factionCode the faction this person was borne into
     */
    public Person(final String preNominal, final String givenName, final String surname, final String postNominal,
          final @Nullable Campaign campaign, final String factionCode) {
        // We assign the variables in XML file order
        id = UUID.randomUUID();

        // region Name
        setPreNominalDirect(preNominal);
        setGivenNameDirect(givenName);
        setSurnameDirect(surname);
        setPostNominalDirect(postNominal);
        setMaidenName(null); // this is set to null to handle divorce cases
        setCallsignDirect("");
        // endregion Name

        primaryRole = PersonnelRole.NONE;
        secondaryRole = PersonnelRole.NONE;
        primaryDesignator = ROMDesignation.NONE;
        secondaryDesignator = ROMDesignation.NONE;
        setDateOfBirth(LocalDate.now());

        originFaction = Factions.getInstance().getFaction(factionCode);
        originPlanet = null;
        becomingBondsmanEndDate = null;
        phenotype = Phenotype.NONE;
        bloodname = "";
        biography = "";
        this.genealogy = new Genealogy(this);
        dueDate = null;
        expectedDueDate = null;
        setPortrait(new Portrait());
        setXPDirect(0);
        setTotalXPEarnings(0);
        daysToWaitForHealing = 0;
        setGender(Gender.MALE);
        setRankSystemDirect((campaign == null) ? null : campaign.getRankSystem());
        setRank(0);
        setRankLevel(0);
        setManeiDominiClassDirect(ManeiDominiClass.NONE);
        setManeiDominiRankDirect(ManeiDominiRank.NONE);
        nTasks = 0;
        doctorId = null;
        salary = Money.of(-1);
        totalEarnings = Money.of(0);
        status = PersonnelStatus.ACTIVE;
        prisonerStatus = PrisonerStatus.FREE;
        hits = 0;
        hitsPrior = 0;
        toughness = 0;
        connections = 0;
        wealth = 0;
        hasPerformedExtremeExpenditure = false;
        reputation = 0;
        unlucky = 0;
        bloodmark = 0;
        bloodhuntSchedule = new ArrayList<>();
        atowAttributes = new Attributes();
        dateOfDeath = null;
        recruitment = null;
        joinedCampaign = null;
        lastRankChangeDate = null;
        autoAwardSupportPoints = 0;
        retirement = null;
        loyalty = 9;
        fatigue = 0;
        isRecoveringFromFatigue = false;
        skills = new Skills();
        options = new PersonnelOptions();
        currentEdge = 0;
        techUnits = new ArrayList<>();
        personnelLog = new ArrayList<>();
        medicalLog = new ArrayList<>();
        scenarioLog = new ArrayList<>();
        assignmentLog = new ArrayList<>();
        performanceLog = new ArrayList<>();
        awardController = new PersonAwardController(this);
        injuries = new ArrayList<>();
        originalUnitWeight = EntityWeightClass.WEIGHT_ULTRA_LIGHT;
        originalUnitTech = TECH_IS1;
        originalUnitId = null;
        acquisitions = 0;
        eduHighestEducation = EducationLevel.EARLY_CHILDHOOD;
        eduAcademyName = null;
        eduAcademySystem = null;
        eduCourseIndex = 0;
        eduEducationStage = EducationStage.NONE;
        eduJourneyTime = 0;
        eduEducationTime = 0;
        eduDaysOfTravel = 0;
        eduTagAlongs = new ArrayList<>();
        eduFailedApplications = new ArrayList<>();
        eduAcademySet = null;
        eduAcademyNameInSet = null;
        eduAcademyFaction = null;
        aggression = Aggression.NONE;
        aggressionDescriptionIndex = randomInt(Aggression.MAXIMUM_VARIATIONS);
        ambition = Ambition.NONE;
        ambitionDescriptionIndex = randomInt(Ambition.MAXIMUM_VARIATIONS);
        greed = Greed.NONE;
        greedDescriptionIndex = randomInt(Greed.MAXIMUM_VARIATIONS);
        social = Social.NONE;
        socialDescriptionIndex = randomInt(Social.MAXIMUM_VARIATIONS);
        personalityQuirk = PersonalityQuirk.NONE;
        personalityQuirkDescriptionIndex = randomInt(PersonalityQuirk.MAXIMUM_VARIATIONS);
        reasoning = Reasoning.AVERAGE;
        reasoningDescriptionIndex = randomInt(Reasoning.MAXIMUM_VARIATIONS);
        personalityDescription = "";
        personalityInterviewNotes = "";

        // This assigns minutesLeft and overtimeLeft. Must be after skills to avoid an NPE.
        if (campaign != null) {
            // The reason for this paranoid checking is to allow us to Unit Test with real Person objects without
            // needing
            // to initialize CampaignOptions
            CampaignOptions campaignOptions = campaign.getCampaignOptions();

            if (campaignOptions != null) {
                resetMinutesLeft(campaignOptions.isTechsUseAdministration());
            }
        }

        // region Flags
        setClanPersonnel(originFaction.isClan());
        setCommander(false);
        setDivorceable(true);
        setFounder(false);
        setImmortal(false);
        setEmployed(true);
        setMarriageable(true);
        setTryingToConceive(true);
        // endregion Flags

        extraData = new ExtraData();

        // Initialize Data based on these settings
        setFullName();
    }
    // endregion Constructors

    public Phenotype getPhenotype() {
        return phenotype;
    }

    public void setPhenotype(final Phenotype phenotype) {
        this.phenotype = phenotype;
    }

    public @Nullable String getBloodname() {
        return bloodname;
    }

    public void setBloodname(final String bloodname) {
        this.bloodname = bloodname;
        setFullName();
    }

    public Faction getOriginFaction() {
        return originFaction;
    }

    public void setOriginFaction(final Faction originFaction) {
        this.originFaction = originFaction;
    }

    public Planet getOriginPlanet() {
        return originPlanet;
    }

    public void setOriginPlanet(final Planet originPlanet) {
        this.originPlanet = originPlanet;
    }

    public LocalDate getBecomingBondsmanEndDate() {
        return becomingBondsmanEndDate;
    }

    public void setBecomingBondsmanEndDate(final LocalDate becomingBondsmanEndDate) {
        this.becomingBondsmanEndDate = becomingBondsmanEndDate;
    }

    public PrisonerStatus getPrisonerStatus() {
        return prisonerStatus;
    }

    /**
     * This requires expanded checks because a number of functionalities are strictly dependent on the current person's
     * prisoner status.
     *
     * @param campaign       the campaign the person is a part of
     * @param prisonerStatus The new prisoner status for the person in question
     * @param log            whether to log the change or not
     */
    public void setPrisonerStatus(final Campaign campaign, final PrisonerStatus prisonerStatus, final boolean log) {
        // This must be processed completely, as the unchanged prisoner status of Free
        // to Free is
        // used during recruitment

        final boolean freed = !getPrisonerStatus().isFree();
        final boolean isPrisoner = prisonerStatus.isCurrentPrisoner();
        setPrisonerStatusDirect(prisonerStatus);

        // Now, we need to fix values and ranks based on the Person's status
        switch (prisonerStatus) {
            case PRISONER:
            case PRISONER_DEFECTOR:
            case BECOMING_BONDSMAN:
                setRecruitment(null);
                setLastRankChangeDate(null);
                if (log) {
                    if (isPrisoner) {
                        ServiceLogger.madePrisoner(this, campaign.getLocalDate(), campaign.getName(), "");
                    } else {
                        ServiceLogger.madeBondsman(this, campaign.getLocalDate(), campaign.getName(), "");
                    }
                }
                break;
            case BONDSMAN:
                LocalDate today = campaign.getLocalDate();
                setRecruitment(today);
                setLastRankChangeDate(today);
                break;
            case FREE:
                if (!getPrimaryRole().isDependent()) {
                    setRecruitment(campaign.getLocalDate());
                    setLastRankChangeDate(campaign.getLocalDate());
                }

                if (log) {
                    if (freed) {
                        ServiceLogger.freed(this, campaign.getLocalDate(), campaign.getName(), "");
                    } else {
                        ServiceLogger.joined(this, campaign.getLocalDate(), campaign.getName(), "");
                    }
                }
                break;
        }

        if (!prisonerStatus.isFree()) {
            if (getUnit() != null) {
                getUnit().remove(this, true);
            }
        }

        MekHQ.triggerEvent(new PersonChangedEvent(this));
    }

    /**
     * This is public for unit testing reasons
     *
     * @param prisonerStatus the person's new prisoner status
     */
    public void setPrisonerStatusDirect(final PrisonerStatus prisonerStatus) {
        this.prisonerStatus = prisonerStatus;
    }

    // region Text Getters
    public String pregnancyStatus() {
        return isPregnant() ? " (Pregnant)" : "";
    }
    // endregion Text Getters

    // region Name

    /**
     * @return the person's full name
     */
    public String getFullName() {
        return fullName;
    }

    /**
     * @return a hyperlinked string for the person's name
     */
    public String getHyperlinkedName() {
        return String.format("<a href='PERSON:%s'>%s</a>", getId(), getFullName());
    }

    /**
     * This is used to create the full name of the person, based on their first and last names
     */
    public void setFullName() {
        final String lastName = getLastName();
        setFullNameDirect(getFirstName() +
                                (getCallsign().isBlank() ? "" : (" \"" + getCallsign() + '"')) +
                                (lastName.isBlank() ? "" : ' ' + lastName));
    }

    /**
     * @param fullName this sets the full name to be equal to the input string. This can ONLY be called by
     *                 {@link Person#setFullName()} or its overrides.
     */
    protected void setFullNameDirect(final String fullName) {
        this.fullName = fullName;
    }

    /**
     * @return a String containing the person's first name including their pre-nominal
     */
    public String getFirstName() {
        return (getPreNominal().isBlank() ? "" : (getPreNominal() + ' ')) + getGivenName();
    }

    /**
     * Return a full last name which may be a bloodname or a surname with or without a post-nominal. A bloodname will
     * overrule a surname, but we do not disallow surnames for clan personnel, if the player wants to input them
     *
     * @return a String of the person's last name
     */
    public String getLastName() {
        String lastName = !isNullOrBlank(getBloodname()) ?
                                getBloodname() :
                                !isNullOrBlank(getSurname()) ? getSurname() : "";
        if (!isNullOrBlank(getPostNominal())) {
            lastName += (lastName.isBlank() ? "" : " ") + getPostNominal();
        }
        return lastName;
    }

    /**
     * @return the person's pre-nominal
     */
    public String getPreNominal() {
        return preNominal;
    }

    /**
     * @param preNominal the person's new pre-nominal
     */
    public void setPreNominal(final String preNominal) {
        setPreNominalDirect(preNominal);
        setFullName();
    }

    protected void setPreNominalDirect(final String preNominal) {
        this.preNominal = preNominal;
    }

    /**
     * @return the person's given name
     */
    public String getGivenName() {
        return givenName;
    }

    /**
     * @param givenName the person's new given name
     */
    public void setGivenName(final String givenName) {
        setGivenNameDirect(givenName);
        setFullName();
    }

    protected void setGivenNameDirect(final String givenName) {
        this.givenName = givenName;
    }

    /**
     * @return the person's surname
     */
    public String getSurname() {
        return surname;
    }

    /**
     * @param surname the person's new surname
     */
    public void setSurname(final String surname) {
        setSurnameDirect(surname);
        setFullName();
    }

    protected void setSurnameDirect(final String surname) {
        this.surname = surname;
    }

    /**
     * @return the person's post-nominal
     */
    public String getPostNominal() {
        return postNominal;
    }

    /**
     * @param postNominal the person's new post-nominal
     */
    public void setPostNominal(final String postNominal) {
        setPostNominalDirect(postNominal);
        setFullName();
    }

    protected void setPostNominalDirect(final String postNominal) {
        this.postNominal = postNominal;
    }

    /**
     * @return the person's maiden name
     */
    public @Nullable String getMaidenName() {
        return maidenName;
    }

    /**
     * @param maidenName the person's new maiden name
     */
    public void setMaidenName(final @Nullable String maidenName) {
        this.maidenName = maidenName;
    }

    /**
     * @return the person's callsign
     */
    public String getCallsign() {
        return callsign;
    }

    /**
     * @param callsign the person's new callsign
     */
    public void setCallsign(final String callsign) {
        setCallsignDirect(callsign);
        setFullName();
    }

    protected void setCallsignDirect(final String callsign) {
        this.callsign = callsign;
    }

    /**
     * This method is used to migrate names from being a joined name to split between given name and surname, as part of
     * the Personnel changes in MekHQ 0.47.4, and is used to migrate from MM-style names to MHQ-style names
     *
     * @param text text containing the name to be migrated
     */
    public void migrateName(final String text) {
        // How this works:
        // Takes the input name, and splits it into individual parts.
        // Then, it depends on whether the person is Clan or not.
        // For Clan names:
        // Takes the input name, and assumes that person does not have a surname
        // Bloodnames are assumed to have been assigned by MekHQ
        // For Inner Sphere names:
        // Depending on the length of the resulting array, the name is processed
        // differently
        // Array of length 1: the name is assumed to not have a surname, just a given
        // name
        // Array of length 2: the name is assumed to be a given name and a surname
        // Array of length 3: the name is assumed to be a given name and two surnames
        // Array of length 4+: the name is assumed to be as many given names as possible
        // and two surnames
        //
        // Then, the full name is set
        final String[] name = text.trim().split("\\s+");
        final StringBuilder givenName = new StringBuilder(name[0]);

        if (isClanPersonnel()) {
            if (name.length > 1) {
                int i;
                for (i = 1; i < name.length - 1; i++) {
                    givenName.append(' ').append(name[i]);
                }

                if (!(!isNullOrBlank(getBloodname()) && getBloodname().equals(name[i]))) {
                    givenName.append(' ').append(name[i]);
                }
            }
        } else {
            if (name.length == 2) {
                setSurnameDirect(name[1]);
            } else if (name.length == 3) {
                setSurnameDirect(name[1] + ' ' + name[2]);
            } else if (name.length > 3) {
                int i;
                for (i = 1; i < name.length - 2; i++) {
                    givenName.append(' ').append(name[i]);
                }
                setSurnameDirect(name[i] + ' ' + name[i + 1]);
            }
        }

        if ((getSurname() == null) || getSurname().equals(RandomNameGenerator.UNNAMED_SURNAME)) {
            setSurnameDirect("");
        }

        setGivenNameDirect(givenName.toString());
        setFullName();
    }
    // endregion Names

    public Portrait getPortrait() {
        return portrait;
    }

    public void setPortrait(final Portrait portrait) {
        this.portrait = Objects.requireNonNull(portrait, "Illegal assignment: cannot have a null Portrait");
    }

    // region Personnel Roles
    public PersonnelRole getPrimaryRole() {
        return primaryRole;
    }

    /**
     * Use {@link #setPrimaryRole(LocalDate, PersonnelRole)} instead
     */
    @Deprecated(since = "0.50.07", forRemoval = false) // we need to remove the uses before removal
    public void setPrimaryRole(final Campaign campaign, final PersonnelRole primaryRole) {
        // don't need to do any processing for no changes
        if (primaryRole == getPrimaryRole()) {
            return;
        }

        // Now, we can perform the time in service and last rank change tracking change for dependents
        if (!primaryRole.isCivilian() && recruitment == null) {
            setRecruitment(campaign.getLocalDate());
            setLastRankChangeDate(campaign.getLocalDate());
        }

        // Finally, we can set the primary role
        setPrimaryRoleDirect(primaryRole);

        // and trigger the update event
        MekHQ.triggerEvent(new PersonChangedEvent(this));
    }

    /**
     * Sets the primary role for this person as of the given date.
     *
     * <p>If the new primary role differs from the current primary role, this method updates internal state as
     * follows:</p>
     * <ul>
     *     <li>If the new role is not civilian and this person does not already have a recruitment date, assigns
     *     the provided date as both recruitment and last-rank-change dates.</li>
     *     <li>Updates the person's primary role to the provided value.</li>
     *     <li>Triggers a {@link PersonChangedEvent} so that relevant systems are notified of the change.</li>
     * </ul>
     *
     * <p><b>Usage tip:</b> If it’s unclear whether this person is eligible for the new role, call
     * {@code canPerformRole(LocalDate, PersonnelRole, boolean)} before this method.</p>
     *
     * @param today       the current in-game date, used for setting recruitment and rank-change dates if required
     * @param primaryRole the new {@link PersonnelRole} to be set as primary for this person
     */
    public void setPrimaryRole(final LocalDate today, final PersonnelRole primaryRole) {
        // don't need to do any processing for no changes
        if (primaryRole == getPrimaryRole()) {
            return;
        }

        // Now, we can perform the time in service and last rank change tracking change for dependents
        if (!primaryRole.isCivilian() && recruitment == null) {
            setRecruitment(today);
            setLastRankChangeDate(today);
        }

        // Finally, we can set the primary role
        setPrimaryRoleDirect(primaryRole);

        // and trigger the update event
        MekHQ.triggerEvent(new PersonChangedEvent(this));
    }



    public void setPrimaryRoleDirect(final PersonnelRole primaryRole) {
        this.primaryRole = primaryRole;
    }

    public PersonnelRole getSecondaryRole() {
        return secondaryRole;
    }

    public void setSecondaryRole(final PersonnelRole secondaryRole) {
        if (secondaryRole == getSecondaryRole()) {
            return;
        }

        setSecondaryRoleDirect(secondaryRole);
        MekHQ.triggerEvent(new PersonChangedEvent(this));
    }

    public void setSecondaryRoleDirect(final PersonnelRole secondaryRole) {
        this.secondaryRole = secondaryRole;
    }

    /**
     * This is used to determine if a person has a specific role as either their primary OR their secondary role
     *
     * @param role the role to determine
     *
     * @return true if the person has the specific role either as their primary or secondary role
     */
    public boolean hasRole(final PersonnelRole role) {
        return (getPrimaryRole() == role) || (getSecondaryRole() == role);
    }

    /**
     * @return true if the person has a primary or secondary combat role
     */
    public boolean hasCombatRole() {
        return getPrimaryRole().isCombat() || getSecondaryRole().isCombat();
    }

    /**
     * @param excludeUnmarketable whether to exclude the unmarketable roles from the comparison
     *
     * @return true if the person has a primary or secondary support role
     */
    public boolean hasSupportRole(final boolean excludeUnmarketable) {
        return getPrimaryRole().isSupport(excludeUnmarketable) || getSecondaryRole().isSupport(excludeUnmarketable);
    }

    public String getRoleDesc() {
        String role = getPrimaryRoleDesc();
        if (!getSecondaryRole().isNone()) {
            role += '/' + getSecondaryRoleDesc();
        }
        return role;
    }

    public String getPrimaryRoleDesc() {
        String bgPrefix = "";
        if (isClanPersonnel()) {
            bgPrefix = getPhenotype().getShortName() + ' ';
        }
        return bgPrefix + getPrimaryRole().getLabel(isClanPersonnel());
    }

    /**
     * Returns an HTML-formatted string describing the primary and, if applicable, secondary personnel roles. Civilian
     * roles are displayed in italics. If a secondary role is present and is not {@code NONE}, it is appended to the
     * description, separated by a slash. The description is wrapped in HTML tags.
     *
     * @return an HTML-formatted string describing the personnel roles, with civilian roles shown in italics
     *
     * @author Illiani
     * @since 0.50.06
     */
    public String getFormatedRoleDescriptions(LocalDate today) {
        StringBuilder description = new StringBuilder("<html>");

        if (!employed) {
            description.append("\u25CF ");
        }

        String primaryDesc = getPrimaryRoleDesc();

        if (primaryRole.isSubType(PersonnelRoleSubType.CIVILIAN)) {
            if (primaryRole.isNone()) {
                // Error state: emphasize the issue
                description.append("<b><i><u>").append(primaryDesc.toUpperCase()).append("</u></i></b>");
            } else if (primaryRole.isDependent()) {
                String label;
                if (status.isStudent()) {
                    label = status.getLabel();
                } else if (isChild(today)) {
                    label = resources.getString("relationChild.text");
                } else {
                    label = primaryDesc;
                }
                description.append("<i>").append(label).append("</i>");
            } else {
                description.append("<i>").append(primaryDesc).append("</i>");
            }
        } else {
            description.append(primaryDesc);
        }

        if (!secondaryRole.isNone()) {
            description.append(" / ");
            String secondaryDesc = getSecondaryRoleDesc();
            if (secondaryRole.isSubType(PersonnelRoleSubType.CIVILIAN)) {
                description.append("<i>").append(secondaryDesc).append("</i>");
            } else {
                description.append(secondaryDesc);
            }
        }

        description.append("</html>");
        return description.toString();
    }

    public String getSecondaryRoleDesc() {
        return getSecondaryRole().getLabel(isClanPersonnel());
    }

    /**
     * Determines if this person can perform the specified {@link PersonnelRole} as either a primary or secondary role
     * on the given date.
     *
     * <p>For primary roles, certain constraints are enforced, such as uniqueness compared to the secondary role and
     * limitations based on the type of role (e.g., tech, medical, administrator).</p>
     *
     * <p>For secondary roles, different restrictions apply, including the ability to always select "None" and
     * disallowing dependent roles.</p>
     *
     * <p>Additionally, the person's age and required skill sets are considered to ensure eligibility for the chosen
     * role.</p>
     *
     * @param today   the {@link LocalDate} representing the current date, used for age-based checks
     * @param role    the {@link PersonnelRole} being considered for assignment
     * @param primary {@code true} to check eligibility as a primary role, {@code false} for secondary
     *
     * @return {@code true} if the person is eligible to perform the given role as specified; {@code false} otherwise
     */
    public boolean canPerformRole(LocalDate today, final PersonnelRole role, final boolean primary) {
        if (primary) {
            // Primary Role:
            // 1) Can always be Dependent
            // 2) Cannot be None
            // 3) Cannot be equal to the secondary role
            // 4) Cannot be a tech role if the secondary role is a tech role (inc. Astech)
            // 5) Cannot be a medical if the secondary role is one of the medical staff roles
            // 6) Cannot be an admin role if the secondary role is one of the administrator roles
            if (role.isDependent()) {
                return true;
            }

            if (role.isNone()) {
                return false;
            }

            if (role == secondaryRole) {
                return false;
            }

            if (role.isTech() && (secondaryRole.isTech() || secondaryRole.isAstech())) {
                return false;
            }

            if (role.isMedicalStaff() && secondaryRole.isMedicalStaff()) {
                return false;
            }

            if (role.isAdministrator() && secondaryRole.isAdministrator()) {
                return false;
            }
        } else {
            // Secondary Role:
            // 1) Can always be None
            // 2) Cannot be Dependent
            // 3) Cannot be equal to the primary role
            // 4) Cannot be a tech role if the primary role is a tech role (inc. Astech)
            // 5) Cannot be a medical role if the primary role is one of the medical staff roles
            // 6) Cannot be an admin role if the primary role is one of the administrator roles
            if (role.isNone()) {
                return true;
            }

            if (role.isDependent()) {
                return false;
            }

            if (role == primaryRole) {
                return false;
            }

            if (role.isTech() && (primaryRole.isTech() || primaryRole.isAstech())) {
                return false;
            }

            if (role.isMedicalStaff() && primaryRole.isMedicalStaff()) {
                return false;
            }

            if (role.isAdministrator() && primaryRole.isAdministrator()) {
                return false;
            }
        }

        if (isChild(today)) {
            return false;
        }

        List<String> skillsForProfession = role.getSkillsForProfession();
        return switch (role) {
            case VEHICLE_CREW -> Stream.of(SkillType.S_TECH_MEK,
                  SkillType.S_TECH_AERO,
                  SkillType.S_TECH_MECHANIC,
                  SkillType.S_TECH_BA,
                  SkillType.S_SURGERY,
                  SkillType.S_MEDTECH,
                  SkillType.S_ASTECH,
                  SkillType.S_COMMUNICATIONS,
                  SkillType.S_SENSOR_OPERATIONS,
                  SkillType.S_ART_COOKING).anyMatch(this::hasSkill);
            case BATTLE_ARMOUR -> hasSkill(SkillType.S_GUN_BA);
            case VESSEL_CREW -> hasSkill(SkillType.S_TECH_VESSEL);
            case MEK_TECH -> hasSkill(SkillType.S_TECH_MEK);
            case AERO_TEK -> hasSkill(SkillType.S_TECH_AERO);
            case BA_TECH -> hasSkill(SkillType.S_TECH_BA);
            case DOCTOR -> hasSkill(SkillType.S_SURGERY);
            case ADMINISTRATOR_COMMAND, ADMINISTRATOR_LOGISTICS, ADMINISTRATOR_TRANSPORT, ADMINISTRATOR_HR ->
                  hasSkill(SkillType.S_ADMIN);
            case ADULT_ENTERTAINER -> {
                // A character under the age of 18 should never have access to this profession
                if (isChild(today, true)) {
                    yield false;
                } else {
                    yield hasSkill(SkillType.S_ART_OTHER) && hasSkill(SkillType.S_ACTING);
                }
            }
            case LUXURY_COMPANION -> {
                // A character under the age of 18 should never have access to this profession
                if (isChild(today, true)) {
                    yield false;
                } else {
                    yield hasSkill(SkillType.S_ACTING) && hasSkill(SkillType.S_PROTOCOLS);
                }
            }
            default -> {
                for (String skillName : skillsForProfession) {
                    if (!hasSkill(skillName)) {
                        yield false;
                    }
                }

                yield true;
            }
        };
    }

    /**
     * Validates and updates the primary and secondary roles of this person for the given campaign.
     *
     * <p>This method checks if the current primary and secondary roles can be performed based on the campaign's
     * local date. If the person is not eligible for their primary role, it will be set to
     * {@link PersonnelRole#DEPENDENT}. If they cannot perform their secondary role, it will be set to
     * {@link PersonnelRole#NONE}.
     *
     * @param campaign the {@link Campaign} context used for validation, particularly the local date
     */
    public void validateRoles(Campaign campaign) {
        if (!primaryRole.isNone()) {
            boolean canPerform = canPerformRole(campaign.getLocalDate(), primaryRole, true);

            if (!canPerform) {
                setPrimaryRole(campaign, PersonnelRole.DEPENDENT);
            }
        }

        if (!secondaryRole.isNone()) {
            boolean canPerform = canPerformRole(campaign.getLocalDate(), secondaryRole, false);

            if (!canPerform) {
                setSecondaryRole(PersonnelRole.NONE);
            }
        }
    }

    // endregion Personnel Roles

    public PersonnelStatus getStatus() {
        return status;
    }

    /**
     * This is used to change the person's PersonnelStatus
     *
     * @param campaign the campaign the person is part of
     * @param today    the current date
     * @param status   the person's new PersonnelStatus
     */
    public void changeStatus(final Campaign campaign, final LocalDate today, final PersonnelStatus status) {
        if (status == getStatus()) { // no change means we don't need to process anything
            return;
        } else if (getStatus().isDead() && !status.isDead()) {
            // remove date of death for resurrection
            setDateOfDeath(null);
            campaign.addReport(String.format(resources.getString("resurrected.report"), getHyperlinkedFullTitle()));
            ServiceLogger.resurrected(this, today);
        }

        switch (status) {
            case ACTIVE:
                if (getStatus().isMIA()) {
                    campaign.addReport(String.format(resources.getString("recoveredMIA.report"),
                          getHyperlinkedFullTitle()));
                    ServiceLogger.recoveredMia(this, today);
                } else if (getStatus().isPoW()) {
                    campaign.addReport(String.format(resources.getString("recoveredPoW.report"),
                          getHyperlinkedFullTitle()));
                    ServiceLogger.recoveredPoW(this, campaign.getLocalDate());
                } else if (getStatus().isOnLeave() || getStatus().isOnMaternityLeave()) {
                    campaign.addReport(String.format(resources.getString("returnedFromLeave.report"),
                          getHyperlinkedFullTitle()));
                    ServiceLogger.returnedFromLeave(this, campaign.getLocalDate());
                } else if (getStatus().isStudent()) {
                    campaign.addReport(String.format(resources.getString("returnedFromEducation.report"),
                          getHyperlinkedFullTitle()));
                    ServiceLogger.returnedFromEducation(this, campaign.getLocalDate());
                } else if (getStatus().isMissing()) {
                    campaign.addReport(String.format(resources.getString("returnedFromMissing.report"),
                          getHyperlinkedFullTitle()));
                    ServiceLogger.returnedFromMissing(this, campaign.getLocalDate());
                } else if (getStatus().isAwol()) {
                    campaign.addReport(String.format(resources.getString("returnedFromAWOL.report"),
                          getHyperlinkedFullTitle()));
                    ServiceLogger.returnedFromAWOL(this, campaign.getLocalDate());
                } else {
                    campaign.addReport(String.format(resources.getString("rehired.report"), getHyperlinkedFullTitle()));
                    ServiceLogger.rehired(this, today);
                }
                setRetirement(null);
                break;
            case RETIRED:
                campaign.addReport(String.format(status.getReportText(), getHyperlinkedFullTitle()));
                ServiceLogger.retired(this, today);

                setRetirement(today);

                break;
            case RESIGNED:
                campaign.addReport(String.format(status.getReportText(), getHyperlinkedFullTitle()));
                ServiceLogger.resigned(this, today);

                setRetirement(today);

                break;
            case DESERTED:
                campaign.addReport(String.format(status.getReportText(), getHyperlinkedFullTitle()));
                ServiceLogger.deserted(this, today);

                setRetirement(today);

                break;
            case DEFECTED:
                campaign.addReport(String.format(status.getReportText(), getHyperlinkedFullTitle()));
                ServiceLogger.defected(this, today);

                setRetirement(today);

                break;
            case SACKED:
                campaign.addReport(String.format(status.getReportText(), getHyperlinkedFullTitle()));
                ServiceLogger.sacked(this, today);

                setRetirement(today);

                break;
            case LEFT:
                campaign.addReport(String.format(status.getReportText(), getHyperlinkedFullTitle()));
                ServiceLogger.left(this, today);

                setRetirement(today);

                break;
            case STUDENT:
                // log entries and reports are handled by the education package
                // (mekhq/campaign/personnel/education)
                break;
            case PREGNANCY_COMPLICATIONS:
                campaign.getProcreation().processPregnancyComplications(campaign, campaign.getLocalDate(), this);
                // purposeful fall through
            default:
                campaign.addReport(String.format(status.getReportText(), getHyperlinkedFullTitle()));
                ServiceLogger.changedStatus(this, campaign.getLocalDate(), status);
                break;
        }

        setStatus(status);

        if (status.isDead()) {
            setDateOfDeath(today);

            if ((genealogy.hasSpouse()) && (!genealogy.getSpouse().getStatus().isDead())) {
                campaign.getDivorce().widowed(campaign, campaign.getLocalDate(), this);
            }

            // log death across genealogy
            if (genealogy.hasChildren()) {
                for (Person child : genealogy.getChildren()) {
                    if (!child.getStatus().isDead()) {
                        if (!child.getGenealogy().hasLivingParents()) {
                            ServiceLogger.orphaned(child, campaign.getLocalDate());
                        } else if (child.getGenealogy().hasLivingParents()) {
                            PersonalLogger.RelativeHasDied(child,
                                  this,
                                  resources.getString("relationParent.text"),
                                  campaign.getLocalDate());
                        }
                    }
                }
            }

            if (genealogy.hasLivingParents()) {
                for (Person parent : genealogy.getParents()) {
                    if (!parent.getStatus().isDead()) {
                        PersonalLogger.RelativeHasDied(parent,
                              this,
                              resources.getString("relationChild.text"),
                              campaign.getLocalDate());
                    }
                }
            }
        }

        if (status.isActive()) {
            // Check Pregnancy
            if (isPregnant() && getDueDate().isBefore(today)) {
                campaign.getProcreation().birth(campaign, getDueDate(), this);
            }
        } else {
            setDoctorId(null, campaign.getCampaignOptions().getNaturalHealingWaitingPeriod());

            // If we're assigned to a unit, remove us from it
            if (getUnit() != null) {
                getUnit().remove(this, true);
            }

            // Clear Tech Setup
            removeAllTechJobs(campaign);
        }

        // release the commander flag.
        if ((isCommander()) && (status.isDepartedUnit())) {
            if ((!status.isResigned()) && (!status.isRetired())) {
                leadershipMassChangeLoyalty(campaign);
            }

            setCommander(false);
        }

        // clean up the save entry
        this.setEduAcademyName(null);
        this.setEduAcademyFaction(null);
        this.setEduAcademySet(null);
        this.setEduAcademyNameInSet(null);
        this.setEduAcademySystem(null);
        this.setEduCourseIndex(0);
        this.setEduEducationStage(EducationStage.NONE);
        this.setEduEducationTime(0);
        this.setEduJourneyTime(0);
        this.setEduDaysOfTravel(0);

        for (UUID tagAlongId : eduTagAlongs) {
            Person tagAlong = campaign.getPerson(tagAlongId);

            if (tagAlong != null) {
                tagAlong.changeStatus(campaign, campaign.getLocalDate(), PersonnelStatus.ACTIVE);
            }
        }
        this.setEduTagAlongs(new ArrayList<>());

        MekHQ.triggerEvent(new PersonStatusChangedEvent(this));
    }

    /**
     * If the current character is the campaign commander, adjust loyalty across the entire unit.
     *
     * @param campaign The current campaign
     */
    private void leadershipMassChangeLoyalty(Campaign campaign) {
        for (Person person : campaign.getPersonnel()) {
            if (person.getStatus().isDepartedUnit()) {
                continue;
            }

            if (person.getPrisonerStatus().isCurrentPrisoner()) {
                continue;
            }

            person.performRandomizedLoyaltyChange(campaign, false, false);
        }

        if (campaign.getCampaignOptions().isUseLoyaltyModifiers()) {
            campaign.addReport(String.format(resources.getString("loyaltyChangeGroup.text"),
                  "<span color=" + ReportingUtilities.getWarningColor() + "'>",
                  ReportingUtilities.CLOSING_SPAN_TAG));
        }
    }

    /**
     * Performs a randomized loyalty change for an individual
     *
     * @param campaign  The current campaign
     * @param isMajor   Flag to indicate if the loyalty change is major.
     * @param isVerbose Flag to indicate if the change should be individually posted to the campaign report.
     */
    public void performRandomizedLoyaltyChange(Campaign campaign, boolean isMajor, boolean isVerbose) {
        int originalLoyalty = loyalty;

        Consumer<Integer> applyLoyaltyChange = (roll) -> {
            switch (roll) {
                case 1, 2, 3 -> changeLoyalty(-3);
                case 4 -> changeLoyalty(-2);
                case 5, 6 -> changeLoyalty(-1);
                case 15, 16 -> changeLoyalty(1);
                case 17 -> changeLoyalty(2);
                case 18 -> changeLoyalty(3);
                default -> {
                }
            }
        };

        int roll = d6(3);
        int secondRoll = d6(3);

        // if this is a major change, we use whichever result is furthest from the
        // midpoint (9)
        if (isMajor) {
            roll = abs(roll - 9) > abs(secondRoll - 9) ? roll : secondRoll;
        }

        applyLoyaltyChange.accept(roll);

        if (isVerbose && originalLoyalty != loyalty) {
            reportLoyaltyChange(campaign, originalLoyalty);
        }
    }

    /**
     * Performs a loyalty change where the results will always be neutral or positive, or neutral or negative.
     *
     * @param campaign   the current campaign
     * @param isPositive a boolean indicating whether the loyalty change should be positive or negative
     * @param isMajor    a boolean indicating whether a major loyalty change should be performed in addition to the
     *                   initial change
     * @param isVerbose  a boolean indicating whether the method should generate a report if the loyalty has changed
     */
    public void performForcedDirectionLoyaltyChange(Campaign campaign, boolean isPositive, boolean isMajor,
          boolean isVerbose) {
        int originalLoyalty = loyalty;

        Consumer<Integer> applyLoyaltyChange = (roll) -> {
            int changeValue = switch (roll) {
                case 1, 2, 3, 18 -> 3;
                case 4, 17 -> 2;
                case 5, 6, 15, 16 -> 1;
                default -> 0;
            };

            if (changeValue > 0) {
                changeLoyalty(isPositive ? changeValue : -changeValue);
            }
        };

        applyLoyaltyChange.accept(d6(3));

        if (isMajor) {
            applyLoyaltyChange.accept(d6(3));
        }

        if ((isVerbose) && (originalLoyalty != loyalty)) {
            reportLoyaltyChange(campaign, originalLoyalty);
        }
    }

    /**
     * Applies a forced loyalty change to all eligible personnel in the campaign.
     *
     * <p>This method iterates through all personnel in the given {@link Campaign} and, for each person who is
     * neither departed from the unit nor currently a prisoner, calls {@link Person#performForcedDirectionLoyaltyChange}
     * with the specified parameters. After all changes, if the campaign is using loyalty modifiers, a report about the
     * group loyalty change is added to the campaign reports.</p>
     *
     * @param campaign   the {@link Campaign} whose personnel will have their loyalty modified
     * @param isPositive {@code true} for a positive loyalty direction change, {@code false} for negative
     * @param isMajor    {@code true} for a major loyalty change, {@code false} for minor
     */
    public static void performMassForcedDirectionLoyaltyChange(Campaign campaign, boolean isPositive,
          boolean isMajor) {
        for (Person person : campaign.getPersonnel()) {
            if (person.getStatus().isDepartedUnit()) {
                continue;
            }

            if (person.getPrisonerStatus().isCurrentPrisoner()) {
                continue;
            }

            person.performForcedDirectionLoyaltyChange(campaign, isPositive, isMajor, false);
        }

        if (campaign.getCampaignOptions().isUseLoyaltyModifiers()) {
            campaign.addReport(String.format(resources.getString("loyaltyChangeGroup.text"),
                  "<span color=" + ReportingUtilities.getWarningColor() + "'>",
                  ReportingUtilities.CLOSING_SPAN_TAG));
        }
    }

    /**
     * Reports the change in loyalty.
     *
     * @param campaign        The campaign for which the loyalty change is being reported.
     * @param originalLoyalty The original loyalty value before the change.
     */
    private void reportLoyaltyChange(Campaign campaign, int originalLoyalty) {
        if (!campaign.getCampaignOptions().isUseLoyaltyModifiers()) {
            return;
        }

        StringBuilder changeString = new StringBuilder();
        String color;

        // choose the color and string based on the loyalty comparison.
        if (originalLoyalty > loyalty) {
            color = ReportingUtilities.getNegativeColor();
            changeString.append(resources.getString("loyaltyChangeNegative.text"));
        } else {
            color = ReportingUtilities.getPositiveColor();
            changeString.append(resources.getString("loyaltyChangePositive.text"));
        }

        String report = String.format(resources.getString("loyaltyChangeReport.text"),
              getHyperlinkedFullTitle(),
              "<span color=" + color + "'>",
              changeString,
              CLOSING_SPAN_TAG);

        campaign.addReport(report);
    }

    /**
     * This is used to directly set the Person's PersonnelStatus without any processing
     *
     * @param status the person's new status
     */
    public void setStatus(final PersonnelStatus status) {
        this.status = status;
    }

    public int getVocationalXPTimer() {
        return vocationalXPTimer;
    }

    public void setVocationalXPTimer(final int vocationalXPTimer) {
        this.vocationalXPTimer = vocationalXPTimer;
    }

    public int getDaysToWaitForHealing() {
        return daysToWaitForHealing;
    }

    public void setDaysToWaitForHealing(final int daysToWaitForHealing) {
        this.daysToWaitForHealing = daysToWaitForHealing;
    }

    public void setGender(final Gender gender) {
        this.gender = gender;
    }

    public Gender getGender() {
        return gender;
    }

    public void setBloodGroup(final BloodGroup bloodGroup) {
        this.bloodGroup = bloodGroup;
    }

    /**
     * Retrieves the blood group of the person. If the blood group has not been set, it generates a random blood group
     * using {@link BloodGroup#getRandomBloodGroup()}.
     *
     * @return The {@link BloodGroup} of the entity. If no blood group is previously assigned, a random one is generated
     *       and returned.
     */
    public BloodGroup getBloodGroup() {
        if (bloodGroup == null) {
            bloodGroup = getRandomBloodGroup();
        }

        return bloodGroup;
    }

    /**
     * Sets the date of birth (the date they are born) for the person.
     *
     * @param birthday the person's new date of birth
     */
    public void setDateOfBirth(final LocalDate birthday) {
        this.birthday = birthday;
    }

    /**
     * Returns the date a person was born.
     *
     * @return a LocalDate representing the person's date of birth
     */
    public LocalDate getDateOfBirth() {
        return birthday;
    }

    /**
     * Retrieves the birthday for a person, with the year set to the same as the provided year.
     *
     * @param currentYear the current in-game year
     *
     * @return the birthday with the year updated to match the provided year
     */
    public LocalDate getBirthday(int currentYear) {
        return birthday.withYear(currentYear);
    }

    public @Nullable LocalDate getDateOfDeath() {
        return dateOfDeath;
    }

    public void setDateOfDeath(final @Nullable LocalDate dateOfDeath) {
        this.dateOfDeath = dateOfDeath;
    }

    public int getAge(LocalDate today) {
        // Get age based on year
        if (getDateOfDeath() != null) {
            // use date of death instead of birthday
            today = getDateOfDeath();
        }

        return Math.toIntExact(ChronoUnit.YEARS.between(getDateOfBirth(), today));
    }

    public @Nullable LocalDate getJoinedCampaign() {
        return joinedCampaign;
    }

    public void setJoinedCampaign(final @Nullable LocalDate joinedCampaign) {
        this.joinedCampaign = joinedCampaign;
    }

    public @Nullable LocalDate getRecruitment() {

        return recruitment;
    }

    /**
     * Sets the recruitment (join) date for this entity.
     * <p>
     * If the provided date is not {@code null}, the entity is marked as employed.
     * </p>
     *
     * @param recruitment the date the entity was recruited, or {@code null} to unset
     */
    public void setRecruitment(final @Nullable LocalDate recruitment) {
        employed = recruitment != null;

        this.recruitment = recruitment;
    }

    public String getTimeInService(final Campaign campaign) {
        // Get time in service based on year
        if (getRecruitment() == null) {
            // use "" they haven't been recruited
            return "";
        }

        LocalDate today = campaign.getLocalDate();

        // If the person is dead, we only care about how long they spent in service to
        // the company
        if (getDateOfDeath() != null) {
            // use date of death instead of the current day
            today = getDateOfDeath();
        }

        return campaign.getCampaignOptions()
                     .getTimeInServiceDisplayFormat()
                     .getDisplayFormattedOutput(getRecruitment(), today);
    }

    /**
     * @param campaign the current Campaign
     *
     * @return how many years a character has spent employed in the campaign, factoring in date of death and retirement
     */
    public long getYearsInService(final Campaign campaign) {
        // Get time in service based on year
        if (getRecruitment() == null) {
            return 0;
        }

        LocalDate today = campaign.getLocalDate();

        // If the person is dead or has left the unit, we only care about how long they
        // spent in service to the company
        if (getRetirement() != null) {
            today = getRetirement();
        } else if (getDateOfDeath() != null) {
            today = getDateOfDeath();
        }

        return ChronoUnit.YEARS.between(getRecruitment(), today);
    }

    public @Nullable LocalDate getLastRankChangeDate() {
        return lastRankChangeDate;
    }

    public void setLastRankChangeDate(final @Nullable LocalDate lastRankChangeDate) {
        this.lastRankChangeDate = lastRankChangeDate;
    }

    public String getTimeInRank(final Campaign campaign) {
        if (getLastRankChangeDate() == null) {
            return "";
        }

        LocalDate today = campaign.getLocalDate();

        // If the person is dead, we only care about how long it was from their last
        // promotion till they died
        if (getDateOfDeath() != null) {
            // use date of death instead of the current day
            today = getDateOfDeath();
        }

        return campaign.getCampaignOptions()
                     .getTimeInRankDisplayFormat()
                     .getDisplayFormattedOutput(getLastRankChangeDate(), today);
    }

    public void setId(final UUID id) {
        this.id = id;
    }

    public UUID getId() {
        return id;
    }

    /**
     * Checks if the person is considered a child based on their age and today's date.
     *
     * <p>This method uses the default context where the person is not being checked
     * for procreation-specific thresholds.</p>
     *
     * @param today the current date to calculate the age against
     *
     * @return {@code true} if the person's age is less than 16; {@code false} otherwise
     */
    public boolean isChild(final LocalDate today) {
        return isChild(today, false);
    }

    /**
     * Checks if the person is considered a child based on their age, today's date, and procreation status.
     *
     * @param today the current date to calculate the age against
     * @param use18 if {@code true}, the threshold considers a person a child if their age is less than 18; otherwise,
     *              the default age threshold of 16 applies
     *
     * @return {@code true} if the person's age is less than the specified threshold (procreation or default),
     *       {@code false} otherwise
     */
    public boolean isChild(final LocalDate today, boolean use18) {
        int age = getAge(today);
        return age < (use18 ? 18 : 16);
    }

    public Genealogy getGenealogy() {
        return genealogy;
    }

    // region autoAwards
    public int getAutoAwardSupportPoints() {
        return autoAwardSupportPoints;
    }

    public void setAutoAwardSupportPoints(final int autoAwardSupportPoints) {
        this.autoAwardSupportPoints = autoAwardSupportPoints;
    }

    public void changeAutoAwardSupportPoints(int change) {
        autoAwardSupportPoints += change;
    }
    // endregion autoAwards

    // region Turnover and Retention
    public @Nullable LocalDate getRetirement() {
        return retirement;
    }

    public void setRetirement(final @Nullable LocalDate retirement) {
        this.retirement = retirement;
    }

    public int getLoyalty() {
        return loyalty;
    }

    public void setLoyalty(int loyalty) {
        this.loyalty = loyalty;
    }

    /**
     * Changes the loyalty value for the current person by the specified amount. Positive values increase loyalty, while
     * negative values decrease loyalty.
     *
     * @param change The amount to change the loyalty value by.
     */
    public void changeLoyalty(int change) {
        this.loyalty += change;
    }

    /**
     * @param loyaltyModifier the loyalty modifier
     *
     * @return the name corresponding to an individual's loyalty modifier.
     *
     * @throws IllegalStateException if an unexpected value is passed for loyaltyModifier
     */
    public static String getLoyaltyName(int loyaltyModifier) {
        return switch (loyaltyModifier) {
            case -3 -> "Devoted";
            case -2 -> "Loyal";
            case -1 -> "Reliable";
            case 0 -> "Neutral";
            case 1 -> "Unreliable";
            case 2 -> "Disloyal";
            case 3 -> "Treacherous";
            default -> throw new IllegalStateException(
                  "Unexpected value in mekhq/campaign/personnel/Person.java/getLoyaltyName: " + loyaltyModifier);
        };
    }

    public int getFatigue() {
        return fatigue;
    }

    public void setFatigue(final int fatigue) {
        this.fatigue = fatigue;
    }

    /**
     * Adjusts the current fatigue level by the specified amount, applying an SPA fatigue multiplier where applicable.
     *
     * <p>This method modifies the fatigue level based on the given {@code delta} value. Positive values, which
     * indicate an increase in fatigue, are scaled by the result of {@link #getFatigueMultiplier()} and rounded down
     * using {@link Math#floor(double)} to ensure consistent results. Negative values, which indicate a reduction in
     * fatigue, are applied directly without modification.</p>
     *
     * @param delta The amount to adjust the fatigue by. Positive values represent fatigue gain and are scaled by the
     *              fatigue multiplier, while negative values represent fatigue reduction and are applied as-is.
     */
    public void changeFatigue(int delta) {
        if (delta > 0) {
            // Only fatigue gain is modified by SPAs, not reduction.
            delta = (int) floor(delta * getFatigueMultiplier());
        }

        this.fatigue = this.fatigue + delta;
    }

    public boolean getIsRecoveringFromFatigue() {
        return isRecoveringFromFatigue;
    }

    public void setIsRecoveringFromFatigue(final boolean isRecoveringFromFatigue) {
        this.isRecoveringFromFatigue = isRecoveringFromFatigue;
    }

    /**
     * Calculates the fatigue multiplier for a character based on their traits and fitness-related options.
     *
     * <p>The calculation is influenced by the following conditions:</p>
     * <ul>
     *     <li><b>{@code FLAW_GLASS_JAW}</b>: If set, increases the multiplier by 1.</li>
     *     <li><b>{@code ATOW_TOUGHNESS}</b>: If set, decreases the multiplier by 1.</li>
     *     <li>Both {@code FLAW_GLASS_JAW} and {@code ATOW_TOUGHNESS} cannot modify the multiplier if both are
     *     present, as they cancel each other out.</li>
     *     <li><b>{@code ATOW_FIT}</b>: If set, decreases the multiplier by 1.</li>
     *     <li><b>{@code FLAW_UNFIT}</b>: If set, increases the multiplier by 1.</li>
     *     <li>Both {@code ATOW_FIT} and {@code FLAW_UNFIT}, when present simultaneously, cancel each other out and
     *     do not affect the multiplier.</li>
     * </ul>
     *
     * <p>After calculating the initial multiplier, the following adjustments are applied:</p>
     * <ul>
     *     <li>If the resulting multiplier equals {@code 0}, it is set to {@code 0.5} to avoid zeroing Fatigue.</li>
     *     <li>If the resulting multiplier is less than {@code 0}, it is set to a minimum value of {@code 0.25}.</li>
     * </ul>
     *
     * @return the calculated fatigue multiplier, adjusted based on the character's traits and options
     *
     * @author Illiani
     * @since 0.50.05
     */
    private double getFatigueMultiplier() {
        double fatigueMultiplier = 1;

        // Glass Jaw and Toughness
        boolean hasGlassJaw = options.booleanOption(FLAW_GLASS_JAW);
        boolean hasToughness = options.booleanOption(ATOW_TOUGHNESS);
        boolean modifyForGlassJawToughness = !(hasGlassJaw && hasToughness);

        if (modifyForGlassJawToughness) {
            fatigueMultiplier += (hasGlassJaw ? 1 : 0);
            fatigueMultiplier -= (hasToughness ? 1 : 0);
        }

        // Fit and Unfit
        boolean hasFit = options.booleanOption(ATOW_FIT);
        boolean hasUnfit = options.booleanOption(FLAW_UNFIT);
        boolean modifyForFitness = !(hasFit && hasUnfit);

        if (modifyForFitness) {
            fatigueMultiplier += (hasUnfit ? 1 : 0);
            fatigueMultiplier -= (hasFit ? 1 : 0);
        }

        // Conclusion
        if (fatigueMultiplier == 0) {
            fatigueMultiplier = 0.5;
        } else if (fatigueMultiplier < 0) {
            fatigueMultiplier = 0.25;
        }

        return fatigueMultiplier;
    }
    // region Turnover and Retention

    // region Pregnancy
    public LocalDate getDueDate() {
        return dueDate;
    }

    public void setDueDate(final LocalDate dueDate) {
        this.dueDate = dueDate;
    }

    public LocalDate getExpectedDueDate() {
        return expectedDueDate;
    }

    public void setExpectedDueDate(final LocalDate expectedDueDate) {
        this.expectedDueDate = expectedDueDate;
    }

    public String getDueDateAsString(final Campaign campaign) {
        final LocalDate date = campaign.getCampaignOptions().isDisplayTrueDueDate() ?
                                     getDueDate() :
                                     getExpectedDueDate();
        return (date == null) ? "" : MekHQ.getMHQOptions().getDisplayFormattedDate(date);
    }

    public boolean isPregnant() {
        return dueDate != null;
    }
    // endregion Pregnancy

    // region Experience

    /**
     * @return the current experience points (XP) of the character.
     */
    public int getXP() {
        return xp;
    }

    /**
     * Awards experience points (XP) to the character and optionally tracks the total XP earnings if enabled.
     *
     * <p>This method increments the current XP by the specified amount and, if the campaign
     * option for tracking total XP earnings is enabled, updates the total XP earnings as well.</p>
     *
     * @param campaign the {@link Campaign} instance providing the campaign options
     * @param xp       the amount of XP to be awarded
     */
    public void awardXP(final Campaign campaign, final int xp) {
        this.xp += xp;
        if (campaign.getCampaignOptions().isTrackTotalXPEarnings()) {
            changeTotalXPEarnings(xp);
        }
    }

    /**
     * Spends (deducts) experience points (XP) from the character's current XP total.
     *
     * <p>This method decrements the current XP by the specified amount.</p>
     *
     * @param xp the amount of XP to deduct
     */
    public void spendXP(final int xp) {
        this.xp -= xp;
    }

    /**
     * Sets the current experience points (XP) for the character and optionally tracks the adjustment in total XP
     * earnings if enabled.
     *
     * <p>This method updates the current XP to the specified value. If the campaign option for tracking total XP
     * earnings is enabled, it also calculates and updates the total XP earnings based on the difference between the new
     * and current XP values.</p>
     *
     * @param campaign the {@link Campaign} instance providing the campaign options
     * @param xp       the new XP value to set
     */
    public void setXP(final Campaign campaign, final int xp) {
        if (campaign.getCampaignOptions().isTrackTotalXPEarnings()) {
            changeTotalXPEarnings(xp - getXP());
        }
        setXPDirect(xp);
    }

    /**
     * Directly sets the experience points (XP) for the entity without adjusting total XP earnings tracking.
     *
     * <p>This method updates the XP value directly, bypassing any optional campaign-related tracking logic.</p>
     *
     * <p><b>Usage:</b> Generally this should only be used in special circumstances, as it bypasses the tracking of
     * experience point gains. For most use cases {@code #awardXP()} or {@code #setXP()} are preferred.</p>
     *
     * @param xp the new XP value to set
     */
    public void setXPDirect(final int xp) {
        this.xp = xp;
    }

    public int getTotalXPEarnings() {
        return totalXPEarnings;
    }

    public void changeTotalXPEarnings(final int xp) {
        setTotalXPEarnings(getTotalXPEarnings() + xp);
    }

    public void setTotalXPEarnings(final int totalXPEarnings) {
        this.totalXPEarnings = totalXPEarnings;
    }
    // endregion Experience

    public int getAcquisitions() {
        return acquisitions;
    }

    public void setAcquisition(final int acquisitions) {
        this.acquisitions = acquisitions;
    }

    public void incrementAcquisition() {
        acquisitions++;
    }

    public void setDoctorId(final @Nullable UUID doctorId, final int daysToWaitForHealing) {
        this.doctorId = doctorId;
        this.daysToWaitForHealing = daysToWaitForHealing;
    }

    public void decrementDaysToWaitForHealing() {
        if (daysToWaitForHealing > 0) {
            daysToWaitForHealing--;
        }
    }

    public boolean isDeployed() {
        return (getUnit() != null) && (getUnit().getScenarioId() != -1);
    }

    public String getBiography() {
        return biography;
    }

    public void setBiography(final String biography) {
        this.biography = biography;
    }

    public EducationLevel getEduHighestEducation() {
        return eduHighestEducation;
    }

    public void setEduHighestEducation(final EducationLevel eduHighestEducation) {
        this.eduHighestEducation = eduHighestEducation;
    }

    public int getEduJourneyTime() {
        return eduJourneyTime;
    }

    public void setEduJourneyTime(final int eduJourneyTime) {
        this.eduJourneyTime = eduJourneyTime;
    }

    public int getEduDaysOfTravel() {
        return eduDaysOfTravel;
    }

    public void setEduDaysOfTravel(final int eduDaysOfTravel) {
        this.eduDaysOfTravel = eduDaysOfTravel;
    }

    public List<UUID> getEduTagAlongs() {
        return eduTagAlongs;
    }

    public void setEduTagAlongs(final List<UUID> eduTagAlongs) {
        this.eduTagAlongs = eduTagAlongs;
    }

    public void addEduTagAlong(final UUID tagAlong) {
        this.eduTagAlongs.add(tagAlong);
    }

    public List<String> getEduFailedApplications() {
        return eduFailedApplications;
    }

    public void addEduFailedApplications(final String failedApplication) {
        eduFailedApplications.add(failedApplication);
    }

    /**
     * Increments the number educational travel days by 1.
     */
    public void incrementEduDaysOfTravel() {
        this.eduDaysOfTravel++;
    }

    public int getEduEducationTime() {
        return eduEducationTime;
    }

    public void setEduEducationTime(final int eduEducationTime) {
        this.eduEducationTime = eduEducationTime;
    }

    public String getEduAcademySystem() {
        return eduAcademySystem;
    }

    public void setEduAcademySystem(final String eduAcademySystem) {
        this.eduAcademySystem = eduAcademySystem;
    }

    public String getEduAcademyNameInSet() {
        return eduAcademyNameInSet;
    }

    public void setEduAcademyNameInSet(final String eduAcademyNameInSet) {
        this.eduAcademyNameInSet = eduAcademyNameInSet;
    }

    public String getEduAcademyFaction() {
        return eduAcademyFaction;
    }

    public void setEduAcademyFaction(final String eduAcademyFaction) {
        this.eduAcademyFaction = eduAcademyFaction;
    }

    public Integer getEduCourseIndex() {
        return eduCourseIndex;
    }

    public void setEduCourseIndex(final Integer eduCourseIndex) {
        this.eduCourseIndex = eduCourseIndex;
    }

    public EducationStage getEduEducationStage() {
        return eduEducationStage;
    }

    public void setEduEducationStage(final EducationStage eduEducationStage) {
        this.eduEducationStage = eduEducationStage;
    }

    public String getEduAcademyName() {
        return eduAcademyName;
    }

    public void setEduAcademyName(final String eduAcademyName) {
        this.eduAcademyName = eduAcademyName;
    }

    public void setEduAcademySet(final String eduAcademySet) {
        this.eduAcademySet = eduAcademySet;
    }

    public String getEduAcademySet() {
        return eduAcademySet;
    }

    public Aggression getAggression() {
        return aggression;
    }

    public void setAggression(final Aggression aggression) {
        this.aggression = aggression;
    }

    public int getAggressionDescriptionIndex() {
        return aggressionDescriptionIndex;
    }

    /**
     * Sets the index value for the {@link Aggression} description.
     *
     * @param aggressionDescriptionIndex The index value to set for the aggression description. It will be clamped to
     *                                   ensure it remains within the valid range.
     */
    public void setAggressionDescriptionIndex(final int aggressionDescriptionIndex) {
        this.aggressionDescriptionIndex = clamp(aggressionDescriptionIndex, 0, Aggression.MAXIMUM_VARIATIONS - 1);
    }

    public Ambition getAmbition() {
        return ambition;
    }

    public void setAmbition(final Ambition ambition) {
        this.ambition = ambition;
    }

    public int getAmbitionDescriptionIndex() {
        return ambitionDescriptionIndex;
    }

    /**
     * Sets the index value for the {@link Ambition} description.
     *
     * @param ambitionDescriptionIndex The index value to set for the Ambition description. It will be clamped to ensure
     *                                 it remains within the valid range.
     */
    public void setAmbitionDescriptionIndex(final int ambitionDescriptionIndex) {
        this.ambitionDescriptionIndex = clamp(ambitionDescriptionIndex, 0, Ambition.MAXIMUM_VARIATIONS - 1);
    }

    public Greed getGreed() {
        return greed;
    }

    public void setGreed(final Greed greed) {
        this.greed = greed;
    }

    public int getGreedDescriptionIndex() {
        return greedDescriptionIndex;
    }

    /**
     * Sets the index value for the {@link Greed} description.
     *
     * @param greedDescriptionIndex The index value to set for the Greed description. It will be clamped to ensure it
     *                              remains within the valid range.
     */
    public void setGreedDescriptionIndex(final int greedDescriptionIndex) {
        this.greedDescriptionIndex = clamp(greedDescriptionIndex, 0, Greed.MAXIMUM_VARIATIONS - 1);
    }

    public Social getSocial() {
        return social;
    }

    public void setSocial(final Social social) {
        this.social = social;
    }

    public int getSocialDescriptionIndex() {
        return socialDescriptionIndex;
    }

    /**
     * Sets the index value for the {@link Social} description.
     *
     * @param socialDescriptionIndex The index value to set for the Social description. It will be clamped to ensure it
     *                               remains within the valid range.
     */
    public void setSocialDescriptionIndex(final int socialDescriptionIndex) {
        this.socialDescriptionIndex = clamp(socialDescriptionIndex, 0, Social.MAXIMUM_VARIATIONS - 1);
    }

    public PersonalityQuirk getPersonalityQuirk() {
        return personalityQuirk;
    }

    public void setPersonalityQuirk(final PersonalityQuirk personalityQuirk) {
        this.personalityQuirk = personalityQuirk;
    }

    public int getPersonalityQuirkDescriptionIndex() {
        return personalityQuirkDescriptionIndex;
    }

    /**
     * Sets the index value for the {@link PersonalityQuirk} description.
     *
     * @param personalityQuirkDescriptionIndex The index value to set for the quirk description. It will be clamped to
     *                                         ensure it remains within the valid range.
     */
    public void setPersonalityQuirkDescriptionIndex(final int personalityQuirkDescriptionIndex) {
        this.personalityQuirkDescriptionIndex = clamp(personalityQuirkDescriptionIndex,
              0,
              PersonalityQuirk.MAXIMUM_VARIATIONS - 1);
    }

    public Reasoning getReasoning() {
        return reasoning;
    }

    public void setReasoning(final Reasoning reasoning) {
        this.reasoning = reasoning;
    }

    public int getReasoningDescriptionIndex() {
        return reasoningDescriptionIndex;
    }

    /**
     * Sets the index value for the {@link Reasoning} description.
     *
     * @param reasoningDescriptionIndex The index value to set for the Reasoning description. It will be clamped to
     *                                  ensure it remains within the valid range.
     */
    public void setReasoningDescriptionIndex(final int reasoningDescriptionIndex) {
        this.reasoningDescriptionIndex = clamp(reasoningDescriptionIndex, 0, Reasoning.MAXIMUM_VARIATIONS - 1);
    }

    public String getPersonalityDescription() {
        return personalityDescription;
    }

    public void setPersonalityDescription(final String personalityDescription) {
        this.personalityDescription = personalityDescription;
    }

    public String getPersonalityInterviewNotes() {
        return personalityInterviewNotes;
    }

    public void setPersonalityInterviewNotes(final String personalityInterviewNotes) {
        this.personalityInterviewNotes = personalityInterviewNotes;
    }

    // region Flags
    public boolean isClanPersonnel() {
        return clanPersonnel;
    }

    public void setClanPersonnel(final boolean clanPersonnel) {
        this.clanPersonnel = clanPersonnel;
    }

    /**
     * @return true if the person is the campaign commander, false otherwise.
     */
    public boolean isCommander() {
        return commander;
    }

    /**
     * Flags the person as the campaign commander.
     */
    public void setCommander(final boolean commander) {
        this.commander = commander;
    }

    public boolean isDivorceable() {
        return divorceable;
    }

    public void setDivorceable(final boolean divorceable) {
        this.divorceable = divorceable;
    }

    public boolean isFounder() {
        return founder;
    }

    public void setFounder(final boolean founder) {
        this.founder = founder;
    }

    public boolean isImmortal() {
        return immortal;
    }

    public void setImmortal(final boolean immortal) {
        this.immortal = immortal;
    }

    public boolean isEmployed() {
        return employed;
    }

    public void setEmployed(final boolean employed) {
        this.employed = employed;
    }

    public boolean isMarriageable() {
        return marriageable;
    }

    public void setMarriageable(final boolean marriageable) {
        this.marriageable = marriageable;
    }

    public boolean isTryingToConceive() {
        return tryingToConceive;
    }

    public void setTryingToConceive(final boolean tryingToConceive) {
        this.tryingToConceive = tryingToConceive;
    }

    public boolean isHidePersonality() {
        return hidePersonality;
    }

    public void setHidePersonality(final boolean hidePersonality) {
        this.hidePersonality = hidePersonality;
    }
    // endregion Flags

    public ExtraData getExtraData() {
        return extraData;
    }

    // region File I/O
    public void writeToXML(final PrintWriter pw, int indent, final Campaign campaign) {
        MHQXMLUtility.writeSimpleXMLOpenTag(pw, indent++, "person", "id", id, "type", getClass());
        indent = writeToXMLHeadless(pw, indent, campaign);
        MHQXMLUtility.writeSimpleXMLCloseTag(pw, --indent, "person");
    }

    public int writeToXMLHeadless(PrintWriter pw, int indent, Campaign campaign) {
        try {
            MHQXMLUtility.writeSimpleXMLTag(pw, indent, "id", id.toString());

            // region Name
            if (!isNullOrBlank(getPreNominal())) {
                MHQXMLUtility.writeSimpleXMLTag(pw, indent, "preNominal", getPreNominal());
            }
            MHQXMLUtility.writeSimpleXMLTag(pw, indent, "givenName", getGivenName());
            MHQXMLUtility.writeSimpleXMLTag(pw, indent, "surname", getSurname());
            if (!isNullOrBlank(getPostNominal())) {
                MHQXMLUtility.writeSimpleXMLTag(pw, indent, "postNominal", getPostNominal());
            }

            if (getMaidenName() != null) { // this is only a != null comparison because empty is a use case for divorce
                MHQXMLUtility.writeSimpleXMLTag(pw, indent, "maidenName", getMaidenName());
            }

            if (!isNullOrBlank(getCallsign())) {
                MHQXMLUtility.writeSimpleXMLTag(pw, indent, "callsign", getCallsign());
            }
            // endregion Name

            // Always save the primary role
            MHQXMLUtility.writeSimpleXMLTag(pw, indent, "primaryRole", getPrimaryRole().name());
            if (!getSecondaryRole().isNone()) {
                MHQXMLUtility.writeSimpleXMLTag(pw, indent, "secondaryRole", getSecondaryRole().name());
            }

            if (primaryDesignator != ROMDesignation.NONE) {
                MHQXMLUtility.writeSimpleXMLTag(pw, indent, "primaryDesignator", primaryDesignator.name());
            }

            if (secondaryDesignator != ROMDesignation.NONE) {
                MHQXMLUtility.writeSimpleXMLTag(pw, indent, "secondaryDesignator", secondaryDesignator.name());
            }

            // Always save the person's origin faction
            MHQXMLUtility.writeSimpleXMLTag(pw, indent, "faction", originFaction.getShortName());
            if (originPlanet != null) {
                MHQXMLUtility.writeSimpleXMLAttributedTag(pw, indent,
                      "planetId",
                      "systemId",
                      originPlanet.getParentSystem().getId(),
                      originPlanet.getId());
            }

            if (becomingBondsmanEndDate != null) {
                MHQXMLUtility.writeSimpleXMLTag(pw, indent, "becomingBondsmanEndDate", becomingBondsmanEndDate);
            }

            if (!getPhenotype().isNone()) {
                MHQXMLUtility.writeSimpleXMLTag(pw, indent, "phenotype", getPhenotype().name());
            }

            if (!isNullOrBlank(bloodname)) {
                MHQXMLUtility.writeSimpleXMLTag(pw, indent, "bloodname", bloodname);
            }

            if (!isNullOrBlank(biography)) {
                MHQXMLUtility.writeSimpleXMLTag(pw, indent, "biography", biography);
            }

            if (vocationalXPTimer > 0) {
                MHQXMLUtility.writeSimpleXMLTag(pw, indent, "vocationalXPTimer", vocationalXPTimer);
            }

            if (!genealogy.isEmpty()) {
                genealogy.writeToXML(pw, indent);
            }
            MHQXMLUtility.writeSimpleXMLTag(pw, indent, "dueDate", getDueDate());
            MHQXMLUtility.writeSimpleXMLTag(pw, indent, "expectedDueDate", getExpectedDueDate());
            getPortrait().writeToXML(pw, indent);
            if (getXP() != 0) {
                MHQXMLUtility.writeSimpleXMLTag(pw, indent, "xp", getXP());
            }

            if (getTotalXPEarnings() != 0) {
                MHQXMLUtility.writeSimpleXMLTag(pw, indent, "totalXPEarnings", getTotalXPEarnings());
            }

            if (daysToWaitForHealing != 0) {
                MHQXMLUtility.writeSimpleXMLTag(pw, indent, "daysToWaitForHealing", daysToWaitForHealing);
            }
            // Always save the person's gender, as it would otherwise get confusing fast
            MHQXMLUtility.writeSimpleXMLTag(pw, indent, "gender", getGender().name());
            MHQXMLUtility.writeSimpleXMLTag(pw, indent, "bloodGroup", getBloodGroup().name());
            if (!getRankSystem().equals(campaign.getRankSystem())) {
                MHQXMLUtility.writeSimpleXMLTag(pw, indent, "rankSystem", getRankSystem().getCode());
            }
            // Always save a person's rank
            MHQXMLUtility.writeSimpleXMLTag(pw, indent, "rank", getRankNumeric());
            if (getRankLevel() != 0) {
                MHQXMLUtility.writeSimpleXMLTag(pw, indent, "rankLevel", getRankLevel());
            }

            if (!getManeiDominiClass().isNone()) {
                MHQXMLUtility.writeSimpleXMLTag(pw, indent, "maneiDominiClass", getManeiDominiClass().name());
            }

            if (!getManeiDominiRank().isNone()) {
                MHQXMLUtility.writeSimpleXMLTag(pw, indent, "maneiDominiRank", getManeiDominiRank().name());
            }

            if (nTasks > 0) {
                MHQXMLUtility.writeSimpleXMLTag(pw, indent, "nTasks", nTasks);
            }
            MHQXMLUtility.writeSimpleXMLTag(pw, indent, "doctorId", doctorId);
            if (getUnit() != null) {
                MHQXMLUtility.writeSimpleXMLTag(pw, indent, "unitId", getUnit().getId());
            }

            if (!salary.equals(Money.of(-1))) {
                MHQXMLUtility.writeSimpleXMLTag(pw, indent, "salary", salary);
            }

            if (!totalEarnings.equals(Money.of(0))) {
                MHQXMLUtility.writeSimpleXMLTag(pw, indent, "totalEarnings", totalEarnings);
            }
            // Always save a person's status, to make it easy to parse the personnel saved
            // data
            MHQXMLUtility.writeSimpleXMLTag(pw, indent, "status", status.name());
            if (prisonerStatus != PrisonerStatus.FREE) {
                MHQXMLUtility.writeSimpleXMLTag(pw, indent, "prisonerStatus", prisonerStatus.name());
            }

            if (hits > 0) {
                MHQXMLUtility.writeSimpleXMLTag(pw, indent, "hits", hits);
            }

            if (hitsPrior > 0) {
                MHQXMLUtility.writeSimpleXMLTag(pw, indent, "hitsPrior", hitsPrior);
            }

            if (toughness != 0) {
                MHQXMLUtility.writeSimpleXMLTag(pw, indent, "toughness", toughness);
            }

            if (connections != 0) {
                MHQXMLUtility.writeSimpleXMLTag(pw, indent, "connections", connections);
            }

            if (wealth != 0) {
                MHQXMLUtility.writeSimpleXMLTag(pw, indent, "wealth", wealth);
            }

            if (hasPerformedExtremeExpenditure) {
                MHQXMLUtility.writeSimpleXMLTag(pw, indent, "hasPerformedExtremeExpenditure", true);
            }

            if (reputation != 0) {
                MHQXMLUtility.writeSimpleXMLTag(pw, indent, "reputation", reputation);
            }

            if (unlucky != 0) {
                MHQXMLUtility.writeSimpleXMLTag(pw, indent, "unlucky", unlucky);
            }

            if (bloodmark != 0) {
                MHQXMLUtility.writeSimpleXMLTag(pw, indent, "bloodmark", bloodmark);
            }

            if (!bloodhuntSchedule.isEmpty()) {
                MHQXMLUtility.writeSimpleXMLOpenTag(pw, indent++, "bloodhuntSchedule");
                for (LocalDate attemptDate : bloodhuntSchedule) {
                    MHQXMLUtility.writeSimpleXMLTag(pw, indent, "attemptDate", attemptDate);
                }
                MHQXMLUtility.writeSimpleXMLCloseTag(pw, --indent, "bloodhuntSchedule");
            }

            MHQXMLUtility.writeSimpleXMLOpenTag(pw, indent++, "atowAttributes");
            atowAttributes.writeAttributesToXML(pw, indent);
            MHQXMLUtility.writeSimpleXMLCloseTag(pw, --indent, "atowAttributes");

            MHQXMLUtility.writeSimpleXMLTag(pw, indent, "minutesLeft", minutesLeft);

            if (overtimeLeft > 0) {
                MHQXMLUtility.writeSimpleXMLTag(pw, indent, "overtimeLeft", overtimeLeft);
            }
            MHQXMLUtility.writeSimpleXMLTag(pw, indent, "birthday", getDateOfBirth());
            MHQXMLUtility.writeSimpleXMLTag(pw, indent, "deathday", getDateOfDeath());
            MHQXMLUtility.writeSimpleXMLTag(pw, indent, "recruitment", getRecruitment());
            MHQXMLUtility.writeSimpleXMLTag(pw, indent, "joinedCampaign", getJoinedCampaign());

            MHQXMLUtility.writeSimpleXMLTag(pw, indent, "lastRankChangeDate", getLastRankChangeDate());
            MHQXMLUtility.writeSimpleXMLTag(pw, indent, "autoAwardSupportPoints", getAutoAwardSupportPoints());
            MHQXMLUtility.writeSimpleXMLTag(pw, indent, "retirement", getRetirement());
            MHQXMLUtility.writeSimpleXMLTag(pw, indent, "loyalty", getLoyalty());
            MHQXMLUtility.writeSimpleXMLTag(pw, indent, "fatigue", getFatigue());
            MHQXMLUtility.writeSimpleXMLTag(pw, indent, "isRecoveringFromFatigue", getIsRecoveringFromFatigue());
            for (Skill skill : skills.getSkills()) {
                skill.writeToXML(pw, indent);
            }

            if (countOptions(PersonnelOptions.LVL3_ADVANTAGES) > 0) {
                MHQXMLUtility.writeSimpleXMLTag(pw, indent,
                      "advantages",
                      getOptionList(DELIMITER, PersonnelOptions.LVL3_ADVANTAGES));
            }

            if (countOptions(PersonnelOptions.EDGE_ADVANTAGES) > 0) {
                MHQXMLUtility.writeSimpleXMLTag(pw, indent,
                      "edge",
                      getOptionList(DELIMITER, PersonnelOptions.EDGE_ADVANTAGES));
                MHQXMLUtility.writeSimpleXMLTag(pw, indent, "edgeAvailable", getCurrentEdge());
            }

            if (countOptions(PersonnelOptions.MD_ADVANTAGES) > 0) {
                MHQXMLUtility.writeSimpleXMLTag(pw, indent,
                      "implants",
                      getOptionList(DELIMITER, PersonnelOptions.MD_ADVANTAGES));
            }

            if (!techUnits.isEmpty()) {
                MHQXMLUtility.writeSimpleXMLOpenTag(pw, indent++, "techUnitIds");
                for (Unit unit : techUnits) {
                    MHQXMLUtility.writeSimpleXMLTag(pw, indent, "id", unit.getId());
                }
                MHQXMLUtility.writeSimpleXMLCloseTag(pw, --indent, "techUnitIds");
            }

            if (!personnelLog.isEmpty()) {
                MHQXMLUtility.writeSimpleXMLOpenTag(pw, indent++, "personnelLog");
                for (LogEntry entry : personnelLog) {
                    entry.writeToXML(pw, indent);
                }
                MHQXMLUtility.writeSimpleXMLCloseTag(pw, --indent, "personnelLog");
            }

            if (!medicalLog.isEmpty()) {
                MHQXMLUtility.writeSimpleXMLOpenTag(pw, indent++, "medicalLog");
                for (LogEntry entry : medicalLog) {
                    entry.writeToXML(pw, indent);
                }
                MHQXMLUtility.writeSimpleXMLCloseTag(pw, --indent, "medicalLog");
            }

            if (!scenarioLog.isEmpty()) {
                MHQXMLUtility.writeSimpleXMLOpenTag(pw, indent++, "scenarioLog");
                for (LogEntry entry : scenarioLog) {
                    entry.writeToXML(pw, indent);
                }
                MHQXMLUtility.writeSimpleXMLCloseTag(pw, --indent, "scenarioLog");
            }

            if (!assignmentLog.isEmpty()) {
                MHQXMLUtility.writeSimpleXMLOpenTag(pw, indent++, "assignmentLog");
                for (LogEntry entry : assignmentLog) {
                    entry.writeToXML(pw, indent);
                }
                MHQXMLUtility.writeSimpleXMLCloseTag(pw, --indent, "assignmentLog");
            }

            if (!performanceLog.isEmpty()) {
                MHQXMLUtility.writeSimpleXMLOpenTag(pw, indent++, "performanceLog");
                for (LogEntry entry : performanceLog) {
                    entry.writeToXML(pw, indent);
                }
                MHQXMLUtility.writeSimpleXMLCloseTag(pw, --indent, "performanceLog");
            }

            if (!getAwardController().getAwards().isEmpty()) {
                MHQXMLUtility.writeSimpleXMLOpenTag(pw, indent++, "awards");
                for (Award award : getAwardController().getAwards()) {
                    award.writeToXML(pw, indent);
                }
                MHQXMLUtility.writeSimpleXMLCloseTag(pw, --indent, "awards");
            }

            if (!injuries.isEmpty()) {
                MHQXMLUtility.writeSimpleXMLOpenTag(pw, indent++, "injuries");
                for (Injury injury : injuries) {
                    injury.writeToXml(pw, indent);
                }
                MHQXMLUtility.writeSimpleXMLCloseTag(pw, --indent, "injuries");
            }

            if (originalUnitWeight != EntityWeightClass.WEIGHT_ULTRA_LIGHT) {
                MHQXMLUtility.writeSimpleXMLTag(pw, indent, "originalUnitWeight", originalUnitWeight);
            }

            if (originalUnitTech != TECH_IS1) {
                MHQXMLUtility.writeSimpleXMLTag(pw, indent, "originalUnitTech", originalUnitTech);
            }
            MHQXMLUtility.writeSimpleXMLTag(pw, indent, "originalUnitId", originalUnitId);
            if (acquisitions != 0) {
                MHQXMLUtility.writeSimpleXMLTag(pw, indent, "acquisitions", acquisitions);
            }

            if (eduHighestEducation != EducationLevel.EARLY_CHILDHOOD) {
                MHQXMLUtility.writeSimpleXMLTag(pw, indent, "eduHighestEducation", eduHighestEducation.name());
            }

            if (eduJourneyTime != 0) {
                MHQXMLUtility.writeSimpleXMLTag(pw, indent, "eduJourneyTime", eduJourneyTime);
            }

            if (eduDaysOfTravel != 0) {
                MHQXMLUtility.writeSimpleXMLTag(pw, indent, "eduDaysOfTravel", eduDaysOfTravel);
            }

            if (!eduTagAlongs.isEmpty()) {
                MHQXMLUtility.writeSimpleXMLOpenTag(pw, indent++, "eduTagAlongs");

                for (UUID tagAlong : eduTagAlongs) {
                    MHQXMLUtility.writeSimpleXMLTag(pw, indent, "tagAlong", tagAlong.toString());
                }

                MHQXMLUtility.writeSimpleXMLCloseTag(pw, --indent, "eduTagAlongs");
            }

            if (!eduTagAlongs.isEmpty()) {
                MHQXMLUtility.writeSimpleXMLOpenTag(pw, indent++, "eduFailedApplications");

                for (String failedApplication : eduFailedApplications) {
                    MHQXMLUtility.writeSimpleXMLTag(pw, indent, "eduFailedApplication", failedApplication);
                }

                MHQXMLUtility.writeSimpleXMLCloseTag(pw, --indent, "eduFailedApplications");
            }

            if (eduAcademySystem != null) {
                MHQXMLUtility.writeSimpleXMLTag(pw, indent, "eduAcademySystem", eduAcademySystem);
            }

            if (eduAcademyNameInSet != null) {
                MHQXMLUtility.writeSimpleXMLTag(pw, indent, "eduAcademyNameInSet", eduAcademyNameInSet);
            }

            if (eduAcademyFaction != null) {
                MHQXMLUtility.writeSimpleXMLTag(pw, indent, "eduAcademyFaction", eduAcademyFaction);
            }

            if (eduAcademySet != null) {
                MHQXMLUtility.writeSimpleXMLTag(pw, indent, "eduAcademySet", eduAcademySet);
            }

            if (eduAcademyName != null) {
                MHQXMLUtility.writeSimpleXMLTag(pw, indent, "eduAcademyName", eduAcademyName);
            }

            if (eduCourseIndex != 0) {
                MHQXMLUtility.writeSimpleXMLTag(pw, indent, "eduCourseIndex", eduCourseIndex);
            }

            if (eduEducationStage != EducationStage.NONE) {
                MHQXMLUtility.writeSimpleXMLTag(pw, indent, "eduEducationStage", eduEducationStage.toString());
            }

            if (eduEducationTime != 0) {
                MHQXMLUtility.writeSimpleXMLTag(pw, indent, "eduEducationTime", eduEducationTime);
            }

            if (aggression != Aggression.NONE) {
                MHQXMLUtility.writeSimpleXMLTag(pw, indent, "aggression", aggression.name());
            }

            MHQXMLUtility.writeSimpleXMLTag(pw, indent, "aggressionDescriptionIndex", aggressionDescriptionIndex);

            if (ambition != Ambition.NONE) {
                MHQXMLUtility.writeSimpleXMLTag(pw, indent, "ambition", ambition.name());
            }

            MHQXMLUtility.writeSimpleXMLTag(pw, indent, "ambitionDescriptionIndex", ambitionDescriptionIndex);

            if (greed != Greed.NONE) {
                MHQXMLUtility.writeSimpleXMLTag(pw, indent, "greed", greed.name());
            }

            MHQXMLUtility.writeSimpleXMLTag(pw, indent, "greedDescriptionIndex", greedDescriptionIndex);

            if (social != Social.NONE) {
                MHQXMLUtility.writeSimpleXMLTag(pw, indent, "social", social.name());
            }

            MHQXMLUtility.writeSimpleXMLTag(pw, indent, "socialDescriptionIndex", socialDescriptionIndex);

            if (personalityQuirk != PersonalityQuirk.NONE) {
                MHQXMLUtility.writeSimpleXMLTag(pw, indent, "personalityQuirk", personalityQuirk.name());
            }

            MHQXMLUtility.writeSimpleXMLTag(pw, indent,
                  "personalityQuirkDescriptionIndex",
                  personalityQuirkDescriptionIndex);

            if (reasoning != Reasoning.AVERAGE) {
                MHQXMLUtility.writeSimpleXMLTag(pw, indent, "reasoning", reasoning.ordinal());
            }

            MHQXMLUtility.writeSimpleXMLTag(pw, indent, "reasoningDescriptionIndex", reasoningDescriptionIndex);

            if (!isNullOrBlank(personalityDescription)) {
                MHQXMLUtility.writeSimpleXMLTag(pw, indent, "personalityDescription", personalityDescription);
            }

            if (!isNullOrBlank(personalityInterviewNotes)) {
                MHQXMLUtility.writeSimpleXMLTag(pw, indent, "personalityInterviewNotes", personalityInterviewNotes);
            }

            // region Flags
            MHQXMLUtility.writeSimpleXMLTag(pw, indent, "clanPersonnel", isClanPersonnel());
            MHQXMLUtility.writeSimpleXMLTag(pw, indent, "commander", commander);
            MHQXMLUtility.writeSimpleXMLTag(pw, indent, "divorceable", divorceable);
            MHQXMLUtility.writeSimpleXMLTag(pw, indent, "founder", founder);
            MHQXMLUtility.writeSimpleXMLTag(pw, indent, "immortal", immortal);
            MHQXMLUtility.writeSimpleXMLTag(pw, indent, "employed", employed);
            MHQXMLUtility.writeSimpleXMLTag(pw, indent, "marriageable", marriageable);
            MHQXMLUtility.writeSimpleXMLTag(pw, indent, "tryingToConceive", tryingToConceive);
            MHQXMLUtility.writeSimpleXMLTag(pw, indent, "hidePersonality", hidePersonality);
            // endregion Flags

            if (!extraData.isEmpty()) {
                extraData.writeToXml(pw);
            }
        } catch (Exception ex) {
            logger.error(ex, "Failed to write {} to the XML File", getFullName());
            throw ex; // we want to rethrow to ensure that the save fails
        }
        return indent;
    }

    public static Person generateInstanceFromXML(Node wn, Campaign campaign, Version version) {
        Person person = new Person(campaign);

        try {
            // Okay, now load Person-specific fields!
            NodeList nl = wn.getChildNodes();

            String advantages = null;
            String edge = null;
            String implants = null;

            for (int x = 0; x < nl.getLength(); x++) {
                Node wn2 = nl.item(x);
                String nodeName = wn2.getNodeName();

                if (nodeName.equalsIgnoreCase("preNominal")) {
                    person.setPreNominalDirect(wn2.getTextContent().trim());
                } else if (nodeName.equalsIgnoreCase("givenName")) {
                    person.setGivenNameDirect(wn2.getTextContent().trim());
                } else if (nodeName.equalsIgnoreCase("surname")) {
                    person.setSurnameDirect(wn2.getTextContent().trim());
                } else if (nodeName.equalsIgnoreCase("postNominal")) {
                    person.setPostNominalDirect(wn2.getTextContent().trim());
                } else if (nodeName.equalsIgnoreCase("maidenName")) {
                    person.setMaidenName(wn2.getTextContent().trim());
                } else if (nodeName.equalsIgnoreCase("callsign")) {
                    person.setCallsignDirect(wn2.getTextContent().trim());
                } else if (nodeName.equalsIgnoreCase("faction")) {
                    person.setOriginFaction(Factions.getInstance().getFaction(wn2.getTextContent().trim()));
                } else if (nodeName.equalsIgnoreCase("planetId")) {
                    String systemId = "", planetId = "";
                    try {
                        systemId = wn2.getAttributes().getNamedItem("systemId").getTextContent().trim();
                        planetId = wn2.getTextContent().trim();
                        PlanetarySystem ps = campaign.getSystemById(systemId);
                        Planet p = null;
                        if (ps == null) {
                            ps = campaign.getSystemByName(systemId);
                        }
                        if (ps != null) {
                            p = ps.getPlanetById(planetId);
                        }
                        person.originPlanet = p;
                    } catch (NullPointerException e) {
                        logger.error("Error loading originPlanet for {}, {}", systemId, planetId, e);
                    }
                } else if (nodeName.equalsIgnoreCase("becomingBondsmanEndDate")) {
                    person.becomingBondsmanEndDate = MHQXMLUtility.parseDate(wn2.getTextContent().trim());
                } else if (nodeName.equalsIgnoreCase("phenotype")) {
                    person.phenotype = Phenotype.fromString(wn2.getTextContent().trim());
                } else if (nodeName.equalsIgnoreCase("bloodname")) {
                    person.bloodname = wn2.getTextContent();
                } else if (nodeName.equalsIgnoreCase("biography")) {
                    person.biography = wn2.getTextContent();
                } else if (nodeName.equalsIgnoreCase("primaryRole")) {
                    final PersonnelRole primaryRole = PersonnelRole.fromString(wn2.getTextContent().trim());
                    person.setPrimaryRoleDirect(primaryRole);
                } else if (nodeName.equalsIgnoreCase("secondaryRole")) {
                    person.setSecondaryRoleDirect(PersonnelRole.fromString(wn2.getTextContent().trim()));
                } else if (nodeName.equalsIgnoreCase("acquisitions")) {
                    person.acquisitions = MathUtility.parseInt(wn2.getTextContent());
                } else if (nodeName.equalsIgnoreCase("primaryDesignator")) {
                    person.primaryDesignator = ROMDesignation.parseFromString(wn2.getTextContent().trim());
                } else if (nodeName.equalsIgnoreCase("secondaryDesignator")) {
                    person.secondaryDesignator = ROMDesignation.parseFromString(wn2.getTextContent().trim());
                } else if (nodeName.equalsIgnoreCase("daysToWaitForHealing")) {
                    person.daysToWaitForHealing = MathUtility.parseInt(wn2.getTextContent());
                } else if (nodeName.equalsIgnoreCase("vocationalXPTimer")) {
                    person.vocationalXPTimer = MathUtility.parseInt(wn2.getTextContent());
                } else if (nodeName.equalsIgnoreCase("id")) {
                    person.id = UUID.fromString(wn2.getTextContent());
                } else if (nodeName.equalsIgnoreCase("genealogy")) {
                    person.getGenealogy().fillFromXML(wn2.getChildNodes());
                } else if (nodeName.equalsIgnoreCase("dueDate")) {
                    person.dueDate = MHQXMLUtility.parseDate(wn2.getTextContent().trim());
                } else if (nodeName.equalsIgnoreCase("expectedDueDate")) {
                    person.expectedDueDate = MHQXMLUtility.parseDate(wn2.getTextContent().trim());
                } else if (nodeName.equalsIgnoreCase(Portrait.XML_TAG)) {
                    person.setPortrait(Portrait.parseFromXML(wn2));
                } else if (nodeName.equalsIgnoreCase("xp")) {
                    person.setXPDirect(MathUtility.parseInt(wn2.getTextContent().trim()));
                } else if (nodeName.equalsIgnoreCase("totalXPEarnings")) {
                    person.setTotalXPEarnings(MathUtility.parseInt(wn2.getTextContent().trim()));
                } else if (nodeName.equalsIgnoreCase("nTasks")) {
                    person.nTasks = MathUtility.parseInt(wn2.getTextContent());
                } else if (nodeName.equalsIgnoreCase("hits")) {
                    person.hits = MathUtility.parseInt(wn2.getTextContent());
                } else if (nodeName.equalsIgnoreCase("hitsPrior")) {
                    person.hitsPrior = MathUtility.parseInt(wn2.getTextContent());
                } else if (nodeName.equalsIgnoreCase("gender")) {
                    person.setGender(Gender.parseFromString(wn2.getTextContent().trim()));
                } else if (nodeName.equalsIgnoreCase("bloodGroup")) {
                    person.setBloodGroup(BloodGroup.fromString(wn2.getTextContent().trim()));
                } else if (nodeName.equalsIgnoreCase("rankSystem")) {
                    final RankSystem rankSystem = Ranks.getRankSystemFromCode(wn2.getTextContent().trim());

                    if (rankSystem != null) {
                        person.setRankSystemDirect(rankSystem);
                    }
                } else if (nodeName.equalsIgnoreCase("rank")) {
                    person.setRank(MathUtility.parseInt(wn2.getTextContent().trim()));
                } else if (nodeName.equalsIgnoreCase("rankLevel")) {
                    person.setRankLevel(MathUtility.parseInt(wn2.getTextContent().trim()));
                } else if (nodeName.equalsIgnoreCase("maneiDominiClass")) {
                    person.setManeiDominiClassDirect(ManeiDominiClass.parseFromString(wn2.getTextContent().trim()));
                } else if (nodeName.equalsIgnoreCase("maneiDominiRank")) {
                    person.setManeiDominiRankDirect(ManeiDominiRank.parseFromString(wn2.getTextContent().trim()));
                } else if (nodeName.equalsIgnoreCase("doctorId")) {
                    if (!wn2.getTextContent().equals("null")) {
                        person.doctorId = UUID.fromString(wn2.getTextContent());
                    }
                } else if (nodeName.equalsIgnoreCase("unitId")) {
                    if (!wn2.getTextContent().equals("null")) {
                        person.unit = new PersonUnitRef(UUID.fromString(wn2.getTextContent()));
                    }
                } else if (nodeName.equalsIgnoreCase("status")) {
                    person.setStatus(PersonnelStatus.fromString(wn2.getTextContent().trim()));
                } else if (nodeName.equalsIgnoreCase("prisonerStatus")) {
                    person.prisonerStatus = PrisonerStatus.parseFromString(wn2.getTextContent().trim());
                } else if (nodeName.equalsIgnoreCase("salary")) {
                    person.salary = Money.fromXmlString(wn2.getTextContent().trim());
                } else if (nodeName.equalsIgnoreCase("totalEarnings")) {
                    person.totalEarnings = Money.fromXmlString(wn2.getTextContent().trim());
                } else if (nodeName.equalsIgnoreCase("minutesLeft")) {
                    person.minutesLeft = MathUtility.parseInt(wn2.getTextContent());
                } else if (nodeName.equalsIgnoreCase("overtimeLeft")) {
                    person.overtimeLeft = MathUtility.parseInt(wn2.getTextContent());
                } else if (nodeName.equalsIgnoreCase("birthday")) {
                    person.birthday = MHQXMLUtility.parseDate(wn2.getTextContent().trim());
                } else if (nodeName.equalsIgnoreCase("deathday")) {
                    person.dateOfDeath = MHQXMLUtility.parseDate(wn2.getTextContent().trim());
                } else if (nodeName.equalsIgnoreCase("recruitment")) {
                    person.recruitment = MHQXMLUtility.parseDate(wn2.getTextContent().trim());
                } else if (nodeName.equalsIgnoreCase("joinedCampaign")) {
                    person.joinedCampaign = MHQXMLUtility.parseDate(wn2.getTextContent().trim());
                } else if (nodeName.equalsIgnoreCase("lastRankChangeDate")) {
                    person.lastRankChangeDate = MHQXMLUtility.parseDate(wn2.getTextContent().trim());
                } else if (nodeName.equalsIgnoreCase("autoAwardSupportPoints")) {
                    person.setAutoAwardSupportPoints(MathUtility.parseInt(wn2.getTextContent().trim()));
                } else if (nodeName.equalsIgnoreCase("retirement")) {
                    person.setRetirement(MHQXMLUtility.parseDate(wn2.getTextContent().trim()));
                } else if (nodeName.equalsIgnoreCase("loyalty")) {
                    person.loyalty = MathUtility.parseInt(wn2.getTextContent(), 9);
                } else if (nodeName.equalsIgnoreCase("fatigue")) {
                    person.fatigue = MathUtility.parseInt(wn2.getTextContent());
                } else if (nodeName.equalsIgnoreCase("isRecoveringFromFatigue")) {
                    person.isRecoveringFromFatigue = Boolean.parseBoolean(wn2.getTextContent().trim());
                } else if (nodeName.equalsIgnoreCase("advantages")) {
                    advantages = wn2.getTextContent();
                } else if (nodeName.equalsIgnoreCase("edge")) {
                    edge = wn2.getTextContent();
                } else if (nodeName.equalsIgnoreCase("edgeAvailable")) {
                    person.currentEdge = MathUtility.parseInt(wn2.getTextContent(), 0);
                } else if (nodeName.equalsIgnoreCase("implants")) {
                    implants = wn2.getTextContent();
                } else if (nodeName.equalsIgnoreCase("toughness")) {
                    person.toughness = MathUtility.parseInt(wn2.getTextContent());
                } else if (nodeName.equalsIgnoreCase("connections")) {
                    person.connections = MathUtility.parseInt(wn2.getTextContent());
                } else if (nodeName.equalsIgnoreCase("wealth")) {
                    person.wealth = MathUtility.parseInt(wn2.getTextContent());
                } else if (nodeName.equalsIgnoreCase("hasPerformedExtremeExpenditure")) {
                    person.hasPerformedExtremeExpenditure = Boolean.parseBoolean(wn2.getTextContent());
                } else if (nodeName.equalsIgnoreCase("reputation")) {
                    person.reputation = MathUtility.parseInt(wn2.getTextContent());
                } else if (nodeName.equalsIgnoreCase("unlucky")) {
                    person.unlucky = MathUtility.parseInt(wn2.getTextContent());
                } else if (nodeName.equalsIgnoreCase("bloodmark")) {
                    person.bloodmark = MathUtility.parseInt(wn2.getTextContent());
                } else if (nodeName.equalsIgnoreCase("bloodhuntSchedule")) {
                    NodeList nl2 = wn2.getChildNodes();
                    for (int y = 0; y < nl2.getLength(); y++) {
                        Node wn3 = nl2.item(y);
                        // If it's not an element node, we ignore it.
                        if (wn3.getNodeType() != Node.ELEMENT_NODE) {
                            continue;
                        }

                        if (!wn3.getNodeName().equalsIgnoreCase("attemptDate")) {
                            logger.error("(techUnitIds) Unknown node type not loaded in bloodhuntSchedule nodes: {}",
                                  wn3.getNodeName());
                            continue;
                        }
                        person.addBloodhuntDate(LocalDate.parse(wn3.getTextContent().trim()));
                    }
                } else if (nodeName.equalsIgnoreCase("atowAttributes")) {
                    person.atowAttributes = new Attributes().generateAttributesFromXML(wn2);
                } else if (nodeName.equalsIgnoreCase("pilotHits")) {
                    person.hits = MathUtility.parseInt(wn2.getTextContent());
                } else if (nodeName.equalsIgnoreCase("skill")) {
                    Skill s = Skill.generateInstanceFromXML(wn2);
                    if ((s != null) && (s.getType() != null)) {
                        person.skills.addSkill(s.getType().getName(), s);
                    }
                } else if (nodeName.equalsIgnoreCase("techUnitIds")) {
                    NodeList nl2 = wn2.getChildNodes();
                    for (int y = 0; y < nl2.getLength(); y++) {
                        Node wn3 = nl2.item(y);
                        // If it's not an element node, we ignore it.
                        if (wn3.getNodeType() != Node.ELEMENT_NODE) {
                            continue;
                        }

                        if (!wn3.getNodeName().equalsIgnoreCase("id")) {
                            logger.error("(techUnitIds) Unknown node type not loaded in techUnitIds nodes: {}",
                                  wn3.getNodeName());
                            continue;
                        }
                        person.addTechUnit(new PersonUnitRef(UUID.fromString(wn3.getTextContent())));
                    }
                } else if (nodeName.equalsIgnoreCase("personnelLog")) {
                    NodeList nl2 = wn2.getChildNodes();
                    for (int y = 0; y < nl2.getLength(); y++) {
                        Node wn3 = nl2.item(y);
                        // If it's not an element node, we ignore it.
                        if (wn3.getNodeType() != Node.ELEMENT_NODE) {
                            continue;
                        }

                        if (!wn3.getNodeName().equalsIgnoreCase("logEntry")) {
                            logger.error("(personnelLog) Unknown node type not loaded in personnel logEntry nodes: {}",
                                  wn3.getNodeName());
                            continue;
                        }

                        final LogEntry logEntry = LogEntryFactory.getInstance().generateInstanceFromXML(wn3);
                        if (logEntry != null) {
                            // <50.05 compatibility handler
                            LogEntryType logEntryType = logEntry.getType();
                            String logEntryDescription = logEntry.getDesc();
                            if (logEntryType == MEDICAL) {
                                person.addMedicalLogEntry(logEntry);
                            } else if (logEntryType == SERVICE) {
                                // < 50.05 compatibility handler
                                List<String> assignmentTargetStrings = List.of("Assigned to",
                                      "Reassigned from",
                                      "Removed from",
                                      "Added to");

                                boolean shiftedLogType = false;
                                for (String targetString : assignmentTargetStrings) {
                                    if (logEntryDescription.startsWith(targetString)) {
                                        logEntry.setType(ASSIGNMENT);
                                        person.addAssignmentLogEntry(logEntry);
                                        shiftedLogType = true;
                                        break;
                                    }
                                }

                                if (!shiftedLogType) {
                                    person.addPersonalLogEntry(logEntry);
                                }
                            } else {
                                // < 50.05 compatibility handler
                                List<String> performanceTargetStrings = List.of("Changed edge to",
                                      "Gained",
                                      "Improved",
                                      "injuries, gaining",
                                      "XP from successful medical work");

                                boolean foundPerformanceTarget = false;
                                for (String targetString : performanceTargetStrings) {
                                    if (logEntryDescription.startsWith(targetString)) {
                                        foundPerformanceTarget = true;
                                        break;
                                    }
                                }

                                if (foundPerformanceTarget) {
                                    logEntry.setType(PERFORMANCE);
                                    person.addPerformanceLogEntry(logEntry);
                                } else {
                                    person.addPersonalLogEntry(logEntry);
                                }
                            }
                        }
                    }
                } else if (nodeName.equalsIgnoreCase("medicalLog")) {
                    NodeList nl2 = wn2.getChildNodes();
                    for (int y = 0; y < nl2.getLength(); y++) {
                        Node wn3 = nl2.item(y);
                        // If it's not an element node, we ignore it.
                        if (wn3.getNodeType() != Node.ELEMENT_NODE) {
                            continue;
                        }

                        if (!wn3.getNodeName().equalsIgnoreCase("logEntry")) {
                            logger.error("(medicalLog) Unknown node type not loaded in personnel logEntry nodes: {}",
                                  wn3.getNodeName());
                            continue;
                        }

                        final LogEntry logEntry = LogEntryFactory.getInstance().generateInstanceFromXML(wn3);
                        if (logEntry != null) {
                            person.addMedicalLogEntry(logEntry);
                        }
                    }
                } else if (nodeName.equalsIgnoreCase("scenarioLog")) {
                    NodeList nl2 = wn2.getChildNodes();
                    for (int y = 0; y < nl2.getLength(); y++) {
                        Node wn3 = nl2.item(y);
                        // If it's not an element node, we ignore it.
                        if (wn3.getNodeType() != Node.ELEMENT_NODE) {
                            continue;
                        }

                        if (!wn3.getNodeName().equalsIgnoreCase("logEntry")) {
                            logger.error("Unknown node type not loaded in scenario logEntry nodes: {}",
                                  wn3.getNodeName());
                            continue;
                        }

                        final LogEntry logEntry = LogEntryFactory.getInstance().generateInstanceFromXML(wn3);
                        if (logEntry != null) {
                            person.addScenarioLogEntry(logEntry);
                        }
                    }
                } else if (nodeName.equalsIgnoreCase("assignmentLog")) {
                    NodeList nl2 = wn2.getChildNodes();
                    for (int y = 0; y < nl2.getLength(); y++) {
                        Node wn3 = nl2.item(y);
                        // If it's not an element node, we ignore it.
                        if (wn3.getNodeType() != Node.ELEMENT_NODE) {
                            continue;
                        }

                        if (!wn3.getNodeName().equalsIgnoreCase("logEntry")) {
                            logger.error("(assignmentLog) Unknown node type not loaded in scenario logEntry nodes: {}",
                                  wn3.getNodeName());
                            continue;
                        }

                        final LogEntry logEntry = LogEntryFactory.getInstance().generateInstanceFromXML(wn3);
                        if (logEntry != null) {
                            person.addAssignmentLogEntry(logEntry);
                        }
                    }
                } else if (nodeName.equalsIgnoreCase("performanceLog")) {
                    NodeList nl2 = wn2.getChildNodes();
                    for (int y = 0; y < nl2.getLength(); y++) {
                        Node wn3 = nl2.item(y);
                        // If it's not an element node, we ignore it.
                        if (wn3.getNodeType() != Node.ELEMENT_NODE) {
                            continue;
                        }

                        if (!wn3.getNodeName().equalsIgnoreCase("logEntry")) {
                            logger.error("(performanceLog) Unknown node type not loaded in scenario logEntry nodes: {}",
                                  wn3.getNodeName());
                            continue;
                        }

                        final LogEntry logEntry = LogEntryFactory.getInstance().generateInstanceFromXML(wn3);
                        if (logEntry != null) {
                            person.addPerformanceLogEntry(logEntry);
                        }
                    }
                } else if (nodeName.equalsIgnoreCase("awards")) {
                    NodeList nl2 = wn2.getChildNodes();
                    for (int y = 0; y < nl2.getLength(); y++) {
                        Node wn3 = nl2.item(y);
                        if (wn3.getNodeType() != Node.ELEMENT_NODE) {
                            continue;
                        }

                        if (!wn3.getNodeName().equalsIgnoreCase("award")) {
                            logger.error("Unknown node type not loaded in personnel award log nodes: {}",
                                  wn3.getNodeName());
                            continue;
                        }

                        person.getAwardController()
                              .addAwardFromXml(AwardsFactory.getInstance().generateNewFromXML(wn3));
                    }
                } else if (nodeName.equalsIgnoreCase("injuries")) {
                    NodeList nl2 = wn2.getChildNodes();
                    for (int y = 0; y < nl2.getLength(); y++) {
                        Node wn3 = nl2.item(y);
                        // If it's not an element node, we ignore it.
                        if (wn3.getNodeType() != Node.ELEMENT_NODE) {
                            continue;
                        }

                        if (!wn3.getNodeName().equalsIgnoreCase("injury")) {
                            logger.error("Unknown node type not loaded in injury nodes: {}", wn3.getNodeName());
                            continue;
                        }
                        person.injuries.add(Injury.generateInstanceFromXML(wn3));
                    }
                    LocalDate now = campaign.getLocalDate();
                    person.injuries.stream()
                          .filter(inj -> (null == inj.getStart()))
                          .forEach(inj -> inj.setStart(now.minusDays(inj.getOriginalTime() - inj.getTime())));
                } else if (nodeName.equalsIgnoreCase("originalUnitWeight")) {
                    person.originalUnitWeight = MathUtility.parseInt(wn2.getTextContent());
                } else if (nodeName.equalsIgnoreCase("originalUnitTech")) {
                    person.originalUnitTech = MathUtility.parseInt(wn2.getTextContent());
                } else if (nodeName.equalsIgnoreCase("originalUnitId")) {
                    person.originalUnitId = UUID.fromString(wn2.getTextContent());
                } else if (nodeName.equalsIgnoreCase("eduHighestEducation")) {
                    person.eduHighestEducation = EducationLevel.fromString(wn2.getTextContent());
                } else if (nodeName.equalsIgnoreCase("eduJourneyTime")) {
                    person.eduJourneyTime = MathUtility.parseInt(wn2.getTextContent());
                } else if (nodeName.equalsIgnoreCase("eduDaysOfTravel")) {
                    person.eduDaysOfTravel = MathUtility.parseInt(wn2.getTextContent());
                } else if (nodeName.equalsIgnoreCase("eduTagAlongs")) {
                    if (nodeName.equalsIgnoreCase("eduTagAlongs")) {
                        NodeList uuidNodes = wn2.getChildNodes();

                        for (int j = 0; j < uuidNodes.getLength(); j++) {
                            Node uuidNode = uuidNodes.item(j);

                            if (uuidNode.getNodeName().equalsIgnoreCase("tagAlong")) {
                                String uuidString = uuidNode.getTextContent();

                                UUID uuid = UUID.fromString(uuidString);

                                person.eduTagAlongs.add(uuid);
                            }
                        }
                    }
                } else if (nodeName.equalsIgnoreCase("eduFailedApplications")) {
                    if (nodeName.equalsIgnoreCase("eduFailedApplications")) {
                        NodeList nodes = wn2.getChildNodes();

                        for (int j = 0; j < nodes.getLength(); j++) {
                            Node node = nodes.item(j);

                            if (node.getNodeName().equalsIgnoreCase("eduFailedApplication")) {
                                person.eduFailedApplications.add(node.getTextContent());
                            }
                        }
                    }
                } else if (nodeName.equalsIgnoreCase("eduAcademySystem")) {
                    person.eduAcademySystem = String.valueOf(wn2.getTextContent());
                } else if (nodeName.equalsIgnoreCase("eduAcademyName")) {
                    person.eduAcademyName = String.valueOf(wn2.getTextContent());
                } else if (nodeName.equalsIgnoreCase("eduAcademySet")) {
                    person.eduAcademySet = String.valueOf(wn2.getTextContent());
                } else if (nodeName.equalsIgnoreCase("eduAcademyNameInSet")) {
                    person.eduAcademyNameInSet = String.valueOf(wn2.getTextContent());
                } else if (nodeName.equalsIgnoreCase("eduAcademyFaction")) {
                    person.eduAcademyFaction = String.valueOf(wn2.getTextContent());
                } else if (nodeName.equalsIgnoreCase("eduCourseIndex")) {
                    person.eduCourseIndex = MathUtility.parseInt(wn2.getTextContent());
                } else if (nodeName.equalsIgnoreCase("eduEducationStage")) {
                    person.eduEducationStage = EducationStage.parseFromString(wn2.getTextContent());
                } else if (nodeName.equalsIgnoreCase("eduEducationTime")) {
                    person.eduEducationTime = MathUtility.parseInt(wn2.getTextContent());
                } else if (nodeName.equalsIgnoreCase("aggression")) {
                    person.aggression = Aggression.fromString(wn2.getTextContent());
                } else if (nodeName.equalsIgnoreCase("aggressionDescriptionIndex")) {
                    person.aggressionDescriptionIndex = MathUtility.parseInt(wn2.getTextContent());
                } else if (nodeName.equalsIgnoreCase("ambition")) {
                    person.ambition = Ambition.fromString(wn2.getTextContent());
                } else if (nodeName.equalsIgnoreCase("ambitionDescriptionIndex")) {
                    person.ambitionDescriptionIndex = MathUtility.parseInt(wn2.getTextContent());
                } else if (nodeName.equalsIgnoreCase("greed")) {
                    person.greed = Greed.fromString(wn2.getTextContent());
                } else if (nodeName.equalsIgnoreCase("greedDescriptionIndex")) {
                    person.greedDescriptionIndex = MathUtility.parseInt(wn2.getTextContent());
                } else if (nodeName.equalsIgnoreCase("social")) {
                    person.social = Social.fromString(wn2.getTextContent());
                } else if (nodeName.equalsIgnoreCase("socialDescriptionIndex")) {
                    person.socialDescriptionIndex = MathUtility.parseInt(wn2.getTextContent());
                } else if (nodeName.equalsIgnoreCase("personalityQuirk")) {
                    person.personalityQuirk = PersonalityQuirk.fromString(wn2.getTextContent());

                    // < 50.07 compatibility handler
                    if (person.personalityQuirk == PersonalityQuirk.BROKEN) {
                        person.personalityQuirk = PersonalityQuirk.HAUNTED;
                    }
                } else if (nodeName.equalsIgnoreCase("personalityQuirkDescriptionIndex")) {
                    person.personalityQuirkDescriptionIndex = MathUtility.parseInt(wn2.getTextContent());
                } else if ((nodeName.equalsIgnoreCase("reasoning"))) {
                    person.reasoning = Reasoning.fromString(wn2.getTextContent());
                } else if ((nodeName.equalsIgnoreCase("reasoningDescriptionIndex"))) {
                    person.reasoningDescriptionIndex = MathUtility.parseInt(wn2.getTextContent());
                } else if (nodeName.equalsIgnoreCase("personalityDescription")) {
                    person.personalityDescription = wn2.getTextContent();
                } else if (nodeName.equalsIgnoreCase("personalityInterviewNotes")) {
                    person.personalityInterviewNotes = wn2.getTextContent();
                } else if (nodeName.equalsIgnoreCase("clanPersonnel")) {
                    person.setClanPersonnel(Boolean.parseBoolean(wn2.getTextContent().trim()));
                } else if (nodeName.equalsIgnoreCase("commander")) {
                    person.setCommander(Boolean.parseBoolean(wn2.getTextContent().trim()));
                } else if (nodeName.equalsIgnoreCase("divorceable")) {
                    person.setDivorceable(Boolean.parseBoolean(wn2.getTextContent().trim()));
                } else if (nodeName.equalsIgnoreCase("founder")) {
                    person.setFounder(Boolean.parseBoolean(wn2.getTextContent().trim()));
                } else if (nodeName.equalsIgnoreCase("immortal")) {
                    person.setImmortal(Boolean.parseBoolean(wn2.getTextContent().trim()));
                } else if (nodeName.equalsIgnoreCase("employed")) {
                    // Fixes a <50.07 bug
                    if (!person.isCivilian()) { // Non-civilians are always employed
                        person.setEmployed(true);
                    } else {
                        person.setEmployed(Boolean.parseBoolean(wn2.getTextContent().trim()));
                    }
                } else if (nodeName.equalsIgnoreCase("marriageable")) {
                    person.setMarriageable(Boolean.parseBoolean(wn2.getTextContent().trim()));
                } else if (nodeName.equalsIgnoreCase("tryingToConceive")) {
                    person.setTryingToConceive(Boolean.parseBoolean(wn2.getTextContent().trim()));
                } else if (nodeName.equalsIgnoreCase("hidePersonality")) {
                    person.setHidePersonality(Boolean.parseBoolean(wn2.getTextContent().trim()));
                } else if (nodeName.equalsIgnoreCase("extraData")) {
                    person.extraData = ExtraData.createFromXml(wn2);
                }
            }

            person.setFullName(); // this sets the name based on the loaded values

            if ((advantages != null) && !advantages.isBlank()) {
                StringTokenizer st = new StringTokenizer(advantages, DELIMITER);
                while (st.hasMoreTokens()) {
                    String adv = st.nextToken();
                    String advName = Crew.parseAdvantageName(adv);
                    Object value = Crew.parseAdvantageValue(adv);

                    try {
                        person.getOptions().getOption(advName).setValue(value);
                    } catch (Exception e) {
                        logger.warn("Error restoring advantage: {}", adv);
                    }
                }
            }

            if ((edge != null) && !edge.isBlank()) {
                List<String> edgeOptionList = getEdgeTriggersList();
                // this prevents an error caused by the Option Group name being included in the
                // list of options for that group
                edgeOptionList.remove(0);

                updateOptions(edge, person, edgeOptionList);
                removeUnusedEdgeTriggers(person, edgeOptionList);
            }

            if ((implants != null) && !implants.isBlank()) {
                StringTokenizer st = new StringTokenizer(implants, DELIMITER);
                while (st.hasMoreTokens()) {
                    String adv = st.nextToken();
                    String advName = Crew.parseAdvantageName(adv);
                    Object value = Crew.parseAdvantageValue(adv);

                    try {
                        person.getOptions().getOption(advName).setValue(value);
                    } catch (Exception e) {
                        logger.error("Error restoring implants: {}", adv);
                    }
                }
            }

            // Fixing Prisoner Ranks - 0.47.X Fix
            if (person.getRankNumeric() < 0) {
                person.setRank(0);
            }

            if (person.getJoinedCampaign() == null) {
                person.setJoinedCampaign(campaign.getLocalDate());
            }

            // This resolves a bug squashed in 2025 (50.03) but lurked in our codebase
            // potentially as far back as 2014. The next two handlers should never be removed.
            if (!person.canPerformRole(campaign.getLocalDate(), person.getSecondaryRole(), false)) {
                person.setSecondaryRole(PersonnelRole.NONE);

                campaign.addReport(String.format(resources.getString("ineligibleForSecondaryRole"),
                      spanOpeningWithCustomColor(ReportingUtilities.getWarningColor()),
                      CLOSING_SPAN_TAG,
                      person.getHyperlinkedFullTitle()));
            }

            if (!person.canPerformRole(campaign.getLocalDate(), person.getPrimaryRole(), true)) {
                person.setPrimaryRole(campaign, PersonnelRole.NONE);

                campaign.addReport(String.format(resources.getString("ineligibleForPrimaryRole"),
                      spanOpeningWithCustomColor(ReportingUtilities.getNegativeColor()),
                      CLOSING_SPAN_TAG,
                      person.getHyperlinkedFullTitle()));
            }
        } catch (Exception e) {
            logger.error(e, "Failed to read person {} from file", person.getFullName());
            person = null;
        }

        return person;
    }
    // endregion File I/O

    public void setSalary(final Money salary) {
        this.salary = salary;
    }

    /**
     * Calculates and returns the salary for this person based on campaign rules and status.
     *
     * <p>The method applies the following logic:</p>
     * <ul>
     *     <li>If the person is not free (e.g., a prisoner), returns a zero salary.</li>
     *     <li>If a positive or zero custom salary has been set, it is used directly.</li>
     *     <li>If the salary is negative, the standard salary is calculated based on campaign options and the
     *     person's roles, skills, and attributes:</li>
     *     <li>Base salaries are taken from the campaign options, according to primary and secondary roles.</li>
     *     <li>If the person is specialized infantry with applicable unit and specialization, a multiplier is
     *     applied to the primary base salary.</li>
     *     <li>An experience-level multiplier is applied to both primary and secondary salaries based on the
     *     person's skills.</li>
     *     <li>Additional multipliers for specializations (e.g., anti-mek skill) may also apply.</li>
     *     <li>Secondary role salaries are halved and only applied if not disabled via campaign options.</li>
     *     <li>The base salaries for primary and secondary roles are summed.</li>
     *     <li>If the person's rank provides a pay multiplier, the calculated total is multiplied accordingly.</li>
     * </ul>
     *
     * <p>The method does not currently account for era modifiers or crew type (e.g., DropShip, JumpShip, WarShip).</p>
     *
     * @param campaign The current {@link Campaign} used to determine relevant options and settings.
     *
     * @return A {@link Money} object representing the person's salary according to current campaign rules and their
     *       status.
     */
    public Money getSalary(final Campaign campaign) {
        if (!getPrisonerStatus().isFree()) {
            return Money.zero();
        }

        if (!employed) {
            return Money.zero();
        }

        if (salary.isPositiveOrZero()) {
            return salary;
        }

        // If the salary is negative, then use the standard amounts
        Money primaryBase = campaign.getCampaignOptions().getRoleBaseSalaries()[getPrimaryRole().ordinal()];

        // SpecInf is a special case, this needs to be applied first to bring base
        // salary up to RAW.
        if (getPrimaryRole().isSoldierOrBattleArmour()) {
            if ((getUnit() != null) &&
                      getUnit().isConventionalInfantry() &&
                      ((Infantry) getUnit().getEntity()).hasSpecialization()) {
                primaryBase = primaryBase.multipliedBy(campaign.getCampaignOptions()
                                                             .getSalarySpecialistInfantryMultiplier());
            }
        }

        // Experience multiplier
        primaryBase = primaryBase.multipliedBy(campaign.getCampaignOptions()
                                                     .getSalaryXPMultipliers()
                                                     .get(getSkillLevel(campaign, false)));

        // Specialization multiplier
        if (getPrimaryRole().isSoldierOrBattleArmour()) {
            if (hasSkill(S_ANTI_MEK)) {
                primaryBase = primaryBase.multipliedBy(campaign.getCampaignOptions().getSalaryAntiMekMultiplier());
            }
        }

        // CamOps doesn't cover secondary roles, so we just half the base salary of the
        // secondary role.
        Money secondaryBase = Money.zero();

        if (!campaign.getCampaignOptions().isDisableSecondaryRoleSalary()) {
            secondaryBase = campaign.getCampaignOptions().getRoleBaseSalaries()[getSecondaryRole().ordinal()].dividedBy(
                  2);

            // SpecInf is a special case, this needs to be applied first to bring base
            // salary up to RAW.
            if (getSecondaryRole().isSoldierOrBattleArmour()) {
                if (hasSkill(S_ANTI_MEK)) {
                    secondaryBase = secondaryBase.multipliedBy(campaign.getCampaignOptions()
                                                                     .getSalaryAntiMekMultiplier());
                }
            }

            // Experience modifier
            secondaryBase = secondaryBase.multipliedBy(campaign.getCampaignOptions()
                                                             .getSalaryXPMultipliers()
                                                             .get(getSkillLevel(campaign, true)));

            // Specialization
            if (getSecondaryRole().isSoldierOrBattleArmour()) {
                if (hasSkill(S_ANTI_MEK)) {
                    secondaryBase = secondaryBase.multipliedBy(campaign.getCampaignOptions()
                                                                     .getSalaryAntiMekMultiplier());
                }
            }
        }

        // TODO: distinguish DropShip, JumpShip, and WarShip crew
        // TODO: Add era mod to salary calc..
        if (getRank().getPayMultiplier() > 0) {
            return primaryBase.plus(secondaryBase).multipliedBy(getRank().getPayMultiplier());
        } else {
            return primaryBase.plus(secondaryBase);
        }
    }

    /**
     * Retrieves a list of edge triggers from PilotOptions.
     *
     * @return a List of edge triggers. If no edge triggers are found, an empty List is returned.
     */
    private static List<String> getEdgeTriggersList() {
        Enumeration<IOptionGroup> groups = new PilotOptions().getGroups();

        while (groups.hasMoreElements()) {
            IOptionGroup group = groups.nextElement();

            if (group.getKey().equals(PilotOptions.EDGE_ADVANTAGES)) {
                return Collections.list(group.getOptionNames());
            }
        }

        return new ArrayList<>();
    }

    /**
     * Updates the status of Edge Triggers based on those stored in edgeTriggers
     *
     * @param edgeTriggers   the string containing edge triggers delimited by "::"
     * @param retVal         the person to update
     * @param edgeOptionList the list of edge triggers to remove
     */
    private static void updateOptions(String edgeTriggers, Person retVal, List<String> edgeOptionList) {
        StringTokenizer st = new StringTokenizer(edgeTriggers, DELIMITER);

        while (st.hasMoreTokens()) {
            String trigger = st.nextToken();
            String triggerName = Crew.parseAdvantageName(trigger);
            Object value = Crew.parseAdvantageValue(trigger);

            try {
                retVal.getOptions().getOption(triggerName).setValue(value);
                edgeOptionList.remove(triggerName);
            } catch (Exception e) {
                logger.error("Error restoring edge trigger: {}", trigger);
            }
        }
    }

    /**
     * Explicitly disables unused Edge triggers
     *
     * @param retVal         the person for whom the triggers are disabled
     * @param edgeOptionList the list of edge triggers to be processed
     */
    private static void removeUnusedEdgeTriggers(Person retVal, List<String> edgeOptionList) {
        for (String edgeTrigger : edgeOptionList) {
            String advName = Crew.parseAdvantageName(edgeTrigger);

            try {
                retVal.getOptions().getOption(advName).setValue(false);
            } catch (Exception e) {
                logger.error("Error disabling edge trigger: {}", edgeTrigger);
            }
        }
    }

    /**
     * @return the person's total earnings
     */
    public Money getTotalEarnings() {
        return totalEarnings;
    }

    /**
     * This is used to pay a person. Preventing negative payments is intentional to ensure we don't accidentally change
     * someone when trying to give them money. To charge a person, implement a new method. (And then add a @see here)
     *
     * @param money the amount of money to add to their total earnings
     */
    public void payPerson(final Money money) {
        if (money.isPositiveOrZero()) {
            totalEarnings = getTotalEarnings().plus((money));
        }
    }

    /**
     * This is used to pay a person their share value based on the value of a single share
     *
     * @param campaign     the campaign the person is a part of
     * @param money        the value of a single share
     * @param sharesForAll whether all personnel have shares
     */
    public void payPersonShares(final Campaign campaign, final Money money, final boolean sharesForAll) {
        final int shares = getNumShares(campaign, sharesForAll);
        if (shares > 0) {
            payPerson(money.multipliedBy(shares));
        }
    }

    // region Ranks
    public RankSystem getRankSystem() {
        return rankSystem;
    }

    public void setRankSystem(final RankValidator rankValidator, final RankSystem rankSystem) {
        setRankSystemDirect(rankSystem);
        rankValidator.checkPersonRank(this);
        MekHQ.triggerEvent(new PersonChangedEvent(this));
    }

    private void setRankSystemDirect(final RankSystem rankSystem) {
        this.rankSystem = rankSystem;
    }

    public Rank getRank() {
        return getRankSystem().getRank(getRankNumeric());
    }

    /**
     * Retrieves the index of the character's rank
     *
     * @return the numeric value of the rank as an {@link Integer}
     */
    public int getRankNumeric() {
        return rank;
    }

    public void setRank(final int rank) {
        this.rank = rank;
    }

    /**
     * Retrieves the character's rank <b>sub-level</b>. Predominantly used in ComStar rank styles.
     *
     * <p><b>Important:</b> You almost always want to use {@link #getRankNumeric()} instead.</p>
     *
     * @return the rank level as an integer
     */
    public int getRankLevel() {
        return rankLevel;
    }

    public void setRankLevel(final int rankLevel) {
        this.rankLevel = rankLevel;
    }

    public void changeRank(final Campaign campaign, final int rankNumeric, final int rankLevel, final boolean report) {
        final int oldRankNumeric = getRankNumeric();
        final int oldRankLevel = getRankLevel();
        setRank(rankNumeric);
        setRankLevel(rankLevel);

        if (getPrisonerStatus().isFree() && !getPrimaryRole().isDependent()) {
            setLastRankChangeDate(campaign.getLocalDate());
        } else {
            setLastRankChangeDate(null);
        }

        campaign.personUpdated(this);

        if (report) {
            if ((rankNumeric > oldRankNumeric) || ((rankNumeric == oldRankNumeric) && (rankLevel > oldRankLevel))) {
                ServiceLogger.promotedTo(this, campaign.getLocalDate());
            } else if ((rankNumeric < oldRankNumeric) || (rankLevel < oldRankLevel)) {
                ServiceLogger.demotedTo(this, campaign.getLocalDate());
            }
        }
    }

    public String getRankName() {
        final Profession profession = Profession.getProfessionFromPersonnelRole(getPrimaryRole());
        String rankName = getRank().getName(profession.getProfession(getRankSystem(), getRank()));

        // Manei Domini Additions
        if (getRankSystem().isUseManeiDomini()) {
            if (!getManeiDominiClass().isNone()) {
                rankName = getManeiDominiClass() + " " + rankName;
            }

            if (!getManeiDominiRank().isNone()) {
                rankName += " " + getManeiDominiRank();
            }
        }

        if (getRankSystem().isUseROMDesignation()) {
            rankName += ROMDesignation.getComStarBranchDesignation(this);
        }

        // Rank Level Modifications
        if (getRankLevel() > 0) {
            rankName += Utilities.getRomanNumeralsFromArabicNumber(rankLevel, true);
        }

        // Prisoner Status Modifications
        rankName = rankName.equalsIgnoreCase("None") ?
                         getPrisonerStatus().getTitleExtension() :
                         getPrisonerStatus().getTitleExtension() + ' ' + rankName;

        // We have our name, return it
        return rankName.trim();
    }

    public ManeiDominiClass getManeiDominiClass() {
        return maneiDominiClass;
    }

    public void setManeiDominiClass(final ManeiDominiClass maneiDominiClass) {
        setManeiDominiClassDirect(maneiDominiClass);
        MekHQ.triggerEvent(new PersonChangedEvent(this));
    }

    private void setManeiDominiClassDirect(final ManeiDominiClass maneiDominiClass) {
        this.maneiDominiClass = maneiDominiClass;
    }

    public ManeiDominiRank getManeiDominiRank() {
        return maneiDominiRank;
    }

    public void setManeiDominiRank(final ManeiDominiRank maneiDominiRank) {
        setManeiDominiRankDirect(maneiDominiRank);
        MekHQ.triggerEvent(new PersonChangedEvent(this));
    }

    private void setManeiDominiRankDirect(final ManeiDominiRank maneiDominiRank) {
        this.maneiDominiRank = maneiDominiRank;
    }

    /**
     * Determines whether this person outranks another, taking into account the seniority rank for ComStar and WoB
     * ranks.
     *
     * @param other The <code>Person</code> to compare ranks with
     *
     * @return true if <code>other</code> has a lower rank, or if <code>other</code> is null.
     */
    public boolean outRanks(final @Nullable Person other) {
        if (other == null) {
            return true;
        } else if (getRankNumeric() == other.getRankNumeric()) {
            return getRankLevel() > other.getRankLevel();
        } else {
            return getRankNumeric() > other.getRankNumeric();
        }
    }

    /**
     * Checks if the current person outranks another person using a skill tiebreaker. If the other person is null, it is
     * considered that the current person outranks them. If both persons have the same rank numeric value, the rank
     * level is compared. If both persons have the same rank numeric value and rank level, the experience levels are
     * compared.
     *
     * @param campaign    the campaign used to calculate the experience levels
     * @param otherPerson the other person to compare ranks with
     *
     * @return true if the current person outranks the other person, false otherwise
     */
    public boolean outRanksUsingSkillTiebreaker(Campaign campaign, @Nullable Person otherPerson) {
        if (otherPerson == null) {
            return true;
        } else if (getRankNumeric() == otherPerson.getRankNumeric()) {
            if (getRankLevel() > otherPerson.getRankLevel()) {
                return true;
            } else if (getRankLevel() < otherPerson.getRankLevel()) {
                return false;
            } else {
                if (getExperienceLevel(campaign, false) == otherPerson.getExperienceLevel(campaign, false)) {
                    return getExperienceLevel(campaign, true) > otherPerson.getExperienceLevel(campaign, true);
                } else {
                    return getExperienceLevel(campaign, false) > otherPerson.getExperienceLevel(campaign, false);
                }
            }
        } else {
            return getRankNumeric() > otherPerson.getRankNumeric();
        }
    }
    // endregion Ranks

    @Override
    public String toString() {
        return getFullName();
    }

    /**
     * Two people are determined to be equal if they have the same id
     *
     * @param object The object to check if it is equal to the person or not
     *
     * @return True if they have the same id, otherwise false
     */
    @Override
    public boolean equals(final @Nullable Object object) {
        if (this == object) {
            return true;
        } else if (!(object instanceof Person)) {
            return false;
        } else {
            return getId().equals(((Person) object).getId());
        }
    }

    @Override
    public int hashCode() {
        return getId().hashCode();
    }

    public SkillLevel getSkillLevel(final Campaign campaign, final boolean secondary) {
        return Skills.SKILL_LEVELS[getExperienceLevel(campaign, secondary) + 1];
    }

    /**
     * Determines the experience level of a person in their current profession within the context of a campaign.
     *
     * <p>The calculation varies depending on the person's role and campaign options:</p>
     * <ul>
     *     <li>
     *         <b>Vehicle Gunners:</b> If artillery usage is enabled in the campaign, calculates the maximum
     *         experience level between Gunnery (Vee) and Artillery skills. Otherwise, uses the profession's
     *         associated skills and campaign averaging option.
     *     </li>
     *     <li>
     *         <b>Vehicle Crew:</b> Returns the highest experience level among a specific set of technical and support skills.
     *     </li>
     *     <li>
     *         <b>Administrators:</b> Averages the Administrator skill and (optionally) Negotiation skills,
     *         depending on campaign options. If all selected skills are untrained, returns {@link SkillType#EXP_NONE}.
     *         Otherwise, returns the average, floored at 0.
     *     </li>
     *     <li>
     *         <b>All other roles:</b> Calculates the experience level using their associated skills and campaign averaging option.
     *     </li>
     * </ul>
     *
     * @param campaign  the campaign context, providing options and relevant configuration
     * @param secondary if {@code true}, evaluates the person's secondary role; if {@code false}, evaluates the primary
     *                  role
     *
     * @return the calculated experience level for the relevant role, or {@link SkillType#EXP_NONE} if not qualified
     */
    public int getExperienceLevel(final Campaign campaign, final boolean secondary) {
        final PersonnelRole role = secondary ? getSecondaryRole() : getPrimaryRole();

        final CampaignOptions campaignOptions = campaign.getCampaignOptions();
        final boolean doAdminCountNegotiation = campaignOptions.isAdminExperienceLevelIncludeNegotiation();
        final boolean isUseArtillery = campaignOptions.isUseArtillery();

        final boolean isAlternativeQualityAveraging = campaignOptions.isAlternativeQualityAveraging();

        final int adjustedReputation = getAdjustedReputation(campaignOptions.isUseAgeEffects(),
              campaign.isClanCampaign(),
              campaign.getLocalDate(),
              rank);

        // Optional skills such as Admin for Techs are not counted towards the character's experience level, except
        // in the special case of Vehicle Gunners. So we only want to fetch the base professions.
        List<String> associatedSkillNames = role.getSkillsForProfession();

        return switch (role) {
            case VEHICLE_GUNNER -> {
                if (!isUseArtillery) {
                    yield calculateExperienceLevelForProfession(associatedSkillNames,
                          isAlternativeQualityAveraging,
                          adjustedReputation);
                } else {
                    if ((hasSkill(SkillType.S_GUN_VEE)) && (hasSkill(SkillType.S_ARTILLERY))) {
                        yield Math.max((getSkill(SkillType.S_GUN_VEE).getExperienceLevel(options, atowAttributes)),
                              (getSkill(SkillType.S_ARTILLERY).getExperienceLevel(options, atowAttributes)));
                    } else if (hasSkill(SkillType.S_GUN_VEE)) {
                        yield getSkill(SkillType.S_GUN_VEE).getExperienceLevel(options, atowAttributes);
                    } else if (hasSkill(SkillType.S_ARTILLERY)) {
                        yield getSkill(SkillType.S_ARTILLERY).getExperienceLevel(options, atowAttributes);
                    } else {
                        yield SkillType.EXP_NONE;
                    }
                }
            }
            case VEHICLE_CREW -> {
                // Vehicle crew are a special case as they just need any one of the following skills to qualify,
                // rather than needing all relevant skills
                List<String> relevantSkills = List.of(SkillType.S_TECH_MEK,
                      SkillType.S_TECH_AERO,
                      SkillType.S_TECH_MECHANIC,
                      SkillType.S_TECH_BA,
                      SkillType.S_SURGERY,
                      SkillType.S_MEDTECH,
                      SkillType.S_ASTECH,
                      SkillType.S_COMMUNICATIONS,
                      SkillType.S_ART_COOKING,
                      SkillType.S_SENSOR_OPERATIONS);
                int highestExperienceLevel = SkillType.EXP_NONE;
                for (String relevantSkill : relevantSkills) {
                    Skill skill = getSkill(relevantSkill);

                    if (skill == null) {
                        continue;
                    }

                    int currentExperienceLevel = skill.getExperienceLevel(options, atowAttributes);
                    if (currentExperienceLevel > highestExperienceLevel) {
                        highestExperienceLevel = currentExperienceLevel;
                    }
                }

                yield highestExperienceLevel;
            }
            case ADMINISTRATOR_COMMAND, ADMINISTRATOR_LOGISTICS, ADMINISTRATOR_TRANSPORT, ADMINISTRATOR_HR -> {
                int adminLevel = getSkillLevelOrNegative(SkillType.S_ADMIN);
                adminLevel = adminLevel == -1 ? 0 : adminLevel;

                int negotiationLevel = getSkillLevelOrNegative(SkillType.S_NEGOTIATION);
                negotiationLevel = negotiationLevel == -1 ? 0 : negotiationLevel;

                int levelSum;
                int divisor;

                if (doAdminCountNegotiation) {
                    levelSum = adminLevel + negotiationLevel;
                    divisor = 2;
                } else {
                    levelSum = adminLevel;
                    divisor = 1;
                }

                if (levelSum == -divisor) {
                    yield SkillType.EXP_NONE;
                } else {
                    yield Math.max(0, levelSum / divisor);
                }
            }
            default -> calculateExperienceLevelForProfession(associatedSkillNames,
                  isAlternativeQualityAveraging,
                  adjustedReputation);
        };
    }

    /**
     * Calculates the experience level for a profession based on the specified skill names and quality averaging
     * method.
     *
     * <p>If the provided list of skill names is empty, this method returns {@link SkillType#EXP_REGULAR} by default.
     * If any skill is missing or its type cannot be determined, {@link SkillType#EXP_NONE} is returned.</p>
     *
     * <ul>
     *     <li>
     *         <b>Standard Averaging:</b> If {@code isAlternativeQualityAveraging} is {@code false}, the experience
     *         level is determined by averaging the levels of all provided skills and converting the average to an
     *         experience level using the first skill's type.
     *     </li>
     *     <li>
     *         <b>Alternative Quality Averaging:</b> If {@code isAlternativeQualityAveraging} is {@code true}, the
     *         method checks if all experience levels for the listed skills are equal. If they are, that shared
     *         experience level is returned. Otherwise, standard averaging is used as described above.
     *     </li>
     * </ul>
     *
     * @param skillNames                    list of skill names relevant to the profession
     * @param isAlternativeQualityAveraging if {@code true}, uses the alternative averaging method; if {@code false},
     *                                      uses standard averaging
     *
     * @return the determined experience level, or {@link SkillType#EXP_NONE} if an error occurs or prerequisite skills
     *       are missing
     *
     * @author Illiani
     * @since 0.50.06
     */
    private int calculateExperienceLevelForProfession(List<String> skillNames, boolean isAlternativeQualityAveraging,
          int adjustedReputation) {
        if (skillNames.isEmpty()) {
            // If we're not tracking skills for this profession, it always counts as REGULAR
            return SkillType.EXP_REGULAR;
        }

        int totalSkillLevel = 0;
        boolean areAllEqual = true;
        Integer expectedExperienceLevel = null;

        for (String skillName : skillNames) {
            Skill skill = getSkill(skillName);
            if (skill == null) {
                // If a character is missing a skill, it means they're unqualified for a profession. They will lose
                // that profession the next time the campaign is loaded. We don't remove it here as that would
                // require passing in a bunch of extra information that is largely irrelevant.
                return SkillType.EXP_NONE;
            }

            SkillType skillType = SkillType.getType(skillName);
            if (skillType == null) {
                logger.warn("Unable to find skill type for {}. Experience level assessment aborted", skillName);
                return SkillType.EXP_NONE;
            }

            int individualSkillLevel = skill.getTotalSkillLevel(options, atowAttributes, adjustedReputation);
            totalSkillLevel += individualSkillLevel;

            if (isAlternativeQualityAveraging) {
                int expLevel = skill.getExperienceLevel(options, atowAttributes, adjustedReputation);
                if (expectedExperienceLevel == null) {
                    expectedExperienceLevel = expLevel;
                } else if (!expectedExperienceLevel.equals(expLevel)) {
                    areAllEqual = false;
                }
            }
        }

        if (isAlternativeQualityAveraging && areAllEqual) {
            return expectedExperienceLevel;
        }

        int averageSkillLevel = (int) Math.floor((double) totalSkillLevel / skillNames.size());

        Skill skill = getSkill(skillNames.get(0));
        if (skill == null) {
            return SkillType.EXP_NONE;
        }

        return skill.getType().getExperienceLevel(averageSkillLevel);
    }

    /**
     * Retrieves the skills associated with the character's profession. The skills returned depend on whether the
     * personnel's primary or secondary role is being queried and may also vary based on the campaign's configuration
     * settings, such as whether artillery skills are enabled.
     *
     * @param campaign  the current {@link Campaign}
     * @param secondary a boolean indicating whether to retrieve skills for the secondary ({@code true}) or primary
     *                  ({@code false}) profession of the character
     *
     * @return a {@link List} of skill identifiers ({@link String}) associated with the personnel's role, possibly
     *       modified by campaign settings
     */
    public List<String> getProfessionSkills(final Campaign campaign, final boolean secondary) {
        final PersonnelRole profession = secondary ? getSecondaryRole() : getPrimaryRole();

        final CampaignOptions campaignOptions = campaign.getCampaignOptions();
        final boolean isAdminsHaveNegotiation = campaignOptions.isAdminsHaveNegotiation();
        final boolean isDoctorsUseAdministration = campaignOptions.isDoctorsUseAdministration();
        final boolean isTechsUseAdministration = campaignOptions.isTechsUseAdministration();
        final boolean isUseArtillery = campaignOptions.isUseArtillery();

        return profession.getSkillsForProfession(isAdminsHaveNegotiation,
              isDoctorsUseAdministration,
              isTechsUseAdministration,
              isUseArtillery);
    }

    /**
     * @param campaign the campaign the person is a part of
     *
     * @return a full description in HTML format that will be used for the graphical display in the personnel table
     *       among other places
     */
    public String getFullDesc(final Campaign campaign) {
        return "<b>" + getFullTitle() + "</b><br/>" + getSkillLevel(campaign, false) + ' ' + getRoleDesc();
    }

    public String getHTMLTitle() {
        return String.format("<html><div id=\"%s\" style=\"white-space: nowrap;\">%s</div></html>",
              getId(),
              getFullTitle());
    }

    /**
     * Constructs and returns the full title by combining the rank and full name. If the rank is not available or an
     * exception occurs while retrieving it, the method will only return the full name.
     *
     * @return the full title as a combination of rank and full name, or just the full name if the rank is unavailable
     */
    public String getFullTitle() {
        String rank = "";

        try {
            rank = getRankName();

            if (!rank.isBlank()) {
                rank = rank + ' ';
            }
        } catch (Exception ignored) {
            // This try-catch exists to allow us to more easily test Person objects. Previously, if
            // a method included 'getFullTitle' it would break if the Person object hadn't been
            // assigned a Rank System.
        }

        return rank + getFullName();
    }

    /**
     * Returns the person's title (rank) and surname as a single string.
     *
     * <p>If the person has an assigned rank, the rank (followed by a space) will precede the surname. If no rank is
     * available, only the surname is returned. If an exception occurs while retrieving the rank (for example, if the
     * person has not been assigned a rank system), the method will ignore the exception and return only the
     * surname.</p>
     *
     * <p>This design ensures robust behavior for test cases and scenarios where the person may not have a rank
     * assignment.</p>
     *
     * @return a string containing the person's rank (if any) and surname
     *
     * @author Illiani
     * @since 0.50.06
     */
    public String getTitleAndSurname() {
        String rank = "";

        try {
            rank = getRankName();

            if (!rank.isBlank()) {
                rank = rank + ' ';
            }
        } catch (Exception ignored) {
            // This try-catch exists to allow us to more easily test Person objects. Previously, if
            // a method included 'getTitleAndSurname' it would break if the Person object hadn't been
            // assigned a Rank System.
        }

        return rank + getSurname();
    }

    public String makeHTMLRank() {
        return String.format("<html><div id=\"%s\">%s</div></html>", getId(), getRankName().trim());
    }

    public String getHyperlinkedFullTitle() {
        return String.format("<a href='PERSON:%s'>%s</a>", getId(), getFullTitle());
    }

    public String getFullTitleAndProfessions() {
        return getFullTitle() + " (" + getPrimaryRoleDesc() + " / " + getSecondaryRoleDesc() + ')';
    }

    /**
     * @return the primaryDesignator
     */
    public ROMDesignation getPrimaryDesignator() {
        return primaryDesignator;
    }

    /**
     * @param primaryDesignator the primaryDesignator to set
     */
    public void setPrimaryDesignator(final ROMDesignation primaryDesignator) {
        this.primaryDesignator = primaryDesignator;
        MekHQ.triggerEvent(new PersonChangedEvent(this));
    }

    /**
     * @return the secondaryDesignator
     */
    public ROMDesignation getSecondaryDesignator() {
        return secondaryDesignator;
    }

    /**
     * @param secondaryDesignator the secondaryDesignator to set
     */
    public void setSecondaryDesignator(final ROMDesignation secondaryDesignator) {
        this.secondaryDesignator = secondaryDesignator;
        MekHQ.triggerEvent(new PersonChangedEvent(this));
    }

    public int getHealingDifficulty(final Campaign campaign) {
        return campaign.getCampaignOptions().isTougherHealing() ? Math.max(0, getHits() - 2) : 0;
    }

    public TargetRollModifier getHealingMods(final Campaign campaign) {
        return new TargetRollModifier(getHealingDifficulty(campaign), "difficulty");
    }

    public String fail() {
        return " <font color='" + ReportingUtilities.getNegativeColor() + "'><b>Failed to heal.</b></font>";
    }

    // region skill
    public boolean hasSkill(final @Nullable String skillName) {
        return skills.hasSkill(skillName);
    }

    public Skills getSkills() {
        return skills;
    }

    public @Nullable Skill getSkill(final @Nullable String skillName) {
        return skills.getSkill(skillName);
    }

    /**
     * @deprecated use {@link #getSkillLevel(String, boolean, boolean, LocalDate)} instead
     */
    @Deprecated(since = "0.50.06", forRemoval = true)
    public int getSkillLevel(final String skillName) {
        final Skill skill = getSkill(skillName);
        return (skill == null) ? 0 : skill.getExperienceLevel(options, atowAttributes);
    }

    /**
     * Retrieves the experience level for a specified skill by name, with options to account for aging effects and
     * campaign type.
     *
     * <p>This method calculates the experience level for the given skill, applying adjustments based on aging effects,
     * campaign context, and the current date. If the skill is not found, {@code 0} is returned.</p>
     *
     * @param skillName         the name of the skill to retrieve
     * @param isUseAgingEffects {@code true} to include aging effects in reputation adjustment, {@code false} otherwise
     * @param isClanCampaign    {@code true} if the context is a Clan campaign, {@code false} otherwise
     * @param today             the current date used for age-related calculations
     *
     * @return the corresponding experience level for the skill, or {@code 0} if the skill does not exist
     */
    public int getSkillLevel(final String skillName, boolean isUseAgingEffects, boolean isClanCampaign,
          LocalDate today) {
        final Skill skill = getSkill(skillName);

        int adjustedReputation = getAdjustedReputation(isUseAgingEffects, isClanCampaign, today, rank);

        return (skill == null) ? 0 : skill.getExperienceLevel(options, atowAttributes, adjustedReputation);
    }

    /**
     * Returns the experience level for the specified skill, or {@code -1} if the skill is not present.
     *
     * <p>If the entity has the specified skill, this method retrieves the skill and returns its experience level,
     * potentially taking into account any configured options or attribute modifiers. Otherwise, it returns {@code -1}
     * to indicate that the skill is not available.</p>
     *
     * @param skillName the name of the skill to query
     *
     * @return the experience level of the skill, or {@code -1} if the skill is not found
     */
    public int getSkillLevelOrNegative(final String skillName) {
        if (hasSkill(skillName)) {
            return getSkill(skillName).getExperienceLevel(options, atowAttributes);
        } else {
            return -1;
        }
    }

    public void addSkill(final String skillName, final Skill skill) {
        skills.addSkill(skillName, skill);
    }

    public void addSkill(final String skillName, final int level, final int bonus) {
        skills.addSkill(skillName, new Skill(skillName, level, bonus));
    }

    public void addSkill(final String skillName, final int level, final int bonus, final int ageModifier) {
        skills.addSkill(skillName, new Skill(skillName, level, bonus, ageModifier));
    }

    public void removeSkill(final String skillName) {
        skills.removeSkill(skillName);
    }

    /**
     * @return the number of skills learned by the character.
     */
    public int getSkillNumber() {
        return skills.size();
    }

    /**
     * Returns a list of skill names that the current object possesses, filtered by the specified skill subtypes.
     *
     * <p>For each skill subtype provided, this method collects all skill names associated
     * with those subtypes, then adds to the result only those skills that the object is known to have (i.e., those for
     * which {@code hasSkill(skillName)} returns true).</p>
     *
     * @param skillSubTypes the list of {@link SkillSubType} to use for filtering skills
     *
     * @return a {@link List} of skill names that are both of the specified subtypes and known to the object
     *
     * @author Illiani
     * @since 0.50.06
     */
    public List<String> getKnownSkillsBySkillSubType(List<SkillSubType> skillSubTypes) {
        List<String> knownSkills = new ArrayList<>();
        for (String skillName : getSkillsBySkillSubType(skillSubTypes)) {
            if (hasSkill(skillName)) {
                knownSkills.add(skillName);
            }
        }

        return knownSkills;
    }

    /**
     * Remove all skills
     */
    public void removeAllSkills() {
        skills.clear();
    }

    /**
     * Limit skills to the maximum of the given level
     */
    public void limitSkills(final int maxLevel) {
        for (final Skill skill : skills.getSkills()) {
            if (skill.getLevel() > maxLevel) {
                skill.setLevel(maxLevel);
            }
        }
    }

    public void improveSkill(final String skillName) {
        if (hasSkill(skillName)) {
            getSkill(skillName).improve();
        } else {
            addSkill(skillName, 0, 0);
        }
        MekHQ.triggerEvent(new PersonChangedEvent(this));
    }

    /**
     * Calculates the cost to improve a specific skill, with an optional reasoning multiplier.
     *
     * <p>If the skill exists, the cost is based on its current level's improvement cost.</p>
     *
     * <p>If the skill does not exist, the method calculates the cost using the default cost for the skill type at
     * level 0.</p>
     *
     * @param skillName    the name of the skill for which to calculate the improvement cost.
     * @param useReasoning a boolean indicating whether to apply {@link Reasoning} cost multipliers.
     *
     * @return the cost to improve the skill, adjusted by the reasoning multiplier if applicable, or the cost for level
     *       0 if the specified skill does not currently exist.
     */
    public int getCostToImprove(final String skillName, final boolean useReasoning) {
        final Skill skill = getSkill(skillName);
        final SkillType skillType = getType(skillName);
        int cost = hasSkill(skillName) ? skill.getCostToImprove() : skillType.getCost(0);

        double multiplier = getReasoningXpCostMultiplier(useReasoning);

        if (options.booleanOption(FLAW_SLOW_LEARNER)) {
            multiplier += 0.2;
        }

        if (options.booleanOption(ATOW_FAST_LEARNER)) {
            multiplier -= 0.2;
        }

        if (skillType.isAffectedByGremlinsOrTechEmpathy()) {
            if (options.booleanOption(FLAW_GREMLINS)) {
                multiplier += 0.1;
            }

            if (options.booleanOption(ATOW_TECH_EMPATHY)) {
                multiplier -= 0.1;
            }
        }

        return (int) round(cost * multiplier);
    }
    // endregion skill

    // region Awards
    public PersonAwardController getAwardController() {
        return awardController;
    }
    // endregion Awards

    public int getHits() {
        return hits;
    }

    public void setHits(final int hits) {
        this.hits = hits;
    }

    /**
     * @return the number of hits sustained prior to the last completed scenario.
     */
    public int getHitsPrior() {
        return hitsPrior;
    }

    /**
     * Sets the number of hits sustained prior to the last completed scenario.
     *
     * @param hitsPrior the new value for {@code hitsPrior}
     */
    public void setHitsPrior(final int hitsPrior) {
        this.hitsPrior = hitsPrior;
    }

    /**
     * @return <code>true</code> if the location (or any of its parent locations)
     *       has an injury which implies that the location (most likely a limb) is severed. By checking parents we can
     *       tell that they should be missing from the parent being severed, like a hand is missing if the corresponding
     *       arms is.
     */
    public boolean isLocationMissing(final @Nullable BodyLocation location) {
        return (location != null) &&
                     (getInjuriesByLocation(location).stream()
                            .anyMatch(injury -> injury.getType().impliesMissingLocation()) ||
                            isLocationMissing(location.Parent()));
    }

    public void heal() {
        hits = Math.max(hits - 1, 0);
        if (!needsFixing()) {
            doctorId = null;
        }
    }

    public boolean needsFixing() {
        return ((hits > 0) || needsAMFixing()) && getStatus().isActive();
    }

    /**
     * @deprecated No longer in use
     */
    @Deprecated(since = "0.50.06", forRemoval = true)
    public String succeed() {
        heal();
        return " <font color='" +
                     ReportingUtilities.getPositiveColor() +
                     "'><b>Successfully healed one hit.</b></font>";
    }

    // region Personnel Options
    public PersonnelOptions getOptions() {
        return options;
    }

    /**
     * @return the options of the given category that this pilot has
     */
    public Enumeration<IOption> getOptions(final String groupKey) {
        return options.getOptions(groupKey);
    }

    public int countOptions(final String groupKey) {
        int count = 0;

        for (final Enumeration<IOptionGroup> i = options.getGroups(); i.hasMoreElements(); ) {
            final IOptionGroup group = i.nextElement();

            if (!group.getKey().equalsIgnoreCase(groupKey)) {
                continue;
            }

            for (Enumeration<IOption> j = group.getOptions(); j.hasMoreElements(); ) {
                final IOption option = j.nextElement();

                if (option.booleanValue()) {
                    count++;
                }
            }
        }

        return count;
    }

    /**
     * Returns a string of all the option "codes" for this pilot, for a given group, using sep as the separator
     */
    public String getOptionList(@Nullable String sep, final String groupKey) {
        final StringBuilder adv = new StringBuilder();

        if (sep == null) {
            sep = "";
        }

        for (final Enumeration<IOptionGroup> i = options.getGroups(); i.hasMoreElements(); ) {
            final IOptionGroup group = i.nextElement();
            if (!group.getKey().equalsIgnoreCase(groupKey)) {
                continue;
            }

            for (Enumeration<IOption> j = group.getOptions(); j.hasMoreElements(); ) {
                final IOption option = j.nextElement();

                if (option.booleanValue()) {
                    if (!adv.isEmpty()) {
                        adv.append(sep);
                    }

                    adv.append(option.getName());
                    if (IntStream.of(IOption.STRING, IOption.CHOICE, IOption.INTEGER)
                              .anyMatch(k -> (option.getType() == k))) {
                        adv.append(' ').append(option.stringValue());
                    }
                }
            }
        }

        return adv.toString();
    }

    /**
     * @return a html-coded list that says what abilities are enabled for this pilot
     */
    public @Nullable String getAbilityListAsString(final String type) {
        final StringBuilder abilityString = new StringBuilder();
        for (Enumeration<IOption> i = getOptions(type); i.hasMoreElements(); ) {
            final IOption ability = i.nextElement();
            if (ability.booleanValue()) {
                abilityString.append(Utilities.getOptionDisplayName(ability)).append("<br>");
            }
        }

        return (abilityString.isEmpty()) ? null : "<html>" + abilityString + "</html>";
    }
    // endregion Personnel Options

    // region edge

    /**
     * Retrieves the edge value for the current person.
     *
     * <p><b>Usage:</b> This method gets the character's raw Edge score. Generally you likely want to use
     * {@link #getAdjustedEdge()} instead, as that includes adjustments for the character's {@code unlucky} trait.</p>
     *
     * @return The edge value defined in the person's options.
     */
    public int getEdge() {
        return getOptions().intOption(OptionsConstants.EDGE);
    }

    /**
     * Retrieves the adjusted edge value for the current person.
     *
     * <p>The adjusted Edge value is calculated by subtracting the person's level of bad luck (unlucky)
     * from their base Edge value.</p>
     *
     * @return The adjusted edge value after accounting for the person's level of bad luck.
     */
    public int getAdjustedEdge() {
        return getOptions().intOption(OptionsConstants.EDGE) - unlucky;
    }

    public void setEdge(final int edge) {
        for (Enumeration<IOption> i = getOptions(PersonnelOptions.EDGE_ADVANTAGES); i.hasMoreElements(); ) {
            IOption ability = i.nextElement();
            if (OptionsConstants.EDGE.equals(ability.getName())) {
                ability.setValue(edge);
            }
        }
    }

    public void changeEdge(final int amount) {
        setEdge(Math.max(getEdge() + amount, 0));
    }

    /**
     * Resets edge points to the purchased level. Used for weekly refresh.
     */
    public void resetCurrentEdge() {
        setCurrentEdge(getAdjustedEdge());
    }

    /**
     * Sets edge points to the value 'currentEdge'. Used for weekly refresh.
     *
     * @param currentEdge - integer used to track this person's edge points available for the current week
     */
    public void setCurrentEdge(final int currentEdge) {
        this.currentEdge = currentEdge;
    }

    public void changeCurrentEdge(final int amount) {
        currentEdge = Math.max(currentEdge + amount, 0);
    }

    /**
     * @return this person's currently available edge points. Used for weekly refresh.
     */
    public int getCurrentEdge() {
        return currentEdge;
    }

    public void setEdgeUsed(final int edgeUsedThisRound) {
        this.edgeUsedThisRound = edgeUsedThisRound;
    }

    public int getEdgeUsed() {
        return edgeUsedThisRound;
    }

    /**
     * This will set a specific edge trigger, regardless of the current status
     */
    public void setEdgeTrigger(final String name, final boolean status) {
        for (Enumeration<IOption> i = getOptions(PersonnelOptions.EDGE_ADVANTAGES); i.hasMoreElements(); ) {
            final IOption ability = i.nextElement();
            if (ability.getName().equals(name)) {
                ability.setValue(status);
            }
        }
        MekHQ.triggerEvent(new PersonChangedEvent(this));
    }

    /**
     * This will flip the boolean status of the current edge trigger
     *
     * @param name of the trigger condition
     */
    public void changeEdgeTrigger(final String name) {
        for (Enumeration<IOption> i = getOptions(PersonnelOptions.EDGE_ADVANTAGES); i.hasMoreElements(); ) {
            final IOption ability = i.nextElement();
            if (ability.getName().equals(name)) {
                ability.setValue(!ability.booleanValue());
            }
        }
        MekHQ.triggerEvent(new PersonChangedEvent(this));
    }

    /**
     * @return a html-coded tooltip that says what edge will be used
     */
    public String getEdgeTooltip() {
        final StringBuilder stringBuilder = new StringBuilder();
        for (Enumeration<IOption> i = getOptions(PersonnelOptions.EDGE_ADVANTAGES); i.hasMoreElements(); ) {
            final IOption ability = i.nextElement();
            // yuck, it would be nice to have a more fool-proof way of identifying edge
            // triggers
            if (ability.getName().contains("edge_when") && ability.booleanValue()) {
                stringBuilder.append(ability.getDescription()).append("<br>");
            }
        }

        return stringBuilder.toString().isBlank() ? "No triggers set" : "<html>" + stringBuilder + "</html>";
    }
    // endregion edge

    /**
     * Determines whether the user possesses the necessary skills to operate the given entity.
     *
     * <p>The required skills are based on the type of the provided entity. The method checks for specific piloting or
     * gunnery skills relevant to the entity type, such as Meks, VTOLs, tanks, aerospace units, battle armor, and
     * others.</p>
     *
     * <p>If the appropriate skill(s) for the entity type are present, the method returns {@code true}; otherwise, it
     * returns {@code false}.</p>
     *
     * @param entity the entity to be checked for driving capability
     *
     * @return {@code true} if the required skill(s) to drive or operate the given entity are present; {@code false}
     *       otherwise
     */
    public boolean canDrive(final Entity entity) {
        if (entity instanceof LandAirMek) {
            return hasSkill(S_PILOT_MEK) && hasSkill(S_PILOT_AERO);
        } else if (entity instanceof Mek) {
            return hasSkill(S_PILOT_MEK);
        } else if (entity instanceof VTOL) {
            return hasSkill(S_PILOT_VTOL);
        } else if (entity instanceof Tank) {
            return hasSkill(entity.getMovementMode().isMarine() ? S_PILOT_NVEE : S_PILOT_GVEE);
        } else if (entity instanceof ConvFighter) {
            return hasSkill(S_PILOT_JET) || hasSkill(S_PILOT_AERO);
        } else if ((entity instanceof SmallCraft) || (entity instanceof Jumpship)) {
            return hasSkill(S_PILOT_SPACE);
        } else if (entity instanceof Aero) {
            return hasSkill(S_PILOT_AERO);
        } else if (entity instanceof BattleArmor) {
            return hasSkill(S_GUN_BA);
        } else if (entity instanceof Infantry) {
            return hasSkill(S_SMALL_ARMS);
        } else if (entity instanceof ProtoMek) {
            return hasSkill(S_GUN_PROTO);
        } else {
            return false;
        }
    }

    /**
     * Determines whether the user possesses the necessary skills to operate weapons for the given entity.
     *
     * <p>The required gunnery skill is dependent on the type of entity provided. This method checks for the relevant
     * gunnery or weapon skill associated with the entity type, such as Mek, tanks, aerospace units, battle armor,
     * infantry, and others.</p>
     *
     * <p>Returns {@code true} if the necessary skill(s) to use the entity's weapons are present; {@code false}
     * otherwise.</p>
     *
     * @param entity the entity to check for gunnery capability
     *
     * @return {@code true} if the user is qualified to operate weapons for the given entity; {@code false} otherwise
     */
    public boolean canGun(final Entity entity) {
        if (entity instanceof LandAirMek) {
            return hasSkill(S_GUN_MEK) && hasSkill(S_GUN_AERO);
        } else if (entity instanceof Mek) {
            return hasSkill(S_GUN_MEK);
        } else if (entity instanceof Tank) {
            return hasSkill(S_GUN_VEE);
        } else if (entity instanceof ConvFighter) {
            return hasSkill(S_GUN_JET) || hasSkill(S_GUN_AERO);
        } else if ((entity instanceof SmallCraft) || (entity instanceof Jumpship)) {
            return hasSkill(S_GUN_SPACE);
        } else if (entity instanceof Aero) {
            return hasSkill(S_GUN_AERO);
        } else if (entity instanceof BattleArmor) {
            return hasSkill(S_GUN_BA);
        } else if (entity instanceof Infantry) {
            return hasSkill(S_SMALL_ARMS);
        } else if (entity instanceof ProtoMek) {
            return hasSkill(S_GUN_PROTO);
        } else {
            return false;
        }
    }

    /**
     * Determines whether the user possesses the necessary technical skills to service or repair the given entity.
     *
     * <p>The required technical skill depends on the entity type. This method checks for the appropriate technical
     * skill based on whether the entity is a type of Mek, vessel, aerospace unit, battle armor, tank, or other
     * supported classes.</p>
     *
     * <p>Returns {@code true} if the user has the qualifying technical skill for the entity; {@code false} otherwise
     * .</p>
     *
     * @param entity the entity to check for technical capability
     *
     * @return {@code true} if the user is qualified to service or repair the given entity; {@code false} otherwise
     */
    public boolean canTech(final Entity entity) {
        if (entity == null) {
            return false;
        }
        if ((entity instanceof Mek) || (entity instanceof ProtoMek)) {
            return hasSkill(S_TECH_MEK);
        } else if (entity instanceof Dropship || entity instanceof Jumpship) {
            return hasSkill(S_TECH_VESSEL);
        } else if (entity instanceof Aero) {
            return hasSkill(S_TECH_AERO);
        } else if (entity instanceof BattleArmor) {
            return hasSkill(S_TECH_BA);
        } else if (entity instanceof Tank) {
            return hasSkill(S_TECH_MECHANIC);
        } else {
            return false;
        }
    }

    /**
     * Calculates and retrieves the current daily available tech time for the person.
     *
     * <p>This calculation does not account for any expended time but incorporates potential administrative
     * adjustments if specified.</p>
     *
     * <p>The calculation follows these rules:</p>
     * <ul>
     *   <li>If the person's primary role is a technician, the base support time is determined from the primary
     *   role.</li>
     *   <li>Otherwise, the base support time is taken from the secondary role.</li>
     * </ul>
     *
     * <p>If administrative adjustments are enabled (via the {@code isTechsUseAdministration} parameter),
     * the support time is multiplied by an administrative adjustment multiplier.</p>
     *
     * @param isTechsUseAdministration A boolean flag indicating whether administrative adjustments should be applied in
     *                                 the calculation.
     *
     * @return The adjusted daily available tech time for the person, after factoring in the appropriate role support
     *       time, applying the administrative multiplier (if enabled), and deducting maintenance time.
     */
    public int getDailyAvailableTechTime(final boolean isTechsUseAdministration) {
        int baseTime = (getPrimaryRole().isTech() ? PRIMARY_ROLE_SUPPORT_TIME : SECONDARY_ROLE_SUPPORT_TIME);

        return (int) round(baseTime * calculateTechTimeMultiplier(isTechsUseAdministration));
    }

    public int getMaintenanceTimeUsing() {
        return getTechUnits().stream()
                     .filter(unit -> !(unit.isRefitting() && unit.getRefit().getTech() == this))
                     .mapToInt(Unit::getMaintenanceTime)
                     .sum();
    }

    public boolean isMothballing() {
        return isTech() && techUnits.stream().anyMatch(Unit::isMothballing);
    }

    /**
     * Determines whether this {@code Person} is considered "busy" based on their current status, unit assignment, and
     * associated tasks.
     *
     * <p>This method checks:</p>
     * <ol>
     *     <li>If the personnel is active (i.e., has an active {@link PersonnelStatus}).</li>
     *     <li>Special cases for units that are self-crewed, including activities such as
     *         mothballing, refitting, or undergoing repairs, during which crew members are
     *         considered busy.</li>
     *     <li>If the personnel is a technician, by reviewing their current tech assignments,
     *         such as units being mothballed, refitted, or repaired.</li>
     *     <li>If the personnel has a unit assignment and whether that unit is currently deployed.</li>
     * </ol>
     *
     * @return {@code true} if the person is deemed busy due to one of the above conditions; {@code false} otherwise.
     */
    public boolean isBusy() {
        // Personnel status
        if (!status.isActive()) {
            return false;
        }

        final boolean hasUnitAssignment = unit != null;
        final Entity entity = hasUnitAssignment ? unit.getEntity() : null;
        final boolean isSpecialCase = entity != null && unit.isSelfCrewed();

        // Special case handlers (self crewed units have their tech teams formed as a composite of their crew, so all
        // crew are considered to be busy during these states)
        if (isSpecialCase) {
            if (unit.isMothballing()) {
                return true;
            }

            if (unit.isRefitting()) {
                return true;
            }

            if (unit.isUnderRepair()) {
                return true;
            }
        }

        // Tech assignments
        if (isTech()) {
            for (Unit unit : techUnits) {
                Refit refit = unit.getRefit();
                boolean isActiveTech = refit != null && Objects.equals(refit.getTech(), this);

                if (unit.isMothballing() && isActiveTech) {
                    return true;
                }

                if (unit.isRefitting() && isActiveTech) {
                    return true;
                }

                if (unit.isUnderRepair()) {
                    for (Part part : unit.getParts()) {
                        if (Objects.equals(part.getTech(), this)) {
                            return true;
                        }
                    }
                }
            }
        }

        // Unit assignments
        if (hasUnitAssignment) {
            return unit.isDeployed();
        }

        return false;
    }

    public @Nullable Unit getUnit() {
        return unit;
    }

    public void setUnit(final @Nullable Unit unit) {
        this.unit = unit;
    }

    public void removeTechUnit(final Unit unit) {
        techUnits.remove(unit);
    }

    public void addTechUnit(final Unit unit) {
        Objects.requireNonNull(unit);

        if (!techUnits.contains(unit)) {
            techUnits.add(unit);
        }
    }

    public void clearTechUnits() {
        techUnits.clear();
    }

    public List<Unit> getTechUnits() {
        return Collections.unmodifiableList(techUnits);
    }

    public void removeAllTechJobs(final Campaign campaign) {
        campaign.getHangar().forEachUnit(u -> {
            if (equals(u.getTech())) {
                u.remove(this, true);
            }

            if ((u.getRefit() != null) && equals(u.getRefit().getTech())) {
                u.getRefit().setTech(null);
            }
        });

        for (final Part part : campaign.getWarehouse().getParts()) {
            if (equals(part.getTech())) {
                part.cancelAssignment(true);
            }
        }

        for (final Force force : campaign.getAllForces()) {
            if (getId().equals(force.getTechID())) {
                force.setTechID(null);
            }
        }
    }

    public int getMinutesLeft() {
        return minutesLeft;
    }

    public void setMinutesLeft(final int minutesLeft) {
        this.minutesLeft = minutesLeft;
        if (engineer && (getUnit() != null)) {
            // set minutes for all crew members, except the engineer to not cause infinite recursion.
            getUnit().getActiveCrew().stream().filter(this::isNotSelf).forEach(p -> p.setMinutesLeft(minutesLeft));
        }
    }

    /**
     * Checks if the other person is not the same person as this person, easy right?
     *
     * @param p Person to check against
     *
     * @return true if the person is not the same person as this person
     */
    private boolean isNotSelf(Person p) {
        return !this.equals(p);
    }

    public int getOvertimeLeft() {
        return overtimeLeft;
    }

    public void setOvertimeLeft(final int overtimeLeft) {
        this.overtimeLeft = overtimeLeft;
        if (engineer && (getUnit() != null)) {
            getUnit().getActiveCrew().stream().filter(this::isNotSelf).forEach(p -> p.setOvertimeLeft(overtimeLeft));
        }
    }

    /**
     * Resets the number of minutes and overtime minutes a person has left for tasks, based on their primary or
     * secondary role. Administrative adjustments may be applied for technicians if specified.
     *
     * <p>This method calculates and assigns task and overtime time values depending on whether
     * the person is identified as a technician or doctor, and whether their role is primary or secondary. If
     * administrative adjustments are enabled (via the {@code isTechsUseAdministration} parameter), a multiplier is
     * applied to calculate the adjusted task time for technicians.</p>
     *
     * <ul>
     *   <li>If the primary role is a doctor, the base support time values for the primary role
     *       are assigned without any adjustments.</li>
     *   <li>If the secondary role is a doctor, the base support time values for the secondary role
     *       are assigned without any adjustments.</li>
     *   <li>If the primary role is a technician and administrative adjustments are enabled, the primary
     *       role's support time is multiplied by the administrative adjustment multiplier and assigned.</li>
     *   <li>If the secondary role is a technician (secondary-specific), and administrative adjustments
     *       are enabled, the secondary role's support time is multiplied by the adjustment multiplier and assigned.</li>
     *   <li>If administrative adjustments are not enabled for technicians, base (non-adjusted) time values
     *       are used for both primary and secondary roles.</li>
     * </ul>
     *
     * <p>If the person has both primary and secondary roles applicable (e.g., a doctor as the primary
     * and a technician as the secondary), the logic prioritizes the roles as listed above, with primary roles
     * taking precedence.</p>
     *
     * @param isTechsUseAdministration Indicates whether administrative adjustments should be applied to the time
     *                                 calculations for technicians.
     */
    public void resetMinutesLeft(boolean isTechsUseAdministration) {
        // Doctors and Technicians without adjustments
        if (primaryRole.isDoctor() || (primaryRole.isTech() && !isTechsUseAdministration)) {
            this.minutesLeft = PRIMARY_ROLE_SUPPORT_TIME;
            this.overtimeLeft = PRIMARY_ROLE_OVERTIME_SUPPORT_TIME;
        } else if (secondaryRole.isDoctor() || (secondaryRole.isTech() && !isTechsUseAdministration)) {
            this.minutesLeft = SECONDARY_ROLE_SUPPORT_TIME;
            this.overtimeLeft = SECONDARY_ROLE_OVERTIME_SUPPORT_TIME;
        }

        // Technicians with adjustments
        if (primaryRole.isTech()) {
            double techTimeMultiplier = calculateTechTimeMultiplier(isTechsUseAdministration);

            this.minutesLeft = (int) round(PRIMARY_ROLE_SUPPORT_TIME * techTimeMultiplier);
            this.overtimeLeft = (int) round(PRIMARY_ROLE_OVERTIME_SUPPORT_TIME * techTimeMultiplier);
        } else if (secondaryRole.isTechSecondary()) {
            double techTimeMultiplier = calculateTechTimeMultiplier(isTechsUseAdministration);

            this.minutesLeft = (int) round(SECONDARY_ROLE_SUPPORT_TIME * techTimeMultiplier);
            this.overtimeLeft = (int) round(SECONDARY_ROLE_OVERTIME_SUPPORT_TIME * techTimeMultiplier);
        }
    }

    /**
     * Determines and returns the tech skill with the highest experience level possessed by this entity.
     *
     * <p>This method evaluates all available technical skills (such as Mek, Aero, Mechanic, and Battle Armor tech
     * skills) and selects the one with the greatest experience level. If multiple skills are present, the one with the
     * highest experience is returned. If no relevant tech skills are found, returns {@code null}.</p>
     *
     * @return the {@link Skill} object representing the highest-level technical skill, or {@code null} if none are
     *       present
     */
    public @Nullable Skill getBestTechSkill() {
        Skill skill = null;
        int level = EXP_NONE;

        if (hasSkill(S_TECH_MEK) && getSkill(S_TECH_MEK).getExperienceLevel(options, atowAttributes) > level) {
            skill = getSkill(S_TECH_MEK);
            level = getSkill(S_TECH_MEK).getExperienceLevel(options, atowAttributes);
        }
        if (hasSkill(S_TECH_AERO) && getSkill(S_TECH_AERO).getExperienceLevel(options, atowAttributes) > level) {
            skill = getSkill(S_TECH_AERO);
            level = getSkill(S_TECH_AERO).getExperienceLevel(options, atowAttributes);
        }
        if (hasSkill(S_TECH_MECHANIC) &&
                  getSkill(S_TECH_MECHANIC).getExperienceLevel(options, atowAttributes) > level) {
            skill = getSkill(S_TECH_MECHANIC);
            level = getSkill(S_TECH_MECHANIC).getExperienceLevel(options, atowAttributes);
        }
        if (hasSkill(S_TECH_BA) && getSkill(S_TECH_BA).getExperienceLevel(options, atowAttributes) > level) {
            skill = getSkill(S_TECH_BA);
        }
        return skill;
    }

    public boolean isTech() {
        return isTechMek() || isTechAero() || isTechMechanic() || isTechBA();
    }

    /**
     * Checks if the person is a tech, includes mektek, mechanic, aerotek, BAtek and the non-cannon "large vessel tek"
     *
     * @return true if the person is a tech
     */
    public boolean isTechExpanded() {
        return isTechMek() || isTechAero() || isTechMechanic() || isTechBA() || isTechLargeVessel();
    }

    public boolean isTechLargeVessel() {
        boolean hasSkill = hasSkill(S_TECH_VESSEL);
        return hasSkill && (getPrimaryRole().isVesselCrew() || getSecondaryRole().isVesselCrew());
    }

    public boolean isTechMek() {
        boolean hasSkill = hasSkill(S_TECH_MEK);
        return hasSkill && (getPrimaryRole().isMekTech() || getSecondaryRole().isMekTech());
    }

    public boolean isTechAero() {
        boolean hasSkill = hasSkill(S_TECH_AERO);
        return hasSkill && (getPrimaryRole().isAeroTek() || getSecondaryRole().isAeroTek());
    }

    public boolean isTechMechanic() {
        boolean hasSkill = hasSkill(S_TECH_MECHANIC);
        return hasSkill && (getPrimaryRole().isMechanic() || getSecondaryRole().isMechanic());
    }

    public boolean isTechBA() {
        boolean hasSkill = hasSkill(S_TECH_BA);
        return hasSkill && (getPrimaryRole().isBATech() || getSecondaryRole().isBATech());
    }

    /**
     * Calculates the tech availability time multiplier for tasks based on the technician's experience level and
     * administration skill.
     *
     * <p>The method considers whether administration skills should be applied to improve efficiency. If
     * administration is enabled, the multiplier is adjusted based on the technician's baseline experience level and
     * their administration skill level.</p>
     *
     * @param isTechsUseAdministration {@code true} if administration skills are considered for task calculation;
     *                                 {@code false} otherwise.
     *
     * @return the calculated time multiplier, where:
     *       <ul>
     *         <li>0.0 indicates the person is not a technician.</li>
     *         <li>1.0 indicates no adjustment is applied.</li>
     *         <li>Values greater or less than 1.0 adjust task times accordingly.</li>
     *       </ul>
     */
    public double calculateTechTimeMultiplier(boolean isTechsUseAdministration) {
        final double TECH_ADMINISTRATION_MULTIPLIER = 0.05;
        final int REGULAR_EXPERIENCE_LEVEL = REGULAR.getExperienceLevel();

        if (!isTechExpanded()) {
            return 0;
        }

        if (!isTechsUseAdministration) {
            return 1.0;
        }

        double administrationMultiplier = 1.0 - (TECH_ADMINISTRATION_MULTIPLIER * REGULAR_EXPERIENCE_LEVEL);

        Skill administration = skills.getSkill(SkillType.S_ADMIN);
        int experienceLevel = SkillLevel.NONE.getExperienceLevel();

        if (administration != null) {
            experienceLevel = administration.getExperienceLevel(options, atowAttributes);
        }

        administrationMultiplier += experienceLevel * TECH_ADMINISTRATION_MULTIPLIER;

        return administrationMultiplier;
    }

    public boolean isAdministrator() {
        return (getPrimaryRole().isAdministrator() || getSecondaryRole().isAdministrator());
    }

    public boolean isDoctor() {
        return hasSkill(SkillType.S_SURGERY) && (getPrimaryRole().isDoctor() || getSecondaryRole().isDoctor());
    }

    /**
     * Calculates the medical capacity of a doctor based on their administrative skills, and the base number of hospital
     * beds they are responsible for. If the entity represented is not a doctor, the capacity is returned as 0.
     *
     * @param doctorsUseAdministration A flag indicating whether the doctor's administrative skills should be considered
     *                                 in the calculation. If {@code true}, administrative skills are included in the
     *                                 performance multiplier adjustment. If {@code false}, {@code baseBedCount} is
     *                                 returned, instead.
     * @param baseBedCount             The base number of hospital beds assigned to the doctor. This value is adjusted
     *                                 by the calculated multiplier to determine the doctor's effective capacity.
     *
     * @return The calculated medical capacity of the doctor, as an {@link Integer} representing their ability to
     *       effectively manage hospital beds. If the entity is not a doctor, returns {@code 0}.
     */
    public int getDoctorMedicalCapacity(final boolean doctorsUseAdministration, final int baseBedCount) {
        final double DOCTOR_ADMINISTRATION_MULTIPLIER = 0.2;
        final int REGULAR_EXPERIENCE_LEVEL = REGULAR.getExperienceLevel();

        if (!isDoctor()) {
            return 0;
        }

        if (!doctorsUseAdministration) {
            return baseBedCount;
        }

        double administrationMultiplier = 1.0 - (DOCTOR_ADMINISTRATION_MULTIPLIER * REGULAR_EXPERIENCE_LEVEL);

        Skill administration = skills.getSkill(SkillType.S_ADMIN);
        int experienceLevel = SkillLevel.NONE.getExperienceLevel();

        if (administration != null) {
            experienceLevel = administration.getExperienceLevel(options, atowAttributes);
        }

        administrationMultiplier += experienceLevel * DOCTOR_ADMINISTRATION_MULTIPLIER;

        return (int) round(baseBedCount * administrationMultiplier);
    }

    public boolean isSupport() {
        return !isCombat();
    }

    public boolean isCombat() {
        return getPrimaryRole().isCombat() || getSecondaryRole().isCombat();
    }

    public boolean isDependent() {
        return (getPrimaryRole().isDependent() || getSecondaryRole().isDependent());
    }

    public boolean isCivilian() {
        return (getPrimaryRole().isCivilian() && getSecondaryRole().isCivilian());
    }

    public boolean isTaskOvertime(final IPartWork partWork) {
        return (partWork.getTimeLeft() > getMinutesLeft()) && (getOvertimeLeft() > 0);
    }

    public @Nullable Skill getSkillForWorkingOn(final IPartWork part) {
        final Unit unit = part.getUnit();
        Skill skill = getSkillForWorkingOn(unit);
        if (skill != null) {
            return skill;
        }
        // check spare parts
        // return the best one
        if (part.isRightTechType(S_TECH_MEK) && hasSkill(S_TECH_MEK)) {
            skill = getSkill(S_TECH_MEK);
        }

        if (part.isRightTechType(S_TECH_BA) && hasSkill(S_TECH_BA)) {
            if ((skill == null) ||
                      (skill.getFinalSkillValue(options, atowAttributes, reputation) >
                             getSkill(S_TECH_BA).getFinalSkillValue(options, atowAttributes, reputation))) {
                skill = getSkill(S_TECH_BA);
            }
        }

        if (part.isRightTechType(S_TECH_AERO) && hasSkill(S_TECH_AERO)) {
            if ((skill == null) ||
                      (skill.getFinalSkillValue(options, atowAttributes, reputation) >
                             getSkill(S_TECH_AERO).getFinalSkillValue(options, atowAttributes, reputation))) {
                skill = getSkill(S_TECH_AERO);
            }
        }

        if (part.isRightTechType(S_TECH_MECHANIC) && hasSkill(S_TECH_MECHANIC)) {
            if ((skill == null) ||
                      (skill.getFinalSkillValue(options, atowAttributes, reputation) >
                             getSkill(S_TECH_MECHANIC).getFinalSkillValue(options, atowAttributes, reputation))) {
                skill = getSkill(S_TECH_MECHANIC);
            }
        }

        if (part.isRightTechType(S_TECH_VESSEL) && hasSkill(S_TECH_VESSEL)) {
            if ((skill == null) ||
                      (skill.getFinalSkillValue(options, atowAttributes, reputation) >
                             getSkill(S_TECH_VESSEL).getFinalSkillValue(options, atowAttributes, reputation))) {
                skill = getSkill(S_TECH_VESSEL);
            }
        }

        if (skill != null) {
            return skill;
        }
        // if we are still here then we didn't have the right tech skill, so return the
        // highest
        // of any tech skills that we do have
        if (hasSkill(S_TECH_MEK)) {
            skill = getSkill(S_TECH_MEK);
        }

        if (hasSkill(S_TECH_BA)) {
            if ((skill == null) ||
                      (skill.getFinalSkillValue(options, atowAttributes, reputation) >
                             getSkill(S_TECH_BA).getFinalSkillValue(options, atowAttributes, reputation))) {
                skill = getSkill(S_TECH_BA);
            }
        }

        if (hasSkill(S_TECH_MECHANIC)) {
            if ((skill == null) ||
                      (skill.getFinalSkillValue(options, atowAttributes, reputation) >
                             getSkill(S_TECH_MECHANIC).getFinalSkillValue(options, atowAttributes, reputation))) {
                skill = getSkill(S_TECH_MECHANIC);
            }
        }

        if (hasSkill(S_TECH_AERO)) {
            if ((skill == null) ||
                      (skill.getFinalSkillValue(options, atowAttributes, reputation) >
                             getSkill(S_TECH_AERO).getFinalSkillValue(options, atowAttributes, reputation))) {
                skill = getSkill(S_TECH_AERO);
            }
        }

        return skill;
    }

    public @Nullable Skill getSkillForWorkingOn(final @Nullable Unit unit) {
        if (unit == null) {
            return null;
        } else if (((unit.getEntity() instanceof Mek) || (unit.getEntity() instanceof ProtoMek)) &&
                         hasSkill(S_TECH_MEK)) {
            return getSkill(S_TECH_MEK);
        } else if ((unit.getEntity() instanceof BattleArmor) && hasSkill(S_TECH_BA)) {
            return getSkill(S_TECH_BA);
        } else if ((unit.getEntity() instanceof Tank) && hasSkill(S_TECH_MECHANIC)) {
            return getSkill(S_TECH_MECHANIC);
        } else if (((unit.getEntity() instanceof Dropship) || (unit.getEntity() instanceof Jumpship)) &&
                         hasSkill(S_TECH_VESSEL)) {
            return getSkill(S_TECH_VESSEL);
        } else if ((unit.getEntity() instanceof Aero) &&
                         !(unit.getEntity() instanceof Dropship) &&
                         !(unit.getEntity() instanceof Jumpship) &&
                         hasSkill(S_TECH_AERO)) {
            return getSkill(S_TECH_AERO);
        } else {
            return null;
        }
    }

    public @Nullable Skill getSkillForWorkingOn(final @Nullable String skillName) {
        if (CampaignOptions.S_TECH.equals(skillName)) {
            return getBestTechSkill();
        } else if (hasSkill(skillName)) {
            return getSkill(skillName);
        } else {
            return null;
        }
    }

    public int getBestTechLevel() {
        int level = EXP_NONE;
        final Skill mekSkill = getSkill(S_TECH_MEK);
        final Skill mechanicSkill = getSkill(S_TECH_MECHANIC);
        final Skill baSkill = getSkill(S_TECH_BA);
        final Skill aeroSkill = getSkill(S_TECH_AERO);
        if ((mekSkill != null) && (mekSkill.getLevel() > level)) {
            level = mekSkill.getLevel();
        }

        if ((mechanicSkill != null) && (mechanicSkill.getLevel() > level)) {
            level = mechanicSkill.getLevel();
        }

        if ((baSkill != null) && (baSkill.getLevel() > level)) {
            level = baSkill.getLevel();
        }

        if ((aeroSkill != null) && (aeroSkill.getLevel() > level)) {
            level = aeroSkill.getLevel();
        }

        return level;
    }

    public boolean isRightTechTypeFor(final IPartWork part) {
        Unit unit = part.getUnit();
        if (unit == null) {
            return (hasSkill(S_TECH_MEK) && part.isRightTechType(S_TECH_MEK)) ||
                         (hasSkill(S_TECH_AERO) && part.isRightTechType(S_TECH_AERO)) ||
                         (hasSkill(S_TECH_MECHANIC) && part.isRightTechType(S_TECH_MECHANIC)) ||
                         (hasSkill(S_TECH_BA) && part.isRightTechType(S_TECH_BA)) ||
                         (hasSkill(S_TECH_VESSEL) && part.isRightTechType(S_TECH_VESSEL));
        } else if ((unit.getEntity() instanceof Mek) || (unit.getEntity() instanceof ProtoMek)) {
            return hasSkill(S_TECH_MEK);
        } else if (unit.getEntity() instanceof BattleArmor) {
            return hasSkill(S_TECH_BA);
        } else if ((unit.getEntity() instanceof Tank) || (unit.getEntity() instanceof Infantry)) {
            return hasSkill(S_TECH_MECHANIC);
        } else if ((unit.getEntity() instanceof Dropship) || (unit.getEntity() instanceof Jumpship)) {
            return hasSkill(S_TECH_VESSEL);
        } else if (unit.getEntity() instanceof Aero) {
            return hasSkill(S_TECH_AERO);
        } else {
            return false;
        }
    }

    public @Nullable UUID getDoctorId() {
        return doctorId;
    }

    public int getToughness() {
        return toughness;
    }

    public void setToughness(final int toughness) {
        this.toughness = toughness;
    }

    public int getConnections() {
        return connections;
    }

    /**
     * Calculates and returns the character's adjusted Connections value.
     *
     * <p>If the character has the {@link PersonnelOptions#ATOW_CITIZENSHIP} SPA their Connections value is
     * increased by 1.</p>
     *
     * <p>The connections value is clamped within the allowed minimum and maximum range before being returned.</p>
     *
     * @return the character's Connections value, clamped within the minimum and maximum limits
     *
     * @author Illiani
     * @since 0.50.07
     */
    public int getAdjustedConnections() {
        boolean hasCitizenship = options.booleanOption(ATOW_CITIZENSHIP);

        int modifiers = (hasCitizenship ? 1 : 0);
        return clamp(connections + modifiers, MINIMUM_CONNECTIONS, MAXIMUM_CONNECTIONS);
    }

    public void setConnections(final int connections) {
        this.connections = clamp(connections, MINIMUM_CONNECTIONS, MAXIMUM_CONNECTIONS);
    }

    /**
     * Adjusts the person's Connections score by the specified amount.
     *
     * <p>The change in connections can be positive or negative, depending on the provided delta value.</p>
     *
     * @param delta The amount by which to adjust the number of connections. A positive value increases the connections,
     *              while a negative value decreases them.
     */
    public void changeConnections(final int delta) {
        int newValue = connections + delta;
        connections = clamp(newValue, MINIMUM_CONNECTIONS, MAXIMUM_CONNECTIONS);
    }

    public int getWealth() {
        return wealth;
    }

    public void setWealth(final int wealth) {
        this.wealth = clamp(wealth, MINIMUM_WEALTH, MAXIMUM_WEALTH);
    }

    /**
     * Adjusts the person's wealth by the specified amount.
     *
     * <p>The change in wealth can be positive or negative, depending on the provided delta value.</p>
     *
     * @param delta The amount by which to adjust the wealth. A positive value increases the wealth, while a negative
     *              value decreases it.
     */
    public void changeWealth(final int delta) {
        int newValue = wealth + delta;
        wealth = clamp(newValue, MINIMUM_WEALTH, MAXIMUM_WEALTH);
    }

    public boolean isHasPerformedExtremeExpenditure() {
        return hasPerformedExtremeExpenditure;
    }

    public void setHasPerformedExtremeExpenditure(final boolean hasPerformedExtremeExpenditure) {
        this.hasPerformedExtremeExpenditure = hasPerformedExtremeExpenditure;
    }

    /**
     * Retrieves the raw reputation value of the character.
     *
     * <p>This method returns the unadjusted reputation value associated with the character.</p>
     *
     * <p><b>Usage:</b> If aging effects are enabled, you likely want to use
     * {@link #getAdjustedReputation(boolean, boolean, LocalDate, int)}  instead.</p>
     *
     * @return The raw reputation value.
     */
    public int getReputation() {
        return reputation;
    }

    /**
     * Calculates the adjusted reputation value for the character based on aging effects, the current campaign type,
     * date, and rank.
     *
     * <p>This method computes the character's reputation by applying age-based modifiers, which depend on factors such
     * as whether aging effects are enabled, whether the campaign is clan-specific, the character's bloodname status,
     * and their rank in the clan hierarchy. If aging effects are disabled, the reputation remains unchanged.</p>
     *
     * <p><b>Usage:</b> If aging effects are disabled, the result will be equivalent to the base reputation value
     * provided by {@link #getReputation()}.</p>
     *
     * @param isUseAgingEffects Indicates whether aging effects should be applied to the reputation calculation.
     * @param isClanCampaign    Indicates whether the current campaign is specific to a clan.
     * @param today             The current date used to calculate the character's age.
     * @param rankNumeric       The rank index of the character, which can adjust the reputation modifier in clan-based
     *                          campaigns.
     *
     * @return The adjusted reputation value, accounting for factors like age, clan campaign status, bloodname
     *       possession, and rank. If aging effects are disabled, the base reputation value is returned.
     */
    public int getAdjustedReputation(boolean isUseAgingEffects, boolean isClanCampaign, LocalDate today,
<<<<<<< HEAD
          int rankLevel) {
        int modifiers = isUseAgingEffects ?
=======
          int rankNumeric) {
        int modifier = isUseAgingEffects ?
>>>>>>> 6b7f08ca
                             getReputationAgeModifier(getAge(today),
                                   isClanCampaign,
                                   !isNullOrBlank(bloodname),
                                   rankNumeric) :
                             0;

        return clamp(reputation + modifiers, MINIMUM_REPUTATION, MAXIMUM_REPUTATION);
    }

    public void setReputation(final int reputation) {
        this.reputation = clamp(reputation, MINIMUM_REPUTATION, MAXIMUM_REPUTATION);
    }

    /**
     * Adjusts the person's reputation by the specified amount.
     *
     * <p>The change in reputation can be positive or negative, depending on the provided delta value.</p>
     *
     * @param delta The amount by which to adjust the reputation. A positive value increases the reputation, while a
     *              negative value decreases it.
     */
    public void changeReputation(final int delta) {
        int newValue = reputation + delta;
        reputation = clamp(newValue, MINIMUM_REPUTATION, MAXIMUM_REPUTATION);
    }

    public int getUnlucky() {
        return unlucky;
    }

    public void setUnlucky(final int unlucky) {
        this.unlucky = clamp(unlucky, MINIMUM_UNLUCKY, MAXIMUM_UNLUCKY);
    }

    public void changeUnlucky(final int delta) {
        int newValue = unlucky + delta;
        unlucky = clamp(newValue, MINIMUM_UNLUCKY, MAXIMUM_UNLUCKY);
    }

    public int getBloodmark() {
        return bloodmark;
    }

    public Money getBloodmarkValue() {
        return Money.of(bloodmark);
    }

    public void setBloodmark(final int unlucky) {
        this.bloodmark = clamp(unlucky, MINIMUM_BLOODMARK, MAXIMUM_BLOODMARK);
    }

    public void changeBloodmark(final int delta) {
        int newValue = bloodmark + delta;
        bloodmark = clamp(newValue, MINIMUM_BLOODMARK, MAXIMUM_BLOODMARK);
    }

    public List<LocalDate> getBloodhuntSchedule() {
        return bloodhuntSchedule;
    }

    public void addBloodhuntDate(final LocalDate date) {
        bloodhuntSchedule.add(date);
    }

    public void removeBloodhuntDate(final LocalDate date) {
        bloodhuntSchedule.remove(date);
    }

    /**
     * Retrieves the character's {@link Attributes} object containing the character's attribute scores.
     *
     * <p><b>Usage:</b> In most cases you'll want to use {@link #getAttributeScore(SkillAttribute)} instead, as that
     * will allow you to jump straight to the exact score you need.</p>
     *
     * @return the character's {@link Attributes} object.
     *
     * @since 0.50.5
     */
    public Attributes getATOWAttributes() {
        return atowAttributes;
    }

    /**
     * Updates the score for a specific skill attribute.
     *
     * <p>This method sets the provided score for the given {@link SkillAttribute}. If the attribute is
     * <code>null</code> or represents "NONE", the method logs a warning and exits without making any changes.</p>
     *
     * <p>The actual attribute score update is delegated to the underlying attribute handler.</p>
     *
     * @param attribute The {@link SkillAttribute} to be updated. Must not be <code>null</code> or "NONE".
     * @param newScore  The new score to assign to the specified skill attribute.
     *
     * @author Illiani
     * @since 0.50.05
     */
    public void setAttributeScore(final SkillAttribute attribute, final int newScore) {
        if (attribute == null || attribute == SkillAttribute.NONE) {
            logger.warn("(setAttributeScore) SkillAttribute is null or NONE.");
            return;
        }

        atowAttributes.setAttributeScore(phenotype, options, attribute, newScore);
    }

    /**
     * Retrieves the score of a specified attribute.
     *
     * @param attribute the {@link SkillAttribute} to retrieve the score for.
     *
     * @return the score of the specified attribute, or {@link Attributes#DEFAULT_ATTRIBUTE_SCORE} if the attribute is
     *       {@code NONE} or {@code null}.
     *
     * @since 0.50.5
     */
    public int getAttributeScore(final SkillAttribute attribute) {
        if (attribute == null || attribute.isNone()) {
            logger.error("(getAttributeScore) SkillAttribute is null or NONE.");
            return DEFAULT_ATTRIBUTE_SCORE;
        }

        boolean hasFreakishStrength = options.booleanOption(MUTATION_FREAKISH_STRENGTH);
        boolean hasExoticAppearance = options.booleanOption(MUTATION_EXOTIC_APPEARANCE);
        boolean hasFacialHair = options.booleanOption(MUTATION_FACIAL_HAIR);
        boolean hasSeriousDisfigurement = options.booleanOption(MUTATION_SERIOUS_DISFIGUREMENT);
        boolean isCatGirl = options.booleanOption(MUTATION_CAT_GIRL);
        boolean isCatGirlUnofficial = options.booleanOption(MUTATION_CAT_GIRL_UNOFFICIAL);

        return switch (attribute) {
            case NONE -> 0;
            case STRENGTH -> {
                int attributeScore = atowAttributes.getAttributeScore(attribute);
                if (hasFreakishStrength) {
                    attributeScore += 2;
                }
                yield min(attributeScore, MAXIMUM_ATTRIBUTE_SCORE);
            }
            case BODY, REFLEXES, DEXTERITY, INTELLIGENCE, WILLPOWER -> atowAttributes.getAttributeScore(attribute);
            case CHARISMA -> {
                int attributeScore = atowAttributes.getAttributeScore(attribute);
                if (hasExoticAppearance) {
                    attributeScore++;
                }
                if (hasFacialHair) {
                    attributeScore--;
                }
                if (hasSeriousDisfigurement) {
                    attributeScore -= 3;
                }
                if (isCatGirl) {
                    attributeScore -= 3;
                }
                if (isCatGirlUnofficial) {
                    attributeScore++;
                }
                yield clamp(attributeScore, MINIMUM_ATTRIBUTE_SCORE, MAXIMUM_ATTRIBUTE_SCORE);
            }
        };
    }

    /**
     * Retrieves the maximum allowed value (cap) for the specified {@link SkillAttribute}.
     *
     * <p>If the attribute is {@code null} or marked as {@link SkillAttribute#NONE}, a default maximum attribute score
     * is returned, and a warning is logged.</p>
     *
     * <p>For valid attributes, this method delegates to
     * {@link Attributes#getAttributeCap(Phenotype, PersonnelOptions, SkillAttribute)}.</p>
     *
     * @param attribute The {@link SkillAttribute} for which the maximum value is being retrieved. Must not be
     *                  {@code null} or {@link SkillAttribute#NONE}.
     *
     * @return The maximum allowed value (cap) for the given attribute. Returns the default maximum value if the input
     *       attribute is invalid.
     *
     * @author Illiani
     * @since 0.50.05
     */
    public int getAttributeCap(final SkillAttribute attribute) {
        if (attribute == null || attribute.isNone()) {
            logger.warn("(getAttributeCap) SkillAttribute is null or NONE.");
            return MAXIMUM_ATTRIBUTE_SCORE;
        }

        return atowAttributes.getAttributeCap(phenotype, options, attribute);
    }

    /**
     * Sets the character's {@link Attributes} object which contains their ATOW Attribute scores.
     *
     * <p><b>Usage:</b> This completely wipes the character's attribute scores and is likely not the method you're
     * looking for. Consider{@link #changeAttributeScore(SkillAttribute, int)} if you just want to increment or
     * decrement a specific attribute by a certain value.</p>
     *
     * @param atowAttributes the {@link Attributes} object to set.
     *
     * @since 0.50.5
     */
    public void setATOWAttributes(final Attributes atowAttributes) {
        this.atowAttributes = atowAttributes;
    }

    /**
     * Modifies the score of a specified skill attribute by a given delta value.
     *
     * <p>This method adjusts the current score of the provided {@link SkillAttribute} by adding the specified delta
     * to it. If the attribute is {@code null} or {@link SkillAttribute#NONE}, a warning is logged, and the method exits
     * without making any changes.</p>
     *
     * <p>The new score is computed as the sum of the current score and the delta, and it is passed
     * to {@link Attributes#setAttributeScore(Phenotype, PersonnelOptions, SkillAttribute, int)} to ensure it compiles
     * with the character's minimum and maximum attribute score values.</p>
     *
     * @param attribute The {@link SkillAttribute} whose score is to be modified. Must not be <code>null</code>.
     * @param delta     The value to add to the current score of the specified skill attribute.
     *
     * @author Illiani
     * @since 0.50.05
     */
    public void changeAttributeScore(final SkillAttribute attribute, final int delta) {
        if (attribute == null || attribute.isNone()) {
            logger.warn("(changeAttributeScore) SkillAttribute is null or NONE.");
            return;
        }

        int current = atowAttributes.getAttributeScore(attribute);
        int newScore = current + delta;

        setAttributeScore(attribute, newScore);
    }

    public void resetSkillTypes() {
        skills.getSkills().forEach(Skill::updateType);
    }

    public int getNTasks() {
        return nTasks;
    }

    public void setNTasks(final int nTasks) {
        this.nTasks = nTasks;
    }

    /**
     * @deprecated use {@link #getPersonalLog()} instead.
     */
    @Deprecated(forRemoval = true, since = "0.50.5")
    public List<LogEntry> getPersonnelLog() {
        return getPersonalLog();
    }

    public List<LogEntry> getPersonalLog() {
        personnelLog.sort(Comparator.comparing(LogEntry::getDate));
        return personnelLog;
    }

    public List<LogEntry> getMedicalLog() {
        medicalLog.sort(Comparator.comparing(LogEntry::getDate));
        return medicalLog;
    }

    public List<LogEntry> getScenarioLog() {
        scenarioLog.sort(Comparator.comparing(LogEntry::getDate));
        return scenarioLog;
    }

    public List<LogEntry> getAssignmentLog() {
        assignmentLog.sort(Comparator.comparing(LogEntry::getDate));
        return assignmentLog;
    }

    public List<LogEntry> getPerformanceLog() {
        performanceLog.sort(Comparator.comparing(LogEntry::getDate));
        return performanceLog;
    }

    /**
     * @deprecated use {@link #addPersonalLogEntry(LogEntry)} instead.
     */
    @Deprecated(forRemoval = true, since = "0.50.5")
    public void addLogEntry(final LogEntry entry) {
        addPersonalLogEntry(entry);
    }

    public void addPersonalLogEntry(final LogEntry entry) {
        personnelLog.add(entry);
    }

    public void addMedicalLogEntry(final LogEntry entry) {
        medicalLog.add(entry);
    }

    public void addScenarioLogEntry(final LogEntry entry) {
        scenarioLog.add(entry);
    }

    public void addAssignmentLogEntry(final LogEntry entry) {
        assignmentLog.add(entry);
    }

    public void addPerformanceLogEntry(final LogEntry entry) {
        performanceLog.add(entry);
    }

    // region injuries

    /**
     * All methods below are for the Advanced Medical option
     */

    public List<Injury> getInjuries() {
        return new ArrayList<>(injuries);
    }

    public List<Injury> getPermanentInjuries() {
        return injuries.stream().filter(Injury::isPermanent).collect(Collectors.toList());
    }

    public void clearInjuries() {
        injuries.clear();

        // Clear the doctor if there is one
        doctorId = null;
        MekHQ.triggerEvent(new PersonChangedEvent(this));
    }

    public void removeInjury(final Injury injury) {
        injuries.remove(injury);
        MekHQ.triggerEvent(new PersonChangedEvent(this));
    }

    public void diagnose(final Campaign campaign, final int hits) {
        InjuryUtil.resolveAfterCombat(campaign, this, hits);
        InjuryUtil.resolveCombatDamage(campaign, this, hits);
        setHits(0);
    }

    public int getAbilityTimeModifier(final Campaign campaign) {
        int modifier = 100;
        if (campaign.getCampaignOptions().isUseToughness()) {
            if (getToughness() == 1) {
                modifier -= 10;
            }
            if (getToughness() > 1) {
                modifier -= 15;
            }
        } // TODO: Fully implement this for advanced healing

        if (getOptions().booleanOption(OptionsConstants.MISC_PAIN_RESISTANCE)) {
            modifier -= 15;
        } else if (getOptions().booleanOption(OptionsConstants.MISC_IRON_MAN)) {
            modifier -= 10;
        }

        return modifier;
    }

    public boolean hasInjury(final BodyLocation location) {
        return getInjuryByLocation(location) != null;
    }

    public boolean needsAMFixing() {
        return !injuries.isEmpty() &&
                     injuries.stream().anyMatch(injury -> (injury.getTime() > 0) || !injury.isPermanent());
    }

    /**
     * Calculates the total injury modifier for the pilot, based on the character's injuries and ambidextrous trait (if
     * present). This modifier can apply to either piloting or gunnery checks depending on the input parameter.
     *
     * <p>This method examines all injuries and their associated modifiers, distinguishing between left-side and
     * right-side injuries if the character is ambidextrous, and the injury implies a missing body location. If the
     * character is not ambidextrous, all modifiers are considered uniformly.</p>
     *
     * <p>The method performs the following steps:</p>
     * <ul>
     *    <li>If the character is ambidextrous and the injury implies a missing location:
     *        <ul>
     *            <li>Classifies injuries into left-side or right-side based on their body location.</li>
     *            <li>Adds associated modifiers to separate lists for left-side and right-side injuries.</li>
     *            <li>If injuries are only present on one side, the modifiers for the opposite side are removed.</li>
     *        </ul>
     *    </li>
     *    <li>If the character is not ambidextrous or the injury does not imply a missing body location all modifiers
     *    from all injuries are included without distinguishing between left and right sides.</li>
     * </ul>
     *
     * <p>After processing the injuries, the method calculates the total injury modifier by summing up the relevant
     * modifier values, taking into account whether the modifier applies to piloting or gunnery checks.</p>
     *
     * @param isPiloting A boolean value indicating whether the modifier calculation is for piloting checks
     *                   ({@code true}) or gunnery checks ({@code false}).
     *
     * @return The total injury modifier calculated from the character's injuries, specific to piloting or gunnery.
     *
     * @author Illiani
     * @since 0.50.05
     */
    public int getInjuryModifiers(boolean isPiloting) {
        boolean isAmbidextrous = options.booleanOption(ATOW_AMBIDEXTROUS);

        List<Modifier> leftSideModifiers = new ArrayList<>();
        List<Modifier> rightSideModifiers = new ArrayList<>();

        List<Modifier> allModifiers = new ArrayList<>();
        for (Injury injury : injuries) {
            boolean isLeftSide = false;
            boolean isRightSide = false;
            if (isAmbidextrous && injury.getType().impliesMissingLocation()) {
                BodyLocation location = injury.getLocation();
                if (location.isLimb()) {
                    if (location == BodyLocation.LEFT_ARM || location == BodyLocation.LEFT_HAND) {
                        isLeftSide = true;
                    } else if (location == BodyLocation.RIGHT_ARM || location == BodyLocation.RIGHT_HAND) {
                        isRightSide = true;
                    }
                }
            }

            for (Modifier modifier : injury.getModifiers()) {
                if (isAmbidextrous) {
                    if (isLeftSide) {
                        leftSideModifiers.add(modifier);
                    }

                    if (isRightSide) {
                        rightSideModifiers.add(modifier);
                    }
                }

                allModifiers.add(modifier);
            }
        }

        if (isAmbidextrous) {
            if (leftSideModifiers.isEmpty() && !rightSideModifiers.isEmpty()) {
                allModifiers.removeAll(rightSideModifiers);
            }

            if (rightSideModifiers.isEmpty() && !leftSideModifiers.isEmpty()) {
                allModifiers.removeAll(leftSideModifiers);
            }
        }

        return Modifier.calcTotalModifier(allModifiers.stream(),
              isPiloting ? ModifierValue.PILOTING : ModifierValue.GUNNERY);
    }

    public boolean hasInjuries(final boolean permanentCheck) {
        return !injuries.isEmpty() &&
                     (!permanentCheck ||
                            injuries.stream().anyMatch(injury -> !injury.isPermanent() || (injury.getTime() > 0)));
    }

    public boolean hasOnlyHealedPermanentInjuries() {
        return !injuries.isEmpty() &&
                     injuries.stream().noneMatch(injury -> !injury.isPermanent() || (injury.getTime() > 0));
    }

    public List<Injury> getInjuriesByLocation(final BodyLocation location) {
        return injuries.stream().filter(injury -> (injury.getLocation() == location)).collect(Collectors.toList());
    }

    // Returns only the first injury in a location
    public @Nullable Injury getInjuryByLocation(final BodyLocation location) {
        return injuries.stream().filter(injury -> (injury.getLocation() == location)).findFirst().orElse(null);
    }

    public void addInjury(final Injury injury) {
        injuries.add(Objects.requireNonNull(injury));
        if (getUnit() != null) {
            getUnit().resetPilotAndEntity();
        }
    }
    // endregion injuries

    /* For use by Against the Bot Employee Turnover rolls */
    public int getOriginalUnitWeight() {
        return originalUnitWeight;
    }

    public void setOriginalUnitWeight(final int originalUnitWeight) {
        this.originalUnitWeight = originalUnitWeight;
    }

    public int getOriginalUnitTech() {
        return originalUnitTech;
    }

    public void setOriginalUnitTech(final int originalUnitTech) {
        this.originalUnitTech = originalUnitTech;
    }

    public UUID getOriginalUnitId() {
        return originalUnitId;
    }

    public void setOriginalUnitId(final UUID originalUnitId) {
        this.originalUnitId = originalUnitId;
    }

    public void setOriginalUnit(final Unit unit) {
        if (unit == null) {
            originalUnitId = null;
            originalUnitTech = 0;
            originalUnitWeight = 0;

            return;
        }

        originalUnitId = unit.getId();

        if (unit.getEntity().isClan()) {
            originalUnitTech = TECH_CLAN;
        } else if (unit.getEntity().getTechLevel() > TechConstants.T_INTRO_BOXSET) {
            originalUnitTech = TECH_IS2;
        } else {
            originalUnitTech = TECH_IS1;
        }

        originalUnitWeight = unit.getEntity().getWeightClass();
    }

    /**
     * This is used to get the number of shares the person has
     *
     * @param campaign     the campaign the person is a part of
     * @param sharesForAll true if all combat and support personnel have shares, otherwise false if just MekWarriors
     *                     have shares
     *
     * @return the number of shares the person has
     */
    public int getNumShares(final Campaign campaign, final boolean sharesForAll) {
        if (!getStatus().isActive() ||
                  !getPrisonerStatus().isFree() ||
                  (!sharesForAll && !hasRole(PersonnelRole.MEKWARRIOR))) {
            return 0;
        }
        int shares = 1;
        if (isFounder()) {
            shares++;
        }
        shares += Math.max(-1, getExperienceLevel(campaign, false) - 2);

        if (getRank().isOfficer()) {
            final Profession profession = Profession.getProfessionFromPersonnelRole(getPrimaryRole());
            int rankOrder = getRankSystem().getOfficerCut();
            while ((rankOrder <= getRankNumeric()) && (rankOrder < Rank.RC_NUM)) {
                Rank rank = getRankSystem().getRanks().get(rankOrder);
                if (!rank.isEmpty(profession)) {
                    shares++;
                }
                rankOrder++;
            }
        }

        if (getOriginalUnitWeight() >= 1) {
            shares++;
        }

        if (getOriginalUnitWeight() >= 3) {
            shares++;
        }
        shares += getOriginalUnitTech();

        return shares;
    }

    public boolean isEngineer() {
        return engineer;
    }

    public void setEngineer(final boolean engineer) {
        this.engineer = engineer;
    }

    /**
     * @param campaign the campaign to get the ransom value based on
     *
     * @return the ransom value of this individual Useful for prisoner who you want to ransom or hand off to your
     *       employer in an AtB context
     */
    public Money getRansomValue(final Campaign campaign) {
        // MekWarriors and aero pilots are worth more than the other types of scrubs
        return (getPrimaryRole().isMekWarriorGrouping() || getPrimaryRole().isAerospacePilot() ?
                      MEKWARRIOR_AERO_RANSOM_VALUES :
                      OTHER_RANSOM_VALUES).get(getExperienceLevel(campaign, false));
    }

    public static class PersonUnitRef extends Unit {
        private PersonUnitRef(final UUID id) {
            setId(id);
        }
    }

    public void fixReferences(final Campaign campaign) {
        if (unit instanceof PersonUnitRef) {
            final UUID id = unit.getId();
            unit = campaign.getUnit(id);
            if (unit == null) {
                logger.error("Person {} ('{}') references missing unit {}", getId(), getFullName(), id);
            }
        }

        for (int ii = techUnits.size() - 1; ii >= 0; --ii) {
            final Unit techUnit = techUnits.get(ii);
            if (techUnit instanceof PersonUnitRef) {
                final Unit realUnit = campaign.getUnit(techUnit.getId());
                if (realUnit != null) {
                    techUnits.set(ii, realUnit);
                } else {
                    logger.error("Person {} ('{}') techs missing unit {}", getId(), getFullName(), techUnit.getId());
                    techUnits.remove(ii);
                }
            }
        }
    }

    /**
     * Generates the loyalty modifier for a given loyalty score.
     *
     * @param loyalty the person's loyalty score
     */
    public int getLoyaltyModifier(int loyalty) {
        if (loyalty < 1) {
            loyalty = 1;
        }

        return switch (loyalty) {
            case 1, 2, 3 -> 3;
            case 4 -> 2;
            case 5, 6 -> 1;
            case 7, 8, 9, 10, 11, 12, 13, 14 -> 0;
            case 15, 16 -> -1;
            case 17 -> -2;
            default -> -3;
        };
    }

    /**
     * Calculates the experience cost multiplier based on reasoning.
     *
     * <p>If reasoning adjustment is not enabled, the multiplier is 1 (no effect).</p>
     *
     * <p>Otherwise, the multiplier is determined by the reasoning score, where each point adjusts the cost by 2.5%.
     * A neutral reasoning score (resulting in a modifier of 0) will also return a multiplier of 1.</p>
     *
     * @param useReasoningXpCostMultiplier a {@link Boolean} indicating whether to apply the reasoning-based adjustment
     *                                     to the experience cost.
     *
     * @return the experience cost multiplier: - `1` if reasoning adjustment is disabled or {@link Reasoning} is
     *       neutral. - A value adjusted by the formula `1 - (score * 0.025)` otherwise.
     */
    public double getReasoningXpCostMultiplier(final boolean useReasoningXpCostMultiplier) {
        Reasoning reasoning = getReasoning();

        if (!useReasoningXpCostMultiplier || reasoning.isAverageType()) {
            return 1;
        }

        double reasoningMultiplier = 0.025; // each rank in Reasoning should adjust costs by 2.5%

        int score = reasoning.getReasoningScore();
        double modifier = score * reasoningMultiplier;

        if (modifier == 0) { // neutral reasoning
            return 1;
        } else {
            return 1 - modifier;
        }
    }

    /**
     * Removes all skills from the collection that match the specified subtype.
     *
     * <p>Iterates safely over the current list of skills, removing each skill whose type corresponds to the given
     * {@link SkillSubType}.</p>
     *
     * @param subType the {@code SkillSubType} to remove from the collection
     *
     * @author Illiani
     * @since 0.50.06
     */
    public void removeAllSkillsOfSubType(SkillSubType subType) {
        // We make an iteration safe list so we can easily remove skills during the loop
        List<Skill> allSkills = new ArrayList<>(skills.getSkills());
        for (Skill skill : allSkills) {
            SkillType skillType = skill.getType();

            if (skillType.isSubTypeOf(subType)) {
                removeSkill(skillType.getName());
            }
        }
    }

    public void updateTimeData(LocalDate today) {
        boolean updateRecruitment = recruitment == null;
        boolean updateLastRankChange = lastRankChangeDate == null;

        // Nothing to update
        if (!updateRecruitment && !updateLastRankChange) {
            return;
        }

        if (employed) {
            LocalDate estimatedJoinDate = null;
            for (LogEntry logEntry : getPersonalLog()) {
                if (estimatedJoinDate == null) {
                    // If by some nightmare there is no Joined date just use the first entry.
                    estimatedJoinDate = logEntry.getDate();
                }
                if (logEntry.getDesc().startsWith("Joined ") ||
                          logEntry.getDesc().startsWith("Freed ") ||
                          logEntry.getDesc().startsWith("Promoted ") ||
                          logEntry.getDesc().startsWith("Demoted ")) {
                    estimatedJoinDate = logEntry.getDate();
                    break;
                }
            }

            if (estimatedJoinDate != null) {
                if (updateRecruitment) {
                    recruitment = estimatedJoinDate;
                }
                if (updateLastRankChange) {
                    lastRankChangeDate = estimatedJoinDate;
                }
                return;
            }

            if (joinedCampaign != null) {
                if (updateRecruitment) {
                    recruitment = estimatedJoinDate;
                }
                if (updateLastRankChange) {
                    lastRankChangeDate = estimatedJoinDate;
                }
                recruitment = joinedCampaign;
                return;
            }

            recruitment = today;
        }
    }
}<|MERGE_RESOLUTION|>--- conflicted
+++ resolved
@@ -5588,13 +5588,8 @@
      *       possession, and rank. If aging effects are disabled, the base reputation value is returned.
      */
     public int getAdjustedReputation(boolean isUseAgingEffects, boolean isClanCampaign, LocalDate today,
-<<<<<<< HEAD
-          int rankLevel) {
+          int rankNumeric) {
         int modifiers = isUseAgingEffects ?
-=======
-          int rankNumeric) {
-        int modifier = isUseAgingEffects ?
->>>>>>> 6b7f08ca
                              getReputationAgeModifier(getAge(today),
                                    isClanCampaign,
                                    !isNullOrBlank(bloodname),
