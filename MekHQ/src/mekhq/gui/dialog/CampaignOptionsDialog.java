/*
 * Copyright (C) 2009-2021 - The MegaMek Team. All Rights Reserved.
 *
 * This file is part of MekHQ.
 *
 * MekHQ is free software: you can redistribute it and/or modify
 * it under the terms of the GNU General Public License as published by
 * the Free Software Foundation, either version 2 of the License, or
 * (at your option) any later version.
 *
 * MekHQ is distributed in the hope that it will be useful,
 * but WITHOUT ANY WARRANTY; without even the implied warranty of
 * MERCHANTABILITY or FITNESS FOR A PARTICULAR PURPOSE. See the
 * GNU General Public License for more details.
 *
 * You should have received a copy of the GNU General Public License
 * along with MekHQ. If not, see <http://www.gnu.org/licenses/>.
 */
package mekhq.gui.dialog;

import java.awt.BorderLayout;
import java.awt.Component;
import java.awt.Dimension;
import java.awt.Font;
import java.awt.GridBagConstraints;
import java.awt.GridBagLayout;
import java.awt.GridLayout;
import java.awt.Image;
import java.awt.Insets;
import java.awt.event.ActionEvent;
import java.awt.event.FocusEvent;
import java.awt.event.FocusListener;
import java.awt.event.KeyEvent;
import java.beans.PropertyChangeEvent;
import java.beans.PropertyChangeListener;
import java.io.File;
import java.io.FileOutputStream;
import java.io.OutputStreamWriter;
import java.io.PrintWriter;
import java.nio.charset.StandardCharsets;
import java.time.LocalDate;
import java.util.Enumeration;
import java.util.EventObject;
import java.util.Hashtable;
import java.util.List;
import java.util.Objects;
import java.util.Optional;
import java.util.ResourceBundle;
import java.util.Set;
import java.util.Vector;

import javax.swing.*;
import javax.swing.event.ChangeEvent;
import javax.swing.event.ChangeListener;
import javax.swing.table.DefaultTableCellRenderer;
import javax.swing.table.DefaultTableModel;
import javax.swing.table.JTableHeader;
import javax.swing.table.TableColumn;

import megamek.client.generator.RandomGenderGenerator;
import megamek.client.generator.RandomNameGenerator;
import megamek.client.ui.swing.dialog.imageChooser.CamoChooserDialog;
import megamek.client.ui.swing.util.PlayerColour;
import megamek.common.EquipmentType;
import megamek.common.ITechnology;
import megamek.common.annotations.Nullable;
import megamek.common.icons.AbstractIcon;
import megamek.common.icons.Camouflage;
import megamek.common.options.IOption;
import megamek.common.options.IOptionGroup;
import megamek.common.options.OptionsConstants;
import megamek.common.options.PilotOptions;
import megamek.common.util.EncodeControl;
import megamek.common.util.sorter.NaturalOrderComparator;
import mekhq.MHQStaticDirectoryManager;
import mekhq.MekHQ;
import mekhq.Utilities;
import mekhq.campaign.Campaign;
import mekhq.campaign.CampaignOptions;
import mekhq.campaign.GamePreset;
import mekhq.campaign.RandomSkillPreferences;
import mekhq.campaign.againstTheBot.enums.AtBLanceRole;
import mekhq.campaign.event.OptionsChangedEvent;
import mekhq.campaign.finances.enums.FinancialYearDuration;
import mekhq.campaign.market.PersonnelMarketDylan;
import mekhq.campaign.market.PersonnelMarketRandom;
import mekhq.campaign.mission.AtBContract;
import mekhq.campaign.parts.Part;
import mekhq.campaign.personnel.Person;
import mekhq.campaign.personnel.ranks.Ranks;
import mekhq.campaign.personnel.SkillType;
import mekhq.campaign.personnel.SpecialAbility;
import mekhq.campaign.personnel.enums.FamilialRelationshipDisplayLevel;
import mekhq.campaign.personnel.enums.Phenotype;
import mekhq.campaign.personnel.enums.PrisonerCaptureStyle;
import mekhq.campaign.personnel.enums.PrisonerStatus;
import mekhq.campaign.personnel.enums.Marriage;
import mekhq.campaign.personnel.enums.BabySurnameStyle;
import mekhq.campaign.personnel.enums.TimeInDisplayFormat;
import mekhq.campaign.rating.UnitRatingMethod;
import mekhq.campaign.universe.Faction;
import mekhq.campaign.universe.Factions;
import mekhq.campaign.universe.RATManager;
import mekhq.gui.FileDialogs;
import mekhq.gui.SpecialAbilityPanel;
import mekhq.gui.baseComponents.SortedComboBoxModel;
import mekhq.gui.model.RankTableModel;
<<<<<<< HEAD
import mekhq.gui.model.SortedComboBoxModel;
import mekhq.gui.panels.CompanyGenerationOptionsPanel;
=======
>>>>>>> 91576e19
import megamek.client.ui.preferences.JWindowPreference;
import mekhq.module.PersonnelMarketServiceManager;
import mekhq.module.api.PersonnelMarketMethod;
import megamek.client.ui.preferences.PreferencesNode;

/**
 * @author Jay Lawson <jaylawson39 at yahoo.com>
 */
public class CampaignOptionsDialog extends JDialog {
    //region Variable Declarations
    private static final long serialVersionUID = 1935043247792962964L;

    //region General Variables (ones not relating to a specific tab)
    private Campaign campaign;
    private CampaignOptions options;
    private RandomSkillPreferences rSkillPrefs;
    private LocalDate date;
    private JFrame frame;
    private Camouflage camouflage;
    private PlayerColour colour;
    private String iconCategory;
    private String iconFileName;
    private Hashtable<String, JSpinner> hashSkillTargets;
    private Hashtable<String, JSpinner> hashGreenSkill;
    private Hashtable<String, JSpinner> hashRegSkill;
    private Hashtable<String, JSpinner> hashVetSkill;
    private Hashtable<String, JSpinner> hashEliteSkill;
    private boolean cancelled;
    //endregion General Variables (ones not relating to a specific tab)

    //region Shared UI Variables
    private JTabbedPane tabOptions;
    private JButton btnOkay;
    private JButton btnSave;
    private JButton btnLoad;
    private JButton btnCancel;
    //endregion Shared UI Variables

    //region General Tab
    private JPanel panGeneral;
    private JTextField txtName;
    private JComboBox<String> comboFaction;
    private SortedComboBoxModel<String> factionModel;
    private JComboBox<UnitRatingMethod> unitRatingMethodCombo;
    private JSpinner manualUnitRatingModifier;
    private JButton btnDate;
    private JButton btnCamo;
    private JButton btnIcon;
    //endregion General Tab

    //region Repair and Maintenance Tab
    private JPanel panRepair;
    //repair
    private JCheckBox useEraModsCheckBox;
    private JCheckBox assignedTechFirstCheckBox;
    private JCheckBox resetToFirstTechCheckBox;
    private JCheckBox useQuirksBox;
    private JCheckBox useAeroSystemHitsBox;
    private JCheckBox useDamageMargin;
    private JSpinner spnDamageMargin;
    private JSpinner spnDestroyPartTarget;
    //maintenance
    private JCheckBox checkMaintenance;
    private JSpinner spnMaintenanceDays;
    private JSpinner spnMaintenanceBonus;
    private JCheckBox useQualityMaintenance;
    private JCheckBox reverseQualityNames;
    private JCheckBox useUnofficialMaintenance;
    private JCheckBox logMaintenance;
    //endregion Repair and Maintenance Tab

    //region Supplies and Acquisitions Tab
    private JPanel panSupplies;
    //acquisition
    private JSpinner spnAcquireWaitingPeriod;
    private JComboBox<String> choiceAcquireSkill;
    private JCheckBox chkSupportStaffOnly;
    private JSpinner spnAcquireClanPenalty;
    private JSpinner spnAcquireIsPenalty;
    private JTextField txtMaxAcquisitions;
    //Delivery
    private JSpinner spnNDiceTransitTime;
    private JSpinner spnConstantTransitTime;
    private JComboBox<String> choiceTransitTimeUnits;
    private JSpinner spnAcquireMinimum;
    private JComboBox<String> choiceAcquireMinimumUnit;
    private JSpinner spnAcquireMosBonus;
    private JComboBox<String> choiceAcquireMosUnits;
    //planetary acquisitions
    private JCheckBox usePlanetaryAcquisitions;
    private JSpinner spnMaxJumpPlanetaryAcquisitions;
    private JComboBox<String> comboPlanetaryAcquisitionsFactionLimits;
    private JCheckBox disallowPlanetaryAcquisitionClanCrossover;
    private JCheckBox usePlanetaryAcquisitionsVerbose;
    private JSpinner[] spnPlanetAcquireTechBonus;
    private JSpinner[] spnPlanetAcquireIndustryBonus;
    private JSpinner[] spnPlanetAcquireOutputBonus;
    private JCheckBox disallowClanPartsFromIS;
    private JSpinner spnPenaltyClanPartsFromIS;
    //endregion Supplies and Acquisitions Tab

    //region Tech Limits Tab
    private JPanel panTech;
    private JCheckBox limitByYearBox;
    private JCheckBox disallowExtinctStuffBox;
    private JCheckBox allowClanPurchasesBox;
    private JCheckBox allowISPurchasesBox;
    private JCheckBox allowCanonOnlyBox;
    private JCheckBox allowCanonRefitOnlyBox;
    private JComboBox<String> choiceTechLevel;
    private JCheckBox variableTechLevelBox;
    private JCheckBox factionIntroDateBox;
    private JCheckBox useAmmoByTypeBox;
    //endregion Tech Limits Tab

    //region Personnel Tab
    // General Personnel
    private JCheckBox chkUseTactics;
    private JCheckBox chkUseInitiativeBonus;
    private JCheckBox chkUseToughness;
    private JCheckBox chkUseArtillery;
    private JCheckBox chkUseAbilities;
    private JCheckBox chkUseEdge;
    private JCheckBox chkUseSupportEdge;
    private JCheckBox chkUseImplants;
    private JCheckBox chkUseAlternativeQualityAveraging;
    private JCheckBox chkUseTransfers;

    // Expanded Personnel
    private JCheckBox chkUseTimeInService;
    private JComboBox<TimeInDisplayFormat> comboTimeInServiceDisplayFormat;
    private JCheckBox chkUseTimeInRank;
    private JComboBox<TimeInDisplayFormat> comboTimeInRankDisplayFormat;
    private JCheckBox chkUseRetirementDateTracking;
    private JCheckBox chkTrackTotalEarnings;
    private JCheckBox chkShowOriginFaction;

    // Medical
    private JCheckBox chkUseAdvancedMedical;
    private JSpinner spnHealWaitingPeriod;
    private JSpinner spnNaturalHealWaitingPeriod;
    private JSpinner spnMinimumHitsForVehicles;
    private JCheckBox chkUseRandomHitsForVehicles;
    private JCheckBox chkUseTougherHealing;

    // Prisoners
    private JComboBox<PrisonerCaptureStyle> comboPrisonerCaptureStyle;
    private JComboBox<PrisonerStatus> comboPrisonerStatus;
    private JCheckBox chkPrisonerBabyStatus;
    private JCheckBox chkAtBPrisonerDefection;
    private JCheckBox chkAtBPrisonerRansom;

    // Personnel Randomization
    private JCheckBox chkUseDylansRandomXP;
    private JCheckBox chkRandomizeOrigin;
    private JCheckBox chkRandomizeDependentsOrigin;
    private JSpinner spnOriginSearchRadius;
    private JCheckBox chkExtraRandomOrigin;
    private JSpinner spnOriginDistanceScale;

    // Family
    private JComboBox<FamilialRelationshipDisplayLevel> comboDisplayFamilyLevel;

    // Salary
    private JSpinner spnCommissionedSalary;
    private JSpinner spnEnlistedSalary;
    private JSpinner spnAntiMekSalary;
    private JSpinner[] spnSalaryExperienceMultipliers;
    private JSpinner[] spnBaseSalary;

    // Marriage
    private JCheckBox chkUseManualMarriages;
    private JSpinner spnMinimumMarriageAge;
    private JSpinner spnCheckMutualAncestorsDepth;
    private JCheckBox chkLogMarriageNameChange;
    private JCheckBox chkUseRandomMarriages;
    private JSpinner spnChanceRandomMarriages;
    private JSpinner spnMarriageAgeRange;
    private JSpinner[] spnMarriageSurnameWeights;
    private JCheckBox chkUseRandomSameSexMarriages;
    private JSpinner spnChanceRandomSameSexMarriages;

    // Procreation
    private JCheckBox chkUseProcreation;
    private JSpinner spnChanceProcreation;
    private JCheckBox chkUseProcreationNoRelationship;
    private JSpinner spnChanceProcreationNoRelationship;
    private JCheckBox chkDisplayTrueDueDate;
    private JCheckBox chkLogConception;
    private JComboBox<BabySurnameStyle> comboBabySurnameStyle;
    private JCheckBox chkDetermineFatherAtBirth;

    // Death
    private JCheckBox chkKeepMarriedNameUponSpouseDeath;
    //endregion Personnel Tab

    //region Finances Tab
    private JPanel panFinances;
    private JCheckBox payForPartsBox;
    private JCheckBox payForRepairsBox;
    private JCheckBox payForUnitsBox;
    private JCheckBox payForSalariesBox;
    private JCheckBox payForOverheadBox;
    private JCheckBox payForMaintainBox;
    private JCheckBox payForTransportBox;
    private JCheckBox sellUnitsBox;
    private JCheckBox sellPartsBox;
    private JCheckBox payForRecruitmentBox;
    private JCheckBox useLoanLimitsBox;
    private JCheckBox usePercentageMaintBox;
    private JCheckBox useInfantryDontCountBox;
    private JCheckBox usePeacetimeCostBox;
    private JCheckBox useExtendedPartsModifierBox;
    private JCheckBox showPeacetimeCostBox;
    private JCheckBox newFinancialYearFinancesToCSVExportBox;
    private JComboBox<FinancialYearDuration> comboFinancialYearDuration;
    private JSpinner spnClanPriceModifier;
    private JLabel[] partQualityLabels;
    private JSpinner[] spnUsedPartsValue;
    private JSpinner spnDamagedPartsValue;
    private JSpinner spnOrderRefund;
    //endregion Finances Tab

    //region Mercenary Tab
    private JPanel panMercenary;
    private JRadioButton btnContractEquipment;
    private JSpinner spnEquipPercent;
    private JSpinner spnDropshipPercent;
    private JSpinner spnJumpshipPercent;
    private JSpinner spnWarshipPercent;
    private JCheckBox chkEquipContractSaleValue;
    private JRadioButton btnContractPersonnel;
    private JCheckBox chkBLCSaleValue;
    private JCheckBox chkOverageRepaymentInFinalPayment;
    //endregion Mercenary Tab

    //region Experience Tab
    private JPanel panXP;
    private JSpinner spnScenarioXP;
    private JSpinner spnKillXP;
    private JSpinner spnKills;
    private JSpinner spnTaskXP;
    private JSpinner spnNTasksXP;
    private JSpinner spnSuccessXP;
    private JSpinner spnMistakeXP;
    private JSpinner spnIdleXP;
    private JSpinner spnMonthsIdleXP;
    private JSpinner spnTargetIdleXP;
    private JSpinner spnContractNegotiationXP;
    private JSpinner spnAdminWeeklyXP;
    private JSpinner spnAdminWeeklyXPPeriod;
    private JSpinner spnEdgeCost;
    private JTextArea txtInstructionsXP;
    private JScrollPane scrXP;
    private JTable tableXP;
    private static final String[] TABLE_XP_COLUMN_NAMES = {"+0", "+1", "+2", "+3", "+4", "+5", "+6", "+7", "+8", "+9", "+10"};
    //endregion Experience Tab

    //region Skills Tab
    private JPanel panSkill;
    //endregion Skills Tab

    //region Special Abilities Tab
    private JPanel panSpecialAbilities;
    private Hashtable<String, SpecialAbility> tempSPA;
    private JButton btnAddSPA;
    //endregion Special Abilities Tab

    //region Skill Randomization Tab
    private JPanel panRandomSkill;
    private JCheckBox chkExtraRandom;
    private JSpinner[] phenotypeSpinners;
    private JSpinner spnProbAntiMek;
    private JSpinner spnOverallRecruitBonus;
    private JSpinner[] spnTypeRecruitBonus;
    private JSpinner spnArtyProb;
    private JSpinner spnArtyBonus;
    private JSpinner spnTacticsGreen;
    private JSpinner spnTacticsReg;
    private JSpinner spnTacticsVet;
    private JSpinner spnTacticsElite;
    private JSpinner spnCombatSA;
    private JSpinner spnSupportSA;
    private JSpinner spnSecondProb;
    private JSpinner spnSecondBonus;
    private JSpinner spnAbilGreen;
    private JSpinner spnAbilReg;
    private JSpinner spnAbilVet;
    private JSpinner spnAbilElite;
    //endregion Skill Randomization Tab

    //region Rank System Tab
    private JPanel panRank;
    private JComboBox<Ranks> comboRanks;
    @SuppressWarnings("unused")
    private JButton btnAddRank; // FIXME: Unused
    @SuppressWarnings("unused")
    private JButton btnDeleteRank; // FIXME: Unused
    private JTable tableRanks;
    private RankTableModel ranksModel;
    private JScrollPane scrRanks;
    // FIXME: Place in resource files
    String[] rankColNames = { "Rate", "MW Rank", "ASF Rank", "Vee Crew Rank", "Naval Rank", "Infantry Rank", "Tech Rank", "Officer", "Pay Multiplier"};
    //endregion Rank System Tab

    //region Name and Portrait Generation Tab
    private JPanel panNameGen;
    private JCheckBox chkUseOriginFactionForNames;
    private JComboBox<String> comboFactionNames;
    private JSlider sldGender;
    private JPanel panRandomPortrait;
    private JCheckBox[] chkUsePortrait;
    private JCheckBox allPortraitsBox;
    private JCheckBox noPortraitsBox;
    private JCheckBox chkAssignPortraitOnRoleChange;
    //endregion Name and Portrait Generation Tab

    //region Personnel Market Tab
    private JPanel panPersonnelMarket;
    private JComboBox<String> personnelMarketType;
    private JCheckBox personnelMarketReportRefresh;
    private JTextField personnelMarketRandomEliteRemoval;
    private JTextField personnelMarketRandomVeteranRemoval;
    private JTextField personnelMarketRandomRegularRemoval;
    private JTextField personnelMarketRandomGreenRemoval;
    private JTextField personnelMarketRandomUltraGreenRemoval;
    private JSpinner personnelMarketDylansWeight;
    //endregion Personnel Market Tab

    //region Against the Bot Tab
    private JPanel panAtB;
    private JCheckBox chkUseAtB;
    private JComboBox<String> cbSkillLevel;

    //unit administration
    private JCheckBox chkUseShareSystem;
    private JCheckBox chkSharesExcludeLargeCraft;
    private JCheckBox chkSharesForAll;
    private JCheckBox chkAeroRecruitsHaveUnits;
    private JCheckBox chkRetirementRolls;
    private JCheckBox chkCustomRetirementMods;
    private JCheckBox chkFoundersNeverRetire;
    private JCheckBox chkAddDependents;
    private JCheckBox chkDependentsNeverLeave;
    private JCheckBox chkTrackUnitFatigue;
    private JCheckBox chkUseLeadership;
    private JCheckBox chkTrackOriginalUnit;
    private JCheckBox chkUseAero;
    private JCheckBox chkUseVehicles;
    private JCheckBox chkClanVehicles;
    private JCheckBox chkInstantUnitMarketDelivery;
    private JCheckBox chkContractMarketReportRefresh;
    private JCheckBox chkUnitMarketReportRefresh;

    //contract operations
    private JSpinner spnSearchRadius;
    private JCheckBox chkVariableContractLength;
    private JCheckBox chkMercSizeLimited;
    private JCheckBox chkRestrictPartsByMission;
    private JCheckBox chkLimitLanceWeight;
    private JCheckBox chkLimitLanceNumUnits;
    private JCheckBox chkUseStrategy;
    private JSpinner spnBaseStrategyDeployment;
    private JSpinner spnAdditionalStrategyDeployment;
    private JCheckBox chkAdjustPaymentForStrategy;
    private JSpinner spnAtBBattleIntensity;
    private JSpinner[] spnAtBBattleChance;
    private JButton btnIntensityUpdate;
    private JCheckBox chkGenerateChases;

    //RATs
    private JRadioButton btnDynamicRATs;
    private JRadioButton btnStaticRATs;
    private DefaultListModel<String> chosenRatModel;
    private JList<String> chosenRats;
    private DefaultListModel<String> availableRatModel;
    private JList<String> availableRats;
    private JButton btnAddRat;
    private JButton btnRemoveRat;
    private JButton btnMoveRatUp;
    private JButton btnMoveRatDown;
    private JCheckBox chkIgnoreRatEra;

    //scenarios
    private JCheckBox chkDoubleVehicles;
    private JSpinner spnOpforLanceTypeMechs;
    private JSpinner spnOpforLanceTypeMixed;
    private JSpinner spnOpforLanceTypeVehicles;
    private JCheckBox chkOpforUsesVTOLs;
    private JCheckBox chkOpforUsesAero;
    private JSpinner spnOpforAeroChance;
    private JCheckBox chkOpforUsesLocalForces;
    private JSpinner spnOpforLocalForceChance;
    private JCheckBox chkAdjustPlayerVehicles;
    private JCheckBox chkRegionalMechVariations;
    private JCheckBox chkAttachedPlayerCamouflage;
    private JCheckBox chkPlayerControlsAttachedUnits;
    private JCheckBox chkUseDropShips;
    private JCheckBox chkUseWeatherConditions;
    private JCheckBox chkUseLightConditions;
    private JCheckBox chkUsePlanetaryConditions;
    //endregion Against the Bot Tab

<<<<<<< HEAD
    //region Company Generation Options
    private CompanyGenerationOptionsPanel companyGenerationOptionsPanel;
    //endregion Company Generation Options
=======
    private final ResourceBundle resources = ResourceBundle.getBundle("mekhq.resources.CampaignOptionsDialog", new EncodeControl());
>>>>>>> 91576e19
    //endregion Variable Declarations

    public CampaignOptionsDialog(JFrame parent, boolean modal, Campaign c) {
        super(parent, modal);
        this.campaign = c;
        //this is a hack but I have no idea what is going on here
        this.frame = parent;
        this.date = campaign.getLocalDate();
        this.camouflage = campaign.getCamouflage();
        this.colour = campaign.getColour();
        this.iconCategory = campaign.getIconCategory();
        this.iconFileName = campaign.getIconFileName();
        hashSkillTargets = new Hashtable<>();
        hashGreenSkill = new Hashtable<>();
        hashRegSkill = new Hashtable<>();
        hashVetSkill = new Hashtable<>();
        hashEliteSkill = new Hashtable<>();
        cancelled = false;

        initComponents();
        setOptions(c.getCampaignOptions(), c.getRandomSkillPreferences());
        btnCamo.setIcon(camouflage.getImageIcon());
        setForceIcon();
        setLocationRelativeTo(parent);

        setUserPreferences();
    }

    //region Initialization
    /**
     * This method is called from within the constructor to initialize the form.
     */
    private void initComponents() {
        //region Variable Declaration and Initialisation
        tabOptions = new JTabbedPane();
        comboFactionNames = new JComboBox<>();
        sldGender = new JSlider(SwingConstants.HORIZONTAL);
        panRepair = new JPanel();
        panSupplies = new JPanel();
        panFinances = new JPanel();
        panMercenary = new JPanel();
        panNameGen = new JPanel();
        panRank = new JPanel();
        panXP = new JPanel();
        panSkill = new JPanel();
        panTech = new JPanel();
        panRandomSkill = new JPanel();
        panRandomPortrait = new JPanel();
        useEraModsCheckBox = new JCheckBox();
        assignedTechFirstCheckBox = new JCheckBox();
        resetToFirstTechCheckBox = new JCheckBox();
        JLabel clanPriceModifierLabel = new JLabel();
        JLabel usedPartsValueLabel = new JLabel();
        JLabel damagedPartsValueLabel = new JLabel();
        payForPartsBox = new JCheckBox();
        payForRepairsBox = new JCheckBox();
        payForUnitsBox = new JCheckBox();
        payForSalariesBox = new JCheckBox();
        payForRecruitmentBox = new JCheckBox();
        useLoanLimitsBox = new JCheckBox();
        payForOverheadBox = new JCheckBox();
        payForMaintainBox = new JCheckBox();
        payForTransportBox = new JCheckBox();
        usePeacetimeCostBox = new JCheckBox();
        useExtendedPartsModifierBox = new JCheckBox();
        showPeacetimeCostBox = new JCheckBox();
        chkAssignPortraitOnRoleChange = new JCheckBox();
        sellUnitsBox = new JCheckBox();
        sellPartsBox = new JCheckBox();
        useQuirksBox = new JCheckBox();
        limitByYearBox = new JCheckBox();
        disallowExtinctStuffBox = new JCheckBox();
        allowClanPurchasesBox = new JCheckBox();
        allowISPurchasesBox = new JCheckBox();
        allowCanonOnlyBox = new JCheckBox();
        allowCanonRefitOnlyBox = new JCheckBox();
        variableTechLevelBox = new JCheckBox();
        factionIntroDateBox = new JCheckBox();
        useAmmoByTypeBox = new JCheckBox();
        choiceTechLevel = new JComboBox<>();
        btnLoad = new JButton();
        btnCancel = new JButton();
        scrRanks = new JScrollPane();

        usePlanetaryAcquisitions = new JCheckBox();
        usePlanetaryAcquisitionsVerbose = new JCheckBox();
        disallowPlanetaryAcquisitionClanCrossover = new JCheckBox();
        comboPlanetaryAcquisitionsFactionLimits = new JComboBox<>();
        disallowClanPartsFromIS = new JCheckBox();
        useDamageMargin = new JCheckBox();
        useAeroSystemHitsBox = new JCheckBox();
        useQualityMaintenance = new JCheckBox();
        useUnofficialMaintenance = new JCheckBox();
        checkMaintenance = new JCheckBox();
        reverseQualityNames = new JCheckBox();

        chkSupportStaffOnly = new JCheckBox();

        GridBagConstraints gridBagConstraints;
        int gridy = 0;
        int gridx = 0;
        //endregion Variable Declaration and Initialisation

        ResourceBundle resourceMap = ResourceBundle.getBundle("mekhq.resources.CampaignOptionsDialog", new EncodeControl());
        setDefaultCloseOperation(WindowConstants.DISPOSE_ON_CLOSE);
        setName("Form");
        setTitle(resourceMap.getString("title.text"));
        getContentPane().setLayout(new GridBagLayout());

        tabOptions.setName("tabOptions");

        //region General Tab
        panGeneral = new JPanel(new GridBagLayout());
        panGeneral.setName("panGeneral");

        JLabel lblName = new JLabel(resourceMap.getString("lblName.text"));
        lblName.setName("lblName");
        gridBagConstraints = new GridBagConstraints();
        gridBagConstraints.gridx = gridx++;
        gridBagConstraints.gridy = gridy++;
        gridBagConstraints.anchor = GridBagConstraints.WEST;
        panGeneral.add(lblName, gridBagConstraints);

        txtName = new JTextField(campaign.getName());
        txtName.setName("txtName");
        txtName.setMinimumSize(new Dimension(500, 30));
        txtName.setPreferredSize(new Dimension(500, 30));
        gridBagConstraints.gridx = gridx--;
        panGeneral.add(txtName, gridBagConstraints);

        JLabel lblFaction = new JLabel(resourceMap.getString("lblFaction.text"));
        lblFaction.setName("lblFaction");
        gridBagConstraints.gridx = gridx++;
        gridBagConstraints.gridy = gridy++;
        panGeneral.add(lblFaction, gridBagConstraints);

        factionModel = new SortedComboBoxModel<>();
        for (String sName : Factions.getInstance().getChoosableFactionCodes()) {
            Faction f = Factions.getInstance().getFaction(sName);
            if (f.validIn(date.getYear())) {
                factionModel.addElement(f.getFullName(date.getYear()));
            }
        }
        factionModel.setSelectedItem(campaign.getFaction().getFullName(date.getYear()));
        comboFaction = new JComboBox<>();
        comboFaction.setName("comboFaction");
        comboFaction.setModel(factionModel);
        comboFaction.setMinimumSize(new Dimension(400, 30));
        comboFaction.setPreferredSize(new Dimension(400, 30));
        gridBagConstraints.gridx = gridx--;
        panGeneral.add(comboFaction, gridBagConstraints);

        JPanel unitRatingPanel = new JPanel(new GridBagLayout());

        JLabel unitRatingMethodLabel = new JLabel(resourceMap.getString("unitRatingMethodLabel.text"));
        unitRatingMethodLabel.setName("unitRatingMethodLabel");
        gridBagConstraints.gridx = 0;
        unitRatingPanel.add(unitRatingMethodLabel, gridBagConstraints);

        unitRatingMethodCombo = new JComboBox<>(UnitRatingMethod.values());
        unitRatingMethodCombo.setName("unitRatingMethodCombo");
        gridBagConstraints.gridx = 1;
        unitRatingPanel.add(unitRatingMethodCombo, gridBagConstraints);

        JLabel manualUnitRatingModifierLabel = new JLabel(resourceMap.getString("manualUnitRatingModifierLabel.text"));
        gridBagConstraints.gridx = 2;
        unitRatingPanel.add(manualUnitRatingModifierLabel, gridBagConstraints);

        manualUnitRatingModifier = new JSpinner(new SpinnerNumberModel(0, -100, 100, 1));
        gridBagConstraints.gridx = 3;
        unitRatingPanel.add(manualUnitRatingModifier, gridBagConstraints);

        gridBagConstraints = new GridBagConstraints();
        gridBagConstraints.gridx = gridx;
        gridBagConstraints.gridy = gridy++;
        gridBagConstraints.gridwidth = 2;
        gridBagConstraints.fill = GridBagConstraints.HORIZONTAL;
        gridBagConstraints.anchor = GridBagConstraints.NORTHWEST;
        panGeneral.add(unitRatingPanel, gridBagConstraints);

        JLabel lblDate = new JLabel(resourceMap.getString("lblDate.text"));
        lblDate.setName("lblDate");
        gridBagConstraints = new GridBagConstraints();
        gridBagConstraints.gridx = gridx++;
        gridBagConstraints.gridy = gridy++;
        gridBagConstraints.anchor = GridBagConstraints.WEST;
        panGeneral.add(lblDate, gridBagConstraints);

        btnDate = new JButton(MekHQ.getMekHQOptions().getDisplayFormattedDate(date));
        btnDate.setName("btnDate");
        btnDate.setMinimumSize(new Dimension(400, 30));
        btnDate.setPreferredSize(new Dimension(400, 30));
        btnDate.addActionListener(this::btnDateActionPerformed);
        gridBagConstraints.gridx = gridx--;
        panGeneral.add(btnDate, gridBagConstraints);

        JLabel lblCamo = new JLabel(resourceMap.getString("lblCamo.text"));
        lblCamo.setName("lblCamo");
        gridBagConstraints.gridx = gridx++;
        gridBagConstraints.gridy = gridy++;
        panGeneral.add(lblCamo, gridBagConstraints);

        btnCamo = new JButton();
        btnCamo.setName("btnCamo");
        btnCamo.setMinimumSize(new Dimension(84, 72));
        btnCamo.setPreferredSize(new Dimension(84, 72));
        btnCamo.setMaximumSize(new Dimension(84, 72));
        btnCamo.addActionListener(this::btnCamoActionPerformed);
        gridBagConstraints.gridx = gridx--;
        gridBagConstraints.anchor = java.awt.GridBagConstraints.NORTHWEST;
        panGeneral.add(btnCamo, gridBagConstraints);

        JLabel lblIcon = new JLabel(resourceMap.getString("lblIcon.text"));
        gridBagConstraints.gridx = gridx++;
        gridBagConstraints.gridy = gridy++;
        gridBagConstraints.anchor = GridBagConstraints.WEST;
        panGeneral.add(lblIcon, gridBagConstraints);

        btnIcon = new JButton();
        btnIcon.addActionListener(this::btnIconActionPerformed);
        btnIcon.setMinimumSize(new Dimension(84, 72));
        btnIcon.setPreferredSize(new Dimension(84, 72));
        btnIcon.setMaximumSize(new Dimension(84, 72));
        gridBagConstraints.gridx = gridx--;
        gridBagConstraints.anchor = GridBagConstraints.NORTHWEST;
        panGeneral.add(btnIcon, gridBagConstraints);

        tabOptions.addTab(resourceMap.getString("panGeneral.TabConstraints.tabTitle"), panGeneral);
        //endregion General Tab

        //region Repair and Maintenance Tab
        panRepair.setName("panRepair");
        panRepair.setLayout(new java.awt.GridBagLayout());

        JPanel panSubRepair = new JPanel(new GridBagLayout());
        JPanel panSubMaintenance = new JPanel(new GridBagLayout());

        panSubRepair.setBorder(BorderFactory.createTitledBorder("Repair"));
        panSubMaintenance.setBorder(BorderFactory.createTitledBorder("Maintenance"));

        gridBagConstraints = new GridBagConstraints();
        gridBagConstraints.gridx = 0;
        gridBagConstraints.gridy = 0;
        gridBagConstraints.weightx = 0.5;
        gridBagConstraints.gridwidth = 1;
        gridBagConstraints.fill = GridBagConstraints.BOTH;
        panRepair.add(panSubRepair, gridBagConstraints);

        gridBagConstraints = new GridBagConstraints();
        gridBagConstraints.gridx = 1;
        gridBagConstraints.gridy = 0;
        gridBagConstraints.gridwidth = 1;
        gridBagConstraints.fill = GridBagConstraints.BOTH;
        panRepair.add(panSubMaintenance, gridBagConstraints);

        useEraModsCheckBox.setText(resourceMap.getString("useEraModsCheckBox.text")); // NOI18N
        useEraModsCheckBox.setToolTipText(resourceMap.getString("useEraModsCheckBox.toolTipText")); // NOI18N
        useEraModsCheckBox.setName("useEraModsCheckBox"); // NOI18N
        gridBagConstraints = new java.awt.GridBagConstraints();
        gridBagConstraints.gridx = 0;
        gridBagConstraints.gridy = 0;
        gridBagConstraints.weightx = 0.0;
        gridBagConstraints.weighty = 0.0;
        gridBagConstraints.fill = java.awt.GridBagConstraints.NONE;
        gridBagConstraints.anchor = java.awt.GridBagConstraints.NORTHWEST;
        panSubRepair.add(useEraModsCheckBox, gridBagConstraints);

        assignedTechFirstCheckBox.setText(resourceMap.getString("assignedTechFirstCheckBox.text")); // NOI18N
        assignedTechFirstCheckBox.setToolTipText(resourceMap.getString("assignedTechFirstCheckBox.toolTipText")); // NOI18N
        assignedTechFirstCheckBox.setName("assignedTechFirstCheckBox"); // NOI18N
        gridBagConstraints = new java.awt.GridBagConstraints();
        gridBagConstraints.gridx = 0;
        gridBagConstraints.gridy = 1;
        gridBagConstraints.weightx = 0.0;
        gridBagConstraints.weighty = 0.0;
        gridBagConstraints.fill = java.awt.GridBagConstraints.NONE;
        gridBagConstraints.anchor = java.awt.GridBagConstraints.NORTHWEST;
        panSubRepair.add(assignedTechFirstCheckBox, gridBagConstraints);

        resetToFirstTechCheckBox.setText(resourceMap.getString("resetToFirstTechCheckBox.text")); // NOI18N
        resetToFirstTechCheckBox.setToolTipText(resourceMap.getString("resetToFirstTechCheckBox.toolTipText")); // NOI18N
        resetToFirstTechCheckBox.setName("resetToFirstTechCheckBox"); // NOI18N
        gridBagConstraints = new java.awt.GridBagConstraints();
        gridBagConstraints.gridx = 0;
        gridBagConstraints.gridy = 2;
        gridBagConstraints.weightx = 0.0;
        gridBagConstraints.weighty = 0.0;
        gridBagConstraints.fill = java.awt.GridBagConstraints.NONE;
        gridBagConstraints.anchor = java.awt.GridBagConstraints.NORTHWEST;
        panSubRepair.add(resetToFirstTechCheckBox, gridBagConstraints);

        useQuirksBox.setText(resourceMap.getString("useQuirksBox.text")); // NOI18N
        useQuirksBox.setToolTipText(resourceMap.getString("useQuirksBox.toolTipText")); // NOI18N
        useQuirksBox.setName("useQuirksBox"); // NOI18N
        gridBagConstraints = new java.awt.GridBagConstraints();
        gridBagConstraints.gridx = 0;
        gridBagConstraints.gridy = 3;
        gridBagConstraints.fill = java.awt.GridBagConstraints.NONE;
        gridBagConstraints.weightx = 0.0;
        gridBagConstraints.weighty = 0.0;
        gridBagConstraints.anchor = java.awt.GridBagConstraints.NORTHWEST;
        panSubRepair.add(useQuirksBox, gridBagConstraints);

        useAeroSystemHitsBox.setText(resourceMap.getString("useAeroSystemHits.text")); // NOI18N
        useAeroSystemHitsBox.setToolTipText(resourceMap.getString("useAeroSystemHits.toolTipText")); // NOI18N
        useAeroSystemHitsBox.setName("useAeroSystemHits"); // NOI18N
        gridBagConstraints = new java.awt.GridBagConstraints();
        gridBagConstraints.gridx = 0;
        gridBagConstraints.gridy = 4;
        gridBagConstraints.weightx = 0.0;
        gridBagConstraints.weighty = 0.0;
        gridBagConstraints.fill = java.awt.GridBagConstraints.NONE;
        gridBagConstraints.anchor = java.awt.GridBagConstraints.NORTHWEST;
        panSubRepair.add(useAeroSystemHitsBox, gridBagConstraints);

        useDamageMargin.setText(resourceMap.getString("useDamageMargin.text"));
        useDamageMargin.setToolTipText(resourceMap.getString("useDamageMargin.toolTipText"));
        useDamageMargin.addActionListener(evt -> spnDamageMargin.setEnabled(useDamageMargin.isSelected()));
        gridBagConstraints = new java.awt.GridBagConstraints();
        gridBagConstraints.gridx = 0;
        gridBagConstraints.gridy = 5;
        gridBagConstraints.weightx = 0.0;
        gridBagConstraints.weighty = 0.0;
        gridBagConstraints.fill = java.awt.GridBagConstraints.NONE;
        gridBagConstraints.anchor = java.awt.GridBagConstraints.NORTHWEST;
        panSubRepair.add(useDamageMargin, gridBagConstraints);

        spnDamageMargin = new JSpinner(new SpinnerNumberModel(1, 1, 20, 1));
        ((JSpinner.DefaultEditor) spnDamageMargin.getEditor()).getTextField().setEditable(false);
        JPanel pnlDamageMargin = new JPanel();
        pnlDamageMargin.add(new JLabel("Margin:"));
        pnlDamageMargin.add(spnDamageMargin);

        gridBagConstraints = new java.awt.GridBagConstraints();
        gridBagConstraints.gridx = 0;
        gridBagConstraints.gridy = 6;
        gridBagConstraints.weightx = 1.0;
        gridBagConstraints.weighty = 0.0;
        gridBagConstraints.fill = java.awt.GridBagConstraints.NONE;
        gridBagConstraints.anchor = java.awt.GridBagConstraints.NORTHWEST;
        panSubRepair.add(pnlDamageMargin, gridBagConstraints);

        spnDestroyPartTarget = new JSpinner(new SpinnerNumberModel(2, 2, 13, 1));
        ((JSpinner.DefaultEditor) spnDestroyPartTarget.getEditor()).getTextField().setEditable(false);

        JPanel pnlDestroyPartTarget = new JPanel();
        pnlDestroyPartTarget.add(new JLabel("Equipment hit in combat survives on a roll of"));
        pnlDestroyPartTarget.add(spnDestroyPartTarget);
        pnlDestroyPartTarget.add(new JLabel("or better"));

        gridBagConstraints = new java.awt.GridBagConstraints();
        gridBagConstraints.gridx = 0;
        gridBagConstraints.gridy = 7;
        gridBagConstraints.weightx = 1.0;
        gridBagConstraints.weighty = 1.0;
        gridBagConstraints.fill = java.awt.GridBagConstraints.NONE;
        gridBagConstraints.anchor = java.awt.GridBagConstraints.NORTHWEST;
        panSubRepair.add(pnlDestroyPartTarget, gridBagConstraints);

        checkMaintenance.setText(resourceMap.getString("checkMaintenance.text"));
        checkMaintenance.setToolTipText(resourceMap.getString("checkMaintenance.toolTipText"));
        gridBagConstraints = new java.awt.GridBagConstraints();
        gridBagConstraints.gridx = 0;
        gridBagConstraints.gridy = 0;
        gridBagConstraints.weightx = 0.0;
        gridBagConstraints.weighty = 0.0;
        gridBagConstraints.fill = java.awt.GridBagConstraints.NONE;
        gridBagConstraints.anchor = java.awt.GridBagConstraints.NORTHWEST;
        panSubMaintenance.add(checkMaintenance, gridBagConstraints);

        checkMaintenance.addActionListener(evt -> {
            if (checkMaintenance.isSelected()) {
                spnMaintenanceDays.setEnabled(true);
                useQualityMaintenance.setEnabled(true);
                useUnofficialMaintenance.setEnabled(true);
                reverseQualityNames.setEnabled(true);
                spnMaintenanceBonus.setEnabled(true);
                logMaintenance.setEnabled(true);
            } else {
                spnMaintenanceDays.setEnabled(false);
                useQualityMaintenance.setEnabled(false);
                useUnofficialMaintenance.setEnabled(false);
                reverseQualityNames.setEnabled(false);
                spnMaintenanceBonus.setEnabled(false);
                logMaintenance.setEnabled(false);
            }
        });

        spnMaintenanceDays = new JSpinner(new SpinnerNumberModel(30, 1, 365, 1));
        ((JSpinner.DefaultEditor) spnMaintenanceDays.getEditor()).getTextField().setEditable(false);
        JPanel pnlMaintenanceDays = new JPanel();
        pnlMaintenanceDays.add(spnMaintenanceDays);
        pnlMaintenanceDays.add(new JLabel("Maintenance cycle length in days"));
        gridBagConstraints = new java.awt.GridBagConstraints();
        gridBagConstraints.gridx = 0;
        gridBagConstraints.gridy = 1;
        gridBagConstraints.weightx = 0.0;
        gridBagConstraints.weighty = 0.0;
        gridBagConstraints.fill = java.awt.GridBagConstraints.NONE;
        gridBagConstraints.anchor = java.awt.GridBagConstraints.NORTHWEST;
        panSubMaintenance.add(pnlMaintenanceDays, gridBagConstraints);

        spnMaintenanceBonus = new JSpinner(new SpinnerNumberModel(0, -13, 13, 1));
        ((JSpinner.DefaultEditor) spnMaintenanceBonus.getEditor()).getTextField().setEditable(false);
        spnMaintenanceBonus.setToolTipText(resourceMap.getString("spnMaintenanceBonus.toolTipText"));

        JPanel pnlMaintenanceBonus = new JPanel();
        pnlMaintenanceBonus.add(spnMaintenanceBonus);
        pnlMaintenanceBonus.add(new JLabel("Maintenance modifier"));

        gridBagConstraints = new java.awt.GridBagConstraints();
        gridBagConstraints.gridx = 0;
        gridBagConstraints.gridy = 2;
        gridBagConstraints.weightx = 0.0;
        gridBagConstraints.weighty = 0.0;
        gridBagConstraints.fill = java.awt.GridBagConstraints.NONE;
        gridBagConstraints.anchor = java.awt.GridBagConstraints.NORTHWEST;
        panSubMaintenance.add(pnlMaintenanceBonus, gridBagConstraints);

        useQualityMaintenance.setText(resourceMap.getString("useQualityMaintenance.text"));
        useQualityMaintenance.setToolTipText(resourceMap.getString("useQualityMaintenance.toolTipText"));
        gridBagConstraints = new java.awt.GridBagConstraints();
        gridBagConstraints.gridx = 0;
        gridBagConstraints.gridy = 3;
        gridBagConstraints.fill = java.awt.GridBagConstraints.NONE;
        gridBagConstraints.weightx = 0.0;
        gridBagConstraints.weighty = 0.0;
        gridBagConstraints.anchor = java.awt.GridBagConstraints.NORTHWEST;
        panSubMaintenance.add(useQualityMaintenance, gridBagConstraints);

        reverseQualityNames.setText(resourceMap.getString("reverseQualityNames.text"));
        reverseQualityNames.setToolTipText(resourceMap.getString("reverseQualityNames.toolTipText"));
        gridBagConstraints = new java.awt.GridBagConstraints();
        gridBagConstraints.gridx = 0;
        gridBagConstraints.gridy = 4;
        gridBagConstraints.fill = java.awt.GridBagConstraints.NONE;
        gridBagConstraints.weightx = 0.0;
        gridBagConstraints.weighty = 0.0;
        gridBagConstraints.anchor = java.awt.GridBagConstraints.NORTHWEST;
        panSubMaintenance.add(reverseQualityNames, gridBagConstraints);


        useUnofficialMaintenance.setText(resourceMap.getString("useUnofficialMaintenance.text"));
        useUnofficialMaintenance.setToolTipText(resourceMap.getString("useUnofficialMaintenance.toolTipText"));
        gridBagConstraints = new java.awt.GridBagConstraints();
        gridBagConstraints.gridx = 0;
        gridBagConstraints.gridy = 5;
        gridBagConstraints.fill = java.awt.GridBagConstraints.NONE;
        gridBagConstraints.weightx = 0.0;
        gridBagConstraints.weighty = 0.0;
        gridBagConstraints.anchor = java.awt.GridBagConstraints.NORTHWEST;
        panSubMaintenance.add(useUnofficialMaintenance, gridBagConstraints);

        logMaintenance = new JCheckBox(resourceMap.getString("logMaintenance.text"));
        logMaintenance.setToolTipText(resourceMap.getString("logMaintenance.toolTipText"));
        logMaintenance.setName("logMaintenance");
        gridBagConstraints.gridy = 6;
        gridBagConstraints.weightx = 1.0;
        gridBagConstraints.weighty = 1.0;
        panSubMaintenance.add(logMaintenance, gridBagConstraints);

        tabOptions.addTab(resourceMap.getString("panRepair.TabConstraints.tabTitle"), panRepair);
        //endregion Repair and Maintenance Tab

        //region Supplies and Acquisition Tab
        panSupplies.setName("panSupplies");
        panSupplies.setLayout(new GridBagLayout());

        JPanel panSubAcquire = new JPanel(new GridBagLayout());
        JPanel panSubDelivery = new JPanel(new GridBagLayout());
        JPanel panSubPlanetAcquire = new JPanel(new GridBagLayout());

        panSubAcquire.setBorder(BorderFactory.createTitledBorder("Acquisition"));
        panSubDelivery.setBorder(BorderFactory.createTitledBorder("Delivery"));
        panSubPlanetAcquire.setBorder(BorderFactory.createTitledBorder("Planetary Acquisition"));

        gridBagConstraints = new java.awt.GridBagConstraints();
        gridBagConstraints.gridx = 0;
        gridBagConstraints.gridy = 0;
        gridBagConstraints.weightx = .5;
        gridBagConstraints.gridwidth = 1;
        gridBagConstraints.fill = java.awt.GridBagConstraints.BOTH;
        panSupplies.add(panSubAcquire, gridBagConstraints);

        gridBagConstraints = new java.awt.GridBagConstraints();
        gridBagConstraints.gridx = 1;
        gridBagConstraints.gridy = 0;
        gridBagConstraints.weightx = .5;
        gridBagConstraints.gridwidth = 1;
        gridBagConstraints.fill = java.awt.GridBagConstraints.BOTH;
        panSupplies.add(panSubDelivery, gridBagConstraints);

        gridBagConstraints = new java.awt.GridBagConstraints();
        gridBagConstraints.gridx = 0;
        gridBagConstraints.gridy = 1;
        gridBagConstraints.weightx = 1.0;
        gridBagConstraints.gridwidth = 2;
        gridBagConstraints.fill = java.awt.GridBagConstraints.BOTH;
        panSupplies.add(panSubPlanetAcquire, gridBagConstraints);

        spnAcquireWaitingPeriod = new JSpinner(new SpinnerNumberModel(1, 1, 365, 1));
        ((JSpinner.DefaultEditor) spnAcquireWaitingPeriod.getEditor()).getTextField().setEditable(false);

        JPanel pnlWaitingPeriod = new JPanel();
        pnlWaitingPeriod.add(spnAcquireWaitingPeriod);
        pnlWaitingPeriod.add(new JLabel("Waiting period (in days) between acquisition rolls"));

        gridBagConstraints = new java.awt.GridBagConstraints();
        gridBagConstraints.gridx = 0;
        gridBagConstraints.gridy = 1;
        gridBagConstraints.weightx = 0.0;
        gridBagConstraints.weighty = 0.0;
        gridBagConstraints.gridwidth = 2;
        gridBagConstraints.fill = java.awt.GridBagConstraints.NONE;
        gridBagConstraints.anchor = java.awt.GridBagConstraints.NORTHWEST;
        panSubAcquire.add(pnlWaitingPeriod, gridBagConstraints);

        DefaultComboBoxModel<String> acquireSkillModel = new DefaultComboBoxModel<>();
        acquireSkillModel.addElement(CampaignOptions.S_TECH);
        acquireSkillModel.addElement(SkillType.S_ADMIN);
        acquireSkillModel.addElement(SkillType.S_SCROUNGE);
        acquireSkillModel.addElement(SkillType.S_NEG);
        acquireSkillModel.addElement(CampaignOptions.S_AUTO);
        choiceAcquireSkill = new JComboBox<>(acquireSkillModel);

        gridBagConstraints = new java.awt.GridBagConstraints();
        gridBagConstraints.gridx = 0;
        gridBagConstraints.gridy = 2;
        gridBagConstraints.fill = java.awt.GridBagConstraints.NONE;
        gridBagConstraints.anchor = java.awt.GridBagConstraints.WEST;
        panSubAcquire.add(new JLabel("Acquisition Skill:"), gridBagConstraints);

        gridBagConstraints = new java.awt.GridBagConstraints();
        gridBagConstraints.gridx = 1;
        gridBagConstraints.gridy = 2;
        gridBagConstraints.fill = java.awt.GridBagConstraints.NONE;
        gridBagConstraints.anchor = java.awt.GridBagConstraints.WEST;
        panSubAcquire.add(choiceAcquireSkill, gridBagConstraints);

        chkSupportStaffOnly.setText("Only support personnel can make acquisition checks");
        gridBagConstraints = new java.awt.GridBagConstraints();
        gridBagConstraints.gridx = 0;
        gridBagConstraints.gridy = 3;
        gridBagConstraints.gridwidth = 2;
        gridBagConstraints.fill = java.awt.GridBagConstraints.NONE;
        gridBagConstraints.weightx = 0.0;
        gridBagConstraints.weighty = 0.0;
        gridBagConstraints.anchor = java.awt.GridBagConstraints.NORTHWEST;
        panSubAcquire.add(chkSupportStaffOnly, gridBagConstraints);

        spnAcquireClanPenalty = new JSpinner(new SpinnerNumberModel(0, 0, 13, 1));
        ((JSpinner.DefaultEditor) spnAcquireClanPenalty.getEditor()).getTextField().setEditable(false);

        JPanel pnlClanPenalty = new JPanel();
        pnlClanPenalty.add(spnAcquireClanPenalty);
        pnlClanPenalty.add(new JLabel("Penalty for Clan equipment"));

        gridBagConstraints = new java.awt.GridBagConstraints();
        gridBagConstraints.gridx = 0;
        gridBagConstraints.gridy = 4;
        gridBagConstraints.weightx = 0.0;
        gridBagConstraints.weighty = 0.0;
        gridBagConstraints.gridwidth = 2;
        gridBagConstraints.fill = java.awt.GridBagConstraints.NONE;
        gridBagConstraints.anchor = java.awt.GridBagConstraints.NORTHWEST;
        panSubAcquire.add(pnlClanPenalty, gridBagConstraints);

        spnAcquireIsPenalty = new JSpinner(new SpinnerNumberModel(0, 0, 13, 1));
        ((JSpinner.DefaultEditor) spnAcquireIsPenalty.getEditor()).getTextField().setEditable(false);

        JPanel pnlIsPenalty = new JPanel();
        pnlIsPenalty.add(spnAcquireIsPenalty);
        pnlIsPenalty.add(new JLabel("Penalty for Inner Sphere equipment"));

        gridBagConstraints = new java.awt.GridBagConstraints();
        gridBagConstraints.gridx = 0;
        gridBagConstraints.gridy = 5;
        gridBagConstraints.weightx = 0.0;
        gridBagConstraints.weighty = 0.0;
        gridBagConstraints.gridwidth = 2;
        gridBagConstraints.fill = java.awt.GridBagConstraints.NONE;
        gridBagConstraints.anchor = java.awt.GridBagConstraints.NORTHWEST;
        panSubAcquire.add(pnlIsPenalty, gridBagConstraints);

        txtMaxAcquisitions = new JTextField(4);
        txtMaxAcquisitions.setHorizontalAlignment(JTextField.RIGHT);
        txtMaxAcquisitions.setName("txtName");

        JPanel pnlMaxAcquisitions = new JPanel();
        pnlMaxAcquisitions.add(txtMaxAcquisitions);
        pnlMaxAcquisitions.add(new JLabel("Maximum Acquisitions Per Day (0 for unlimited)"));

        gridBagConstraints = new java.awt.GridBagConstraints();
        gridBagConstraints.gridx = 0;
        gridBagConstraints.gridy = 6;
        gridBagConstraints.weightx = 1.0;
        gridBagConstraints.weighty = 1.0;
        gridBagConstraints.gridwidth = 2;
        gridBagConstraints.fill = java.awt.GridBagConstraints.NONE;
        gridBagConstraints.anchor = java.awt.GridBagConstraints.NORTHWEST;
        panSubAcquire.add(pnlMaxAcquisitions, gridBagConstraints);

        spnNDiceTransitTime = new JSpinner(new SpinnerNumberModel(0, 0, 365, 1));
        ((JSpinner.DefaultEditor) spnNDiceTransitTime.getEditor()).getTextField().setEditable(false);

        spnConstantTransitTime = new JSpinner(new SpinnerNumberModel(0, 0, 365, 1));
        ((JSpinner.DefaultEditor) spnConstantTransitTime.getEditor()).getTextField().setEditable(false);

        spnAcquireMosBonus = new JSpinner(new SpinnerNumberModel(0, 0, 365, 1));
        ((JSpinner.DefaultEditor) spnAcquireMosBonus.getEditor()).getTextField().setEditable(false);

        spnAcquireMinimum = new JSpinner(new SpinnerNumberModel(0, 0, 365, 1));
        ((JSpinner.DefaultEditor) spnAcquireMinimum.getEditor()).getTextField().setEditable(false);

        DefaultComboBoxModel<String> transitUnitModel = new DefaultComboBoxModel<>();
        for (int i = 0; i < CampaignOptions.TRANSIT_UNIT_NUM; i++) {
            transitUnitModel.addElement(CampaignOptions.getTransitUnitName(i));
        }
        choiceTransitTimeUnits = new JComboBox<>(transitUnitModel);

        DefaultComboBoxModel<String> transitMosUnitModel = new DefaultComboBoxModel<>();
        for (int i = 0; i < CampaignOptions.TRANSIT_UNIT_NUM; i++) {
            transitMosUnitModel.addElement(CampaignOptions.getTransitUnitName(i));
        }
        choiceAcquireMosUnits = new JComboBox<>(transitMosUnitModel);

        DefaultComboBoxModel<String> transitMinUnitModel = new DefaultComboBoxModel<>();
        for (int i = 0; i < CampaignOptions.TRANSIT_UNIT_NUM; i++) {
            transitMinUnitModel.addElement(CampaignOptions.getTransitUnitName(i));
        }
        choiceAcquireMinimumUnit = new JComboBox<>(transitMinUnitModel);

        JPanel pnlTransitTime = new JPanel();
        pnlTransitTime.add(new JLabel("Delivery Time:"));
        pnlTransitTime.add(spnNDiceTransitTime);
        pnlTransitTime.add(new JLabel("d6 + "));
        pnlTransitTime.add(spnConstantTransitTime);
        pnlTransitTime.add(choiceTransitTimeUnits);

        gridBagConstraints = new java.awt.GridBagConstraints();
        gridBagConstraints.gridx = 0;
        gridBagConstraints.gridy = 0;
        gridBagConstraints.fill = java.awt.GridBagConstraints.NONE;
        gridBagConstraints.weightx = 0.0;
        gridBagConstraints.weighty = 0.0;
        gridBagConstraints.anchor = java.awt.GridBagConstraints.NORTHWEST;
        panSubDelivery.add(pnlTransitTime, gridBagConstraints);

        JPanel pnlMinTransit = new JPanel();
        pnlMinTransit.add(new JLabel("Minimum Transit Time:"));
        pnlMinTransit.add(spnAcquireMinimum);
        pnlMinTransit.add(choiceAcquireMinimumUnit);

        gridBagConstraints = new java.awt.GridBagConstraints();
        gridBagConstraints.gridx = 0;
        gridBagConstraints.gridy = 1;
        gridBagConstraints.fill = java.awt.GridBagConstraints.NONE;
        gridBagConstraints.weightx = 0.0;
        gridBagConstraints.weighty = 0.0;
        gridBagConstraints.anchor = java.awt.GridBagConstraints.NORTHWEST;
        panSubDelivery.add(pnlMinTransit, gridBagConstraints);

        JPanel pnlMosBonus = new JPanel();
        pnlMosBonus.add(new JLabel("Reduce delivery time by"));
        pnlMosBonus.add(spnAcquireMosBonus);
        pnlMosBonus.add(choiceAcquireMosUnits);
        pnlMosBonus.add(new JLabel("per MoS"));

        gridBagConstraints = new java.awt.GridBagConstraints();
        gridBagConstraints.gridx = 0;
        gridBagConstraints.gridy = 2;
        gridBagConstraints.fill = java.awt.GridBagConstraints.NONE;
        gridBagConstraints.weightx = 1.0;
        gridBagConstraints.weighty = 1.0;
        gridBagConstraints.anchor = java.awt.GridBagConstraints.NORTHWEST;
        panSubDelivery.add(pnlMosBonus, gridBagConstraints);

        usePlanetaryAcquisitions.setText(resourceMap.getString("usePlanetaryAcquisitions.text"));
        usePlanetaryAcquisitions.setToolTipText(resourceMap.getString("usePlanetaryAcquisitions.toolTipText"));
        gridBagConstraints = new java.awt.GridBagConstraints();
        gridBagConstraints.gridx = 0;
        gridBagConstraints.gridy = 0;
        gridBagConstraints.weightx = 0.0;
        gridBagConstraints.weighty = 0.0;
        gridBagConstraints.fill = java.awt.GridBagConstraints.NONE;
        gridBagConstraints.anchor = java.awt.GridBagConstraints.NORTHWEST;
        panSubPlanetAcquire.add(usePlanetaryAcquisitions, gridBagConstraints);

        spnMaxJumpPlanetaryAcquisitions = new JSpinner(new SpinnerNumberModel(2, 0, 5, 1));
        JPanel panMaxJump = new JPanel();
        panMaxJump.add(spnMaxJumpPlanetaryAcquisitions);
        panMaxJump.add(new JLabel("Maximum number of jumps away to search for supplies"));
        gridBagConstraints = new java.awt.GridBagConstraints();
        gridBagConstraints.gridx = 0;
        gridBagConstraints.gridy = 1;
        gridBagConstraints.weightx = 0.0;
        gridBagConstraints.weighty = 0.0;
        gridBagConstraints.fill = java.awt.GridBagConstraints.NONE;
        gridBagConstraints.anchor = java.awt.GridBagConstraints.NORTHWEST;
        panSubPlanetAcquire.add(panMaxJump, gridBagConstraints);

        DefaultComboBoxModel<String> factionLimitComboBoxModel = new DefaultComboBoxModel<>();
        factionLimitComboBoxModel.addElement(CampaignOptions.getFactionLimitName(CampaignOptions.PLANET_ACQUISITION_ALL));
        factionLimitComboBoxModel.addElement(CampaignOptions.getFactionLimitName(CampaignOptions.PLANET_ACQUISITION_NEUTRAL));
        factionLimitComboBoxModel.addElement(CampaignOptions.getFactionLimitName(CampaignOptions.PLANET_ACQUISITION_ALLY));
        factionLimitComboBoxModel.addElement(CampaignOptions.getFactionLimitName(CampaignOptions.PLANET_ACQUISITION_SELF));
        comboPlanetaryAcquisitionsFactionLimits.setModel(factionLimitComboBoxModel);
        JPanel panFactionLimit = new JPanel();
        panFactionLimit.add(new JLabel("Faction supply limitations"));
        panFactionLimit.add(comboPlanetaryAcquisitionsFactionLimits);
        gridBagConstraints = new java.awt.GridBagConstraints();
        gridBagConstraints.gridx = 0;
        gridBagConstraints.gridy = 2;
        gridBagConstraints.weightx = 0.0;
        gridBagConstraints.weighty = 0.0;
        gridBagConstraints.fill = java.awt.GridBagConstraints.NONE;
        gridBagConstraints.anchor = java.awt.GridBagConstraints.NORTHWEST;
        panSubPlanetAcquire.add(panFactionLimit, gridBagConstraints);

        disallowPlanetaryAcquisitionClanCrossover.setText(resourceMap.getString("disallowPlanetaryAcquisitionClanCrossover.text"));
        disallowPlanetaryAcquisitionClanCrossover.setToolTipText(resourceMap.getString("disallowPlanetaryAcquisitionClanCrossover.toolTipText"));
        gridBagConstraints = new java.awt.GridBagConstraints();
        gridBagConstraints.gridx = 0;
        gridBagConstraints.gridy = 3;
        gridBagConstraints.weightx = 0.0;
        gridBagConstraints.weighty = 0.0;
        gridBagConstraints.fill = java.awt.GridBagConstraints.NONE;
        gridBagConstraints.anchor = java.awt.GridBagConstraints.NORTHWEST;
        panSubPlanetAcquire.add(disallowPlanetaryAcquisitionClanCrossover, gridBagConstraints);

        disallowClanPartsFromIS.setText(resourceMap.getString("disallowClanPartsFromIS.text"));
        disallowClanPartsFromIS.setToolTipText(resourceMap.getString("disallowClanPartsFromIS.toolTipText"));
        gridBagConstraints = new java.awt.GridBagConstraints();
        gridBagConstraints.gridx = 0;
        gridBagConstraints.gridy = 4;
        gridBagConstraints.weightx = 0.0;
        gridBagConstraints.weighty = 0.0;
        gridBagConstraints.fill = java.awt.GridBagConstraints.NONE;
        gridBagConstraints.anchor = java.awt.GridBagConstraints.NORTHWEST;
        panSubPlanetAcquire.add(disallowClanPartsFromIS, gridBagConstraints);

        spnPenaltyClanPartsFromIS = new JSpinner(new SpinnerNumberModel(0, 0, 12, 1));
        JPanel panPenaltyClanPartsFromIS = new JPanel();
        panPenaltyClanPartsFromIS.add(spnPenaltyClanPartsFromIS);
        JLabel lblPenaltyClanPartsFromIS = new JLabel(resourceMap.getString("spnPenaltyClanPartsFromIS.text"));
        lblPenaltyClanPartsFromIS.setToolTipText(resourceMap.getString("spnPenaltyClanPartsFromIS.toolTipText"));
        panPenaltyClanPartsFromIS.add(lblPenaltyClanPartsFromIS);
        gridBagConstraints = new java.awt.GridBagConstraints();
        gridBagConstraints.gridx = 0;
        gridBagConstraints.gridy = 5;
        gridBagConstraints.weightx = 0.0;
        gridBagConstraints.weighty = 0.0;
        gridBagConstraints.fill = java.awt.GridBagConstraints.NONE;
        gridBagConstraints.anchor = java.awt.GridBagConstraints.NORTHWEST;
        panSubPlanetAcquire.add(panPenaltyClanPartsFromIS, gridBagConstraints);

        usePlanetaryAcquisitionsVerbose.setText(resourceMap.getString("usePlanetaryAcquisitionsVerbose.text"));
        usePlanetaryAcquisitionsVerbose.setToolTipText(resourceMap.getString("usePlanetaryAcquisitionsVerbose.toolTipText"));
        gridBagConstraints = new java.awt.GridBagConstraints();
        gridBagConstraints.gridx = 0;
        gridBagConstraints.gridy = 6;
        gridBagConstraints.weightx = 0.0;
        gridBagConstraints.weighty = 0.0;
        gridBagConstraints.fill = java.awt.GridBagConstraints.NONE;
        gridBagConstraints.anchor = java.awt.GridBagConstraints.NORTHWEST;
        panSubPlanetAcquire.add(usePlanetaryAcquisitionsVerbose, gridBagConstraints);

        JPanel panSocioIndustrialBonus = new JPanel();
        panSocioIndustrialBonus.setLayout(new BoxLayout(panSocioIndustrialBonus, BoxLayout.LINE_AXIS));
        panSocioIndustrialBonus.setBorder(BorderFactory.createTitledBorder("Planet socio-industrial modifiers "));

        JPanel panTechBonus = new JPanel(new GridBagLayout());
        JPanel panIndustryBonus = new JPanel(new GridBagLayout());
        JPanel panOutputBonus = new JPanel(new GridBagLayout());

        spnPlanetAcquireTechBonus = new JSpinner[6];
        spnPlanetAcquireIndustryBonus = new JSpinner[6];
        spnPlanetAcquireOutputBonus = new JSpinner[6];

        gridBagConstraints = new java.awt.GridBagConstraints();
        gridBagConstraints.gridwidth = 1;
        gridBagConstraints.gridy = 0;
        gridBagConstraints.gridx = 0;
        gridBagConstraints.gridwidth = 2;
        panTechBonus.add(new JLabel("<html><b>Tech<b></html>"), gridBagConstraints);
        panIndustryBonus.add(new JLabel("<html><b>Industry<b></html>"), gridBagConstraints);
        panOutputBonus.add(new JLabel("<html><b>Output<b></html>"), gridBagConstraints);
        for (int i = EquipmentType.RATING_A; i <= EquipmentType.RATING_F; i++) {
            gridBagConstraints.gridwidth = 1;
            gridBagConstraints.gridy++;
            gridBagConstraints.gridx = 0;
            gridBagConstraints.insets = new Insets(0, 20, 0, 0);
            panTechBonus.add(new JLabel(ITechnology.getRatingName(i) + " Level"), gridBagConstraints);
            panIndustryBonus.add(new JLabel(ITechnology.getRatingName(i) + " Level"), gridBagConstraints);
            panOutputBonus.add(new JLabel(ITechnology.getRatingName(i) + " Level"), gridBagConstraints);
            gridBagConstraints.gridx = 1;
            gridBagConstraints.insets = new Insets(0, 10, 0, 0);
            spnPlanetAcquireTechBonus[i] = new JSpinner(new SpinnerNumberModel(0, -12, 12, 1));
            spnPlanetAcquireIndustryBonus[i] = new JSpinner(new SpinnerNumberModel(0, -12, 12, 1));
            spnPlanetAcquireOutputBonus[i] = new JSpinner(new SpinnerNumberModel(0, -12, 12, 1));
            ((JSpinner.DefaultEditor) spnPlanetAcquireTechBonus[i].getEditor()).getTextField().setEditable(false);
            ((JSpinner.DefaultEditor) spnPlanetAcquireIndustryBonus[i].getEditor()).getTextField().setEditable(false);
            ((JSpinner.DefaultEditor) spnPlanetAcquireOutputBonus[i].getEditor()).getTextField().setEditable(false);

            panTechBonus.add(spnPlanetAcquireTechBonus[i], gridBagConstraints);
            panOutputBonus.add(spnPlanetAcquireOutputBonus[i], gridBagConstraints);
            panIndustryBonus.add(spnPlanetAcquireIndustryBonus[i], gridBagConstraints);

        }

        panSocioIndustrialBonus.add(panTechBonus);
        panSocioIndustrialBonus.add(panIndustryBonus);
        panSocioIndustrialBonus.add(panOutputBonus);

        gridBagConstraints = new java.awt.GridBagConstraints();
        gridBagConstraints.gridx = 1;
        gridBagConstraints.gridy = 0;
        gridBagConstraints.weightx = 0.0;
        gridBagConstraints.weighty = 0.0;
        gridBagConstraints.gridheight = 7;
        gridBagConstraints.fill = java.awt.GridBagConstraints.NONE;
        gridBagConstraints.anchor = java.awt.GridBagConstraints.NORTHWEST;
        panSubPlanetAcquire.add(panSocioIndustrialBonus, gridBagConstraints);

        tabOptions.addTab(resourceMap.getString("panSupplies.TabConstraints.tabTitle"), panSupplies);
        //endregion Supplies and Acquisition Tab

        //region Tech Limits Tab
        gridy = 0;

        panTech.setName("panTech");
        panTech.setLayout(new java.awt.GridBagLayout());

        limitByYearBox.setText(resourceMap.getString("limitByYearBox.text"));
        limitByYearBox.setToolTipText(resourceMap.getString("limitByYearBox.toolTipText"));
        limitByYearBox.setName("limitByYearBox");
        limitByYearBox.addActionListener(e -> variableTechLevelBox.setEnabled(limitByYearBox.isSelected()));
        gridBagConstraints = new java.awt.GridBagConstraints();
        gridBagConstraints.gridx = 0;
        gridBagConstraints.gridy = gridy++;
        gridBagConstraints.gridwidth = 2;
        gridBagConstraints.fill = java.awt.GridBagConstraints.HORIZONTAL;
        gridBagConstraints.anchor = java.awt.GridBagConstraints.NORTHWEST;
        panTech.add(limitByYearBox, gridBagConstraints);

        disallowExtinctStuffBox.setText(resourceMap.getString("disallowExtinctStuffBox.text"));
        disallowExtinctStuffBox.setToolTipText(resourceMap.getString("disallowExtinctStuffBox.toolTipText"));
        disallowExtinctStuffBox.setName("disallowExtinctStuffBox");
        gridBagConstraints = new java.awt.GridBagConstraints();
        gridBagConstraints.gridx = 0;
        gridBagConstraints.gridy = gridy++;
        gridBagConstraints.gridwidth = 2;
        gridBagConstraints.fill = java.awt.GridBagConstraints.HORIZONTAL;
        gridBagConstraints.anchor = java.awt.GridBagConstraints.NORTHWEST;
        panTech.add(disallowExtinctStuffBox, gridBagConstraints);

        allowClanPurchasesBox.setText(resourceMap.getString("allowClanPurchasesBox.text"));
        allowClanPurchasesBox.setToolTipText(resourceMap.getString("allowClanPurchasesBox.toolTipText"));
        allowClanPurchasesBox.setName("allowClanPurchasesBox");
        gridBagConstraints = new java.awt.GridBagConstraints();
        gridBagConstraints.gridx = 0;
        gridBagConstraints.gridy = gridy++;
        gridBagConstraints.gridwidth = 2;
        gridBagConstraints.fill = java.awt.GridBagConstraints.HORIZONTAL;
        gridBagConstraints.anchor = java.awt.GridBagConstraints.NORTHWEST;
        panTech.add(allowClanPurchasesBox, gridBagConstraints);

        allowISPurchasesBox.setText(resourceMap.getString("allowISPurchasesBox.text"));
        allowISPurchasesBox.setToolTipText(resourceMap.getString("allowISPurchasesBox.toolTipText"));
        allowISPurchasesBox.setName("allowISPurchasesBox");
        gridBagConstraints = new java.awt.GridBagConstraints();
        gridBagConstraints.gridx = 0;
        gridBagConstraints.gridy = gridy++;
        gridBagConstraints.gridwidth = 2;
        gridBagConstraints.fill = java.awt.GridBagConstraints.HORIZONTAL;
        gridBagConstraints.anchor = java.awt.GridBagConstraints.NORTHWEST;
        panTech.add(allowISPurchasesBox, gridBagConstraints);

        allowCanonOnlyBox.setText(resourceMap.getString("allowCanonOnlyBox.text"));
        allowCanonOnlyBox.setToolTipText(resourceMap.getString("allowCanonOnlyBox.toolTipText"));
        allowCanonOnlyBox.setName("allowCanonOnlyBox");
        gridBagConstraints = new java.awt.GridBagConstraints();
        gridBagConstraints.gridx = 0;
        gridBagConstraints.gridy = gridy++;
        gridBagConstraints.gridwidth = 2;
        gridBagConstraints.fill = java.awt.GridBagConstraints.HORIZONTAL;
        gridBagConstraints.anchor = java.awt.GridBagConstraints.NORTHWEST;
        panTech.add(allowCanonOnlyBox, gridBagConstraints);

        allowCanonRefitOnlyBox.setText(resourceMap.getString("allowCanonRefitOnlyBox.text")); // NOI18N
        allowCanonRefitOnlyBox.setToolTipText(resourceMap.getString("allowCanonRefitOnlyBox.toolTipText")); // NOI18N
        allowCanonRefitOnlyBox.setName("allowCanonRefitOnlyBox"); // NOI18N
        gridBagConstraints = new java.awt.GridBagConstraints();
        gridBagConstraints.gridx = 0;
        gridBagConstraints.gridy = gridy++;
        gridBagConstraints.gridwidth = 2;
        gridBagConstraints.fill = java.awt.GridBagConstraints.HORIZONTAL;
        gridBagConstraints.anchor = java.awt.GridBagConstraints.NORTHWEST;
        panTech.add(allowCanonRefitOnlyBox, gridBagConstraints);

        JLabel lblTechLevel = new JLabel(resourceMap.getString("lblTechLevel.text"));
        lblTechLevel.setName("lblTechLevel");
        gridBagConstraints = new java.awt.GridBagConstraints();
        gridBagConstraints.gridx = 0;
        gridBagConstraints.gridy = gridy++;
        gridBagConstraints.fill = java.awt.GridBagConstraints.HORIZONTAL;
        gridBagConstraints.anchor = java.awt.GridBagConstraints.WEST;
        panTech.add(lblTechLevel, gridBagConstraints);

        DefaultComboBoxModel<String> techLevelComboBoxModel = new DefaultComboBoxModel<>();
        techLevelComboBoxModel.addElement(CampaignOptions.getTechLevelName(CampaignOptions.TECH_INTRO));
        techLevelComboBoxModel.addElement(CampaignOptions.getTechLevelName(CampaignOptions.TECH_STANDARD));
        techLevelComboBoxModel.addElement(CampaignOptions.getTechLevelName(CampaignOptions.TECH_ADVANCED));
        techLevelComboBoxModel.addElement(CampaignOptions.getTechLevelName(CampaignOptions.TECH_EXPERIMENTAL));
        techLevelComboBoxModel.addElement(CampaignOptions.getTechLevelName(CampaignOptions.TECH_UNOFFICIAL));
        choiceTechLevel.setModel(techLevelComboBoxModel);
        //choiceTechLevel.setToolTipText(resourceMap.getString("choiceTechLevel.toolTipText")); // NOI18N
        choiceTechLevel.setName("choiceTechLevel"); // NOI18N
        gridBagConstraints = new java.awt.GridBagConstraints();
        gridBagConstraints.gridx = 1;
        gridBagConstraints.gridy = gridy++;
        gridBagConstraints.fill = java.awt.GridBagConstraints.HORIZONTAL;
        gridBagConstraints.anchor = java.awt.GridBagConstraints.NORTHWEST;
        panTech.add(choiceTechLevel, gridBagConstraints);

        variableTechLevelBox.setText(resourceMap.getString("variableTechLevelBox.text")); // NOI18N
        variableTechLevelBox.setToolTipText(resourceMap.getString("variableTechLevelBox.toolTipText")); // NOI18N
        variableTechLevelBox.setName("variableTechLevelBox"); // NOI18N
        gridBagConstraints = new java.awt.GridBagConstraints();
        gridBagConstraints.gridx = 0;
        gridBagConstraints.gridy = gridy++;
        gridBagConstraints.gridwidth = 2;
        gridBagConstraints.fill = java.awt.GridBagConstraints.HORIZONTAL;
        gridBagConstraints.anchor = java.awt.GridBagConstraints.NORTHWEST;
        panTech.add(variableTechLevelBox, gridBagConstraints);

        factionIntroDateBox.setText(resourceMap.getString("factionIntroDateBox.text"));
        factionIntroDateBox.setToolTipText(resourceMap.getString("factionIntroDateBox.toolTipText"));
        factionIntroDateBox.setName("factionIntroDateBox");
        gridBagConstraints = new java.awt.GridBagConstraints();
        gridBagConstraints.gridx = 0;
        gridBagConstraints.gridy = gridy++;
        gridBagConstraints.gridwidth = 2;
        gridBagConstraints.fill = java.awt.GridBagConstraints.HORIZONTAL;
        gridBagConstraints.anchor = java.awt.GridBagConstraints.NORTHWEST;
        panTech.add(factionIntroDateBox, gridBagConstraints);

        useAmmoByTypeBox.setText(resourceMap.getString("useAmmoByTypeBox.text"));
        useAmmoByTypeBox.setToolTipText(resourceMap.getString("useAmmoByTypeBox.toolTipText"));
        useAmmoByTypeBox.setName("useAmmoByTypeBox");
        gridBagConstraints = new java.awt.GridBagConstraints();
        gridBagConstraints.gridx = 0;
        gridBagConstraints.gridy = gridy++;
        gridBagConstraints.gridwidth = 2;
        gridBagConstraints.fill = java.awt.GridBagConstraints.HORIZONTAL;
        gridBagConstraints.anchor = java.awt.GridBagConstraints.NORTHWEST;
        panTech.add(useAmmoByTypeBox, gridBagConstraints);

        tabOptions.addTab(resourceMap.getString("panTech.TabConstraints.tabTitle"), panTech);
        //endregion Tech Limits Tab

        //region Personnel Tab
        tabOptions.addTab(resourceMap.getString("personnelPanel.title"), createPersonnelTab());
        //endregion Personnel Tab

        //region Finances Tab
        panFinances.setName("panFinances");
        panFinances.setLayout(new GridBagLayout());
        gridy = 0;

        payForPartsBox.setText(resourceMap.getString("payForPartsBox.text"));
        payForPartsBox.setToolTipText(resourceMap.getString("payForPartsBox.toolTipText"));
        payForPartsBox.setName("payForPartsBox");
        gridBagConstraints = new java.awt.GridBagConstraints();
        gridBagConstraints.gridx = 0;
        gridBagConstraints.gridy = gridy++;
        gridBagConstraints.gridwidth = 2;
        gridBagConstraints.fill = java.awt.GridBagConstraints.HORIZONTAL;
        gridBagConstraints.anchor = java.awt.GridBagConstraints.NORTHWEST;
        panFinances.add(payForPartsBox, gridBagConstraints);

        payForRepairsBox.setText(resourceMap.getString("payForRepairsBox.text")); // NOI18N
        payForRepairsBox.setToolTipText(resourceMap.getString("payForRepairsBox.toolTipText")); // NOI18N
        payForRepairsBox.setName("payForRepairsBox"); // NOI18N
        gridBagConstraints = new java.awt.GridBagConstraints();
        gridBagConstraints.gridx = 0;
        gridBagConstraints.gridy = gridy++;
        gridBagConstraints.gridwidth = 2;
        gridBagConstraints.fill = java.awt.GridBagConstraints.HORIZONTAL;
        gridBagConstraints.anchor = java.awt.GridBagConstraints.NORTHWEST;
        panFinances.add(payForRepairsBox, gridBagConstraints);

        payForUnitsBox.setText(resourceMap.getString("payForUnitsBox.text")); // NOI18N
        payForUnitsBox.setToolTipText(resourceMap.getString("payForUnitsBox.toolTipText")); // NOI18N
        payForUnitsBox.setName("payForUnitsBox"); // NOI18N
        gridBagConstraints = new java.awt.GridBagConstraints();
        gridBagConstraints.gridx = 0;
        gridBagConstraints.gridy = gridy++;
        gridBagConstraints.gridwidth = 2;
        gridBagConstraints.fill = java.awt.GridBagConstraints.HORIZONTAL;
        gridBagConstraints.anchor = java.awt.GridBagConstraints.NORTHWEST;
        panFinances.add(payForUnitsBox, gridBagConstraints);

        payForSalariesBox.setText(resourceMap.getString("payForSalariesBox.text")); // NOI18N
        payForSalariesBox.setToolTipText(resourceMap.getString("payForSalariesBox.toolTipText")); // NOI18N
        payForSalariesBox.setName("payForSalariesBox"); // NOI18N
        gridBagConstraints = new java.awt.GridBagConstraints();
        gridBagConstraints.gridx = 0;
        gridBagConstraints.gridy = gridy++;
        gridBagConstraints.gridwidth = 2;
        gridBagConstraints.fill = java.awt.GridBagConstraints.HORIZONTAL;
        gridBagConstraints.anchor = java.awt.GridBagConstraints.NORTHWEST;
        panFinances.add(payForSalariesBox, gridBagConstraints);

        payForOverheadBox.setText(resourceMap.getString("payForOverheadBox.text")); // NOI18N
        payForOverheadBox.setToolTipText(resourceMap.getString("payForOverheadBox.toolTipText")); // NOI18N
        payForOverheadBox.setName("payForOverheadBox"); // NOI18N
        gridBagConstraints = new java.awt.GridBagConstraints();
        gridBagConstraints.gridx = 0;
        gridBagConstraints.gridy = gridy++;
        gridBagConstraints.gridwidth = 2;
        gridBagConstraints.fill = java.awt.GridBagConstraints.HORIZONTAL;
        gridBagConstraints.anchor = java.awt.GridBagConstraints.NORTHWEST;
        panFinances.add(payForOverheadBox, gridBagConstraints);

        payForMaintainBox.setText(resourceMap.getString("payForMaintainBox.text")); // NOI18N
        payForMaintainBox.setToolTipText(resourceMap.getString("payForMaintainBox.toolTipText")); // NOI18N
        payForMaintainBox.setName("payForMaintainBox"); // NOI18N
        gridBagConstraints = new java.awt.GridBagConstraints();
        gridBagConstraints.gridx = 0;
        gridBagConstraints.gridy = gridy++;
        gridBagConstraints.gridwidth = 2;
        gridBagConstraints.fill = java.awt.GridBagConstraints.HORIZONTAL;
        gridBagConstraints.anchor = java.awt.GridBagConstraints.NORTHWEST;
        panFinances.add(payForMaintainBox, gridBagConstraints);

        payForTransportBox.setText(resourceMap.getString("payForTransportBox.text")); // NOI18N
        payForTransportBox.setToolTipText(resourceMap.getString("payForTransportBox.toolTipText")); // NOI18N
        payForTransportBox.setName("payForTransportBox"); // NOI18N
        gridBagConstraints = new java.awt.GridBagConstraints();
        gridBagConstraints.gridx = 0;
        gridBagConstraints.gridy = gridy++;
        gridBagConstraints.gridwidth = 2;
        gridBagConstraints.fill = java.awt.GridBagConstraints.HORIZONTAL;
        gridBagConstraints.anchor = java.awt.GridBagConstraints.NORTHWEST;
        panFinances.add(payForTransportBox, gridBagConstraints);

        sellUnitsBox.setText(resourceMap.getString("sellUnitsBox.text")); // NOI18N
        sellUnitsBox.setToolTipText(resourceMap.getString("sellUnitsBox.toolTipText")); // NOI18N
        sellUnitsBox.setName("sellUnitsBox"); // NOI18N
        gridBagConstraints = new java.awt.GridBagConstraints();
        gridBagConstraints.gridx = 0;
        gridBagConstraints.gridy = gridy++;
        gridBagConstraints.gridwidth = 2;
        gridBagConstraints.fill = java.awt.GridBagConstraints.HORIZONTAL;
        gridBagConstraints.anchor = java.awt.GridBagConstraints.NORTHWEST;
        panFinances.add(sellUnitsBox, gridBagConstraints);

        sellPartsBox.setText(resourceMap.getString("sellPartsBox.text")); // NOI18N
        sellPartsBox.setToolTipText(resourceMap.getString("sellPartsBox.toolTipText")); // NOI18N
        sellPartsBox.setName("sellPartsBox"); // NOI18N
        gridBagConstraints = new java.awt.GridBagConstraints();
        gridBagConstraints.gridx = 0;
        gridBagConstraints.gridy = gridy++;
        gridBagConstraints.gridwidth = 2;
        gridBagConstraints.fill = java.awt.GridBagConstraints.HORIZONTAL;
        gridBagConstraints.anchor = java.awt.GridBagConstraints.NORTHWEST;
        panFinances.add(sellPartsBox, gridBagConstraints);

        payForRecruitmentBox.setText(resourceMap.getString("payForRecruitmentBox.text")); // NOI18N
        payForRecruitmentBox.setToolTipText(resourceMap.getString("payForRecruitmentBox.toolTipText")); // NOI18N
        gridBagConstraints = new java.awt.GridBagConstraints();
        gridBagConstraints.gridx = 0;
        gridBagConstraints.gridy = gridy++;
        gridBagConstraints.gridwidth = 2;
        gridBagConstraints.fill = java.awt.GridBagConstraints.HORIZONTAL;
        gridBagConstraints.anchor = java.awt.GridBagConstraints.NORTHWEST;
        panFinances.add(payForRecruitmentBox, gridBagConstraints);

        useLoanLimitsBox.setText(resourceMap.getString("useLoanLimitsBox.text")); // NOI18N
        useLoanLimitsBox.setToolTipText(resourceMap.getString("useLoanLimitsBox.toolTipText")); // NOI18N
        gridBagConstraints = new java.awt.GridBagConstraints();
        gridBagConstraints.gridx = 0;
        gridBagConstraints.gridy = gridy++;
        gridBagConstraints.gridwidth = 2;
        gridBagConstraints.fill = java.awt.GridBagConstraints.HORIZONTAL;
        gridBagConstraints.anchor = java.awt.GridBagConstraints.NORTHWEST;
        panFinances.add(useLoanLimitsBox, gridBagConstraints);

        // Unofficial maintenance costs
        usePercentageMaintBox = new JCheckBox(resourceMap.getString("usePercentageMaintBox.text")); // NOI18N
        usePercentageMaintBox.setToolTipText(resourceMap.getString("usePercentageMaintBox.toolTipText")); // NOI18N
        gridBagConstraints = new java.awt.GridBagConstraints();
        gridBagConstraints.gridx = 0;
        gridBagConstraints.gridy = gridy++;
        gridBagConstraints.gridwidth = 2;
        gridBagConstraints.fill = java.awt.GridBagConstraints.HORIZONTAL;
        gridBagConstraints.anchor = java.awt.GridBagConstraints.NORTHWEST;
        panFinances.add(usePercentageMaintBox, gridBagConstraints);

        // Unofficial infantry don't count for contract pay
        useInfantryDontCountBox = new JCheckBox(resourceMap.getString("infantryDontCount.text")); // NOI18N
        useInfantryDontCountBox.setToolTipText(resourceMap.getString("infantryDontCount.toolTipText")); // NOI18N
        gridBagConstraints = new java.awt.GridBagConstraints();
        gridBagConstraints.gridx = 0;
        gridBagConstraints.gridy = gridy++;
        gridBagConstraints.gridwidth = 2;
        gridBagConstraints.fill = java.awt.GridBagConstraints.HORIZONTAL;
        gridBagConstraints.anchor = java.awt.GridBagConstraints.NORTHWEST;
        panFinances.add(useInfantryDontCountBox, gridBagConstraints);

        // Campaign Operations Peacetime operating costs
        usePeacetimeCostBox.setText(resourceMap.getString("usePeacetimeCostBox.text")); // NOI18N
        usePeacetimeCostBox.setToolTipText(resourceMap.getString("usePeacetimeCostBox.toolTipText")); // NOI18N
        usePeacetimeCostBox.setName("usePeacetimeCostBox"); // NOI18N
        gridBagConstraints = new java.awt.GridBagConstraints();
        gridBagConstraints.gridx = 0;
        gridBagConstraints.gridy = gridy++;
        gridBagConstraints.gridwidth = 2;
        gridBagConstraints.fill = java.awt.GridBagConstraints.HORIZONTAL;
        gridBagConstraints.anchor = java.awt.GridBagConstraints.NORTHWEST;
        panFinances.add(usePeacetimeCostBox, gridBagConstraints);

        useExtendedPartsModifierBox.setText(resourceMap.getString("useExtendedPartsModifierBox.text")); // NOI18N
        useExtendedPartsModifierBox.setName("useExtendedPartsModifierBox"); // NOI18N
        gridBagConstraints = new java.awt.GridBagConstraints();
        gridBagConstraints.gridx = 0;
        gridBagConstraints.gridy = gridy++;
        gridBagConstraints.gridwidth = 2;
        gridBagConstraints.fill = java.awt.GridBagConstraints.HORIZONTAL;
        gridBagConstraints.anchor = java.awt.GridBagConstraints.NORTHWEST;
        panFinances.add(useExtendedPartsModifierBox, gridBagConstraints);

        showPeacetimeCostBox.setText(resourceMap.getString("showPeacetimeCostBox.text")); // NOI18N
        showPeacetimeCostBox.setToolTipText(resourceMap.getString("showPeacetimeCostBox.toolTipText")); // NOI18N
        showPeacetimeCostBox.setName("showPeacetimeCostBox"); // NOI18N
        gridBagConstraints = new java.awt.GridBagConstraints();
        gridBagConstraints.gridx = 0;
        gridBagConstraints.gridy = gridy++;
        gridBagConstraints.gridwidth = 2;
        gridBagConstraints.fill = java.awt.GridBagConstraints.HORIZONTAL;
        gridBagConstraints.anchor = java.awt.GridBagConstraints.NORTHWEST;
        panFinances.add(showPeacetimeCostBox, gridBagConstraints);

        DefaultComboBoxModel<FinancialYearDuration> financialYearDurationModel = new DefaultComboBoxModel<>(FinancialYearDuration.values());
        comboFinancialYearDuration = new JComboBox<>(financialYearDurationModel);
        comboFinancialYearDuration.setRenderer(new DefaultListCellRenderer() {
                @Override
                public Component getListCellRendererComponent(JList<?> list, Object value, int index, boolean isSelected, boolean cellHasFocus) {
                    super.getListCellRendererComponent(list, value, index, isSelected, cellHasFocus);
                    if (value instanceof FinancialYearDuration) {
                        list.setToolTipText(((FinancialYearDuration) value).getToolTipText());
                    }
                    return this;
                }
            });
        JPanel pnlFinancialYearDuration = new JPanel();
        pnlFinancialYearDuration.add(new JLabel(resourceMap.getString("financialYearDuration.text")));
        pnlFinancialYearDuration.setToolTipText(resourceMap.getString("financialYearDuration.toolTipText"));
        pnlFinancialYearDuration.add(comboFinancialYearDuration);
        gridBagConstraints.gridy = gridy++;
        panFinances.add(pnlFinancialYearDuration, gridBagConstraints);

        newFinancialYearFinancesToCSVExportBox = new JCheckBox(resourceMap.getString("newFinancialYearFinancesToCSVExportBox.text"));
        newFinancialYearFinancesToCSVExportBox.setToolTipText(resourceMap.getString("newFinancialYearFinancesToCSVExportBox.toolTipText"));
        newFinancialYearFinancesToCSVExportBox.setName("newFinancialYearFinancesToCSVExportBox");
        gridBagConstraints.gridy = gridy++;
        panFinances.add(newFinancialYearFinancesToCSVExportBox, gridBagConstraints);

        clanPriceModifierLabel.setText(resourceMap.getString("clanPriceModifierLabel.text")); // NOI18N
        clanPriceModifierLabel.setName("clanPriceModifierLabel"); // NOI18N
        gridBagConstraints = new java.awt.GridBagConstraints();
        gridBagConstraints.gridx = 3;
        gridBagConstraints.gridy = 0;
        gridBagConstraints.fill = java.awt.GridBagConstraints.BOTH;
        gridBagConstraints.anchor = java.awt.GridBagConstraints.WEST;
        panFinances.add(clanPriceModifierLabel, gridBagConstraints);

        spnClanPriceModifier = new JSpinner(new SpinnerNumberModel(1.0, 1.0, null, 0.1));
        spnClanPriceModifier.setEditor(new JSpinner.NumberEditor(spnClanPriceModifier, "0.00"));
        spnClanPriceModifier.setToolTipText(resourceMap.getString("clanPriceModifierJFormattedTextField.toolTipText")); // NOI18N
        gridBagConstraints = new java.awt.GridBagConstraints();
        gridBagConstraints.gridx = 2;
        gridBagConstraints.gridy = 0;
        gridBagConstraints.fill = java.awt.GridBagConstraints.BOTH;
        gridBagConstraints.anchor = java.awt.GridBagConstraints.WEST;
        panFinances.add(spnClanPriceModifier, gridBagConstraints);

        usedPartsValueLabel.setText(resourceMap.getString("usedPartsValueLabel.text")); // NOI18N
        usedPartsValueLabel.setName("usedPartsValueLabel"); // NOI18N
        gridBagConstraints = new java.awt.GridBagConstraints();
        gridBagConstraints.gridx = 2;
        gridBagConstraints.gridy = 1;
        gridBagConstraints.gridwidth = 2;
        gridBagConstraints.fill = java.awt.GridBagConstraints.BOTH;
        gridBagConstraints.anchor = java.awt.GridBagConstraints.WEST;
        panFinances.add(usedPartsValueLabel, gridBagConstraints);

        spnUsedPartsValue = new JSpinner[6];
        partQualityLabels = new JLabel[spnUsedPartsValue.length];
        gridBagConstraints.gridwidth = 1;
        for (int i = Part.QUALITY_A; i <= Part.QUALITY_F; i++) {
            gridBagConstraints.gridy++;
            gridBagConstraints.gridx = 3;
            gridBagConstraints.insets = new Insets(0, 20, 0, 0);
            partQualityLabels[i] = new JLabel();
            panFinances.add(partQualityLabels[i], gridBagConstraints);
            gridBagConstraints.gridx = 2;
            gridBagConstraints.insets = new Insets(0, 10, 0, 0);
            spnUsedPartsValue[i] = new JSpinner(new SpinnerNumberModel(0.00, 0.00, 1.00, 0.05));
            spnUsedPartsValue[i].setEditor(new JSpinner.NumberEditor(spnUsedPartsValue[i], "0.00"));
            spnUsedPartsValue[i].setToolTipText(resourceMap.getString("usedPartsValueJFormattedTextField.toolTipText"));
            panFinances.add(spnUsedPartsValue[i], gridBagConstraints);
        }

        damagedPartsValueLabel.setText(resourceMap.getString("damagedPartsValueLabel.text"));
        damagedPartsValueLabel.setName("damagedPartsValueLabel");
        gridBagConstraints = new java.awt.GridBagConstraints();
        gridBagConstraints.gridx = 3;
        gridBagConstraints.gridy = 8;
        gridBagConstraints.fill = java.awt.GridBagConstraints.BOTH;
        gridBagConstraints.anchor = java.awt.GridBagConstraints.WEST;
        panFinances.add(damagedPartsValueLabel, gridBagConstraints);

        spnDamagedPartsValue = new JSpinner(new SpinnerNumberModel(0.00, 0.00, 1.00, 0.05));
        spnDamagedPartsValue.setEditor(new JSpinner.NumberEditor(spnDamagedPartsValue, "0.00"));
        spnDamagedPartsValue.setToolTipText(resourceMap.getString("damagedPartsValueJFormattedTextField.toolTipText"));
        gridBagConstraints = new java.awt.GridBagConstraints();
        gridBagConstraints.gridx = 2;
        gridBagConstraints.gridy = 8;
        gridBagConstraints.fill = java.awt.GridBagConstraints.BOTH;
        gridBagConstraints.anchor = java.awt.GridBagConstraints.WEST;
        panFinances.add(spnDamagedPartsValue, gridBagConstraints);

        gridBagConstraints.gridx = 3;
        gridBagConstraints.gridy = 9;
        gridBagConstraints.fill = java.awt.GridBagConstraints.BOTH;
        gridBagConstraints.anchor = java.awt.GridBagConstraints.WEST;
        panFinances.add(new JLabel("Reimbursement % (as decimal) for cancelled orders"), gridBagConstraints);

        spnOrderRefund = new JSpinner(new SpinnerNumberModel(0.00, 0.00, 1.00, 0.05));
        spnOrderRefund.setEditor(new JSpinner.NumberEditor(spnOrderRefund, "0.00"));
        gridBagConstraints = new java.awt.GridBagConstraints();
        gridBagConstraints.gridx = 2;
        gridBagConstraints.gridy = 9;
        gridBagConstraints.fill = java.awt.GridBagConstraints.BOTH;
        gridBagConstraints.anchor = java.awt.GridBagConstraints.WEST;
        panFinances.add(spnOrderRefund, gridBagConstraints);

        tabOptions.addTab(resourceMap.getString("panFinances.TabConstraints.tabTitle"), panFinances);
        //endregion Finances Tab

        //region Mercenary Tab
        panMercenary.setName("panMercenary");
        panMercenary.setLayout(new GridBagLayout());

        btnContractEquipment = new JRadioButton(resourceMap.getString("panMercenary.IntOpsPayment.title"));
        btnContractEquipment.setToolTipText(resourceMap.getString("panMercenary.IntOpsPayment.tooltip"));
        gridBagConstraints = new GridBagConstraints();
        gridBagConstraints.gridx = 0;
        gridBagConstraints.gridy = 0;
        gridBagConstraints.fill = GridBagConstraints.NONE;
        gridBagConstraints.gridwidth = 3;
        gridBagConstraints.anchor = GridBagConstraints.NORTHWEST;
        panMercenary.add(btnContractEquipment, gridBagConstraints);

        gridBagConstraints = new GridBagConstraints();
        gridBagConstraints.gridx = 0;
        gridBagConstraints.gridy = 1;
        gridBagConstraints.fill = GridBagConstraints.NONE;
        gridBagConstraints.insets = new Insets(5, 30, 5, 5);
        gridBagConstraints.anchor = GridBagConstraints.NORTHWEST;
        panMercenary.add(new JLabel("Combat Percent:"), gridBagConstraints);

        spnEquipPercent = new JSpinner(new SpinnerNumberModel(0.1, 0.1, CampaignOptions.MAXIMUM_COMBAT_EQUIPMENT_PERCENT, 0.1));
        spnEquipPercent.setEditor(new JSpinner.NumberEditor(spnEquipPercent, "0.0"));
        ((JSpinner.DefaultEditor) spnEquipPercent.getEditor()).getTextField().setEditable(false);
        gridBagConstraints = new GridBagConstraints();
        gridBagConstraints.gridx = 1;
        gridBagConstraints.gridy = 1;
        gridBagConstraints.fill = GridBagConstraints.NONE;
        gridBagConstraints.anchor = GridBagConstraints.NORTHWEST;
        panMercenary.add(spnEquipPercent, gridBagConstraints);

        chkEquipContractSaleValue = new JCheckBox("Base on equipment sale value");
        gridBagConstraints = new GridBagConstraints();
        gridBagConstraints.gridx = 2;
        gridBagConstraints.gridy = 1;
        gridBagConstraints.fill = GridBagConstraints.NONE;
        gridBagConstraints.anchor = GridBagConstraints.NORTHWEST;
        panMercenary.add(chkEquipContractSaleValue, gridBagConstraints);

        gridBagConstraints = new GridBagConstraints();
        gridBagConstraints.gridx = 0;
        gridBagConstraints.gridy = 2;
        gridBagConstraints.fill = GridBagConstraints.NONE;
        gridBagConstraints.insets = new Insets(5, 30, 5, 5);
        gridBagConstraints.anchor = GridBagConstraints.NORTHWEST;
        panMercenary.add(new JLabel("DropShip Percent:"), gridBagConstraints);

        spnDropshipPercent = new JSpinner(new SpinnerNumberModel(0.1, 0.0, CampaignOptions.MAXIMUM_DROPSHIP_EQUIPMENT_PERCENT, 0.1));
        spnDropshipPercent.setEditor(new JSpinner.NumberEditor(spnDropshipPercent, "0.0"));
        ((JSpinner.NumberEditor) spnDropshipPercent.getEditor()).getTextField().setEditable(false);
        gridBagConstraints = new java.awt.GridBagConstraints();
        gridBagConstraints.gridx = 1;
        gridBagConstraints.gridy = 2;
        gridBagConstraints.fill = GridBagConstraints.NONE;
        gridBagConstraints.anchor = GridBagConstraints.NORTHWEST;
        panMercenary.add(spnDropshipPercent, gridBagConstraints);

        gridBagConstraints = new GridBagConstraints();
        gridBagConstraints.gridx = 0;
        gridBagConstraints.gridy = 3;
        gridBagConstraints.fill = GridBagConstraints.NONE;
        gridBagConstraints.insets = new Insets(5, 30, 5, 5);
        gridBagConstraints.anchor = GridBagConstraints.NORTHWEST;
        panMercenary.add(new JLabel("JumpShip Percent:"), gridBagConstraints);

        spnJumpshipPercent = new JSpinner(new SpinnerNumberModel(0.1, 0.0, CampaignOptions.MAXIMUM_JUMPSHIP_EQUIPMENT_PERCENT, 0.1));
        spnJumpshipPercent.setEditor(new JSpinner.NumberEditor(spnJumpshipPercent, "0.0"));
        ((JSpinner.DefaultEditor) spnJumpshipPercent.getEditor()).getTextField().setEditable(false);
        gridBagConstraints = new GridBagConstraints();
        gridBagConstraints.gridx = 1;
        gridBagConstraints.gridy = 3;
        gridBagConstraints.fill = GridBagConstraints.NONE;
        gridBagConstraints.anchor = GridBagConstraints.NORTHWEST;
        panMercenary.add(spnJumpshipPercent, gridBagConstraints);

        gridBagConstraints = new GridBagConstraints();
        gridBagConstraints.gridx = 0;
        gridBagConstraints.gridy = 4;
        gridBagConstraints.fill = GridBagConstraints.NONE;
        gridBagConstraints.insets = new Insets(5, 30, 5, 5);
        gridBagConstraints.anchor = GridBagConstraints.NORTHWEST;
        panMercenary.add(new JLabel("WarShip Percent:"), gridBagConstraints);

        spnWarshipPercent = new JSpinner(new SpinnerNumberModel(0.1, 0.0, CampaignOptions.MAXIMUM_WARSHIP_EQUIPMENT_PERCENT, 0.1));
        spnWarshipPercent.setEditor(new JSpinner.NumberEditor(spnWarshipPercent, "0.0"));
        ((JSpinner.DefaultEditor) spnWarshipPercent.getEditor()).getTextField().setEditable(false);
        gridBagConstraints = new GridBagConstraints();
        gridBagConstraints.gridx = 1;
        gridBagConstraints.gridy = 4;
        gridBagConstraints.fill = GridBagConstraints.NONE;
        gridBagConstraints.anchor = GridBagConstraints.NORTHWEST;
        panMercenary.add(spnWarshipPercent, gridBagConstraints);

        btnContractPersonnel = new JRadioButton(resourceMap.getString("panMercenary.FMMRPayment.title"));
        btnContractPersonnel.setToolTipText(resourceMap.getString("panMercenary.FMMRPayment.tooltip"));
        gridBagConstraints = new GridBagConstraints();
        gridBagConstraints.gridx = 0;
        gridBagConstraints.gridy = 5;
        gridBagConstraints.gridwidth = 3;
        gridBagConstraints.fill = GridBagConstraints.NONE;
        gridBagConstraints.anchor = GridBagConstraints.NORTHWEST;
        panMercenary.add(btnContractPersonnel, gridBagConstraints);

        chkBLCSaleValue = new JCheckBox("Base battle loss compensation on equipment sale value");
        gridBagConstraints.gridy = 6;
        panMercenary.add(chkBLCSaleValue, gridBagConstraints);

        chkOverageRepaymentInFinalPayment = new JCheckBox(resourceMap.getString("chkOverageRepaymentInFinalPayment.text"));
        chkOverageRepaymentInFinalPayment.setToolTipText(resourceMap.getString("chkOverageRepaymentInFinalPayment.toolTipText"));
        gridBagConstraints.gridy = 7;
        panMercenary.add(chkOverageRepaymentInFinalPayment, gridBagConstraints);

        ButtonGroup groupContract = new ButtonGroup();
        groupContract.add(btnContractEquipment);
        groupContract.add(btnContractPersonnel);

        tabOptions.addTab(resourceMap.getString("panMercenary.TabConstraints.tabTitle"), panMercenary);
        //endregion Mercenary Tab

        //region XP Tab
        panXP.setName("panXP");
        panXP.setLayout(new java.awt.GridBagLayout());

        JLabel lblScenarioXP = new JLabel(resourceMap.getString("lblScenarioXP.text"));
        spnScenarioXP = new JSpinner(new SpinnerNumberModel(0, 0, 10000, 1));
        ((JSpinner.DefaultEditor) spnScenarioXP.getEditor()).getTextField().setEditable(false);
        gridBagConstraints = new java.awt.GridBagConstraints();
        gridBagConstraints.gridx = 0;
        gridBagConstraints.gridy = 0;
        gridBagConstraints.fill = java.awt.GridBagConstraints.NONE;
        gridBagConstraints.anchor = java.awt.GridBagConstraints.NORTHWEST;
        gridBagConstraints.insets = new java.awt.Insets(5, 5, 5, 5);
        panXP.add(spnScenarioXP, gridBagConstraints);

        gridBagConstraints = new java.awt.GridBagConstraints();
        gridBagConstraints.gridx = 1;
        gridBagConstraints.gridy = 0;
        gridBagConstraints.gridwidth = 3;
        gridBagConstraints.fill = java.awt.GridBagConstraints.BOTH;
        gridBagConstraints.anchor = java.awt.GridBagConstraints.NORTHWEST;
        gridBagConstraints.insets = new java.awt.Insets(5, 5, 5, 5);
        panXP.add(lblScenarioXP, gridBagConstraints);

        JLabel lblKillXP = new JLabel(resourceMap.getString("lblKillXP.text"));
        spnKillXP = new JSpinner(new SpinnerNumberModel(0, 0, 10000, 1));
        ((JSpinner.DefaultEditor) spnKillXP.getEditor()).getTextField().setEditable(false);
        gridBagConstraints = new java.awt.GridBagConstraints();
        gridBagConstraints.gridx = 0;
        gridBagConstraints.gridy = 1;
        gridBagConstraints.fill = java.awt.GridBagConstraints.BOTH;
        gridBagConstraints.anchor = java.awt.GridBagConstraints.NORTHWEST;
        gridBagConstraints.insets = new java.awt.Insets(5, 5, 5, 5);
        panXP.add(spnKillXP, gridBagConstraints);

        gridBagConstraints = new java.awt.GridBagConstraints();
        gridBagConstraints.gridx = 1;
        gridBagConstraints.gridy = 1;
        gridBagConstraints.fill = java.awt.GridBagConstraints.BOTH;
        gridBagConstraints.anchor = java.awt.GridBagConstraints.NORTHWEST;
        gridBagConstraints.insets = new java.awt.Insets(5, 5, 5, 5);
        panXP.add(lblKillXP, gridBagConstraints);

        JLabel lblKills = new JLabel(resourceMap.getString("lblKills.text"));
        spnKills = new JSpinner(new SpinnerNumberModel(0, 0, 10000, 1));
        ((JSpinner.DefaultEditor) spnKills.getEditor()).getTextField().setEditable(false);
        gridBagConstraints = new java.awt.GridBagConstraints();
        gridBagConstraints.gridx = 2;
        gridBagConstraints.gridy = 1;
        gridBagConstraints.fill = java.awt.GridBagConstraints.NONE;
        gridBagConstraints.anchor = java.awt.GridBagConstraints.NORTHWEST;
        gridBagConstraints.insets = new java.awt.Insets(5, 5, 5, 5);
        panXP.add(spnKills, gridBagConstraints);

        gridBagConstraints = new java.awt.GridBagConstraints();
        gridBagConstraints.gridx = 3;
        gridBagConstraints.gridy = 1;
        gridBagConstraints.fill = java.awt.GridBagConstraints.BOTH;
        gridBagConstraints.anchor = java.awt.GridBagConstraints.NORTHWEST;
        gridBagConstraints.insets = new java.awt.Insets(5, 5, 5, 5);
        panXP.add(lblKills, gridBagConstraints);

        JLabel lblTaskXP = new JLabel(resourceMap.getString("lblKillXP.text"));
        spnTaskXP = new JSpinner(new SpinnerNumberModel(0, 0, 10000, 1));
        ((JSpinner.DefaultEditor) spnTaskXP.getEditor()).getTextField().setEditable(false);
        gridBagConstraints = new java.awt.GridBagConstraints();
        gridBagConstraints.gridx = 0;
        gridBagConstraints.gridy = 2;
        gridBagConstraints.fill = java.awt.GridBagConstraints.BOTH;
        gridBagConstraints.anchor = java.awt.GridBagConstraints.NORTHWEST;
        gridBagConstraints.insets = new java.awt.Insets(5, 5, 5, 5);
        panXP.add(spnTaskXP, gridBagConstraints);

        gridBagConstraints = new java.awt.GridBagConstraints();
        gridBagConstraints.gridx = 1;
        gridBagConstraints.gridy = 2;
        gridBagConstraints.fill = java.awt.GridBagConstraints.BOTH;
        gridBagConstraints.anchor = java.awt.GridBagConstraints.NORTHWEST;
        gridBagConstraints.insets = new java.awt.Insets(5, 5, 5, 5);
        panXP.add(lblTaskXP, gridBagConstraints);

        JLabel lblTasks = new JLabel(resourceMap.getString("lblTasks.text"));
        spnNTasksXP = new JSpinner(new SpinnerNumberModel(0, 0, 10000, 1));
        ((JSpinner.DefaultEditor) spnNTasksXP.getEditor()).getTextField().setEditable(false);

        gridBagConstraints = new java.awt.GridBagConstraints();
        gridBagConstraints.gridx = 2;
        gridBagConstraints.gridy = 2;
        gridBagConstraints.fill = java.awt.GridBagConstraints.NONE;
        gridBagConstraints.anchor = java.awt.GridBagConstraints.NORTHWEST;
        gridBagConstraints.insets = new java.awt.Insets(5, 5, 5, 5);
        panXP.add(spnNTasksXP, gridBagConstraints);

        gridBagConstraints = new java.awt.GridBagConstraints();
        gridBagConstraints.gridx = 3;
        gridBagConstraints.gridy = 2;
        gridBagConstraints.fill = java.awt.GridBagConstraints.BOTH;
        gridBagConstraints.anchor = java.awt.GridBagConstraints.NORTHWEST;
        gridBagConstraints.insets = new java.awt.Insets(5, 5, 5, 5);
        panXP.add(lblTasks, gridBagConstraints);

        JLabel lblSuccessXp = new JLabel(resourceMap.getString("lblSuccessXP.text"));
        spnSuccessXP = new JSpinner(new SpinnerNumberModel(0, 0, 10000, 1));
        ((JSpinner.DefaultEditor) spnSuccessXP.getEditor()).getTextField().setEditable(false);

        gridBagConstraints = new java.awt.GridBagConstraints();
        gridBagConstraints.gridx = 0;
        gridBagConstraints.gridy = 3;
        gridBagConstraints.fill = java.awt.GridBagConstraints.NONE;
        gridBagConstraints.anchor = java.awt.GridBagConstraints.NORTHWEST;
        gridBagConstraints.insets = new java.awt.Insets(5, 5, 5, 5);
        panXP.add(spnSuccessXP, gridBagConstraints);

        gridBagConstraints = new java.awt.GridBagConstraints();
        gridBagConstraints.gridx = 1;
        gridBagConstraints.gridy = 3;
        gridBagConstraints.gridwidth = 3;
        gridBagConstraints.fill = java.awt.GridBagConstraints.BOTH;
        gridBagConstraints.anchor = java.awt.GridBagConstraints.NORTHWEST;
        gridBagConstraints.insets = new java.awt.Insets(5, 5, 5, 5);
        panXP.add(lblSuccessXp, gridBagConstraints);

        JLabel lblMistakeXP = new JLabel(resourceMap.getString("lblMistakeXP.text"));
        spnMistakeXP = new JSpinner(new SpinnerNumberModel(0, 0, 10000, 1));
        ((JSpinner.DefaultEditor) spnMistakeXP.getEditor()).getTextField().setEditable(false);
        gridBagConstraints = new java.awt.GridBagConstraints();
        gridBagConstraints.gridx = 0;
        gridBagConstraints.gridy = 4;
        gridBagConstraints.fill = java.awt.GridBagConstraints.NONE;
        gridBagConstraints.anchor = java.awt.GridBagConstraints.NORTHWEST;
        gridBagConstraints.insets = new java.awt.Insets(5, 5, 5, 5);
        panXP.add(spnMistakeXP, gridBagConstraints);

        gridBagConstraints = new java.awt.GridBagConstraints();
        gridBagConstraints.gridx = 1;
        gridBagConstraints.gridy = 4;
        gridBagConstraints.gridwidth = 3;
        gridBagConstraints.fill = java.awt.GridBagConstraints.BOTH;
        gridBagConstraints.anchor = java.awt.GridBagConstraints.NORTHWEST;
        gridBagConstraints.insets = new java.awt.Insets(5, 5, 5, 5);
        panXP.add(lblMistakeXP, gridBagConstraints);

        spnIdleXP = new JSpinner(new SpinnerNumberModel(0, 0, 10000, 1));
        ((JSpinner.DefaultEditor) spnIdleXP.getEditor()).getTextField().setEditable(false);
        gridBagConstraints = new java.awt.GridBagConstraints();
        gridBagConstraints.gridx = 0;
        gridBagConstraints.gridy = 5;
        gridBagConstraints.fill = java.awt.GridBagConstraints.NONE;
        gridBagConstraints.anchor = java.awt.GridBagConstraints.NORTHWEST;
        gridBagConstraints.insets = new java.awt.Insets(5, 5, 5, 5);
        panXP.add(spnIdleXP, gridBagConstraints);

        gridBagConstraints.gridx = 1;
        gridBagConstraints.gridy = 5;
        gridBagConstraints.fill = java.awt.GridBagConstraints.NONE;
        gridBagConstraints.anchor = java.awt.GridBagConstraints.NORTHWEST;
        gridBagConstraints.insets = new java.awt.Insets(5, 5, 5, 5);
        panXP.add(new JLabel("XP for every"), gridBagConstraints);

        spnMonthsIdleXP = new JSpinner(new SpinnerNumberModel(0, 0, 36, 1));
        ((JSpinner.DefaultEditor) spnMonthsIdleXP.getEditor()).getTextField().setEditable(false);
        gridBagConstraints = new java.awt.GridBagConstraints();
        gridBagConstraints.gridx = 2;
        gridBagConstraints.gridy = 5;
        gridBagConstraints.fill = java.awt.GridBagConstraints.NONE;
        gridBagConstraints.anchor = java.awt.GridBagConstraints.NORTHWEST;
        gridBagConstraints.insets = new java.awt.Insets(5, 5, 5, 5);
        panXP.add(spnMonthsIdleXP, gridBagConstraints);

        gridBagConstraints.gridx = 3;
        gridBagConstraints.gridy = 5;
        gridBagConstraints.fill = java.awt.GridBagConstraints.NONE;
        gridBagConstraints.anchor = java.awt.GridBagConstraints.NORTHWEST;
        gridBagConstraints.insets = new java.awt.Insets(5, 5, 5, 5);
        panXP.add(new JLabel("active month(s) on a 2d6 roll of greater than or equal to"), gridBagConstraints);

        spnTargetIdleXP = new JSpinner(new SpinnerNumberModel(2, 2, 13, 1));
        ((JSpinner.DefaultEditor) spnTargetIdleXP.getEditor()).getTextField().setEditable(false);
        gridBagConstraints = new java.awt.GridBagConstraints();
        gridBagConstraints.gridx = 4;
        gridBagConstraints.gridy = 5;
        gridBagConstraints.fill = java.awt.GridBagConstraints.NONE;
        gridBagConstraints.anchor = java.awt.GridBagConstraints.NORTHWEST;
        gridBagConstraints.insets = new java.awt.Insets(5, 5, 5, 5);
        panXP.add(spnTargetIdleXP, gridBagConstraints);

        spnContractNegotiationXP = new JSpinner(new SpinnerNumberModel(0, 0, 10000, 1));
        ((JSpinner.DefaultEditor) spnContractNegotiationXP.getEditor()).getTextField().setEditable(false);
        gridBagConstraints = new java.awt.GridBagConstraints();
        gridBagConstraints.gridx = 0;
        gridBagConstraints.gridy = 6;
        gridBagConstraints.fill = java.awt.GridBagConstraints.NONE;
        gridBagConstraints.anchor = java.awt.GridBagConstraints.NORTHWEST;
        gridBagConstraints.insets = new java.awt.Insets(5, 5, 5, 5);
        panXP.add(spnContractNegotiationXP, gridBagConstraints);

        gridBagConstraints.gridx = 1;
        gridBagConstraints.gridy = 6;
        gridBagConstraints.fill = java.awt.GridBagConstraints.NONE;
        gridBagConstraints.anchor = java.awt.GridBagConstraints.NORTHWEST;
        gridBagConstraints.insets = new java.awt.Insets(5, 5, 5, 5);
        panXP.add(new JLabel("XP awarded to the selected negotiator for a new contract"), gridBagConstraints);

        spnAdminWeeklyXP = new JSpinner(new SpinnerNumberModel(0, 0, 10000, 1));
        ((JSpinner.DefaultEditor) spnAdminWeeklyXP.getEditor()).getTextField().setEditable(false);
        gridBagConstraints = new java.awt.GridBagConstraints();
        gridBagConstraints.gridx = 0;
        gridBagConstraints.gridy = 7;
        gridBagConstraints.fill = java.awt.GridBagConstraints.NONE;
        gridBagConstraints.anchor = java.awt.GridBagConstraints.NORTHWEST;
        gridBagConstraints.insets = new java.awt.Insets(5, 5, 5, 5);
        panXP.add(spnAdminWeeklyXP, gridBagConstraints);

        gridBagConstraints.gridx = 1;
        gridBagConstraints.gridy = 7;
        gridBagConstraints.fill = java.awt.GridBagConstraints.NONE;
        gridBagConstraints.anchor = java.awt.GridBagConstraints.NORTHWEST;
        gridBagConstraints.insets = new java.awt.Insets(5, 5, 5, 5);
        panXP.add(new JLabel("XP awarded to each administrator every Monday for the work of the previous"), gridBagConstraints);

        spnAdminWeeklyXPPeriod = new JSpinner(new SpinnerNumberModel(1, 1, 100, 1));
        ((JSpinner.DefaultEditor) spnAdminWeeklyXPPeriod.getEditor()).getTextField().setEditable(false);
        gridBagConstraints = new java.awt.GridBagConstraints();
        gridBagConstraints.gridx = 2;
        gridBagConstraints.gridy = 7;
        gridBagConstraints.fill = java.awt.GridBagConstraints.NONE;
        gridBagConstraints.anchor = java.awt.GridBagConstraints.NORTHWEST;
        gridBagConstraints.insets = new java.awt.Insets(5, 5, 5, 5);
        panXP.add(spnAdminWeeklyXPPeriod, gridBagConstraints);

        gridBagConstraints.gridx = 3;
        gridBagConstraints.gridy = 7;
        gridBagConstraints.fill = java.awt.GridBagConstraints.NONE;
        gridBagConstraints.anchor = java.awt.GridBagConstraints.NORTHWEST;
        gridBagConstraints.insets = new java.awt.Insets(5, 5, 5, 5);
        panXP.add(new JLabel("week(s)"), gridBagConstraints);

        spnEdgeCost = new JSpinner(new SpinnerNumberModel(0, 0, 10000, 1));
        ((JSpinner.DefaultEditor) spnEdgeCost.getEditor()).getTextField().setEditable(false);
        gridBagConstraints = new java.awt.GridBagConstraints();
        gridBagConstraints.gridx = 0;
        gridBagConstraints.gridy = 8;
        gridBagConstraints.fill = java.awt.GridBagConstraints.NONE;
        gridBagConstraints.anchor = java.awt.GridBagConstraints.NORTHWEST;
        gridBagConstraints.insets = new java.awt.Insets(5, 5, 5, 5);
        panXP.add(spnEdgeCost, gridBagConstraints);

        gridBagConstraints.gridx = 1;
        gridBagConstraints.gridy = 8;
        gridBagConstraints.fill = java.awt.GridBagConstraints.NONE;
        gridBagConstraints.anchor = java.awt.GridBagConstraints.NORTHWEST;
        gridBagConstraints.insets = new java.awt.Insets(5, 5, 5, 5);
        panXP.add(new JLabel("XP Cost for 1 Edge Point"), gridBagConstraints);

        txtInstructionsXP = new JTextArea();
        txtInstructionsXP.setText(resourceMap.getString("txtInstructionsXP.text"));
        txtInstructionsXP.setName("txtInstructions");
        txtInstructionsXP.setEditable(false);
        txtInstructionsXP.setEditable(false);
        txtInstructionsXP.setLineWrap(true);
        txtInstructionsXP.setWrapStyleWord(true);
        txtInstructionsXP.setBorder(BorderFactory.createCompoundBorder(
                BorderFactory.createTitledBorder(resourceMap.getString("txtInstructionsXP.title")),
                BorderFactory.createEmptyBorder(5, 5, 5, 5)));
        txtInstructionsXP.setOpaque(false);
        txtInstructionsXP.setMinimumSize(new Dimension(550, 120));
        gridBagConstraints = new java.awt.GridBagConstraints();
        gridBagConstraints.gridx = 0;
        gridBagConstraints.gridy = 9;
        gridBagConstraints.gridwidth = 6;
        gridBagConstraints.weightx = 1.0;
        gridBagConstraints.weighty = 0.0;
        gridBagConstraints.fill = java.awt.GridBagConstraints.BOTH;
        gridBagConstraints.anchor = java.awt.GridBagConstraints.NORTHWEST;
        gridBagConstraints.insets = new java.awt.Insets(5, 5, 5, 5);
        panXP.add(txtInstructionsXP, gridBagConstraints);

        tableXP = new JTable(getSkillCostsArray(SkillType.getSkillHash()), TABLE_XP_COLUMN_NAMES);
        tableXP.setSelectionMode(ListSelectionModel.SINGLE_SELECTION);
        tableXP.setRowSelectionAllowed(false);
        tableXP.setColumnSelectionAllowed(false);
        tableXP.setCellSelectionEnabled(true);
        scrXP = new JScrollPane(tableXP);
        scrXP.setMinimumSize(new Dimension(550, 140));
        scrXP.setPreferredSize(new Dimension(550, 140));
        JTable rowTable = new RowNamesTable(tableXP);
        scrXP.setRowHeaderView(rowTable);
        scrXP.setCorner(JScrollPane.UPPER_LEFT_CORNER, rowTable.getTableHeader());
        gridBagConstraints = new java.awt.GridBagConstraints();
        gridBagConstraints.gridx = 0;
        gridBagConstraints.gridy = 10;
        gridBagConstraints.weightx = 1.0;
        gridBagConstraints.weighty = 1.0;
        gridBagConstraints.gridwidth = 5;
        gridBagConstraints.anchor = java.awt.GridBagConstraints.NORTHWEST;
        gridBagConstraints.fill = java.awt.GridBagConstraints.BOTH;
        gridBagConstraints.insets = new java.awt.Insets(5, 5, 5, 5);
        panXP.add(scrXP, gridBagConstraints);

        tabOptions.addTab(resourceMap.getString("panXP.TabConstraints.tabTitle"), panXP);
        //endregion XP Tab

        //region Skill Tab
        panSkill.setName("panSkill");
        panSkill.setLayout(new java.awt.GridBagLayout());

        JPanel skPanel;

        gridBagConstraints = new java.awt.GridBagConstraints();
        gridBagConstraints.gridx = 0;
        gridBagConstraints.gridy = 0;
        gridBagConstraints.weightx = 1.0;
        gridBagConstraints.weighty = 1.0;
        gridBagConstraints.fill = java.awt.GridBagConstraints.BOTH;
        gridBagConstraints.anchor = java.awt.GridBagConstraints.NORTHWEST;
        gridBagConstraints.insets = new java.awt.Insets(5, 5, 5, 5);

        GridBagConstraints c;
        JSpinner spnTarget;
        JSpinner spnGreen;
        JSpinner spnReg;
        JSpinner spnVet;
        JSpinner spnElite;
        SkillType type;
        JLabel lblSkill;
        for (String skillName : SkillType.getSkillList()) {
            type = SkillType.getType(skillName);
            skPanel = new JPanel();
            c = new java.awt.GridBagConstraints();
            c.gridx = 0;
            c.gridy = 0;
            c.weightx = 1.0;
            c.weighty = 1.0;
            c.fill = java.awt.GridBagConstraints.BOTH;
            c.anchor = java.awt.GridBagConstraints.WEST;
            c.insets = new java.awt.Insets(5, 5, 5, 5);
            lblSkill = new JLabel(resourceMap.getString("lblSkillTarget.text"));
            skPanel.add(lblSkill, c);
            c.gridx++;
            spnTarget = new JSpinner(new SpinnerNumberModel(type.getTarget(), 0, 12, 1));
            ((JSpinner.DefaultEditor) spnTarget.getEditor()).getTextField().setEditable(false);
            hashSkillTargets.put(skillName, spnTarget);
            skPanel.add(spnTarget, c);
            c.gridx++;
            lblSkill = new JLabel(resourceMap.getString("lblSkillGreen.text"));
            skPanel.add(lblSkill, c);
            c.gridx++;
            spnGreen = new JSpinner(new SpinnerNumberModel(type.getGreenLevel(), 0, 10, 1));
            ((JSpinner.DefaultEditor) spnGreen.getEditor()).getTextField().setEditable(false);
            hashGreenSkill.put(skillName, spnGreen);
            skPanel.add(spnGreen, c);
            c.gridx++;
            lblSkill = new JLabel(resourceMap.getString("lblSkillRegular.text"));
            skPanel.add(lblSkill, c);
            c.gridx++;
            spnReg = new JSpinner(new SpinnerNumberModel(type.getRegularLevel(), 0, 10, 1));
            ((JSpinner.DefaultEditor) spnReg.getEditor()).getTextField().setEditable(false);
            hashRegSkill.put(skillName, spnReg);
            skPanel.add(spnReg, c);
            c.gridx++;
            lblSkill = new JLabel(resourceMap.getString("lblSkillVeteran.text"));
            skPanel.add(lblSkill, c);
            c.gridx++;
            spnVet = new JSpinner(new SpinnerNumberModel(type.getVeteranLevel(), 0, 10, 1));
            ((JSpinner.DefaultEditor) spnVet.getEditor()).getTextField().setEditable(false);
            hashVetSkill.put(skillName, spnVet);
            skPanel.add(spnVet, c);
            c.gridx++;
            lblSkill = new JLabel(resourceMap.getString("lblSkillElite.text"));
            skPanel.add(lblSkill, c);
            c.gridx++;
            spnElite = new JSpinner(new SpinnerNumberModel(type.getEliteLevel(), 0, 10, 1));
            ((JSpinner.DefaultEditor) spnElite.getEditor()).getTextField().setEditable(false);
            hashEliteSkill.put(skillName, spnElite);
            skPanel.add(spnElite, c);
            c.gridx++;

            skPanel.setBorder(BorderFactory.createTitledBorder(skillName));
            panSkill.add(skPanel, gridBagConstraints);
            gridBagConstraints.gridy++;
        }

        JScrollPane scrSkill = new JScrollPane(panSkill);
        scrSkill.setPreferredSize(new java.awt.Dimension(500, 400));

        tabOptions.addTab(resourceMap.getString("panSkill.TabConstraints.tabTitle"), scrSkill);
        //endregion Skills Tab

        //region Special Abilities Tab
        panSpecialAbilities = new JPanel(new GridBagLayout());

        Set<String> spaNames = SpecialAbility.getAllSpecialAbilities().keySet();
        //We need to create a temporary hash of special abilities that we can modify without
        //changing the underlying one in case the user cancels the changes
        tempSPA = new Hashtable<>();
        for (String name : spaNames) {
            getCurrentSPA().put(name, SpecialAbility.getAbility(name).clone());
        }

        btnAddSPA = new JButton("Add Another Special Ability");
        btnAddSPA.addActionListener(evt -> btnAddSPA());

        recreateSPAPanel(!getUnusedSPA().isEmpty());

        JScrollPane scrSPA = new JScrollPane(panSpecialAbilities);
        scrSPA.setPreferredSize(new java.awt.Dimension(500, 400));

        tabOptions.addTab("Special Abilities", scrSPA);
        //endregion Special Abilities Tab

        //region Skill Randomization Tab
        panRandomSkill.setName("panRandomSkill");
        panRandomSkill.setLayout(new java.awt.GridBagLayout());

        JPanel panRollTable = new JPanel(new GridLayout(6, 3, 5, 0));
        panRollTable.add(new JLabel("<html><b>Value</b></html>"));
        panRollTable.add(new JLabel("<html><b>Level</b></html>"));
        panRollTable.add(new JLabel("<html><b># Abils</b></html>"));
        panRollTable.add(new JLabel("less than 2"));
        JLabel lblUltraGreen = new JLabel("Ultra-Green/None");
        lblUltraGreen.setToolTipText(resourceMap.getString("lblUltraGreen.toolTipText"));
        panRollTable.add(lblUltraGreen);
        panRollTable.add(new JLabel("0"));
        panRollTable.add(new JLabel("2-5"));
        panRollTable.add(new JLabel(SkillType.SKILL_LEVEL_NAMES[SkillType.EXP_GREEN]));
        panRollTable.add(new JLabel("0"));
        panRollTable.add(new JLabel("6-9"));
        panRollTable.add(new JLabel(SkillType.SKILL_LEVEL_NAMES[SkillType.EXP_REGULAR]));
        panRollTable.add(new JLabel("0"));
        panRollTable.add(new JLabel("10-11"));
        panRollTable.add(new JLabel(SkillType.SKILL_LEVEL_NAMES[SkillType.EXP_VETERAN]));
        panRollTable.add(new JLabel("1"));
        panRollTable.add(new JLabel("12 or more"));
        panRollTable.add(new JLabel(SkillType.SKILL_LEVEL_NAMES[SkillType.EXP_ELITE]));
        panRollTable.add(new JLabel("2"));
        panRollTable.setBorder(BorderFactory.createCompoundBorder(
                BorderFactory.createTitledBorder("2d6 + Bonus"),
                BorderFactory.createEmptyBorder(5, 5, 5, 5)));

        JLabel lblOverallRecruitBonus = new JLabel(resourceMap.getString("lblOverallRecruitBonus.text"));
        chkExtraRandom = new JCheckBox(resourceMap.getString("chkExtraRandom.text"));
        chkExtraRandom.setToolTipText(resourceMap.getString("chkExtraRandom.toolTipText"));
        JLabel lblProbAntiMek = new JLabel(resourceMap.getString("lblProbAntiMek.text"));
        spnProbAntiMek = new JSpinner(new SpinnerNumberModel(0, 0, 100, 5));
        ((JSpinner.DefaultEditor) spnProbAntiMek.getEditor()).getTextField().setEditable(false);
        spnOverallRecruitBonus = new JSpinner(new SpinnerNumberModel(0, -12, 12, 1));
        ((JSpinner.DefaultEditor) spnOverallRecruitBonus.getEditor()).getTextField().setEditable(false);
        spnOverallRecruitBonus.setToolTipText(resourceMap.getString("spnOverallRecruitBonus.toolTipText"));
        spnTypeRecruitBonus = new JSpinner[Person.T_NUM];
        int nRow = (int) Math.ceil(Person.T_NUM / 4.0);
        JPanel panTypeRecruitBonus = new JPanel(new GridLayout(nRow, 4));
        JSpinner spin;
        JPanel panRecruit;
        for (int i = 0; i < Person.T_NUM; i++) {
            panRecruit = new JPanel(new GridBagLayout());
            spin = new JSpinner(new SpinnerNumberModel(0, -12, 12, 1));
            ((JSpinner.DefaultEditor) spin.getEditor()).getTextField().setEditable(false);
            spnTypeRecruitBonus[i] = spin;
            gridBagConstraints = new java.awt.GridBagConstraints();
            gridBagConstraints.gridx = 0;
            gridBagConstraints.gridy = 0;
            gridBagConstraints.anchor = java.awt.GridBagConstraints.WEST;
            gridBagConstraints.insets = new Insets(2, 5, 0, 0);
            panRecruit.add(spin, gridBagConstraints);
            gridBagConstraints.gridx = 1;
            gridBagConstraints.fill = java.awt.GridBagConstraints.HORIZONTAL;
            gridBagConstraints.weightx = 1.0;
            panRecruit.add(new JLabel(Person.getRoleDesc(i, false)), gridBagConstraints);
            panTypeRecruitBonus.add(panRecruit);
        }

        panTypeRecruitBonus.setBorder(BorderFactory.createCompoundBorder(
                BorderFactory.createTitledBorder(resourceMap.getString("panTypeRecruitBonus.title")),
                BorderFactory.createEmptyBorder(5, 5, 5, 5)));

        gridBagConstraints = new java.awt.GridBagConstraints();
        gridBagConstraints.gridx = 0;
        gridBagConstraints.gridy = 0;
        gridBagConstraints.gridwidth = 2;
        gridBagConstraints.fill = java.awt.GridBagConstraints.NONE;
        gridBagConstraints.anchor = java.awt.GridBagConstraints.NORTHWEST;
        gridBagConstraints.insets = new java.awt.Insets(5, 5, 5, 5);
        panRandomSkill.add(chkExtraRandom, gridBagConstraints);

        // Phenotype Percentage Generation
        List<Phenotype> phenotypes = Phenotype.getExternalPhenotypes();
        phenotypeSpinners = new JSpinner[phenotypes.size()];

        JPanel phenotypesPanel = new JPanel(new GridLayout((int) Math.ceil(phenotypes.size() / 2.0), 2));
        phenotypesPanel.setBorder(BorderFactory.createTitledBorder("Trueborn Phenotype Probabilities"));

        for (int i = 0; i < phenotypes.size(); i++) {
            JSpinner phenotypeSpinner = new JSpinner(new SpinnerNumberModel(0, 0, 100, 1));
            phenotypeSpinners[i] = phenotypeSpinner;
            JPanel phenotypePanel = new JPanel();
            phenotypePanel.add(phenotypeSpinner);
            phenotypePanel.add(new JLabel(phenotypes.get(i).getName()));
            phenotypePanel.setToolTipText(phenotypes.get(i).getToolTip());
            phenotypesPanel.add(phenotypePanel);
        }

        gridBagConstraints = new GridBagConstraints();
        gridBagConstraints.gridx = 0;
        gridBagConstraints.gridy = 1;
        gridBagConstraints.gridwidth = 2;
        gridBagConstraints.fill = GridBagConstraints.NONE;
        gridBagConstraints.anchor = GridBagConstraints.NORTHWEST;
        gridBagConstraints.insets = new Insets(5, 5, 5, 5);
        panRandomSkill.add(phenotypesPanel, gridBagConstraints);

        gridBagConstraints = new GridBagConstraints();
        gridBagConstraints.gridx = 2;
        gridBagConstraints.gridy = 0;
        gridBagConstraints.gridheight = 3;
        gridBagConstraints.weightx = 1.0;
        gridBagConstraints.fill = java.awt.GridBagConstraints.BOTH;
        gridBagConstraints.anchor = java.awt.GridBagConstraints.NORTHWEST;
        gridBagConstraints.insets = new java.awt.Insets(5, 5, 5, 5);
        panRandomSkill.add(panRollTable, gridBagConstraints);

        gridBagConstraints = new java.awt.GridBagConstraints();
        gridBagConstraints.gridx = 0;
        gridBagConstraints.gridy = 2;
        gridBagConstraints.fill = java.awt.GridBagConstraints.NONE;
        gridBagConstraints.anchor = java.awt.GridBagConstraints.NORTHWEST;
        gridBagConstraints.insets = new java.awt.Insets(5, 5, 5, 5);
        panRandomSkill.add(spnProbAntiMek, gridBagConstraints);

        gridBagConstraints = new java.awt.GridBagConstraints();
        gridBagConstraints.gridx = 1;
        gridBagConstraints.gridy = 2;
        gridBagConstraints.fill = java.awt.GridBagConstraints.BOTH;
        gridBagConstraints.anchor = java.awt.GridBagConstraints.NORTHWEST;
        gridBagConstraints.insets = new java.awt.Insets(5, 5, 5, 5);
        panRandomSkill.add(lblProbAntiMek, gridBagConstraints);

        gridBagConstraints = new java.awt.GridBagConstraints();
        gridBagConstraints.gridx = 0;
        gridBagConstraints.gridy = 3;
        gridBagConstraints.fill = java.awt.GridBagConstraints.NONE;
        gridBagConstraints.anchor = java.awt.GridBagConstraints.NORTHWEST;
        gridBagConstraints.insets = new java.awt.Insets(5, 5, 5, 5);
        panRandomSkill.add(spnOverallRecruitBonus, gridBagConstraints);

        gridBagConstraints = new java.awt.GridBagConstraints();
        gridBagConstraints.gridx = 1;
        gridBagConstraints.gridy = 3;
        gridBagConstraints.fill = java.awt.GridBagConstraints.BOTH;
        gridBagConstraints.weightx = 1.0;
        gridBagConstraints.anchor = java.awt.GridBagConstraints.NORTHWEST;
        gridBagConstraints.insets = new java.awt.Insets(5, 5, 5, 5);
        panRandomSkill.add(lblOverallRecruitBonus, gridBagConstraints);

        gridBagConstraints = new java.awt.GridBagConstraints();
        gridBagConstraints.gridx = 0;
        gridBagConstraints.gridy = 4;
        gridBagConstraints.gridwidth = 3;
        gridBagConstraints.fill = java.awt.GridBagConstraints.BOTH;
        gridBagConstraints.anchor = java.awt.GridBagConstraints.NORTHWEST;
        gridBagConstraints.insets = new java.awt.Insets(5, 5, 5, 5);
        panRandomSkill.add(panTypeRecruitBonus, gridBagConstraints);

        JPanel panArtillery = new JPanel();
        panArtillery.setBorder(BorderFactory.createCompoundBorder(
                BorderFactory.createTitledBorder("Artillery Skill"),
                BorderFactory.createEmptyBorder(5, 5, 5, 5)));
        spnArtyProb = new JSpinner(new SpinnerNumberModel(0, 0, 100, 5));
        ((JSpinner.DefaultEditor) spnArtyProb.getEditor()).getTextField().setEditable(false);
        spnArtyProb.setToolTipText(resourceMap.getString("spnArtyProb.toolTipText"));
        panArtillery.add(spnArtyProb);
        panArtillery.add(new JLabel("Probability"));
        spnArtyBonus = new JSpinner(new SpinnerNumberModel(0, -10, 10, 1));
        ((JSpinner.DefaultEditor) spnArtyBonus.getEditor()).getTextField().setEditable(false);
        panArtillery.add(spnArtyBonus);
        panArtillery.add(new JLabel("Bonus"));
        JPanel panSecondary = new JPanel();
        spnSecondProb = new JSpinner(new SpinnerNumberModel(0, 0, 100, 5));
        ((JSpinner.DefaultEditor) spnSecondProb.getEditor()).getTextField().setEditable(false);
        spnSecondProb.setToolTipText(resourceMap.getString("spnSecondProb.toolTipText"));
        panSecondary.add(spnSecondProb);
        panSecondary.add(new JLabel("Probability"));
        spnSecondBonus = new JSpinner(new SpinnerNumberModel(0, -10, 10, 1));
        ((JSpinner.DefaultEditor) spnSecondBonus.getEditor()).getTextField().setEditable(false);
        panSecondary.add(spnSecondBonus);
        panSecondary.add(new JLabel("Bonus"));
        panSecondary.setBorder(BorderFactory.createCompoundBorder(
                BorderFactory.createTitledBorder("Secondary Skills"),
                BorderFactory.createEmptyBorder(5, 5, 5, 5)));
        JPanel panTactics = new JPanel();
        spnTacticsGreen = new JSpinner(new SpinnerNumberModel(0, -10, 10, 1));
        ((JSpinner.DefaultEditor) spnTacticsGreen.getEditor()).getTextField().setEditable(false);
        spnTacticsGreen.setToolTipText(resourceMap.getString("spnTacticsGreen.toolTipText"));
        spnTacticsReg = new JSpinner(new SpinnerNumberModel(0, -10, 10, 1));
        ((JSpinner.DefaultEditor) spnTacticsReg.getEditor()).getTextField().setEditable(false);
        spnTacticsReg.setToolTipText(resourceMap.getString("spnTacticsReg.toolTipText"));
        spnTacticsVet = new JSpinner(new SpinnerNumberModel(0, -10, 10, 1));
        ((JSpinner.DefaultEditor) spnTacticsVet.getEditor()).getTextField().setEditable(false);
        spnTacticsVet.setToolTipText(resourceMap.getString("spnTacticsVet.toolTipText"));
        spnTacticsElite = new JSpinner(new SpinnerNumberModel(0, -10, 10, 1));
        ((JSpinner.DefaultEditor) spnTacticsElite.getEditor()).getTextField().setEditable(false);
        spnTacticsElite.setToolTipText(resourceMap.getString("spnTacticsElite.toolTipText"));
        panTactics.add(spnTacticsGreen);
        panTactics.add(new JLabel("Green"));
        panTactics.add(spnTacticsReg);
        panTactics.add(new JLabel("Reg"));
        panTactics.add(spnTacticsVet);
        panTactics.add(new JLabel("Vet"));
        panTactics.add(spnTacticsElite);
        panTactics.add(new JLabel("Elite"));
        panTactics.setBorder(BorderFactory.createCompoundBorder(
                BorderFactory.createTitledBorder("Tactics Skill"),
                BorderFactory.createEmptyBorder(5, 5, 5, 5)));
        JPanel panSmallArms = new JPanel();
        spnCombatSA = new JSpinner(new SpinnerNumberModel(0, -10, 10, 1));
        ((JSpinner.DefaultEditor) spnCombatSA.getEditor()).getTextField().setEditable(false);
        spnCombatSA.setToolTipText(resourceMap.getString("spnCombatSA.toolTipText"));
        spnSupportSA = new JSpinner(new SpinnerNumberModel(0, -10, 10, 1));
        ((JSpinner.DefaultEditor) spnSupportSA.getEditor()).getTextField().setEditable(false);
        spnSupportSA.setToolTipText(resourceMap.getString("spnSupportSA.toolTipText"));
        panSmallArms.add(spnCombatSA);
        panSmallArms.add(new JLabel("Combat Personnel"));
        panSmallArms.add(spnSupportSA);
        panSmallArms.add(new JLabel("Support Personnel"));
        panSmallArms.setBorder(BorderFactory.createCompoundBorder(
                BorderFactory.createTitledBorder("Small Arms Skill"),
                BorderFactory.createEmptyBorder(5, 5, 5, 5)));
        JPanel panAbilities = new JPanel();
        spnAbilGreen = new JSpinner(new SpinnerNumberModel(0, -10, 10, 1));
        ((JSpinner.DefaultEditor) spnAbilGreen.getEditor()).getTextField().setEditable(false);
        spnAbilGreen.setToolTipText(resourceMap.getString("spnAbilGreen.toolTipText"));
        spnAbilReg = new JSpinner(new SpinnerNumberModel(0, -10, 10, 1));
        ((JSpinner.DefaultEditor) spnAbilReg.getEditor()).getTextField().setEditable(false);
        spnAbilReg.setToolTipText(resourceMap.getString("spnAbilReg.toolTipText"));
        spnAbilVet = new JSpinner(new SpinnerNumberModel(0, -10, 10, 1));
        ((JSpinner.DefaultEditor) spnAbilVet.getEditor()).getTextField().setEditable(false);
        spnAbilVet.setToolTipText(resourceMap.getString("spnAbilVet.toolTipText"));
        spnAbilElite = new JSpinner(new SpinnerNumberModel(0, -10, 10, 1));
        ((JSpinner.DefaultEditor) spnAbilElite.getEditor()).getTextField().setEditable(false);
        spnAbilElite.setToolTipText(resourceMap.getString("spnAbilElite.toolTipText"));
        panAbilities.add(spnAbilGreen);
        panAbilities.add(new JLabel("Green"));
        panAbilities.add(spnAbilReg);
        panAbilities.add(new JLabel("Reg"));
        panAbilities.add(spnAbilVet);
        panAbilities.add(new JLabel("Vet"));
        panAbilities.add(spnAbilElite);
        panAbilities.add(new JLabel("Elite"));
        panAbilities.setBorder(BorderFactory.createCompoundBorder(
                BorderFactory.createTitledBorder("Special Abilities"),
                BorderFactory.createEmptyBorder(5, 5, 5, 5)));

        JPanel panOtherBonuses = new JPanel(new GridLayout(3, 2));
        panOtherBonuses.add(panArtillery);
        panOtherBonuses.add(panSecondary);
        panOtherBonuses.add(panTactics);
        panOtherBonuses.add(panAbilities);
        panOtherBonuses.add(panSmallArms);

        gridBagConstraints = new java.awt.GridBagConstraints();
        gridBagConstraints.gridx = 0;
        gridBagConstraints.gridy = 5;
        gridBagConstraints.gridwidth = 3;
        gridBagConstraints.fill = java.awt.GridBagConstraints.BOTH;
        gridBagConstraints.anchor = java.awt.GridBagConstraints.NORTHWEST;
        gridBagConstraints.insets = new java.awt.Insets(5, 5, 5, 5);
        panRandomSkill.add(panOtherBonuses, gridBagConstraints);

        JScrollPane scrRandomSkill = new JScrollPane(panRandomSkill);
        scrRandomSkill.setPreferredSize(new java.awt.Dimension(500, 400));

        tabOptions.addTab(resourceMap.getString("panRandomSkill.TabConstraints.tabTitle"), scrRandomSkill);
        //endregion Skill Randomization Tab

        //region Rank System Tab
        panRank.setName("panRank");
        panRank.setLayout(new java.awt.GridBagLayout());

        JLabel lblRank = new JLabel(resourceMap.getString("lblRank.text"));
        lblRank.setName("lblRank");
        gridBagConstraints = new java.awt.GridBagConstraints();
        gridBagConstraints.gridx = 0;
        gridBagConstraints.gridy = 1;
        gridBagConstraints.anchor = java.awt.GridBagConstraints.WEST;
        panRank.add(lblRank, gridBagConstraints);

        DefaultComboBoxModel<Ranks> rankModel = new DefaultComboBoxModel<>();
        for (int i = 0; i < Ranks.RS_NUM; i++) {
            final Ranks ranks = Ranks.getRanksFromSystem(i);
            if (ranks != null) {
                rankModel.addElement(ranks);
            }
        }
        comboRanks = new JComboBox<>(rankModel);
        comboRanks.setName("comboRanks");
        comboRanks.addActionListener(evt -> fillRankInfo());
        gridBagConstraints = new GridBagConstraints();
        gridBagConstraints.gridx = 1;
        gridBagConstraints.gridy = 1;
        gridBagConstraints.fill = GridBagConstraints.NONE;
        gridBagConstraints.anchor = GridBagConstraints.WEST;
        panRank.add(comboRanks, gridBagConstraints);

        ranksModel = new RankTableModel(campaign.getRanks().getRanksForModel(), rankColNames);
        tableRanks = new JTable(ranksModel);
        tableRanks.setSelectionMode(ListSelectionModel.SINGLE_SELECTION);
        tableRanks.setRowSelectionAllowed(false);
        tableRanks.setColumnSelectionAllowed(false);
        tableRanks.setCellSelectionEnabled(true);
        tableRanks.setAutoResizeMode(JTable.AUTO_RESIZE_ALL_COLUMNS);
        tableRanks.setIntercellSpacing(new Dimension(0, 0));
        tableRanks.setShowGrid(false);
        TableColumn column;
        for (int i = 0; i < RankTableModel.COL_NUM; i++) {
            column = tableRanks.getColumnModel().getColumn(i);
            column.setPreferredWidth(ranksModel.getColumnWidth(i));
            column.setCellRenderer(ranksModel.getRenderer());
            if (i == RankTableModel.COL_PAYMULT) {
                column.setCellEditor(new SpinnerEditor());
            }
        }
        tableRanks.getSelectionModel().addListSelectionListener(this::tableRanksValueChanged);
        scrRanks.setViewportView(tableRanks);

        gridBagConstraints = new java.awt.GridBagConstraints();
        gridBagConstraints.gridx = 0;
        gridBagConstraints.gridy = 2;
        gridBagConstraints.fill = java.awt.GridBagConstraints.BOTH;
        gridBagConstraints.weightx = 1.0;
        gridBagConstraints.weighty = 1.0;
        gridBagConstraints.gridwidth = 2;
        gridBagConstraints.anchor = java.awt.GridBagConstraints.NORTHWEST;
        gridBagConstraints.insets = new java.awt.Insets(5, 5, 5, 5);
        scrRanks.setHorizontalScrollBarPolicy(JScrollPane.HORIZONTAL_SCROLLBAR_AS_NEEDED);
        scrRanks.setVerticalScrollBarPolicy(JScrollPane.VERTICAL_SCROLLBAR_AS_NEEDED);
        panRank.add(scrRanks, gridBagConstraints);

        //scrRanks.setMinimumSize(new Dimension(500, 500));
        //scrRanks.setPreferredSize(new Dimension(500, 500));
        //scrRanks.setMaximumSize(new Dimension(500, 500));

        JTextArea txtInstructionsRanks = new JTextArea();
        txtInstructionsRanks.setText(resourceMap.getString("txtInstructionsRanks.text"));
        txtInstructionsRanks.setEditable(false);
        txtInstructionsRanks.setLineWrap(true);
        txtInstructionsRanks.setWrapStyleWord(true);
        txtInstructionsRanks.setBorder(BorderFactory.createCompoundBorder(
                BorderFactory.createTitledBorder(resourceMap.getString("txtInstructionsRanks.title")),
                BorderFactory.createEmptyBorder(5, 5, 5, 5)));
        txtInstructionsRanks.setOpaque(false);
        txtInstructionsRanks.setMinimumSize(new Dimension(250, 120));
        gridBagConstraints = new java.awt.GridBagConstraints();
        gridBagConstraints.gridx = 0;
        gridBagConstraints.gridy = 0;
        gridBagConstraints.gridwidth = 2;
        gridBagConstraints.weightx = 1.0;
        gridBagConstraints.weighty = 0.0;
        gridBagConstraints.fill = java.awt.GridBagConstraints.HORIZONTAL;
        gridBagConstraints.anchor = java.awt.GridBagConstraints.NORTHWEST;
        gridBagConstraints.insets = new java.awt.Insets(5, 5, 5, 5);
        //txtInstructionsRanks.setMinimumSize(new Dimension(400, 400));
        panRank.add(txtInstructionsRanks, gridBagConstraints);

        tabOptions.addTab(resourceMap.getString("panRank.TabConstraints.tabTitle"), panRank);
        //endregion Rank System Tab

        //region Name and Portrait Generation Tab
        panNameGen.setName("panNameGen");
        panNameGen.setLayout(new GridBagLayout());

        chkUseOriginFactionForNames = new JCheckBox(resourceMap.getString("chkUseOriginFactionForNames.text"));
        chkUseOriginFactionForNames.setToolTipText(resourceMap.getString("chkUseOriginFactionForNames.toolTipText"));
        chkUseOriginFactionForNames.setName("chkUseOriginFactionForNames");
        chkUseOriginFactionForNames.addActionListener(
                evt -> comboFactionNames.setEnabled(!chkUseOriginFactionForNames.isSelected()));
        gridBagConstraints = new GridBagConstraints();
        gridBagConstraints.gridx = 0;
        gridy = 0;
        gridBagConstraints.gridy = gridy;
        gridBagConstraints.gridwidth = 2;
        gridBagConstraints.fill = GridBagConstraints.HORIZONTAL;
        gridBagConstraints.anchor = GridBagConstraints.NORTHWEST;
        panNameGen.add(chkUseOriginFactionForNames, gridBagConstraints);


        JLabel lblFactionNames = new JLabel(resourceMap.getString("lblFactionNames.text"));
        lblFactionNames.setName("lblFactionNames");
        gridBagConstraints = new GridBagConstraints();
        gridBagConstraints.gridx = 0;
        gridBagConstraints.gridy = ++gridy;
        gridBagConstraints.anchor = GridBagConstraints.WEST;
        panNameGen.add(lblFactionNames, gridBagConstraints);

        DefaultComboBoxModel<String> factionNamesModel = new DefaultComboBoxModel<>();
        for (String faction : RandomNameGenerator.getInstance().getFactions()) {
            factionNamesModel.addElement(faction);
        }
        factionNamesModel.setSelectedItem(RandomNameGenerator.getInstance().getChosenFaction());
        comboFactionNames.setModel(factionNamesModel);
        comboFactionNames.setMinimumSize(new java.awt.Dimension(400, 30));
        comboFactionNames.setName("comboFactionNames");
        comboFactionNames.setPreferredSize(new java.awt.Dimension(400, 30));
        gridBagConstraints = new GridBagConstraints();
        gridBagConstraints.gridx = 1;
        gridBagConstraints.gridy = gridy;
        gridBagConstraints.anchor = GridBagConstraints.WEST;
        panNameGen.add(comboFactionNames, gridBagConstraints);

        JLabel lblGender = new JLabel(resourceMap.getString("lblGender.text"));
        lblGender.setName("lblGender");
        gridBagConstraints = new GridBagConstraints();
        gridBagConstraints.gridx = 0;
        gridBagConstraints.gridy = ++gridy;
        gridBagConstraints.insets = new Insets(10, 0, 0, 0);
        gridBagConstraints.anchor = GridBagConstraints.WEST;
        panNameGen.add(lblGender, gridBagConstraints);

        sldGender.setMaximum(100);
        sldGender.setMinimum(0);
        sldGender.setMajorTickSpacing(25);
        sldGender.setPaintTicks(true);
        sldGender.setPaintLabels(true);
        sldGender.setValue(RandomGenderGenerator.getPercentFemale());
        gridBagConstraints = new GridBagConstraints();
        gridBagConstraints.gridx = 1;
        gridBagConstraints.gridy = gridy;
        gridBagConstraints.anchor = GridBagConstraints.WEST;
        gridBagConstraints.insets = new Insets(10, 0, 0, 0);
        panNameGen.add(sldGender, gridBagConstraints);

        panRandomPortrait.setName("panRandomPortrait");
        panRandomPortrait.setLayout(new BorderLayout());

        // The math below is used to determine how to split the personnel role options for portraits,
        // which it does into 4 columns with rows equal to the number of roles plus two, with the
        // additional two being the all role and no role options.
        JPanel panUsePortrait = new JPanel(new GridLayout((int) Math.ceil((Person.T_NUM + 2) / 4.0), 4));
        chkUsePortrait = new JCheckBox[Person.T_NUM];
        allPortraitsBox = new JCheckBox(resourceMap.getString("panUsePortrait.all.text"));
        noPortraitsBox = new JCheckBox(resourceMap.getString("panUsePortrait.no.text"));
        allPortraitsBox.addActionListener(evt -> {
            final boolean selected = allPortraitsBox.isSelected();
            for (JCheckBox box : chkUsePortrait) {
                if (selected) {
                    box.setSelected(true);
                }
                box.setEnabled(!selected);
            }
            if (selected) {
                noPortraitsBox.setSelected(false);
            }
        });
        noPortraitsBox.addActionListener(evt -> {
            final boolean selected = noPortraitsBox.isSelected();
            for (JCheckBox box : chkUsePortrait) {
                if (selected) {
                    box.setSelected(false);
                }
                box.setEnabled(!selected);
            }
            if (selected) {
                allPortraitsBox.setSelected(false);
            }
        });
        panUsePortrait.add(allPortraitsBox);
        panUsePortrait.add(noPortraitsBox);

        JCheckBox box;
        for (int i = 0; i < Person.T_NUM; i++) {
            box = new JCheckBox(Person.getRoleDesc(i, false));
            panUsePortrait.add(box);
            chkUsePortrait[i] = box;
        }

        panRandomPortrait.add(panUsePortrait, BorderLayout.CENTER);
        JTextArea txtPortraitInst = new JTextArea(resourceMap.getString("txtPortraitInst.text"));
        txtPortraitInst.setPreferredSize(new Dimension(728, 60));
        txtPortraitInst.setEditable(false);
        txtPortraitInst.setLineWrap(true);
        txtPortraitInst.setWrapStyleWord(true);
        txtPortraitInst.setOpaque(false);
        panRandomPortrait.add(txtPortraitInst, BorderLayout.PAGE_START);

        panRandomPortrait.setBorder(BorderFactory.createCompoundBorder(
                BorderFactory.createTitledBorder(resourceMap.getString("panRandomPortrait.title")),
                BorderFactory.createEmptyBorder(5, 5, 5, 5)));

        gridBagConstraints = new java.awt.GridBagConstraints();
        gridBagConstraints.gridx = 0;
        gridBagConstraints.gridy = ++gridy;
        gridBagConstraints.gridwidth = 2;
        gridBagConstraints.fill = java.awt.GridBagConstraints.BOTH;
        gridBagConstraints.insets = new Insets(10, 0, 0, 0);
        gridBagConstraints.anchor = java.awt.GridBagConstraints.NORTHWEST;
        panNameGen.add(panRandomPortrait, gridBagConstraints);

        chkAssignPortraitOnRoleChange.setText(resourceMap.getString("chkAssignPortraitOnRoleChange.text"));
        chkAssignPortraitOnRoleChange.setToolTipText(resourceMap.getString("chkAssignPortraitOnRoleChange.toolTipText"));
        chkAssignPortraitOnRoleChange.setName("chkAssignPortraitOnRoleChange");
        gridBagConstraints = new java.awt.GridBagConstraints();
        gridBagConstraints.gridx = 0;
        gridBagConstraints.gridy = ++gridy;
        gridBagConstraints.anchor = java.awt.GridBagConstraints.WEST;
        panNameGen.add(chkAssignPortraitOnRoleChange, gridBagConstraints);

        tabOptions.addTab(resourceMap.getString("panNameGen.TabConstraints.tabTitle"), panNameGen);
        //endregion Name and Portrait Generation Tab

        //region Personnel Market Tab
        panPersonnelMarket = new JPanel();
        personnelMarketType = new JComboBox<>();
        personnelMarketReportRefresh = new JCheckBox("Display a report when market refreshes");
        personnelMarketRandomEliteRemoval = new JTextField();
        personnelMarketRandomVeteranRemoval = new JTextField();
        personnelMarketRandomRegularRemoval = new JTextField();
        personnelMarketRandomGreenRemoval = new JTextField();
        personnelMarketRandomUltraGreenRemoval = new JTextField();
        personnelMarketDylansWeight = new JSpinner(new SpinnerNumberModel(0.3, 0.1, 0.8, 0.1));
        JLabel personnelMarketTypeLabel = new JLabel("Market Type:");
        JLabel personnelMarketRandomEliteRemovalLabel = new JLabel("Random & Dylan's Elite Removal");
        JLabel personnelMarketRandomVeteranRemovalLabel = new JLabel("Random & Dylan's Veteran Removal");
        JLabel personnelMarketRandomRegularRemovalLabel = new JLabel("Random & Dylan's Regular Removal");
        JLabel personnelMarketRandomGreenRemovalLabel = new JLabel("Random & Dylan's Green Removal");
        JLabel personnelMarketRandomUltraGreenRemovalLabel = new JLabel("Random & Dylan's Ultra-Green Removal");
        JLabel personnelMarketDylansWeightLabel = new JLabel("<html>Weight for Dylan's Method to choose most"
                                                      + "<br />common unit type based on your forces</html>");

        for (PersonnelMarketMethod method : PersonnelMarketServiceManager.getInstance().getAllServices(true)) {
            personnelMarketType.addItem(method.getModuleName());
        }

        panPersonnelMarket.setName("panPersonnelMarket");
        panPersonnelMarket.setLayout(new java.awt.GridBagLayout());

        gridBagConstraints = new java.awt.GridBagConstraints();
        gridBagConstraints.gridx = 0;
        gridBagConstraints.gridy = 0;
        gridBagConstraints.gridwidth = 1;
        gridBagConstraints.fill = java.awt.GridBagConstraints.BOTH;
        gridBagConstraints.insets = new Insets(10, 0, 0, 0);
        gridBagConstraints.anchor = java.awt.GridBagConstraints.NORTHWEST;
        panPersonnelMarket.add(personnelMarketTypeLabel, gridBagConstraints);
        personnelMarketType.addActionListener(evt -> {
            final boolean enabled = new PersonnelMarketDylan().getModuleName().equals(personnelMarketType.getSelectedItem())
                    || new PersonnelMarketRandom().getModuleName().equals(personnelMarketType.getSelectedItem());
            personnelMarketRandomEliteRemoval.setEnabled(enabled);
            personnelMarketRandomVeteranRemoval.setEnabled(enabled);
            personnelMarketRandomRegularRemoval.setEnabled(enabled);
            personnelMarketRandomGreenRemoval.setEnabled(enabled);
            personnelMarketRandomUltraGreenRemoval.setEnabled(enabled);
        });
        gridBagConstraints = new java.awt.GridBagConstraints();
        gridBagConstraints.gridx = 1;
        gridBagConstraints.gridy = 0;
        gridBagConstraints.gridwidth = 4;
        gridBagConstraints.fill = java.awt.GridBagConstraints.BOTH;
        gridBagConstraints.insets = new Insets(10, 0, 0, 0);
        gridBagConstraints.anchor = java.awt.GridBagConstraints.NORTHWEST;
        panPersonnelMarket.add(personnelMarketType, gridBagConstraints);

        gridBagConstraints = new java.awt.GridBagConstraints();
        gridBagConstraints.gridx = 0;
        gridBagConstraints.gridy = 1;
        gridBagConstraints.gridwidth = 1;
        gridBagConstraints.fill = java.awt.GridBagConstraints.BOTH;
        gridBagConstraints.insets = new Insets(10, 0, 0, 0);
        gridBagConstraints.anchor = java.awt.GridBagConstraints.NORTHWEST;
        panPersonnelMarket.add(personnelMarketReportRefresh, gridBagConstraints);

        gridBagConstraints = new java.awt.GridBagConstraints();
        gridBagConstraints.gridx = 0;
        gridBagConstraints.gridy = 2;
        gridBagConstraints.gridwidth = 1;
        gridBagConstraints.fill = java.awt.GridBagConstraints.BOTH;
        gridBagConstraints.insets = new Insets(10, 0, 0, 0);
        gridBagConstraints.anchor = java.awt.GridBagConstraints.NORTHWEST;
        panPersonnelMarket.add(personnelMarketRandomEliteRemovalLabel, gridBagConstraints);

        gridBagConstraints = new java.awt.GridBagConstraints();
        gridBagConstraints.gridx = 1;
        gridBagConstraints.gridy = 2;
        gridBagConstraints.gridwidth = 1;
        gridBagConstraints.fill = java.awt.GridBagConstraints.BOTH;
        gridBagConstraints.insets = new Insets(10, 0, 0, 0);
        gridBagConstraints.anchor = java.awt.GridBagConstraints.NORTHWEST;
        panPersonnelMarket.add(personnelMarketRandomEliteRemoval, gridBagConstraints);

        gridBagConstraints = new java.awt.GridBagConstraints();
        gridBagConstraints.gridx = 0;
        gridBagConstraints.gridy = 3;
        gridBagConstraints.gridwidth = 1;
        gridBagConstraints.fill = java.awt.GridBagConstraints.BOTH;
        gridBagConstraints.insets = new Insets(10, 0, 0, 0);
        gridBagConstraints.anchor = java.awt.GridBagConstraints.NORTHWEST;
        panPersonnelMarket.add(personnelMarketRandomVeteranRemovalLabel, gridBagConstraints);

        gridBagConstraints = new java.awt.GridBagConstraints();
        gridBagConstraints.gridx = 1;
        gridBagConstraints.gridy = 3;
        gridBagConstraints.gridwidth = 1;
        gridBagConstraints.fill = java.awt.GridBagConstraints.BOTH;
        gridBagConstraints.insets = new Insets(10, 0, 0, 0);
        gridBagConstraints.anchor = java.awt.GridBagConstraints.NORTHWEST;
        panPersonnelMarket.add(personnelMarketRandomVeteranRemoval, gridBagConstraints);

        gridBagConstraints = new java.awt.GridBagConstraints();
        gridBagConstraints.gridx = 0;
        gridBagConstraints.gridy = 4;
        gridBagConstraints.gridwidth = 1;
        gridBagConstraints.fill = java.awt.GridBagConstraints.BOTH;
        gridBagConstraints.insets = new Insets(10, 0, 0, 0);
        gridBagConstraints.anchor = java.awt.GridBagConstraints.NORTHWEST;
        panPersonnelMarket.add(personnelMarketRandomRegularRemovalLabel, gridBagConstraints);

        gridBagConstraints = new java.awt.GridBagConstraints();
        gridBagConstraints.gridx = 1;
        gridBagConstraints.gridy = 4;
        gridBagConstraints.gridwidth = 1;
        gridBagConstraints.fill = java.awt.GridBagConstraints.BOTH;
        gridBagConstraints.insets = new Insets(10, 0, 0, 0);
        gridBagConstraints.anchor = java.awt.GridBagConstraints.NORTHWEST;
        panPersonnelMarket.add(personnelMarketRandomRegularRemoval, gridBagConstraints);

        gridBagConstraints = new java.awt.GridBagConstraints();
        gridBagConstraints.gridx = 0;
        gridBagConstraints.gridy = 5;
        gridBagConstraints.gridwidth = 1;
        gridBagConstraints.fill = java.awt.GridBagConstraints.BOTH;
        gridBagConstraints.insets = new Insets(10, 0, 0, 0);
        gridBagConstraints.anchor = java.awt.GridBagConstraints.NORTHWEST;
        panPersonnelMarket.add(personnelMarketRandomGreenRemovalLabel, gridBagConstraints);

        gridBagConstraints = new java.awt.GridBagConstraints();
        gridBagConstraints.gridx = 1;
        gridBagConstraints.gridy = 5;
        gridBagConstraints.gridwidth = 1;
        gridBagConstraints.fill = java.awt.GridBagConstraints.BOTH;
        gridBagConstraints.insets = new Insets(10, 0, 0, 0);
        gridBagConstraints.anchor = java.awt.GridBagConstraints.NORTHWEST;
        panPersonnelMarket.add(personnelMarketRandomGreenRemoval, gridBagConstraints);

        gridBagConstraints = new java.awt.GridBagConstraints();
        gridBagConstraints.gridx = 0;
        gridBagConstraints.gridy = 6;
        gridBagConstraints.gridwidth = 1;
        gridBagConstraints.fill = java.awt.GridBagConstraints.BOTH;
        gridBagConstraints.insets = new Insets(10, 0, 0, 0);
        gridBagConstraints.anchor = java.awt.GridBagConstraints.NORTHWEST;
        panPersonnelMarket.add(personnelMarketRandomUltraGreenRemovalLabel, gridBagConstraints);

        gridBagConstraints = new GridBagConstraints();
        gridBagConstraints.gridx = 1;
        gridBagConstraints.gridy = 6;
        gridBagConstraints.gridwidth = 1;
        gridBagConstraints.fill = GridBagConstraints.BOTH;
        gridBagConstraints.insets = new Insets(10, 0, 0, 0);
        gridBagConstraints.anchor = GridBagConstraints.NORTHWEST;
        panPersonnelMarket.add(personnelMarketRandomUltraGreenRemoval, gridBagConstraints);

        gridBagConstraints = new java.awt.GridBagConstraints();
        gridBagConstraints.gridx = 0;
        gridBagConstraints.gridy = 7;
        gridBagConstraints.gridwidth = 1;
        gridBagConstraints.fill = java.awt.GridBagConstraints.BOTH;
        gridBagConstraints.insets = new Insets(10, 0, 0, 0);
        gridBagConstraints.anchor = java.awt.GridBagConstraints.NORTHWEST;
        panPersonnelMarket.add(personnelMarketDylansWeightLabel, gridBagConstraints);

        gridBagConstraints = new java.awt.GridBagConstraints();
        gridBagConstraints.gridx = 1;
        gridBagConstraints.gridy = 7;
        gridBagConstraints.gridwidth = 1;
        gridBagConstraints.fill = java.awt.GridBagConstraints.BOTH;
        gridBagConstraints.insets = new Insets(10, 0, 0, 0);
        gridBagConstraints.anchor = java.awt.GridBagConstraints.NORTHWEST;
        panPersonnelMarket.add(personnelMarketDylansWeight, gridBagConstraints);

        tabOptions.addTab(resourceMap.getString("panPersonnelMarket.TabConstraints.tabTitle"), panPersonnelMarket);
        //endregion Personnel Market Tab

        //region Against the Bot Tab
        panAtB = new JPanel();

        cbSkillLevel = new JComboBox<>();
        chkUseShareSystem = new JCheckBox();
        chkRetirementRolls = new JCheckBox();
        chkTrackUnitFatigue = new JCheckBox();
        chkCustomRetirementMods = new JCheckBox();
        chkFoundersNeverRetire = new JCheckBox();
        chkTrackOriginalUnit = new JCheckBox();
        chkLimitLanceWeight = new JCheckBox();
        chkLimitLanceNumUnits = new JCheckBox();
        chkUseLeadership = new JCheckBox();
        chkUseStrategy = new JCheckBox();
        spnBaseStrategyDeployment = new JSpinner();
        spnAdditionalStrategyDeployment = new JSpinner();

        chkUseAero = new JCheckBox();
        chkUseVehicles = new JCheckBox();
        chkClanVehicles = new JCheckBox();
        chkDoubleVehicles = new JCheckBox();
        chkAdjustPlayerVehicles = new JCheckBox();
        spnOpforLanceTypeMechs = new JSpinner();
        spnOpforLanceTypeMixed = new JSpinner();
        spnOpforLanceTypeVehicles = new JSpinner();
        chkOpforUsesVTOLs = new JCheckBox();
        chkOpforUsesAero = new JCheckBox();
        chkOpforUsesLocalForces = new JCheckBox();
        spnOpforAeroChance = new JSpinner();
        spnOpforLocalForceChance = new JSpinner();

        availableRats = new JList<>();
        chosenRats = new JList<>();
        btnAddRat = new JButton();
        btnRemoveRat = new JButton();
        btnMoveRatUp = new JButton();
        btnMoveRatDown = new JButton();
        chkIgnoreRatEra = new JCheckBox();

        spnSearchRadius = new JSpinner();
        chkVariableContractLength = new JCheckBox();
        chkMercSizeLimited = new JCheckBox();
        chkRestrictPartsByMission = new JCheckBox();
        chkUseLightConditions = new JCheckBox();
        chkUsePlanetaryConditions = new JCheckBox();

        chkAeroRecruitsHaveUnits = new JCheckBox();
        chkInstantUnitMarketDelivery = new JCheckBox();
        chkContractMarketReportRefresh = new JCheckBox();
        chkUnitMarketReportRefresh = new JCheckBox();


        panAtB.setName("panAtB");
        panAtB.setLayout(new GridBagLayout());

        JPanel panSubAtBAdmin = new JPanel(new GridBagLayout());
        JPanel panSubAtBRat = new JPanel(new GridBagLayout());
        JPanel panSubAtBContract = new JPanel(new GridBagLayout());
        JPanel panSubAtBScenario = new JPanel(new GridBagLayout());
        panSubAtBAdmin.setBorder(BorderFactory.createTitledBorder("Unit Administration"));
        panSubAtBRat.setBorder(BorderFactory.createTitledBorder("Random Assignment Tables"));
        panSubAtBContract.setBorder(BorderFactory.createTitledBorder("Contract Operations"));
        panSubAtBScenario.setBorder(BorderFactory.createTitledBorder("Scenarios"));

        chkUseAtB = new JCheckBox(resourceMap.getString("chkUseAtB.text"));
        chkUseAtB.setToolTipText(resourceMap.getString("chkUseAtB.toolTipText"));
        gridBagConstraints = new java.awt.GridBagConstraints();
        gridBagConstraints.gridx = 0;
        gridBagConstraints.gridy = 0;
        gridBagConstraints.gridwidth = 2;
        gridBagConstraints.fill = java.awt.GridBagConstraints.NONE;
        gridBagConstraints.insets = new Insets(10, 10, 10, 10);
        gridBagConstraints.anchor = java.awt.GridBagConstraints.NORTHWEST;
        panAtB.add(chkUseAtB, gridBagConstraints);
        chkUseAtB.addActionListener(ev -> {
            enableAtBComponents(panAtB, chkUseAtB.isSelected());
            enableAtBComponents(panSubAtBRat,
                    chkUseAtB.isSelected() && btnStaticRATs.isSelected());
        });

        JLabel lblSkillLevel = new JLabel(resourceMap.getString("lblSkillLevel.text"));
        gridBagConstraints.gridx = 0;
        gridBagConstraints.gridy = 1;
        gridBagConstraints.gridwidth = 1;
        panAtB.add(lblSkillLevel, gridBagConstraints);

        // TODO : Switch me to use a modified RandomSkillsGenerator.levelNames
        cbSkillLevel.addItem(SkillType.SKILL_LEVEL_NAMES[SkillType.EXP_ULTRA_GREEN]);
        cbSkillLevel.addItem(SkillType.SKILL_LEVEL_NAMES[SkillType.EXP_GREEN]);
        cbSkillLevel.addItem(SkillType.SKILL_LEVEL_NAMES[SkillType.EXP_REGULAR]);
        cbSkillLevel.addItem(SkillType.SKILL_LEVEL_NAMES[SkillType.EXP_VETERAN]);
        cbSkillLevel.addItem(SkillType.SKILL_LEVEL_NAMES[SkillType.EXP_ELITE]);
        gridBagConstraints.gridx = 1;
        gridBagConstraints.gridy = 1;
        panAtB.add(cbSkillLevel, gridBagConstraints);

        btnDynamicRATs = new JRadioButton(resourceMap.getString("btnDynamicRATs.text"));
        btnDynamicRATs.setToolTipText(resourceMap.getString("btnDynamicRATs.tooltip"));
        gridBagConstraints.gridx = 2;
        gridBagConstraints.gridy = 0;
        panAtB.add(btnDynamicRATs, gridBagConstraints);

        btnStaticRATs = new JRadioButton(resourceMap.getString("btnStaticRATs.text"));
        btnStaticRATs.setToolTipText(resourceMap.getString("btnStaticRATs.tooltip"));
        gridBagConstraints.gridx = 2;
        gridBagConstraints.gridy = 1;
        panAtB.add(btnStaticRATs, gridBagConstraints);
        btnStaticRATs.addItemListener(ev -> enableAtBComponents(panSubAtBRat, btnStaticRATs.isSelected()));

        gridBagConstraints.gridx = 0;
        gridBagConstraints.gridy = 2;
        gridBagConstraints.gridwidth = 2;
        panAtB.add(panSubAtBAdmin, gridBagConstraints);
        gridBagConstraints.gridx = 2;
        gridBagConstraints.gridy = 2;
        panAtB.add(panSubAtBRat, gridBagConstraints);
        gridBagConstraints.gridx = 0;
        gridBagConstraints.gridy = 3;
        panAtB.add(panSubAtBContract, gridBagConstraints);
        gridBagConstraints.gridx = 2;
        gridBagConstraints.gridy = 3;
        panAtB.add(panSubAtBScenario, gridBagConstraints);

        // AtB options: "Unit Administration" frame controls
        chkUseShareSystem.setText(resourceMap.getString("chkUseShareSystem.text"));
        chkUseShareSystem.setToolTipText(resourceMap.getString("chkUseShareSystem.toolTipText"));
        gridBagConstraints = new java.awt.GridBagConstraints();
        gridBagConstraints.gridx = 0;
        gridBagConstraints.gridy = 0;
        gridBagConstraints.gridwidth = 1;
        gridBagConstraints.fill = java.awt.GridBagConstraints.BOTH;
        gridBagConstraints.insets = new Insets(5, 5, 5, 5);
        gridBagConstraints.anchor = java.awt.GridBagConstraints.NORTHWEST;
        panSubAtBAdmin.add(chkUseShareSystem, gridBagConstraints);

        chkSharesExcludeLargeCraft = new JCheckBox(resourceMap.getString("chkSharesExcludeLargeCraft.text"));
        chkSharesExcludeLargeCraft.setToolTipText(resourceMap.getString("chkSharesExcludeLargeCraft.toolTipText"));
        gridBagConstraints.gridy++;
        panSubAtBAdmin.add(chkSharesExcludeLargeCraft, gridBagConstraints);

        chkSharesForAll = new JCheckBox(resourceMap.getString("chkSharesForAll.text"));
        chkSharesForAll.setToolTipText(resourceMap.getString("chkSharesForAll.toolTipText"));
        gridBagConstraints.gridy++;
        panSubAtBAdmin.add(chkSharesForAll, gridBagConstraints);

        chkAeroRecruitsHaveUnits.setText(resourceMap.getString("chkAeroRecruitsHaveUnits.text"));
        chkAeroRecruitsHaveUnits.setToolTipText(resourceMap.getString("chkAeroRecruitsHaveUnits.toolTipText"));
        gridBagConstraints.gridy++;
        panSubAtBAdmin.add(chkAeroRecruitsHaveUnits, gridBagConstraints);

        chkRetirementRolls.setText(resourceMap.getString("chkRetirementRolls.text"));
        chkRetirementRolls.setToolTipText(resourceMap.getString("chkRetirementRolls.toolTipText"));
        gridBagConstraints.gridy++;
        panSubAtBAdmin.add(chkRetirementRolls, gridBagConstraints);

        chkCustomRetirementMods.setText(resourceMap.getString("chkCustomRetirementMods.text"));
        chkCustomRetirementMods.setToolTipText(resourceMap.getString("chkCustomRetirementMods.toolTipText"));
        gridBagConstraints.gridy++;
        panSubAtBAdmin.add(chkCustomRetirementMods, gridBagConstraints);

        chkFoundersNeverRetire.setText(resourceMap.getString("chkFoundersNeverRetire.text"));
        chkFoundersNeverRetire.setToolTipText(resourceMap.getString("chkFoundersNeverRetire.toolTipText"));
        gridBagConstraints.gridy++;
        panSubAtBAdmin.add(chkFoundersNeverRetire, gridBagConstraints);

        chkAddDependents = new JCheckBox(resourceMap.getString("chkAddDependents.text"));
        chkAddDependents.setToolTipText(resourceMap.getString("chkAddDependents.toolTipText"));
        gridBagConstraints.gridy++;
        panSubAtBAdmin.add(chkAddDependents, gridBagConstraints);

        chkDependentsNeverLeave = new JCheckBox(resourceMap.getString("chkDependentsNeverLeave.text"));
        chkDependentsNeverLeave.setToolTipText(resourceMap.getString("chkDependentsNeverLeave.toolTipText"));
        gridBagConstraints.gridy++;
        panSubAtBAdmin.add(chkDependentsNeverLeave, gridBagConstraints);

        chkTrackUnitFatigue.setText(resourceMap.getString("chkTrackUnitFatigue.text"));
        chkTrackUnitFatigue.setToolTipText(resourceMap.getString("chkTrackUnitFatigue.toolTipText"));
        gridBagConstraints.gridy++;
        panSubAtBAdmin.add(chkTrackUnitFatigue, gridBagConstraints);

        chkUseLeadership.setText(resourceMap.getString("chkUseLeadership.text"));
        chkUseLeadership.setToolTipText(resourceMap.getString("chkUseLeadership.toolTipText"));
        gridBagConstraints.gridy++;
        panSubAtBAdmin.add(chkUseLeadership, gridBagConstraints);

        chkTrackOriginalUnit.setText(resourceMap.getString("chkTrackOriginalUnit.text"));
        chkTrackOriginalUnit.setToolTipText(resourceMap.getString("chkTrackOriginalUnit.toolTipText"));
        gridBagConstraints.gridy++;
        panSubAtBAdmin.add(chkTrackOriginalUnit, gridBagConstraints);

        chkUseAero.setText(resourceMap.getString("chkUseAero.text"));
        chkUseAero.setToolTipText(resourceMap.getString("chkUseAero.toolTipText"));
        gridBagConstraints.gridy++;
        panSubAtBAdmin.add(chkUseAero, gridBagConstraints);

        chkUseVehicles.setText(resourceMap.getString("chkUseVehicles.text"));
        chkUseVehicles.setToolTipText(resourceMap.getString("chkUseVehicles.toolTipText"));
        gridBagConstraints.gridy++;
        panSubAtBAdmin.add(chkUseVehicles, gridBagConstraints);

        chkClanVehicles.setText(resourceMap.getString("chkClanVehicles.text"));
        chkClanVehicles.setToolTipText(resourceMap.getString("chkClanVehicles.toolTipText"));
        gridBagConstraints.gridy++;
        panSubAtBAdmin.add(chkClanVehicles, gridBagConstraints);

        chkInstantUnitMarketDelivery.setText(resourceMap.getString("chkInstantUnitMarketDelivery.text"));
        chkInstantUnitMarketDelivery.setToolTipText(resourceMap.getString("chkInstantUnitMarketDelivery.toolTipText"));
        gridBagConstraints.gridy++;
        panSubAtBAdmin.add(chkInstantUnitMarketDelivery, gridBagConstraints);

        chkContractMarketReportRefresh.setText(resourceMap.getString("chkContractMarketReportRefresh.text"));
        gridBagConstraints.gridy++;
        panSubAtBAdmin.add(chkContractMarketReportRefresh, gridBagConstraints);

        chkUnitMarketReportRefresh.setText(resourceMap.getString("chkUnitMarketReportRefresh.text"));
        gridBagConstraints.gridy++;
        panSubAtBAdmin.add(chkUnitMarketReportRefresh, gridBagConstraints);

        ButtonGroup group = new ButtonGroup();
        group.add(btnDynamicRATs);
        group.add(btnStaticRATs);

        chosenRatModel = new DefaultListModel<>();
        chosenRats.setModel(chosenRatModel);
        chosenRats.setSelectionMode(ListSelectionModel.SINGLE_SELECTION);
        chosenRats.addListSelectionListener(arg0 -> {
            btnRemoveRat.setEnabled(chosenRats.getSelectedIndex() >= 0);
            btnMoveRatUp.setEnabled(chosenRats.getSelectedIndex() > 0);
            btnMoveRatDown.setEnabled(chosenRatModel.size() > chosenRats.getSelectedIndex() + 1);
        });
        availableRatModel = new DefaultListModel<>();
        for (String rat : RATManager.getAllRATCollections().keySet()) {
            List<Integer> eras = RATManager.getAllRATCollections().get(rat);
            if (eras != null) {
                StringBuilder displayName = new StringBuilder(rat);
                if (eras.size() > 0) {
                    displayName.append(" (").append(eras.get(0));
                    if (eras.size() > 1) {
                        displayName.append("-").append(eras.get(eras.size() - 1));
                    }
                    displayName.append(")");
                }
                availableRatModel.addElement(displayName.toString());
            }
        }
        availableRats.setModel(availableRatModel);
        availableRats.setSelectionMode(ListSelectionModel.SINGLE_SELECTION);
        availableRats.addListSelectionListener(arg0 -> btnAddRat.setEnabled(availableRats.getSelectedIndex() >= 0));

        JTextArea txtRatInstructions = new JTextArea();
        txtRatInstructions.setEditable(false);
        txtRatInstructions.setWrapStyleWord(true);
        txtRatInstructions.setLineWrap(true);
        txtRatInstructions.setText(resourceMap.getString("txtRatInstructions.text"));
        gridBagConstraints = new GridBagConstraints();
        gridBagConstraints.gridx = 0;
        gridBagConstraints.gridy = 2;
        gridBagConstraints.gridwidth = 3;
        gridBagConstraints.fill = java.awt.GridBagConstraints.BOTH;
        gridBagConstraints.insets = new Insets(5, 5, 5, 5);
        gridBagConstraints.anchor = java.awt.GridBagConstraints.NORTHWEST;
        panSubAtBRat.add(txtRatInstructions, gridBagConstraints);

        JLabel lblChosenRats = new JLabel(resourceMap.getString("lblChosenRats.text"));
        gridBagConstraints.gridx = 0;
        gridBagConstraints.gridy = 3;
        gridBagConstraints.gridwidth = 1;
        panSubAtBRat.add(lblChosenRats, gridBagConstraints);

        JLabel lblAvailableRats = new JLabel(resourceMap.getString("lblAvailableRats.text"));
        gridBagConstraints.gridx = 2;
        gridBagConstraints.gridy = 3;
        panSubAtBRat.add(lblAvailableRats, gridBagConstraints);

        gridBagConstraints.gridx = 0;
        gridBagConstraints.gridy = 4;
        panSubAtBRat.add(chosenRats, gridBagConstraints);

        gridBagConstraints.gridx = 2;
        gridBagConstraints.gridy = 4;
        panSubAtBRat.add(availableRats, gridBagConstraints);

        JPanel panRatButtons = new JPanel();
        panRatButtons.setLayout(new javax.swing.BoxLayout(panRatButtons, javax.swing.BoxLayout.Y_AXIS));
        btnAddRat.setText(resourceMap.getString("btnAddRat.text"));
        btnAddRat.setToolTipText(resourceMap.getString("btnAddRat.toolTipText"));
        btnAddRat.addActionListener(arg0 -> {
            int selectedIndex = availableRats.getSelectedIndex();
            chosenRatModel.addElement(availableRats.getSelectedValue());
            availableRatModel.removeElementAt(availableRats.getSelectedIndex());
            availableRats.setSelectedIndex(Math.min(selectedIndex, availableRatModel.size() - 1));
        });
        btnAddRat.setEnabled(false);
        panRatButtons.add(btnAddRat);
        btnRemoveRat.setText(resourceMap.getString("btnRemoveRat.text"));
        btnRemoveRat.setToolTipText(resourceMap.getString("btnRemoveRat.toolTipText"));
        btnRemoveRat.addActionListener(arg0 -> {
            int selectedIndex = chosenRats.getSelectedIndex();
            availableRatModel.addElement(chosenRats.getSelectedValue());
            chosenRatModel.removeElementAt(chosenRats.getSelectedIndex());
            chosenRats.setSelectedIndex(Math.min(selectedIndex, chosenRatModel.size() - 1));
        });
        btnRemoveRat.setEnabled(false);
        panRatButtons.add(btnRemoveRat);
        btnMoveRatUp.setText(resourceMap.getString("btnMoveRatUp.text"));
        btnMoveRatUp.setToolTipText(resourceMap.getString("btnMoveRatUp.toolTipText"));
        btnMoveRatUp.addActionListener(arg0 -> {
            int selectedIndex = chosenRats.getSelectedIndex();
            String tmp = chosenRatModel.getElementAt(selectedIndex);
            chosenRatModel.setElementAt(chosenRatModel.getElementAt(selectedIndex - 1), selectedIndex);
            chosenRatModel.setElementAt(tmp, selectedIndex - 1);
            chosenRats.setSelectedIndex(selectedIndex - 1);
        });
        btnMoveRatUp.setEnabled(false);
        panRatButtons.add(btnMoveRatUp);
        btnMoveRatDown.setText(resourceMap.getString("btnMoveRatDown.text"));
        btnMoveRatDown.setToolTipText(resourceMap.getString("btnMoveRatDown.toolTipText"));
        btnMoveRatDown.addActionListener(arg0 -> {
            int selectedIndex = chosenRats.getSelectedIndex();
            String tmp = chosenRatModel.getElementAt(selectedIndex);
            chosenRatModel.setElementAt(chosenRatModel.getElementAt(selectedIndex + 1), selectedIndex);
            chosenRatModel.setElementAt(tmp, selectedIndex + 1);
            chosenRats.setSelectedIndex(selectedIndex + 1);
        });
        btnMoveRatDown.setEnabled(false);
        panRatButtons.add(btnMoveRatDown);
        gridBagConstraints.gridx = 1;
        gridBagConstraints.gridy = 4;
        panSubAtBRat.add(panRatButtons, gridBagConstraints);

        chkIgnoreRatEra.setText(resourceMap.getString("chkIgnoreRatEra.text"));
        chkIgnoreRatEra.setToolTipText(resourceMap.getString("chkIgnoreRatEra.toolTipText"));
        gridBagConstraints.gridx = 0;
        gridBagConstraints.gridy = 5;
        panSubAtBRat.add(chkIgnoreRatEra, gridBagConstraints);

        JLabel lblSearchRadius = new JLabel(resourceMap.getString("lblSearchRadius.text"));
        gridBagConstraints = new GridBagConstraints();
        gridBagConstraints.gridx = 0;
        gridBagConstraints.gridy = 0;
        gridBagConstraints.fill = java.awt.GridBagConstraints.NONE;
        gridBagConstraints.insets = new Insets(5, 5, 5, 5);
        gridBagConstraints.anchor = java.awt.GridBagConstraints.NORTHWEST;
        panSubAtBContract.add(lblSearchRadius, gridBagConstraints);

        spnSearchRadius.setModel(new SpinnerNumberModel(300, 100, 2500, 100));
        spnSearchRadius.setToolTipText(resourceMap.getString("spnSearchRadius.toolTipText"));
        gridBagConstraints.gridx = 1;
        gridBagConstraints.gridy = 0;
        panSubAtBContract.add(spnSearchRadius, gridBagConstraints);

        chkVariableContractLength.setText(resourceMap.getString("chkVariableContractLength.text"));
        chkVariableContractLength.setToolTipText(resourceMap.getString("chkVariableContractLength.toolTipText"));
        gridBagConstraints.gridx = 0;
        gridBagConstraints.gridy = 1;
        gridBagConstraints.gridwidth = 2;
        panSubAtBContract.add(chkVariableContractLength, gridBagConstraints);

        chkMercSizeLimited.setText(resourceMap.getString("chkMercSizeLimited.text"));
        chkMercSizeLimited.setToolTipText(resourceMap.getString("chkMercSizeLimited.toolTipText"));
        gridBagConstraints.gridx = 0;
        gridBagConstraints.gridy = 2;
        gridBagConstraints.gridwidth = 2;
        panSubAtBContract.add(chkMercSizeLimited, gridBagConstraints);

        chkRestrictPartsByMission.setText(resourceMap.getString("chkRestrictPartsByMission.text"));
        chkRestrictPartsByMission.setToolTipText(resourceMap.getString("chkRestrictPartsByMission.toolTipText"));
        gridBagConstraints.gridx = 0;
        gridBagConstraints.gridy = 3;
        gridBagConstraints.gridwidth = 2;
        panSubAtBContract.add(chkRestrictPartsByMission, gridBagConstraints);

        chkLimitLanceWeight.setText(resourceMap.getString("chkLimitLanceWeight.text"));
        chkLimitLanceWeight.setToolTipText(resourceMap.getString("chkLimitLanceWeight.toolTipText"));
        gridBagConstraints.gridx = 0;
        gridBagConstraints.gridy = 4;
        gridBagConstraints.gridwidth = 2;
        panSubAtBContract.add(chkLimitLanceWeight, gridBagConstraints);

        chkLimitLanceNumUnits.setText(resourceMap.getString("chkLimitLanceNumUnits.text"));
        chkLimitLanceNumUnits.setToolTipText(resourceMap.getString("chkLimitLanceNumUnits.toolTipText"));
        gridBagConstraints.gridx = 0;
        gridBagConstraints.gridy = 5;
        gridBagConstraints.gridwidth = 2;
        panSubAtBContract.add(chkLimitLanceNumUnits, gridBagConstraints);

        JLabel lblLanceStructure = new JLabel(resourceMap.getString("lblLanceStructure.text"));
        gridBagConstraints.gridx = 0;
        gridBagConstraints.gridy = 6;
        gridBagConstraints.gridwidth = 1;
        panSubAtBContract.add(lblLanceStructure, gridBagConstraints);

        chkUseStrategy.setText(resourceMap.getString("chkUseStrategy.text"));
        chkUseStrategy.setToolTipText(resourceMap.getString("chkUseStrategy.toolTipText"));
        gridBagConstraints.gridx = 0;
        gridBagConstraints.gridy = 7;
        gridBagConstraints.gridwidth = 2;
        panSubAtBContract.add(chkUseStrategy, gridBagConstraints);

        JLabel lblBaseStrategyDeployment = new JLabel(resourceMap.getString("lblBaseStrategyDeployment.text"));
        gridBagConstraints.gridx = 0;
        gridBagConstraints.gridy = 8;
        gridBagConstraints.gridwidth = 1;
        panSubAtBContract.add(lblBaseStrategyDeployment, gridBagConstraints);

        spnBaseStrategyDeployment.setModel(new SpinnerNumberModel(0, 0, 10, 1));
        spnBaseStrategyDeployment.setToolTipText(resourceMap.getString("spnBaseStrategyDeployment.toolTipText"));
        gridBagConstraints.gridx = 1;
        gridBagConstraints.gridy = 8;
        panSubAtBContract.add(spnBaseStrategyDeployment, gridBagConstraints);

        JLabel lblAdditionalStrategyDeployment = new JLabel(resourceMap.getString("lblAdditionalStrategyDeployment.text"));
        gridBagConstraints.gridx = 0;
        gridBagConstraints.gridy = 9;
        gridBagConstraints.gridwidth = 1;
        panSubAtBContract.add(lblAdditionalStrategyDeployment, gridBagConstraints);

        spnAdditionalStrategyDeployment.setModel(new SpinnerNumberModel(0, 0, 10, 1));
        spnAdditionalStrategyDeployment.setToolTipText(resourceMap.getString("spnAdditionalStrategyDeployment.toolTipText"));
        gridBagConstraints.gridx = 1;
        gridBagConstraints.gridy = 9;
        panSubAtBContract.add(spnAdditionalStrategyDeployment, gridBagConstraints);

        chkAdjustPaymentForStrategy = new JCheckBox(resourceMap.getString("chkAdjustPaymentForStrategy.text"));
        chkAdjustPaymentForStrategy.setName("chkAdjustPaymentForStrategy");
        chkAdjustPaymentForStrategy.setToolTipText(resourceMap.getString("chkAdjustPaymentForStrategy.toolTipText"));
        gridBagConstraints.gridx = 0;
        gridBagConstraints.gridy = 10;
        gridBagConstraints.gridwidth = 2;
        panSubAtBContract.add(chkAdjustPaymentForStrategy, gridBagConstraints);

        JLabel lblIntensity = new JLabel(resourceMap.getString("lblIntensity.text"));
        gridBagConstraints.gridx = 0;
        gridBagConstraints.gridy = 11;
        panSubAtBContract.add(lblIntensity, gridBagConstraints);

        // Note that spnAtBBattleIntensity is located here visibly, however must be initialized
        // following the chance of battle by role

        JLabel lblBattleFrequency = new JLabel(resourceMap.getString("lblBattleFrequency.text"));
        gridBagConstraints.gridx = 0;
        gridBagConstraints.gridy = 12;
        gridBagConstraints.gridwidth = 2;
        panSubAtBContract.add(lblBattleFrequency, gridBagConstraints);

        spnAtBBattleChance = new JSpinner[AtBLanceRole.values().length - 1];

        JLabel lblFightChance = new JLabel(AtBLanceRole.FIGHTING.toString() + ":");
        gridBagConstraints.gridy = 13;
        gridBagConstraints.gridwidth = 1;
        panSubAtBContract.add(lblFightChance, gridBagConstraints);

        JSpinner atbBattleChance = new JSpinner(new SpinnerNumberModel(0, 0, 100, 1));
        spnAtBBattleChance[AtBLanceRole.FIGHTING.ordinal()] = atbBattleChance;
        gridBagConstraints.gridx = 1;
        panSubAtBContract.add(atbBattleChance, gridBagConstraints);

        JLabel lblDefendChance = new JLabel(AtBLanceRole.DEFENCE.toString() + ":");
        gridBagConstraints.gridx = 0;
        gridBagConstraints.gridy = 14;
        panSubAtBContract.add(lblDefendChance, gridBagConstraints);

        atbBattleChance = new JSpinner(new SpinnerNumberModel(0, 0, 100, 1));
        spnAtBBattleChance[AtBLanceRole.DEFENCE.ordinal()] = atbBattleChance;
        gridBagConstraints.gridx = 1;
        panSubAtBContract.add(atbBattleChance, gridBagConstraints);

        JLabel lblScoutChance = new JLabel(AtBLanceRole.SCOUTING.toString() + ":");
        gridBagConstraints.gridx = 0;
        gridBagConstraints.gridy = 15;
        panSubAtBContract.add(lblScoutChance, gridBagConstraints);

        atbBattleChance = new JSpinner(new SpinnerNumberModel(0, 0, 100, 1));
        spnAtBBattleChance[AtBLanceRole.SCOUTING.ordinal()] = atbBattleChance;
        gridBagConstraints.gridx = 1;
        panSubAtBContract.add(atbBattleChance, gridBagConstraints);

        JLabel lblTrainingChance = new JLabel(AtBLanceRole.TRAINING.toString() + ":");
        gridBagConstraints.gridx = 0;
        gridBagConstraints.gridy = 16;
        panSubAtBContract.add(lblTrainingChance, gridBagConstraints);

        atbBattleChance = new JSpinner(new SpinnerNumberModel(0, 0, 100, 1));
        spnAtBBattleChance[AtBLanceRole.TRAINING.ordinal()] = atbBattleChance;
        gridBagConstraints.gridx = 1;
        panSubAtBContract.add(atbBattleChance, gridBagConstraints);

        btnIntensityUpdate = new JButton(resourceMap.getString("btnIntensityUpdate.text"));
        AtBBattleIntensityChangeListener atBBattleIntensityChangeListener = new AtBBattleIntensityChangeListener();
        btnIntensityUpdate.addChangeListener(evt -> {
            spnAtBBattleIntensity.removeChangeListener(atBBattleIntensityChangeListener);
            spnAtBBattleIntensity.setValue(determineAtBBattleIntensity());
            spnAtBBattleIntensity.addChangeListener(atBBattleIntensityChangeListener);
        });
        gridBagConstraints.gridx = 0;
        gridBagConstraints.gridy = 17;
        gridBagConstraints.gridwidth = 2;
        panSubAtBContract.add(btnIntensityUpdate, gridBagConstraints);

        // Note that this must be after the chance by role because it requires the chance by role
        // for the initial value to be calculated
        spnAtBBattleIntensity = new JSpinner(new SpinnerNumberModel(0.0, 0.0, 100.0, 0.1));
        spnAtBBattleIntensity.setToolTipText(resourceMap.getString("spnIntensity.toolTipText"));
        spnAtBBattleIntensity.addChangeListener(atBBattleIntensityChangeListener);
        spnAtBBattleIntensity.setMinimumSize(new Dimension(60, 25));
        spnAtBBattleIntensity.setPreferredSize(new Dimension(60, 25));
        gridBagConstraints.gridx = 1;
        gridBagConstraints.gridy = 11;
        gridBagConstraints.gridwidth = 1;
        panSubAtBContract.add(spnAtBBattleIntensity, gridBagConstraints);

        chkGenerateChases = new JCheckBox(resourceMap.getString("chkGenerateChases.text"));
        chkGenerateChases.setName("chkGenerateChases");
        chkGenerateChases.setToolTipText(resourceMap.getString("chkGenerateChases.toolTipText"));
        gridBagConstraints.gridx = 0;
        gridBagConstraints.gridy = 18;
        panSubAtBContract.add(chkGenerateChases, gridBagConstraints);

        int yTablePosition = 0;
        chkDoubleVehicles.setText(resourceMap.getString("chkDoubleVehicles.text"));
        chkDoubleVehicles.setToolTipText(resourceMap.getString("chkDoubleVehicles.toolTipText"));
        gridBagConstraints = new GridBagConstraints();
        gridBagConstraints.gridx = 0;
        gridBagConstraints.gridy = yTablePosition++;
        gridBagConstraints.gridwidth = 2;
        gridBagConstraints.fill = GridBagConstraints.NONE;
        gridBagConstraints.insets = new Insets(5, 5, 5, 5);
        gridBagConstraints.anchor = GridBagConstraints.NORTHWEST;
        panSubAtBScenario.add(chkDoubleVehicles, gridBagConstraints);

        JLabel lblOpforLanceType = new JLabel(resourceMap.getString("lblOpforLanceType.text"));
        lblOpforLanceType.setToolTipText(resourceMap.getString("lblOpforLanceType.toolTipText"));
        gridBagConstraints.gridx = 0;
        gridBagConstraints.gridy = yTablePosition++;
        gridBagConstraints.gridwidth = 2;
        gridBagConstraints.fill = GridBagConstraints.NONE;
        gridBagConstraints.insets = new Insets(5, 5, 5, 5);
        gridBagConstraints.anchor = GridBagConstraints.NORTHWEST;
        panSubAtBScenario.add(lblOpforLanceType, gridBagConstraints);

        spnOpforLanceTypeMechs.setModel(new SpinnerNumberModel(0, 0, 10, 1));
        spnOpforLanceTypeMechs.setToolTipText(resourceMap.getString("lblOpforLanceType.toolTipText"));
        spnOpforLanceTypeMixed.setModel(new SpinnerNumberModel(0, 0, 10, 1));
        spnOpforLanceTypeMixed.setToolTipText(resourceMap.getString("lblOpforLanceType.toolTipText"));
        spnOpforLanceTypeVehicles.setModel(new SpinnerNumberModel(0, 0, 10, 1));
        spnOpforLanceTypeVehicles.setToolTipText(resourceMap.getString("lblOpforLanceType.toolTipText"));
        JPanel panOpforLanceType = new JPanel();
        panOpforLanceType.add(new JLabel(resourceMap.getString("lblOpforLanceTypeMek.text")));
        panOpforLanceType.add(spnOpforLanceTypeMechs);
        panOpforLanceType.add(new JLabel(resourceMap.getString("lblOpforLanceTypeMixed.text")));
        panOpforLanceType.add(spnOpforLanceTypeMixed);
        panOpforLanceType.add(new JLabel(resourceMap.getString("lblOpforLanceTypeVehicle.text")));
        panOpforLanceType.add(spnOpforLanceTypeVehicles);
        gridBagConstraints.gridx = 0;
        gridBagConstraints.gridy = yTablePosition++;
        gridBagConstraints.gridwidth = 2;
        gridBagConstraints.fill = GridBagConstraints.NONE;
        gridBagConstraints.insets = new Insets(5, 5, 5, 5);
        gridBagConstraints.anchor = GridBagConstraints.NORTHWEST;
        panSubAtBScenario.add(panOpforLanceType, gridBagConstraints);

        chkOpforUsesVTOLs.setText(resourceMap.getString("chkOpforUsesVTOLs.text"));
        chkOpforUsesVTOLs.setToolTipText(resourceMap.getString("chkOpforUsesVTOLs.toolTipText"));
        gridBagConstraints.gridx = 0;
        gridBagConstraints.gridy = yTablePosition++;
        gridBagConstraints.gridwidth = 2;
        gridBagConstraints.fill = GridBagConstraints.NONE;
        gridBagConstraints.insets = new Insets(5, 5, 5, 5);
        gridBagConstraints.anchor = GridBagConstraints.NORTHWEST;
        panSubAtBScenario.add(chkOpforUsesVTOLs, gridBagConstraints);

        JPanel panOpforAero = new JPanel();
        chkOpforUsesAero.setText(resourceMap.getString("chkOpforUsesAero.text"));
        chkOpforUsesAero.setToolTipText(resourceMap.getString("chkOpforUsesAero.toolTipText"));
        JLabel lblOpforAeroChance = new JLabel(resourceMap.getString("lblOpforAeroLikelihood.text"));
        lblOpforAeroChance.setToolTipText(resourceMap.getString("lblOpforAeroLikelihood.toolTipText"));
        spnOpforAeroChance.setModel(new SpinnerNumberModel(0, 0, 6, 1));
        panOpforAero.add(chkOpforUsesAero);
        panOpforAero.add(spnOpforAeroChance);
        panOpforAero.add(lblOpforAeroChance);
        gridBagConstraints.gridx = 0;
        gridBagConstraints.gridy = yTablePosition++;
        gridBagConstraints.gridwidth = 2;
        gridBagConstraints.fill = GridBagConstraints.NONE;
        gridBagConstraints.insets = new Insets(5, 5, 5, 5);
        gridBagConstraints.anchor = GridBagConstraints.NORTHWEST;
        panSubAtBScenario.add(panOpforAero, gridBagConstraints);

        JPanel panOpforLocal = new JPanel();
        chkOpforUsesLocalForces.setText(resourceMap.getString("chkOpforUsesLocalForces.text"));
        chkOpforUsesLocalForces.setToolTipText(resourceMap.getString("chkOpforUsesLocalForces.toolTipText"));
        JLabel lblOpforLocalForceChance = new JLabel(resourceMap.getString("lblOpforLocalForceLikelihood.text"));
        lblOpforLocalForceChance.setToolTipText(resourceMap.getString("lblOpforLocalForceLikelihood.toolTipText"));
        spnOpforLocalForceChance.setModel(new SpinnerNumberModel(0, 0, 6, 1));
        panOpforLocal.add(chkOpforUsesLocalForces);
        panOpforLocal.add(spnOpforLocalForceChance);
        panOpforLocal.add(lblOpforLocalForceChance);
        gridBagConstraints.gridx = 0;
        gridBagConstraints.gridy = yTablePosition++;
        gridBagConstraints.gridwidth = 2;
        gridBagConstraints.fill = GridBagConstraints.NONE;
        gridBagConstraints.insets = new Insets(0, 5, 5, 5);
        gridBagConstraints.anchor = GridBagConstraints.NORTHWEST;
        panSubAtBScenario.add(panOpforLocal, gridBagConstraints);

        chkAdjustPlayerVehicles.setText(resourceMap.getString("chkAdjustPlayerVehicles.text"));
        chkAdjustPlayerVehicles.setToolTipText(resourceMap.getString("chkAdjustPlayerVehicles.toolTipText"));
        gridBagConstraints = new GridBagConstraints();
        gridBagConstraints.gridx = 0;
        gridBagConstraints.gridy = yTablePosition++;
        gridBagConstraints.gridwidth = 2;
        gridBagConstraints.fill = GridBagConstraints.NONE;
        gridBagConstraints.insets = new Insets(5, 5, 5, 5);
        gridBagConstraints.anchor = GridBagConstraints.NORTHWEST;
        panSubAtBScenario.add(chkAdjustPlayerVehicles, gridBagConstraints);

        chkRegionalMechVariations = new JCheckBox(resourceMap.getString("chkRegionalMechVariations.text"));
        chkRegionalMechVariations.setToolTipText(resourceMap.getString("chkRegionalMechVariations.toolTipText"));
        gridBagConstraints.gridy = yTablePosition++;
        panSubAtBScenario.add(chkRegionalMechVariations, gridBagConstraints);

        chkAttachedPlayerCamouflage = new JCheckBox(resourceMap.getString("chkAttachedPlayerCamouflage.text"));
        gridBagConstraints.gridy = yTablePosition++;
        panSubAtBScenario.add(chkAttachedPlayerCamouflage, gridBagConstraints);

        chkPlayerControlsAttachedUnits = new JCheckBox(resourceMap.getString("chkPlayerControlsAttachedUnits.text"));
        gridBagConstraints.gridy = yTablePosition++;
        panSubAtBScenario.add(chkPlayerControlsAttachedUnits, gridBagConstraints);

        chkUseDropShips = new JCheckBox(resourceMap.getString("chkUseDropShips.text"));
        chkUseDropShips.setToolTipText(resourceMap.getString("chkUseDropShips.toolTipText"));
        gridBagConstraints.gridy = yTablePosition++;
        panSubAtBScenario.add(chkUseDropShips, gridBagConstraints);

        chkUseWeatherConditions = new JCheckBox(resourceMap.getString("chkUseWeatherConditions.text"));
        chkUseWeatherConditions.setToolTipText(resourceMap.getString("chkUseWeatherConditions.toolTipText"));
        gridBagConstraints.gridy = yTablePosition++;
        panSubAtBScenario.add(chkUseWeatherConditions, gridBagConstraints);

        chkUseLightConditions.setText(resourceMap.getString("chkUseLightConditions.text"));
        chkUseLightConditions.setToolTipText(resourceMap.getString("chkUseLightConditions.toolTipText"));
        gridBagConstraints.gridx = 0;
        gridBagConstraints.gridy = yTablePosition++;
        gridBagConstraints.gridwidth = 2;
        gridBagConstraints.fill = GridBagConstraints.NONE;
        gridBagConstraints.insets = new Insets(5, 5, 5, 5);
        gridBagConstraints.anchor = GridBagConstraints.NORTHWEST;
        panSubAtBScenario.add(chkUseLightConditions, gridBagConstraints);

        chkUsePlanetaryConditions.setText(resourceMap.getString("chkUsePlanetaryConditions.text"));
        chkUsePlanetaryConditions.setToolTipText(resourceMap.getString("chkUsePlanetaryConditions.toolTipText"));
        gridBagConstraints.gridx = 0;
        gridBagConstraints.gridy = yTablePosition++;
        gridBagConstraints.gridwidth = 2;
        gridBagConstraints.fill = GridBagConstraints.NONE;
        gridBagConstraints.insets = new Insets(5, 5, 5, 5);
        gridBagConstraints.anchor = GridBagConstraints.NORTHWEST;
        panSubAtBScenario.add(chkUsePlanetaryConditions, gridBagConstraints);

        JScrollPane scrAtB = new JScrollPane(panAtB);
        scrAtB.setPreferredSize(new java.awt.Dimension(500, 400));

        tabOptions.addTab(resourceMap.getString("panAtB.TabConstraints.tabTitle"), scrAtB);
        enableAtBComponents(panAtB, chkUseAtB.isSelected());
        enableAtBComponents(panSubAtBRat, chkUseAtB.isSelected() && btnStaticRATs.isSelected());

        SwingUtilities.invokeLater(() -> {
            scrSPA.getVerticalScrollBar().setValue(0);
            scrAtB.getVerticalScrollBar().setValue(0);
        });
        //endregion Against the Bot Tab

        //region Company Generation Options
        if (MekHQ.getMekHQOptions().getSaveCompanyGenerationOptions()) {
            companyGenerationOptionsPanel = new CompanyGenerationOptionsPanel(frame, campaign);
            tabOptions.addTab(resourceMap.getString("companyGenerationOptionsPanel.title"), new JScrollPane(companyGenerationOptionsPanel));
        }
        //endregion Company Generation Options

        gridBagConstraints = new GridBagConstraints();
        gridBagConstraints.gridx = 0;
        gridBagConstraints.gridy = 0;
        gridBagConstraints.gridwidth = 4;
        gridBagConstraints.fill = GridBagConstraints.BOTH;
        gridBagConstraints.anchor = GridBagConstraints.NORTHWEST;
        gridBagConstraints.weightx = 1.0;
        gridBagConstraints.weighty = 1.0;
        getContentPane().add(tabOptions, gridBagConstraints);

        btnOkay = new JButton(resourceMap.getString("btnOkay.text"));
        btnOkay.setName("btnOkay");
        btnOkay.addActionListener(evt -> btnOkayActionPerformed());
        gridBagConstraints = new GridBagConstraints();
        gridBagConstraints.gridx = 0;
        gridBagConstraints.gridy = 1;
        gridBagConstraints.anchor = GridBagConstraints.EAST;
        gridBagConstraints.weightx = 0.25;
        getContentPane().add(btnOkay, gridBagConstraints);

        btnSave = new JButton(resourceMap.getString("btnSave.text"));
        btnSave.setName("btnSave");
        btnSave.addActionListener(evt -> btnSaveActionPerformed());
        gridBagConstraints = new GridBagConstraints();
        gridBagConstraints.gridx = 1;
        gridBagConstraints.gridy = 1;
        gridBagConstraints.anchor = GridBagConstraints.CENTER;
        gridBagConstraints.weightx = 0.25;
        getContentPane().add(btnSave, gridBagConstraints);

        btnLoad.setText(resourceMap.getString("btnLoad.text"));
        btnLoad.setName("btnLoad");
<<<<<<< HEAD
        btnLoad.addActionListener(evt -> {
            final CampaignPresetSelectionDialog presetSelectionDialog = new CampaignPresetSelectionDialog(frame);
            presetSelectionDialog.setVisible(true);
            applyPreset(presetSelectionDialog.getSelectedPreset());
        });
=======
        btnLoad.addActionListener(evt -> btnLoadActionPerformed());
>>>>>>> 91576e19
        gridBagConstraints = new GridBagConstraints();
        gridBagConstraints.gridx = 2;
        gridBagConstraints.gridy = 1;
        gridBagConstraints.anchor = GridBagConstraints.CENTER;
        gridBagConstraints.weightx = 0.25;
        getContentPane().add(btnLoad, gridBagConstraints);

        btnCancel.setText(resourceMap.getString("btnCancel.text"));
        btnCancel.setName("btnCancel");
        btnCancel.addActionListener(this::btnCancelActionPerformed);
        gridBagConstraints = new GridBagConstraints();
        gridBagConstraints.gridx = 3;
        gridBagConstraints.gridy = 1;
        gridBagConstraints.anchor = GridBagConstraints.WEST;
        gridBagConstraints.weightx = 0.25;
        getContentPane().add(btnCancel, gridBagConstraints);

        pack();
    }

    //region Personnel Tab
    private JScrollPane createPersonnelTab() {
        JPanel personnelPanel = new JPanel(new GridBagLayout());
        personnelPanel.setName("personnelPanel");

        GridBagConstraints gbc = new GridBagConstraints();
        gbc.gridx = 0;
        gbc.gridy = 0;
        gbc.anchor = GridBagConstraints.NORTHWEST;
        gbc.fill = GridBagConstraints.HORIZONTAL;
        personnelPanel.add(createGeneralPersonnelPanel(), gbc);

        gbc.gridx++;
        personnelPanel.add(createExpandedPersonnelInformationPanel(), gbc);

<<<<<<< HEAD
    public void applyPreset(final @Nullable GamePreset gamePreset) {
        if (gamePreset == null) {
            return;
        }

        // Handle CampaignOptions and RandomSkillPreferences
        setOptions(gamePreset.getOptions(), gamePreset.getRandomSkillPreferences());
=======
        gbc.gridx = 0;
        gbc.gridy++;
        personnelPanel.add(createMedicalPanel(), gbc);
>>>>>>> 91576e19

        gbc.gridx++;
        personnelPanel.add(createPrisonerPanel(), gbc);

        gbc.gridx = 0;
        gbc.gridy++;
        personnelPanel.add(createPersonnelRandomizationPanel(), gbc);

        gbc.gridx++;
        personnelPanel.add(createFamilyPanel(), gbc);

        gbc.gridx = 0;
        gbc.gridy++;
        gbc.gridwidth = 2;
        personnelPanel.add(createSalaryPanel(), gbc);

        gbc.gridy++;
        gbc.gridwidth = 1;
        personnelPanel.add(createMarriagePanel(), gbc);

        gbc.gridx++;
        personnelPanel.add(createProcreationPanel(), gbc);

        gbc.gridx = 0;
        gbc.gridy++;
        gbc.gridwidth = 2;
        personnelPanel.add(createDeathPanel(), gbc);

        JScrollPane scrollPersonnel = new JScrollPane(personnelPanel);
        scrollPersonnel.setPreferredSize(new Dimension(500, 400));

        return scrollPersonnel;
    }

    private JPanel createGeneralPersonnelPanel() {
        // Create Panel Components
        chkUseTactics = new JCheckBox(resources.getString("chkUseTactics.text"));
        chkUseTactics.setToolTipText(resources.getString("chkUseTactics.toolTipText"));
        chkUseTactics.setName("chkUseTactics");

        chkUseInitiativeBonus = new JCheckBox(resources.getString("chkUseInitiativeBonus.text"));
        chkUseInitiativeBonus.setToolTipText(resources.getString("chkUseInitiativeBonus.toolTipText"));
        chkUseInitiativeBonus.setName("chkUseInitiativeBonus");

        chkUseToughness = new JCheckBox(resources.getString("chkUseToughness.text"));
        chkUseToughness.setToolTipText(resources.getString("chkUseToughness.toolTipText"));
        chkUseToughness.setName("chkUseToughness");

        chkUseArtillery = new JCheckBox(resources.getString("chkUseArtillery.text"));
        chkUseArtillery.setToolTipText(resources.getString("chkUseArtillery.toolTipText"));
        chkUseArtillery.setName("chkUseArtillery");

        chkUseAbilities = new JCheckBox(resources.getString("chkUseAbilities.text"));
        chkUseAbilities.setToolTipText(resources.getString("chkUseAbilities.toolTipText"));
        chkUseAbilities.setName("chkUseAbilities");

        chkUseEdge = new JCheckBox(resources.getString("chkUseEdge.text"));
        chkUseEdge.setToolTipText(resources.getString("chkUseEdge.toolTipText"));
        chkUseEdge.setName("chkUseEdge");
        chkUseEdge.addActionListener(evt -> chkUseSupportEdge.setEnabled(chkUseEdge.isSelected()));

        chkUseSupportEdge = new JCheckBox(resources.getString("chkUseSupportEdge.text"));
        chkUseSupportEdge.setToolTipText(resources.getString("chkUseSupportEdge.toolTipText"));
        chkUseSupportEdge.setName("chkUseSupportEdge");

        chkUseImplants = new JCheckBox(resources.getString("chkUseImplants.text"));
        chkUseImplants.setToolTipText(resources.getString("chkUseImplants.toolTipText"));
        chkUseImplants.setName("chkUseImplants");

        chkUseAlternativeQualityAveraging = new JCheckBox(resources.getString("chkUseAlternativeQualityAveraging.text"));
        chkUseAlternativeQualityAveraging.setToolTipText(resources.getString("chkUseAlternativeQualityAveraging.toolTipText"));
        chkUseAlternativeQualityAveraging.setName("chkUseAlternativeQualityAveraging");

        chkUseTransfers = new JCheckBox(resources.getString("chkUseTransfers.text"));
        chkUseTransfers.setToolTipText(resources.getString("chkUseTransfers.toolTipText"));
        chkUseTransfers.setName("chkUseTransfers");

        // Layout the Panel
        JPanel panel = new JPanel();
        panel.setBorder(BorderFactory.createTitledBorder(""));
        panel.setName("generalPersonnelPanel");
        GroupLayout layout = new GroupLayout(panel);
        panel.setLayout(layout);

        layout.setAutoCreateGaps(true);
        layout.setAutoCreateContainerGaps(true);

        layout.setVerticalGroup(
                layout.createSequentialGroup()
                        .addComponent(chkUseTactics)
                        .addComponent(chkUseInitiativeBonus)
                        .addComponent(chkUseToughness)
                        .addComponent(chkUseArtillery)
                        .addComponent(chkUseAbilities)
                        .addComponent(chkUseEdge)
                        .addComponent(chkUseSupportEdge)
                        .addComponent(chkUseImplants)
                        .addComponent(chkUseAlternativeQualityAveraging)
                        .addComponent(chkUseTransfers)
        );

        layout.setHorizontalGroup(
                layout.createParallelGroup(GroupLayout.Alignment.LEADING)
                        .addComponent(chkUseTactics)
                        .addComponent(chkUseInitiativeBonus)
                        .addComponent(chkUseToughness)
                        .addComponent(chkUseArtillery)
                        .addComponent(chkUseAbilities)
                        .addComponent(chkUseEdge)
                        .addComponent(chkUseSupportEdge)
                        .addComponent(chkUseImplants)
                        .addComponent(chkUseAlternativeQualityAveraging)
                        .addComponent(chkUseTransfers)
        );

        return panel;
    }

    private JPanel createExpandedPersonnelInformationPanel() {
        // Initialize Labels Used in ActionListeners
        JLabel lblTimeInServiceDisplayFormat = new JLabel();
        JLabel lblTimeInRankDisplayFormat = new JLabel();

        // Create Panel Components
        chkUseTimeInService = new JCheckBox(resources.getString("chkUseTimeInService.text"));
        chkUseTimeInService.setToolTipText(resources.getString("chkUseTimeInService.toolTipText"));
        chkUseTimeInService.setName("chkUseTimeInService");
        chkUseTimeInService.addActionListener(evt -> {
            lblTimeInServiceDisplayFormat.setEnabled(chkUseTimeInService.isSelected());
            comboTimeInServiceDisplayFormat.setEnabled(chkUseTimeInService.isSelected());
        });

        lblTimeInServiceDisplayFormat.setText(resources.getString("lblTimeInServiceDisplayFormat.text"));
        lblTimeInServiceDisplayFormat.setToolTipText(resources.getString("lblTimeInServiceDisplayFormat.toolTipText"));
        lblTimeInServiceDisplayFormat.setName("lblTimeInServiceDisplayFormat");

        comboTimeInServiceDisplayFormat = new JComboBox<>(TimeInDisplayFormat.values());
        comboTimeInServiceDisplayFormat.setToolTipText(resources.getString("lblTimeInServiceDisplayFormat.toolTipText"));
        comboTimeInServiceDisplayFormat.setName("comboTimeInServiceDisplayFormat");

        chkUseTimeInRank = new JCheckBox(resources.getString("chkUseTimeInRank.text"));
        chkUseTimeInRank.setToolTipText(resources.getString("chkUseTimeInRank.toolTipText"));
        chkUseTimeInRank.setName("chkUseTimeInRank");
        chkUseTimeInRank.addActionListener(evt -> {
            lblTimeInRankDisplayFormat.setEnabled(chkUseTimeInRank.isSelected());
            comboTimeInRankDisplayFormat.setEnabled(chkUseTimeInRank.isSelected());
        });

        lblTimeInRankDisplayFormat.setText(resources.getString("lblTimeInRankDisplayFormat.text"));
        lblTimeInRankDisplayFormat.setToolTipText(resources.getString("lblTimeInRankDisplayFormat.toolTipText"));
        lblTimeInRankDisplayFormat.setName("lblTimeInRankDisplayFormat");

        comboTimeInRankDisplayFormat = new JComboBox<>(TimeInDisplayFormat.values());
        comboTimeInRankDisplayFormat.setToolTipText(resources.getString("lblTimeInRankDisplayFormat.toolTipText"));
        comboTimeInRankDisplayFormat.setName("comboTimeInRankDisplayFormat");

        chkUseRetirementDateTracking = new JCheckBox(resources.getString("chkUseRetirementDateTracking.text"));
        chkUseRetirementDateTracking.setToolTipText(resources.getString("chkUseRetirementDateTracking.toolTipText"));
        chkUseRetirementDateTracking.setName("chkUseRetirementDateTracking");

        chkTrackTotalEarnings = new JCheckBox(resources.getString("chkTrackTotalEarnings.text"));
        chkTrackTotalEarnings.setToolTipText(resources.getString("chkTrackTotalEarnings.toolTipText"));
        chkTrackTotalEarnings.setName("chkTrackTotalEarnings");

        chkShowOriginFaction = new JCheckBox(resources.getString("chkShowOriginFaction.text"));
        chkShowOriginFaction.setToolTipText(resources.getString("chkShowOriginFaction.toolTipText"));
        chkShowOriginFaction.setName("chkShowOriginFaction");

        // Programmatically Assign Accessibility Labels
        lblTimeInServiceDisplayFormat.setLabelFor(comboTimeInServiceDisplayFormat);
        lblTimeInRankDisplayFormat.setLabelFor(comboTimeInRankDisplayFormat);

        // Disable Panel Portions by Default
        chkUseTimeInService.setSelected(true);
        chkUseTimeInService.doClick();
        chkUseTimeInRank.setSelected(true);
        chkUseTimeInRank.doClick();

        // Layout the Panel
        JPanel panel = new JPanel();
        panel.setBorder(BorderFactory.createTitledBorder(resources.getString("expandedPersonnelInformationPanel.title")));
        panel.setName("expandedPersonnelInformationPanel");
        GroupLayout layout = new GroupLayout(panel);
        panel.setLayout(layout);

        layout.setAutoCreateGaps(true);
        layout.setAutoCreateContainerGaps(true);

        layout.setVerticalGroup(
                layout.createSequentialGroup()
                        .addComponent(chkUseTimeInService)
                        .addGroup(layout.createParallelGroup(GroupLayout.Alignment.BASELINE)
                                .addComponent(lblTimeInServiceDisplayFormat)
                                .addComponent(comboTimeInServiceDisplayFormat, GroupLayout.Alignment.LEADING))
                        .addComponent(chkUseTimeInRank)
                        .addGroup(layout.createParallelGroup(GroupLayout.Alignment.BASELINE)
                                .addComponent(lblTimeInRankDisplayFormat)
                                .addComponent(comboTimeInRankDisplayFormat, GroupLayout.Alignment.LEADING))
                        .addComponent(chkUseRetirementDateTracking)
                        .addComponent(chkTrackTotalEarnings)
                        .addComponent(chkShowOriginFaction)
        );

        layout.setHorizontalGroup(
                layout.createParallelGroup(GroupLayout.Alignment.LEADING)
                        .addComponent(chkUseTimeInService)
                        .addGroup(layout.createSequentialGroup()
                                .addComponent(lblTimeInServiceDisplayFormat)
                                .addComponent(comboTimeInServiceDisplayFormat))
                        .addComponent(chkUseTimeInRank)
                        .addGroup(layout.createSequentialGroup()
                                .addComponent(lblTimeInRankDisplayFormat)
                                .addComponent(comboTimeInRankDisplayFormat))
                        .addComponent(chkUseRetirementDateTracking)
                        .addComponent(chkTrackTotalEarnings)
                        .addComponent(chkShowOriginFaction)
        );

        return panel;
    }

    private JPanel createMedicalPanel() {
        // Create Panel Components
        chkUseAdvancedMedical = new JCheckBox(resources.getString("chkUseAdvancedMedical.text"));
        chkUseAdvancedMedical.setToolTipText(resources.getString("chkUseAdvancedMedical.toolTipText"));
        chkUseAdvancedMedical.setName("chkUseAdvancedMedical");

        JLabel lblHealWaitingPeriod = new JLabel(resources.getString("lblHealWaitingPeriod.text"));
        lblHealWaitingPeriod.setToolTipText(resources.getString("lblHealWaitingPeriod.toolTipText"));
        lblHealWaitingPeriod.setName("lblHealWaitingPeriod");

        spnHealWaitingPeriod = new JSpinner(new SpinnerNumberModel(1, 1, 30, 1));
        spnHealWaitingPeriod.setToolTipText(resources.getString("lblHealWaitingPeriod.toolTipText"));
        spnHealWaitingPeriod.setName("spnHealWaitingPeriod");

        JLabel lblNaturalHealWaitingPeriod = new JLabel(resources.getString("lblNaturalHealWaitingPeriod.text"));
        lblNaturalHealWaitingPeriod.setToolTipText(resources.getString("lblNaturalHealWaitingPeriod.toolTipText"));
        lblNaturalHealWaitingPeriod.setName("lblNaturalHealWaitingPeriod");

        spnNaturalHealWaitingPeriod = new JSpinner(new SpinnerNumberModel(1, 1, 365, 1));
        spnNaturalHealWaitingPeriod.setToolTipText(resources.getString("lblNaturalHealWaitingPeriod.toolTipText"));
        spnNaturalHealWaitingPeriod.setName("spnNaturalHealWaitingPeriod");

        JLabel lblMinimumHitsForVehicles = new JLabel(resources.getString("lblMinimumHitsForVehicles.text"));
        lblMinimumHitsForVehicles.setToolTipText(resources.getString("lblMinimumHitsForVehicles.toolTipText"));
        lblMinimumHitsForVehicles.setName("lblMinimumHitsForVehicles");

        spnMinimumHitsForVehicles = new JSpinner(new SpinnerNumberModel(1, 1, 5, 1));
        spnMinimumHitsForVehicles.setToolTipText(resources.getString("lblMinimumHitsForVehicles.toolTipText"));
        spnMinimumHitsForVehicles.setName("spnMinimumHitsForVehicles");
        ((JSpinner.DefaultEditor) spnMinimumHitsForVehicles.getEditor()).getTextField().setEditable(false);

        chkUseRandomHitsForVehicles = new JCheckBox(resources.getString("chkUseRandomHitsForVehicles.text"));
        chkUseRandomHitsForVehicles.setToolTipText(resources.getString("chkUseRandomHitsForVehicles.toolTipText"));
        chkUseRandomHitsForVehicles.setName("chkUseRandomHitsForVehicles");

        chkUseTougherHealing = new JCheckBox(resources.getString("chkUseTougherHealing.text"));
        chkUseTougherHealing.setToolTipText(resources.getString("chkUseTougherHealing.toolTipText"));
        chkUseTougherHealing.setName("chkUseTougherHealing");

        // Programmatically Assign Accessibility Labels
        lblHealWaitingPeriod.setLabelFor(spnHealWaitingPeriod);
        lblNaturalHealWaitingPeriod.setLabelFor(spnNaturalHealWaitingPeriod);
        lblMinimumHitsForVehicles.setLabelFor(spnMinimumHitsForVehicles);

        // Layout the Panel
        JPanel panel = new JPanel();
        panel.setBorder(BorderFactory.createTitledBorder(resources.getString("medicalPanel.title")));
        panel.setName("medicalPanel");
        GroupLayout layout = new GroupLayout(panel);
        panel.setLayout(layout);

        layout.setAutoCreateGaps(true);
        layout.setAutoCreateContainerGaps(true);

        layout.setVerticalGroup(
                layout.createSequentialGroup()
                        .addComponent(chkUseAdvancedMedical)
                        .addGroup(layout.createParallelGroup(GroupLayout.Alignment.BASELINE)
                                .addComponent(lblHealWaitingPeriod)
                                .addComponent(spnHealWaitingPeriod, GroupLayout.Alignment.LEADING))
                        .addGroup(layout.createParallelGroup(GroupLayout.Alignment.BASELINE)
                                .addComponent(lblNaturalHealWaitingPeriod)
                                .addComponent(spnNaturalHealWaitingPeriod, GroupLayout.Alignment.LEADING))
                        .addGroup(layout.createParallelGroup(GroupLayout.Alignment.BASELINE)
                                .addComponent(lblMinimumHitsForVehicles)
                                .addComponent(spnMinimumHitsForVehicles, GroupLayout.Alignment.LEADING))
                        .addComponent(chkUseRandomHitsForVehicles)
                        .addComponent(chkUseTougherHealing)
        );

        layout.setHorizontalGroup(
                layout.createParallelGroup(GroupLayout.Alignment.LEADING)
                        .addComponent(chkUseAdvancedMedical)
                        .addGroup(layout.createSequentialGroup()
                                .addComponent(lblHealWaitingPeriod)
                                .addComponent(spnHealWaitingPeriod))
                        .addGroup(layout.createSequentialGroup()
                                .addComponent(lblNaturalHealWaitingPeriod)
                                .addComponent(spnNaturalHealWaitingPeriod))
                        .addGroup(layout.createSequentialGroup()
                                .addComponent(lblMinimumHitsForVehicles)
                                .addComponent(spnMinimumHitsForVehicles))
                        .addComponent(chkUseRandomHitsForVehicles)
                        .addComponent(chkUseTougherHealing)
        );

        return panel;
    }

    private JPanel createPrisonerPanel() {
        // Create Panel Components
        JLabel lblPrisonerCaptureStyle = new JLabel(resources.getString("lblPrisonerCaptureStyle.text"));
        lblPrisonerCaptureStyle.setToolTipText(resources.getString("lblPrisonerCaptureStyle.toolTipText"));
        lblPrisonerCaptureStyle.setName("lblPrisonerCaptureStyle");

        comboPrisonerCaptureStyle = new JComboBox<>(PrisonerCaptureStyle.values());
        comboPrisonerCaptureStyle.setName("comboPrisonerCaptureStyle");
        comboPrisonerCaptureStyle.setRenderer(new DefaultListCellRenderer() {
            @Override
            public Component getListCellRendererComponent(final JList<?> list, final Object value,
                                                          final int index, final boolean isSelected,
                                                          final boolean cellHasFocus) {
                super.getListCellRendererComponent(list, value, index, isSelected, cellHasFocus);
                if (value instanceof PrisonerCaptureStyle) {
                    list.setToolTipText(((PrisonerCaptureStyle) value).getToolTip());
                }
                return this;
            }
        });

        JLabel lblPrisonerStatus = new JLabel(resources.getString("lblPrisonerStatus.text"));
        lblPrisonerStatus.setToolTipText(resources.getString("lblPrisonerStatus.toolTipText"));
        lblPrisonerStatus.setName("lblPrisonerStatus");

        DefaultComboBoxModel<PrisonerStatus> prisonerStatusModel = new DefaultComboBoxModel<>(PrisonerStatus.values());
        prisonerStatusModel.removeElement(PrisonerStatus.FREE); // we don't want this as a standard use case for prisoners
        comboPrisonerStatus = new JComboBox<>(prisonerStatusModel);
        comboPrisonerStatus.setToolTipText(resources.getString("lblPrisonerStatus.toolTipText"));
        comboPrisonerStatus.setName("comboPrisonerStatus");

        chkPrisonerBabyStatus = new JCheckBox(resources.getString("chkPrisonerBabyStatus.text"));
        chkPrisonerBabyStatus.setToolTipText(resources.getString("chkPrisonerBabyStatus.toolTipText"));
        chkPrisonerBabyStatus.setName("chkPrisonerBabyStatus");

        chkAtBPrisonerDefection = new JCheckBox(resources.getString("chkAtBPrisonerDefection.text"));
        chkAtBPrisonerDefection.setToolTipText(resources.getString("chkAtBPrisonerDefection.toolTipText"));
        chkAtBPrisonerDefection.setName("chkAtBPrisonerDefection");

        chkAtBPrisonerRansom = new JCheckBox(resources.getString("chkAtBPrisonerRansom.text"));
        chkAtBPrisonerRansom.setToolTipText(resources.getString("chkAtBPrisonerRansom.toolTipText"));
        chkAtBPrisonerRansom.setName("chkAtBPrisonerRansom");

        // Programmatically Assign Accessibility Labels
        lblPrisonerCaptureStyle.setLabelFor(comboPrisonerCaptureStyle);
        lblPrisonerStatus.setLabelFor(comboPrisonerStatus);

        // Layout the Panel
        JPanel panel = new JPanel();
        panel.setBorder(BorderFactory.createTitledBorder(resources.getString("prisonerPanel.title")));
        panel.setName("prisonerPanel");
        GroupLayout layout = new GroupLayout(panel);
        panel.setLayout(layout);

        layout.setAutoCreateGaps(true);
        layout.setAutoCreateContainerGaps(true);

        layout.setVerticalGroup(
                layout.createSequentialGroup()
                        .addGroup(layout.createParallelGroup(GroupLayout.Alignment.BASELINE)
                                .addComponent(lblPrisonerCaptureStyle)
                                .addComponent(comboPrisonerCaptureStyle, GroupLayout.Alignment.LEADING))
                        .addGroup(layout.createParallelGroup(GroupLayout.Alignment.BASELINE)
                                .addComponent(lblPrisonerStatus)
                                .addComponent(comboPrisonerStatus, GroupLayout.Alignment.LEADING))
                        .addComponent(chkPrisonerBabyStatus)
                        .addComponent(chkAtBPrisonerDefection)
                        .addComponent(chkAtBPrisonerRansom)
        );

        layout.setHorizontalGroup(
                layout.createParallelGroup(GroupLayout.Alignment.LEADING)
                        .addGroup(layout.createSequentialGroup()
                                .addComponent(lblPrisonerCaptureStyle)
                                .addComponent(comboPrisonerCaptureStyle))
                        .addGroup(layout.createSequentialGroup()
                                .addComponent(lblPrisonerStatus)
                                .addComponent(comboPrisonerStatus))
                        .addComponent(chkPrisonerBabyStatus)
                        .addComponent(chkAtBPrisonerDefection)
                        .addComponent(chkAtBPrisonerRansom)
        );

        return panel;
    }

    private JPanel createPersonnelRandomizationPanel() {
        // Create Panel Components
        chkUseDylansRandomXP = new JCheckBox(resources.getString("chkUseDylansRandomXP.text"));
        chkUseDylansRandomXP.setToolTipText(resources.getString("chkUseDylansRandomXP.toolTipText"));
        chkUseDylansRandomXP.setName("chkUseDylansRandomXP");

        JPanel randomOriginPanel = createRandomOriginPanel();

        // Layout the Panel
        JPanel panel = new JPanel();
        panel.setBorder(BorderFactory.createTitledBorder(resources.getString("personnelRandomizationPanel.title")));
        panel.setName("personnelRandomizationPanel");
        GroupLayout layout = new GroupLayout(panel);
        panel.setLayout(layout);

        layout.setAutoCreateGaps(true);
        layout.setAutoCreateContainerGaps(true);

        layout.setVerticalGroup(
                layout.createSequentialGroup()
                        .addComponent(chkUseDylansRandomXP)
                        .addComponent(randomOriginPanel)
        );

        layout.setHorizontalGroup(
                layout.createParallelGroup(GroupLayout.Alignment.LEADING)
                        .addComponent(chkUseDylansRandomXP)
                        .addComponent(randomOriginPanel)
        );

        return panel;
    }

    private JPanel createRandomOriginPanel() {
        // Initialize Labels Used in ActionListeners
        JLabel lblOriginSearchRadius = new JLabel();
        JLabel lblOriginDistanceScale = new JLabel();

        // Create Panel Components
        chkRandomizeOrigin = new JCheckBox(resources.getString("chkRandomizeOrigin.text"));
        chkRandomizeOrigin.setToolTipText(resources.getString("chkRandomizeOrigin.toolTipText"));
        chkRandomizeOrigin.setName("chkRandomizeOrigin");
        chkRandomizeOrigin.addActionListener(evt -> {
            final boolean selected = chkRandomizeOrigin.isSelected();
            chkRandomizeDependentsOrigin.setEnabled(selected);
            lblOriginSearchRadius.setEnabled(selected);
            spnOriginSearchRadius.setEnabled(selected);
            chkExtraRandomOrigin.setEnabled(selected);
            lblOriginDistanceScale.setEnabled(selected);
            spnOriginDistanceScale.setEnabled(selected);
        });

        chkRandomizeDependentsOrigin = new JCheckBox(resources.getString("chkRandomizeDependentsOrigin.text"));
        chkRandomizeDependentsOrigin.setToolTipText(resources.getString("chkRandomizeDependentsOrigin.toolTipText"));
        chkRandomizeDependentsOrigin.setName("chkRandomizeDependentsOrigin");

        lblOriginSearchRadius.setText(resources.getString("lblOriginSearchRadius.text"));
        lblOriginSearchRadius.setToolTipText(resources.getString("lblOriginSearchRadius.toolTipText"));
        lblOriginSearchRadius.setName("lblOriginSearchRadius");

        spnOriginSearchRadius = new JSpinner(new SpinnerNumberModel(50, 10, 250, 10));
        spnOriginSearchRadius.setToolTipText(resources.getString("lblOriginSearchRadius.toolTipText"));
        spnOriginSearchRadius.setName("spnOriginSearchRadius");

        chkExtraRandomOrigin = new JCheckBox(resources.getString("chkExtraRandomOrigin.text"));
        chkExtraRandomOrigin.setToolTipText(resources.getString("chkExtraRandomOrigin.toolTipText"));
        chkExtraRandomOrigin.setName("chkExtraRandomOrigin");

        lblOriginDistanceScale.setText(resources.getString("lblOriginDistanceScale.text"));
        lblOriginDistanceScale.setToolTipText(resources.getString("lblOriginDistanceScale.toolTipText"));
        lblOriginDistanceScale.setName("lblOriginDistanceScale");

        spnOriginDistanceScale = new JSpinner(new SpinnerNumberModel(0.6, 0.1, 2.0, 0.1));
        spnOriginDistanceScale.setToolTipText(resources.getString("lblOriginDistanceScale.toolTipText"));
        spnOriginDistanceScale.setName("spnOriginDistanceScale");

        // Programmatically Assign Accessibility Labels
        lblOriginSearchRadius.setLabelFor(spnOriginSearchRadius);
        lblOriginDistanceScale.setLabelFor(spnOriginDistanceScale);

        // Disable Panel by Default
        chkRandomizeOrigin.setSelected(true);
        chkRandomizeOrigin.doClick();

        // Layout the Panel
        JPanel panel = new JPanel();
        panel.setBorder(BorderFactory.createTitledBorder(resources.getString("randomOriginPanel.title")));
        panel.setName("randomOriginPanel");
        GroupLayout layout = new GroupLayout(panel);
        panel.setLayout(layout);

        layout.setAutoCreateGaps(true);
        layout.setAutoCreateContainerGaps(true);

        layout.setVerticalGroup(
                layout.createSequentialGroup()
                        .addComponent(chkRandomizeOrigin)
                        .addComponent(chkRandomizeDependentsOrigin)
                        .addGroup(layout.createParallelGroup(GroupLayout.Alignment.BASELINE)
                                .addComponent(lblOriginSearchRadius)
                                .addComponent(spnOriginSearchRadius, GroupLayout.Alignment.LEADING))
                        .addComponent(chkExtraRandomOrigin)
                        .addGroup(layout.createParallelGroup(GroupLayout.Alignment.BASELINE)
                                .addComponent(lblOriginDistanceScale)
                                .addComponent(spnOriginDistanceScale, GroupLayout.Alignment.LEADING))
        );

        layout.setHorizontalGroup(
                layout.createParallelGroup(GroupLayout.Alignment.LEADING)
                        .addComponent(chkRandomizeOrigin)
                        .addComponent(chkRandomizeDependentsOrigin)
                        .addGroup(layout.createSequentialGroup()
                                .addComponent(lblOriginSearchRadius)
                                .addComponent(spnOriginSearchRadius))
                        .addComponent(chkExtraRandomOrigin)
                        .addGroup(layout.createSequentialGroup()
                                .addComponent(lblOriginDistanceScale)
                                .addComponent(spnOriginDistanceScale))
        );

        return panel;
    }

    private JPanel createFamilyPanel() {
        // Create Panel Components
        JLabel lblDisplayFamilyLevel = new JLabel(resources.getString("lblDisplayFamilyLevel.text"));
        lblDisplayFamilyLevel.setToolTipText(resources.getString("lblDisplayFamilyLevel.toolTipText"));
        lblDisplayFamilyLevel.setName("lblDisplayFamilyLevel");

        comboDisplayFamilyLevel = new JComboBox<>(FamilialRelationshipDisplayLevel.values());
        comboDisplayFamilyLevel.setToolTipText(resources.getString("lblDisplayFamilyLevel.toolTipText"));
        comboDisplayFamilyLevel.setName("comboDisplayFamilyLevel");

        // Programmatically Assign Accessibility Labels
        lblDisplayFamilyLevel.setLabelFor(comboDisplayFamilyLevel);

        // Layout the Panel
        JPanel panel = new JPanel();
        panel.setBorder(BorderFactory.createTitledBorder(resources.getString("familyPanel.title")));
        panel.setName("familyPanel");
        GroupLayout layout = new GroupLayout(panel);
        panel.setLayout(layout);

        layout.setAutoCreateGaps(true);
        layout.setAutoCreateContainerGaps(true);

        layout.setVerticalGroup(
                layout.createSequentialGroup()
                        .addGroup(layout.createParallelGroup(GroupLayout.Alignment.BASELINE)
                                .addComponent(lblDisplayFamilyLevel)
                                .addComponent(comboDisplayFamilyLevel, GroupLayout.Alignment.LEADING))
        );

        layout.setHorizontalGroup(
                layout.createParallelGroup(GroupLayout.Alignment.LEADING)
                        .addGroup(layout.createSequentialGroup()
                                .addComponent(lblDisplayFamilyLevel)
                                .addComponent(comboDisplayFamilyLevel))
        );

        return panel;
    }

    private JPanel createSalaryPanel() {
        // Create Panel Components
        JPanel salaryMultiplierPanel = createSalaryMultiplierPanel();

        JPanel salaryExperienceModifierPanel = createSalaryExperienceMultiplierPanel();

        JPanel baseSalaryPanel = createBaseSalaryPanel();

        // Layout the Panel
        JPanel panel = new JPanel();
        panel.setBorder(BorderFactory.createTitledBorder(resources.getString("salaryPanel.title")));
        panel.setName("salaryPanel");
        GroupLayout layout = new GroupLayout(panel);
        panel.setLayout(layout);

        layout.setAutoCreateGaps(true);
        layout.setAutoCreateContainerGaps(true);

        layout.setVerticalGroup(
                layout.createSequentialGroup()
                        .addComponent(salaryMultiplierPanel)
                        .addComponent(salaryExperienceModifierPanel)
                        .addComponent(baseSalaryPanel)
        );

        layout.setHorizontalGroup(
                layout.createParallelGroup(GroupLayout.Alignment.LEADING)
                        .addComponent(salaryMultiplierPanel)
                        .addComponent(salaryExperienceModifierPanel)
                        .addComponent(baseSalaryPanel)
        );

        return panel;
    }

    private JPanel createSalaryMultiplierPanel() {
        // Create Panel Components
        JLabel lblCommissionedSalary = new JLabel(resources.getString("lblCommissionedSalary.text"));
        lblCommissionedSalary.setToolTipText(resources.getString("lblCommissionedSalary.toolTipText"));
        lblCommissionedSalary.setName("lblCommissionedSalary");

        spnCommissionedSalary = new JSpinner(new SpinnerNumberModel(0, 0, 10, 0.05));
        spnCommissionedSalary.setToolTipText(resources.getString("lblCommissionedSalary.toolTipText"));
        spnCommissionedSalary.setName("spnCommissionedSalary");

        JLabel lblEnlistedSalary = new JLabel(resources.getString("lblEnlistedSalary.text"));
        lblEnlistedSalary.setToolTipText(resources.getString("lblEnlistedSalary.toolTipText"));
        lblEnlistedSalary.setName("lblEnlistedSalary");

        spnEnlistedSalary = new JSpinner(new SpinnerNumberModel(0, 0, 10, 0.05));
        spnEnlistedSalary.setToolTipText(resources.getString("lblEnlistedSalary.toolTipText"));
        spnEnlistedSalary.setName("spnEnlistedSalary");

        JLabel lblAntiMekSalary = new JLabel(resources.getString("lblAntiMekSalary.text"));
        lblAntiMekSalary.setToolTipText(resources.getString("lblAntiMekSalary.toolTipText"));
        lblAntiMekSalary.setName("lblAntiMekSalary");

        spnAntiMekSalary = new JSpinner(new SpinnerNumberModel(0, 0, 10, 0.05));
        spnAntiMekSalary.setToolTipText(resources.getString("lblAntiMekSalary.toolTipText"));
        spnAntiMekSalary.setName("spnAntiMekSalary");

        // Programmatically Assign Accessibility Labels
        lblCommissionedSalary.setLabelFor(spnCommissionedSalary);
        lblEnlistedSalary.setLabelFor(spnEnlistedSalary);
        lblAntiMekSalary.setLabelFor(spnAntiMekSalary);

        // Layout the Panel
        JPanel panel = new JPanel();
        panel.setBorder(BorderFactory.createTitledBorder(resources.getString("salaryMultiplierPanel.title")));
        panel.setToolTipText(resources.getString("salaryMultiplierPanel.toolTipText"));
        panel.setName("salaryMultiplierPanel");
        GroupLayout layout = new GroupLayout(panel);
        panel.setLayout(layout);

        layout.setAutoCreateGaps(true);
        layout.setAutoCreateContainerGaps(true);

        layout.setVerticalGroup(
                layout.createSequentialGroup()
                        .addGroup(layout.createParallelGroup(GroupLayout.Alignment.BASELINE)
                                .addComponent(lblCommissionedSalary)
                                .addComponent(spnCommissionedSalary)
                                .addComponent(lblEnlistedSalary)
                                .addComponent(spnEnlistedSalary)
                                .addComponent(lblAntiMekSalary)
                                .addComponent(spnAntiMekSalary, GroupLayout.Alignment.LEADING))
        );

        layout.setHorizontalGroup(
                layout.createParallelGroup(GroupLayout.Alignment.LEADING)
                        .addGroup(layout.createSequentialGroup()
                                .addComponent(lblCommissionedSalary)
                                .addComponent(spnCommissionedSalary)
                                .addComponent(lblEnlistedSalary)
                                .addComponent(spnEnlistedSalary)
                                .addComponent(lblAntiMekSalary)
                                .addComponent(spnAntiMekSalary))
        );

        return panel;
    }

    private JPanel createSalaryExperienceMultiplierPanel() {
        final JPanel panel = new JPanel(new GridLayout(1, 10));
        panel.setBorder(BorderFactory.createTitledBorder(resources.getString("salaryExperienceMultiplierPanel.title")));
        panel.setToolTipText(resources.getString("salaryExperienceMultiplierPanel.toolTipText"));
        panel.setName("salaryExperienceMultiplierPanel");

        spnSalaryExperienceMultipliers = new JSpinner[5];
        for (int i = 0; i < 5; i++) {
            final String skillLevel = SkillType.getExperienceLevelName(i);
            final String toolTipText = String.format(resources.getString("lblSalaryExperienceMultiplier.toolTipText"), skillLevel);

            final JLabel label = new JLabel(skillLevel);
            label.setToolTipText(toolTipText);
            label.setName("lbl" + skillLevel);
            panel.add(label);

            spnSalaryExperienceMultipliers[i] = new JSpinner(new SpinnerNumberModel(0, 0, 10, 0.05));
            spnSalaryExperienceMultipliers[i].setToolTipText(toolTipText);
            spnSalaryExperienceMultipliers[i].setName("spn" + skillLevel);
            panel.add(spnSalaryExperienceMultipliers[i]);

            label.setLabelFor(spnSalaryExperienceMultipliers[i]);
        }

        return panel;
    }

    private JPanel createBaseSalaryPanel() {
        final JPanel panel = new JPanel(new GridLayout((int) Math.ceil((double) (Person.T_NUM - 1) / 3.0), 6));
        panel.setBorder(BorderFactory.createTitledBorder(resources.getString("baseSalaryPanel.title")));
        panel.setPreferredSize(new Dimension(200, 200));

        spnBaseSalary = new JSpinner[Person.T_NUM];
        for (int i = 1; i < Person.T_NUM; i++) {
            final String roleName = Person.getRoleDesc(i, false);
            final String toolTipText = String.format(resources.getString("lblBaseSalary.toolTipText"), roleName);

            final JLabel label = new JLabel(roleName);
            label.setToolTipText(toolTipText);
            label.setName("lbl" + roleName);
            panel.add(label);

            spnBaseSalary[i] = new JSpinner(new SpinnerNumberModel(0.0, 0.0, null, 10.0));
            spnBaseSalary[i].setToolTipText(toolTipText);
            spnBaseSalary[i].setName("spn" + roleName);
            panel.add(spnBaseSalary[i]);

            label.setLabelFor(spnBaseSalary[i]);
        }

        return panel;
    }

    private JPanel createMarriagePanel() {
        // Create Panel Components
        chkUseManualMarriages = new JCheckBox(resources.getString("chkUseManualMarriages.text"));
        chkUseManualMarriages.setToolTipText(resources.getString("chkUseManualMarriages.toolTipText"));
        chkUseManualMarriages.setName("chkUseManualMarriages");

        JLabel lblMinimumMarriageAge = new JLabel(resources.getString("lblMinimumMarriageAge.text"));
        lblMinimumMarriageAge.setToolTipText(resources.getString("lblMinimumMarriageAge.toolTipText"));
        lblMinimumMarriageAge.setName("lblMinimumMarriageAge");

        spnMinimumMarriageAge = new JSpinner(new SpinnerNumberModel(16, 14, null, 1));
        spnMinimumMarriageAge.setToolTipText(resources.getString("lblMinimumMarriageAge.toolTipText"));
        spnMinimumMarriageAge.setName("spnMinimumMarriageAge");

        JLabel lblCheckMutualAncestorsDepth = new JLabel(resources.getString("lblCheckMutualAncestorsDepth.text"));
        lblCheckMutualAncestorsDepth.setToolTipText(resources.getString("lblCheckMutualAncestorsDepth.toolTipText"));
        lblCheckMutualAncestorsDepth.setName("lblCheckMutualAncestorsDepth");

        spnCheckMutualAncestorsDepth = new JSpinner(new SpinnerNumberModel(4, 0, 20, 1));
        spnCheckMutualAncestorsDepth.setToolTipText(resources.getString("lblCheckMutualAncestorsDepth.toolTipText"));
        spnCheckMutualAncestorsDepth.setName("spnCheckMutualAncestorsDepth");

        chkLogMarriageNameChange = new JCheckBox(resources.getString("chkLogMarriageNameChange.text"));
        chkLogMarriageNameChange.setToolTipText(resources.getString("chkLogMarriageNameChange.toolTipText"));
        chkLogMarriageNameChange.setName("chkLogMarriageNameChange");

        JPanel marriageSurnameWeightsPanel = createMarriageSurnameWeightsPanel();

        JPanel randomMarriagePanel = createRandomMarriagePanel();

        // Programmatically Assign Accessibility Labels
        lblMinimumMarriageAge.setLabelFor(spnMinimumMarriageAge);
        lblCheckMutualAncestorsDepth.setLabelFor(spnCheckMutualAncestorsDepth);

        // Layout the Panel
        JPanel panel = new JPanel();
        panel.setBorder(BorderFactory.createTitledBorder(resources.getString("marriagePanel.title")));
        panel.setName("marriagePanel");
        GroupLayout layout = new GroupLayout(panel);
        panel.setLayout(layout);

        layout.setAutoCreateGaps(true);
        layout.setAutoCreateContainerGaps(true);

        layout.setVerticalGroup(
                layout.createSequentialGroup()
                        .addComponent(chkUseManualMarriages)
                        .addGroup(layout.createParallelGroup(GroupLayout.Alignment.BASELINE)
                                .addComponent(lblMinimumMarriageAge)
                                .addComponent(spnMinimumMarriageAge, GroupLayout.Alignment.LEADING))
                        .addGroup(layout.createParallelGroup(GroupLayout.Alignment.BASELINE)
                                .addComponent(lblCheckMutualAncestorsDepth)
                                .addComponent(spnCheckMutualAncestorsDepth, GroupLayout.Alignment.LEADING))
                        .addComponent(chkLogMarriageNameChange)
                        .addComponent(marriageSurnameWeightsPanel)
                        .addComponent(randomMarriagePanel)
        );

        layout.setHorizontalGroup(
                layout.createParallelGroup(GroupLayout.Alignment.LEADING)
                        .addComponent(chkUseManualMarriages)
                        .addGroup(layout.createSequentialGroup()
                                .addComponent(lblMinimumMarriageAge)
                                .addComponent(spnMinimumMarriageAge))
                        .addGroup(layout.createSequentialGroup()
                                .addComponent(lblCheckMutualAncestorsDepth)
                                .addComponent(spnCheckMutualAncestorsDepth))
                        .addComponent(chkLogMarriageNameChange)
                        .addComponent(marriageSurnameWeightsPanel)
                        .addComponent(randomMarriagePanel)
        );

        return panel;
    }

    private JPanel createMarriageSurnameWeightsPanel() {
        final Marriage[] marriageStyles = Marriage.values();
        final int surnameWeightLength = marriageStyles.length - 1;

        final JPanel panel = new JPanel(new GridLayout((int) Math.ceil(surnameWeightLength / 3.0), 6));
        panel.setBorder(BorderFactory.createTitledBorder(resources.getString("marriageSurnameWeightsPanel.title")));
        panel.setToolTipText(resources.getString("marriageSurnameWeightsPanel.toolTipText"));
        panel.setName("marriageSurnameWeightsPanel");

        spnMarriageSurnameWeights = new JSpinner[surnameWeightLength];
        for (int i = 0; i < surnameWeightLength; i++) {
            final JLabel label = new JLabel(marriageStyles[i].toString());
            label.setToolTipText(marriageStyles[i].getToolTipText());
            label.setName("lbl" + marriageStyles[i].toString());
            panel.add(label);

            spnMarriageSurnameWeights[i] = new JSpinner(new SpinnerNumberModel(0, 0, 100, 0.1));
            spnMarriageSurnameWeights[i].setToolTipText(marriageStyles[i].getToolTipText());
            spnMarriageSurnameWeights[i].setName("spn" + marriageStyles[i].toString());
            panel.add(spnMarriageSurnameWeights[i]);

            label.setLabelFor(spnMarriageSurnameWeights[i]);
        }

        return panel;
    }

    private JPanel createRandomMarriagePanel() {
        // Initialize Labels Used in ActionListeners
        JLabel lblChanceRandomMarriages = new JLabel();
        JLabel lblMarriageAgeRange = new JLabel();
        JLabel lblChanceRandomSameSexMarriages = new JLabel();

        // Create Panel Components
        chkUseRandomMarriages = new JCheckBox(resources.getString("chkUseRandomMarriages.text"));
        chkUseRandomMarriages.setToolTipText(resources.getString("chkUseRandomMarriages.toolTipText"));
        chkUseRandomMarriages.setName("chkUseRandomMarriages");
        chkUseRandomMarriages.addActionListener(evt -> {
            final boolean selected = chkUseRandomMarriages.isSelected();
            lblChanceRandomMarriages.setEnabled(selected);
            spnChanceRandomMarriages.setEnabled(selected);
            lblMarriageAgeRange.setEnabled(selected);
            spnMarriageAgeRange.setEnabled(selected);
            chkUseRandomSameSexMarriages.setEnabled(selected);
            lblChanceRandomSameSexMarriages.setEnabled(selected && chkUseRandomSameSexMarriages.isSelected());
            spnChanceRandomSameSexMarriages.setEnabled(selected && chkUseRandomSameSexMarriages.isSelected());
        });

        lblChanceRandomMarriages.setText(resources.getString("lblChanceRandomMarriages.text"));
        lblChanceRandomMarriages.setToolTipText(resources.getString("lblChanceRandomMarriages.toolTipText"));
        lblChanceRandomMarriages.setName("lblChanceRandomMarriages");

        spnChanceRandomMarriages = new JSpinner(new SpinnerNumberModel(0, 0, 100, 0.001));
        spnChanceRandomMarriages.setToolTipText(resources.getString("lblChanceRandomMarriages.toolTipText"));
        spnChanceRandomMarriages.setName("spnChanceRandomMarriages");

        lblMarriageAgeRange.setText(resources.getString("lblMarriageAgeRange.text"));
        lblMarriageAgeRange.setToolTipText(resources.getString("lblMarriageAgeRange.toolTipText"));
        lblMarriageAgeRange.setName("lblMarriageAgeRange");

        spnMarriageAgeRange = new JSpinner(new SpinnerNumberModel(10, 0, null, 1.0));
        spnMarriageAgeRange.setToolTipText(resources.getString("lblMarriageAgeRange.toolTipText"));
        spnMarriageAgeRange.setName("spnMarriageAgeRange");

        chkUseRandomSameSexMarriages = new JCheckBox(resources.getString("chkUseRandomSameSexMarriages.text"));
        chkUseRandomSameSexMarriages.setToolTipText(resources.getString("chkUseRandomSameSexMarriages.toolTipText"));
        chkUseRandomSameSexMarriages.setName("chkUseRandomSameSexMarriages");
        chkUseRandomSameSexMarriages.addActionListener(evt -> {
            final boolean selected = chkUseRandomMarriages.isSelected() && chkUseRandomSameSexMarriages.isSelected();
            lblChanceRandomSameSexMarriages.setEnabled(selected);
            spnChanceRandomSameSexMarriages.setEnabled(selected);
        });

        lblChanceRandomSameSexMarriages.setText(resources.getString("lblChanceRandomSameSexMarriages.text"));
        lblChanceRandomSameSexMarriages.setToolTipText(resources.getString("lblChanceRandomSameSexMarriages.toolTipText"));
        lblChanceRandomSameSexMarriages.setName("lblChanceRandomSameSexMarriages");

        spnChanceRandomSameSexMarriages = new JSpinner(new SpinnerNumberModel(0, 0, 100, 0.001));
        spnChanceRandomSameSexMarriages.setToolTipText(resources.getString("lblChanceRandomSameSexMarriages.toolTipText"));
        spnChanceRandomSameSexMarriages.setName("spnChanceRandomSameSexMarriages");

        // Programmatically Assign Accessibility Labels
        lblChanceRandomMarriages.setLabelFor(spnChanceRandomMarriages);
        lblMarriageAgeRange.setLabelFor(spnMarriageAgeRange);
        lblChanceRandomSameSexMarriages.setLabelFor(spnChanceRandomSameSexMarriages);

        // Disable Panel by Default
        chkUseRandomMarriages.setSelected(true);
        chkUseRandomMarriages.doClick();

        // Layout the Panel
        JPanel panel = new JPanel();
        panel.setBorder(BorderFactory.createTitledBorder(resources.getString("randomMarriagePanel.title")));
        panel.setName("randomMarriagePanel");
        GroupLayout layout = new GroupLayout(panel);
        panel.setLayout(layout);

        layout.setAutoCreateGaps(true);
        layout.setAutoCreateContainerGaps(true);

        layout.setVerticalGroup(
                layout.createSequentialGroup()
                        .addComponent(chkUseRandomMarriages)
                        .addGroup(layout.createParallelGroup(GroupLayout.Alignment.BASELINE)
                                .addComponent(lblChanceRandomMarriages)
                                .addComponent(spnChanceRandomMarriages, GroupLayout.Alignment.LEADING))
                        .addGroup(layout.createParallelGroup(GroupLayout.Alignment.BASELINE)
                                .addComponent(lblMarriageAgeRange)
                                .addComponent(spnMarriageAgeRange, GroupLayout.Alignment.LEADING))
                        .addComponent(chkUseRandomSameSexMarriages)
                        .addGroup(layout.createParallelGroup(GroupLayout.Alignment.BASELINE)
                                .addComponent(lblChanceRandomSameSexMarriages)
                                .addComponent(spnChanceRandomSameSexMarriages, GroupLayout.Alignment.LEADING))
        );

        layout.setHorizontalGroup(
                layout.createParallelGroup(GroupLayout.Alignment.LEADING)
                        .addComponent(chkUseRandomMarriages)
                        .addGroup(layout.createSequentialGroup()
                                .addComponent(lblChanceRandomMarriages)
                                .addComponent(spnChanceRandomMarriages))
                        .addGroup(layout.createSequentialGroup()
                                .addComponent(lblMarriageAgeRange)
                                .addComponent(spnMarriageAgeRange))
                        .addComponent(chkUseRandomSameSexMarriages)
                        .addGroup(layout.createSequentialGroup()
                                .addComponent(lblChanceRandomSameSexMarriages)
                                .addComponent(spnChanceRandomSameSexMarriages))
        );

        return panel;
    }

    private JPanel createProcreationPanel() {
        // Initialize Labels Used in ActionListeners
        JLabel lblChanceProcreation = new JLabel();
        JLabel lblChanceProcreationNoRelationship = new JLabel();
        JLabel lblBabySurnameStyle = new JLabel();

        // Create Panel Components
        chkUseProcreation = new JCheckBox(resources.getString("chkUseProcreation.text"));
        chkUseProcreation.setToolTipText(resources.getString("chkUseProcreation.toolTipText"));
        chkUseProcreation.setName("chkUseProcreation");
        chkUseProcreation.addActionListener(evt -> {
            final boolean selected = chkUseProcreation.isSelected();
            lblChanceProcreation.setEnabled(selected);
            spnChanceProcreation.setEnabled(selected);
            chkUseProcreationNoRelationship.setEnabled(selected);
            lblChanceProcreationNoRelationship.setEnabled(selected && chkUseProcreationNoRelationship.isSelected());
            spnChanceProcreationNoRelationship.setEnabled(selected && chkUseProcreationNoRelationship.isSelected());
            chkDisplayTrueDueDate.setEnabled(selected);
            chkLogConception.setEnabled(selected);
            lblBabySurnameStyle.setEnabled(selected);
            comboBabySurnameStyle.setEnabled(selected);
            chkDetermineFatherAtBirth.setEnabled(selected);
        });

        lblChanceProcreation.setText(resources.getString("lblChanceProcreation.text"));
        lblChanceProcreation.setToolTipText(resources.getString("lblChanceProcreation.toolTipText"));
        lblChanceProcreation.setName("lblChanceProcreation");

        spnChanceProcreation = new JSpinner(new SpinnerNumberModel(0, 0, 100, 0.001));
        spnChanceProcreation.setToolTipText(resources.getString("lblChanceProcreation.toolTipText"));
        spnChanceProcreation.setName("spnChanceProcreation");

        chkUseProcreationNoRelationship = new JCheckBox(resources.getString("chkUseProcreationNoRelationship.text"));
        chkUseProcreationNoRelationship.setToolTipText(resources.getString("chkUseProcreationNoRelationship.toolTipText"));
        chkUseProcreationNoRelationship.setName("chkUseProcreationNoRelationship");
        chkUseProcreationNoRelationship.addActionListener(evt -> {
            final boolean selected = chkUseProcreation.isSelected() && chkUseProcreationNoRelationship.isSelected();
            lblChanceProcreationNoRelationship.setEnabled(selected);
            spnChanceProcreationNoRelationship.setEnabled(selected);
        });

        lblChanceProcreationNoRelationship.setText(resources.getString("lblChanceProcreationNoRelationship.text"));
        lblChanceProcreationNoRelationship.setToolTipText(resources.getString("lblChanceProcreationNoRelationship.toolTipText"));
        lblChanceProcreationNoRelationship.setName("lblChanceProcreationNoRelationship");

        spnChanceProcreationNoRelationship = new JSpinner(new SpinnerNumberModel(0, 0, 100, 0.001));
        spnChanceProcreationNoRelationship.setToolTipText(resources.getString("lblChanceProcreationNoRelationship.toolTipText"));
        spnChanceProcreationNoRelationship.setName("spnChanceProcreationNoRelationship");

        chkDisplayTrueDueDate = new JCheckBox(resources.getString("chkDisplayTrueDueDate.text"));
        chkDisplayTrueDueDate.setToolTipText(resources.getString("chkDisplayTrueDueDate.toolTipText"));
        chkDisplayTrueDueDate.setName("chkDisplayTrueDueDate");

        chkLogConception = new JCheckBox(resources.getString("chkLogConception.text"));
        chkLogConception.setToolTipText(resources.getString("chkLogConception.toolTipText"));
        chkLogConception.setName("chkLogConception");

        lblBabySurnameStyle.setText(resources.getString("lblBabySurnameStyle.text"));
        lblBabySurnameStyle.setToolTipText(resources.getString("lblBabySurnameStyle.toolTipText"));
        lblBabySurnameStyle.setName("lblBabySurnameStyle");

        comboBabySurnameStyle = new JComboBox<>(BabySurnameStyle.values());
        comboBabySurnameStyle.setName("comboBabySurnameStyle");
        comboBabySurnameStyle.setRenderer(new DefaultListCellRenderer() {
            @Override
            public Component getListCellRendererComponent(final JList<?> list, final Object value,
                                                          final int index, final boolean isSelected,
                                                          final boolean cellHasFocus) {
                super.getListCellRendererComponent(list, value, index, isSelected, cellHasFocus);
                if (value instanceof BabySurnameStyle) {
                    list.setToolTipText(((BabySurnameStyle) value).getToolTipText());
                }
                return this;
            }
        });

        chkDetermineFatherAtBirth = new JCheckBox(resources.getString("chkDetermineFatherAtBirth.text"));
        chkDetermineFatherAtBirth.setToolTipText(resources.getString("chkDetermineFatherAtBirth.toolTipText"));
        chkDetermineFatherAtBirth.setName("chkDetermineFatherAtBirth");

        // Programmatically Assign Accessibility Labels
        lblChanceProcreation.setLabelFor(spnChanceProcreation);
        lblChanceProcreationNoRelationship.setLabelFor(spnChanceProcreationNoRelationship);
        lblBabySurnameStyle.setLabelFor(comboBabySurnameStyle);

        // Disable Panel by Default
        chkUseProcreation.setSelected(true);
        chkUseProcreation.doClick();

        // Layout the Panel
        JPanel panel = new JPanel();
        panel.setBorder(BorderFactory.createTitledBorder(resources.getString("procreationPanel.title")));
        panel.setName("procreationPanel");
        GroupLayout layout = new GroupLayout(panel);
        panel.setLayout(layout);

        layout.setAutoCreateGaps(true);
        layout.setAutoCreateContainerGaps(true);

        layout.setVerticalGroup(
                layout.createSequentialGroup()
                        .addComponent(chkUseProcreation)
                        .addGroup(layout.createParallelGroup(GroupLayout.Alignment.BASELINE)
                                .addComponent(lblChanceProcreation)
                                .addComponent(spnChanceProcreation, GroupLayout.Alignment.LEADING))
                        .addComponent(chkUseProcreationNoRelationship)
                        .addGroup(layout.createParallelGroup(GroupLayout.Alignment.BASELINE)
                                .addComponent(lblChanceProcreationNoRelationship)
                                .addComponent(spnChanceProcreationNoRelationship, GroupLayout.Alignment.LEADING))
                        .addComponent(chkDisplayTrueDueDate)
                        .addComponent(chkLogConception)
                        .addGroup(layout.createParallelGroup(GroupLayout.Alignment.BASELINE)
                                .addComponent(lblBabySurnameStyle)
                                .addComponent(comboBabySurnameStyle, GroupLayout.Alignment.LEADING))
                        .addComponent(chkDetermineFatherAtBirth)
        );

        layout.setHorizontalGroup(
                layout.createParallelGroup(GroupLayout.Alignment.LEADING)
                        .addComponent(chkUseProcreation)
                        .addGroup(layout.createSequentialGroup()
                                .addComponent(lblChanceProcreation)
                                .addComponent(spnChanceProcreation))
                        .addComponent(chkUseProcreationNoRelationship)
                        .addGroup(layout.createSequentialGroup()
                                .addComponent(lblChanceProcreationNoRelationship)
                                .addComponent(spnChanceProcreationNoRelationship))
                        .addComponent(chkDisplayTrueDueDate)
                        .addComponent(chkLogConception)
                        .addGroup(layout.createSequentialGroup()
                                .addComponent(lblBabySurnameStyle)
                                .addComponent(comboBabySurnameStyle))
                        .addComponent(chkDetermineFatherAtBirth)
        );

        return panel;
    }

    private JPanel createDeathPanel() {
        // Create Panel Components
        chkKeepMarriedNameUponSpouseDeath = new JCheckBox(resources.getString("chkKeepMarriedNameUponSpouseDeath.text"));
        chkKeepMarriedNameUponSpouseDeath.setToolTipText(resources.getString("chkKeepMarriedNameUponSpouseDeath.toolTipText"));
        chkKeepMarriedNameUponSpouseDeath.setName("chkKeepMarriedNameUponSpouseDeath");

        // Layout the Panel
        JPanel panel = new JPanel();
        panel.setBorder(BorderFactory.createTitledBorder(resources.getString("deathPanel.title")));
        panel.setName("deathPanel");
        GroupLayout layout = new GroupLayout(panel);
        panel.setLayout(layout);

        layout.setAutoCreateGaps(true);
        layout.setAutoCreateContainerGaps(true);

        layout.setVerticalGroup(
                layout.createSequentialGroup()
                        .addComponent(chkKeepMarriedNameUponSpouseDeath)
        );

        layout.setHorizontalGroup(
                layout.createParallelGroup(GroupLayout.Alignment.LEADING)
                        .addComponent(chkKeepMarriedNameUponSpouseDeath)
        );

        return panel;
    }
    //endregion Personnel Tab

    private void setUserPreferences() {
        PreferencesNode preferences = MekHQ.getPreferences().forClass(getClass());
        setName("dialog");
        preferences.manage(new JWindowPreference(this));
    }

    private void fillRankInfo() {
        final Ranks ranks = Ranks.getRanksFromSystem(comboRanks.getSelectedIndex());
        if (ranks != null) {
            ranksModel.setDataVector(ranks.getRanksForModel(), rankColNames);
            TableColumn column;
            for (int i = 0; i < RankTableModel.COL_NUM; i++) {
                column = tableRanks.getColumnModel().getColumn(i);
                column.setPreferredWidth(ranksModel.getColumnWidth(i));
                column.setCellRenderer(ranksModel.getRenderer());
                if (i == RankTableModel.COL_PAYMULT) {
                    column.setCellEditor(new SpinnerEditor());
                }
            }
        }
    }

    public void applyPreset(GamePreset gamePreset) {
        // Handle CampaignOptions and RandomSkillPreferences
        setOptions(gamePreset.getOptions(), gamePreset.getRandomSkillPreferences());

        // Handle SPAs
        tempSPA = (gamePreset.getSpecialAbilities() != null) ? gamePreset.getSpecialAbilities() : new Hashtable<>();
        recreateSPAPanel(!getUnusedSPA().isEmpty());

        if (gamePreset.getSkillHash() != null) {
            // Overwriting XP Table
            tableXP.setModel(new DefaultTableModel(getSkillCostsArray(gamePreset.getSkillHash()), TABLE_XP_COLUMN_NAMES));
            ((DefaultTableModel) tableXP.getModel()).fireTableDataChanged();

            // Overwriting Skill List
            for (String skillName : SkillType.getSkillList()) {
                SkillType skillType = gamePreset.getSkillHash().get(skillName);

                JSpinner spnTarget = hashSkillTargets.get(skillName);
                if (spnTarget == null) {
                    continue;
                }

                spnTarget.setValue(skillType.getTarget());
                hashGreenSkill.get(skillName).setValue(skillType.getGreenLevel());
                hashRegSkill.get(skillName).setValue(skillType.getRegularLevel());
                hashVetSkill.get(skillName).setValue(skillType.getVeteranLevel());
                hashEliteSkill.get(skillName).setValue(skillType.getEliteLevel());
            }
        }
    }

    public void setOptions(CampaignOptions options, RandomSkillPreferences randomSkillPreferences) {
        // Use the provided options and preferences when possible, but flip if they are null to be safe
        if (options != null) {
            this.options = options;
        } else {
            options = this.options;
        }

        if (randomSkillPreferences != null) {
            this.rSkillPrefs = randomSkillPreferences;
        } else {
            randomSkillPreferences = this.rSkillPrefs;
        }

        //region General Tab
        unitRatingMethodCombo.setSelectedItem(options.getUnitRatingMethod());
        manualUnitRatingModifier.setValue(options.getManualUnitRatingModifier());
        //endregion General Tab

        //region Repair and Maintenance Tab
        useEraModsCheckBox.setSelected(options.useEraMods());
        assignedTechFirstCheckBox.setSelected(options.useAssignedTechFirst());
        resetToFirstTechCheckBox.setSelected(options.useResetToFirstTech());
        useQuirksBox.setSelected(options.useQuirks());
        useAeroSystemHitsBox.setSelected(options.useAeroSystemHits());
        if (useDamageMargin.isSelected() != options.isDestroyByMargin()) {
            useDamageMargin.doClick();
        }
        spnDamageMargin.setValue(options.getDestroyMargin());
        spnDestroyPartTarget.setValue(options.getDestroyPartTarget());

        if (checkMaintenance.isSelected() != options.checkMaintenance()) {
            checkMaintenance.doClick();
        }
        spnMaintenanceDays.setValue(options.getMaintenanceCycleDays());
        spnMaintenanceBonus.setValue(options.getMaintenanceBonus());
        useQualityMaintenance.setSelected(options.useQualityMaintenance());
        reverseQualityNames.setSelected(options.reverseQualityNames());
        useUnofficialMaintenance.setSelected(options.useUnofficialMaintenance());
        logMaintenance.setSelected(options.logMaintenance());
        //endregion Repair and Maintenance Tab

        //region Supplies and Acquisitions Tab
        spnAcquireWaitingPeriod.setValue(options.getWaitingPeriod());
        choiceAcquireSkill.setSelectedItem(options.getAcquisitionSkill());
        chkSupportStaffOnly.setSelected(options.isAcquisitionSupportStaffOnly());
        spnAcquireClanPenalty.setValue(options.getClanAcquisitionPenalty());
        spnAcquireIsPenalty.setValue(options.getIsAcquisitionPenalty());
        txtMaxAcquisitions.setText(Integer.toString(options.getMaxAcquisitions()));

        spnNDiceTransitTime.setValue(options.getNDiceTransitTime());
        spnConstantTransitTime.setValue(options.getConstantTransitTime());
        choiceTransitTimeUnits.setSelectedItem(CampaignOptions.getTransitUnitName(options.getUnitTransitTime()));
        spnAcquireMinimum.setValue(options.getAcquireMinimumTime());
        choiceAcquireMinimumUnit.setSelectedItem(CampaignOptions.getTransitUnitName(options.getAcquireMinimumTimeUnit()));
        spnAcquireMosBonus.setValue(options.getAcquireMosBonus());
        choiceAcquireMosUnits.setSelectedItem(CampaignOptions.getTransitUnitName(options.getAcquireMosUnit()));

        usePlanetaryAcquisitions.setSelected(options.usesPlanetaryAcquisition());
        spnMaxJumpPlanetaryAcquisitions.setValue(options.getMaxJumpsPlanetaryAcquisition());
        comboPlanetaryAcquisitionsFactionLimits.setSelectedIndex(options.getPlanetAcquisitionFactionLimit());
        disallowPlanetaryAcquisitionClanCrossover.setSelected(options.disallowPlanetAcquisitionClanCrossover());
        disallowClanPartsFromIS.setSelected(options.disallowClanPartsFromIS());
        spnPenaltyClanPartsFromIS.setValue(options.getPenaltyClanPartsFroIS());
        usePlanetaryAcquisitionsVerbose.setSelected(options.usePlanetAcquisitionVerboseReporting());
        for (int i = EquipmentType.RATING_A; i <= EquipmentType.RATING_F; i++) {
            spnPlanetAcquireTechBonus[i].setValue(options.getPlanetTechAcquisitionBonus(i));
            spnPlanetAcquireIndustryBonus[i].setValue(options.getPlanetIndustryAcquisitionBonus(i));
            spnPlanetAcquireOutputBonus[i].setValue(options.getPlanetOutputAcquisitionBonus(i));
        }
        //endregion Supplies and Acquisitions Tab

        //region Tech Limits Tab
        if (limitByYearBox.isSelected() != options.limitByYear()) {
            limitByYearBox.doClick();
        }
        disallowExtinctStuffBox.setSelected(options.disallowExtinctStuff());
        allowClanPurchasesBox.setSelected(options.allowClanPurchases());
        allowISPurchasesBox.setSelected(options.allowISPurchases());
        allowCanonOnlyBox.setSelected(options.allowCanonOnly());
        allowCanonRefitOnlyBox.setSelected(options.allowCanonRefitOnly());
        choiceTechLevel.setSelectedIndex(options.getTechLevel());
        variableTechLevelBox.setSelected(options.useVariableTechLevel() && options.limitByYear());
        factionIntroDateBox.setSelected(options.useFactionIntroDate());
        useAmmoByTypeBox.setSelected(options.useAmmoByType());
        //endregion Tech Limits Tab

        //region Personnel Tab
        // General Personnel
        chkUseTactics.setSelected(options.useTactics());
        chkUseInitiativeBonus.setSelected(options.useInitiativeBonus());
        chkUseToughness.setSelected(options.useToughness());
        chkUseArtillery.setSelected(options.useArtillery());
        chkUseAbilities.setSelected(options.useAbilities());
        if (chkUseEdge.isSelected() != options.useEdge()) {
            chkUseEdge.doClick();
        }
        chkUseSupportEdge.setSelected(options.useSupportEdge());
        chkUseImplants.setSelected(options.useImplants());
        chkUseAlternativeQualityAveraging.setSelected(options.useAlternativeQualityAveraging());
        chkUseTransfers.setSelected(options.useTransfers());

        // Expanded Personnel Information
        if (chkUseTimeInService.isSelected() != options.getUseTimeInService()) {
            chkUseTimeInService.doClick();
        }
        comboTimeInServiceDisplayFormat.setSelectedItem(options.getTimeInServiceDisplayFormat());
        if (chkUseTimeInRank.isSelected() != options.getUseTimeInRank()) {
            chkUseTimeInRank.doClick();
        }
        comboTimeInRankDisplayFormat.setSelectedItem(options.getTimeInRankDisplayFormat());
        chkUseRetirementDateTracking.setSelected(options.useRetirementDateTracking());
        chkTrackTotalEarnings.setSelected(options.trackTotalEarnings());
        chkShowOriginFaction.setSelected(options.showOriginFaction());

        // Medical
        chkUseAdvancedMedical.setSelected(options.useAdvancedMedical());
        spnHealWaitingPeriod.setValue(options.getHealingWaitingPeriod());
        spnNaturalHealWaitingPeriod.setValue(options.getNaturalHealingWaitingPeriod());
        spnMinimumHitsForVehicles.setValue(options.getMinimumHitsForVehicles());
        chkUseRandomHitsForVehicles.setSelected(options.useRandomHitsForVehicles());
        chkUseTougherHealing.setSelected(options.useTougherHealing());

        // Prisoners
        comboPrisonerCaptureStyle.setSelectedItem(options.getPrisonerCaptureStyle());
        comboPrisonerStatus.setSelectedItem(options.getDefaultPrisonerStatus());
        chkPrisonerBabyStatus.setSelected(options.getPrisonerBabyStatus());
        chkAtBPrisonerDefection.setSelected(options.useAtBPrisonerDefection());
        chkAtBPrisonerRansom.setSelected(options.useAtBPrisonerRansom());

        // Personnel Randomization
        chkUseDylansRandomXP.setSelected(options.useDylansRandomXP());
        if (chkRandomizeOrigin.isSelected() != options.randomizeOrigin()) {
            chkRandomizeOrigin.doClick();
        }
        chkRandomizeDependentsOrigin.setSelected(options.getRandomizeDependentOrigin());
        spnOriginSearchRadius.setValue(options.getOriginSearchRadius());
        chkExtraRandomOrigin.setSelected(options.extraRandomOrigin());
        spnOriginDistanceScale.setValue(options.getOriginDistanceScale());

        // Family
        comboDisplayFamilyLevel.setSelectedItem(options.getDisplayFamilyLevel());

        // Salary
        spnCommissionedSalary.setValue(options.getSalaryCommissionMultiplier());
        spnEnlistedSalary.setValue(options.getSalaryEnlistedMultiplier());
        spnAntiMekSalary.setValue(options.getSalaryAntiMekMultiplier());
        for (int i = 0; i < spnSalaryExperienceMultipliers.length; i++) {
            spnSalaryExperienceMultipliers[i].setValue(options.getSalaryXPMultiplier(i));
        }
        for (int i = 1; i < spnBaseSalary.length; i++) {
            spnBaseSalary[i].setValue(options.getRoleBaseSalary(i));
        }

        // Marriage
        chkUseManualMarriages.setSelected(options.useManualMarriages());
        spnMinimumMarriageAge.setValue(options.getMinimumMarriageAge());
        spnCheckMutualAncestorsDepth.setValue(options.checkMutualAncestorsDepth());
        chkLogMarriageNameChange.setSelected(options.logMarriageNameChange());
        if (chkUseRandomMarriages.isSelected() != options.useRandomMarriages()) {
            chkUseRandomMarriages.doClick();
        }
        spnChanceRandomMarriages.setValue(options.getChanceRandomMarriages() * 100.0);
        spnMarriageAgeRange.setValue(options.getMarriageAgeRange());
        for (int i = 0; i < spnMarriageSurnameWeights.length; i++) {
            spnMarriageSurnameWeights[i].setValue(options.getMarriageSurnameWeight(i) / 10.0);
        }
        if (chkUseRandomSameSexMarriages.isSelected() != options.useRandomSameSexMarriages()) {
            chkUseRandomSameSexMarriages.doClick();
        }
        spnChanceRandomSameSexMarriages.setValue(options.getChanceRandomSameSexMarriages() * 100.0);

        // Procreation
        if (chkUseProcreation.isSelected() != options.useProcreation()) {
            chkUseProcreation.doClick();
        }
        spnChanceProcreation.setValue(options.getChanceProcreation() * 100.0);
        if (chkUseProcreationNoRelationship.isSelected() != options.useProcreationNoRelationship()) {
            chkUseProcreationNoRelationship.doClick();
        }
        spnChanceProcreationNoRelationship.setValue(options.getChanceProcreationNoRelationship() * 100.0);
        chkDisplayTrueDueDate.setSelected(options.getDisplayTrueDueDate());
        chkLogConception.setSelected(options.logConception());
        comboBabySurnameStyle.setSelectedItem(options.getBabySurnameStyle());
        chkDetermineFatherAtBirth.setSelected(options.determineFatherAtBirth());

        // Death
        chkKeepMarriedNameUponSpouseDeath.setSelected(options.getKeepMarriedNameUponSpouseDeath());
        //endregion Personnel Tab

        //region Finances Tab
        payForPartsBox.setSelected(options.payForParts());
        payForRepairsBox.setSelected(options.payForRepairs());
        payForUnitsBox.setSelected(options.payForUnits());
        payForSalariesBox.setSelected(options.payForSalaries());
        payForOverheadBox.setSelected(options.payForOverhead());
        payForMaintainBox.setSelected(options.payForMaintain());
        payForTransportBox.setSelected(options.payForTransport());
        sellUnitsBox.setSelected(options.canSellUnits());
        sellPartsBox.setSelected(options.canSellParts());
        payForRecruitmentBox.setSelected(options.payForRecruitment());
        useLoanLimitsBox.setSelected(options.useLoanLimits());
        usePercentageMaintBox.setSelected(options.usePercentageMaint());
        useInfantryDontCountBox.setSelected(options.useInfantryDontCount());
        usePeacetimeCostBox.setSelected(options.usePeacetimeCost());
        useExtendedPartsModifierBox.setSelected(options.useExtendedPartsModifier());
        showPeacetimeCostBox.setSelected(options.showPeacetimeCost());
        comboFinancialYearDuration.setSelectedItem(options.getFinancialYearDuration());
        newFinancialYearFinancesToCSVExportBox.setSelected(options.getNewFinancialYearFinancesToCSVExport());

        spnClanPriceModifier.setValue(options.getClanPriceModifier());
        for (int i = 0; i < spnUsedPartsValue.length; i++) {
            spnUsedPartsValue[i].setValue(options.getUsedPartsValue(i));
            partQualityLabels[i].setText(Part.getQualityName(i, options.reverseQualityNames()) + " Quality");
        }
        spnDamagedPartsValue.setValue(options.getDamagedPartsValue());
        spnOrderRefund.setValue(options.GetCanceledOrderReimbursement());
        //endregion Finances Tab

        //region Mercenary Tab
        if (options.useEquipmentContractBase()) {
            btnContractEquipment.setSelected(true);
        } else {
            btnContractPersonnel.setSelected(true);
        }
        spnEquipPercent.setValue(options.getEquipmentContractPercent());
        spnDropshipPercent.setValue(options.getDropshipContractPercent());
        spnJumpshipPercent.setValue(options.getJumpshipContractPercent());
        spnWarshipPercent.setValue(options.getWarshipContractPercent());
        chkEquipContractSaleValue.setSelected(options.useEquipmentContractSaleValue());
        chkBLCSaleValue.setSelected(options.useBLCSaleValue());
        chkOverageRepaymentInFinalPayment.setSelected(options.getOverageRepaymentInFinalPayment());
        //endregion Mercenary Tab

        //region Experience Tab
        spnScenarioXP.setValue(options.getScenarioXP());
        spnKillXP.setValue(options.getKillXPAward());
        spnKills.setValue(options.getKillsForXP());
        spnTaskXP.setValue(options.getTaskXP());
        spnNTasksXP.setValue(options.getNTasksXP());
        spnSuccessXP.setValue(options.getSuccessXP());
        spnMistakeXP.setValue(options.getMistakeXP());
        spnIdleXP.setValue(options.getIdleXP());
        spnMonthsIdleXP.setValue(options.getMonthsIdleXP());
        spnTargetIdleXP.setValue(options.getTargetIdleXP());
        spnContractNegotiationXP.setValue(options.getContractNegotiationXP());
        spnAdminWeeklyXP.setValue(options.getAdminXP());
        spnAdminWeeklyXPPeriod.setValue(options.getAdminXPPeriod());
        spnEdgeCost.setValue(options.getEdgeCost());
        //endregion Experience Tab

        //region Skills Tab
        //endregion Skills Tab

        //region Special Abilities Tab
        //endregion Special Abilities Tab

        //region Skill Randomization Tab
        chkExtraRandom.setSelected(randomSkillPreferences.randomizeSkill());
        int[] phenotypeProbabilities = options.getPhenotypeProbabilities();
        for (int i = 0; i < phenotypeSpinners.length; i++) {
            phenotypeSpinners[i].setValue(phenotypeProbabilities[i]);
        }
        spnProbAntiMek.setValue(rSkillPrefs.getAntiMekProb());
        spnOverallRecruitBonus.setValue(rSkillPrefs.getOverallRecruitBonus());
        for (int i = 0; i < Person.T_NUM; i++) {
            spnTypeRecruitBonus[i].setValue(rSkillPrefs.getRecruitBonus(i));
        }
        spnArtyProb.setValue(rSkillPrefs.getArtilleryProb());
        spnArtyBonus.setValue(rSkillPrefs.getArtilleryBonus());
        spnSecondProb.setValue(rSkillPrefs.getSecondSkillProb());
        spnSecondBonus.setValue(rSkillPrefs.getSecondSkillBonus());
        spnTacticsGreen.setValue(rSkillPrefs.getTacticsMod(SkillType.EXP_GREEN));
        spnTacticsReg.setValue(rSkillPrefs.getTacticsMod(SkillType.EXP_REGULAR));
        spnTacticsVet.setValue(rSkillPrefs.getTacticsMod(SkillType.EXP_VETERAN));
        spnTacticsElite.setValue(rSkillPrefs.getTacticsMod(SkillType.EXP_ELITE));
        spnAbilGreen.setValue(rSkillPrefs.getSpecialAbilBonus(SkillType.EXP_GREEN));
        spnAbilReg.setValue(rSkillPrefs.getSpecialAbilBonus(SkillType.EXP_REGULAR));
        spnAbilVet.setValue(rSkillPrefs.getSpecialAbilBonus(SkillType.EXP_VETERAN));
        spnAbilElite.setValue(rSkillPrefs.getSpecialAbilBonus(SkillType.EXP_ELITE));
        spnCombatSA.setValue(rSkillPrefs.getCombatSmallArmsBonus());
        spnSupportSA.setValue(rSkillPrefs.getSupportSmallArmsBonus());
        //endregion Skill Randomization Tab

        //region Rank System Tab
        //endregion Rank System Tab

        //region Name and Portrait Generation Tab
        if (chkUseOriginFactionForNames.isSelected() != options.useOriginFactionForNames()) {
            chkUseOriginFactionForNames.doClick();
        }

        boolean allSelected = true;
        boolean noneSelected = true;
        for (int i = 0; i < Person.T_NUM; i++) {
            boolean usePortrait = options.usePortraitForType(i);
            chkUsePortrait[i].setSelected(usePortrait);
            if (usePortrait) {
                noneSelected = false;
            } else {
                allSelected = false;
            }
        }
        if (allSelected != allPortraitsBox.isSelected()) {
            allPortraitsBox.doClick();
        }

        if (noneSelected != noPortraitsBox.isSelected()) {
            noPortraitsBox.doClick();
        }

        chkAssignPortraitOnRoleChange.setSelected(options.getAssignPortraitOnRoleChange());
        //endregion Name and Portrait Generation Tab

        //region Personnel Market Tab
        personnelMarketType.setSelectedItem(options.getPersonnelMarketType());
        personnelMarketReportRefresh.setSelected(options.getPersonnelMarketReportRefresh());
        personnelMarketRandomEliteRemoval.setText(Integer.toString(options.getPersonnelMarketRandomEliteRemoval()));
        personnelMarketRandomVeteranRemoval.setText(Integer.toString(options.getPersonnelMarketRandomVeteranRemoval()));
        personnelMarketRandomRegularRemoval.setText(Integer.toString(options.getPersonnelMarketRandomRegularRemoval()));
        personnelMarketRandomGreenRemoval.setText(Integer.toString(options.getPersonnelMarketRandomGreenRemoval()));
        personnelMarketRandomUltraGreenRemoval.setText(Integer.toString(options.getPersonnelMarketRandomUltraGreenRemoval()));
        personnelMarketDylansWeight.setValue(options.getPersonnelMarketDylansWeight());
        //endregion Personnel Market Tab

        //region Against the Bot Tab
        if (chkUseAtB.isSelected() != options.getUseAtB()) {
            chkUseAtB.doClick();
        }
        cbSkillLevel.setSelectedIndex(options.getSkillLevel());

        chkUseShareSystem.setSelected(options.getUseShareSystem());
        chkSharesExcludeLargeCraft.setSelected(options.getSharesExcludeLargeCraft());
        chkSharesForAll.setSelected(options.getSharesForAll());
        chkAeroRecruitsHaveUnits.setSelected(options.getAeroRecruitsHaveUnits());
        chkRetirementRolls.setSelected(options.doRetirementRolls());
        chkCustomRetirementMods.setSelected(options.getCustomRetirementMods());
        chkFoundersNeverRetire.setSelected(options.getFoundersNeverRetire());
        chkAddDependents.setSelected(options.canAtBAddDependents());
        chkDependentsNeverLeave.setSelected(options.getDependentsNeverLeave());
        chkTrackUnitFatigue.setSelected(options.getTrackUnitFatigue());
        chkUseLeadership.setSelected(options.getUseLeadership());
        chkTrackOriginalUnit.setSelected(options.getTrackOriginalUnit());
        chkUseAero.setSelected(options.getUseAero());
        chkUseVehicles.setSelected(options.getUseVehicles());
        chkClanVehicles.setSelected(options.getClanVehicles());
        chkInstantUnitMarketDelivery.setSelected(options.getInstantUnitMarketDelivery());
        chkContractMarketReportRefresh.setSelected(options.getContractMarketReportRefresh());
        chkUnitMarketReportRefresh.setSelected(options.getUnitMarketReportRefresh());

        spnSearchRadius.setValue(options.getSearchRadius());
        chkVariableContractLength.setSelected(options.getVariableContractLength());
        chkMercSizeLimited.setSelected(options.isMercSizeLimited());
        chkRestrictPartsByMission.setSelected(options.getRestrictPartsByMission());
        chkLimitLanceWeight.setSelected(options.getLimitLanceWeight());
        chkLimitLanceNumUnits.setSelected(options.getLimitLanceNumUnits());
        chkUseStrategy.setSelected(options.getUseStrategy());
        spnBaseStrategyDeployment.setValue(options.getBaseStrategyDeployment());
        spnAdditionalStrategyDeployment.setValue(options.getAdditionalStrategyDeployment());
        chkAdjustPaymentForStrategy.setSelected(options.getAdjustPaymentForStrategy());
        spnAtBBattleChance[AtBLanceRole.FIGHTING.ordinal()].setValue(options.getAtBBattleChance(AtBLanceRole.FIGHTING));
        spnAtBBattleChance[AtBLanceRole.DEFENCE.ordinal()].setValue(options.getAtBBattleChance(AtBLanceRole.DEFENCE));
        spnAtBBattleChance[AtBLanceRole.SCOUTING.ordinal()].setValue(options.getAtBBattleChance(AtBLanceRole.SCOUTING));
        spnAtBBattleChance[AtBLanceRole.TRAINING.ordinal()].setValue(options.getAtBBattleChance(AtBLanceRole.TRAINING));
        btnIntensityUpdate.doClick();
        chkGenerateChases.setSelected(options.generateChases());

        btnDynamicRATs.setSelected(!options.useStaticRATs());
        btnStaticRATs.setSelected(options.useStaticRATs());
        for (String rat : options.getRATs()) {
            List<Integer> eras = RATManager.getAllRATCollections().get(rat);
            if (eras != null) {
                StringBuilder displayName = new StringBuilder(rat);
                if (eras.size() > 0) {
                    displayName.append(" (").append(eras.get(0));
                    if (eras.size() > 1) {
                        displayName.append("-").append(eras.get(eras.size() - 1));
                    }
                    displayName.append(")");
                }
                if (availableRatModel.contains(displayName.toString())) {
                    chosenRatModel.addElement(displayName.toString());
                    availableRatModel.removeElement(displayName.toString());
                }
            }
        }
        chkIgnoreRatEra.setSelected(options.canIgnoreRatEra());

        chkDoubleVehicles.setSelected(options.getDoubleVehicles());
        spnOpforLanceTypeMechs.setValue(options.getOpforLanceTypeMechs());
        spnOpforLanceTypeMixed.setValue(options.getOpforLanceTypeMixed());
        spnOpforLanceTypeVehicles.setValue(options.getOpforLanceTypeVehicles());
        chkOpforUsesVTOLs.setSelected(options.getOpforUsesVTOLs());
        chkOpforUsesAero.setSelected(options.getAllowOpforAeros());
        spnOpforAeroChance.setValue(options.getOpforAeroChance());
        chkOpforUsesLocalForces.setSelected(options.getAllowOpforLocalUnits());
        spnOpforLocalForceChance.setValue(options.getOpforLocalUnitChance());
        chkAdjustPlayerVehicles.setSelected(options.getAdjustPlayerVehicles());
        chkRegionalMechVariations.setSelected(options.getRegionalMechVariations());
        chkAttachedPlayerCamouflage.setSelected(options.getAttachedPlayerCamouflage());
        chkPlayerControlsAttachedUnits.setSelected(options.getPlayerControlsAttachedUnits());
        chkUseDropShips.setSelected(options.getUseDropShips());
        chkUseWeatherConditions.setSelected(options.getUseWeatherConditions());
        chkUseLightConditions.setSelected(options.getUseLightConditions());
        chkUsePlanetaryConditions.setSelected(options.getUsePlanetaryConditions());
        //endregion Against the Bot Tab

        //region Company Generation Options
        // Only trigger this if there are saved options and the panel has been initialized
        if ((companyGenerationOptionsPanel != null) && (options.getCompanyGenerationOptions() != null)) {
            companyGenerationOptionsPanel.setOptions(options.getCompanyGenerationOptions());
        }
        //endregion Company Generation Options
    }

    public static String[][] getSkillCostsArray(Hashtable<String, SkillType> skillHash) {
        String[][] array = new String[SkillType.getSkillList().length][11];
        int i = 0;
        for (String name : SkillType.getSkillList()) {
            SkillType type = skillHash.get(name);
            for (int j = 0; j < 11; j++) {
                array[i][j] = Integer.toString(type.getCost(j));
            }
            i++;
        }
        return array;
    }
    //endregion Initialization

    @SuppressWarnings(value = "unused") // FIXME:
    private void tableRanksValueChanged(javax.swing.event.ListSelectionEvent evt) {
        int row = tableRanks.getSelectedRow();
        //btnDeleteRank.setEnabled(row != -1);
    }

    @SuppressWarnings(value = "unused") // FIXME
    private void addRank() {
        Object[] rank = {"Unknown", false, 1.0};
        int row = tableRanks.getSelectedRow();
        if (row == -1) {
            if (ranksModel.getRowCount() > 0) {
                rank[1] = ranksModel.getValueAt(ranksModel.getRowCount() - 1, 1);
            }
            ranksModel.addRow(rank);
            tableRanks.setRowSelectionInterval(tableRanks.getRowCount() - 1, tableRanks.getRowCount() - 1);
        } else {
            rank[1] = ranksModel.getValueAt(row, 1);
            ranksModel.insertRow(row + 1, rank);
            tableRanks.setRowSelectionInterval(row + 1, row + 1);
        }
    }

    @SuppressWarnings(value = "unused") // FIXME
    private void removeRank() {
        int row = tableRanks.getSelectedRow();
        if (row > -1) {
            ranksModel.removeRow(row);
        }
        if (tableRanks.getRowCount() == 0) {
            return;
        }
        if (tableRanks.getRowCount() > row) {
            tableRanks.setRowSelectionInterval(row, row);
        } else {
            tableRanks.setRowSelectionInterval(row - 1, row - 1);
        }
    }

    private void btnSaveActionPerformed() {
        if (txtName.getText().length() == 0) {
            return;
        }
        GamePresetDescriptionDialog gpdd = new GamePresetDescriptionDialog(null, true,
                "Enter a title", "Enter description of preset");
        gpdd.setVisible(true);
        if (!gpdd.wasChanged()) {
            return;
        }

        MekHQ.getLogger().info("Saving campaign options...");
        // Choose a file...
        Optional<File> maybeFile = FileDialogs.saveCampaignOptions(null);

        if (!maybeFile.isPresent()) {
            return;
        }

        File file = maybeFile.get();

        String path = file.getPath();
        if (!path.endsWith(".xml")) {
            path += ".xml";
            file = new File(path);
        }

        // check for existing file and make a back-up if found
        String path2 = path + "_backup";
        File backupFile = new File(path2);
        if (file.exists()) {
            Utilities.copyfile(file, backupFile);
        }

        updateOptions();
        GamePreset preset = new GamePreset(gpdd.getTitle(), gpdd.getDesc(), options, rSkillPrefs,
                SkillType.lookupHash, SpecialAbility.getAllSpecialAbilities());

        // Then save it out to that file.
        try (FileOutputStream fos = new FileOutputStream(file);
             PrintWriter pw = new PrintWriter(new OutputStreamWriter(fos, StandardCharsets.UTF_8))) {
            preset.writeToXml(pw, 1);
            pw.flush();
            MekHQ.getLogger().info("Campaign options saved to " + file);
        } catch (Exception ex) {
            MekHQ.getLogger().error(ex);
            JOptionPane.showMessageDialog(null,
                    "Whoops, for some reason the game presets could not be saved",
                    "Could not save presets", JOptionPane.ERROR_MESSAGE);
            file.delete();
            if (backupFile.exists()) {
                Utilities.copyfile(backupFile, file);
            }
        }
        if (backupFile.exists()) {
            backupFile.delete();
        }

        this.setVisible(false);
    }

    private void updateOptions() {
        campaign.setName(txtName.getText());
        campaign.setLocalDate(date);
        // Ensure that the MegaMek year GameOption matches the campaign year
        campaign.getGameOptions().getOption(OptionsConstants.ALLOWED_YEAR).setValue(campaign.getGameYear());
        campaign.setFactionCode(Factions.getInstance().getFactionFromFullNameAndYear
                (String.valueOf(comboFaction.getSelectedItem()), date.getYear()).getShortName());
        if (null != comboFactionNames.getSelectedItem()) {
            RandomNameGenerator.getInstance().setChosenFaction((String) comboFactionNames.getSelectedItem());
        }
        RandomGenderGenerator.setPercentFemale(sldGender.getValue());
        campaign.setRanks((Ranks) Objects.requireNonNull(comboRanks.getSelectedItem()));
        if (campaign.getRanks().isCustom()) {
            campaign.getRanks().setRanksFromModel(ranksModel);
        }
        campaign.setCamouflage(camouflage);
        campaign.setColour(colour);

        campaign.setIconCategory(iconCategory);
        campaign.setIconFileName(iconFileName);

        for (int i = 0; i < chkUsePortrait.length; i++) {
            options.setUsePortraitForType(i, chkUsePortrait[i].isSelected());
        }

        updateSkillTypes();
        updateXPCosts();

        // Rules panel
        options.setEraMods(useEraModsCheckBox.isSelected());
        options.setAssignedTechFirst(assignedTechFirstCheckBox.isSelected());
        options.setResetToFirstTech(resetToFirstTechCheckBox.isSelected());
        options.setQuirks(useQuirksBox.isSelected());
        campaign.getGameOptions().getOption(OptionsConstants.ADVANCED_STRATOPS_QUIRKS).setValue(useQuirksBox.isSelected());
        options.setClanPriceModifier((Double) spnClanPriceModifier.getValue());
        for (int i = Part.QUALITY_A; i <= Part.QUALITY_F; i++) {
            options.setUsedPartsValue((Double) spnUsedPartsValue[i].getValue(), i);
        }
        options.setDamagedPartsValue((Double) spnDamagedPartsValue.getValue());
        options.setCanceledOrderReimbursement((Double) spnOrderRefund.getValue());
        options.setUnitRatingMethod((UnitRatingMethod) unitRatingMethodCombo.getSelectedItem());
        options.setManualUnitRatingModifier((Integer) manualUnitRatingModifier.getValue());
        options.setUseOriginFactionForNames(chkUseOriginFactionForNames.isSelected());
        options.setDestroyByMargin(useDamageMargin.isSelected());
        options.setDestroyMargin((Integer) spnDamageMargin.getValue());
        options.setDestroyPartTarget((Integer) spnDestroyPartTarget.getValue());
        options.setUseAeroSystemHits(useAeroSystemHitsBox.isSelected());
        options.setCheckMaintenance(checkMaintenance.isSelected());
        options.setUseQualityMaintenance(useQualityMaintenance.isSelected());
        options.setReverseQualityNames(reverseQualityNames.isSelected());
        options.setUseUnofficialMaintenance(useUnofficialMaintenance.isSelected());
        options.setLogMaintenance(logMaintenance.isSelected());
        options.setMaintenanceBonus((Integer) spnMaintenanceBonus.getValue());
        options.setMaintenanceCycleDays((Integer) spnMaintenanceDays.getValue());
        options.setPayForParts(payForPartsBox.isSelected());
        options.setPayForRepairs(payForRepairsBox.isSelected());
        options.setPayForUnits(payForUnitsBox.isSelected());
        options.setPayForSalaries(payForSalariesBox.isSelected());
        options.setPayForOverhead(payForOverheadBox.isSelected());
        options.setPayForMaintain(payForMaintainBox.isSelected());
        options.setPayForTransport(payForTransportBox.isSelected());
        options.setPayForRecruitment(payForRecruitmentBox.isSelected());
        options.setLoanLimits(useLoanLimitsBox.isSelected());
        options.setUsePercentageMaint(usePercentageMaintBox.isSelected());
        options.setUseInfantryDontCount(useInfantryDontCountBox.isSelected());
        options.setSellUnits(sellUnitsBox.isSelected());
        options.setSellParts(sellPartsBox.isSelected());
        options.setUsePeacetimeCost(usePeacetimeCostBox.isSelected());
        options.setUseExtendedPartsModifier(useExtendedPartsModifierBox.isSelected());
        options.setShowPeacetimeCost(showPeacetimeCostBox.isSelected());
        options.setNewFinancialYearFinancesToCSVExport(newFinancialYearFinancesToCSVExportBox.isSelected());
        options.setFinancialYearDuration((FinancialYearDuration) comboFinancialYearDuration.getSelectedItem());
        options.setAssignPortraitOnRoleChange(chkAssignPortraitOnRoleChange.isSelected());

        options.setEquipmentContractBase(btnContractEquipment.isSelected());
        options.setEquipmentContractPercent((Double) spnEquipPercent.getValue());
        options.setDropshipContractPercent((Double) spnDropshipPercent.getValue());
        options.setJumpshipContractPercent((Double) spnJumpshipPercent.getValue());
        options.setWarshipContractPercent((Double) spnWarshipPercent.getValue());
        options.setEquipmentContractSaleValue(chkEquipContractSaleValue.isSelected());
        options.setBLCSaleValue(chkBLCSaleValue.isSelected());
        options.setOverageRepaymentInFinalPayment(chkOverageRepaymentInFinalPayment.isSelected());

        options.setWaitingPeriod((Integer) spnAcquireWaitingPeriod.getValue());
        options.setAcquisitionSkill((String) choiceAcquireSkill.getSelectedItem());
        options.setAcquisitionSupportStaffOnly(chkSupportStaffOnly.isSelected());
        options.setClanAcquisitionPenalty((Integer) spnAcquireClanPenalty.getValue());
        options.setIsAcquisitionPenalty((Integer) spnAcquireIsPenalty.getValue());
        options.setMaxAcquisitions(Integer.parseInt(txtMaxAcquisitions.getText()));

        options.setNDiceTransitTime((Integer) spnNDiceTransitTime.getValue());
        options.setConstantTransitTime((Integer) spnConstantTransitTime.getValue());
        options.setUnitTransitTime(choiceTransitTimeUnits.getSelectedIndex());
        options.setAcquireMosBonus((Integer) spnAcquireMosBonus.getValue());
        options.setAcquireMinimumTime((Integer) spnAcquireMinimum.getValue());
        options.setAcquireMinimumTimeUnit(choiceAcquireMinimumUnit.getSelectedIndex());
        options.setAcquireMosUnit(choiceAcquireMosUnits.getSelectedIndex());
        options.setPlanetaryAcquisition(usePlanetaryAcquisitions.isSelected());
        options.setDisallowClanPartsFromIS(disallowClanPartsFromIS.isSelected());
        options.setPlanetAcquisitionVerboseReporting(usePlanetaryAcquisitionsVerbose.isSelected());
        options.setDisallowPlanetAcquisitionClanCrossover(disallowPlanetaryAcquisitionClanCrossover.isSelected());
        options.setMaxJumpsPlanetaryAcquisition((int) spnMaxJumpPlanetaryAcquisitions.getValue());
        options.setPenaltyClanPartsFroIS((int) spnPenaltyClanPartsFromIS.getValue());
        options.setPlanetAcquisitionFactionLimit(comboPlanetaryAcquisitionsFactionLimits.getSelectedIndex());
        for (int i = ITechnology.RATING_A; i <= ITechnology.RATING_F; i++) {
            options.setPlanetTechAcquisitionBonus((int) spnPlanetAcquireTechBonus[i].getValue(), i);
            options.setPlanetIndustryAcquisitionBonus((int) spnPlanetAcquireIndustryBonus[i].getValue(), i);
            options.setPlanetOutputAcquisitionBonus((int) spnPlanetAcquireOutputBonus[i].getValue(), i);

        }

        options.setScenarioXP((Integer) spnScenarioXP.getValue());
        options.setKillsForXP((Integer) spnKills.getValue());
        options.setKillXPAward((Integer) spnKillXP.getValue());

        options.setTaskXP((Integer) spnTaskXP.getValue());
        options.setNTasksXP((Integer) spnNTasksXP.getValue());
        options.setSuccessXP((Integer) spnSuccessXP.getValue());
        options.setMistakeXP((Integer) spnMistakeXP.getValue());
        options.setIdleXP((Integer) spnIdleXP.getValue());
        options.setMonthsIdleXP((Integer) spnMonthsIdleXP.getValue());
        options.setContractNegotiationXP((Integer) spnContractNegotiationXP.getValue());
        options.setAdminXP((Integer) spnAdminWeeklyXP.getValue());
        options.setAdminXPPeriod((Integer) spnAdminWeeklyXPPeriod.getValue());
        options.setEdgeCost((Integer) spnEdgeCost.getValue());
        options.setTargetIdleXP((Integer) spnTargetIdleXP.getValue());

        options.setLimitByYear(limitByYearBox.isSelected());
        options.setDisallowExtinctStuff(disallowExtinctStuffBox.isSelected());
        options.setAllowClanPurchases(allowClanPurchasesBox.isSelected());
        options.setAllowISPurchases(allowISPurchasesBox.isSelected());
        options.setAllowCanonOnly(allowCanonOnlyBox.isSelected());
        campaign.getGameOptions().getOption(OptionsConstants.ALLOWED_CANON_ONLY).setValue(allowCanonOnlyBox.isSelected());
        campaign.getGameOptions().getOption(OptionsConstants.ALLOWED_ERA_BASED).setValue(variableTechLevelBox.isSelected());
        options.setVariableTechLevel(variableTechLevelBox.isSelected() && options.limitByYear());
        options.setFactionIntroDate(factionIntroDateBox.isSelected());
        campaign.updateTechFactionCode();
        options.setAllowCanonRefitOnly(allowCanonRefitOnlyBox.isSelected());
        options.setUseAmmoByType(useAmmoByTypeBox.isSelected());
        options.setTechLevel(choiceTechLevel.getSelectedIndex());
        campaign.getGameOptions().getOption(OptionsConstants.ALLOWED_TECHLEVEL).setValue((String) choiceTechLevel.getSelectedItem());

        rSkillPrefs.setOverallRecruitBonus((Integer) spnOverallRecruitBonus.getValue());
        for (int i = 0; i < Person.T_NUM; i++) {
            rSkillPrefs.setRecruitBonus(i, (Integer) spnTypeRecruitBonus[i].getValue());
        }
        rSkillPrefs.setRandomizeSkill(chkExtraRandom.isSelected());
        rSkillPrefs.setAntiMekProb((Integer) spnProbAntiMek.getValue());
        rSkillPrefs.setArtilleryProb((Integer) spnArtyProb.getValue());
        rSkillPrefs.setArtilleryBonus((Integer) spnArtyBonus.getValue());
        rSkillPrefs.setSecondSkillProb((Integer) spnSecondProb.getValue());
        rSkillPrefs.setSecondSkillBonus((Integer) spnSecondBonus.getValue());
        rSkillPrefs.setTacticsMod(SkillType.EXP_GREEN, (Integer) spnTacticsGreen.getValue());
        rSkillPrefs.setTacticsMod(SkillType.EXP_REGULAR, (Integer) spnTacticsReg.getValue());
        rSkillPrefs.setTacticsMod(SkillType.EXP_VETERAN, (Integer) spnTacticsVet.getValue());
        rSkillPrefs.setTacticsMod(SkillType.EXP_ELITE, (Integer) spnTacticsElite.getValue());
        rSkillPrefs.setCombatSmallArmsBonus((Integer) spnCombatSA.getValue());
        rSkillPrefs.setSupportSmallArmsBonus((Integer) spnSupportSA.getValue());
        rSkillPrefs.setSpecialAbilBonus(SkillType.EXP_GREEN, (Integer) spnAbilGreen.getValue());
        rSkillPrefs.setSpecialAbilBonus(SkillType.EXP_REGULAR, (Integer) spnAbilReg.getValue());
        rSkillPrefs.setSpecialAbilBonus(SkillType.EXP_VETERAN, (Integer) spnAbilVet.getValue());
        rSkillPrefs.setSpecialAbilBonus(SkillType.EXP_ELITE, (Integer) spnAbilElite.getValue());
        campaign.setRandomSkillPreferences(rSkillPrefs);

        for (int i = 0; i < phenotypeSpinners.length; i++) {
            options.setPhenotypeProbability(i, (Integer) phenotypeSpinners[i].getValue());
        }

        //region Personnel Tab
        // General Personnel
        options.setUseTactics(chkUseTactics.isSelected());
        campaign.getGameOptions().getOption(OptionsConstants.RPG_COMMAND_INIT).setValue(chkUseTactics.isSelected());
        options.setUseInitiativeBonus(chkUseInitiativeBonus.isSelected());
        campaign.getGameOptions().getOption(OptionsConstants.RPG_INDIVIDUAL_INITIATIVE).setValue(chkUseInitiativeBonus.isSelected());
        options.setUseToughness(chkUseToughness.isSelected());
        campaign.getGameOptions().getOption(OptionsConstants.RPG_TOUGHNESS).setValue(chkUseToughness.isSelected());
        options.setUseArtillery(chkUseArtillery.isSelected());
        campaign.getGameOptions().getOption(OptionsConstants.RPG_ARTILLERY_SKILL).setValue(chkUseArtillery.isSelected());
        options.setUseAbilities(chkUseAbilities.isSelected());
        campaign.getGameOptions().getOption(OptionsConstants.RPG_PILOT_ADVANTAGES).setValue(chkUseAbilities.isSelected());
        options.setUseEdge(chkUseEdge.isSelected());
        campaign.getGameOptions().getOption(OptionsConstants.EDGE).setValue(chkUseEdge.isSelected());
        options.setUseSupportEdge(chkUseEdge.isSelected() && chkUseSupportEdge.isSelected());
        options.setUseImplants(chkUseImplants.isSelected());
        campaign.getGameOptions().getOption(OptionsConstants.RPG_MANEI_DOMINI).setValue(chkUseImplants.isSelected());
        options.setAlternativeQualityAveraging(chkUseAlternativeQualityAveraging.isSelected());
        options.setUseTransfers(chkUseTransfers.isSelected());

        // Expanded Personnel Information
        options.setUseTimeInService(chkUseTimeInService.isSelected());
        options.setTimeInServiceDisplayFormat((TimeInDisplayFormat) comboTimeInServiceDisplayFormat.getSelectedItem());
        options.setUseTimeInRank(chkUseTimeInRank.isSelected());
        options.setTimeInRankDisplayFormat((TimeInDisplayFormat) comboTimeInRankDisplayFormat.getSelectedItem());
        options.setUseRetirementDateTracking(chkUseRetirementDateTracking.isSelected());
        options.setTrackTotalEarnings(chkTrackTotalEarnings.isSelected());
        options.setShowOriginFaction(chkShowOriginFaction.isSelected());

        // Medical
        options.setUseAdvancedMedical(chkUseAdvancedMedical.isSelected());
        // we need to reset healing time options through the campaign because we may need to
        // loop through personnel to make adjustments
        campaign.setHealingTimeOptions((Integer) spnHealWaitingPeriod.getValue(),
                (Integer) spnNaturalHealWaitingPeriod.getValue());
        options.setMinimumHitsForVehicles((Integer) spnMinimumHitsForVehicles.getValue());
        options.setUseRandomHitsForVehicles(chkUseRandomHitsForVehicles.isSelected());
        options.setTougherHealing(chkUseTougherHealing.isSelected());

        // Prisoners
        options.setPrisonerCaptureStyle((PrisonerCaptureStyle) comboPrisonerCaptureStyle.getSelectedItem());
        options.setDefaultPrisonerStatus((PrisonerStatus) comboPrisonerStatus.getSelectedItem());
        options.setPrisonerBabyStatus(chkPrisonerBabyStatus.isSelected());
        options.setUseAtBPrisonerDefection(chkAtBPrisonerDefection.isSelected());
        options.setUseAtBPrisonerRansom(chkAtBPrisonerRansom.isSelected());

        // Personnel Randomization
        options.setUseDylansRandomXP(chkUseDylansRandomXP.isSelected());
        options.setRandomizeOrigin(chkRandomizeOrigin.isSelected());
        options.setRandomizeDependentOrigin(chkRandomizeDependentsOrigin.isSelected());
        options.setOriginSearchRadius((Integer) spnOriginSearchRadius.getValue());
        options.setExtraRandomOrigin(chkExtraRandomOrigin.isSelected());
        options.setOriginDistanceScale((Double) spnOriginDistanceScale.getValue());

        // Family
        options.setDisplayFamilyLevel((FamilialRelationshipDisplayLevel) comboDisplayFamilyLevel.getSelectedItem());

        // Salary
        options.setSalaryCommissionMultiplier((Double) spnCommissionedSalary.getValue());
        options.setSalaryEnlistedMultiplier((Double) spnEnlistedSalary.getValue());
        options.setSalaryAntiMekMultiplier((Double) spnAntiMekSalary.getValue());
        for (int i = 0; i < spnSalaryExperienceMultipliers.length; i++) {
            options.setSalaryXPMultiplier(i, (Double) spnSalaryExperienceMultipliers[i].getValue());
        }
        for (int i = 1; i < Person.T_NUM; i++) {
            try {
                options.setRoleBaseSalary(i, (double) spnBaseSalary[i].getValue());
            } catch (Exception ignored) {

            }
        }

        // Marriage
        options.setUseManualMarriages(chkUseManualMarriages.isSelected());
        options.setMinimumMarriageAge((Integer) spnMinimumMarriageAge.getValue());
        options.setCheckMutualAncestorsDepth((Integer) spnCheckMutualAncestorsDepth.getValue());
        options.setLogMarriageNameChange(chkLogMarriageNameChange.isSelected());
        options.setUseRandomMarriages(chkUseRandomMarriages.isSelected());
        options.setChanceRandomMarriages((Double) spnChanceRandomMarriages.getValue() / 100.0);
        options.setMarriageAgeRange((Integer) spnMarriageAgeRange.getValue());
        for (int i = 0; i < spnMarriageSurnameWeights.length; i++) {
            int val = (int) Math.round(((Double) spnMarriageSurnameWeights[i].getValue()) * 10);
            options.setMarriageSurnameWeight(i, val);
        }
        options.setUseRandomSameSexMarriages(chkUseRandomSameSexMarriages.isSelected());
        options.setChanceRandomSameSexMarriages((Double) spnChanceRandomSameSexMarriages.getValue() / 100.0);

        // Procreation
        options.setUseProcreation(chkUseProcreation.isSelected());
        options.setChanceProcreation((Double) spnChanceProcreation.getValue() / 100.0);
        options.setUseProcreationNoRelationship(chkUseProcreationNoRelationship.isSelected());
        options.setChanceProcreationNoRelationship((Double) spnChanceProcreationNoRelationship.getValue() / 100.0);
        options.setDisplayTrueDueDate(chkDisplayTrueDueDate.isSelected());
        options.setLogConception(chkLogConception.isSelected());
        options.setBabySurnameStyle((BabySurnameStyle) comboBabySurnameStyle.getSelectedItem());
        options.setDetermineFatherAtBirth(chkDetermineFatherAtBirth.isSelected());

        // Death
        options.setKeepMarriedNameUponSpouseDeath(chkKeepMarriedNameUponSpouseDeath.isSelected());
        //endregion Personnel Tab

        //start SPA
        SpecialAbility.replaceSpecialAbilities(getCurrentSPA());
        //end SPA

        // Start Personnel Market
        options.setPersonnelMarketDylansWeight((Double) personnelMarketDylansWeight.getValue());
        options.setPersonnelMarketRandomEliteRemoval(Integer.parseInt(personnelMarketRandomEliteRemoval.getText()));
        options.setPersonnelMarketRandomVeteranRemoval(Integer.parseInt(personnelMarketRandomVeteranRemoval.getText()));
        options.setPersonnelMarketRandomRegularRemoval(Integer.parseInt(personnelMarketRandomRegularRemoval.getText()));
        options.setPersonnelMarketRandomGreenRemoval(Integer.parseInt(personnelMarketRandomGreenRemoval.getText()));
        options.setPersonnelMarketRandomUltraGreenRemoval(Integer.parseInt(personnelMarketRandomUltraGreenRemoval.getText()));
        options.setPersonnelMarketReportRefresh(personnelMarketReportRefresh.isSelected());
        options.setPersonnelMarketType((String) personnelMarketType.getSelectedItem());
        // End Personnel Market

        // Start Against the Bot
        options.setUseAtB(chkUseAtB.isSelected());
        options.setSkillLevel(cbSkillLevel.getSelectedIndex());
        options.setUseAtBUnitMarket(chkUseAtB.isSelected()); // TODO : add fully modular capabilities
        options.setUseShareSystem(chkUseShareSystem.isSelected());
        options.setSharesExcludeLargeCraft(chkSharesExcludeLargeCraft.isSelected());
        options.setSharesForAll(chkSharesForAll.isSelected());
        options.setTrackOriginalUnit(chkTrackOriginalUnit.isSelected());
        options.setRetirementRolls(chkRetirementRolls.isSelected());
        options.setCustomRetirementMods(chkCustomRetirementMods.isSelected());
        options.setFoundersNeverRetire(chkFoundersNeverRetire.isSelected());
        options.setAtBAddDependents(chkAddDependents.isSelected());
        options.setDependentsNeverLeave(chkDependentsNeverLeave.isSelected());
        options.setTrackUnitFatigue(chkTrackUnitFatigue.isSelected());
        options.setLimitLanceWeight(chkLimitLanceWeight.isSelected());
        options.setLimitLanceNumUnits(chkLimitLanceNumUnits.isSelected());
        options.setUseLeadership(chkUseLeadership.isSelected());
        options.setUseStrategy(chkUseStrategy.isSelected());
        options.setBaseStrategyDeployment((Integer) spnBaseStrategyDeployment.getValue());
        options.setAdditionalStrategyDeployment((Integer) spnAdditionalStrategyDeployment.getValue());
        options.setAdjustPaymentForStrategy(chkAdjustPaymentForStrategy.isSelected());

        options.setUseAero(chkUseAero.isSelected());
        options.setUseVehicles(chkUseVehicles.isSelected());
        options.setClanVehicles(chkClanVehicles.isSelected());
        options.setDoubleVehicles(chkDoubleVehicles.isSelected());
        options.setAdjustPlayerVehicles(chkAdjustPlayerVehicles.isSelected());
        options.setOpforLanceTypeMechs((Integer) spnOpforLanceTypeMechs.getValue());
        options.setOpforLanceTypeMixed((Integer) spnOpforLanceTypeMixed.getValue());
        options.setOpforLanceTypeVehicles((Integer) spnOpforLanceTypeVehicles.getValue());
        options.setOpforUsesVTOLs(chkOpforUsesVTOLs.isSelected());
        options.setAllowOpforAeros(chkOpforUsesAero.isSelected());
        options.setAllowOpforLocalUnits(chkOpforUsesLocalForces.isSelected());
        options.setOpforAeroChance((Integer) spnOpforAeroChance.getValue());
        options.setOpforLocalUnitChance((Integer) spnOpforLocalForceChance.getValue());
        options.setUseDropShips(chkUseDropShips.isSelected());

        options.setStaticRATs(btnStaticRATs.isSelected());
        options.setIgnoreRatEra(chkIgnoreRatEra.isSelected());
        //Strip dates used in display name
        String[] ratList = new String[chosenRatModel.size()];
        for (int i = 0; i < chosenRatModel.size(); i++) {
            ratList[i] = chosenRatModel.elementAt(i).replaceFirst(" \\(.*?\\)", "");
        }
        options.setRATs(ratList);
        options.setSearchRadius((Integer) spnSearchRadius.getValue());
        for (int i = 0; i < spnAtBBattleChance.length; i++) {
            options.setAtBBattleChance(i, (Integer) spnAtBBattleChance[i].getValue());
        }
        options.setGenerateChases(chkGenerateChases.isSelected());
        options.setVariableContractLength(chkVariableContractLength.isSelected());
        options.setMercSizeLimited(chkMercSizeLimited.isSelected());
        options.setRestrictPartsByMission(chkRestrictPartsByMission.isSelected());
        options.setRegionalMechVariations(chkRegionalMechVariations.isSelected());
        options.setAttachedPlayerCamouflage(chkAttachedPlayerCamouflage.isSelected());
        options.setPlayerControlsAttachedUnits(chkPlayerControlsAttachedUnits.isSelected());
        options.setUseWeatherConditions(chkUseWeatherConditions.isSelected());
        options.setUseLightConditions(chkUseLightConditions.isSelected());
        options.setUsePlanetaryConditions(chkUsePlanetaryConditions.isSelected());

        options.setAeroRecruitsHaveUnits(chkAeroRecruitsHaveUnits.isSelected());
        options.setInstantUnitMarketDelivery(chkInstantUnitMarketDelivery.isSelected());
        options.setContractMarketReportRefresh(chkContractMarketReportRefresh.isSelected());
        options.setUnitMarketReportRefresh(chkUnitMarketReportRefresh.isSelected());
        // End Against the Bot

        //region Company Generation Options
        if (companyGenerationOptionsPanel != null) {
            options.setCompanyGenerationOptions(companyGenerationOptionsPanel.createOptionsFromPanel());
        }
        //endregion Company Generation Options

        campaign.setCampaignOptions(options);

        MekHQ.triggerEvent(new OptionsChangedEvent(campaign, options));
    }

    private void btnOkayActionPerformed() {
        if (txtName.getText().length() > 0) {
            updateOptions();
            this.setVisible(false);
        }
    }

    private void updateXPCosts() {
        for (int i = 0; i < SkillType.skillList.length; i++) {
            for (int j = 0; j < 11; j++) {
                try {
                    int cost = Integer.parseInt((String) tableXP.getValueAt(i, j));
                    SkillType.setCost(SkillType.skillList[i], cost, j);
                } catch (NumberFormatException e) {
                    MekHQ.getLogger().error("unreadable value in skill cost table for " + SkillType.skillList[i]);
                }
            }
        }
    }

    private void updateSkillTypes() {
        for (String skillName : SkillType.getSkillList()) {
            SkillType type = SkillType.getType(skillName);
            if (null != hashSkillTargets.get(skillName)) {
                type.setTarget((Integer) hashSkillTargets.get(skillName).getValue());
            }
            if (null != hashGreenSkill.get(skillName)) {
                type.setGreenLevel((Integer) hashGreenSkill.get(skillName).getValue());
            }
            if (null != hashRegSkill.get(skillName)) {
                type.setRegularLevel((Integer) hashRegSkill.get(skillName).getValue());
            }
            if (null != hashVetSkill.get(skillName)) {
                type.setVeteranLevel((Integer) hashVetSkill.get(skillName).getValue());
            }
            if (null != hashEliteSkill.get(skillName)) {
                type.setEliteLevel((Integer) hashEliteSkill.get(skillName).getValue());
            }
        }
    }


    private void btnCancelActionPerformed(ActionEvent evt) {
        cancelled = true;
        this.setVisible(false);
    }

    public boolean wasCancelled() {
        return cancelled;
    }

    private void btnDateActionPerformed(ActionEvent evt) {
        final DateSelectionDialog dateSelectionDialog = new DateSelectionDialog(frame, date);
        // Only overwrite here when it is confirmed with a different date
        if (dateSelectionDialog.showDialog().isConfirmed()
                && !date.equals(dateSelectionDialog.getDate())) {
            date = dateSelectionDialog.getDate();
            btnDate.setText(MekHQ.getMekHQOptions().getDisplayFormattedDate(date));
            factionModel = new SortedComboBoxModel<>();
            for (String sname : Factions.getInstance().getChoosableFactionCodes()) {
                Faction f = Factions.getInstance().getFaction(sname);
                if (f.validIn(date.getYear())) {
                    factionModel.addElement(f.getFullName(date.getYear()));
                }
            }
            factionModel.setSelectedItem(campaign.getFaction().getFullName(date.getYear()));
            comboFaction.setModel(factionModel);
        }
    }

    private void btnIconActionPerformed(ActionEvent evt) {
        ImageChoiceDialog pcd = new ImageChoiceDialog(frame, true, iconCategory, iconFileName,
                MHQStaticDirectoryManager.getForceIcons());
        pcd.setVisible(true);
        if (pcd.isChanged()) {
            iconCategory = pcd.getCategory();
            iconFileName = pcd.getFileName();
        }
        setForceIcon();
    }

    private void btnCamoActionPerformed(ActionEvent evt) {
        CamoChooserDialog ccd = new CamoChooserDialog(frame, camouflage);
        if ((ccd.showDialog() == JOptionPane.CANCEL_OPTION) || (ccd.getSelectedItem() == null)) {
            return;
        }
        camouflage = ccd.getSelectedItem();
        btnCamo.setIcon(camouflage.getImageIcon());
    }

    private Vector<String> getUnusedSPA() {
        Vector<String> unused = new Vector<>();
        PilotOptions poptions = new PilotOptions();
        for (Enumeration<IOptionGroup> i = poptions.getGroups(); i.hasMoreElements();) {
            IOptionGroup group = i.nextElement();

            if (!group.getKey().equalsIgnoreCase(PilotOptions.LVL3_ADVANTAGES)) {
                continue;
            }

            for (Enumeration<IOption> j = group.getOptions(); j.hasMoreElements();) {
                IOption option = j.nextElement();
                if (getCurrentSPA().get(option.getName()) == null) {
                    unused.add(option.getName());
                }
            }
        }

        for (String key : SpecialAbility.getAllDefaultSpecialAbilities().keySet()) {
            if ((getCurrentSPA().get(key) == null) && !unused.contains(key)) {
                unused.add(key);
            }
        }

        return unused;
    }

    public Hashtable<String, SpecialAbility> getCurrentSPA() {
        return tempSPA;
    }

    private void btnAddSPA() {
        SelectUnusedAbilityDialog suad = new SelectUnusedAbilityDialog(this.frame, getUnusedSPA(), getCurrentSPA());
        suad.setVisible(true);

        recreateSPAPanel(!getUnusedSPA().isEmpty());
    }

    public void btnRemoveSPA(String name) {
        getCurrentSPA().remove(name);

        //we also need to cycle through the existing SPAs and remove this one from
        //any prereqs
        for (String key: getCurrentSPA().keySet()) {
            SpecialAbility otherAbil = getCurrentSPA().get(key);
            Vector<String> prereq = otherAbil.getPrereqAbilities();
            Vector<String> invalid = otherAbil.getInvalidAbilities();
            Vector<String> remove = otherAbil.getRemovedAbilities();
            if (prereq.remove(name)) {
                otherAbil.setPrereqAbilities(prereq);
            }
            if (invalid.remove(name)) {
                otherAbil.setInvalidAbilities(invalid);
            }
            if (remove.remove(name)) {
                otherAbil.setRemovedAbilities(remove);
            }
        }

        recreateSPAPanel(true);
    }

    public void recreateSPAPanel(boolean enableAddSPA) {
        panSpecialAbilities.removeAll();

        GridBagConstraints gridBagConstraints = new GridBagConstraints();
        gridBagConstraints.fill = GridBagConstraints.NONE;
        gridBagConstraints.anchor = GridBagConstraints.NORTHWEST;
        gridBagConstraints.gridx = 0;
        gridBagConstraints.gridy = 0;
        gridBagConstraints.weightx = 1.0;
        gridBagConstraints.weighty = 0.0;
        panSpecialAbilities.add(btnAddSPA, gridBagConstraints);
        btnAddSPA.setEnabled(enableAddSPA);

        gridBagConstraints.fill = GridBagConstraints.BOTH;
        gridBagConstraints.gridy = 1;
        gridBagConstraints.weighty = 1.0;

        NaturalOrderComparator naturalOrderComparator = new NaturalOrderComparator();
        getCurrentSPA().values().stream().sorted((o1, o2) ->
                naturalOrderComparator.compare(o1.getDisplayName(), o2.getDisplayName())
        ).forEach(spa -> {
            panSpecialAbilities.add(new SpecialAbilityPanel(spa, this), gridBagConstraints);
            gridBagConstraints.gridy++;
        });
        panSpecialAbilities.revalidate();
        panSpecialAbilities.repaint();
    }

    public void setForceIcon() {
        if (null == iconCategory) {
            return;
        }

        if (AbstractIcon.DEFAULT_ICON_FILENAME.equals(iconFileName)) {
            btnIcon.setIcon(null);
            btnIcon.setText("None");
            return;
        }

        // Try to get the root file.
        try {
            // Translate the root icon directory name.
            if (AbstractIcon.ROOT_CATEGORY.equals(iconCategory)) {
                iconCategory = "";
            }
            Image icon = (Image) MHQStaticDirectoryManager.getForceIcons().getItem(iconCategory, iconFileName);
            icon = icon.getScaledInstance(75, -1, Image.SCALE_DEFAULT);
            btnIcon.setIcon(new ImageIcon(icon));
        } catch (Exception err) {
            iconFileName = AbstractIcon.DEFAULT_ICON_FILENAME;
            setForceIcon();
        }
    }

    private void enableAtBComponents(JPanel panel, boolean enabled) {
        for (Component c : panel.getComponents()) {
            if (c.equals(chkUseAtB)) {
                continue;
            }

            if (c instanceof JPanel) {
                enableAtBComponents((JPanel) c, enabled);
            } else if (enabled && c.equals(btnAddRat)) {
                c.setEnabled(availableRats.getSelectedIndex() >= 0);
            } else if (enabled && c.equals(btnRemoveRat)) {
                c.setEnabled(chosenRats.getSelectedIndex() >= 0);
            } else if (enabled && c.equals(btnMoveRatUp)) {
                c.setEnabled(chosenRats.getSelectedIndex() > 0);
            } else if (enabled && c.equals(btnMoveRatDown)) {
                c.setEnabled((availableRats.getSelectedIndex() >= 0)
                        && (chosenRatModel.size() > chosenRats.getSelectedIndex() + 1));
            } else {
                c.setEnabled(enabled);
            }
        }
    }

    private double determineAtBBattleIntensity() {
        double intensity = 0.0;
        int x;

        x = (Integer) spnAtBBattleChance[AtBLanceRole.FIGHTING.ordinal()].getValue();
        intensity += ((-3.0 / 2.0) * (2.0 * x - 1.0)) / (2.0 * x - 201.0);

        x = (Integer) spnAtBBattleChance[AtBLanceRole.DEFENCE.ordinal()].getValue();
        intensity += ((-4.0) * (2.0 * x - 1.0)) / (2.0 * x - 201.0);

        x = (Integer) spnAtBBattleChance[AtBLanceRole.SCOUTING.ordinal()].getValue();
        intensity += ((-2.0 / 3.0) * (2.0 * x - 1.0)) / (2.0 * x - 201.0);

        x = (Integer) spnAtBBattleChance[AtBLanceRole.TRAINING.ordinal()].getValue();
        intensity += ((-9.0) * (2.0 * x - 1.0)) / (2.0 * x - 201.0);

        intensity = intensity / 4.0;

        if (intensity > 100.0) {
            intensity = 100.0;
        }

        return Math.round(intensity * 10.0) / 10.0;
    }

    private class AtBBattleIntensityChangeListener implements ChangeListener  {
        @Override
        public void stateChanged(ChangeEvent e) {
            double intensity = (Double) spnAtBBattleIntensity.getValue();

            if (intensity >= AtBContract.MINIMUM_INTENSITY) {
                int value = (int) Math.min(Math.round(400.0 * intensity / (4.0 * intensity + 6.0) + 0.05), 100);
                spnAtBBattleChance[AtBLanceRole.FIGHTING.ordinal()].setValue(value);
                value = (int) Math.min(Math.round(200.0 * intensity / (2.0 * intensity + 8.0) + 0.05), 100);
                spnAtBBattleChance[AtBLanceRole.DEFENCE.ordinal()].setValue(value);
                value = (int) Math.min(Math.round(600.0 * intensity / (6.0 * intensity + 4.0) + 0.05), 100);
                spnAtBBattleChance[AtBLanceRole.SCOUTING.ordinal()].setValue(value);
                value = (int) Math.min(Math.round(100.0 * intensity / (intensity + 9.0) + 0.05), 100);
                spnAtBBattleChance[AtBLanceRole.TRAINING.ordinal()].setValue(value);
            } else {
                spnAtBBattleChance[AtBLanceRole.FIGHTING.ordinal()].setValue(0);
                spnAtBBattleChance[AtBLanceRole.DEFENCE.ordinal()].setValue(0);
                spnAtBBattleChance[AtBLanceRole.SCOUTING.ordinal()].setValue(0);
                spnAtBBattleChance[AtBLanceRole.TRAINING.ordinal()].setValue(0);
            }
        }
    }

    /*
     * Taken from:
     *  http://tips4java.wordpress.com/2008/11/18/row-number-table/
     *	Use a JTable as a renderer for row numbers of a given main table.
     *  This table must be added to the row header of the scrollpane that
     *  contains the main table.
     */
    public static class RowNamesTable extends JTable implements ChangeListener, PropertyChangeListener {
        private static final long serialVersionUID = 3151119498072423302L;
        private JTable main;

        public RowNamesTable(JTable table) {
            main = table;
            main.addPropertyChangeListener(this);

            setFocusable(false);
            setAutoCreateColumnsFromModel(false);
            setModel(main.getModel());
            setSelectionModel(main.getSelectionModel());

            TableColumn column = new TableColumn();
            column.setHeaderValue(" ");
            addColumn(column);
            column.setCellRenderer(new RowNumberRenderer());

            getColumnModel().getColumn(0).setPreferredWidth(120);
            setPreferredScrollableViewportSize(getPreferredSize());
        }

        @Override
        public void addNotify() {
            super.addNotify();
            Component c = getParent();
            //  Keep scrolling of the row table in sync with the main table.
            if (c instanceof JViewport) {
                JViewport viewport = (JViewport) c;
                viewport.addChangeListener(this);
            }
        }

        /*
         *  Delegate method to main table
         */
        @Override
        public int getRowCount() {
            return main.getRowCount();
        }

        @Override
        public int getRowHeight(int row) {
            return main.getRowHeight(row);
        }

        /*
         *  This table does not use any data from the main TableModel,
         *  so just return a value based on the row parameter.
         */
        @Override
        public Object getValueAt(int row, int column) {
            return SkillType.skillList[row];
        }

        /*
         *  Don't edit data in the main TableModel by mistake
         */
        @Override
        public boolean isCellEditable(int row, int column) {
            return false;
        }

        //
        //  Implement the ChangeListener
        //
        @Override
        public void stateChanged(ChangeEvent e) {
            //  Keep the scrolling of the row table in sync with main table
            JViewport viewport = (JViewport) e.getSource();
            JScrollPane scrollPane = (JScrollPane) viewport.getParent();
            scrollPane.getVerticalScrollBar().setValue(viewport.getViewPosition().y);
        }

        //
        //  Implement the PropertyChangeListener
        //
        @Override
        public void propertyChange(PropertyChangeEvent e) {
            //  Keep the row table in sync with the main table

            if ("selectionModel".equals(e.getPropertyName())) {
                setSelectionModel(main.getSelectionModel());
            }

            if ("model".equals(e.getPropertyName())) {
                setModel(main.getModel());
            }
        }

        /*
         *  Borrow the renderer from JDK1.4.2 table header
         */
        private static class RowNumberRenderer extends DefaultTableCellRenderer {
            private static final long serialVersionUID = -5430873664301394767L;

            public RowNumberRenderer() {
                setHorizontalAlignment(JLabel.LEFT);
            }

            @Override
            public Component getTableCellRendererComponent(
                    JTable table, Object value, boolean isSelected, boolean hasFocus, int row, int column) {
                if (table != null) {
                    JTableHeader header = table.getTableHeader();

                    if (header != null) {
                        setForeground(header.getForeground());
                        setBackground(header.getBackground());
                        setFont(header.getFont());
                    }
                }

                if (isSelected) {
                    setFont(getFont().deriveFont(Font.BOLD));
                }

                setText((value == null) ? "" : value.toString());
                setBorder(UIManager.getBorder("TableHeader.cellBorder"));

                return this;
            }
        }
    }

    public static class SpinnerEditor extends DefaultCellEditor {
        private static final long serialVersionUID = -2711422398394960413L;
        JSpinner spinner;
        JSpinner.NumberEditor editor;
        JTextField textField;
        boolean valueSet;

        // Initializes the spinner.
        public SpinnerEditor() {
            super(new JTextField());
            spinner = new JSpinner(new SpinnerNumberModel(1.0, 0, 10, 0.05));
            editor = ((JSpinner.NumberEditor) spinner.getEditor());
            textField = editor.getTextField();
            textField.addFocusListener(new FocusListener() {
                @Override
                public void focusGained(FocusEvent fe) {
                    SwingUtilities.invokeLater(() -> {
                        if (valueSet) {
                            textField.setCaretPosition(1);
                        }
                    });
                }

                @Override
                public void focusLost(FocusEvent fe) {
                }
            });
            textField.addActionListener(ae -> stopCellEditing());
        }

        // Prepares the spinner component and returns it.
        @Override
        public Component getTableCellEditorComponent(JTable table, Object value, boolean isSelected,
                                                     int row, int column) {
            if (!valueSet) {
                spinner.setValue(value);
            }
            SwingUtilities.invokeLater(() -> textField.requestFocus());
            return spinner;
        }

        @Override
        public boolean isCellEditable(EventObject eo) {
            if (eo instanceof KeyEvent) {
                KeyEvent ke = (KeyEvent) eo;
                textField.setText(String.valueOf(ke.getKeyChar()));
                valueSet = true;
            } else {
                valueSet = false;
            }
            return true;
        }

        // Returns the spinners current value.
        @Override
        public Object getCellEditorValue() {
            return spinner.getValue();
        }

        @Override
        public boolean stopCellEditing() {
            try {
                editor.commitEdit();
                spinner.commitEdit();
            } catch (java.text.ParseException e) {
                JOptionPane.showMessageDialog(null, "Invalid value, discarding.");
            }
            return super.stopCellEditing();
        }
    }
}<|MERGE_RESOLUTION|>--- conflicted
+++ resolved
@@ -105,11 +105,7 @@
 import mekhq.gui.SpecialAbilityPanel;
 import mekhq.gui.baseComponents.SortedComboBoxModel;
 import mekhq.gui.model.RankTableModel;
-<<<<<<< HEAD
-import mekhq.gui.model.SortedComboBoxModel;
 import mekhq.gui.panels.CompanyGenerationOptionsPanel;
-=======
->>>>>>> 91576e19
 import megamek.client.ui.preferences.JWindowPreference;
 import mekhq.module.PersonnelMarketServiceManager;
 import mekhq.module.api.PersonnelMarketMethod;
@@ -513,13 +509,11 @@
     private JCheckBox chkUsePlanetaryConditions;
     //endregion Against the Bot Tab
 
-<<<<<<< HEAD
     //region Company Generation Options
     private CompanyGenerationOptionsPanel companyGenerationOptionsPanel;
     //endregion Company Generation Options
-=======
+
     private final ResourceBundle resources = ResourceBundle.getBundle("mekhq.resources.CampaignOptionsDialog", new EncodeControl());
->>>>>>> 91576e19
     //endregion Variable Declarations
 
     public CampaignOptionsDialog(JFrame parent, boolean modal, Campaign c) {
@@ -3682,15 +3676,11 @@
 
         btnLoad.setText(resourceMap.getString("btnLoad.text"));
         btnLoad.setName("btnLoad");
-<<<<<<< HEAD
         btnLoad.addActionListener(evt -> {
             final CampaignPresetSelectionDialog presetSelectionDialog = new CampaignPresetSelectionDialog(frame);
             presetSelectionDialog.setVisible(true);
             applyPreset(presetSelectionDialog.getSelectedPreset());
         });
-=======
-        btnLoad.addActionListener(evt -> btnLoadActionPerformed());
->>>>>>> 91576e19
         gridBagConstraints = new GridBagConstraints();
         gridBagConstraints.gridx = 2;
         gridBagConstraints.gridy = 1;
@@ -3726,19 +3716,9 @@
         gbc.gridx++;
         personnelPanel.add(createExpandedPersonnelInformationPanel(), gbc);
 
-<<<<<<< HEAD
-    public void applyPreset(final @Nullable GamePreset gamePreset) {
-        if (gamePreset == null) {
-            return;
-        }
-
-        // Handle CampaignOptions and RandomSkillPreferences
-        setOptions(gamePreset.getOptions(), gamePreset.getRandomSkillPreferences());
-=======
         gbc.gridx = 0;
         gbc.gridy++;
         personnelPanel.add(createMedicalPanel(), gbc);
->>>>>>> 91576e19
 
         gbc.gridx++;
         personnelPanel.add(createPrisonerPanel(), gbc);
@@ -4851,7 +4831,11 @@
         }
     }
 
-    public void applyPreset(GamePreset gamePreset) {
+    public void applyPreset(final @Nullable GamePreset gamePreset) {
+        if (gamePreset == null) {
+            return;
+        }
+
         // Handle CampaignOptions and RandomSkillPreferences
         setOptions(gamePreset.getOptions(), gamePreset.getRandomSkillPreferences());
 
