--- conflicted
+++ resolved
@@ -181,33 +181,19 @@
 
     //region File I/O
     public void writeToXML(final PrintWriter pw, int indent) {
-<<<<<<< HEAD
         MHQXMLUtility.writeSimpleXMLOpenTag(pw, indent++, "randomOriginOptions");
         MHQXMLUtility.writeSimpleXMLTag(pw, indent, "randomizeOrigin", isRandomizeOrigin());
         MHQXMLUtility.writeSimpleXMLTag(pw, indent, "randomizeDependentOrigin", isRandomizeDependentOrigin());
         MHQXMLUtility.writeSimpleXMLTag(pw, indent, "randomizeAroundSpecifiedPlanet", isRandomizeAroundSpecifiedPlanet());
-        MHQXMLUtility.writeSimpleXMLAttributedTag(pw, indent, "specifiedPlanet", "systemId",
-                getSpecifiedPlanet().getParentSystem().getId(), getSpecifiedPlanet().getId());
+        if (isRandomizeAroundSpecifiedPlanet()) {
+            MHQXMLUtility.writeSimpleXMLAttributedTag(pw, indent, "specifiedPlanet", "systemId",
+                    getSpecifiedPlanet().getParentSystem().getId(), getSpecifiedPlanet().getId());
+        }
         MHQXMLUtility.writeSimpleXMLTag(pw, indent, "originSearchRadius", getOriginSearchRadius());
         MHQXMLUtility.writeSimpleXMLTag(pw, indent, "originDistanceScale", getOriginDistanceScale());
         MHQXMLUtility.writeSimpleXMLTag(pw, indent, "allowClanOrigins", isAllowClanOrigins());
         MHQXMLUtility.writeSimpleXMLTag(pw, indent, "extraRandomOrigin", isExtraRandomOrigin());
         MHQXMLUtility.writeSimpleXMLCloseTag(pw, --indent, "randomOriginOptions");
-=======
-        MekHqXmlUtil.writeSimpleXMLOpenTag(pw, indent++, "randomOriginOptions");
-        MekHqXmlUtil.writeSimpleXMLTag(pw, indent, "randomizeOrigin", isRandomizeOrigin());
-        MekHqXmlUtil.writeSimpleXMLTag(pw, indent, "randomizeDependentOrigin", isRandomizeDependentOrigin());
-        MekHqXmlUtil.writeSimpleXMLTag(pw, indent, "randomizeAroundSpecifiedPlanet", isRandomizeAroundSpecifiedPlanet());
-        if (isRandomizeAroundSpecifiedPlanet()) {
-            MekHqXmlUtil.writeSimpleXMLAttributedTag(pw, indent, "specifiedPlanet", "systemId",
-                    getSpecifiedPlanet().getParentSystem().getId(), getSpecifiedPlanet().getId());
-        }
-        MekHqXmlUtil.writeSimpleXMLTag(pw, indent, "originSearchRadius", getOriginSearchRadius());
-        MekHqXmlUtil.writeSimpleXMLTag(pw, indent, "originDistanceScale", getOriginDistanceScale());
-        MekHqXmlUtil.writeSimpleXMLTag(pw, indent, "allowClanOrigins", isAllowClanOrigins());
-        MekHqXmlUtil.writeSimpleXMLTag(pw, indent, "extraRandomOrigin", isExtraRandomOrigin());
-        MekHqXmlUtil.writeSimpleXMLCloseTag(pw, --indent, "randomOriginOptions");
->>>>>>> c1ed3834
     }
 
     /**
