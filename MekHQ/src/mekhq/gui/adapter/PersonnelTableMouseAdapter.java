--- conflicted
+++ resolved
@@ -1196,18 +1196,11 @@
 
         if (oneSelected && person.getStatus().isActive()) {
             if (gui.getCampaign().getCampaignOptions().useManualMarriages()
-<<<<<<< HEAD
                     && person.oldEnoughToMarry(gui.getCampaign(), gui.getCampaign().getLocalDate())
                     && !person.getGenealogy().hasSpouse()) {
-                menu = new JMenu(resourceMap.getString("chooseSpouse.text"));
-                JMenu maleMenu = new JMenu(resourceMap.getString("spouseMenuMale.text"));
-                JMenu femaleMenu = new JMenu(resourceMap.getString("spouseMenuFemale.text"));
-=======
-                    && person.oldEnoughToMarry(gui.getCampaign()) && !person.getGenealogy().hasSpouse()) {
                 menu = new JMenu(resources.getString("chooseSpouse.text"));
                 JMenu maleMenu = new JMenu(resources.getString("spouseMenuMale.text"));
                 JMenu femaleMenu = new JMenu(resources.getString("spouseMenuFemale.text"));
->>>>>>> 8e63aea5
                 JMenu spouseMenu;
 
                 LocalDate today = gui.getCampaign().getLocalDate();
@@ -2183,13 +2176,8 @@
             }
 
             if (oneSelected) {
-<<<<<<< HEAD
                 if (person.canProcreate(gui.getCampaign().getLocalDate())) {
-                    menuItem = new JMenuItem(resourceMap.getString("addPregnancy.text"));
-=======
-                if (person.canProcreate(gui.getCampaign())) {
                     menuItem = new JMenuItem(resources.getString("addPregnancy.text"));
->>>>>>> 8e63aea5
                     menuItem.setActionCommand(CMD_ADD_PREGNANCY);
                     menuItem.addActionListener(this);
                     menu.add(menuItem);
