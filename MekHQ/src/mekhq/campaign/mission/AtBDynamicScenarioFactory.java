--- conflicted
+++ resolved
@@ -1603,9 +1603,9 @@
                 bvBudget += forceBVBudget;
             }
         }
-        
+
         bvBudget += bvBudget * scenario.getEffectivePlayerBVMultiplier();
-        
+
 
         // allied bot forces that contribute to BV do not get multiplied by the difficulty
         // even if the player is super good, the AI doesn't get any better
@@ -1943,7 +1943,7 @@
     /**
      * Sets up deployment turns for all bot units within the specified bot force according to the specified force template's rules.
      * Also makes use of the given scenarios reinforcement delay modifier.
-     * 
+     *
      * ARRIVAL_TURN_STAGGERED_BY_LANCE is not implemented.
      * ARRIVAL_TURN_STAGGERED is processed just prior to scenario start instead (?)
      */
@@ -1951,13 +1951,8 @@
             AtBDynamicScenario scenario) {
         // deployment turns don't matter for transported entities
         List<Entity> untransportedEntities = scenario.filterUntransportedUnits(botForce.getEntityList());
-<<<<<<< HEAD
-
-        if (deployRound == ScenarioForceTemplate.ARRIVAL_TURN_STAGGERED_BY_LANCE) {
-=======
-        
+
         if (forceTemplate.getArrivalTurn() == ScenarioForceTemplate.ARRIVAL_TURN_STAGGERED_BY_LANCE) {
->>>>>>> 715d834c
             setDeploymentTurnsStaggeredByLance(untransportedEntities);
         } else if (forceTemplate.getArrivalTurn() == ScenarioForceTemplate.ARRIVAL_TURN_AS_REINFORCEMENTS) {
             if (forceTemplate.getForceAlignment() == ForceAlignment.Opposing.ordinal()) {
