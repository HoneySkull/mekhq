--- conflicted
+++ resolved
@@ -144,13 +144,8 @@
 
     // available reports
     private JPanel panReports;
-<<<<<<< HEAD
-    private JButton btnUnitRating;
-    private JButton btnFactionStanding;
-=======
     private RoundedJButton btnUnitRating;
     private RoundedJButton btnFactionStanding;
->>>>>>> 0f95c184
 
     //icon panel
     private JPanel panIcon;
@@ -601,11 +596,7 @@
      * Initialize the panel for displaying available reports
      */
     private void initReportsPanel() {
-<<<<<<< HEAD
-        panReports = new JPanel(new GridLayout(6, 1));
-=======
         panReports = new JPanel(new GridLayout(6, 1, 0, 5));
->>>>>>> 0f95c184
 
         RoundedJButton btnTransportReport = new RoundedJButton(resourceMap.getString("btnTransportReport.text"));
         btnTransportReport.addActionListener(ev -> new TransportReportDialog(getCampaignGui().getFrame(),
@@ -627,14 +618,9 @@
               new CargoReport(getCampaign())).setVisible(true));
         panReports.add(btnCargoCapacity);
 
-<<<<<<< HEAD
-        btnUnitRating = new JButton(resourceMap.getString("btnUnitRating.text"));
-        btnUnitRating.setEnabled(getCampaign().getCampaignOptions().getUnitRatingMethod().isEnabled());
-=======
         btnUnitRating = new RoundedJButton(resourceMap.getString("btnUnitRating.text"));
         btnUnitRating.setEnabled(getCampaign().getCampaignOptions().getUnitRatingMethod().isEnabled());
 
->>>>>>> 0f95c184
         if (getCampaign().getCampaignOptions().getUnitRatingMethod().isFMMR()) {
             btnUnitRating.addActionListener(evt -> new UnitRatingReportDialog(getCampaignGui().getFrame(),
                   getCampaign()).setVisible(true));
@@ -644,12 +630,7 @@
         }
         panReports.add(btnUnitRating);
 
-<<<<<<< HEAD
-        btnFactionStanding = new JButton(resourceMap.getString("btnFactionStanding.text"));
-        btnFactionStanding.setEnabled(getCampaign().getCampaignOptions().isTrackFactionStanding());
-=======
         btnFactionStanding = new RoundedJButton(resourceMap.getString("btnFactionStanding.text"));
->>>>>>> 0f95c184
         btnFactionStanding.addActionListener(evt -> {
             FactionStandingReport factionStandingReport = new FactionStandingReport(getCampaignGui().getFrame(),
                   getCampaign().getFactionStandings(),
@@ -665,12 +646,7 @@
             }
         });
         panReports.add(btnFactionStanding);
-<<<<<<< HEAD
-
-        panReports.setBorder(BorderFactory.createTitledBorder(resourceMap.getString("panReports.title")));
-=======
         panReports.setBorder(RoundedLineBorder.createRoundedLineBorder(resourceMap.getString("panReports.title")));
->>>>>>> 0f95c184
     }
 
     @Override
