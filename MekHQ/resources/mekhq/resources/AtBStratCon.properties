--- conflicted
+++ resolved
@@ -5,21 +5,14 @@
 lblDefensiveMinefieldCount.text=Defensive Minefield Count: %d
 lblSelectIndividualUnits.text=Select individual units (%d max)
 
-<<<<<<< HEAD
 lblDefensivePostureInstructions.Text=This lance is on a defensive deployment and you may deploy additional infantry, battle armor, or minefields.
 lblLeadershipInstructions.Text=<html>The force commander's leadership allows the deployment of\
   \ additional auxiliary units - choose from the list below.\
   <br>\
   <br><b>Available BV:</b> %s</html
-=======
-lblDefensivePostureInstructions.Text=<html>This lance is on a defensive deployment.\
-  <br>You may deploy additional infantry, battle armor, or minefields.</html>
-lblLeadershipInstructions.Text=<html>The force commander's <i>Leadership</i> allows the deployment of additional\
-  \ auxiliary units - choose from the list below.</html>
 lblFCLeadershipAvailable.Text=<html>Force commander's leadership: %d%s%s</html>
 lblLeaderUnitsUsed.Text=<br/>%d units already assigned
 lblLeadershipReinforcementsUnavailable.Text=<br/>Leadership reinforcements unavailable
->>>>>>> 9f740cc6
 
 selectForceForTemplate.Text=<html><b>Select a force from the list below.</b>\
   <br>\
