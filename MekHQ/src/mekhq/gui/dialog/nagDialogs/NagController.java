/*
 * Copyright (C) 2024-2025 The MegaMek Team. All Rights Reserved.
 *
 * This file is part of MekHQ.
 *
 * MekHQ is free software: you can redistribute it and/or modify
 * it under the terms of the GNU General Public License (GPL),
 * version 3 or (at your option) any later version,
 * as published by the Free Software Foundation.
 *
 * MekHQ is distributed in the hope that it will be useful,
 * but WITHOUT ANY WARRANTY; without even the implied warranty
 * of MERCHANTABILITY or FITNESS FOR A PARTICULAR PURPOSE.
 * See the GNU General Public License for more details.
 *
 * A copy of the GPL should have been included with this project;
 * if not, see <https://www.gnu.org/licenses/>.
 *
 * NOTICE: The MegaMek organization is a non-profit group of volunteers
 * creating free software for the BattleTech community.
 *
 * MechWarrior, BattleMech, `Mech and AeroTech are registered trademarks
 * of The Topps Company, Inc. All Rights Reserved.
 *
 * Catalyst Game Labs and the Catalyst Game Labs logo are trademarks of
 * InMediaRes Productions, LLC.
 *
 * MechWarrior Copyright Microsoft Corporation. MekHQ was created under
 * Microsoft's "Game Content Usage Rules"
 * <https://www.xbox.com/en-US/developers/rules> and it is not endorsed by or
 * affiliated with Microsoft.
 */
package mekhq.gui.dialog.nagDialogs;

import static mekhq.campaign.personnel.turnoverAndRetention.RetirementDefectionTracker.getHRStrainModifier;

import java.time.DayOfWeek;
import java.time.LocalDate;
import java.util.Collection;
import java.util.List;

import mekhq.campaign.Campaign;
import mekhq.campaign.campaignOptions.CampaignOptions;
import mekhq.campaign.finances.Finances;
import mekhq.campaign.finances.Money;
import mekhq.campaign.mission.AtBContract;
import mekhq.campaign.personnel.Person;
import mekhq.campaign.unit.Unit;

/**
 * A controller class responsible for managing and triggering daily nag dialogs in the campaign.
 *
 * <p>
 * The purpose of this class is to sequentially check all predefined "nag" conditions to alert the player about issues
 * that require their attention before advancing the day in the campaign. Each nag dialog is displayed based on specific
 * conditions, and the daily nag process stops if the player cancels proceeding to the next day.
 * </p>
 *
 * <strong>Usage:</strong>
 * <p>
 * This class is primarily called during the "Advance Day" process in MekHQ, to notify players of campaign-related
 * issues spanning financial, personnel, and strategic concerns.
 * </p>
 */
public class NagController {
    /**
     * Triggers a sequence of daily nag dialogs to check and display issues in the campaign.
     *
     * <p>
     * This method iterates through all predefined nag dialogs, each associated with a specific condition or scenario
     * within the campaign. Nags include, but are not limited to, the following:
     * <ul>
     *     <li>Invalid faction settings.</li>
     *     <li>Missing commander.</li>
     *     <li>Untreated personnel requiring medical attention.</li>
     *     <li>Insufficient funds to cover daily expenses or upcoming costs.</li>
     *     <li>Unmaintained units in the hangar.</li>
     *     <li>Unresolved mission or contract scenarios.</li>
     * </ul>
     * If the player cancels any nag dialog, this method returns {@code true} and stops
     * further processing. If all nag dialogs are successfully passed, it returns {@code false},
     * allowing the campaign to progress to the next day.
     *
     * @param campaign The {@link Campaign} object representing the current campaign.
     *
     * @return {@code true} if the player cancels any nag dialog, {@code false} otherwise.
     */
    public static boolean triggerDailyNags(Campaign campaign) {
        // Invalid Faction
        final LocalDate today = campaign.getLocalDate();
        final boolean isSunday = today.getDayOfWeek() == DayOfWeek.SUNDAY;
        final boolean isLastDayOfMonth = today.getDayOfMonth() == today.lengthOfMonth();

        if (InvalidFactionNagDialog.checkNag(campaign.getFaction(), today)) {
            InvalidFactionNagDialog invalidFactionNagDialog = new InvalidFactionNagDialog(campaign);
            if (invalidFactionNagDialog.shouldCancelAdvanceDay()) {
                return true;
            }
        }

        // No Commander
        if (NoCommanderNagDialog.checkNag(campaign.getCommander())) {
            NoCommanderNagDialog noCommanderNagDialog = new NoCommanderNagDialog(campaign);
            if (noCommanderNagDialog.shouldCancelAdvanceDay()) {
                return true;
            }
        }

        final List<Person> activePersonnel = campaign.getActivePersonnel(false, false);
        final CampaignOptions campaignOptions = campaign.getCampaignOptions();
        final int doctorCapacity = campaignOptions.getMaximumPatients();
        final boolean isDoctorsUseAdministration = campaignOptions.isDoctorsUseAdministration();

        // Untreated personnel
        boolean isUseMASHTheatres = campaignOptions.isUseMASHTheatres();
        int mashTheatreCapacity = isUseMASHTheatres ? campaign.getMashTheatreCapacity() : Integer.MAX_VALUE;
        if (UntreatedPersonnelNagDialog.checkNag(activePersonnel,
              doctorCapacity,
              isDoctorsUseAdministration,
              mashTheatreCapacity)) {
            UntreatedPersonnelNagDialog untreatedPersonnelNagDialog = new UntreatedPersonnelNagDialog(campaign);
            if (untreatedPersonnelNagDialog.shouldCancelAdvanceDay()) {
                return true;
            }
        }

        // Unable to afford expenses
        if (UnableToAffordExpensesNagDialog.checkNag(campaign)) {
            UnableToAffordExpensesNagDialog unableToAffordExpensesNagDialog = new UnableToAffordExpensesNagDialog(
                  campaign);
            if (unableToAffordExpensesNagDialog.shouldCancelAdvanceDay()) {
                return true;
            }
        }

<<<<<<< HEAD
        // Unable to rent
        if (UnableToAffordRentNagDialog.checkNag(campaign, isSunday, isLastDayOfMonth)) {
            UnableToAffordRentNagDialog unableToAffordRentNagDialog = new UnableToAffordRentNagDialog(
                  campaign);
            if (unableToAffordRentNagDialog.shouldCancelAdvanceDay()) {
                return true;
            }
        }

        // Unable to afford next jump
        if (UnableToAffordJumpNagDialog.checkNag(campaign)) {
            UnableToAffordJumpNagDialog unableToAffordJumpNagDialog = new UnableToAffordJumpNagDialog(campaign);
            if (unableToAffordJumpNagDialog.shouldCancelAdvanceDay()) {
                return true;
            }
        }

=======
>>>>>>> 384056dc
        // Unable to afford next loan payment
        final Finances finances = campaign.getFinances();

        if (UnableToAffordLoanPaymentNagDialog.checkNag(finances.getLoans(), today, finances.getBalance())) {
            UnableToAffordLoanPaymentNagDialog unableToAffordLoanPaymentNagDialog = new UnableToAffordLoanPaymentNagDialog(
                  campaign);
            if (unableToAffordLoanPaymentNagDialog.shouldCancelAdvanceDay()) {
                return true;
            }
        }

        // Unable to afford all items on shopping list
        final Money totalBuyCost = campaign.getShoppingList().getTotalBuyCost();
        final Money currentFunds = campaign.getFunds();
        if (UnableToAffordShoppingListNagDialog.checkNag(totalBuyCost, currentFunds)) {
            UnableToAffordShoppingListNagDialog unableToAffordShoppingListNagDialog = new UnableToAffordShoppingListNagDialog(
                  campaign);
            if (unableToAffordShoppingListNagDialog.shouldCancelAdvanceDay()) {
                return true;
            }
        }

        // Unmaintained Units
        final Collection<Unit> units = campaign.getUnits();
        final boolean isCheckMaintenance = campaignOptions.isCheckMaintenance();

        if (UnmaintainedUnitsNagDialog.checkNag(units, isCheckMaintenance)) {
            UnmaintainedUnitsNagDialog unmaintainedUnitsNagDialog = new UnmaintainedUnitsNagDialog(campaign);
            if (unmaintainedUnitsNagDialog.shouldCancelAdvanceDay()) {
                return true;
            }
        }

        // Insufficient Medics
        if (InsufficientMedicsNagDialog.checkNag(campaign.getMedicsNeed())) {
            InsufficientMedicsNagDialog insufficientMedicsNagDialog = new InsufficientMedicsNagDialog(campaign);
            if (insufficientMedicsNagDialog.shouldCancelAdvanceDay()) {
                return true;
            }
        }

        // Insufficient AsTechs
        if (InsufficientAsTechsNagDialog.checkNag(campaign.getAsTechNeed())) {
            InsufficientAsTechsNagDialog insufficientAstechsNagDialog = new InsufficientAsTechsNagDialog(campaign);
            if (insufficientAstechsNagDialog.shouldCancelAdvanceDay()) {
                return true;
            }
        }

        // Insufficient AsTech Time
        final int possibleAsTechPoolMinutes = campaign.getPossibleAsTechPoolMinutes();
        final boolean isOvertimeAllowed = campaign.isOvertimeAllowed();
        final int possibleAsTechPoolOvertime = campaign.getPossibleAsTechPoolOvertime();

        if (InsufficientAstechTimeNagDialog.checkNag(units,
              possibleAsTechPoolMinutes,
              isOvertimeAllowed,
              possibleAsTechPoolOvertime)) {
            InsufficientAstechTimeNagDialog insufficientAstechTimeNagDialog = new InsufficientAstechTimeNagDialog(
                  campaign);
            if (insufficientAstechTimeNagDialog.shouldCancelAdvanceDay()) {
                return true;
            }
        }

        // Unresolved StratCon AO Contacts
        final boolean isUseStratCon = campaignOptions.isUseStratCon();
        final List<AtBContract> activeContracts = campaign.getActiveAtBContracts();

        if (UnresolvedStratConContactsNagDialog.checkNag(isUseStratCon, activeContracts, today)) {
            UnresolvedStratConContactsNagDialog unresolvedStratConContactsNagDialog = new UnresolvedStratConContactsNagDialog(
                  campaign);
            if (unresolvedStratConContactsNagDialog.shouldCancelAdvanceDay()) {
                return true;
            }
        }

        // Outstanding Scenarios
        if (OutstandingScenariosNagDialog.checkNag(campaign)) {
            OutstandingScenariosNagDialog outstandingScenariosNagDialog = new OutstandingScenariosNagDialog(campaign);
            if (outstandingScenariosNagDialog.shouldCancelAdvanceDay()) {
                return true;
            }
        }

        // Deployment Shortfall
        final boolean isUseAtB = campaignOptions.isUseAtB();

        if (DeploymentShortfallNagDialog.checkNag(isUseAtB, campaign)) {
            DeploymentShortfallNagDialog deploymentShortfallNagDialog = new DeploymentShortfallNagDialog(campaign);
            if (deploymentShortfallNagDialog.shouldCancelAdvanceDay()) {
                return true;
            }
        }

        // Prisoners of War
        final boolean hasActiveContract = campaign.hasActiveContract();
        final boolean hasPrisoners = !campaign.getCurrentPrisoners().isEmpty();

        if (PrisonersNagDialog.checkNag(hasActiveContract, hasPrisoners)) {
            PrisonersNagDialog prisonersNagDialog = new PrisonersNagDialog(campaign);
            if (prisonersNagDialog.shouldCancelAdvanceDay()) {
                return true;
            }
        }

        // Pregnant Personnel Assigned to Active Force
        if (PregnantCombatantNagDialog.checkNag(hasActiveContract, activePersonnel)) {
            PregnantCombatantNagDialog pregnantCombatantNagDialog = new PregnantCombatantNagDialog(campaign);
            if (pregnantCombatantNagDialog.shouldCancelAdvanceDay()) {
                return true;
            }
        }

        // HR Strain
        if (HRStrainNagDialog.checkNag(campaignOptions.isUseRandomRetirement(),
              campaignOptions.isUseHRStrain(),
              getHRStrainModifier(campaign))) {
            HRStrainNagDialog HRStrainNagDialog = new HRStrainNagDialog(campaign);
            if (HRStrainNagDialog.shouldCancelAdvanceDay()) {
                return true;
            }
        }

        // Contract Ended
        if (EndContractNagDialog.checkNag(today, activeContracts)) {
            EndContractNagDialog endContractNagDialog = new EndContractNagDialog(campaign);
            return endContractNagDialog.shouldCancelAdvanceDay();
        }

        // Player did not cancel Advance Day at any point
        return false;
    }
}<|MERGE_RESOLUTION|>--- conflicted
+++ resolved
@@ -133,7 +133,6 @@
             }
         }
 
-<<<<<<< HEAD
         // Unable to rent
         if (UnableToAffordRentNagDialog.checkNag(campaign, isSunday, isLastDayOfMonth)) {
             UnableToAffordRentNagDialog unableToAffordRentNagDialog = new UnableToAffordRentNagDialog(
@@ -143,16 +142,6 @@
             }
         }
 
-        // Unable to afford next jump
-        if (UnableToAffordJumpNagDialog.checkNag(campaign)) {
-            UnableToAffordJumpNagDialog unableToAffordJumpNagDialog = new UnableToAffordJumpNagDialog(campaign);
-            if (unableToAffordJumpNagDialog.shouldCancelAdvanceDay()) {
-                return true;
-            }
-        }
-
-=======
->>>>>>> 384056dc
         // Unable to afford next loan payment
         final Finances finances = campaign.getFinances();
 
