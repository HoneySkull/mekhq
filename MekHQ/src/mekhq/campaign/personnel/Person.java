/*
 * Copyright (c) 2009 - Jay Lawson (jaylawson39 at yahoo.com). All Rights Reserved.
 * Copyright (c) 2020-2025 - The MegaMek Team. All Rights Reserved.
 *
 * This file is part of MekHQ.
 *
 * MekHQ is free software: you can redistribute it and/or modify
 * it under the terms of the GNU General Public License as published by
 * the Free Software Foundation, either version 3 of the License, or
 * (at your option) any later version.
 *
 * MekHQ is distributed in the hope that it will be useful,
 * but WITHOUT ANY WARRANTY; without even the implied warranty of
 * MERCHANTABILITY or FITNESS FOR A PARTICULAR PURPOSE. See the
 * GNU General Public License for more details.
 *
 * You should have received a copy of the GNU General Public License
 * along with MekHQ. If not, see <http://www.gnu.org/licenses/>.
 */
package mekhq.campaign.personnel;

import megamek.Version;
import megamek.client.generator.RandomNameGenerator;
import megamek.codeUtilities.StringUtility;
import megamek.common.*;
import megamek.common.annotations.Nullable;
import megamek.common.enums.Gender;
import megamek.common.enums.SkillLevel;
import megamek.common.icons.Portrait;
import megamek.common.options.IOption;
import megamek.common.options.IOptionGroup;
import megamek.common.options.OptionsConstants;
import megamek.common.options.PilotOptions;
import megamek.logging.MMLogger;
import mekhq.MekHQ;
import mekhq.Utilities;
import mekhq.campaign.Campaign;
import mekhq.campaign.CampaignOptions;
import mekhq.campaign.ExtraData;
import mekhq.campaign.event.PersonChangedEvent;
import mekhq.campaign.event.PersonStatusChangedEvent;
import mekhq.campaign.finances.Money;
import mekhq.campaign.force.Force;
import mekhq.campaign.log.LogEntry;
import mekhq.campaign.log.LogEntryFactory;
import mekhq.campaign.log.PersonalLogger;
import mekhq.campaign.log.ServiceLogger;
import mekhq.campaign.mod.am.InjuryUtil;
import mekhq.campaign.parts.Part;
import mekhq.campaign.personnel.enums.*;
import mekhq.campaign.personnel.enums.education.EducationLevel;
import mekhq.campaign.personnel.enums.education.EducationStage;
import mekhq.campaign.personnel.familyTree.Genealogy;
import mekhq.campaign.personnel.ranks.Rank;
import mekhq.campaign.personnel.ranks.RankSystem;
import mekhq.campaign.personnel.ranks.RankValidator;
import mekhq.campaign.personnel.ranks.Ranks;
import mekhq.campaign.randomEvents.personalities.enums.*;
import mekhq.campaign.randomEvents.prisoners.enums.PrisonerStatus;
import mekhq.campaign.unit.Unit;
import mekhq.campaign.universe.Faction;
import mekhq.campaign.universe.Factions;
import mekhq.campaign.universe.Planet;
import mekhq.campaign.universe.PlanetarySystem;
import mekhq.campaign.work.IPartWork;
import mekhq.utilities.MHQXMLUtility;
import mekhq.utilities.ReportingUtilities;
import org.w3c.dom.Node;
import org.w3c.dom.NodeList;

import java.io.PrintWriter;
import java.time.LocalDate;
import java.time.temporal.ChronoUnit;
import java.util.*;
import java.util.function.Consumer;
import java.util.stream.Collectors;
import java.util.stream.IntStream;
import java.util.stream.Stream;

import static java.lang.Math.abs;

/**
 * @author Jay Lawson (jaylawson39 at yahoo.com)
 * @author Justin "Windchild" Bowen
 */
public class Person {
    // region Variable Declarations
    private static final Map<Integer, Money> MEKWARRIOR_AERO_RANSOM_VALUES;
    private static final Map<Integer, Money> OTHER_RANSOM_VALUES;

    private PersonAwardController awardController;

    // region Family Variables
    // Lineage
    private final Genealogy genealogy;

    // region Procreation
    private LocalDate dueDate;
    private LocalDate expectedDueDate;
    // endregion Procreation
    // endregion Family Variables

    private UUID id;

    // region Name
    private transient String fullName; // this is a runtime variable, and shouldn't be saved
    private String preNominal;
    private String givenName;
    private String surname;
    private String postNominal;
    private String maidenName;
    private String callsign;
    // endregion Name

    private Gender gender;
    private Portrait portrait;

    private PersonnelRole primaryRole;
    private PersonnelRole secondaryRole;

    private ROMDesignation primaryDesignator;
    private ROMDesignation secondaryDesignator;

    private String biography;
    private LocalDate birthday;
    private LocalDate joinedCampaign;
    private LocalDate recruitment;
    private LocalDate lastRankChangeDate;
    private LocalDate dateOfDeath;
    private List<LogEntry> personnelLog;
    private List<LogEntry> scenarioLog;

    // this is used by autoAwards to abstract the support person of the year award
    private int autoAwardSupportPoints;

    private LocalDate retirement;
    private int loyalty;
    private int fatigue;
    private Boolean isRecoveringFromFatigue;

    private Skills skills;
    private PersonnelOptions options;
    private int toughness;

    private PersonnelStatus status;
    private int xp;
    private int totalXPEarnings;
    private int acquisitions;
    private Money salary;
    private Money totalEarnings;
    private int hits;
    private int hitsPrior;
    private PrisonerStatus prisonerStatus;

    // Supports edge usage by a ship's engineer composite crewman
    private int edgeUsedThisRound;
    // To track how many edge points support personnel have left until next refresh
    private int currentEdge;

    // phenotype and background
    private Phenotype phenotype;
    private String bloodname;
    private Faction originFaction;
    private Planet originPlanet;
    private LocalDate becomingBondsmanEndDate;

    // assignments
    private Unit unit;
    private UUID doctorId;
    private List<Unit> techUnits;

    private int vocationalXPTimer;

    // days of rest
    private int daysToWaitForHealing;

    // Our rank
    private RankSystem rankSystem;
    private int rank;
    private int rankLevel;

    private ManeiDominiClass maneiDominiClass;
    private ManeiDominiRank maneiDominiRank;

    // stuff to track for support teams
    private int minutesLeft;
    private int overtimeLeft;
    private int nTasks;
    private boolean engineer;
    public static final int PRIMARY_ROLE_SUPPORT_TIME = 480;
    public static final int PRIMARY_ROLE_OVERTIME_SUPPORT_TIME = 240;
    public static final int SECONDARY_ROLE_SUPPORT_TIME = 240;
    public static final int SECONDARY_ROLE_OVERTIME_SUPPORT_TIME = 120;

    // region Advanced Medical
    private List<Injury> injuries;
    // endregion Advanced Medical

    // region Against the Bot
    private int originalUnitWeight; // uses EntityWeightClass with 0 (Extra-Light) for no original unit
    public static final int TECH_IS1 = 0;
    public static final int TECH_IS2 = 1;
    public static final int TECH_CLAN = 2;
    private int originalUnitTech;
    private UUID originalUnitId;
    // endregion Against the Bot

    // region Education
    private EducationLevel eduHighestEducation;
    private String eduAcademyName;
    private String eduAcademySet;
    private String eduAcademyNameInSet;
    private String eduAcademyFaction;
    private String eduAcademySystem;
    private int eduCourseIndex;
    private EducationStage eduEducationStage;
    private int eduJourneyTime;
    private int eduEducationTime;
    private int eduDaysOfTravel;
    private List<UUID> eduTagAlongs;
    private List<String> eduFailedApplications;
    // endregion Education

    // region Personality
    private Aggression aggression;
    private Ambition ambition;
    private Greed greed;
    private Social social;
    private PersonalityQuirk personalityQuirk;
    private Intelligence intelligence;
    private String personalityDescription;
    // endregion Personality

    // region Flags
    private boolean clanPersonnel;
    private boolean commander;
    private boolean divorceable;
    private boolean founder; // +1 share if using shares system
    private boolean immortal;
    // this is a flag used in determine whether a person is a potential marriage
    // candidate provided
    // that they are not married, are old enough, etc.
    private boolean marriageable;
    // this is a flag used in random procreation to determine whether to attempt to
    // procreate
    private boolean tryingToConceive;
    // endregion Flags

    // Generic extra data, for use with plugins and mods
    private ExtraData extraData;

    private final ResourceBundle resources = ResourceBundle.getBundle("mekhq.resources.Personnel",
            MekHQ.getMHQOptions().getLocale());
    private static final MMLogger logger = MMLogger.create(Person.class);

    // initializes the AtB ransom values
    static {
        MEKWARRIOR_AERO_RANSOM_VALUES = new HashMap<>();
        MEKWARRIOR_AERO_RANSOM_VALUES.put(SkillType.EXP_NONE, Money.of(2500)); // no official AtB rules for really
                                                                               // inexperienced scrubs, but...
        MEKWARRIOR_AERO_RANSOM_VALUES.put(SkillType.EXP_ULTRA_GREEN, Money.of(5000)); // no official AtB rules for
                                                                                      // really inexperienced scrubs,
                                                                                      // but...
        MEKWARRIOR_AERO_RANSOM_VALUES.put(SkillType.EXP_GREEN, Money.of(10000));
        MEKWARRIOR_AERO_RANSOM_VALUES.put(SkillType.EXP_REGULAR, Money.of(25000));
        MEKWARRIOR_AERO_RANSOM_VALUES.put(SkillType.EXP_VETERAN, Money.of(50000));
        MEKWARRIOR_AERO_RANSOM_VALUES.put(SkillType.EXP_ELITE, Money.of(100000));

        OTHER_RANSOM_VALUES = new HashMap<>();
        OTHER_RANSOM_VALUES.put(SkillType.EXP_NONE, Money.of(1250));
        OTHER_RANSOM_VALUES.put(SkillType.EXP_ULTRA_GREEN, Money.of(2500));
        OTHER_RANSOM_VALUES.put(SkillType.EXP_GREEN, Money.of(5000));
        OTHER_RANSOM_VALUES.put(SkillType.EXP_REGULAR, Money.of(10000));
        OTHER_RANSOM_VALUES.put(SkillType.EXP_VETERAN, Money.of(25000));
        OTHER_RANSOM_VALUES.put(SkillType.EXP_ELITE, Money.of(50000));
    }
    // endregion Variable Declarations

    // region Constructors
    protected Person(final UUID id) {
        this.id = id;
        this.genealogy = new Genealogy(this);
    }

    public Person(final Campaign campaign) {
        this(RandomNameGenerator.UNNAMED, RandomNameGenerator.UNNAMED_SURNAME, campaign);
    }

    public Person(final Campaign campaign, final String factionCode) {
        this(RandomNameGenerator.UNNAMED, RandomNameGenerator.UNNAMED_SURNAME, campaign, factionCode);
    }

    public Person(final String givenName, final String surname, final Campaign campaign) {
        this(givenName, surname, campaign, campaign.getFactionCode());
    }

    public Person(final String givenName, final String surname, final @Nullable Campaign campaign,
            final String factionCode) {
        this("", givenName, surname, "", campaign, factionCode);
    }

    /**
     * Primary Person constructor, variables are initialized in the exact same order
     * as they are
     * saved to the XML file
     *
     * @param preNominal  the person's pre-nominal
     * @param givenName   the person's given name
     * @param surname     the person's surname
     * @param postNominal the person's post-nominal
     * @param campaign    the campaign this person is a part of, or null (unit
     *                    testing only)
     * @param factionCode the faction this person was borne into
     */
    public Person(final String preNominal, final String givenName, final String surname,
            final String postNominal, final @Nullable Campaign campaign,
            final String factionCode) {
        // We assign the variables in XML file order
        id = UUID.randomUUID();

        // region Name
        setPreNominalDirect(preNominal);
        setGivenNameDirect(givenName);
        setSurnameDirect(surname);
        setPostNominalDirect(postNominal);
        setMaidenName(null); // this is set to null to handle divorce cases
        setCallsignDirect("");
        // endregion Name

        primaryRole = PersonnelRole.NONE;
        secondaryRole = PersonnelRole.NONE;
        primaryDesignator = ROMDesignation.NONE;
        secondaryDesignator = ROMDesignation.NONE;
        setDateOfBirth(LocalDate.now());

        originFaction = Factions.getInstance().getFaction(factionCode);
        originPlanet = null;
        becomingBondsmanEndDate = null;
        phenotype = Phenotype.NONE;
        bloodname = "";
        biography = "";
        this.genealogy = new Genealogy(this);
        dueDate = null;
        expectedDueDate = null;
        setPortrait(new Portrait());
        setXPDirect(0);
        setTotalXPEarnings(0);
        daysToWaitForHealing = 0;
        setGender(Gender.MALE);
        setRankSystemDirect((campaign == null) ? null : campaign.getRankSystem());
        setRank(0);
        setRankLevel(0);
        setManeiDominiClassDirect(ManeiDominiClass.NONE);
        setManeiDominiRankDirect(ManeiDominiRank.NONE);
        nTasks = 0;
        doctorId = null;
        salary = Money.of(-1);
        totalEarnings = Money.of(0);
        status = PersonnelStatus.ACTIVE;
        prisonerStatus = PrisonerStatus.FREE;
        hits = 0;
        hitsPrior = 0;
        toughness = 0;
        resetMinutesLeft(); // this assigns minutesLeft and overtimeLeft
        dateOfDeath = null;
        recruitment = null;
        joinedCampaign = null;
        lastRankChangeDate = null;
        autoAwardSupportPoints = 0;
        retirement = null;
        loyalty = 9;
        fatigue = 0;
        isRecoveringFromFatigue = false;
        skills = new Skills();
        options = new PersonnelOptions();
        currentEdge = 0;
        techUnits = new ArrayList<>();
        personnelLog = new ArrayList<>();
        scenarioLog = new ArrayList<>();
        awardController = new PersonAwardController(this);
        injuries = new ArrayList<>();
        originalUnitWeight = EntityWeightClass.WEIGHT_ULTRA_LIGHT;
        originalUnitTech = TECH_IS1;
        originalUnitId = null;
        acquisitions = 0;
        eduHighestEducation = EducationLevel.EARLY_CHILDHOOD;
        eduAcademyName = null;
        eduAcademySystem = null;
        eduCourseIndex = 0;
        eduEducationStage = EducationStage.NONE;
        eduJourneyTime = 0;
        eduEducationTime = 0;
        eduDaysOfTravel = 0;
        eduTagAlongs = new ArrayList<>();
        eduFailedApplications = new ArrayList<>();
        eduAcademySet = null;
        eduAcademyNameInSet = null;
        eduAcademyFaction = null;
        aggression = Aggression.NONE;
        ambition = Ambition.NONE;
        greed = Greed.NONE;
        social = Social.NONE;
        personalityQuirk = PersonalityQuirk.NONE;
        intelligence = Intelligence.AVERAGE;
        personalityDescription = "";

        // region Flags
        setClanPersonnel(originFaction.isClan());
        setCommander(false);
        setDivorceable(true);
        setFounder(false);
        setImmortal(false);
        setMarriageable(true);
        setTryingToConceive(true);
        // endregion Flags

        extraData = new ExtraData();

        // Initialize Data based on these settings
        setFullName();
    }
    // endregion Constructors

    public Phenotype getPhenotype() {
        return phenotype;
    }

    public void setPhenotype(final Phenotype phenotype) {
        this.phenotype = phenotype;
    }

    public String getBloodname() {
        return bloodname;
    }

    public void setBloodname(final String bloodname) {
        this.bloodname = bloodname;
        setFullName();
    }

    public Faction getOriginFaction() {
        return originFaction;
    }

    public void setOriginFaction(final Faction originFaction) {
        this.originFaction = originFaction;
    }

    public Planet getOriginPlanet() {
        return originPlanet;
    }

    public void setOriginPlanet(final Planet originPlanet) {
        this.originPlanet = originPlanet;
    }

    public LocalDate getBecomingBondsmanEndDate() {
        return becomingBondsmanEndDate;
    }

    public void setBecomingBondsmanEndDate(final LocalDate becomingBondsmanEndDate) {
        this.becomingBondsmanEndDate = becomingBondsmanEndDate;
    }

    public PrisonerStatus getPrisonerStatus() {
        return prisonerStatus;
    }

    /**
     * This requires expanded checks because a number of functionalities are
     * strictly dependent on
     * the current person's prisoner status.
     *
     * @param campaign       the campaign the person is a part of
     * @param prisonerStatus The new prisoner status for the person in question
     * @param log            whether to log the change or not
     */
    public void setPrisonerStatus(final Campaign campaign, final PrisonerStatus prisonerStatus,
            final boolean log) {
        // This must be processed completely, as the unchanged prisoner status of Free
        // to Free is
        // used during recruitment

        final boolean freed = !getPrisonerStatus().isFree();
        final boolean isPrisoner = prisonerStatus.isCurrentPrisoner();
        setPrisonerStatusDirect(prisonerStatus);

        // Now, we need to fix values and ranks based on the Person's status
        switch (prisonerStatus) {
            case PRISONER:
            case PRISONER_DEFECTOR:
            case BECOMING_BONDSMAN:
                setRecruitment(null);
                setLastRankChangeDate(null);
                if (log) {
                    if (isPrisoner) {
                        ServiceLogger.madePrisoner(this, campaign.getLocalDate(),
                                campaign.getName(), "");
                    } else {
                        ServiceLogger.madeBondsman(this, campaign.getLocalDate(),
                                campaign.getName(), "");
                    }
                }
                break;
            case BONDSMAN:
                LocalDate today = campaign.getLocalDate();
                setRecruitment(today);
                setLastRankChangeDate(today);
                break;
            case FREE:
                if (!getPrimaryRole().isDependent()) {
                    if (campaign.getCampaignOptions().isUseTimeInService()) {
                        setRecruitment(campaign.getLocalDate());
                    }
                    if (campaign.getCampaignOptions().isUseTimeInRank()) {
                        setLastRankChangeDate(campaign.getLocalDate());
                    }
                }

                if (log) {
                    if (freed) {
                        ServiceLogger.freed(this, campaign.getLocalDate(),
                                campaign.getName(), "");
                    } else {
                        ServiceLogger.joined(this, campaign.getLocalDate(),
                                campaign.getName(), "");
                    }
                }
                break;
        }

        if (!prisonerStatus.isFree()) {
            if (getUnit() != null) {
                getUnit().remove(this, true);
            }
        }

        MekHQ.triggerEvent(new PersonChangedEvent(this));
    }

    /**
     * This is public for unit testing reasons
     *
     * @param prisonerStatus the person's new prisoner status
     */
    public void setPrisonerStatusDirect(final PrisonerStatus prisonerStatus) {
        this.prisonerStatus = prisonerStatus;
    }

    // region Text Getters
    public String pregnancyStatus() {
        return isPregnant() ? " (Pregnant)" : "";
    }
    // endregion Text Getters

    // region Name
    /**
     * @return the person's full name
     */
    public String getFullName() {
        return fullName;
    }

    /**
     * @return a hyperlinked string for the person's name
     */
    public String getHyperlinkedName() {
        return String.format("<a href='PERSON:%s'>%s</a>", getId(), getFullName());
    }

    /**
     * This is used to create the full name of the person, based on their first and
     * last names
     */
    public void setFullName() {
        final String lastName = getLastName();
        setFullNameDirect(getFirstName()
                + (getCallsign().isBlank() ? "" : (" \"" + getCallsign() + '"'))
                + (lastName.isBlank() ? "" : ' ' + lastName));
    }

    /**
     * @param fullName this sets the full name to be equal to the input string. This
     *                 can ONLY be
     *                 called by {@link Person#setFullName()} or its overrides.
     */
    protected void setFullNameDirect(final String fullName) {
        this.fullName = fullName;
    }

    /**
     * @return a String containing the person's first name including their
     *         pre-nominal
     */
    public String getFirstName() {
        return (getPreNominal().isBlank() ? "" : (getPreNominal() + ' ')) + getGivenName();
    }

    /**
     * Return a full last name which may be a bloodname or a surname with or without
     * a post-nominal.
     * A bloodname will overrule a surname but we do not disallow surnames for clan
     * personnel, if the
     * player wants to input them
     *
     * @return a String of the person's last name
     */
    public String getLastName() {
        String lastName = !StringUtility.isNullOrBlank(getBloodname()) ? getBloodname()
                : !StringUtility.isNullOrBlank(getSurname()) ? getSurname()
                        : "";
        if (!StringUtility.isNullOrBlank(getPostNominal())) {
            lastName += (lastName.isBlank() ? "" : " ") + getPostNominal();
        }
        return lastName;
    }

    /**
     * @return the person's pre-nominal
     */
    public String getPreNominal() {
        return preNominal;
    }

    /**
     * @param preNominal the person's new pre-nominal
     */
    public void setPreNominal(final String preNominal) {
        setPreNominalDirect(preNominal);
        setFullName();
    }

    protected void setPreNominalDirect(final String preNominal) {
        this.preNominal = preNominal;
    }

    /**
     * @return the person's given name
     */
    public String getGivenName() {
        return givenName;
    }

    /**
     * @param givenName the person's new given name
     */
    public void setGivenName(final String givenName) {
        setGivenNameDirect(givenName);
        setFullName();
    }

    protected void setGivenNameDirect(final String givenName) {
        this.givenName = givenName;
    }

    /**
     * @return the person's surname
     */
    public String getSurname() {
        return surname;
    }

    /**
     * @param surname the person's new surname
     */
    public void setSurname(final String surname) {
        setSurnameDirect(surname);
        setFullName();
    }

    protected void setSurnameDirect(final String surname) {
        this.surname = surname;
    }

    /**
     * @return the person's post-nominal
     */
    public String getPostNominal() {
        return postNominal;
    }

    /**
     * @param postNominal the person's new post-nominal
     */
    public void setPostNominal(final String postNominal) {
        setPostNominalDirect(postNominal);
        setFullName();
    }

    protected void setPostNominalDirect(final String postNominal) {
        this.postNominal = postNominal;
    }

    /**
     * @return the person's maiden name
     */
    public @Nullable String getMaidenName() {
        return maidenName;
    }

    /**
     * @param maidenName the person's new maiden name
     */
    public void setMaidenName(final @Nullable String maidenName) {
        this.maidenName = maidenName;
    }

    /**
     * @return the person's callsign
     */
    public String getCallsign() {
        return callsign;
    }

    /**
     * @param callsign the person's new callsign
     */
    public void setCallsign(final String callsign) {
        setCallsignDirect(callsign);
        setFullName();
    }

    protected void setCallsignDirect(final String callsign) {
        this.callsign = callsign;
    }

    /**
     * This method is used to migrate names from being a joined name to split
     * between given name and
     * surname, as part of the Personnel changes in MekHQ 0.47.4, and is used to
     * migrate from
     * MM-style names to MHQ-style names
     *
     * @param text text containing the name to be migrated
     */
    public void migrateName(final String text) {
        // How this works:
        // Takes the input name, and splits it into individual parts.
        // Then, it depends on whether the person is Clan or not.
        // For Clan names:
        // Takes the input name, and assumes that person does not have a surname
        // Bloodnames are assumed to have been assigned by MekHQ
        // For Inner Sphere names:
        // Depending on the length of the resulting array, the name is processed
        // differently
        // Array of length 1: the name is assumed to not have a surname, just a given
        // name
        // Array of length 2: the name is assumed to be a given name and a surname
        // Array of length 3: the name is assumed to be a given name and two surnames
        // Array of length 4+: the name is assumed to be as many given names as possible
        // and two surnames
        //
        // Then, the full name is set
        final String[] name = text.trim().split("\\s+");
        final StringBuilder givenName = new StringBuilder(name[0]);

        if (isClanPersonnel()) {
            if (name.length > 1) {
                int i;
                for (i = 1; i < name.length - 1; i++) {
                    givenName.append(' ').append(name[i]);
                }

                if (!(!StringUtility.isNullOrBlank(getBloodname()) && getBloodname().equals(name[i]))) {
                    givenName.append(' ').append(name[i]);
                }
            }
        } else {
            if (name.length == 2) {
                setSurnameDirect(name[1]);
            } else if (name.length == 3) {
                setSurnameDirect(name[1] + ' ' + name[2]);
            } else if (name.length > 3) {
                int i;
                for (i = 1; i < name.length - 2; i++) {
                    givenName.append(' ').append(name[i]);
                }
                setSurnameDirect(name[i] + ' ' + name[i + 1]);
            }
        }

        if ((getSurname() == null) || getSurname().equals(RandomNameGenerator.UNNAMED_SURNAME)) {
            setSurnameDirect("");
        }

        setGivenNameDirect(givenName.toString());
        setFullName();
    }
    // endregion Names

    public Portrait getPortrait() {
        return portrait;
    }

    public void setPortrait(final Portrait portrait) {
        this.portrait = Objects.requireNonNull(portrait, "Illegal assignment: cannot have a null Portrait");
    }

    // region Personnel Roles
    public PersonnelRole getPrimaryRole() {
        return primaryRole;
    }

    public void setPrimaryRole(final Campaign campaign, final PersonnelRole primaryRole) {
        // don't need to do any processing for no changes
        if (primaryRole == getPrimaryRole()) {
            return;
        }

        // We need to make some secondary role assignments to None here for better UX in
        // assigning roles, following these rules:
        // 1) Cannot have the same primary and secondary roles
        // 2) Must have a None secondary role if you are a Dependent
        // 3) Cannot be a primary tech and a secondary Astech
        // 4) Cannot be a primary Astech and a secondary tech
        // 5) Cannot be primary medical staff and a secondary Medic
        // 6) Cannot be a primary Medic and secondary medical staff
        if ((primaryRole == getSecondaryRole())
                || primaryRole.isDependent()
                || (primaryRole.isTech() && getSecondaryRole().isAstech())
                || (primaryRole.isAstech() && getSecondaryRole().isTechSecondary())
                || (primaryRole.isMedicalStaff() && getSecondaryRole().isMedic())
                || (primaryRole.isMedic() && getSecondaryRole().isMedicalStaff())) {
            setSecondaryRoleDirect(PersonnelRole.NONE);
        }

        // Now, we can perform the time in service and last rank change tracking change
        // for dependents
        if (primaryRole.isDependent()) {
            setRecruitment(null);
            setLastRankChangeDate(null);
        } else if (getPrimaryRole().isDependent()) {
            setRecruitment(campaign.getLocalDate());
            setLastRankChangeDate(campaign.getLocalDate());
        }

        // Finally, we can set the primary role
        setPrimaryRoleDirect(primaryRole);

        // and trigger the update event
        MekHQ.triggerEvent(new PersonChangedEvent(this));
    }

    public void setPrimaryRoleDirect(final PersonnelRole primaryRole) {
        this.primaryRole = primaryRole;
    }

    public PersonnelRole getSecondaryRole() {
        return secondaryRole;
    }

    public void setSecondaryRole(final PersonnelRole secondaryRole) {
        if (secondaryRole == getSecondaryRole()) {
            return;
        }

        setSecondaryRoleDirect(secondaryRole);
        MekHQ.triggerEvent(new PersonChangedEvent(this));
    }

    public void setSecondaryRoleDirect(final PersonnelRole secondaryRole) {
        this.secondaryRole = secondaryRole;
    }

    /**
     * This is used to determine if a person has a specific role as either their
     * primary OR their
     * secondary role
     *
     * @param role the role to determine
     * @return true if the person has the specific role either as their primary or
     *         secondary role
     */
    public boolean hasRole(final PersonnelRole role) {
        return (getPrimaryRole() == role) || (getSecondaryRole() == role);
    }

    /**
     * @return true if the person has a primary or secondary combat role
     */
    public boolean hasCombatRole() {
        return getPrimaryRole().isCombat() || getSecondaryRole().isCombat();
    }

    /**
     * @param excludeUnmarketable whether to exclude the unmarketable roles from the
     *                            comparison
     * @return true if the person has a primary or secondary support role
     */
    public boolean hasSupportRole(final boolean excludeUnmarketable) {
        return getPrimaryRole().isSupport(excludeUnmarketable) || getSecondaryRole().isSupport(excludeUnmarketable);
    }

    public String getRoleDesc() {
        String role = getPrimaryRoleDesc();
        if (!getSecondaryRole().isNone()) {
            role += '/' + getSecondaryRoleDesc();
        }
        return role;
    }

    public String getPrimaryRoleDesc() {
        String bgPrefix = "";
        if (isClanPersonnel()) {
            bgPrefix = getPhenotype().getShortName() + ' ';
        }
        return bgPrefix + getPrimaryRole().getName(isClanPersonnel());
    }

    public String getSecondaryRoleDesc() {
        return getSecondaryRole().getName(isClanPersonnel());
    }

    public boolean canPerformRole(LocalDate today, final PersonnelRole role, final boolean primary) {
        if (primary) {
            // Primary Role:
            // We only do a few here, as it is better on the UX-side to correct the issues
            // when
            // assigning the primary role
            // 1) Can always be Dependent
            // 2) Cannot be None
            if (role.isDependent()) {
                return true;
            } else if (role.isNone()) {
                return false;
            }
        } else {
            // Secondary Role:
            // 1) Can always be None
            // 2) Cannot be Dependent
            // 3) Can only be None if the primary role is a Dependent
            // 4) Cannot be equal to the primary role
            // 5) Cannot be a tech role if the primary role is an Astech
            // 6) Cannot be Astech if the primary role is a tech role
            // 7) Cannot be a medical staff role if the primary role is a Medic
            // 8) Cannot be Medic if the primary role is one of the medical staff roles
            if (role.isNone()) {
                return true;
            } else if (role.isDependent()
                    || getPrimaryRole().isDependent()
                    || (getPrimaryRole() == role)
                    || (role.isTechSecondary() && getPrimaryRole().isAstech())
                    || (role.isAstech() && getPrimaryRole().isTech())
                    || (role.isMedicalStaff() && getPrimaryRole().isMedic())
                    || (role.isMedic() && getPrimaryRole().isMedicalStaff())) {
                return false;
            }
        }

        if (isChild(today)) {
            return false;
        }

        return switch (role) {
            case MEKWARRIOR -> hasSkill(SkillType.S_GUN_MEK) && hasSkill(SkillType.S_PILOT_MEK);
            case LAM_PILOT ->
                Stream.of(SkillType.S_GUN_MEK, SkillType.S_PILOT_MEK, SkillType.S_GUN_AERO, SkillType.S_PILOT_AERO)
                        .allMatch(this::hasSkill);
            case GROUND_VEHICLE_DRIVER -> hasSkill(SkillType.S_PILOT_GVEE);
            case NAVAL_VEHICLE_DRIVER -> hasSkill(SkillType.S_PILOT_NVEE);
            case VTOL_PILOT -> hasSkill(SkillType.S_PILOT_VTOL);
            case VEHICLE_GUNNER -> hasSkill(SkillType.S_GUN_VEE);
            case MECHANIC -> hasSkill(SkillType.S_TECH_MECHANIC);
            case VEHICLE_CREW ->
                Stream.of(SkillType.S_TECH_MEK, SkillType.S_TECH_AERO, SkillType.S_TECH_MECHANIC,
                    SkillType.S_TECH_BA, SkillType.S_DOCTOR, SkillType.S_MEDTECH, SkillType.S_ASTECH)
                    .anyMatch(this::hasSkill);
            case AEROSPACE_PILOT -> hasSkill(SkillType.S_GUN_AERO) && hasSkill(SkillType.S_PILOT_AERO);
            case CONVENTIONAL_AIRCRAFT_PILOT -> hasSkill(SkillType.S_GUN_JET) && hasSkill(SkillType.S_PILOT_JET);
            case PROTOMEK_PILOT -> hasSkill(SkillType.S_GUN_PROTO);
            case BATTLE_ARMOUR -> hasSkill(SkillType.S_GUN_BA);
            case SOLDIER -> hasSkill(SkillType.S_SMALL_ARMS);
            case VESSEL_PILOT -> hasSkill(SkillType.S_PILOT_SPACE);
            case VESSEL_CREW -> hasSkill(SkillType.S_TECH_VESSEL);
            case VESSEL_GUNNER -> hasSkill(SkillType.S_GUN_SPACE);
            case VESSEL_NAVIGATOR -> hasSkill(SkillType.S_NAV);
            case MEK_TECH -> hasSkill(SkillType.S_TECH_MEK);
            case AERO_TEK -> hasSkill(SkillType.S_TECH_AERO);
            case BA_TECH -> hasSkill(SkillType.S_TECH_BA);
            case ASTECH -> hasSkill(SkillType.S_ASTECH);
            case DOCTOR -> hasSkill(SkillType.S_DOCTOR);
            case MEDIC -> hasSkill(SkillType.S_MEDTECH);
            case ADMINISTRATOR_COMMAND, ADMINISTRATOR_LOGISTICS, ADMINISTRATOR_TRANSPORT, ADMINISTRATOR_HR ->
                hasSkill(SkillType.S_ADMIN);
            case DEPENDENT, NONE -> true;
        };
    }
    // endregion Personnel Roles

    public PersonnelStatus getStatus() {
        return status;
    }

    /**
     * This is used to change the person's PersonnelStatus
     *
     * @param campaign the campaign the person is part of
     * @param today    the current date
     * @param status   the person's new PersonnelStatus
     */
    public void changeStatus(final Campaign campaign, final LocalDate today,
            final PersonnelStatus status) {
        if (status == getStatus()) { // no change means we don't need to process anything
            return;
        } else if (getStatus().isDead() && !status.isDead()) {
            // remove date of death for resurrection
            setDateOfDeath(null);
            campaign.addReport(String.format(resources.getString("resurrected.report"),
                    getHyperlinkedFullTitle()));
            ServiceLogger.resurrected(this, today);
        }

        switch (status) {
            case ACTIVE:
                if (getStatus().isMIA()) {
                    campaign.addReport(String.format(resources.getString("recoveredMIA.report"),
                            getHyperlinkedFullTitle()));
                    ServiceLogger.recoveredMia(this, today);
                } else if (getStatus().isPoW()) {
                    campaign.addReport(String.format(resources.getString("recoveredPoW.report"),
                            getHyperlinkedFullTitle()));
                    ServiceLogger.recoveredPoW(this, campaign.getLocalDate());
                } else if (getStatus().isOnLeave() || getStatus().isOnMaternityLeave()) {
                    campaign.addReport(String.format(resources.getString("returnedFromLeave.report"),
                            getHyperlinkedFullTitle()));
                    ServiceLogger.returnedFromLeave(this, campaign.getLocalDate());
                } else if (getStatus().isStudent()) {
                    campaign.addReport(String.format(resources.getString("returnedFromEducation.report"),
                            getHyperlinkedFullTitle()));
                    ServiceLogger.returnedFromEducation(this, campaign.getLocalDate());
                } else if (getStatus().isMissing()) {
                    campaign.addReport(String.format(resources.getString("returnedFromMissing.report"),
                            getHyperlinkedFullTitle()));
                    ServiceLogger.returnedFromMissing(this, campaign.getLocalDate());
                } else if (getStatus().isAwol()) {
                    campaign.addReport(String.format(resources.getString("returnedFromAWOL.report"),
                            getHyperlinkedFullTitle()));
                    ServiceLogger.returnedFromAWOL(this, campaign.getLocalDate());
                } else {
                    campaign.addReport(String.format(resources.getString("rehired.report"),
                            getHyperlinkedFullTitle()));
                    ServiceLogger.rehired(this, today);
                }
                setRetirement(null);
                break;
            case RETIRED:
                campaign.addReport(String.format(status.getReportText(), getHyperlinkedFullTitle()));
                ServiceLogger.retired(this, today);

                setRetirement(today);

                break;
            case RESIGNED:
                campaign.addReport(String.format(status.getReportText(), getHyperlinkedFullTitle()));
                ServiceLogger.resigned(this, today);

                setRetirement(today);

                break;
            case DESERTED:
                campaign.addReport(String.format(status.getReportText(), getHyperlinkedFullTitle()));
                ServiceLogger.deserted(this, today);

                setRetirement(today);

                break;
            case DEFECTED:
                campaign.addReport(String.format(status.getReportText(), getHyperlinkedFullTitle()));
                ServiceLogger.defected(this, today);

                setRetirement(today);

                break;
            case SACKED:
                campaign.addReport(String.format(status.getReportText(), getHyperlinkedFullTitle()));
                ServiceLogger.sacked(this, today);

                setRetirement(today);

                break;
            case LEFT:
                campaign.addReport(String.format(status.getReportText(), getHyperlinkedFullTitle()));
                ServiceLogger.left(this, today);

                setRetirement(today);

                break;
            case STUDENT:
                // log entries and reports are handled by the education package
                // (mekhq/campaign/personnel/education)
                break;
            case PREGNANCY_COMPLICATIONS:
                campaign.getProcreation().processPregnancyComplications(campaign, campaign.getLocalDate(), this);
                // purposeful fall through
            default:
                campaign.addReport(String.format(status.getReportText(), getHyperlinkedFullTitle()));
                ServiceLogger.changedStatus(this, campaign.getLocalDate(), status);
                break;
        }

        setStatus(status);

        if (status.isDead()) {
            setDateOfDeath(today);

            if ((genealogy.hasSpouse()) && (!genealogy.getSpouse().getStatus().isDead())) {
                campaign.getDivorce().widowed(campaign, campaign.getLocalDate(), this);
            }

            // log death across genealogy
            if (genealogy.hasChildren()) {
                for (Person child : genealogy.getChildren()) {
                    if (!child.getStatus().isDead()) {
                        if (!child.getGenealogy().hasLivingParents()) {
                            ServiceLogger.orphaned(child, campaign.getLocalDate());
                        } else if (child.getGenealogy().hasLivingParents()) {
                            PersonalLogger.RelativeHasDied(child, this, resources.getString("relationParent.text"),
                                    campaign.getLocalDate());
                        }
                    }
                }
            }

            if (genealogy.hasLivingParents()) {
                for (Person parent : genealogy.getParents()) {
                    if (!parent.getStatus().isDead()) {
                        PersonalLogger.RelativeHasDied(parent, this, resources.getString("relationChild.text"),
                                campaign.getLocalDate());
                    }
                }
            }
        }

        if (status.isActive()) {
            // Check Pregnancy
            if (isPregnant() && getDueDate().isBefore(today)) {
                campaign.getProcreation().birth(campaign, getDueDate(), this);
            }
        } else {
            setDoctorId(null, campaign.getCampaignOptions().getNaturalHealingWaitingPeriod());

            // If we're assigned to a unit, remove us from it
            if (getUnit() != null) {
                getUnit().remove(this, true);
            }

            // Clear Tech Setup
            removeAllTechJobs(campaign);
        }

        // release the commander flag.
        if ((isCommander()) && (status.isDepartedUnit())) {
            if ((!status.isResigned()) && (!status.isRetired())) {
                leadershipMassChangeLoyalty(campaign);
            }

            setCommander(false);
        }

        // clean up the save entry
        this.setEduAcademyName(null);
        this.setEduAcademyFaction(null);
        this.setEduAcademySet(null);
        this.setEduAcademyNameInSet(null);
        this.setEduAcademySystem(null);
        this.setEduCourseIndex(0);
        this.setEduEducationStage(EducationStage.NONE);
        this.setEduEducationTime(0);
        this.setEduJourneyTime(0);
        this.setEduDaysOfTravel(0);

        for (UUID tagAlongId : eduTagAlongs) {
            Person tagAlong = campaign.getPerson(tagAlongId);
            tagAlong.changeStatus(campaign, campaign.getLocalDate(), PersonnelStatus.ACTIVE);
        }
        this.setEduTagAlongs(new ArrayList<>());

        MekHQ.triggerEvent(new PersonStatusChangedEvent(this));
    }

    /**
     * If the current character is the campaign commander, adjust loyalty across the
     * entire unit.
     *
     * @param campaign The current campaign
     */
    private void leadershipMassChangeLoyalty(Campaign campaign) {
        for (Person person : campaign.getPersonnel()) {
            if (person.getStatus().isDepartedUnit()) {
                continue;
            }

            if (person.getPrisonerStatus().isCurrentPrisoner()) {
                continue;
            }

            person.performRandomizedLoyaltyChange(campaign, false, false);
        }

        if (campaign.getCampaignOptions().isUseLoyaltyModifiers()) {
            campaign.addReport(String.format(resources.getString("loyaltyChangeGroup.text"),
                    "<span color=" + MekHQ.getMHQOptions().getFontColorWarningHexColor() + "'>",
                    ReportingUtilities.CLOSING_SPAN_TAG));
        }
    }

    /**
     * Performs a randomized loyalty change for an individual
     *
     * @param campaign  The current campaign
     * @param isMajor   Flag to indicate if the loyalty change is major.
     * @param isVerbose Flag to indicate if the change should be individually posted
     *                  to the campaign report.
     */
    public void performRandomizedLoyaltyChange(Campaign campaign, boolean isMajor, boolean isVerbose) {
        int originalLoyalty = loyalty;

        Consumer<Integer> applyLoyaltyChange = (roll) -> {
            switch (roll) {
                case 1, 2, 3 -> changeLoyalty(-3);
                case 4 -> changeLoyalty(-2);
                case 5, 6 -> changeLoyalty(-1);
                case 15, 16 -> changeLoyalty(1);
                case 17 -> changeLoyalty(2);
                case 18 -> changeLoyalty(3);
                default -> {
                }
            }
        };

        int roll = Compute.d6(3);
        int secondRoll = Compute.d6(3);

        // if this is a major change, we use whichever result is furthest from the
        // midpoint (9)
        if (isMajor) {
            roll = abs(roll - 9) > abs(secondRoll - 9) ? roll : secondRoll;
        }

        applyLoyaltyChange.accept(roll);

        if (isVerbose && originalLoyalty != loyalty) {
            reportLoyaltyChange(campaign, originalLoyalty);
        }
    }

    /**
     * Performs a loyalty change where the results will always be neutral or
     * positive, or neutral or negative.
     *
     * @param campaign   the current campaign
     * @param isPositive a boolean indicating whether the loyalty change should be
     *                   positive or negative
     * @param isMajor    a boolean indicating whether a major loyalty change should
     *                   be performed in addition to the initial change
     * @param isVerbose  a boolean indicating whether the method should generate a
     *                   report if the loyalty has changed
     */
    public void performForcedDirectionLoyaltyChange(Campaign campaign, boolean isPositive, boolean isMajor,
            boolean isVerbose) {
        int originalLoyalty = loyalty;

        Consumer<Integer> applyLoyaltyChange = (roll) -> {
            int changeValue = switch (roll) {
                case 1, 2, 3, 18 -> 3;
                case 4, 17 -> 2;
                case 5, 6, 15, 16 -> 1;
                default -> 0;
            };

            if (changeValue > 0) {
                changeLoyalty(isPositive ? changeValue : -changeValue);
            }
        };

        applyLoyaltyChange.accept(Compute.d6(3));

        if (isMajor) {
            applyLoyaltyChange.accept(Compute.d6(3));
        }

        if ((isVerbose) && (originalLoyalty != loyalty)) {
            reportLoyaltyChange(campaign, originalLoyalty);
        }
    }

    /**
     * Reports the change in loyalty.
     *
     * @param campaign        The campaign for which the loyalty change is being
     *                        reported.
     * @param originalLoyalty The original loyalty value before the change.
     */
    private void reportLoyaltyChange(Campaign campaign, int originalLoyalty) {
        if (!campaign.getCampaignOptions().isUseLoyaltyModifiers()) {
            return;
        }

        StringBuilder changeString = new StringBuilder();
        String color;

        // choose the color and string based on the loyalty comparison.
        if (originalLoyalty > loyalty) {
            color = MekHQ.getMHQOptions().getFontColorNegativeHexColor();
            changeString.append(resources.getString("loyaltyChangeNegative.text"));
        } else {
            color = MekHQ.getMHQOptions().getFontColorPositiveHexColor();
            changeString.append(resources.getString("loyaltyChangePositive.text"));
        }

        String report = String.format(resources.getString("loyaltyChangeReport.text"), getHyperlinkedFullTitle(),
                "<span color=" + color + "'>", changeString, ReportingUtilities.CLOSING_SPAN_TAG);

        campaign.addReport(report);
    }

    /**
     * This is used to directly set the Person's PersonnelStatus without any
     * processing
     *
     * @param status the person's new status
     */
    public void setStatus(final PersonnelStatus status) {
        this.status = status;
    }

    public int getVocationalXPTimer() {
        return vocationalXPTimer;
    }

    public void setVocationalXPTimer(final int vocationalXPTimer) {
        this.vocationalXPTimer = vocationalXPTimer;
    }

    public int getDaysToWaitForHealing() {
        return daysToWaitForHealing;
    }

    public void setDaysToWaitForHealing(final int daysToWaitForHealing) {
        this.daysToWaitForHealing = daysToWaitForHealing;
    }

    public void setGender(final Gender gender) {
        this.gender = gender;
    }

    public Gender getGender() {
        return gender;
    }

    /**
     * Sets the date of birth (the date they are born) for the person.
     *
     * @param birthday the person's new date of birth
     */
    public void setDateOfBirth(final LocalDate birthday) {
        this.birthday = birthday;
    }

    /**
     * Returns the date a person was born.
     *
     * @return a LocalDate representing the person's date of birth
     */
    public LocalDate getDateOfBirth() {
        return birthday;
    }

    /**
     * Retrieves the birthday for a person, with the year set to the same as the provided year.
     *
     * @param currentYear the current in-game year
     * @return the birthday with the year updated to match the provided year
     */
    public LocalDate getBirthday(int currentYear) {
        return birthday.withYear(currentYear);
    }

    public @Nullable LocalDate getDateOfDeath() {
        return dateOfDeath;
    }

    public void setDateOfDeath(final @Nullable LocalDate dateOfDeath) {
        this.dateOfDeath = dateOfDeath;
    }

    public int getAge(LocalDate today) {
        // Get age based on year
        if (getDateOfDeath() != null) {
            // use date of death instead of birthday
            today = getDateOfDeath();
        }

        return Math.toIntExact(ChronoUnit.YEARS.between(getDateOfBirth(), today));
    }

    public @Nullable LocalDate getJoinedCampaign() {
        return joinedCampaign;
    }

    public void setJoinedCampaign(final @Nullable LocalDate joinedCampaign) {
        this.joinedCampaign = joinedCampaign;
    }

    public @Nullable LocalDate getRecruitment() {
        return recruitment;
    }

    public void setRecruitment(final @Nullable LocalDate recruitment) {
        this.recruitment = recruitment;
    }

    public String getTimeInService(final Campaign campaign) {
        // Get time in service based on year
        if (getRecruitment() == null) {
            // use "" they haven't been recruited or are dependents
            return "";
        }

        LocalDate today = campaign.getLocalDate();

        // If the person is dead, we only care about how long they spent in service to
        // the company
        if (getDateOfDeath() != null) {
            // use date of death instead of the current day
            today = getDateOfDeath();
        }

        return campaign.getCampaignOptions().getTimeInServiceDisplayFormat()
                .getDisplayFormattedOutput(getRecruitment(), today);
    }

    /**
     * @return how many years a character has spent employed in the campaign,
     *         factoring in date of death and retirement
     *
     * @param campaign the current Campaign
     */
    public long getYearsInService(final Campaign campaign) {
        // Get time in service based on year
        if (getRecruitment() == null) {
            return 0;
        }

        LocalDate today = campaign.getLocalDate();

        // If the person is dead or has left the unit, we only care about how long they
        // spent in service to the company
        if (getRetirement() != null) {
            today = getRetirement();
        } else if (getDateOfDeath() != null) {
            today = getDateOfDeath();
        }

        return ChronoUnit.YEARS.between(getRecruitment(), today);
    }

    public @Nullable LocalDate getLastRankChangeDate() {
        return lastRankChangeDate;
    }

    public void setLastRankChangeDate(final @Nullable LocalDate lastRankChangeDate) {
        this.lastRankChangeDate = lastRankChangeDate;
    }

    public String getTimeInRank(final Campaign campaign) {
        if (getLastRankChangeDate() == null) {
            return "";
        }

        LocalDate today = campaign.getLocalDate();

        // If the person is dead, we only care about how long it was from their last
        // promotion till they died
        if (getDateOfDeath() != null) {
            // use date of death instead of the current day
            today = getDateOfDeath();
        }

        return campaign.getCampaignOptions().getTimeInRankDisplayFormat()
                .getDisplayFormattedOutput(getLastRankChangeDate(), today);
    }

    public void setId(final UUID id) {
        this.id = id;
    }

    public UUID getId() {
        return id;
    }

    /**
     * Checks if the person is considered a child based on their age and today's date.
     *
     * <p>This method uses the default context where the person is not being checked
     * for procreation-specific thresholds.</p>
     *
     * @param today the current date to calculate the age against
     * @return {@code true} if the person's age is less than 16; {@code false} otherwise
     */
    public boolean isChild(final LocalDate today) {
        return isChild(today, false);
    }

    /**
     * Checks if the person is considered a child based on their age, today's date, and procreation
     * status.
     *
     * @param today the current date to calculate the age against
     * @param use18 if {@code true}, the threshold considers a person a child
     *                      if their age is less than 18; otherwise, the default age threshold of
     *                      16 applies
     * @return {@code true} if the person's age is less than the specified threshold
     *         (procreation or default), {@code false} otherwise
     */
    public boolean isChild(final LocalDate today, boolean use18) {
        int age = getAge(today);
        return age < (use18 ? 18 : 16);
    }

    public Genealogy getGenealogy() {
        return genealogy;
    }

    // region autoAwards
    public int getAutoAwardSupportPoints() {
        return autoAwardSupportPoints;
    }

    public void setAutoAwardSupportPoints(final int autoAwardSupportPoints) {
        this.autoAwardSupportPoints = autoAwardSupportPoints;
    }

    public void changeAutoAwardSupportPoints(int change) {
        autoAwardSupportPoints += change;
    }
    // endregion autoAwards

    // region Turnover and Retention
    public @Nullable LocalDate getRetirement() {
        return retirement;
    }

    public void setRetirement(final @Nullable LocalDate retirement) {
        this.retirement = retirement;
    }

    public int getLoyalty() {
        return loyalty;
    }

    public void setLoyalty(int loyalty) {
        this.loyalty = loyalty;
    }

    /**
     * Changes the loyalty value for the current person by the specified amount.
     * Positive values increase loyalty, while negative values decrease loyalty.
     *
     * @param change The amount to change the loyalty value by.
     */
    public void changeLoyalty(int change) {
        this.loyalty += change;
    }

    /**
     * @return the name corresponding to a individual's loyalty modifier.
     *
     * @param loyaltyModifier the loyalty modifier
     * @throws IllegalStateException if an unexpected value is passed for
     *                               loyaltyModifier
     */
    public static String getLoyaltyName(int loyaltyModifier) {
        return switch (loyaltyModifier) {
            case -3 -> "Devoted";
            case -2 -> "Loyal";
            case -1 -> "Reliable";
            case 0 -> "Neutral";
            case 1 -> "Unreliable";
            case 2 -> "Disloyal";
            case 3 -> "Treacherous";
            default ->
                throw new IllegalStateException(
                        "Unexpected value in mekhq/campaign/personnel/Person.java/getLoyaltyName: " + loyaltyModifier);
        };
    }

    public int getFatigue() {
        return fatigue;
    }

    public void setFatigue(final int fatigue) {
        this.fatigue = fatigue;
    }

<<<<<<< HEAD
    public void changeFatigue(final int fatigue) {
        this.fatigue = this.fatigue + fatigue;
=======
    /**
     * Adjusts the current fatigue level by the specified amount.
     *
     * <p>
     * This method modifies the fatigue level by adding the value of {@code change}
     * to the current fatigue. Positive values will increase the fatigue, while
     * negative values will decrease it.
     * </p>
     *
     * @param change The amount to adjust the fatigue by. Positive values increase fatigue,
     *               and negative values decrease it.
     */
    public void changeFatigue(final int change) {
        this.fatigue = this.fatigue + change;
>>>>>>> 2b5db3af
    }

    public boolean getIsRecoveringFromFatigue() {
        return isRecoveringFromFatigue;
    }

    public void setIsRecoveringFromFatigue(final boolean isRecoveringFromFatigue) {
        this.isRecoveringFromFatigue = isRecoveringFromFatigue;
    }
    // region Turnover and Retention

    // region Pregnancy
    public LocalDate getDueDate() {
        return dueDate;
    }

    public void setDueDate(final LocalDate dueDate) {
        this.dueDate = dueDate;
    }

    public LocalDate getExpectedDueDate() {
        return expectedDueDate;
    }

    public void setExpectedDueDate(final LocalDate expectedDueDate) {
        this.expectedDueDate = expectedDueDate;
    }

    public String getDueDateAsString(final Campaign campaign) {
        final LocalDate date = campaign.getCampaignOptions().isDisplayTrueDueDate()
                ? getDueDate()
                : getExpectedDueDate();
        return (date == null) ? "" : MekHQ.getMHQOptions().getDisplayFormattedDate(date);
    }

    public boolean isPregnant() {
        return dueDate != null;
    }
    // endregion Pregnancy

    // region Experience
    public int getXP() {
        return xp;
    }

    public void awardXP(final Campaign campaign, final int xp) {
        this.xp += xp;
        if (campaign.getCampaignOptions().isTrackTotalXPEarnings()) {
            changeTotalXPEarnings(xp);
        }
    }

    public void spendXP(final int xp) {
        this.xp -= xp;
    }

    public void setXP(final Campaign campaign, final int xp) {
        if (campaign.getCampaignOptions().isTrackTotalXPEarnings()) {
            changeTotalXPEarnings(xp - getXP());
        }
        setXPDirect(xp);
    }

    private void setXPDirect(final int xp) {
        this.xp = xp;
    }

    public int getTotalXPEarnings() {
        return totalXPEarnings;
    }

    public void changeTotalXPEarnings(final int xp) {
        setTotalXPEarnings(getTotalXPEarnings() + xp);
    }

    public void setTotalXPEarnings(final int totalXPEarnings) {
        this.totalXPEarnings = totalXPEarnings;
    }
    // endregion Experience

    public int getAcquisitions() {
        return acquisitions;
    }

    public void setAcquisition(final int acquisitions) {
        this.acquisitions = acquisitions;
    }

    public void incrementAcquisition() {
        acquisitions++;
    }

    public void setDoctorId(final @Nullable UUID doctorId, final int daysToWaitForHealing) {
        this.doctorId = doctorId;
        this.daysToWaitForHealing = daysToWaitForHealing;
    }

    public boolean checkNaturalHealing(final int daysToWait) {
        if (needsFixing() && (getDaysToWaitForHealing() <= 0) && (getDoctorId() == null)) {
            heal();
            daysToWaitForHealing = daysToWait;
            return true;
        }
        return false;
    }

    public void decrementDaysToWaitForHealing() {
        if (daysToWaitForHealing > 0) {
            daysToWaitForHealing--;
        }
    }

    public boolean isDeployed() {
        return (getUnit() != null) && (getUnit().getScenarioId() != -1);
    }

    public String getBiography() {
        return biography;
    }

    public void setBiography(final String biography) {
        this.biography = biography;
    }

    public EducationLevel getEduHighestEducation() {
        return eduHighestEducation;
    }

    public void setEduHighestEducation(final EducationLevel eduHighestEducation) {
        this.eduHighestEducation = eduHighestEducation;
    }

    public int getEduJourneyTime() {
        return eduJourneyTime;
    }

    public void setEduJourneyTime(final int eduJourneyTime) {
        this.eduJourneyTime = eduJourneyTime;
    }

    public int getEduDaysOfTravel() {
        return eduDaysOfTravel;
    }

    public void setEduDaysOfTravel(final int eduDaysOfTravel) {
        this.eduDaysOfTravel = eduDaysOfTravel;
    }

    public List<UUID> getEduTagAlongs() {
        return eduTagAlongs;
    }

    public void setEduTagAlongs(final List<UUID> eduTagAlongs) {
        this.eduTagAlongs = eduTagAlongs;
    }

    public void addEduTagAlong(final UUID tagAlong) {
        this.eduTagAlongs.add(tagAlong);
    }

    public List<String> getEduFailedApplications() {
        return eduFailedApplications;
    }

    public void addEduFailedApplications(final String failedApplication) {
        eduFailedApplications.add(failedApplication);
    }

    /**
     * Increments the number educational travel days by 1.
     */
    public void incrementEduDaysOfTravel() {
        this.eduDaysOfTravel++;
    }

    public int getEduEducationTime() {
        return eduEducationTime;
    }

    public void setEduEducationTime(final int eduEducationTime) {
        this.eduEducationTime = eduEducationTime;
    }

    public String getEduAcademySystem() {
        return eduAcademySystem;
    }

    public void setEduAcademySystem(final String eduAcademySystem) {
        this.eduAcademySystem = eduAcademySystem;
    }

    public String getEduAcademyNameInSet() {
        return eduAcademyNameInSet;
    }

    public void setEduAcademyNameInSet(final String eduAcademyNameInSet) {
        this.eduAcademyNameInSet = eduAcademyNameInSet;
    }

    public String getEduAcademyFaction() {
        return eduAcademyFaction;
    }

    public void setEduAcademyFaction(final String eduAcademyFaction) {
        this.eduAcademyFaction = eduAcademyFaction;
    }

    public Integer getEduCourseIndex() {
        return eduCourseIndex;
    }

    public void setEduCourseIndex(final Integer eduCourseIndex) {
        this.eduCourseIndex = eduCourseIndex;
    }

    public EducationStage getEduEducationStage() {
        return eduEducationStage;
    }

    public void setEduEducationStage(final EducationStage eduEducationStage) {
        this.eduEducationStage = eduEducationStage;
    }

    public String getEduAcademyName() {
        return eduAcademyName;
    }

    public void setEduAcademyName(final String eduAcademyName) {
        this.eduAcademyName = eduAcademyName;
    }

    public void setEduAcademySet(final String eduAcademySet) {
        this.eduAcademySet = eduAcademySet;
    }

    public String getEduAcademySet() {
        return eduAcademySet;
    }

    public Aggression getAggression() {
        return aggression;
    }

    public void setAggression(final Aggression aggression) {
        this.aggression = aggression;
    }

    public Ambition getAmbition() {
        return ambition;
    }

    public void setAmbition(final Ambition ambition) {
        this.ambition = ambition;
    }

    public Greed getGreed() {
        return greed;
    }

    public void setGreed(final Greed greed) {
        this.greed = greed;
    }

    public Social getSocial() {
        return social;
    }

    public void setSocial(final Social social) {
        this.social = social;
    }

    public PersonalityQuirk getPersonalityQuirk() {
        return personalityQuirk;
    }

    public void setPersonalityQuirk(final PersonalityQuirk personalityQuirk) {
        this.personalityQuirk = personalityQuirk;
    }

    public Intelligence getIntelligence() {
        return intelligence;
    }

    public void setIntelligence(final Intelligence intelligence) {
        this.intelligence = intelligence;
    }

    public String getPersonalityDescription() {
        return personalityDescription;
    }

    public void setPersonalityDescription(final String personalityDescription) {
        this.personalityDescription = personalityDescription;
    }

    // region Flags
    public boolean isClanPersonnel() {
        return clanPersonnel;
    }

    public void setClanPersonnel(final boolean clanPersonnel) {
        this.clanPersonnel = clanPersonnel;
    }

    /**
     * @return true if the person is the campaign commander, false otherwise.
     */
    public boolean isCommander() {
        return commander;
    }

    /**
     * Flags the person as the campaign commander.
     */
    public void setCommander(final boolean commander) {
        this.commander = commander;
    }

    public boolean isDivorceable() {
        return divorceable;
    }

    public void setDivorceable(final boolean divorceable) {
        this.divorceable = divorceable;
    }

    public boolean isFounder() {
        return founder;
    }

    public void setFounder(final boolean founder) {
        this.founder = founder;
    }

    public boolean isImmortal() {
        return immortal;
    }

    public void setImmortal(final boolean immortal) {
        this.immortal = immortal;
    }

    public boolean isMarriageable() {
        return marriageable;
    }

    public void setMarriageable(final boolean marriageable) {
        this.marriageable = marriageable;
    }

    public boolean isTryingToConceive() {
        return tryingToConceive;
    }

    public void setTryingToConceive(final boolean tryingToConceive) {
        this.tryingToConceive = tryingToConceive;
    }
    // endregion Flags

    public ExtraData getExtraData() {
        return extraData;
    }

    // region File I/O
    public void writeToXML(final PrintWriter pw, int indent, final Campaign campaign) {
        MHQXMLUtility.writeSimpleXMLOpenTag(pw, indent++, "person", "id", id, "type", getClass());
        try {
            MHQXMLUtility.writeSimpleXMLTag(pw, indent, "id", id.toString());

            // region Name
            if (!StringUtility.isNullOrBlank(getPreNominal())) {
                MHQXMLUtility.writeSimpleXMLTag(pw, indent, "preNominal", getPreNominal());
            }
            MHQXMLUtility.writeSimpleXMLTag(pw, indent, "givenName", getGivenName());
            MHQXMLUtility.writeSimpleXMLTag(pw, indent, "surname", getSurname());
            if (!StringUtility.isNullOrBlank(getPostNominal())) {
                MHQXMLUtility.writeSimpleXMLTag(pw, indent, "postNominal", getPostNominal());
            }

            if (getMaidenName() != null) { // this is only a != null comparison because empty is a use case for divorce
                MHQXMLUtility.writeSimpleXMLTag(pw, indent, "maidenName", getMaidenName());
            }

            if (!StringUtility.isNullOrBlank(getCallsign())) {
                MHQXMLUtility.writeSimpleXMLTag(pw, indent, "callsign", getCallsign());
            }
            // endregion Name

            // Always save the primary role
            MHQXMLUtility.writeSimpleXMLTag(pw, indent, "primaryRole", getPrimaryRole().name());
            if (!getSecondaryRole().isNone()) {
                MHQXMLUtility.writeSimpleXMLTag(pw, indent, "secondaryRole", getSecondaryRole().name());
            }

            if (primaryDesignator != ROMDesignation.NONE) {
                MHQXMLUtility.writeSimpleXMLTag(pw, indent, "primaryDesignator", primaryDesignator.name());
            }

            if (secondaryDesignator != ROMDesignation.NONE) {
                MHQXMLUtility.writeSimpleXMLTag(pw, indent, "secondaryDesignator", secondaryDesignator.name());
            }

            // Always save the person's origin faction
            MHQXMLUtility.writeSimpleXMLTag(pw, indent, "faction", originFaction.getShortName());
            if (originPlanet != null) {
                MHQXMLUtility.writeSimpleXMLAttributedTag(pw, indent, "planetId", "systemId",
                        originPlanet.getParentSystem().getId(), originPlanet.getId());
            }

            if (becomingBondsmanEndDate != null) {
                MHQXMLUtility.writeSimpleXMLTag(pw, indent, "becomingBondsmanEndDate",
                    becomingBondsmanEndDate);
            }

            if (!getPhenotype().isNone()) {
                MHQXMLUtility.writeSimpleXMLTag(pw, indent, "phenotype", getPhenotype().name());
            }

            if (!StringUtility.isNullOrBlank(bloodname)) {
                MHQXMLUtility.writeSimpleXMLTag(pw, indent, "bloodname", bloodname);
            }

            if (!StringUtility.isNullOrBlank(biography)) {
                MHQXMLUtility.writeSimpleXMLTag(pw, indent, "biography", biography);
            }

            if (vocationalXPTimer > 0) {
                MHQXMLUtility.writeSimpleXMLTag(pw, indent, "vocationalXPTimer", vocationalXPTimer);
            }

            if (!genealogy.isEmpty()) {
                genealogy.writeToXML(pw, indent);
            }
            MHQXMLUtility.writeSimpleXMLTag(pw, indent, "dueDate", getDueDate());
            MHQXMLUtility.writeSimpleXMLTag(pw, indent, "expectedDueDate", getExpectedDueDate());
            getPortrait().writeToXML(pw, indent);
            if (getXP() != 0) {
                MHQXMLUtility.writeSimpleXMLTag(pw, indent, "xp", getXP());
            }

            if (getTotalXPEarnings() != 0) {
                MHQXMLUtility.writeSimpleXMLTag(pw, indent, "totalXPEarnings", getTotalXPEarnings());
            }

            if (daysToWaitForHealing != 0) {
                MHQXMLUtility.writeSimpleXMLTag(pw, indent, "daysToWaitForHealing", daysToWaitForHealing);
            }
            // Always save the person's gender, as it would otherwise get confusing fast
            MHQXMLUtility.writeSimpleXMLTag(pw, indent, "gender", getGender().name());
            if (!getRankSystem().equals(campaign.getRankSystem())) {
                MHQXMLUtility.writeSimpleXMLTag(pw, indent, "rankSystem", getRankSystem().getCode());
            }
            // Always save a person's rank
            MHQXMLUtility.writeSimpleXMLTag(pw, indent, "rank", getRankNumeric());
            if (getRankLevel() != 0) {
                MHQXMLUtility.writeSimpleXMLTag(pw, indent, "rankLevel", getRankLevel());
            }

            if (!getManeiDominiClass().isNone()) {
                MHQXMLUtility.writeSimpleXMLTag(pw, indent, "maneiDominiClass", getManeiDominiClass().name());
            }

            if (!getManeiDominiRank().isNone()) {
                MHQXMLUtility.writeSimpleXMLTag(pw, indent, "maneiDominiRank", getManeiDominiRank().name());
            }

            if (nTasks > 0) {
                MHQXMLUtility.writeSimpleXMLTag(pw, indent, "nTasks", nTasks);
            }
            MHQXMLUtility.writeSimpleXMLTag(pw, indent, "doctorId", doctorId);
            if (getUnit() != null) {
                MHQXMLUtility.writeSimpleXMLTag(pw, indent, "unitId", getUnit().getId());
            }

            if (!salary.equals(Money.of(-1))) {
                MHQXMLUtility.writeSimpleXMLTag(pw, indent, "salary", salary);
            }

            if (!totalEarnings.equals(Money.of(0))) {
                MHQXMLUtility.writeSimpleXMLTag(pw, indent, "totalEarnings", totalEarnings);
            }
            // Always save a person's status, to make it easy to parse the personnel saved
            // data
            MHQXMLUtility.writeSimpleXMLTag(pw, indent, "status", status.name());
            if (prisonerStatus != PrisonerStatus.FREE) {
                MHQXMLUtility.writeSimpleXMLTag(pw, indent, "prisonerStatus", prisonerStatus.name());
            }

            if (hits > 0) {
                MHQXMLUtility.writeSimpleXMLTag(pw, indent, "hits", hits);
            }

            if (hitsPrior > 0) {
                MHQXMLUtility.writeSimpleXMLTag(pw, indent, "hitsPrior", hitsPrior);
            }

            if (toughness != 0) {
                MHQXMLUtility.writeSimpleXMLTag(pw, indent, "toughness", toughness);
            }

            if (minutesLeft > 0) {
                MHQXMLUtility.writeSimpleXMLTag(pw, indent, "minutesLeft", minutesLeft);
            }

            if (overtimeLeft > 0) {
                MHQXMLUtility.writeSimpleXMLTag(pw, indent, "overtimeLeft", overtimeLeft);
            }
            MHQXMLUtility.writeSimpleXMLTag(pw, indent, "birthday", getDateOfBirth());
            MHQXMLUtility.writeSimpleXMLTag(pw, indent, "deathday", getDateOfDeath());
            MHQXMLUtility.writeSimpleXMLTag(pw, indent, "recruitment", getRecruitment());
            MHQXMLUtility.writeSimpleXMLTag(pw, indent, "joinedCampaign", getJoinedCampaign());

            MHQXMLUtility.writeSimpleXMLTag(pw, indent, "lastRankChangeDate", getLastRankChangeDate());
            MHQXMLUtility.writeSimpleXMLTag(pw, indent, "autoAwardSupportPoints", getAutoAwardSupportPoints());
            MHQXMLUtility.writeSimpleXMLTag(pw, indent, "retirement", getRetirement());
            MHQXMLUtility.writeSimpleXMLTag(pw, indent, "loyalty", getLoyalty());
            MHQXMLUtility.writeSimpleXMLTag(pw, indent, "fatigue", getFatigue());
            MHQXMLUtility.writeSimpleXMLTag(pw, indent, "isRecoveringFromFatigue", getIsRecoveringFromFatigue());
            for (Skill skill : skills.getSkills()) {
                skill.writeToXML(pw, indent);
            }

            if (countOptions(PersonnelOptions.LVL3_ADVANTAGES) > 0) {
                MHQXMLUtility.writeSimpleXMLTag(pw, indent, "advantages",
                        getOptionList("::", PersonnelOptions.LVL3_ADVANTAGES));
            }

            if (countOptions(PersonnelOptions.EDGE_ADVANTAGES) > 0) {
                MHQXMLUtility.writeSimpleXMLTag(pw, indent, "edge",
                        getOptionList("::", PersonnelOptions.EDGE_ADVANTAGES));
                // For support personnel, write an available edge value
                if (hasSupportRole(true) || isEngineer()) {
                    MHQXMLUtility.writeSimpleXMLTag(pw, indent, "edgeAvailable", getCurrentEdge());
                }
            }

            if (countOptions(PersonnelOptions.MD_ADVANTAGES) > 0) {
                MHQXMLUtility.writeSimpleXMLTag(pw, indent, "implants",
                        getOptionList("::", PersonnelOptions.MD_ADVANTAGES));
            }

            if (!techUnits.isEmpty()) {
                MHQXMLUtility.writeSimpleXMLOpenTag(pw, indent++, "techUnitIds");
                for (Unit unit : techUnits) {
                    MHQXMLUtility.writeSimpleXMLTag(pw, indent, "id", unit.getId());
                }
                MHQXMLUtility.writeSimpleXMLCloseTag(pw, --indent, "techUnitIds");
            }

            if (!personnelLog.isEmpty()) {
                MHQXMLUtility.writeSimpleXMLOpenTag(pw, indent++, "personnelLog");
                for (LogEntry entry : personnelLog) {
                    entry.writeToXML(pw, indent);
                }
                MHQXMLUtility.writeSimpleXMLCloseTag(pw, --indent, "personnelLog");
            }

            if (!scenarioLog.isEmpty()) {
                MHQXMLUtility.writeSimpleXMLOpenTag(pw, indent++, "scenarioLog");
                for (LogEntry entry : scenarioLog) {
                    entry.writeToXML(pw, indent);
                }
                MHQXMLUtility.writeSimpleXMLCloseTag(pw, --indent, "scenarioLog");
            }

            if (!getAwardController().getAwards().isEmpty()) {
                MHQXMLUtility.writeSimpleXMLOpenTag(pw, indent++, "awards");
                for (Award award : getAwardController().getAwards()) {
                    award.writeToXML(pw, indent);
                }
                MHQXMLUtility.writeSimpleXMLCloseTag(pw, --indent, "awards");
            }

            if (!injuries.isEmpty()) {
                MHQXMLUtility.writeSimpleXMLOpenTag(pw, indent++, "injuries");
                for (Injury injury : injuries) {
                    injury.writeToXml(pw, indent);
                }
                MHQXMLUtility.writeSimpleXMLCloseTag(pw, --indent, "injuries");
            }

            if (originalUnitWeight != EntityWeightClass.WEIGHT_ULTRA_LIGHT) {
                MHQXMLUtility.writeSimpleXMLTag(pw, indent, "originalUnitWeight", originalUnitWeight);
            }

            if (originalUnitTech != TECH_IS1) {
                MHQXMLUtility.writeSimpleXMLTag(pw, indent, "originalUnitTech", originalUnitTech);
            }
            MHQXMLUtility.writeSimpleXMLTag(pw, indent, "originalUnitId", originalUnitId);
            if (acquisitions != 0) {
                MHQXMLUtility.writeSimpleXMLTag(pw, indent, "acquisitions", acquisitions);
            }

            if (eduHighestEducation != EducationLevel.EARLY_CHILDHOOD) {
                MHQXMLUtility.writeSimpleXMLTag(pw, indent, "eduHighestEducation", eduHighestEducation.toString());
            }

            if (eduJourneyTime != 0) {
                MHQXMLUtility.writeSimpleXMLTag(pw, indent, "eduJourneyTime", eduJourneyTime);
            }

            if (eduDaysOfTravel != 0) {
                MHQXMLUtility.writeSimpleXMLTag(pw, indent, "eduDaysOfTravel", eduDaysOfTravel);
            }

            if (!eduTagAlongs.isEmpty()) {
                MHQXMLUtility.writeSimpleXMLOpenTag(pw, indent++, "eduTagAlongs");

                for (UUID tagAlong : eduTagAlongs) {
                    MHQXMLUtility.writeSimpleXMLTag(pw, indent, "tagAlong", tagAlong.toString());
                }

                MHQXMLUtility.writeSimpleXMLCloseTag(pw, --indent, "eduTagAlongs");
            }

            if (!eduTagAlongs.isEmpty()) {
                MHQXMLUtility.writeSimpleXMLOpenTag(pw, indent++, "eduFailedApplications");

                for (String failedApplication : eduFailedApplications) {
                    MHQXMLUtility.writeSimpleXMLTag(pw, indent, "eduFailedApplication", failedApplication);
                }

                MHQXMLUtility.writeSimpleXMLCloseTag(pw, --indent, "eduFailedApplications");
            }

            if (eduAcademySystem != null) {
                MHQXMLUtility.writeSimpleXMLTag(pw, indent, "eduAcademySystem", eduAcademySystem);
            }

            if (eduAcademyNameInSet != null) {
                MHQXMLUtility.writeSimpleXMLTag(pw, indent, "eduAcademyNameInSet", eduAcademyNameInSet);
            }

            if (eduAcademyFaction != null) {
                MHQXMLUtility.writeSimpleXMLTag(pw, indent, "eduAcademyFaction", eduAcademyFaction);
            }

            if (eduAcademySet != null) {
                MHQXMLUtility.writeSimpleXMLTag(pw, indent, "eduAcademySet", eduAcademySet);
            }

            if (eduAcademyName != null) {
                MHQXMLUtility.writeSimpleXMLTag(pw, indent, "eduAcademyName", eduAcademyName);
            }

            if (eduCourseIndex != 0) {
                MHQXMLUtility.writeSimpleXMLTag(pw, indent, "eduCourseIndex", eduCourseIndex);
            }

            if (eduEducationStage != EducationStage.NONE) {
                MHQXMLUtility.writeSimpleXMLTag(pw, indent, "eduEducationStage", eduEducationStage.toString());
            }

            if (eduEducationTime != 0) {
                MHQXMLUtility.writeSimpleXMLTag(pw, indent, "eduEducationTime", eduEducationTime);
            }

            if (aggression != Aggression.NONE) {
                MHQXMLUtility.writeSimpleXMLTag(pw, indent, "aggression", aggression.ordinal());
            }

            if (ambition != Ambition.NONE) {
                MHQXMLUtility.writeSimpleXMLTag(pw, indent, "ambition", ambition.ordinal());
            }

            if (greed != Greed.NONE) {
                MHQXMLUtility.writeSimpleXMLTag(pw, indent, "greed", greed.ordinal());
            }

            if (social != Social.NONE) {
                MHQXMLUtility.writeSimpleXMLTag(pw, indent, "social", social.ordinal());
            }

            if (personalityQuirk != PersonalityQuirk.NONE) {
                MHQXMLUtility.writeSimpleXMLTag(pw, indent, "personalityQuirk", personalityQuirk.ordinal());
            }

            if (intelligence != Intelligence.AVERAGE) {
                MHQXMLUtility.writeSimpleXMLTag(pw, indent, "intelligence", intelligence.ordinal());
            }

            if (!StringUtility.isNullOrBlank(personalityDescription)) {
                MHQXMLUtility.writeSimpleXMLTag(pw, indent, "personalityDescription", personalityDescription);
            }

            // region Flags
            // Always save whether they are clan personnel or not
            MHQXMLUtility.writeSimpleXMLTag(pw, indent, "clanPersonnel", isClanPersonnel());
            if (isCommander()) {
                MHQXMLUtility.writeSimpleXMLTag(pw, indent, "commander", true);
            }

            if (!isDivorceable()) {
                MHQXMLUtility.writeSimpleXMLTag(pw, indent, "divorceable", false);
            }

            if (isFounder()) {
                MHQXMLUtility.writeSimpleXMLTag(pw, indent, "founder", true);
            }

            if (isImmortal()) {
                MHQXMLUtility.writeSimpleXMLTag(pw, indent, "immortal", true);
            }

            if (!isMarriageable()) {
                MHQXMLUtility.writeSimpleXMLTag(pw, indent, "marriageable", false);
            }

            if (!isTryingToConceive()) {
                MHQXMLUtility.writeSimpleXMLTag(pw, indent, "tryingToConceive", false);
            }
            // endregion Flags

            if (!extraData.isEmpty()) {
                extraData.writeToXml(pw);
            }
        } catch (Exception ex) {
            logger.error("Failed to write {} to the XML File", getFullName(), ex);
            throw ex; // we want to rethrow to ensure that the save fails
        }

        MHQXMLUtility.writeSimpleXMLCloseTag(pw, --indent, "person");
    }

    public static Person generateInstanceFromXML(Node wn, Campaign c, Version version) {
        Person retVal = new Person(c);

        try {
            // Okay, now load Person-specific fields!
            NodeList nl = wn.getChildNodes();

            String advantages = null;
            String edge = null;
            String implants = null;

            for (int x = 0; x < nl.getLength(); x++) {
                Node wn2 = nl.item(x);

                if (wn2.getNodeName().equalsIgnoreCase("preNominal")) {
                    retVal.setPreNominalDirect(wn2.getTextContent().trim());
                } else if (wn2.getNodeName().equalsIgnoreCase("givenName")) {
                    retVal.setGivenNameDirect(wn2.getTextContent().trim());
                } else if (wn2.getNodeName().equalsIgnoreCase("surname")) {
                    retVal.setSurnameDirect(wn2.getTextContent().trim());
                } else if (wn2.getNodeName().equalsIgnoreCase("postNominal")) {
                    retVal.setPostNominalDirect(wn2.getTextContent().trim());
                } else if (wn2.getNodeName().equalsIgnoreCase("maidenName")) {
                    retVal.setMaidenName(wn2.getTextContent().trim());
                } else if (wn2.getNodeName().equalsIgnoreCase("callsign")) {
                    retVal.setCallsignDirect(wn2.getTextContent().trim());
                } else if (wn2.getNodeName().equalsIgnoreCase("faction")) {
                    retVal.setOriginFaction(Factions.getInstance().getFaction(wn2.getTextContent().trim()));
                } else if (wn2.getNodeName().equalsIgnoreCase("planetId")) {
                    String systemId = "", planetId = "";
                    try {
                        systemId = wn2.getAttributes().getNamedItem("systemId").getTextContent().trim();
                        planetId = wn2.getTextContent().trim();
                        PlanetarySystem ps = c.getSystemById(systemId);
                        Planet p = null;
                        if (ps == null) {
                            ps = c.getSystemByName(systemId);
                        }
                        if (ps != null) {
                            p = ps.getPlanetById(planetId);
                        }
                        retVal.originPlanet = p;
                    } catch (NullPointerException e) {
                        logger.error("Error loading originPlanet for {}, {}", systemId, planetId, e);
                    }
                } else if (wn2.getNodeName().equalsIgnoreCase("becomingBondsmanEndDate")) {
                    retVal.becomingBondsmanEndDate = MHQXMLUtility.parseDate(wn2.getTextContent().trim());
                } else if (wn2.getNodeName().equalsIgnoreCase("phenotype")) {
                    retVal.phenotype = Phenotype.parseFromString(wn2.getTextContent().trim());
                } else if (wn2.getNodeName().equalsIgnoreCase("bloodname")) {
                    retVal.bloodname = wn2.getTextContent();
                } else if (wn2.getNodeName().equalsIgnoreCase("biography")) {
                    retVal.biography = wn2.getTextContent();
                } else if (wn2.getNodeName().equalsIgnoreCase("primaryRole")) {
                    final PersonnelRole primaryRole = PersonnelRole.parseFromString(wn2.getTextContent().trim());
                    retVal.setPrimaryRoleDirect(primaryRole);
                } else if (wn2.getNodeName().equalsIgnoreCase("secondaryRole")) {
                    retVal.setSecondaryRoleDirect(PersonnelRole.parseFromString(wn2.getTextContent().trim()));
                } else if (wn2.getNodeName().equalsIgnoreCase("acquisitions")) {
                    retVal.acquisitions = Integer.parseInt(wn2.getTextContent());
                } else if (wn2.getNodeName().equalsIgnoreCase("primaryDesignator")) {
                    retVal.primaryDesignator = ROMDesignation.parseFromString(wn2.getTextContent().trim());
                } else if (wn2.getNodeName().equalsIgnoreCase("secondaryDesignator")) {
                    retVal.secondaryDesignator = ROMDesignation.parseFromString(wn2.getTextContent().trim());
                } else if (wn2.getNodeName().equalsIgnoreCase("daysToWaitForHealing")) {
                    retVal.daysToWaitForHealing = Integer.parseInt(wn2.getTextContent());
                } else if (wn2.getNodeName().equalsIgnoreCase("vocationalXPTimer")
                    // <50.03 compatibility handler
                    || wn2.getNodeName().equalsIgnoreCase("idleMonths")) {
                    retVal.vocationalXPTimer = Integer.parseInt(wn2.getTextContent());
                } else if (wn2.getNodeName().equalsIgnoreCase("id")) {
                    retVal.id = UUID.fromString(wn2.getTextContent());
                } else if (wn2.getNodeName().equalsIgnoreCase("genealogy")) {
                    retVal.getGenealogy().fillFromXML(wn2.getChildNodes());
                } else if (wn2.getNodeName().equalsIgnoreCase("dueDate")) {
                    retVal.dueDate = MHQXMLUtility.parseDate(wn2.getTextContent().trim());
                } else if (wn2.getNodeName().equalsIgnoreCase("expectedDueDate")) {
                    retVal.expectedDueDate = MHQXMLUtility.parseDate(wn2.getTextContent().trim());
                } else if (wn2.getNodeName().equalsIgnoreCase(Portrait.XML_TAG)) {
                    retVal.setPortrait(Portrait.parseFromXML(wn2));
                } else if (wn2.getNodeName().equalsIgnoreCase("xp")) {
                    retVal.setXPDirect(Integer.parseInt(wn2.getTextContent().trim()));
                } else if (wn2.getNodeName().equalsIgnoreCase("totalXPEarnings")) {
                    retVal.setTotalXPEarnings(Integer.parseInt(wn2.getTextContent().trim()));
                } else if (wn2.getNodeName().equalsIgnoreCase("nTasks")) {
                    retVal.nTasks = Integer.parseInt(wn2.getTextContent());
                } else if (wn2.getNodeName().equalsIgnoreCase("hits")) {
                    retVal.hits = Integer.parseInt(wn2.getTextContent());
                } else if (wn2.getNodeName().equalsIgnoreCase("hitsPrior")) {
                    retVal.hitsPrior = Integer.parseInt(wn2.getTextContent());
                } else if (wn2.getNodeName().equalsIgnoreCase("gender")) {
                    retVal.setGender(Gender.parseFromString(wn2.getTextContent().trim()));
                } else if (wn2.getNodeName().equalsIgnoreCase("rankSystem")) {
                    final RankSystem rankSystem = Ranks.getRankSystemFromCode(wn2.getTextContent().trim());

                    if (rankSystem != null) {
                        retVal.setRankSystemDirect(rankSystem);
                    }
                } else if (wn2.getNodeName().equalsIgnoreCase("rank")) {
                    retVal.setRank(Integer.parseInt(wn2.getTextContent().trim()));
                } else if (wn2.getNodeName().equalsIgnoreCase("rankLevel")) {
                    retVal.setRankLevel(Integer.parseInt(wn2.getTextContent().trim()));
                } else if (wn2.getNodeName().equalsIgnoreCase("maneiDominiClass")) {
                    retVal.setManeiDominiClassDirect(ManeiDominiClass.parseFromString(wn2.getTextContent().trim()));
                } else if (wn2.getNodeName().equalsIgnoreCase("maneiDominiRank")) {
                    retVal.setManeiDominiRankDirect(ManeiDominiRank.parseFromString(wn2.getTextContent().trim()));
                } else if (wn2.getNodeName().equalsIgnoreCase("doctorId")) {
                    if (!wn2.getTextContent().equals("null")) {
                        retVal.doctorId = UUID.fromString(wn2.getTextContent());
                    }
                } else if (wn2.getNodeName().equalsIgnoreCase("unitId")) {
                    if (!wn2.getTextContent().equals("null")) {
                        retVal.unit = new PersonUnitRef(UUID.fromString(wn2.getTextContent()));
                    }
                } else if (wn2.getNodeName().equalsIgnoreCase("status")) {
                    retVal.setStatus(PersonnelStatus.parseFromString(wn2.getTextContent().trim()));
                } else if (wn2.getNodeName().equalsIgnoreCase("prisonerStatus")) {
                    retVal.prisonerStatus = PrisonerStatus.parseFromString(wn2.getTextContent().trim());
                } else if (wn2.getNodeName().equalsIgnoreCase("salary")) {
                    retVal.salary = Money.fromXmlString(wn2.getTextContent().trim());
                } else if (wn2.getNodeName().equalsIgnoreCase("totalEarnings")) {
                    retVal.totalEarnings = Money.fromXmlString(wn2.getTextContent().trim());
                } else if (wn2.getNodeName().equalsIgnoreCase("minutesLeft")) {
                    retVal.minutesLeft = Integer.parseInt(wn2.getTextContent());
                } else if (wn2.getNodeName().equalsIgnoreCase("overtimeLeft")) {
                    retVal.overtimeLeft = Integer.parseInt(wn2.getTextContent());
                } else if (wn2.getNodeName().equalsIgnoreCase("birthday")) {
                    retVal.birthday = MHQXMLUtility.parseDate(wn2.getTextContent().trim());
                } else if (wn2.getNodeName().equalsIgnoreCase("deathday")) {
                    retVal.dateOfDeath = MHQXMLUtility.parseDate(wn2.getTextContent().trim());
                } else if (wn2.getNodeName().equalsIgnoreCase("recruitment")) {
                    retVal.recruitment = MHQXMLUtility.parseDate(wn2.getTextContent().trim());
                } else if (wn2.getNodeName().equalsIgnoreCase("joinedCampaign")) {
                    retVal.joinedCampaign = MHQXMLUtility.parseDate(wn2.getTextContent().trim());
                } else if (wn2.getNodeName().equalsIgnoreCase("lastRankChangeDate")) {
                    retVal.lastRankChangeDate = MHQXMLUtility.parseDate(wn2.getTextContent().trim());
                } else if (wn2.getNodeName().equalsIgnoreCase("autoAwardSupportPoints")) {
                    retVal.setAutoAwardSupportPoints(Integer.parseInt(wn2.getTextContent().trim()));
                } else if (wn2.getNodeName().equalsIgnoreCase("retirement")) {
                    retVal.setRetirement(MHQXMLUtility.parseDate(wn2.getTextContent().trim()));
                } else if (wn2.getNodeName().equalsIgnoreCase("loyalty")) {
                    retVal.loyalty = Integer.parseInt(wn2.getTextContent());
                } else if (wn2.getNodeName().equalsIgnoreCase("fatigue")) {
                    retVal.fatigue = Integer.parseInt(wn2.getTextContent());
                } else if (wn2.getNodeName().equalsIgnoreCase("isRecoveringFromFatigue")) {
                    retVal.isRecoveringFromFatigue = Boolean.parseBoolean(wn2.getTextContent().trim());
                } else if (wn2.getNodeName().equalsIgnoreCase("advantages")) {
                    advantages = wn2.getTextContent();
                } else if (wn2.getNodeName().equalsIgnoreCase("edge")) {
                    edge = wn2.getTextContent();
                } else if (wn2.getNodeName().equalsIgnoreCase("edgeAvailable")) {
                    retVal.currentEdge = Integer.parseInt(wn2.getTextContent());
                } else if (wn2.getNodeName().equalsIgnoreCase("implants")) {
                    implants = wn2.getTextContent();
                } else if (wn2.getNodeName().equalsIgnoreCase("toughness")) {
                    retVal.toughness = Integer.parseInt(wn2.getTextContent());
                } else if (wn2.getNodeName().equalsIgnoreCase("pilotHits")) {
                    retVal.hits = Integer.parseInt(wn2.getTextContent());
                } else if (wn2.getNodeName().equalsIgnoreCase("skill")) {
                    Skill s = Skill.generateInstanceFromXML(wn2);
                    if ((s != null) && (s.getType() != null)) {
                        retVal.skills.addSkill(s.getType().getName(), s);
                    }
                } else if (wn2.getNodeName().equalsIgnoreCase("techUnitIds")) {
                    NodeList nl2 = wn2.getChildNodes();
                    for (int y = 0; y < nl2.getLength(); y++) {
                        Node wn3 = nl2.item(y);
                        // If it's not an element node, we ignore it.
                        if (wn3.getNodeType() != Node.ELEMENT_NODE) {
                            continue;
                        }

                        if (!wn3.getNodeName().equalsIgnoreCase("id")) {
                            logger.error("Unknown node type not loaded in techUnitIds nodes: {}", wn3.getNodeName());
                            continue;
                        }
                        retVal.addTechUnit(new PersonUnitRef(UUID.fromString(wn3.getTextContent())));
                    }
                } else if (wn2.getNodeName().equalsIgnoreCase("personnelLog")) {
                    NodeList nl2 = wn2.getChildNodes();
                    for (int y = 0; y < nl2.getLength(); y++) {
                        Node wn3 = nl2.item(y);
                        // If it's not an element node, we ignore it.
                        if (wn3.getNodeType() != Node.ELEMENT_NODE) {
                            continue;
                        }

                        if (!wn3.getNodeName().equalsIgnoreCase("logEntry")) {
                            logger.error("Unknown node type not loaded in personnel log nodes: {}", wn3.getNodeName());
                            continue;
                        }

                        final LogEntry logEntry = LogEntryFactory.getInstance().generateInstanceFromXML(wn3);
                        if (logEntry != null) {
                            retVal.addLogEntry(logEntry);
                        }
                    }
                } else if (wn2.getNodeName().equalsIgnoreCase("scenarioLog")) {
                    NodeList nl2 = wn2.getChildNodes();
                    for (int y = 0; y < nl2.getLength(); y++) {
                        Node wn3 = nl2.item(y);
                        // If it's not an element node, we ignore it.
                        if (wn3.getNodeType() != Node.ELEMENT_NODE) {
                            continue;
                        }

                        if (!wn3.getNodeName().equalsIgnoreCase("logEntry")) {
                            logger.error("Unknown node type not loaded in scenario log nodes: {}", wn3.getNodeName());
                            continue;
                        }

                        final LogEntry logEntry = LogEntryFactory.getInstance().generateInstanceFromXML(wn3);
                        if (logEntry != null) {
                            retVal.addScenarioLogEntry(logEntry);
                        }
                    }
                } else if (wn2.getNodeName().equalsIgnoreCase("awards")) {
                    NodeList nl2 = wn2.getChildNodes();
                    for (int y = 0; y < nl2.getLength(); y++) {
                        Node wn3 = nl2.item(y);
                        if (wn3.getNodeType() != Node.ELEMENT_NODE) {
                            continue;
                        }

                        if (!wn3.getNodeName().equalsIgnoreCase("award")) {
                            logger.error("Unknown node type not loaded in personnel log nodes: {}", wn3.getNodeName());
                            continue;
                        }

                        retVal.getAwardController().addAwardFromXml(AwardsFactory.getInstance()
                            .generateNewFromXML(wn3));
                    }
                } else if (wn2.getNodeName().equalsIgnoreCase("injuries")) {
                    NodeList nl2 = wn2.getChildNodes();
                    for (int y = 0; y < nl2.getLength(); y++) {
                        Node wn3 = nl2.item(y);
                        // If it's not an element node, we ignore it.
                        if (wn3.getNodeType() != Node.ELEMENT_NODE) {
                            continue;
                        }

                        if (!wn3.getNodeName().equalsIgnoreCase("injury")) {
                            logger.error("Unknown node type not loaded in injury nodes: {}", wn3.getNodeName());
                            continue;
                        }
                        retVal.injuries.add(Injury.generateInstanceFromXML(wn3));
                    }
                    LocalDate now = c.getLocalDate();
                    retVal.injuries.stream().filter(inj -> (null == inj.getStart()))
                            .forEach(inj -> inj.setStart(now.minusDays(inj.getOriginalTime() - inj.getTime())));
                } else if (wn2.getNodeName().equalsIgnoreCase("originalUnitWeight")) {
                    retVal.originalUnitWeight = Integer.parseInt(wn2.getTextContent());
                } else if (wn2.getNodeName().equalsIgnoreCase("originalUnitTech")) {
                    retVal.originalUnitTech = Integer.parseInt(wn2.getTextContent());
                } else if (wn2.getNodeName().equalsIgnoreCase("originalUnitId")) {
                    retVal.originalUnitId = UUID.fromString(wn2.getTextContent());
                } else if (wn2.getNodeName().equalsIgnoreCase("eduHighestEducation")) {
                    retVal.eduHighestEducation = EducationLevel.parseFromString(wn2.getTextContent());
                } else if (wn2.getNodeName().equalsIgnoreCase("eduJourneyTime")) {
                    retVal.eduJourneyTime = Integer.parseInt(wn2.getTextContent());
                } else if (wn2.getNodeName().equalsIgnoreCase("eduDaysOfTravel")) {
                    retVal.eduDaysOfTravel = Integer.parseInt(wn2.getTextContent());
                } else if (wn2.getNodeName().equalsIgnoreCase("eduTagAlongs")) {
                    if (wn2.getNodeName().equalsIgnoreCase("eduTagAlongs")) {
                        NodeList uuidNodes = wn2.getChildNodes();

                        for (int j = 0; j < uuidNodes.getLength(); j++) {
                            Node uuidNode = uuidNodes.item(j);

                            if (uuidNode.getNodeName().equalsIgnoreCase("tagAlong")) {
                                String uuidString = uuidNode.getTextContent();

                                UUID uuid = UUID.fromString(uuidString);

                                retVal.eduTagAlongs.add(uuid);
                            }
                        }
                    }
                } else if (wn2.getNodeName().equalsIgnoreCase("eduFailedApplications")) {
                    if (wn2.getNodeName().equalsIgnoreCase("eduFailedApplications")) {
                        NodeList nodes = wn2.getChildNodes();

                        for (int j = 0; j < nodes.getLength(); j++) {
                            Node node = nodes.item(j);

                            if (node.getNodeName().equalsIgnoreCase("eduFailedApplication")) {
                                retVal.eduFailedApplications.add(node.getTextContent());
                            }
                        }
                    }
                } else if (wn2.getNodeName().equalsIgnoreCase("eduAcademySystem")) {
                    retVal.eduAcademySystem = String.valueOf(wn2.getTextContent());
                } else if (wn2.getNodeName().equalsIgnoreCase("eduAcademyName")) {
                    retVal.eduAcademyName = String.valueOf(wn2.getTextContent());
                } else if (wn2.getNodeName().equalsIgnoreCase("eduAcademySet")) {
                    retVal.eduAcademySet = String.valueOf(wn2.getTextContent());
                } else if (wn2.getNodeName().equalsIgnoreCase("eduAcademyNameInSet")) {
                    retVal.eduAcademyNameInSet = String.valueOf(wn2.getTextContent());
                } else if (wn2.getNodeName().equalsIgnoreCase("eduAcademyFaction")) {
                    retVal.eduAcademyFaction = String.valueOf(wn2.getTextContent());
                } else if (wn2.getNodeName().equalsIgnoreCase("eduCourseIndex")) {
                    retVal.eduCourseIndex = Integer.parseInt(wn2.getTextContent());
                } else if (wn2.getNodeName().equalsIgnoreCase("eduEducationStage")) {
                    retVal.eduEducationStage = EducationStage.parseFromString(wn2.getTextContent());
                } else if (wn2.getNodeName().equalsIgnoreCase("eduEducationTime")) {
                    retVal.eduEducationTime = Integer.parseInt(wn2.getTextContent());
                } else if (wn2.getNodeName().equalsIgnoreCase("aggression")) {
                    try {
                        // <50.01 compatibility handler
                        retVal.aggression = Aggression.valueOf(wn2.getTextContent()
                            .toUpperCase()
                            .replaceAll("-", "_")
                            .replaceAll(" ", "_"));
                    } catch (IllegalArgumentException e) {
                        retVal.aggression = Aggression.fromOrdinal(Integer.parseInt(wn2.getTextContent()));
                    }
                } else if (wn2.getNodeName().equalsIgnoreCase("ambition")) {
                    try {
                        // <50.01 compatibility handler
                        retVal.ambition = Ambition.valueOf(wn2.getTextContent()
                            .toUpperCase()
                            .replaceAll("-", "_")
                            .replaceAll(" ", "_"));
                    } catch (IllegalArgumentException e) {
                        retVal.ambition = Ambition.fromOrdinal(Integer.parseInt(wn2.getTextContent()));
                    }
                } else if (wn2.getNodeName().equalsIgnoreCase("greed")) {
                    try {
                        // <50.01 compatibility handler
                        retVal.greed = Greed.valueOf(wn2.getTextContent()
                            .toUpperCase()
                            .replaceAll("-", "_")
                            .replaceAll(" ", "_"));
                    } catch (IllegalArgumentException e) {
                        retVal.greed = Greed.fromOrdinal(Integer.parseInt(wn2.getTextContent()));
                    }
                } else if (wn2.getNodeName().equalsIgnoreCase("social")) {
                    try {
                        // <50.01 compatibility handler
                        retVal.social = Social.valueOf(wn2.getTextContent()
                            .toUpperCase()
                            .replaceAll("-", "_")
                            .replaceAll(" ", "_"));
                    } catch (IllegalArgumentException e) {
                        retVal.social = Social.fromOrdinal(Integer.parseInt(wn2.getTextContent()));
                    }
                } else if (wn2.getNodeName().equalsIgnoreCase("personalityQuirk")) {
                    try {
                        // <50.01 compatibility handler
                        retVal.personalityQuirk = PersonalityQuirk.valueOf(wn2.getTextContent()
                            .toUpperCase()
                            .replaceAll("-", "_")
                            .replaceAll(" ", "_"));
                    } catch (IllegalArgumentException e) {
                        retVal.personalityQuirk = PersonalityQuirk.fromOrdinal(Integer.parseInt(wn2.getTextContent()));
                    }
                } else if (wn2.getNodeName().equalsIgnoreCase("intelligence")) {
                    try {
                        // <50.01 compatibility handler
                        retVal.intelligence = Intelligence.valueOf(wn2.getTextContent()
                            .toUpperCase()
                            .replaceAll("-", "_")
                            .replaceAll(" ", "_"));
                    } catch (IllegalArgumentException e) {
                        retVal.intelligence = Intelligence.fromOrdinal(Integer.parseInt(wn2.getTextContent()));
                    }
                } else if (wn2.getNodeName().equalsIgnoreCase("personalityDescription")) {
                    retVal.personalityDescription = wn2.getTextContent();
                } else if (wn2.getNodeName().equalsIgnoreCase("clanPersonnel")) {
                    retVal.setClanPersonnel(Boolean.parseBoolean(wn2.getTextContent().trim()));
                } else if (wn2.getNodeName().equalsIgnoreCase("commander")) {
                    retVal.setCommander(Boolean.parseBoolean(wn2.getTextContent().trim()));
                } else if (wn2.getNodeName().equalsIgnoreCase("divorceable")) {
                    retVal.setDivorceable(Boolean.parseBoolean(wn2.getTextContent().trim()));
                } else if (wn2.getNodeName().equalsIgnoreCase("founder")) {
                    retVal.setFounder(Boolean.parseBoolean(wn2.getTextContent().trim()));
                } else if (wn2.getNodeName().equalsIgnoreCase("immortal")) {
                    retVal.setImmortal(Boolean.parseBoolean(wn2.getTextContent().trim()));
                } else if (wn2.getNodeName().equalsIgnoreCase("marriageable")) {
                    retVal.setMarriageable(Boolean.parseBoolean(wn2.getTextContent().trim()));
                } else if (wn2.getNodeName().equalsIgnoreCase("tryingToConceive")) {
                    retVal.setTryingToConceive(Boolean.parseBoolean(wn2.getTextContent().trim()));
                } else if (wn2.getNodeName().equalsIgnoreCase("extraData")) {
                    retVal.extraData = ExtraData.createFromXml(wn2);
                }
            }

            retVal.setFullName(); // this sets the name based on the loaded values

            if ((advantages != null) && !advantages.isBlank()) {
                StringTokenizer st = new StringTokenizer(advantages, "::");
                while (st.hasMoreTokens()) {
                    String adv = st.nextToken();
                    String advName = Crew.parseAdvantageName(adv);
                    Object value = Crew.parseAdvantageValue(adv);

                    try {
                        retVal.getOptions().getOption(advName).setValue(value);
                    } catch (Exception e) {
                        logger.warn("Error restoring advantage: {}", adv);
                    }
                }
            }

            if ((edge != null) && !edge.isBlank()) {
                List<String> edgeOptionList = getEdgeTriggersList();
                // this prevents an error caused by the Option Group name being included in the
                // list of options for that group
                edgeOptionList.remove(0);

                updateOptions(edge, retVal, edgeOptionList);
                removeUnusedEdgeTriggers(retVal, edgeOptionList);
            }

            if ((implants != null) && !implants.isBlank()) {
                StringTokenizer st = new StringTokenizer(implants, "::");
                while (st.hasMoreTokens()) {
                    String adv = st.nextToken();
                    String advName = Crew.parseAdvantageName(adv);
                    Object value = Crew.parseAdvantageValue(adv);

                    try {
                        retVal.getOptions().getOption(advName).setValue(value);
                    } catch (Exception e) {
                        logger.error("Error restoring implants: {}", adv);
                    }
                }
            }

            // Fixing Prisoner Ranks - 0.47.X Fix
            if (retVal.getRankNumeric() < 0) {
                retVal.setRank(0);
            }

            // Fixing recruitment dates
            // I don't know when this metric was added, so we check all versions
            if (retVal.getRecruitment() == null) {
                retVal.setRecruitment(c.getLocalDate());
            }

            // This resolves a bug squashed in 2025 (50.03) but lurked in our codebase
            // potentially as far back as 2014. The next two handlers should never be removed.
            if (!retVal.canPerformRole(c.getLocalDate(), retVal.getPrimaryRole(), true)) {
                retVal.setPrimaryRole(c, PersonnelRole.NONE);
                logger.info(String.format("%s was found to be ineligible for their" +
                    " primary role. That role has been removed and they were assigned the" +
                    " NONE role.", retVal.getFullTitle()));
            }

            if (!retVal.canPerformRole(c.getLocalDate(), retVal.getSecondaryRole(), false)) {
                retVal.setSecondaryRole(PersonnelRole.NONE);
                logger.info(String.format("%s was found to be ineligible for their" +
                    " secondary role. That role has been removed and they were assigned the" +
                    " NONE role.", retVal.getFullTitle()));
            }
        } catch (Exception e) {
            logger.error("Failed to read person {} from file", retVal.getFullName(), e);
            retVal = null;
        }

        return retVal;
    }
    // endregion File I/O

    public void setSalary(final Money salary) {
        this.salary = salary;
    }

    public Money getSalary(final Campaign campaign) {
        if (!getPrisonerStatus().isFree()) {
            return Money.zero();
        }

        if (salary.isPositiveOrZero()) {
            return salary;
        }

        // If the salary is negative, then use the standard amounts
        Money primaryBase = campaign.getCampaignOptions().getRoleBaseSalaries()[getPrimaryRole().ordinal()];

        // SpecInf is a special case, this needs to be applied first to bring base
        // salary up to RAW.
        if (getPrimaryRole().isSoldierOrBattleArmour()) {
            if ((getUnit() != null) && getUnit().isConventionalInfantry()
                    && ((Infantry) getUnit().getEntity()).hasSpecialization()) {
                primaryBase = primaryBase
                        .multipliedBy(campaign.getCampaignOptions().getSalarySpecialistInfantryMultiplier());
            }
        }

        // Experience multiplier
        primaryBase = primaryBase.multipliedBy(
                campaign.getCampaignOptions().getSalaryXPMultipliers().get(getSkillLevel(campaign, false)));

        // Specialization multiplier
        if (getPrimaryRole().isSoldierOrBattleArmour()) {
            if (hasSkill(SkillType.S_ANTI_MEK)) {
                primaryBase = primaryBase.multipliedBy(campaign.getCampaignOptions().getSalaryAntiMekMultiplier());
            }
        }

        // CamOps doesn't cover secondary roles, so we just half the base salary of the
        // secondary role.
        Money secondaryBase = Money.zero();

        if (!campaign.getCampaignOptions().isDisableSecondaryRoleSalary()) {
            secondaryBase = campaign.getCampaignOptions().getRoleBaseSalaries()[getSecondaryRole().ordinal()]
                    .dividedBy(2);

            // SpecInf is a special case, this needs to be applied first to bring base
            // salary up to RAW.
            if (getSecondaryRole().isSoldierOrBattleArmour()) {
                if (hasSkill(SkillType.S_ANTI_MEK)) {
                    secondaryBase = secondaryBase
                            .multipliedBy(campaign.getCampaignOptions().getSalaryAntiMekMultiplier());
                }
            }

            // Experience modifier
            secondaryBase = secondaryBase.multipliedBy(
                    campaign.getCampaignOptions().getSalaryXPMultipliers().get(getSkillLevel(campaign, true)));

            // Specialization
            if (getSecondaryRole().isSoldierOrBattleArmour()) {
                if (hasSkill(SkillType.S_ANTI_MEK)) {
                    secondaryBase = secondaryBase
                            .multipliedBy(campaign.getCampaignOptions().getSalaryAntiMekMultiplier());
                }
            }
        }

        // TODO: distinguish DropShip, JumpShip, and WarShip crew
        // TODO: Add era mod to salary calc..
        if (getRank().getPayMultiplier() > 0) {
            return primaryBase.plus(secondaryBase).multipliedBy(getRank().getPayMultiplier());
        } else {
            return primaryBase.plus(secondaryBase);
        }
    }

    /**
     * Retrieves a list of edge triggers from PilotOptions.
     *
     * @return a List of edge triggers. If no edge triggers are found, an empty List
     *         is returned.
     */
    private static List<String> getEdgeTriggersList() {
        Enumeration<IOptionGroup> groups = new PilotOptions().getGroups();

        while (groups.hasMoreElements()) {
            IOptionGroup group = groups.nextElement();

            if (group.getKey().equals(PilotOptions.EDGE_ADVANTAGES)) {
                return Collections.list(group.getOptionNames());
            }
        }

        return new ArrayList<>();
    }

    /**
     * Updates the status of Edge Triggers based on those stored in edgeTriggers
     *
     * @param edgeTriggers   the string containing edge triggers delimited by "::"
     * @param retVal         the person to update
     * @param edgeOptionList the list of edge triggers to remove
     */
    private static void updateOptions(String edgeTriggers, Person retVal, List<String> edgeOptionList) {
        StringTokenizer st = new StringTokenizer(edgeTriggers, "::");

        while (st.hasMoreTokens()) {
            String trigger = st.nextToken();
            String triggerName = Crew.parseAdvantageName(trigger);
            Object value = Crew.parseAdvantageValue(trigger);

            try {
                retVal.getOptions().getOption(triggerName).setValue(value);
                edgeOptionList.remove(triggerName);
            } catch (Exception e) {
                logger.error("Error restoring edge trigger: {}", trigger);
            }
        }
    }

    /**
     * Explicitly disables unused Edge triggers
     *
     * @param retVal         the person for whom the triggers are disabled
     * @param edgeOptionList the list of edge triggers to be processed
     */
    private static void removeUnusedEdgeTriggers(Person retVal, List<String> edgeOptionList) {
        for (String edgeTrigger : edgeOptionList) {
            String advName = Crew.parseAdvantageName(edgeTrigger);

            try {
                retVal.getOptions().getOption(advName).setValue(false);
            } catch (Exception e) {
                logger.error("Error disabling edge trigger: {}", edgeTrigger);
            }
        }
    }

    /**
     * @return the person's total earnings
     */
    public Money getTotalEarnings() {
        return totalEarnings;
    }

    /**
     * This is used to pay a person. Preventing negative payments
     * is intentional to ensure we don't accidentally
     * change someone when trying to give them money.
     * To charge a person, implement a new method.
     * (And then add a @see here)
     *
     * @param money the amount of money to add to their total earnings
     */
    public void payPerson(final Money money) {
        if (money.isPositiveOrZero()) {
            totalEarnings = getTotalEarnings().plus((money));
        }
    }

    /**
     * This is used to pay a person their share value based on the value of a single
     * share
     *
     * @param campaign     the campaign the person is a part of
     * @param money        the value of a single share
     * @param sharesForAll whether or not all personnel have shares
     */
    public void payPersonShares(final Campaign campaign, final Money money,
            final boolean sharesForAll) {
        final int shares = getNumShares(campaign, sharesForAll);
        if (shares > 0) {
            payPerson(money.multipliedBy(shares));
        }
    }

    // region Ranks
    public RankSystem getRankSystem() {
        return rankSystem;
    }

    public void setRankSystem(final RankValidator rankValidator, final RankSystem rankSystem) {
        setRankSystemDirect(rankSystem);
        rankValidator.checkPersonRank(this);
        MekHQ.triggerEvent(new PersonChangedEvent(this));
    }

    private void setRankSystemDirect(final RankSystem rankSystem) {
        this.rankSystem = rankSystem;
    }

    public Rank getRank() {
        return getRankSystem().getRank(getRankNumeric());
    }

    public int getRankNumeric() {
        return rank;
    }

    public void setRank(final int rank) {
        this.rank = rank;
    }

    public int getRankLevel() {
        return rankLevel;
    }

    public void setRankLevel(final int rankLevel) {
        this.rankLevel = rankLevel;
    }

    public void changeRank(final Campaign campaign, final int rankNumeric, final int rankLevel,
            final boolean report) {
        final int oldRankNumeric = getRankNumeric();
        final int oldRankLevel = getRankLevel();
        setRank(rankNumeric);
        setRankLevel(rankLevel);

        if (campaign.getCampaignOptions().isUseTimeInRank()) {
            if (getPrisonerStatus().isFree() && !getPrimaryRole().isDependent()) {
                setLastRankChangeDate(campaign.getLocalDate());
            } else {
                setLastRankChangeDate(null);
            }
        }

        campaign.personUpdated(this);

        if (report) {
            if ((rankNumeric > oldRankNumeric)
                    || ((rankNumeric == oldRankNumeric) && (rankLevel > oldRankLevel))) {
                ServiceLogger.promotedTo(this, campaign.getLocalDate());
            } else if ((rankNumeric < oldRankNumeric) || (rankLevel < oldRankLevel)) {
                ServiceLogger.demotedTo(this, campaign.getLocalDate());
            }
        }
    }

    public String getRankName() {
        final Profession profession = Profession.getProfessionFromPersonnelRole(getPrimaryRole());
        String rankName = getRank().getName(profession.getProfession(getRankSystem(), getRank()));

        // Manei Domini Additions
        if (getRankSystem().isUseManeiDomini()) {
            if (!getManeiDominiClass().isNone()) {
                rankName = getManeiDominiClass() + " " + rankName;
            }

            if (!getManeiDominiRank().isNone()) {
                rankName += " " + getManeiDominiRank();
            }
        }

        if (getRankSystem().isUseROMDesignation()) {
            rankName += ROMDesignation.getComStarBranchDesignation(this);
        }

        // Rank Level Modifications
        if (getRankLevel() > 0) {
            rankName += Utilities.getRomanNumeralsFromArabicNumber(rankLevel, true);
        }

        // Prisoner Status Modifications
        rankName = rankName.equalsIgnoreCase("None")
                ? getPrisonerStatus().getTitleExtension()
                : getPrisonerStatus().getTitleExtension() + ' ' + rankName;

        // We have our name, return it
        return rankName.trim();
    }

    public ManeiDominiClass getManeiDominiClass() {
        return maneiDominiClass;
    }

    public void setManeiDominiClass(final ManeiDominiClass maneiDominiClass) {
        setManeiDominiClassDirect(maneiDominiClass);
        MekHQ.triggerEvent(new PersonChangedEvent(this));
    }

    private void setManeiDominiClassDirect(final ManeiDominiClass maneiDominiClass) {
        this.maneiDominiClass = maneiDominiClass;
    }

    public ManeiDominiRank getManeiDominiRank() {
        return maneiDominiRank;
    }

    public void setManeiDominiRank(final ManeiDominiRank maneiDominiRank) {
        setManeiDominiRankDirect(maneiDominiRank);
        MekHQ.triggerEvent(new PersonChangedEvent(this));
    }

    private void setManeiDominiRankDirect(final ManeiDominiRank maneiDominiRank) {
        this.maneiDominiRank = maneiDominiRank;
    }

    /**
     * Determines whether this person outranks another, taking into account the
     * seniority rank for
     * ComStar and WoB ranks.
     *
     * @param other The <code>Person</code> to compare ranks with
     * @return true if <code>other</code> has a lower rank, or if <code>other</code>
     *         is null.
     */
    public boolean outRanks(final @Nullable Person other) {
        if (other == null) {
            return true;
        } else if (getRankNumeric() == other.getRankNumeric()) {
            return getRankLevel() > other.getRankLevel();
        } else {
            return getRankNumeric() > other.getRankNumeric();
        }
    }

    /**
     * Checks if the current person outranks another person using a skill
     * tiebreaker.
     * If the other person is null, it is considered that the current person
     * outranks them.
     * If both persons have the same rank numeric value, the rank level is compared.
     * If both persons have the same rank numeric value and rank level, the
     * experience levels are compared.
     *
     * @param campaign    the campaign used to calculate the experience levels
     * @param otherPerson the other person to compare ranks with
     * @return true if the current person outranks the other person, false otherwise
     */
    public boolean outRanksUsingSkillTiebreaker(Campaign campaign, @Nullable Person otherPerson) {
        if (otherPerson == null) {
            return true;
        } else if (getRankNumeric() == otherPerson.getRankNumeric()) {
            if (getRankLevel() > otherPerson.getRankLevel()) {
                return true;
            } else if (getRankLevel() < otherPerson.getRankLevel()) {
                return false;
            } else {
                if (getExperienceLevel(campaign, false) == otherPerson.getExperienceLevel(campaign, false)) {
                    return getExperienceLevel(campaign, true) > otherPerson.getExperienceLevel(campaign, true);
                } else {
                    return getExperienceLevel(campaign, false) > otherPerson.getExperienceLevel(campaign, false);
                }
            }
        } else {
            return getRankNumeric() > otherPerson.getRankNumeric();
        }
    }
    // endregion Ranks

    @Override
    public String toString() {
        return getFullName();
    }

    /**
     * Two people are determined to be equal if they have the same id
     *
     * @param object The object to check if it is equal to the person or not
     * @return True if they have the same id, otherwise false
     */
    @Override
    public boolean equals(final @Nullable Object object) {
        if (this == object) {
            return true;
        } else if (!(object instanceof Person)) {
            return false;
        } else {
            return getId().equals(((Person) object).getId());
        }
    }

    @Override
    public int hashCode() {
        return getId().hashCode();
    }

    public SkillLevel getSkillLevel(final Campaign campaign, final boolean secondary) {
        return Skills.SKILL_LEVELS[getExperienceLevel(campaign, secondary) + 1];
    }

    public int getExperienceLevel(final Campaign campaign, final boolean secondary) {
        final PersonnelRole role = secondary ? getSecondaryRole() : getPrimaryRole();
        switch (role) {
            case MEKWARRIOR:
                if (hasSkill(SkillType.S_GUN_MEK) && hasSkill(SkillType.S_PILOT_MEK)) {
                    /*
                     * Attempt to use higher precision averaging, but if it doesn't provide a clear
                     * result
                     * due to non-standard experience thresholds then fall back on lower precision
                     * averaging
                     * See Bug #140
                     */
                    if (campaign.getCampaignOptions().isAlternativeQualityAveraging()) {
                        int rawScore = (int) Math.floor(
                                (getSkill(SkillType.S_GUN_MEK).getLevel() + getSkill(SkillType.S_PILOT_MEK).getLevel())
                                        / 2.0);
                        if (getSkill(SkillType.S_GUN_MEK).getType().getExperienceLevel(
                                rawScore) == getSkill(SkillType.S_PILOT_MEK).getType().getExperienceLevel(rawScore)) {
                            return getSkill(SkillType.S_GUN_MEK).getType().getExperienceLevel(rawScore);
                        }
                    }

                    return (int) Math.floor((getSkill(SkillType.S_GUN_MEK).getExperienceLevel()
                            + getSkill(SkillType.S_PILOT_MEK).getExperienceLevel()) / 2.0);
                } else {
                    return SkillType.EXP_NONE;
                }
            case LAM_PILOT:
                if (Stream.of(SkillType.S_GUN_MEK, SkillType.S_PILOT_MEK,
                        SkillType.S_GUN_AERO, SkillType.S_PILOT_AERO).allMatch(this::hasSkill)) {
                    /*
                     * Attempt to use higher precision averaging, but if it doesn't provide a clear
                     * result
                     * due to non-standard experience thresholds then fall back on lower precision
                     * averaging
                     * See Bug #140
                     */
                    if (campaign.getCampaignOptions().isAlternativeQualityAveraging()) {
                        int rawScore = (int) Math.floor((Stream.of(SkillType.S_GUN_MEK, SkillType.S_PILOT_MEK,
                                SkillType.S_GUN_AERO, SkillType.S_PILOT_AERO).mapToInt(s -> getSkill(s).getLevel())
                                .sum())
                                / 4.0);

                        final int mekGunneryExperienceLevel = SkillType.lookupHash.get(SkillType.S_GUN_MEK)
                                .getExperienceLevel(rawScore);
                        if ((mekGunneryExperienceLevel == SkillType.lookupHash.get(SkillType.S_PILOT_MEK)
                                .getExperienceLevel(rawScore)
                                && (mekGunneryExperienceLevel == SkillType.lookupHash.get(SkillType.S_GUN_AERO)
                                        .getExperienceLevel(rawScore))
                                && (mekGunneryExperienceLevel == SkillType.lookupHash.get(SkillType.S_PILOT_AERO)
                                        .getExperienceLevel(rawScore)))) {
                            return getSkill(SkillType.S_GUN_MEK).getType().getExperienceLevel(rawScore);
                        }
                    }

                    return (int) Math.floor(
                            (getSkill(SkillType.S_GUN_MEK).getExperienceLevel()
                                    + getSkill(SkillType.S_PILOT_MEK).getExperienceLevel()
                                    + getSkill(SkillType.S_GUN_AERO).getExperienceLevel()
                                    + getSkill(SkillType.S_PILOT_AERO).getExperienceLevel())
                                    / 4.0);
                } else {
                    return SkillType.EXP_NONE;
                }
            case GROUND_VEHICLE_DRIVER:
                return hasSkill(SkillType.S_PILOT_GVEE) ? getSkill(SkillType.S_PILOT_GVEE).getExperienceLevel()
                        : SkillType.EXP_NONE;
            case NAVAL_VEHICLE_DRIVER:
                return hasSkill(SkillType.S_PILOT_NVEE) ? getSkill(SkillType.S_PILOT_NVEE).getExperienceLevel()
                        : SkillType.EXP_NONE;
            case VTOL_PILOT:
                return hasSkill(SkillType.S_PILOT_VTOL) ? getSkill(SkillType.S_PILOT_VTOL).getExperienceLevel()
                        : SkillType.EXP_NONE;
            case VEHICLE_GUNNER:
                if (!campaign.getCampaignOptions().isUseArtillery()) {
                    return hasSkill(SkillType.S_GUN_VEE) ? getSkill(SkillType.S_GUN_VEE).getExperienceLevel()
                            : SkillType.EXP_NONE;
                } else {
                    if ((hasSkill(SkillType.S_GUN_VEE)) && (hasSkill(SkillType.S_ARTILLERY))) {
                        return Math.max((getSkill(SkillType.S_GUN_VEE).getExperienceLevel()),
                                (getSkill(SkillType.S_ARTILLERY).getExperienceLevel()));
                    } else if (hasSkill(SkillType.S_GUN_VEE)) {
                        return getSkill(SkillType.S_GUN_VEE).getExperienceLevel();
                    } else if (hasSkill(SkillType.S_ARTILLERY)) {
                        return getSkill(SkillType.S_ARTILLERY).getExperienceLevel();
                    } else {
                        return SkillType.EXP_NONE;
                    }
                }
            case VEHICLE_CREW, MECHANIC:
                return hasSkill(SkillType.S_TECH_MECHANIC) ? getSkill(SkillType.S_TECH_MECHANIC).getExperienceLevel()
                        : SkillType.EXP_NONE;
            case AEROSPACE_PILOT:
                if (hasSkill(SkillType.S_GUN_AERO) && hasSkill(SkillType.S_PILOT_AERO)) {
                    if (campaign.getCampaignOptions().isAlternativeQualityAveraging()) {
                        int rawScore = (int) Math.floor(
                                (getSkill(SkillType.S_GUN_AERO).getLevel()
                                        + getSkill(SkillType.S_PILOT_AERO).getLevel()) / 2.0);
                        if (getSkill(SkillType.S_GUN_AERO).getType().getExperienceLevel(
                                rawScore) == getSkill(SkillType.S_PILOT_AERO).getType().getExperienceLevel(rawScore)) {
                            return getSkill(SkillType.S_GUN_AERO).getType().getExperienceLevel(rawScore);
                        }
                    }

                    return (int) Math.floor((getSkill(SkillType.S_GUN_AERO).getExperienceLevel()
                            + getSkill(SkillType.S_PILOT_AERO).getExperienceLevel()) / 2.0);
                } else {
                    return SkillType.EXP_NONE;
                }
            case CONVENTIONAL_AIRCRAFT_PILOT:
                if (hasSkill(SkillType.S_GUN_JET) && hasSkill(SkillType.S_PILOT_JET)) {
                    if (campaign.getCampaignOptions().isAlternativeQualityAveraging()) {
                        int rawScore = (int) Math.floor(
                                (getSkill(SkillType.S_GUN_JET).getLevel() + getSkill(SkillType.S_PILOT_JET).getLevel())
                                        / 2.0);
                        if (getSkill(SkillType.S_GUN_JET).getType().getExperienceLevel(
                                rawScore) == getSkill(SkillType.S_PILOT_JET).getType().getExperienceLevel(rawScore)) {
                            return getSkill(SkillType.S_GUN_JET).getType().getExperienceLevel(rawScore);
                        }
                    }

                    return (int) Math.floor((getSkill(SkillType.S_GUN_JET).getExperienceLevel()
                            + getSkill(SkillType.S_PILOT_JET).getExperienceLevel()) / 2.0);
                } else {
                    return SkillType.EXP_NONE;
                }
            case PROTOMEK_PILOT:
                return hasSkill(SkillType.S_GUN_PROTO) ? getSkill(SkillType.S_GUN_PROTO).getExperienceLevel()
                        : SkillType.EXP_NONE;
            case BATTLE_ARMOUR:
                if (hasSkill(SkillType.S_GUN_BA) && hasSkill(SkillType.S_ANTI_MEK)) {
                    if (campaign.getCampaignOptions().isAlternativeQualityAveraging()) {
                        int rawScore = (int) Math.floor(
                                (getSkill(SkillType.S_GUN_BA).getLevel() + getSkill(SkillType.S_ANTI_MEK).getLevel())
                                        / 2.0);
                        if (getSkill(SkillType.S_GUN_BA).getType().getExperienceLevel(
                                rawScore) == getSkill(SkillType.S_ANTI_MEK).getType().getExperienceLevel(rawScore)) {
                            return getSkill(SkillType.S_GUN_BA).getType().getExperienceLevel(rawScore);
                        }
                    }

                    return (int) Math.floor((getSkill(SkillType.S_GUN_BA).getExperienceLevel()
                            + getSkill(SkillType.S_ANTI_MEK).getExperienceLevel()) / 2.0);
                } else {
                    return SkillType.EXP_NONE;
                }
            case SOLDIER:
                return hasSkill(SkillType.S_SMALL_ARMS) ? getSkill(SkillType.S_SMALL_ARMS).getExperienceLevel()
                        : SkillType.EXP_NONE;
            case VESSEL_PILOT:
                return hasSkill(SkillType.S_PILOT_SPACE) ? getSkill(SkillType.S_PILOT_SPACE).getExperienceLevel()
                        : SkillType.EXP_NONE;
            case VESSEL_GUNNER:
                return hasSkill(SkillType.S_GUN_SPACE) ? getSkill(SkillType.S_GUN_SPACE).getExperienceLevel()
                        : SkillType.EXP_NONE;
            case VESSEL_CREW:
                return hasSkill(SkillType.S_TECH_VESSEL) ? getSkill(SkillType.S_TECH_VESSEL).getExperienceLevel()
                        : SkillType.EXP_NONE;
            case VESSEL_NAVIGATOR:
                return hasSkill(SkillType.S_NAV) ? getSkill(SkillType.S_NAV).getExperienceLevel() : SkillType.EXP_NONE;
            case MEK_TECH:
                return hasSkill(SkillType.S_TECH_MEK) ? getSkill(SkillType.S_TECH_MEK).getExperienceLevel()
                        : SkillType.EXP_NONE;
            case AERO_TEK:
                return hasSkill(SkillType.S_TECH_AERO) ? getSkill(SkillType.S_TECH_AERO).getExperienceLevel()
                        : SkillType.EXP_NONE;
            case BA_TECH:
                return hasSkill(SkillType.S_TECH_BA) ? getSkill(SkillType.S_TECH_BA).getExperienceLevel()
                        : SkillType.EXP_NONE;
            case ASTECH:
                return hasSkill(SkillType.S_ASTECH) ? getSkill(SkillType.S_ASTECH).getExperienceLevel()
                        : SkillType.EXP_NONE;
            case DOCTOR:
                return hasSkill(SkillType.S_DOCTOR) ? getSkill(SkillType.S_DOCTOR).getExperienceLevel()
                        : SkillType.EXP_NONE;
            case MEDIC:
                return hasSkill(SkillType.S_MEDTECH) ? getSkill(SkillType.S_MEDTECH).getExperienceLevel()
                        : SkillType.EXP_NONE;
            case ADMINISTRATOR_COMMAND:
            case ADMINISTRATOR_LOGISTICS:
            case ADMINISTRATOR_TRANSPORT:
            case ADMINISTRATOR_HR:
                int adminLevel = getSkillLevelOrNegative(SkillType.S_ADMIN);
                int negotiationLevel = getSkillLevelOrNegative(SkillType.S_NEG);
                int scroungeLevel = getSkillLevelOrNegative(SkillType.S_SCROUNGE);

                int levelSum;
                boolean includeNegotiation = campaign.getCampaignOptions().isAdminExperienceLevelIncludeNegotiation();
                boolean includeScrounge = campaign.getCampaignOptions().isAdminExperienceLevelIncludeScrounge();
                int divisor;

                if (includeNegotiation && includeScrounge) {
                    levelSum = adminLevel + negotiationLevel + scroungeLevel;
                    divisor = 3;
                } else if (includeNegotiation) {
                    levelSum = adminLevel + negotiationLevel;
                    divisor = 2;
                } else if (includeScrounge) {
                    levelSum = adminLevel + scroungeLevel;
                    divisor = 2;
                } else {
                    levelSum = adminLevel;
                    divisor = 1;
                }

                if (levelSum == -divisor) {
                    return SkillType.EXP_NONE;
                } else {
                    return Math.max(0, levelSum / divisor);
                }
            case DEPENDENT:
            case NONE:
            default:
                return SkillType.EXP_NONE;
        }
    }

    /**
     * Retrieves the skills associated with the character's profession.
     * The skills returned depend on whether the personnel's primary or secondary role
     * is being queried and may also vary based on the campaign's configuration settings, such as
     * whether artillery skills are enabled.
     *
     * <p>This method identifies the {@link PersonnelRole} associated with the personnel and returns
     * a list of corresponding skills. The resulting skills depend on the profession and specific
     * conditions, such as whether artillery is enabled in the campaign options.</p>
     *
     * <p>Examples of skill mappings include:
     * <ul>
     *     <li><strong>MEKWARRIOR:</strong> Includes gun and piloting skills for meks, with optional
     *     artillery skills if enabled in the campaign.</li>
     *     <li><strong>LAM_PILOT:</strong> Covers skills for both meks and aerospace combat.</li>
     *     <li><strong>GROUND_VEHICLE_DRIVER:</strong> Includes piloting skills for ground vehicles.</li>
     *     <li><strong>VEHICLE_GUNNER:</strong> Includes vehicle gunnery skills, with optional artillery skills
     *         if enabled.</li>
     *     <li><strong>AEROSPACE_PILOT:</strong> Covers skills for aerospace gunnery and piloting.</li>
     *     <li><strong>ADMINISTRATORS:</strong> Includes administrative, negotiation, and scrounging skills.</li>
     *     <li><strong>DEPENDENT or NONE:</strong> Returns no specific skills.</li>
     * </ul>
     *
     * @param campaign  the current {@link Campaign}
     * @param secondary a boolean indicating whether to retrieve skills for the secondary ({@code true})
     *                  or primary ({@code false}) profession of the character
     * @return a {@link List} of skill identifiers ({@link String}) associated with the personnel's role,
     *         possibly modified by campaign settings
     */
    public List<String> getProfessionSkills(final Campaign campaign, final boolean secondary) {
        final PersonnelRole profession = secondary ? getSecondaryRole() : getPrimaryRole();
        final boolean isUseArtillery = campaign.getCampaignOptions().isUseArtillery();

        return switch (profession) {
            case MEKWARRIOR -> {
                if (isUseArtillery) {
                    yield List.of(SkillType.S_GUN_MEK, SkillType.S_PILOT_MEK, SkillType.S_ARTILLERY);
                } else {
                    yield List.of(SkillType.S_GUN_MEK, SkillType.S_PILOT_MEK);
                }
            }
            case LAM_PILOT -> List.of(SkillType.S_GUN_MEK, SkillType.S_PILOT_MEK,
                SkillType.S_GUN_AERO, SkillType.S_PILOT_AERO);
            case GROUND_VEHICLE_DRIVER -> List.of(SkillType.S_PILOT_GVEE);
            case NAVAL_VEHICLE_DRIVER -> List.of(SkillType.S_PILOT_NVEE);
            case VTOL_PILOT -> List.of(SkillType.S_PILOT_VTOL);
            case VEHICLE_GUNNER -> {
                if (isUseArtillery) {
                    yield List.of(SkillType.S_GUN_VEE, SkillType.S_ARTILLERY);
                } else {
                    yield List.of(SkillType.S_GUN_VEE);
                }
            }
            case VEHICLE_CREW, MECHANIC -> List.of(SkillType.S_TECH_MECHANIC);
            case AEROSPACE_PILOT -> List.of(SkillType.S_GUN_AERO, SkillType.S_PILOT_AERO);
            case CONVENTIONAL_AIRCRAFT_PILOT -> List.of(SkillType.S_GUN_JET, SkillType.S_PILOT_JET);
            case PROTOMEK_PILOT -> List.of(SkillType.S_GUN_PROTO, SkillType.S_GUN_PROTO);
            case BATTLE_ARMOUR -> List.of(SkillType.S_GUN_BA, SkillType.S_ANTI_MEK);
            case SOLDIER -> List.of(SkillType.S_SMALL_ARMS);
            case VESSEL_PILOT -> List.of(SkillType.S_PILOT_SPACE);
            case VESSEL_GUNNER -> List.of(SkillType.S_GUN_SPACE);
            case VESSEL_CREW -> List.of(SkillType.S_TECH_VESSEL);
            case VESSEL_NAVIGATOR -> List.of(SkillType.S_NAV);
            case MEK_TECH -> List.of(SkillType.S_TECH_MEK);
            case AERO_TEK -> List.of(SkillType.S_TECH_AERO);
            case BA_TECH -> List.of(SkillType.S_TECH_BA);
            case ASTECH -> List.of(SkillType.S_ASTECH);
            case DOCTOR -> List.of(SkillType.S_DOCTOR);
            case MEDIC -> List.of(SkillType.S_MEDTECH);
            case ADMINISTRATOR_COMMAND, ADMINISTRATOR_LOGISTICS, ADMINISTRATOR_TRANSPORT,
                 ADMINISTRATOR_HR -> List.of(SkillType.S_ADMIN, SkillType.S_NEG, SkillType.S_SCROUNGE);
            case DEPENDENT, NONE -> List.of(String.valueOf(SkillType.EXP_NONE));
        };
    }

    /**
     * @param campaign the campaign the person is a part of
     * @return a full description in HTML format that will be used for the graphical
     *         display in the
     *         personnel table among other places
     */
    public String getFullDesc(final Campaign campaign) {
        return "<b>" + getFullTitle() + "</b><br/>" + getSkillLevel(campaign, false) + ' ' + getRoleDesc();
    }

    public String getHTMLTitle() {
        return String.format("<html><div id=\"%s\" style=\"white-space: nowrap;\">%s</div></html>",
                getId(), getFullTitle());
    }

    public String getFullTitle() {
        String rank = getRankName();

        if (!rank.isBlank()) {
            rank = rank + ' ';
        }

        return rank + getFullName();
    }

    public String makeHTMLRank() {
        return String.format("<html><div id=\"%s\">%s</div></html>", getId(), getRankName().trim());
    }

    public String getHyperlinkedFullTitle() {
        return String.format("<a href='PERSON:%s'>%s</a>", getId(), getFullTitle());
    }

    /**
     * @return the primaryDesignator
     */
    public ROMDesignation getPrimaryDesignator() {
        return primaryDesignator;
    }

    /**
     * @param primaryDesignator the primaryDesignator to set
     */
    public void setPrimaryDesignator(final ROMDesignation primaryDesignator) {
        this.primaryDesignator = primaryDesignator;
        MekHQ.triggerEvent(new PersonChangedEvent(this));
    }

    /**
     * @return the secondaryDesignator
     */
    public ROMDesignation getSecondaryDesignator() {
        return secondaryDesignator;
    }

    /**
     * @param secondaryDesignator the secondaryDesignator to set
     */
    public void setSecondaryDesignator(final ROMDesignation secondaryDesignator) {
        this.secondaryDesignator = secondaryDesignator;
        MekHQ.triggerEvent(new PersonChangedEvent(this));
    }

    public int getHealingDifficulty(final Campaign campaign) {
        return campaign.getCampaignOptions().isTougherHealing() ? Math.max(0, getHits() - 2) : 0;
    }

    public TargetRoll getHealingMods(final Campaign campaign) {
        return new TargetRoll(getHealingDifficulty(campaign), "difficulty");
    }

    public String fail() {
        return " <font color='" + MekHQ.getMHQOptions().getFontColorNegativeHexColor()
                + "'><b>Failed to heal.</b></font>";
    }

    // region skill
    public boolean hasSkill(final @Nullable String skillName) {
        return skills.hasSkill(skillName);
    }

    public Skills getSkills() {
        return skills;
    }

    public @Nullable Skill getSkill(final @Nullable String skillName) {
        return skills.getSkill(skillName);
    }

    public int getSkillLevel(final String skillName) {
        final Skill skill = getSkill(skillName);
        return (skill == null) ? 0 : skill.getExperienceLevel();
    }

    /**
     * @return the skill level of a person for a given skill, or -1 if the person
     *         does not have the skill.
     *
     * @param skillName The name of the skill to retrieve the level for.
     */
    public int getSkillLevelOrNegative(final String skillName) {
        if (hasSkill(skillName)) {
            return getSkill(skillName).getExperienceLevel();
        } else {
            return -1;
        }
    }

    public void addSkill(final String skillName, final Skill skill) {
        skills.addSkill(skillName, skill);
    }

    public void addSkill(final String skillName, final int level, final int bonus) {
        skills.addSkill(skillName, new Skill(skillName, level, bonus));
    }

    public void removeSkill(final String skillName) {
        skills.removeSkill(skillName);
    }

    public int getSkillNumber() {
        return skills.size();
    }

    /**
     * Remove all skills
     */
    public void removeAllSkills() {
        skills.clear();
    }

    /**
     * Limit skills to the maximum of the given level
     */
    public void limitSkills(final int maxLevel) {
        for (final Skill skill : skills.getSkills()) {
            if (skill.getLevel() > maxLevel) {
                skill.setLevel(maxLevel);
            }
        }
    }

    public void improveSkill(final String skillName) {
        if (hasSkill(skillName)) {
            getSkill(skillName).improve();
        } else {
            addSkill(skillName, 0, 0);
        }
        MekHQ.triggerEvent(new PersonChangedEvent(this));
    }

    public int getCostToImprove(final String skillName) {
        return hasSkill(skillName) ? getSkill(skillName).getCostToImprove() : -1;
    }
    // endregion skill

    // region Awards
    public PersonAwardController getAwardController() {
        return awardController;
    }
    // endregion Awards

    public int getHits() {
        return hits;
    }

    public void setHits(final int hits) {
        this.hits = hits;
    }

    /**
     * @return the number of hits sustained prior to the last completed scenario.
     */
    public int getHitsPrior() {
        return hitsPrior;
    }

    /**
     * Sets the number of hits sustained prior to the last completed scenario.
     *
     * @param hitsPrior the new value for {@code hitsPrior}
     */
    public void setHitsPrior(final int hitsPrior) {
        this.hitsPrior = hitsPrior;
    }

    /**
     * @return <code>true</code> if the location (or any of its parent locations)
     *         has an injury
     *         which implies that the location (most likely a limb) is severed. By
     *         checking parents we
     *         can tell that they should be missing from the parent being severed,
     *         like a hand is missing if
     *         the corresponding arms is.
     */
    public boolean isLocationMissing(final @Nullable BodyLocation location) {
        return (location != null)
                && (getInjuriesByLocation(location).stream()
                        .anyMatch(injury -> injury.getType().impliesMissingLocation(location))
                        || isLocationMissing(location.Parent()));
    }

    public void heal() {
        hits = Math.max(hits - 1, 0);
        if (!needsFixing()) {
            doctorId = null;
        }
    }

    public boolean needsFixing() {
        return ((hits > 0) || needsAMFixing()) && getStatus().isActive();
    }

    public String succeed() {
        heal();
        return " <font color='" + MekHQ.getMHQOptions().getFontColorPositiveHexColor()
                + "'><b>Successfully healed one hit.</b></font>";
    }

    // region Personnel Options
    public PersonnelOptions getOptions() {
        return options;
    }

    /**
     * @return the options of the given category that this pilot has
     */
    public Enumeration<IOption> getOptions(final String groupKey) {
        return options.getOptions(groupKey);
    }

    public int countOptions(final String groupKey) {
        int count = 0;

        for (final Enumeration<IOptionGroup> i = options.getGroups(); i.hasMoreElements();) {
            final IOptionGroup group = i.nextElement();

            if (!group.getKey().equalsIgnoreCase(groupKey)) {
                continue;
            }

            for (Enumeration<IOption> j = group.getOptions(); j.hasMoreElements();) {
                final IOption option = j.nextElement();

                if (option.booleanValue()) {
                    count++;
                }
            }
        }

        return count;
    }

    /**
     * Returns a string of all the option "codes" for this pilot, for a given group,
     * using sep as the separator
     */
    public String getOptionList(@Nullable String sep, final String groupKey) {
        final StringBuilder adv = new StringBuilder();

        if (sep == null) {
            sep = "";
        }

        for (final Enumeration<IOptionGroup> i = options.getGroups(); i.hasMoreElements();) {
            final IOptionGroup group = i.nextElement();
            if (!group.getKey().equalsIgnoreCase(groupKey)) {
                continue;
            }

            for (Enumeration<IOption> j = group.getOptions(); j.hasMoreElements();) {
                final IOption option = j.nextElement();

                if (option.booleanValue()) {
                    if (!adv.isEmpty()) {
                        adv.append(sep);
                    }

                    adv.append(option.getName());
                    if (IntStream.of(IOption.STRING, IOption.CHOICE, IOption.INTEGER)
                            .anyMatch(k -> (option.getType() == k))) {
                        adv.append(' ').append(option.stringValue());
                    }
                }
            }
        }

        return adv.toString();
    }

    /**
     * @return an html-coded list that says what abilities are enabled for this
     *         pilot
     */
    public @Nullable String getAbilityListAsString(final String type) {
        final StringBuilder abilityString = new StringBuilder();
        for (Enumeration<IOption> i = getOptions(type); i.hasMoreElements();) {
            final IOption ability = i.nextElement();
            if (ability.booleanValue()) {
                abilityString.append(Utilities.getOptionDisplayName(ability)).append("<br>");
            }
        }

        return (abilityString.isEmpty()) ? null : "<html>" + abilityString + "</html>";
    }
    // endregion Personnel Options

    // region edge
    public int getEdge() {
        return getOptions().intOption(OptionsConstants.EDGE);
    }

    public void setEdge(final int edge) {
        for (Enumeration<IOption> i = getOptions(PersonnelOptions.EDGE_ADVANTAGES); i.hasMoreElements();) {
            IOption ability = i.nextElement();
            if (OptionsConstants.EDGE.equals(ability.getName())) {
                ability.setValue(edge);
            }
        }
    }

    public void changeEdge(final int amount) {
        setEdge(Math.max(getEdge() + amount, 0));
    }

    /**
     * Resets support personnel edge points to the purchased level. Used for weekly
     * refresh.
     */
    public void resetCurrentEdge() {
        setCurrentEdge(getEdge());
    }

    /**
     * Sets support personnel edge points to the value 'currentEdge'. Used for
     * weekly refresh.
     *
     * @param currentEdge - integer used to track this person's edge points
     *                    available for the current week
     */
    public void setCurrentEdge(final int currentEdge) {
        this.currentEdge = currentEdge;
    }

    public void changeCurrentEdge(final int amount) {
        currentEdge = Math.max(currentEdge + amount, 0);
    }

    /**
     * @return this person's currently available edge points. Used for weekly
     *         refresh.
     */
    public int getCurrentEdge() {
        return currentEdge;
    }

    public void setEdgeUsed(final int edgeUsedThisRound) {
        this.edgeUsedThisRound = edgeUsedThisRound;
    }

    public int getEdgeUsed() {
        return edgeUsedThisRound;
    }

    /**
     * This will set a specific edge trigger, regardless of the current status
     */
    public void setEdgeTrigger(final String name, final boolean status) {
        for (Enumeration<IOption> i = getOptions(PersonnelOptions.EDGE_ADVANTAGES); i.hasMoreElements();) {
            final IOption ability = i.nextElement();
            if (ability.getName().equals(name)) {
                ability.setValue(status);
            }
        }
        MekHQ.triggerEvent(new PersonChangedEvent(this));
    }

    /**
     * This will flip the boolean status of the current edge trigger
     *
     * @param name of the trigger condition
     */
    public void changeEdgeTrigger(final String name) {
        for (Enumeration<IOption> i = getOptions(PersonnelOptions.EDGE_ADVANTAGES); i.hasMoreElements();) {
            final IOption ability = i.nextElement();
            if (ability.getName().equals(name)) {
                ability.setValue(!ability.booleanValue());
            }
        }
        MekHQ.triggerEvent(new PersonChangedEvent(this));
    }

    /**
     * @return an html-coded tooltip that says what edge will be used
     */
    public String getEdgeTooltip() {
        final StringBuilder stringBuilder = new StringBuilder();
        for (Enumeration<IOption> i = getOptions(PersonnelOptions.EDGE_ADVANTAGES); i.hasMoreElements();) {
            final IOption ability = i.nextElement();
            // yuck, it would be nice to have a more fool-proof way of identifying edge
            // triggers
            if (ability.getName().contains("edge_when") && ability.booleanValue()) {
                stringBuilder.append(ability.getDescription()).append("<br>");
            }
        }

        return stringBuilder.toString().isBlank() ? "No triggers set" : "<html>" + stringBuilder + "</html>";
    }
    // endregion edge

    public boolean canDrive(final Entity entity) {
        if (entity instanceof LandAirMek) {
            return hasSkill(SkillType.S_PILOT_MEK) && hasSkill(SkillType.S_PILOT_AERO);
        } else if (entity instanceof Mek) {
            return hasSkill(SkillType.S_PILOT_MEK);
        } else if (entity instanceof VTOL) {
            return hasSkill(SkillType.S_PILOT_VTOL);
        } else if (entity instanceof Tank) {
            return hasSkill(entity.getMovementMode().isMarine() ? SkillType.S_PILOT_NVEE : SkillType.S_PILOT_GVEE);
        } else if (entity instanceof ConvFighter) {
            return hasSkill(SkillType.S_PILOT_JET) || hasSkill(SkillType.S_PILOT_AERO);
        } else if ((entity instanceof SmallCraft) || (entity instanceof Jumpship)) {
            return hasSkill(SkillType.S_PILOT_SPACE);
        } else if (entity instanceof Aero) {
            return hasSkill(SkillType.S_PILOT_AERO);
        } else if (entity instanceof BattleArmor) {
            return hasSkill(SkillType.S_GUN_BA);
        } else if (entity instanceof Infantry) {
            return hasSkill(SkillType.S_SMALL_ARMS);
        } else if (entity instanceof ProtoMek) {
            return hasSkill(SkillType.S_GUN_PROTO);
        } else {
            return false;
        }
    }

    public boolean canGun(final Entity entity) {
        if (entity instanceof LandAirMek) {
            return hasSkill(SkillType.S_GUN_MEK) && hasSkill(SkillType.S_GUN_AERO);
        } else if (entity instanceof Mek) {
            return hasSkill(SkillType.S_GUN_MEK);
        } else if (entity instanceof Tank) {
            return hasSkill(SkillType.S_GUN_VEE);
        } else if (entity instanceof ConvFighter) {
            return hasSkill(SkillType.S_GUN_JET) || hasSkill(SkillType.S_GUN_AERO);
        } else if ((entity instanceof SmallCraft) || (entity instanceof Jumpship)) {
            return hasSkill(SkillType.S_GUN_SPACE);
        } else if (entity instanceof Aero) {
            return hasSkill(SkillType.S_GUN_AERO);
        } else if (entity instanceof BattleArmor) {
            return hasSkill(SkillType.S_GUN_BA);
        } else if (entity instanceof Infantry) {
            return hasSkill(SkillType.S_SMALL_ARMS);
        } else if (entity instanceof ProtoMek) {
            return hasSkill(SkillType.S_GUN_PROTO);
        } else {
            return false;
        }
    }

    public boolean canTech(final Entity entity) {
        if (entity == null) {
            return false;
        }
        if ((entity instanceof Mek) || (entity instanceof ProtoMek)) {
            return hasSkill(SkillType.S_TECH_MEK);
        } else if (entity instanceof Dropship || entity instanceof Jumpship) {
            return hasSkill(SkillType.S_TECH_VESSEL);
        } else if (entity instanceof Aero) {
            return hasSkill(SkillType.S_TECH_AERO);
        } else if (entity instanceof BattleArmor) {
            return hasSkill(SkillType.S_TECH_BA);
        } else if (entity instanceof Tank) {
            return hasSkill(SkillType.S_TECH_MECHANIC);
        } else {
            return false;
        }
    }

    /**
     * @return the person's current daily available tech time. This does NOT account
     *         for any expended
     *         time.
     */
    public int getDailyAvailableTechTime() {
        return (getPrimaryRole().isTech() ? PRIMARY_ROLE_SUPPORT_TIME : SECONDARY_ROLE_SUPPORT_TIME)
                - getMaintenanceTimeUsing();
    }

    public int getMaintenanceTimeUsing() {
        return getTechUnits().stream()
            .filter(unit -> !(unit.isRefitting() && unit.getRefit().getTech() == this))
            .mapToInt(Unit::getMaintenanceTime).sum();
    }

    public boolean isMothballing() {
        return isTech() && techUnits.stream().anyMatch(Unit::isMothballing);
    }

    public @Nullable Unit getUnit() {
        return unit;
    }

    public void setUnit(final @Nullable Unit unit) {
        this.unit = unit;
    }

    public void removeTechUnit(final Unit unit) {
        techUnits.remove(unit);
    }

    public void addTechUnit(final Unit unit) {
        Objects.requireNonNull(unit);

        if (!techUnits.contains(unit)) {
            techUnits.add(unit);
        }
    }

    public void clearTechUnits() {
        techUnits.clear();
    }

    public List<Unit> getTechUnits() {
        return Collections.unmodifiableList(techUnits);
    }

    public void removeAllTechJobs(final Campaign campaign) {
        campaign.getHangar().forEachUnit(u -> {
            if (equals(u.getTech())) {
                u.remove(this, true);
            }

            if ((u.getRefit() != null) && equals(u.getRefit().getTech())) {
                u.getRefit().setTech(null);
            }
        });

        for (final Part part : campaign.getWarehouse().getParts()) {
            if (equals(part.getTech())) {
                part.cancelAssignment();
            }
        }

        for (final Force force : campaign.getAllForces()) {
            if (getId().equals(force.getTechID())) {
                force.setTechID(null);
            }
        }
    }

    public int getMinutesLeft() {
        return minutesLeft;
    }

    public void setMinutesLeft(final int minutesLeft) {
        this.minutesLeft = minutesLeft;
        if (engineer && (getUnit() != null)) {
            // set minutes for all crew members, except the engineer to not cause infinite recursion.
            getUnit().getActiveCrew()
                .stream()
                .filter(this::isNotSelf)
                .forEach(p -> p.setMinutesLeft(minutesLeft));
        }
    }

    /**
     * Checks if the other person is not the same person as this person, easy right?
     * @param p Person to check against
     * @return  true if the person is not the same person as this person
     */
    private boolean isNotSelf(Person p) {
        return !this.equals(p);
    }

    public int getOvertimeLeft() {
        return overtimeLeft;
    }

    public void setOvertimeLeft(final int overtimeLeft) {
        this.overtimeLeft = overtimeLeft;
        if (engineer && (getUnit() != null)) {
            getUnit().getActiveCrew()
                .stream()
                .filter(this::isNotSelf)
                .forEach(p -> p.setOvertimeLeft(overtimeLeft));
        }
    }

    public void resetMinutesLeft() {
        if (getPrimaryRole().isTech() || getPrimaryRole().isDoctor()) {
            this.minutesLeft = PRIMARY_ROLE_SUPPORT_TIME;
            this.overtimeLeft = PRIMARY_ROLE_OVERTIME_SUPPORT_TIME;
        } else if (getSecondaryRole().isTechSecondary() || getSecondaryRole().isDoctor()) {
            this.minutesLeft = SECONDARY_ROLE_SUPPORT_TIME;
            this.overtimeLeft = SECONDARY_ROLE_OVERTIME_SUPPORT_TIME;
        }
    }

    public Skill getBestTechSkill() {
        Skill skill = null;
        int lvl = SkillType.EXP_NONE;
        if (hasSkill(SkillType.S_TECH_MEK) && getSkill(SkillType.S_TECH_MEK).getExperienceLevel() > lvl) {
            skill = getSkill(SkillType.S_TECH_MEK);
            lvl = getSkill(SkillType.S_TECH_MEK).getExperienceLevel();
        }
        if (hasSkill(SkillType.S_TECH_AERO) && getSkill(SkillType.S_TECH_AERO).getExperienceLevel() > lvl) {
            skill = getSkill(SkillType.S_TECH_AERO);
            lvl = getSkill(SkillType.S_TECH_AERO).getExperienceLevel();
        }
        if (hasSkill(SkillType.S_TECH_MECHANIC) && getSkill(SkillType.S_TECH_MECHANIC).getExperienceLevel() > lvl) {
            skill = getSkill(SkillType.S_TECH_MECHANIC);
            lvl = getSkill(SkillType.S_TECH_MECHANIC).getExperienceLevel();
        }
        if (hasSkill(SkillType.S_TECH_BA) && getSkill(SkillType.S_TECH_BA).getExperienceLevel() > lvl) {
            skill = getSkill(SkillType.S_TECH_BA);
        }
        return skill;
    }

    public boolean isTech() {
        return isTechMek() || isTechAero() || isTechMechanic() || isTechBA();
    }

    /**
     * Checks if the person is a tech, includes mektek, mechanic, aerotek, BAtek and the non-cannon "large vessel tek"
     * @return true if the person is a tech
     */
    public boolean isTechExpanded() {
        return isTechMek() || isTechAero() || isTechMechanic() || isTechBA() || isTechLargeVessel();
    }

    public boolean isTechLargeVessel() {
        boolean hasSkill = hasSkill(SkillType.S_TECH_VESSEL);
        return hasSkill && (getPrimaryRole().isVesselCrew() || getSecondaryRole().isVesselCrew());
    }

    public boolean isTechMek() {
        boolean hasSkill = hasSkill(SkillType.S_TECH_MEK);
        return hasSkill && (getPrimaryRole().isMekTech() || getSecondaryRole().isMekTech());
    }

    public boolean isTechAero() {
        boolean hasSkill = hasSkill(SkillType.S_TECH_AERO);
        return hasSkill && (getPrimaryRole().isAeroTek() || getSecondaryRole().isAeroTek());
    }

    public boolean isTechMechanic() {
        boolean hasSkill = hasSkill(SkillType.S_TECH_MECHANIC);
        return hasSkill && (getPrimaryRole().isMechanic() || getSecondaryRole().isMechanic());
    }

    public boolean isTechBA() {
        boolean hasSkill = hasSkill(SkillType.S_TECH_BA);
        return hasSkill && (getPrimaryRole().isBATech() || getSecondaryRole().isBATech());
    }

    public boolean isAdministrator() {
        return (getPrimaryRole().isAdministrator() || getSecondaryRole().isAdministrator());
    }

    public boolean isDoctor() {
        return hasSkill(SkillType.S_DOCTOR) && (getPrimaryRole().isDoctor() || getSecondaryRole().isDoctor());
    }

    public boolean isDependent() {
        return (getPrimaryRole().isDependent() || getSecondaryRole().isDependent());
    }

    public boolean isTaskOvertime(final IPartWork partWork) {
        return (partWork.getTimeLeft() > getMinutesLeft()) && (getOvertimeLeft() > 0);
    }

    public Skill getSkillForWorkingOn(final IPartWork part) {
        final Unit unit = part.getUnit();
        Skill skill = getSkillForWorkingOn(unit);
        if (skill != null) {
            return skill;
        }
        // check spare parts
        // return the best one
        if (part.isRightTechType(SkillType.S_TECH_MEK) && hasSkill(SkillType.S_TECH_MEK)) {
            skill = getSkill(SkillType.S_TECH_MEK);
        }

        if (part.isRightTechType(SkillType.S_TECH_BA) && hasSkill(SkillType.S_TECH_BA)) {
            if ((skill == null) || (skill.getFinalSkillValue() > getSkill(SkillType.S_TECH_BA).getFinalSkillValue())) {
                skill = getSkill(SkillType.S_TECH_BA);
            }
        }

        if (part.isRightTechType(SkillType.S_TECH_AERO) && hasSkill(SkillType.S_TECH_AERO)) {
            if ((skill == null)
                    || (skill.getFinalSkillValue() > getSkill(SkillType.S_TECH_AERO).getFinalSkillValue())) {
                skill = getSkill(SkillType.S_TECH_AERO);
            }
        }

        if (part.isRightTechType(SkillType.S_TECH_MECHANIC) && hasSkill(SkillType.S_TECH_MECHANIC)) {
            if ((skill == null)
                    || (skill.getFinalSkillValue() > getSkill(SkillType.S_TECH_MECHANIC).getFinalSkillValue())) {
                skill = getSkill(SkillType.S_TECH_MECHANIC);
            }
        }

        if (part.isRightTechType(SkillType.S_TECH_VESSEL) && hasSkill(SkillType.S_TECH_VESSEL)) {
            if ((skill == null)
                    || (skill.getFinalSkillValue() > getSkill(SkillType.S_TECH_VESSEL).getFinalSkillValue())) {
                skill = getSkill(SkillType.S_TECH_VESSEL);
            }
        }

        if (skill != null) {
            return skill;
        }
        // if we are still here then we didn't have the right tech skill, so return the
        // highest
        // of any tech skills that we do have
        if (hasSkill(SkillType.S_TECH_MEK)) {
            skill = getSkill(SkillType.S_TECH_MEK);
        }

        if (hasSkill(SkillType.S_TECH_BA)) {
            if ((skill == null) || (skill.getFinalSkillValue() > getSkill(SkillType.S_TECH_BA).getFinalSkillValue())) {
                skill = getSkill(SkillType.S_TECH_BA);
            }
        }

        if (hasSkill(SkillType.S_TECH_MECHANIC)) {
            if ((skill == null)
                    || (skill.getFinalSkillValue() > getSkill(SkillType.S_TECH_MECHANIC).getFinalSkillValue())) {
                skill = getSkill(SkillType.S_TECH_MECHANIC);
            }
        }

        if (hasSkill(SkillType.S_TECH_AERO)) {
            if ((skill == null)
                    || (skill.getFinalSkillValue() > getSkill(SkillType.S_TECH_AERO).getFinalSkillValue())) {
                skill = getSkill(SkillType.S_TECH_AERO);
            }
        }

        return skill;
    }

    public @Nullable Skill getSkillForWorkingOn(final @Nullable Unit unit) {
        if (unit == null) {
            return null;
        } else if (((unit.getEntity() instanceof Mek) || (unit.getEntity() instanceof ProtoMek))
                && hasSkill(SkillType.S_TECH_MEK)) {
            return getSkill(SkillType.S_TECH_MEK);
        } else if ((unit.getEntity() instanceof BattleArmor) && hasSkill(SkillType.S_TECH_BA)) {
            return getSkill(SkillType.S_TECH_BA);
        } else if ((unit.getEntity() instanceof Tank) && hasSkill(SkillType.S_TECH_MECHANIC)) {
            return getSkill(SkillType.S_TECH_MECHANIC);
        } else if (((unit.getEntity() instanceof Dropship) || (unit.getEntity() instanceof Jumpship))
                && hasSkill(SkillType.S_TECH_VESSEL)) {
            return getSkill(SkillType.S_TECH_VESSEL);
        } else if ((unit.getEntity() instanceof Aero) && !(unit.getEntity() instanceof Dropship)
                && !(unit.getEntity() instanceof Jumpship) && hasSkill(SkillType.S_TECH_AERO)) {
            return getSkill(SkillType.S_TECH_AERO);
        } else {
            return null;
        }
    }

    public @Nullable Skill getSkillForWorkingOn(final @Nullable String skillName) {
        if (CampaignOptions.S_TECH.equals(skillName)) {
            return getBestTechSkill();
        } else if (hasSkill(skillName)) {
            return getSkill(skillName);
        } else {
            return null;
        }
    }

    public int getBestTechLevel() {
        int level = SkillType.EXP_NONE;
        final Skill mekSkill = getSkill(SkillType.S_TECH_MEK);
        final Skill mechanicSkill = getSkill(SkillType.S_TECH_MECHANIC);
        final Skill baSkill = getSkill(SkillType.S_TECH_BA);
        final Skill aeroSkill = getSkill(SkillType.S_TECH_AERO);
        if ((mekSkill != null) && (mekSkill.getLevel() > level)) {
            level = mekSkill.getLevel();
        }

        if ((mechanicSkill != null) && (mechanicSkill.getLevel() > level)) {
            level = mechanicSkill.getLevel();
        }

        if ((baSkill != null) && (baSkill.getLevel() > level)) {
            level = baSkill.getLevel();
        }

        if ((aeroSkill != null) && (aeroSkill.getLevel() > level)) {
            level = aeroSkill.getLevel();
        }

        return level;
    }

    public boolean isRightTechTypeFor(final IPartWork part) {
        Unit unit = part.getUnit();
        if (unit == null) {
            return (hasSkill(SkillType.S_TECH_MEK) && part.isRightTechType(SkillType.S_TECH_MEK))
                    || (hasSkill(SkillType.S_TECH_AERO) && part.isRightTechType(SkillType.S_TECH_AERO))
                    || (hasSkill(SkillType.S_TECH_MECHANIC) && part.isRightTechType(SkillType.S_TECH_MECHANIC))
                    || (hasSkill(SkillType.S_TECH_BA) && part.isRightTechType(SkillType.S_TECH_BA))
                    || (hasSkill(SkillType.S_TECH_VESSEL) && part.isRightTechType(SkillType.S_TECH_VESSEL));
        } else if ((unit.getEntity() instanceof Mek) || (unit.getEntity() instanceof ProtoMek)) {
            return hasSkill(SkillType.S_TECH_MEK);
        } else if (unit.getEntity() instanceof BattleArmor) {
            return hasSkill(SkillType.S_TECH_BA);
        } else if ((unit.getEntity() instanceof Tank) || (unit.getEntity() instanceof Infantry)) {
            return hasSkill(SkillType.S_TECH_MECHANIC);
        } else if ((unit.getEntity() instanceof Dropship) || (unit.getEntity() instanceof Jumpship)) {
            return hasSkill(SkillType.S_TECH_VESSEL);
        } else if (unit.getEntity() instanceof Aero) {
            return hasSkill(SkillType.S_TECH_AERO);
        } else {
            return false;
        }
    }

    public @Nullable UUID getDoctorId() {
        return doctorId;
    }

    public int getToughness() {
        return toughness;
    }

    public void setToughness(final int toughness) {
        this.toughness = toughness;
    }

    public void resetSkillTypes() {
        skills.getSkills().forEach(Skill::updateType);
    }

    public int getNTasks() {
        return nTasks;
    }

    public void setNTasks(final int nTasks) {
        this.nTasks = nTasks;
    }

    public List<LogEntry> getPersonnelLog() {
        personnelLog.sort(Comparator.comparing(LogEntry::getDate));
        return personnelLog;
    }

    public List<LogEntry> getScenarioLog() {
        scenarioLog.sort(Comparator.comparing(LogEntry::getDate));
        return scenarioLog;
    }

    public void addLogEntry(final LogEntry entry) {
        personnelLog.add(entry);
    }

    public void addScenarioLogEntry(final LogEntry entry) {
        scenarioLog.add(entry);
    }

    // region injuries
    /**
     * All methods below are for the Advanced Medical option
     */

    public List<Injury> getInjuries() {
        return new ArrayList<>(injuries);
    }

    public List<Injury> getPermanentInjuries() {
        return injuries.stream()
                .filter(Injury::isPermanent)
                .collect(Collectors.toList());
    }

    public void clearInjuries() {
        injuries.clear();

        // Clear the doctor if there is one
        doctorId = null;
        MekHQ.triggerEvent(new PersonChangedEvent(this));
    }

    public void removeInjury(final Injury injury) {
        injuries.remove(injury);
        MekHQ.triggerEvent(new PersonChangedEvent(this));
    }

    public void diagnose(final Campaign campaign, final int hits) {
        InjuryUtil.resolveAfterCombat(campaign, this, hits);
        InjuryUtil.resolveCombatDamage(campaign, this, hits);
        setHits(0);
    }

    public int getAbilityTimeModifier(final Campaign campaign) {
        int modifier = 100;
        if (campaign.getCampaignOptions().isUseToughness()) {
            if (getToughness() == 1) {
                modifier -= 10;
            }
            if (getToughness() > 1) {
                modifier -= 15;
            }
        } // TODO: Fully implement this for advanced healing

        if (getOptions().booleanOption(OptionsConstants.MISC_PAIN_RESISTANCE)) {
            modifier -= 15;
        } else if (getOptions().booleanOption(OptionsConstants.MISC_IRON_MAN)) {
            modifier -= 10;
        }

        return modifier;
    }

    public boolean hasInjury(final BodyLocation location) {
        return getInjuryByLocation(location) != null;
    }

    public boolean needsAMFixing() {
        return !injuries.isEmpty()
                && injuries.stream().anyMatch(injury -> (injury.getTime() > 0) || !injury.isPermanent());
    }

    public int getPilotingInjuryMod() {
        return Modifier.calcTotalModifier(injuries.stream().flatMap(injury -> injury.getModifiers().stream()),
                ModifierValue.PILOTING);
    }

    public int getGunneryInjuryMod() {
        return Modifier.calcTotalModifier(injuries.stream().flatMap(injury -> injury.getModifiers().stream()),
                ModifierValue.GUNNERY);
    }

    public boolean hasInjuries(final boolean permanentCheck) {
        return !injuries.isEmpty() && (!permanentCheck
                || injuries.stream().anyMatch(injury -> !injury.isPermanent() || (injury.getTime() > 0)));
    }

    public boolean hasOnlyHealedPermanentInjuries() {
        return !injuries.isEmpty()
                && injuries.stream().noneMatch(injury -> !injury.isPermanent() || (injury.getTime() > 0));
    }

    public List<Injury> getInjuriesByLocation(final BodyLocation location) {
        return injuries.stream().filter(injury -> (injury.getLocation() == location)).collect(Collectors.toList());
    }

    // Returns only the first injury in a location
    public @Nullable Injury getInjuryByLocation(final BodyLocation location) {
        return injuries.stream().filter(injury -> (injury.getLocation() == location)).findFirst().orElse(null);
    }

    public void addInjury(final Injury injury) {
        injuries.add(Objects.requireNonNull(injury));
        if (getUnit() != null) {
            getUnit().resetPilotAndEntity();
        }
    }
    // endregion injuries

    /* For use by Against the Bot Employee Turnover rolls */
    public int getOriginalUnitWeight() {
        return originalUnitWeight;
    }

    public void setOriginalUnitWeight(final int originalUnitWeight) {
        this.originalUnitWeight = originalUnitWeight;
    }

    public int getOriginalUnitTech() {
        return originalUnitTech;
    }

    public void setOriginalUnitTech(final int originalUnitTech) {
        this.originalUnitTech = originalUnitTech;
    }

    public UUID getOriginalUnitId() {
        return originalUnitId;
    }

    public void setOriginalUnitId(final UUID originalUnitId) {
        this.originalUnitId = originalUnitId;
    }

    public void setOriginalUnit(final Unit unit) {
        if (unit == null) {
            originalUnitId = null;
            originalUnitTech = 0;
            originalUnitWeight = 0;

            return;
        }

        originalUnitId = unit.getId();

        if (unit.getEntity().isClan()) {
            originalUnitTech = TECH_CLAN;
        } else if (unit.getEntity().getTechLevel() > TechConstants.T_INTRO_BOXSET) {
            originalUnitTech = TECH_IS2;
        } else {
            originalUnitTech = TECH_IS1;
        }

        originalUnitWeight = unit.getEntity().getWeightClass();
    }

    /**
     * This is used to get the number of shares the person has
     *
     * @param campaign     the campaign the person is a part of
     * @param sharesForAll true if all combat and support personnel have shares,
     *                     otherwise false if
     *                     just MekWarriors have shares
     * @return the number of shares the person has
     */
    public int getNumShares(final Campaign campaign, final boolean sharesForAll) {
        if (!getStatus().isActive() || !getPrisonerStatus().isFree()
                || (!sharesForAll && !hasRole(PersonnelRole.MEKWARRIOR))) {
            return 0;
        }
        int shares = 1;
        if (isFounder()) {
            shares++;
        }
        shares += Math.max(-1, getExperienceLevel(campaign, false) - 2);

        if (getRank().isOfficer()) {
            final Profession profession = Profession.getProfessionFromPersonnelRole(getPrimaryRole());
            int rankOrder = getRankSystem().getOfficerCut();
            while ((rankOrder <= getRankNumeric()) && (rankOrder < Rank.RC_NUM)) {
                Rank rank = getRankSystem().getRanks().get(rankOrder);
                if (!rank.isEmpty(profession)) {
                    shares++;
                }
                rankOrder++;
            }
        }

        if (getOriginalUnitWeight() >= 1) {
            shares++;
        }

        if (getOriginalUnitWeight() >= 3) {
            shares++;
        }
        shares += getOriginalUnitTech();

        return shares;
    }

    public boolean isEngineer() {
        return engineer;
    }

    public void setEngineer(final boolean engineer) {
        this.engineer = engineer;
    }

    /**
     * @param campaign the campaign to get the ransom value based on
     * @return the ransom value of this individual
     *         Useful for prisoner who you want to ransom or hand off to your
     *         employer in an AtB context
     */
    public Money getRansomValue(final Campaign campaign) {
        // MekWarriors and aero pilots are worth more than the other types of scrubs
        return (getPrimaryRole().isMekWarriorGrouping() || getPrimaryRole().isAerospacePilot()
                ? MEKWARRIOR_AERO_RANSOM_VALUES
                : OTHER_RANSOM_VALUES)
                .get(getExperienceLevel(campaign, false));
    }

    public static class PersonUnitRef extends Unit {
        private PersonUnitRef(final UUID id) {
            setId(id);
        }
    }

    public void fixReferences(final Campaign campaign) {
        if (unit instanceof PersonUnitRef) {
            final UUID id = unit.getId();
            unit = campaign.getUnit(id);
            if (unit == null) {
                logger.error(String.format("Person %s ('%s') references missing unit %s",
                        getId(), getFullName(), id));
            }
        }

        for (int ii = techUnits.size() - 1; ii >= 0; --ii) {
            final Unit techUnit = techUnits.get(ii);
            if (techUnit instanceof PersonUnitRef) {
                final Unit realUnit = campaign.getUnit(techUnit.getId());
                if (realUnit != null) {
                    techUnits.set(ii, realUnit);
                } else {
                    logger.error(String.format("Person %s ('%s') techs missing unit %s",
                            getId(), getFullName(), techUnit.getId()));
                    techUnits.remove(ii);
                }
            }
        }
    }

    /**
     * Generates the loyalty modifier for a given loyalty score.
     *
     * @param loyalty the person's loyalty score
     */
    public int getLoyaltyModifier(int loyalty) {
        if (loyalty < 1) {
            loyalty = 1;
        }

        return switch (loyalty) {
            case 1, 2, 3 -> 3;
            case 4 -> 2;
            case 5, 6 -> 1;
            case 7, 8, 9, 10, 11, 12, 13, 14 -> 0;
            case 15, 16 -> -1;
            case 17 -> -2;
            default -> -3;
        };
    }

    /**
     * Calculates the effective fatigue for a person.
     *
     * @param campaign the campaign for which to calculate the effective fatigue
     * @return the effective fatigue value
     */
    public int getEffectiveFatigue(Campaign campaign) {
        int effectiveFatigue = fatigue;

        if (isClanPersonnel()) {
            effectiveFatigue -= 2;
        }

        switch (getSkillLevel(campaign, false)) {
            case NONE:
            case ULTRA_GREEN:
            case GREEN:
            case REGULAR:
                break;
            case VETERAN:
                effectiveFatigue--;
                break;
            case ELITE:
            case HEROIC:
            case LEGENDARY:
                effectiveFatigue -= 2;
                break;
        }

        if (campaign.getFieldKitchenWithinCapacity()) {
            effectiveFatigue--;
        }

        return effectiveFatigue;
    }

    /**
     * @return the intelligence experience cost multiplier based on campaign
     *         options.
     *
     * @param campaignOptions the campaign options to determine whether to calculate
     *                        the multiplier or to just return 1
     */
    public double getIntelligenceXpCostMultiplier(CampaignOptions campaignOptions) {
        if (campaignOptions.isUseRandomPersonalities() && campaignOptions.isUseIntelligenceXpMultiplier()) {
            double intelligenceMultiplier = 0.025; // each rank in Intelligence should adjust costs by 2.5%

            int intelligence = getIntelligence().getIntelligenceScore();
            double intelligenceScore = intelligence * intelligenceMultiplier;

            if (intelligenceScore == 0) {
                return 1;
            } else {
                return 1 - intelligenceScore;
            }
        }

        return 1;
    }
}<|MERGE_RESOLUTION|>--- conflicted
+++ resolved
@@ -1593,10 +1593,6 @@
         this.fatigue = fatigue;
     }
 
-<<<<<<< HEAD
-    public void changeFatigue(final int fatigue) {
-        this.fatigue = this.fatigue + fatigue;
-=======
     /**
      * Adjusts the current fatigue level by the specified amount.
      *
@@ -1611,7 +1607,6 @@
      */
     public void changeFatigue(final int change) {
         this.fatigue = this.fatigue + change;
->>>>>>> 2b5db3af
     }
 
     public boolean getIsRecoveringFromFatigue() {
