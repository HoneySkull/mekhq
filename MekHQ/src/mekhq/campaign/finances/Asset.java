/*
 * Asset.java
 *
 * Copyright (c) 2009 - Jay Lawson <jaylawson39 at yahoo.com>. All Rights Reserved.
 * Copyright (c) 2021 - The MegaMek Team. All Rights Reserved.
 *
 * This file is part of MekHQ.
 *
 * MekHQ is free software: you can redistribute it and/or modify
 * it under the terms of the GNU General Public License as published by
 * the Free Software Foundation, either version 3 of the License, or
 * (at your option) any later version.
 *
 * MekHQ is distributed in the hope that it will be useful,
 * but WITHOUT ANY WARRANTY; without even the implied warranty of
 * MERCHANTABILITY or FITNESS FOR A PARTICULAR PURPOSE. See the
 * GNU General Public License for more details.
 *
 * You should have received a copy of the GNU General Public License
 * along with MekHQ. If not, see <http://www.gnu.org/licenses/>.
 */
package mekhq.campaign.finances;

import java.io.PrintWriter;
import java.io.Serializable;

<<<<<<< HEAD
import mekhq.MekHQ;
import mekhq.MekHqXmlSerializable;
=======
import megamek.common.annotations.Nullable;
import mekhq.MekHQ;
>>>>>>> f7037339
import mekhq.MekHqXmlUtil;

import org.w3c.dom.Node;
import org.w3c.dom.NodeList;

/**
 * An Asset is a non-core (i.e. not part of the core company) investment that a user can use to
 * generate income on a schedule. It can also be used increase loan collateral and thus get bigger
 * loans.
 * @author Jay Lawson <jaylawson39 at yahoo.com>
 * @author Windchild (modern version)
 */
public class Asset implements Serializable {
    //region Variable Declarations
    private static final long serialVersionUID = -7071958800358172014L;

    private String name;
    private Money value;
    private int financialTerm;
    private Money income;
    //endregion Variable Declarations

    //region Constructors
    public Asset() {
        setName("New Asset");
        setValue(Money.zero());
        setFinancialTerm(Finances.SCHEDULE_YEARLY);
        setIncome(Money.zero());
    }
    //endregion Constructors

    //region Getters/Setters
    public String getName() {
        return name;
    }

    public void setName(final String name) {
        this.name = name;
    }

    public Money getValue() {
        return value;
    }

    public void setValue(final Money value) {
        this.value = value;
    }

    public int getFinancialTerm() {
        return financialTerm;
    }

    public void setFinancialTerm(final int financialTerm) {
        this.financialTerm = financialTerm;
    }

    public Money getIncome() {
        return income;
    }

    public void setIncome(final Money income) {
        this.income = income;
    }
    //region Getters/Setters

    //region File I/O
    public void writeToXML(final PrintWriter pw, int indent) {
        MekHqXmlUtil.writeSimpleXMLOpenIndentedLine(pw, indent++, "asset");
        MekHqXmlUtil.writeSimpleXmlTag(pw, indent, "name", getName());
        MekHqXmlUtil.writeSimpleXmlTag(pw, indent, "value", getValue().toXmlString());
        MekHqXmlUtil.writeSimpleXmlTag(pw, indent, "financialTerm", getFinancialTerm());
        MekHqXmlUtil.writeSimpleXmlTag(pw, indent, "income", getIncome().toXmlString());
        MekHqXmlUtil.writeSimpleXMLCloseIndentedLine(pw, --indent, "asset");
    }

<<<<<<< HEAD
    public static Asset generateInstanceFromXML(Node wn) {
        Asset retVal = new Asset();

        NodeList nl = wn.getChildNodes();
        for (int x = 0; x < nl.getLength(); x++) {
            Node wn2 = nl.item(x);
            try {
                if (wn2.getNodeName().equalsIgnoreCase("name")) {
                    retVal.name = wn2.getTextContent();
                } else if (wn2.getNodeName().equalsIgnoreCase("value")) {
                    retVal.value = Money.fromXmlString(wn2.getTextContent().trim());
                } else if (wn2.getNodeName().equalsIgnoreCase("income")) {
                    retVal.income = Money.fromXmlString(wn2.getTextContent().trim());
                } else if (wn2.getNodeName().equalsIgnoreCase("schedule")) {
                    retVal.schedule = Integer.parseInt(wn2.getTextContent().trim());
=======
    public static Asset generateInstanceFromXML(final Node wn) {
        final Asset retVal = new Asset();
        final NodeList nl = wn.getChildNodes();
        for (int x = 0; x < nl.getLength(); x++) {
            final Node wn2 = nl.item(x);
            try {
                if (wn2.getNodeName().equalsIgnoreCase("name")) {
                    retVal.setName(wn2.getTextContent().trim());
                } else if (wn2.getNodeName().equalsIgnoreCase("value")) {
                    retVal.setValue(Money.fromXmlString(wn2.getTextContent().trim()));
                } else if (wn2.getNodeName().equalsIgnoreCase("financialTerm")) {
                    retVal.setFinancialTerm(Integer.parseInt(wn2.getTextContent().trim()));
                } else if (wn2.getNodeName().equalsIgnoreCase("income")) {
                    retVal.setIncome(Money.fromXmlString(wn2.getTextContent().trim()));
                } else if (wn2.getNodeName().equalsIgnoreCase("schedule")) { // Legacy - 0.49.3 Removal
                    retVal.setFinancialTerm(Integer.parseInt(wn2.getTextContent().trim()));
>>>>>>> f7037339
                }
            } catch (Exception e) {
                MekHQ.getLogger().error(e);
            }
        }
        return retVal;
    }
    //endregion File I/O
}<|MERGE_RESOLUTION|>--- conflicted
+++ resolved
@@ -24,13 +24,8 @@
 import java.io.PrintWriter;
 import java.io.Serializable;
 
-<<<<<<< HEAD
-import mekhq.MekHQ;
-import mekhq.MekHqXmlSerializable;
-=======
 import megamek.common.annotations.Nullable;
 import mekhq.MekHQ;
->>>>>>> f7037339
 import mekhq.MekHqXmlUtil;
 
 import org.w3c.dom.Node;
@@ -106,23 +101,6 @@
         MekHqXmlUtil.writeSimpleXMLCloseIndentedLine(pw, --indent, "asset");
     }
 
-<<<<<<< HEAD
-    public static Asset generateInstanceFromXML(Node wn) {
-        Asset retVal = new Asset();
-
-        NodeList nl = wn.getChildNodes();
-        for (int x = 0; x < nl.getLength(); x++) {
-            Node wn2 = nl.item(x);
-            try {
-                if (wn2.getNodeName().equalsIgnoreCase("name")) {
-                    retVal.name = wn2.getTextContent();
-                } else if (wn2.getNodeName().equalsIgnoreCase("value")) {
-                    retVal.value = Money.fromXmlString(wn2.getTextContent().trim());
-                } else if (wn2.getNodeName().equalsIgnoreCase("income")) {
-                    retVal.income = Money.fromXmlString(wn2.getTextContent().trim());
-                } else if (wn2.getNodeName().equalsIgnoreCase("schedule")) {
-                    retVal.schedule = Integer.parseInt(wn2.getTextContent().trim());
-=======
     public static Asset generateInstanceFromXML(final Node wn) {
         final Asset retVal = new Asset();
         final NodeList nl = wn.getChildNodes();
@@ -139,7 +117,6 @@
                     retVal.setIncome(Money.fromXmlString(wn2.getTextContent().trim()));
                 } else if (wn2.getNodeName().equalsIgnoreCase("schedule")) { // Legacy - 0.49.3 Removal
                     retVal.setFinancialTerm(Integer.parseInt(wn2.getTextContent().trim()));
->>>>>>> f7037339
                 }
             } catch (Exception e) {
                 MekHQ.getLogger().error(e);
