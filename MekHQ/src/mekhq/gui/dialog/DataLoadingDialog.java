/*
 * Copyright (c) 2009 - 2000-2002 Ben Mazur (bmazur@sev.org)
 * Copyright (c) 2020 - The MegaMek Team. All Rights Reserved.
 *
 * This file is part of MekHQ.
 *
 * MekHQ is free software: you can redistribute it and/or modify
 * it under the terms of the GNU General Public License as published by
 * the Free Software Foundation, either version 3 of the License, or
 * (at your option) any later version.
 *
 * MekHQ is distributed in the hope that it will be useful,
 * but WITHOUT ANY WARRANTY; without even the implied warranty of
 * MERCHANTABILITY or FITNESS FOR A PARTICULAR PURPOSE. See the
 * GNU General Public License for more details.
 *
 * You should have received a copy of the GNU General Public License
 * along with MekHQ. If not, see <http://www.gnu.org/licenses/>.
 */
package mekhq.gui.dialog;

import java.awt.BorderLayout;
import java.awt.Image;
import java.awt.MediaTracker;
import java.beans.PropertyChangeEvent;
import java.beans.PropertyChangeListener;
import java.io.File;
import java.io.FileInputStream;
import java.io.IOException;
import java.util.List;
import java.util.ResourceBundle;

import javax.swing.ImageIcon;
import javax.swing.JDialog;
import javax.swing.JFrame;
import javax.swing.JLabel;
import javax.swing.JOptionPane;
import javax.swing.JProgressBar;
import javax.swing.SwingWorker;

import megamek.client.generator.RandomNameGenerator;
import megamek.client.generators.RandomCallsignGenerator;
import megamek.common.MechSummaryCache;
import megamek.common.QuirksHandler;
import megamek.common.util.EncodeControl;
import mekhq.MekHQ;
import mekhq.NullEntityException;
import mekhq.campaign.Campaign;
import mekhq.campaign.CampaignFactory;
import mekhq.campaign.GamePreset;
import mekhq.campaign.event.OptionsChangedEvent;
import mekhq.campaign.finances.CurrencyManager;
import mekhq.campaign.mod.am.InjuryTypes;
import mekhq.campaign.personnel.Bloodname;
import mekhq.campaign.universe.Faction;
import mekhq.campaign.universe.RATManager;
import mekhq.gui.preferences.JWindowPreference;
import mekhq.preferences.PreferencesNode;
import mekhq.campaign.universe.Systems;

public class DataLoadingDialog extends JDialog implements PropertyChangeListener {
    private static final long serialVersionUID = -3454307876761238915L;
    private JProgressBar progressBar;
    private Task task;
    private MekHQ app;
    private JFrame frame;
    private Campaign campaign;
    private File fileCampaign;
    private ResourceBundle resourceMap;

    public DataLoadingDialog(MekHQ app, JFrame frame, File f) {
        super(frame, "Data Loading");
        this.frame = frame;
        this.app = app;
        this.fileCampaign = f;

        resourceMap = ResourceBundle.getBundle("mekhq.resources.DataLoadingDialog", new EncodeControl());

        setUndecorated(true);
        progressBar = new JProgressBar(0, 4);
        progressBar.setValue(0);
        progressBar.setStringPainted(true);

        progressBar.setVisible(true);
        progressBar.setString(resourceMap.getString("loadPlanet.text"));

        // initialize loading image
        double maxWidth = app.calculateMaxScreenWidth();
        Image imgSplash = getToolkit().getImage(app.getIconPackage().getLoadingScreenImage((int) maxWidth));

        // wait for loading image to load completely
        MediaTracker tracker = new MediaTracker(frame);
        tracker.addImage(imgSplash, 0);
        try {
            tracker.waitForID(0);
        } catch (InterruptedException ignored) {
            // really should never come here
        }
        // make splash image panel
        ImageIcon icon = new ImageIcon(imgSplash);
        JLabel splash = new JLabel(icon);
        getContentPane().setLayout(new BorderLayout());
        getContentPane().add(splash, BorderLayout.CENTER);
        getContentPane().add(progressBar, BorderLayout.PAGE_END);

        setSize(imgSplash.getWidth(null), imgSplash.getHeight(null));
        this.setLocationRelativeTo(frame);

        task = new Task();
        task.addPropertyChangeListener(this);
        task.execute();
        setUserPreferences();
    }

    private void setUserPreferences() {
        PreferencesNode preferences = MekHQ.getPreferences().forClass(DataLoadingDialog.class);

        this.setName("dialog");
        preferences.manage(new JWindowPreference(this));
    }

    class Task extends SwingWorker<Void, Void> {
        /*
         * Main task. Executed in background thread.
         */
        private boolean cancelled = false;

        @Override
        public Void doInBackground() {
            final String METHOD_NAME = "doInBackground()";

            //region Progress 0
            //Initialize progress property.
            setProgress(0);
            try {
                Faction.generateFactions();
            } catch (Exception e) {
                MekHQ.getLogger().error(getClass(), METHOD_NAME, e);
            }
            try {
                CurrencyManager.getInstance().loadCurrencies();
            } catch (Exception e) {
                MekHQ.getLogger().error(getClass(), METHOD_NAME, e);
            }
            try {
                Bloodname.loadBloodnameData();
            } catch (Exception e) {
                MekHQ.getLogger().error(getClass(), METHOD_NAME, e);
            }
            try {
                //Load values needed for CampaignOptionsDialog
                RATManager.populateCollectionNames();
            } catch (Exception e) {
                MekHQ.getLogger().error(getClass(), METHOD_NAME, e);
            }
            while (!Systems.getInstance().isInitialized()) {
                //Sleep for up to one second.
                try {
                    Thread.sleep(50);
                } catch (InterruptedException ignored) {

                }
            }
            RandomNameGenerator.getInstance();
            RandomCallsignGenerator.getInstance();
            //endregion Progress 0

            //region Progress 1
            setProgress(1);
            try {
                QuirksHandler.initQuirksList();
            } catch (IOException e) {
                MekHQ.getLogger().error(getClass(), METHOD_NAME, e);
            }
            while (!MechSummaryCache.getInstance().isInitialized()) {
                //Sleep for up to one second.
                try {
                    Thread.sleep(50);
                } catch (InterruptedException e) {
                    MekHQ.getLogger().error(getClass(), METHOD_NAME, e);
                }
            }
            //endregion Progress 1

            //region Progress 2
            setProgress(2);
            //load in directory items and tilesets
            app.getIconPackage().loadDirectories();
            //endregion Progress 2

            //region Progress 3
            setProgress(3);
            
            boolean newCampaign = false;
            if (fileCampaign == null) {
                try {
                    newCampaign = true;
                    campaign = new Campaign();
                     // TODO: Make this depending on campaign options
                    InjuryTypes.registerAll();
                    campaign.setApp(app);
                } catch (Exception e) {
                    MekHQ.getLogger().error(getClass(), METHOD_NAME, e);
                }
            } else {
                MekHQ.getLogger().info(getClass(), METHOD_NAME, "Loading campaign file from XML...");

                // And then load the campaign object from it.
                FileInputStream fis;

                try {
                    fis = new FileInputStream(fileCampaign);
                    campaign = CampaignFactory.newInstance(app).createCampaign(fis);
                    // Restores all transient attributes from serialized objects
                    campaign.restore();
                    campaign.cleanUp();
                    fis.close();
                } catch (NullEntityException e) {
                    JOptionPane.showMessageDialog(null,
                            "The following units could not be loaded by the campaign:\n "
                                    + e.getError() + "\n\nPlease be sure to copy over any custom units "
                                    + "before starting a new version of MekHQ.\nIf you believe the units "
                                    + "listed are not customs, then try deleting the file data/mechfiles/units.cache "
                                    + "and restarting MekHQ.\nIt is also possible that unit chassi "
                                    + "and model names have changed across versions of MegaMek. "
                                    + "You can check this by\nopening up MegaMek and searching for the units. "
                                    + "Chassis and models can be edited in your MekHQ save file with a text editor.",
                            "Unit Loading Error",
                            JOptionPane.ERROR_MESSAGE);
                    cancelled = true;
                    cancel(true);
                } catch (Exception e) {
                    MekHQ.getLogger().error(getClass(), METHOD_NAME, e);
                    JOptionPane.showMessageDialog(null,
                            "The campaign file could not be loaded. \nPlease check the log file for details.",
                            "Campaign Loading Error",
                            JOptionPane.ERROR_MESSAGE);
                    cancelled = true;
                    cancel(true);
                } catch (OutOfMemoryError e) {
                    JOptionPane.showMessageDialog(null,
                            "MekHQ ran out of memory attempting to load the campaign file. "
                                    + "\nTry increasing the memory allocated to MekHQ and reloading. "
                                    + "\nSee the FAQ at http://megamek.org for details.",
                            "Not Enough Memory",
                            JOptionPane.ERROR_MESSAGE);
                    cancelled = true;
                    cancel(true);
                }
            }
<<<<<<< HEAD
            
=======
            //endregion Progress 3

            //region Progress 4
>>>>>>> 31590f82
            setProgress(4);
            if (newCampaign) {
                // show the date chooser
                DateChooser dc = new DateChooser(frame, campaign.getLocalDate());
                // user can either choose a date or cancel by closing
                if (dc.showDateChooser() == DateChooser.OK_OPTION) {
                    campaign.setLocalDate(dc.getDate());
                    campaign.getGameOptions().getOption("year").setValue(campaign.getGameYear());
                }

                // This must be after the date chooser to enable correct functionality.
                setVisible(false);

                // Game Presets
                GamePreset gamePreset = null;
                List<GamePreset> presets = GamePreset.getGamePresetsIn();
                if (!presets.isEmpty()) {
                    ChooseGamePresetDialog cgpd = new ChooseGamePresetDialog(frame, true, presets);
                    cgpd.setVisible(true);
                    gamePreset = cgpd.getSelectedPreset();
                }
                CampaignOptionsDialog optionsDialog = new CampaignOptionsDialog(frame, true,
                        campaign, app.getIconPackage());
                if (gamePreset != null) {
                    optionsDialog.applyPreset(gamePreset);
                }
                optionsDialog.setVisible(true);
                if (optionsDialog.wasCancelled()) {
                    cancelled = true;
                    cancel(true);
                } else {
                    campaign.setStartingSystem();
                    campaign.generateNewPersonnelMarket();
                    campaign.reloadNews();
                    campaign.readNews();
                    campaign.beginReport("<b>" + MekHQ.getMekHQOptions().getLongDisplayFormattedDate(campaign.getLocalDate()) + "</b>");
                    if (campaign.getCampaignOptions().getUseAtB()) {
                        campaign.initAtB(true);
                    }
                }
            } else {
                // Make sure campaign options event handlers get their data
                MekHQ.triggerEvent(new OptionsChangedEvent(campaign));
            }
            //endregion Progress 4

            return null;
        }

        /*
         * Executed in event dispatching thread
         */
        @Override
        public void done() {
            setVisible(false);
            if (!cancelled) {
                app.setCampaign(campaign);
                app.getCampaignController().setHost(campaign.getId());
                frame.setVisible(false);
                frame.dispose();
                app.showNewView();
            }
        }
    }

    @Override
    public void propertyChange(PropertyChangeEvent arg0) {
        int progress = task.getProgress();
        progressBar.setValue(progress);

        // If you add a new tier you MUST increase the levels of the progressBar
        switch (progress) {
            case 0:
                progressBar.setString(resourceMap.getString("loadPlanet.text"));
                break;
            case 1:
                progressBar.setString(resourceMap.getString("loadUnits.text"));
                break;
            case 2:
                progressBar.setString(resourceMap.getString("loadImages.text"));
                break;
            case 3:
                progressBar.setString(resourceMap.getString("loadCampaign.text"));
                break;
            default:
                break;
        }
    }
}<|MERGE_RESOLUTION|>--- conflicted
+++ resolved
@@ -248,13 +248,9 @@
                     cancel(true);
                 }
             }
-<<<<<<< HEAD
-            
-=======
             //endregion Progress 3
 
             //region Progress 4
->>>>>>> 31590f82
             setProgress(4);
             if (newCampaign) {
                 // show the date chooser
