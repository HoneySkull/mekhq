--- conflicted
+++ resolved
@@ -2746,18 +2746,12 @@
 
     public long getMaintenanceCosts() {
         long costs = 0;
-<<<<<<< HEAD
         if(campaignOptions.payForMaintain()) {
-            for (Unit u : units) {
+            for (Map.Entry<UUID, Unit> mu : units.entrySet()) {
+                Unit u = mu.getValue();
                 if (u.requiresMaintenance() && null != u.getTech()) {
                     costs += u.getMaintenanceCost();
                 }
-=======
-        for (Map.Entry<UUID, Unit> mu : units.entrySet()) {
-            Unit u = mu.getValue();
-            if (u.requiresMaintenance() && null != u.getTech()) {
-                costs += u.getMaintenanceCost();
->>>>>>> bd7d146e
             }
         }
         return costs;
