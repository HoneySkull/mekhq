/*
 * PersonViewPanel
 *
 * Created on July 26, 2009, 11:32 PM
 */

package mekhq.gui.view;

import java.awt.*;
import java.awt.Dialog.ModalityType;
import java.awt.Image;
import java.text.SimpleDateFormat;
import java.util.*;
import java.util.List;
import java.util.stream.Collectors;

import javax.swing.BorderFactory;
import javax.swing.Box;
import javax.swing.BoxLayout;
import javax.swing.ImageIcon;
import javax.swing.JButton;
import javax.swing.JLabel;
import javax.swing.JPanel;
import javax.swing.JTable;
import javax.swing.JTextArea;
import javax.swing.JTextPane;
import javax.swing.SwingUtilities;
import javax.swing.table.TableColumn;

import megamek.common.Crew;
import megamek.common.options.PilotOptions;
import megamek.common.util.DirectoryItems;
import megamek.common.util.EncodeControl;
import mekhq.IconPackage;
import mekhq.MekHQ;
import mekhq.campaign.personnel.Award;
import mekhq.campaign.Campaign;
import mekhq.campaign.Kill;
import mekhq.campaign.log.LogEntry;
import mekhq.campaign.event.PersonChangedEvent;
import mekhq.campaign.personnel.Injury;
import mekhq.campaign.personnel.Person;
import mekhq.campaign.personnel.SkillType;
import mekhq.gui.dialog.MedicalViewDialog;
import mekhq.gui.model.PersonnelEventLogModel;
import mekhq.gui.model.PersonnelKillLogModel;
import mekhq.gui.utilities.ImageHelpers;
import mekhq.gui.utilities.WrapLayout;

import org.commonmark.node.*;
import org.commonmark.parser.Parser;
import org.commonmark.renderer.html.HtmlRenderer;

/**
 * A custom panel that gets filled in with goodies from a Person record
 * @author  Jay Lawson <jaylawson39 at yahoo.com>
 */
public class PersonViewPanel extends ScrollablePanel {
    private static final long serialVersionUID = 7004741688464105277L;

    private static final int MAX_NUMBER_OF_RIBBON_AWARDS_PER_ROW = 4;

    private Person person;
    private Campaign campaign;

    private DirectoryItems portraits;
    private DirectoryItems awardIcons;
    private IconPackage ip;

    private JPanel pnlPortrait;
    private JLabel lblPortrait;
<<<<<<< HEAD
    private JPanel pnlStats;
    private JTextPane txtDesc;
=======
    private JPanel pnlInfo;
    private JPanel pnlSkills;
    private JPanel pnlFamily;

    private JTextArea txtDesc;
>>>>>>> 1b62b79b
    private JPanel pnlKills;
    private JPanel pnlLog;
    private JPanel pnlMissionsLog;
    private JPanel pnlInjuries;

    private JLabel lblType;
    private JLabel lblCall1;
    private JLabel lblCall2;
    private JLabel lblAge1;
    private JLabel lblAge2;
    private JLabel lblGender1;
    private JLabel lblGender2;
    private JLabel lblStatus1;
    private JLabel lblStatus2;
    private JLabel lblOrigin1;
    private JLabel lblOrigin2;
    private JLabel lblRecruited1;
    private JLabel lblRecruited2;
    private JLabel lblTimeServed1;
    private JLabel lblTimeServed2;
    private JLabel lblDuedate1;
    private JLabel lblDuedate2;
    private JLabel lblTough1;
    private JLabel lblTough2;
    private JLabel lblEdge1;
    private JLabel lblEdge2;
    private JLabel lblEdgeAvail1;
    private JLabel lblEdgeAvail2;
    private JLabel lblAbility1;
    private JLabel lblAbility2;
    private JLabel lblImplants1;
    private JLabel lblImplants2;
    private JLabel lblAdvancedMedical1;
    private JLabel lblAdvancedMedical2;
    private JLabel lblSpouse1;
    private JLabel lblSpouse2;
    private JLabel lblChildren1;
    private JLabel lblChildren2;
    private JPanel pnlAllAwards;
    private JPanel pnlMedals;
    private JPanel pnlMiscAwards;
    private Box boxRibbons;
    
    private static Parser parser = Parser.builder().build();
    private static HtmlRenderer renderer = HtmlRenderer.builder().build();

    ResourceBundle resourceMap = null;


    public PersonViewPanel(Person p, Campaign c, IconPackage ip) {
        this.person = p;
        this.campaign = c;
        this.ip = ip;
        this.portraits = ip.getPortraits();
        this.awardIcons = ip.getAwardIcons();
        resourceMap = ResourceBundle.getBundle("mekhq.resources.PersonViewPanel", new EncodeControl()); //$NON-NLS-1$
        initComponents();
    }

    private void initComponents() {
        GridBagConstraints gridBagConstraints;

        lblPortrait = new JLabel();
        pnlPortrait = new JPanel();
<<<<<<< HEAD
        txtDesc = new JTextPane();
=======
>>>>>>> 1b62b79b
        pnlKills = new JPanel();
        pnlLog = new JPanel();
        txtDesc = new JTextArea();
        pnlMissionsLog = new JPanel();
        setLayout(new GridBagLayout());
        setBackground(Color.WHITE);

        // Panel portrait will include the person picture and the ribbons
        pnlPortrait.setName("pnlPortrait");
        pnlPortrait.setBackground(Color.WHITE);
        pnlPortrait.setLayout(new GridBagLayout());

        GridBagConstraints gbc_pnlPortrait = new GridBagConstraints();
        gbc_pnlPortrait = new GridBagConstraints();
        gbc_pnlPortrait.gridx = 0;
        gbc_pnlPortrait.gridy = 0;
        gbc_pnlPortrait.fill = GridBagConstraints.NONE;
        gbc_pnlPortrait.anchor = GridBagConstraints.NORTHWEST;
        gbc_pnlPortrait.insets = new Insets(10,10,0,0);
        add(pnlPortrait, gbc_pnlPortrait);

        lblPortrait.setName("lblPortait"); // NOI18N
        lblPortrait.setBackground(Color.WHITE);
        setPortrait();
        
        GridBagConstraints gbc_lblPortrait = new GridBagConstraints();
        gbc_lblPortrait.gridx = 0;
        gbc_lblPortrait.gridy = 0;
        gbc_lblPortrait.fill = GridBagConstraints.NONE;
        gbc_lblPortrait.anchor = GridBagConstraints.NORTHWEST;
        gbc_lblPortrait.insets = new Insets(0,0,0,0);
        pnlPortrait.add(lblPortrait, gbc_lblPortrait);
        
        fillInfo();
        gridBagConstraints = new GridBagConstraints();
        gridBagConstraints.gridx = 1;
        gridBagConstraints.gridy = 0;
        gridBagConstraints.weightx = 1.0;
        gridBagConstraints.insets = new Insets(5, 5, 5, 5);
        gridBagConstraints.fill = GridBagConstraints.BOTH;
        gridBagConstraints.anchor = GridBagConstraints.NORTHWEST;
        add(pnlInfo, gridBagConstraints);

        int gridy = 1;
        
        fillSkills();
        gridBagConstraints = new GridBagConstraints();
        gridBagConstraints.gridx = 0;
        gridBagConstraints.gridy = gridy;
        gridBagConstraints.gridwidth = 2;
        gridBagConstraints.weightx = 1.0;
        gridBagConstraints.insets = new Insets(5, 5, 5, 5);
        gridBagConstraints.fill = GridBagConstraints.BOTH;
        gridBagConstraints.anchor = GridBagConstraints.NORTHWEST;
        add(pnlSkills, gridBagConstraints);
        gridy++;

        if(campaign.getCampaignOptions().useAdvancedMedical()) {
            fillInjuries();
            gridBagConstraints = new GridBagConstraints();
            gridBagConstraints.gridx = 0;
            gridBagConstraints.gridy = gridy;
            gridBagConstraints.gridwidth = 2;
            gridBagConstraints.insets = new Insets(5, 5, 5, 5);
            gridBagConstraints.fill = GridBagConstraints.BOTH;
            gridBagConstraints.anchor = GridBagConstraints.NORTHWEST;
            add(pnlInjuries, gridBagConstraints);
            gridy++;
        }

        if(person.hasAnyFamily()) {
	        fillFamily();
	        gridBagConstraints = new GridBagConstraints();
	        gridBagConstraints.gridx = 0;
	        gridBagConstraints.gridy = gridy;
	        gridBagConstraints.gridwidth = 2;
	        gridBagConstraints.weightx = 1.0;
	        gridBagConstraints.insets = new Insets(5, 5, 5, 5);
	        gridBagConstraints.fill = GridBagConstraints.BOTH;
	        gridBagConstraints.anchor = GridBagConstraints.NORTHWEST;
	        add(pnlFamily, gridBagConstraints);
	        gridy++;
        }

        if(person.awardController.hasAwards()) {
            if(person.awardController.hasAwardsWithRibbons()){
                boxRibbons = Box.createVerticalBox();
                boxRibbons.add(Box.createRigidArea(new Dimension(100,0)));
                drawRibbons();

                GridBagConstraints gbc_pnlAllRibbons = new GridBagConstraints();
                gbc_pnlAllRibbons.gridx = 0;
                gbc_pnlAllRibbons.gridy = 1;
                gbc_pnlAllRibbons.fill = GridBagConstraints.NONE;
                gbc_pnlAllRibbons.anchor = GridBagConstraints.NORTHWEST;
                gbc_pnlAllRibbons.insets = new Insets(0,0,0,0);
                pnlPortrait.add(boxRibbons, gbc_pnlAllRibbons);
            }

            pnlAllAwards = new JPanel();
            pnlAllAwards.setLayout(new BoxLayout(pnlAllAwards, BoxLayout.PAGE_AXIS));
            pnlAllAwards.setBorder(BorderFactory.createTitledBorder(resourceMap.getString("pnlAwards.title")));
            pnlAllAwards.setBackground(Color.WHITE);
            
            if(person.awardController.hasAwardsWithMedals()){
                pnlMedals = new JPanel();
                pnlMedals.setName("pnlMedals");
                pnlMedals.setBackground(Color.WHITE);
                drawMedals();
                pnlAllAwards.add(pnlMedals);
                pnlMedals.setLayout(new WrapLayout(FlowLayout.LEFT));
            }

            if(person.awardController.hasAwardsWithMiscs()){
                pnlMiscAwards = new JPanel();
                pnlMiscAwards.setName("pnlMiscAwards");
                pnlMiscAwards.setBackground(Color.WHITE);
                drawMiscAwards();
                pnlAllAwards.add(pnlMiscAwards);
                pnlMiscAwards.setLayout(new WrapLayout(FlowLayout.LEFT));
            }
            
            if(person.awardController.hasAwardsWithMedals() || person.awardController.hasAwardsWithMiscs()) {
	            gridBagConstraints = new GridBagConstraints();
	            gridBagConstraints.fill = GridBagConstraints.BOTH;
	            gridBagConstraints.gridwidth = 2;
	            gridBagConstraints.insets = new Insets(5, 5, 5, 5);
	            gridBagConstraints.gridx = 0;
	            gridBagConstraints.gridy = gridy;
	            gridBagConstraints.anchor = GridBagConstraints.NORTHWEST;
	            add(pnlAllAwards, gridBagConstraints);
	            gridy++;
            }
        }
        
        if(person.getBiography().length() > 0) {
            txtDesc = new JTextArea();
            txtDesc.setName("txtDesc"); //$NON-NLS-1$
<<<<<<< HEAD
=======
            txtDesc.setBackground(Color.WHITE);
>>>>>>> 1b62b79b
            txtDesc.setEditable(false);
            Node document = parser.parse(person.getBiography());
            txtDesc.setContentType("text/html");
            txtDesc.setText("<html>" + renderer.render(document));
            txtDesc.setBorder(BorderFactory.createCompoundBorder(
                    BorderFactory.createTitledBorder(resourceMap.getString("pnlDescription.title")), //$NON-NLS-1$
                    BorderFactory.createEmptyBorder(5,5,5,5)));
            txtDesc.setText(person.getBiography());
            gridBagConstraints = new GridBagConstraints();
            gridBagConstraints.gridx = 0;
            gridBagConstraints.gridy = gridy;
            gridBagConstraints.gridwidth = 2;
            gridBagConstraints.insets = new Insets(5, 5, 5, 5);
            gridBagConstraints.fill = GridBagConstraints.BOTH;
            gridBagConstraints.anchor = GridBagConstraints.NORTHWEST;
            add(txtDesc, gridBagConstraints);
            gridy++;
        }

        if(person.getPersonnelLog().size() >0) {
            pnlLog.setName("pnlLog"); //$NON-NLS-1$
            pnlLog.setBorder(BorderFactory.createTitledBorder(resourceMap.getString("pnlLog.title"))); //$NON-NLS-1$
            pnlLog.setBackground(Color.WHITE);
            fillLog();
            gridBagConstraints = new GridBagConstraints();
            gridBagConstraints.gridx = 0;
            gridBagConstraints.gridy = gridy;
            gridBagConstraints.gridwidth = 2;
            gridBagConstraints.insets = new Insets(5, 5, 5, 5);
            gridBagConstraints.fill = GridBagConstraints.BOTH;
            gridBagConstraints.anchor = GridBagConstraints.NORTHWEST;
            add(pnlLog, gridBagConstraints);
            gridy++;
        }

        if(person.getMissionLog().size() >0) {
            fillMissionLog();

            pnlMissionsLog.setName("missionLog"); //$NON-NLS-1$
            pnlMissionsLog.setBorder(BorderFactory.createCompoundBorder(
                    BorderFactory.createTitledBorder(resourceMap.getString("missionLog.title")), //$NON-NLS-1$
                    BorderFactory.createEmptyBorder(5,5,5,5)));
            pnlMissionsLog.setBackground(Color.WHITE);
            gridBagConstraints = new GridBagConstraints();
            gridBagConstraints.gridx = 0;
            gridBagConstraints.gridy = gridy;
            gridBagConstraints.gridwidth = 2;
            gridBagConstraints.insets = new Insets(5, 5, 5, 5);
            gridBagConstraints.fill = GridBagConstraints.BOTH;
            gridBagConstraints.anchor = GridBagConstraints.NORTHWEST;
            add(pnlMissionsLog, gridBagConstraints);
            gridy++;
        }

        if(!campaign.getKillsFor(person.getId()).isEmpty()) {
            fillKillRecord();

            pnlKills.setName("txtKills"); //$NON-NLS-1$
            pnlKills.setBorder(BorderFactory.createCompoundBorder(
                    BorderFactory.createTitledBorder(resourceMap.getString("pnlKills.title")), //$NON-NLS-1$
                    BorderFactory.createEmptyBorder(5,5,5,5)));
            gridBagConstraints = new GridBagConstraints();
            pnlKills.setBackground(Color.WHITE);
            gridBagConstraints.gridx = 0;
            gridBagConstraints.gridy = gridy;
            gridBagConstraints.gridwidth = 2;
            gridBagConstraints.insets = new Insets(5, 5, 5, 5);
            gridBagConstraints.fill = GridBagConstraints.BOTH;
            gridBagConstraints.anchor = GridBagConstraints.NORTHWEST;
            add(pnlKills, gridBagConstraints);
            gridy++;
        }

        //use glue to fill up the remaining space so everything is aligned to the top
        gridBagConstraints = new GridBagConstraints();
        gridBagConstraints.gridx = 0;
        gridBagConstraints.gridy = gridy;
        gridBagConstraints.gridwidth = 2;
        gridBagConstraints.weighty = 1.0;
        gridBagConstraints.fill = GridBagConstraints.BOTH;
        gridBagConstraints.anchor = GridBagConstraints.NORTHWEST;
        add(javax.swing.Box.createGlue(), gridBagConstraints);
    }

    /**
     * Draws the ribbons below the person portrait.
     */
    private void drawRibbons() {
        List<Award> awards = person.awardController.getAwards().stream().filter(a -> a.getNumberOfRibbonFiles() > 0).sorted()
                .collect(Collectors.toList());
        Collections.reverse(awards);

        int i = 0;
        Box rowRibbonsBox = null;
        ArrayList<Box> rowRibbonsBoxes = new ArrayList<>();

        for(Award award : awards){
            JLabel ribbonLabel = new JLabel();
            Image ribbon;

            if(i%MAX_NUMBER_OF_RIBBON_AWARDS_PER_ROW == 0){
                rowRibbonsBox = Box.createHorizontalBox();
                rowRibbonsBox.setBackground(Color.RED);
            }
            try{
                int numberOfAwards = person.awardController.getNumberOfAwards(award);
                String ribbonFileName = award.getRibbonFileName(numberOfAwards);
                ribbon = (Image) awardIcons.getItem(award.getSet() + "/ribbons/", ribbonFileName);
                if(ribbon == null) continue;
                ribbon = ribbon.getScaledInstance(25,8, Image.SCALE_DEFAULT);
                ribbonLabel.setIcon(new ImageIcon(ribbon));
                ribbonLabel.setToolTipText(award.getTooltip());
                rowRibbonsBox.add(ribbonLabel, 0);
            }
            catch (Exception err) {
                err.printStackTrace();
            }

            i++;
            if(i%MAX_NUMBER_OF_RIBBON_AWARDS_PER_ROW == 0){
                rowRibbonsBoxes.add(rowRibbonsBox);
            }
        }
        if(i%MAX_NUMBER_OF_RIBBON_AWARDS_PER_ROW!=0){
            rowRibbonsBoxes.add(rowRibbonsBox);
        }

        Collections.reverse(rowRibbonsBoxes);
        for(Box box : rowRibbonsBoxes){
            boxRibbons.add(box);
        }
    }

    /**
     * Draws the medals above the personal log.
     */
    private void drawMedals(){
        List<Award> awards = person.awardController.getAwards().stream().filter(a -> a.getNumberOfMedalFiles() > 0).sorted()
                .collect(Collectors.toList());

        for(Award award : awards){
            JLabel medalLabel = new JLabel();

            Image medal = null;
            try{
                int numberOfAwards = person.awardController.getNumberOfAwards(award);
                String medalFileName = award.getMedalFileName(numberOfAwards);
                medal = (Image) awardIcons.getItem(award.getSet() + "/medals/", medalFileName);
                if(medal == null) continue;
                medal = ImageHelpers.getScaledForBoundaries(medal, new Dimension(30,60), Image.SCALE_DEFAULT);
                medalLabel.setIcon(new ImageIcon(medal));
                medalLabel.setToolTipText(award.getTooltip());
                pnlMedals.add(medalLabel);
            }
            catch (Exception err) {
                err.printStackTrace();
            }
        }
    }

    /**
     * Draws the misc awards below the medals.
     */
    private void drawMiscAwards() {
        ArrayList<Award> awards = person.awardController.getAwards().stream().filter(a -> a.getNumberOfMiscFiles() > 0)
                .collect(Collectors.toCollection(ArrayList::new));

        for (Award award : awards) {
            JLabel miscLabel = new JLabel();

            Image miscAward = null;
            try {
                int numberOfAwards = person.awardController.getNumberOfAwards(award);
                String miscFileName = award.getMiscFileName(numberOfAwards);
                Image miscAwardBufferedImage = (Image) awardIcons.getItem(award.getSet() + "/misc/", miscFileName);
                if (miscAwardBufferedImage == null) continue;
                miscAward = ImageHelpers.getScaledForBoundaries(miscAwardBufferedImage, new Dimension(100,100), Image.SCALE_DEFAULT);
                miscLabel.setIcon(new ImageIcon(miscAward));
                miscLabel.setToolTipText(award.getTooltip());
                pnlMiscAwards.add(miscLabel);
            } catch (Exception err) {
                err.printStackTrace();
            }
        }
    }

    /**
     * set the portrait for the given person.
     *
     * @return The <code>Image</code> of the pilot's portrait. This value
     *         will be <code>null</code> if no portrait was selected
     *          or if there was an error loading it.
     */
    public void setPortrait() {

        String category = person.getPortraitCategory();
        String filename = person.getPortraitFileName();

        if(Crew.ROOT_PORTRAIT.equals(category)) {
            category = ""; //$NON-NLS-1$
        }

        // Return a null if the player has selected no portrait file.
        if ((null == category) || (null == filename) || Crew.PORTRAIT_NONE.equals(filename)) {
            filename = "default.gif"; //$NON-NLS-1$
        }

        // Try to get the player's portrait file.
        Image portrait = null;
        try {
            portrait = (Image) portraits.getItem(category, filename);
            if(null != portrait) {
                portrait = portrait.getScaledInstance(100, -1, Image.SCALE_DEFAULT);
            } else {
                portrait = (Image) portraits.getItem("", "default.gif");  //$NON-NLS-1$ //$NON-NLS-2$
                if(null != portrait) {
                    portrait = portrait.getScaledInstance(100, -1, Image.SCALE_DEFAULT);
                }
            }
            lblPortrait.setIcon(new ImageIcon(portrait));
        } catch (Exception err) {
            err.printStackTrace();
        }
    }

    private void fillInfo() {	
        
        pnlInfo = new JPanel(new GridBagLayout());
        pnlInfo.setBorder(BorderFactory.createTitledBorder(person.getFullTitle()));
        pnlInfo.setBackground(Color.WHITE);
        lblType = new JLabel();
        lblStatus1 = new JLabel();
        lblStatus2 = new JLabel();
        lblOrigin1 = new JLabel();
        lblOrigin2 = new JLabel();
        lblCall1 = new JLabel();
        lblCall2 = new JLabel();
        lblAge1 = new JLabel();
        lblAge2 = new JLabel();
        lblGender1 = new JLabel();
        lblGender2 = new JLabel();
        lblRecruited1 = new JLabel();
        lblRecruited2 = new JLabel();
        lblTimeServed1 = new JLabel();
        lblTimeServed2 = new JLabel();

        GridBagConstraints gridBagConstraints;
        
        int firsty=0;
        
        lblType.setName("lblType"); // NOI18N
        lblType.setText(String.format(resourceMap.getString("format.italic"), person.getRoleDesc())); //$NON-NLS-1$
        gridBagConstraints = new GridBagConstraints();
        gridBagConstraints.gridx = 0;
        gridBagConstraints.gridy = firsty;
        gridBagConstraints.gridwidth = 4;
        gridBagConstraints.weightx = 1.0;
        gridBagConstraints.weighty = 0.0;
        gridBagConstraints.insets = new Insets(0, 0, 5, 0);
        gridBagConstraints.fill = GridBagConstraints.NONE;
        gridBagConstraints.anchor = GridBagConstraints.NORTHWEST;
        pnlInfo.add(lblType, gridBagConstraints);
        firsty++;

        lblStatus1.setName("lblStatus1"); // NOI18N
        lblStatus1.setText(resourceMap.getString("lblStatus1.text")); //$NON-NLS-1$
        gridBagConstraints = new GridBagConstraints();
        gridBagConstraints.gridx = 0;
        gridBagConstraints.gridy = firsty;
        gridBagConstraints.fill = GridBagConstraints.NONE;
        gridBagConstraints.anchor = GridBagConstraints.NORTHWEST;
        pnlInfo.add(lblStatus1, gridBagConstraints);

        lblStatus2.setName("lblStatus2"); // NOI18N
        lblStatus2.setText(person.getStatusName() + person.pregnancyStatus());
        gridBagConstraints = new GridBagConstraints();
        gridBagConstraints.gridx = 1;
        gridBagConstraints.gridy = firsty;
        gridBagConstraints.gridwidth = 3;
        gridBagConstraints.weightx = 1.0;
        gridBagConstraints.insets = new Insets(0, 10, 0, 0);
        gridBagConstraints.fill = GridBagConstraints.NONE;
        gridBagConstraints.anchor = GridBagConstraints.NORTHWEST;
        pnlInfo.add(lblStatus2, gridBagConstraints);              
        firsty++;
        
        if (campaign.getCampaignOptions().showOriginFaction()) {
            lblOrigin1.setName("lblOrigin1"); // NOI18N
            lblOrigin1.setText(resourceMap.getString("lblOrigin1.text")); //$NON-NLS-1$
            gridBagConstraints = new GridBagConstraints();
            gridBagConstraints.gridx = 0;
            gridBagConstraints.gridy = firsty;
            gridBagConstraints.fill = GridBagConstraints.NONE;
            gridBagConstraints.anchor = GridBagConstraints.NORTHWEST;
            pnlInfo.add(lblOrigin1, gridBagConstraints);

            lblOrigin2.setName("lblOrigin2"); // NOI18N
            lblOrigin2.setText(person.getOriginFaction().getFullName(person.getCampaign().getGameYear()));
            gridBagConstraints = new GridBagConstraints();
            gridBagConstraints.gridx = 1;
            gridBagConstraints.gridy = firsty;
            gridBagConstraints.gridwidth = 3;
            gridBagConstraints.weightx = 1.0;
            gridBagConstraints.insets = new Insets(0, 10, 0, 0);
            gridBagConstraints.fill = GridBagConstraints.NONE;
            gridBagConstraints.anchor = GridBagConstraints.NORTHWEST;
            pnlInfo.add(lblOrigin2, gridBagConstraints);
            firsty++;
        }
        
        if(!person.getCallsign().equals("-") && person.getCallsign().length() > 0) { //$NON-NLS-1$
            lblCall1.setName("lblCall1"); // NOI18N
            lblCall1.setText(resourceMap.getString("lblCall1.text")); //$NON-NLS-1$
            gridBagConstraints = new GridBagConstraints();
            gridBagConstraints.gridx = 0;
            gridBagConstraints.gridy = firsty;
            gridBagConstraints.fill = GridBagConstraints.NONE;
            gridBagConstraints.anchor = GridBagConstraints.NORTHWEST;
            pnlInfo.add(lblCall1, gridBagConstraints);

            lblCall2.setName("lblCall2"); // NOI18N
            lblCall2.setText(person.getCallsign());
            gridBagConstraints = new GridBagConstraints();
            gridBagConstraints.gridx = 1;
            gridBagConstraints.gridy = firsty;
            gridBagConstraints.gridwidth = 3;
            gridBagConstraints.weightx = 1.0;
            gridBagConstraints.insets = new Insets(0, 10, 0, 0);
            gridBagConstraints.fill = GridBagConstraints.NONE;
            gridBagConstraints.anchor = GridBagConstraints.NORTHWEST;
            pnlInfo.add(lblCall2, gridBagConstraints);
            firsty++;
        }

        //report either due date or age
        if (person.getDueDate() != null) {
            SimpleDateFormat df = new SimpleDateFormat("yyyy-MM-dd");
            String DueDate = df.format(person.getDueDate().getTime());

            lblDuedate1.setName("lblDuedate1");
            lblDuedate1.setText(resourceMap.getString("lblDuedate1.text")); //$NON-NLS-1$
            gridBagConstraints = new GridBagConstraints();
            gridBagConstraints.gridx = 0;
            gridBagConstraints.gridy = firsty;
            gridBagConstraints.fill = GridBagConstraints.NONE;
            gridBagConstraints.anchor = GridBagConstraints.NORTHWEST;
            pnlFamily.add(lblDuedate1, gridBagConstraints);

            lblDuedate2.setName("lblDuedate2"); // NOI18N
            lblDuedate2.setText(DueDate);
            gridBagConstraints = new GridBagConstraints();
            gridBagConstraints.gridx = 1;
            gridBagConstraints.gridy = firsty;
            gridBagConstraints.weightx = 1.0;
            gridBagConstraints.insets = new Insets(0, 10, 0, 0);
            gridBagConstraints.fill = GridBagConstraints.NONE;
            gridBagConstraints.anchor = GridBagConstraints.NORTHWEST;
            pnlFamily.add(lblDuedate2, gridBagConstraints);
        } else {  
            lblAge1.setName("lblAge1"); // NOI18N
            lblAge1.setText(resourceMap.getString("lblAge1.text")); //$NON-NLS-1$
            gridBagConstraints = new GridBagConstraints();
            gridBagConstraints.gridx = 0;
            gridBagConstraints.gridy = firsty;
            gridBagConstraints.fill = GridBagConstraints.NONE;
            gridBagConstraints.anchor = GridBagConstraints.NORTHWEST;
            pnlInfo.add(lblAge1, gridBagConstraints);

            lblAge2.setName("lblAge2"); // NOI18N
            lblAge2.setText(Integer.toString(person.getAge(campaign.getCalendar())));
            gridBagConstraints = new GridBagConstraints();
            gridBagConstraints.gridx = 1;
            gridBagConstraints.gridy = firsty;
            gridBagConstraints.weightx = 0.5;
            gridBagConstraints.insets = new Insets(0, 10, 0, 0);
            gridBagConstraints.fill = GridBagConstraints.NONE;
            gridBagConstraints.anchor = GridBagConstraints.NORTHWEST;
            pnlInfo.add(lblAge2, gridBagConstraints);
        }
        firsty++;

        lblGender1.setName("lblGender1"); // NOI18N
        lblGender1.setText(resourceMap.getString("lblGender1.text")); //$NON-NLS-1$
        gridBagConstraints = new GridBagConstraints();
        gridBagConstraints.gridx = 0;
        gridBagConstraints.gridy = firsty;
        gridBagConstraints.fill = GridBagConstraints.NONE;
        gridBagConstraints.anchor = GridBagConstraints.NORTHWEST;
        pnlInfo.add(lblGender1, gridBagConstraints);

        lblGender2.setName("lblGender2"); // NOI18N
        lblGender2.setText(person.getGenderName());
        gridBagConstraints = new GridBagConstraints();
        gridBagConstraints.gridx = 1;
        gridBagConstraints.gridy = firsty;
        gridBagConstraints.weightx = 0.5;
        gridBagConstraints.insets = new Insets(0, 10, 0, 0);
        gridBagConstraints.fill = GridBagConstraints.NONE;
        gridBagConstraints.anchor = GridBagConstraints.NORTHWEST;
        pnlInfo.add(lblGender2, gridBagConstraints);

        firsty--;
        if (campaign.getCampaignOptions().getUseTimeInService()) {
            if ((null != person.getRecruitmentAsString()) && !person.isDependent() && !person.isPrisoner() && !person.isBondsman()) {
                lblRecruited1.setName("lblRecruited1"); // NOI18N
                lblRecruited1.setText(resourceMap.getString("lblRecruited1.text"));
                gridBagConstraints = new GridBagConstraints();
                gridBagConstraints.gridx = 2;
                gridBagConstraints.gridy = firsty;
                gridBagConstraints.fill = GridBagConstraints.NONE;
                gridBagConstraints.anchor = GridBagConstraints.NORTHWEST;
                pnlInfo.add(lblRecruited1, gridBagConstraints);

                lblRecruited2.setName("lblRecruited2"); // NOI18N
                lblRecruited2.setText(person.getRecruitmentAsString());
                gridBagConstraints = new GridBagConstraints();
                gridBagConstraints.gridx = 3;
                gridBagConstraints.gridy = firsty;
                gridBagConstraints.weightx = 1.0;
                gridBagConstraints.insets = new Insets(0, 10, 0, 0);
                gridBagConstraints.fill = GridBagConstraints.NONE;
                gridBagConstraints.anchor = GridBagConstraints.NORTHWEST;
                pnlInfo.add(lblRecruited2, gridBagConstraints);

                firsty++;
                lblTimeServed1.setName("lblTimeServed1"); // NOI18N
                lblTimeServed1.setText(resourceMap.getString("lblTimeServed1.text"));
                gridBagConstraints = new GridBagConstraints();
                gridBagConstraints.gridx = 2;
                gridBagConstraints.gridy = firsty;
                gridBagConstraints.fill = GridBagConstraints.NONE;
                gridBagConstraints.anchor = GridBagConstraints.NORTHWEST;
                pnlInfo.add(lblTimeServed1, gridBagConstraints);

                lblTimeServed2.setName("lblTimeServed2"); // NOI18N
                lblTimeServed2.setText(Integer.toString(person.getTimeInService(campaign.getCalendar())) + " years");
                gridBagConstraints = new GridBagConstraints();
                gridBagConstraints.gridx = 3;
                gridBagConstraints.gridy = firsty;
                gridBagConstraints.weightx = 1.0;
                gridBagConstraints.insets = new Insets(0, 10, 0, 0);
                gridBagConstraints.fill = GridBagConstraints.NONE;
                gridBagConstraints.anchor = GridBagConstraints.NORTHWEST;
                pnlInfo.add(lblTimeServed2, gridBagConstraints);
            }
        }
    }

    private void fillFamily() {
        pnlFamily = new JPanel(new GridBagLayout());
        pnlFamily.setBorder(BorderFactory.createTitledBorder(resourceMap.getString("pnlFamily.title")));
        pnlFamily.setBackground(Color.WHITE);

        //family panel
        lblSpouse1 = new JLabel();
        lblSpouse2 = new JLabel();
        lblChildren1 = new JLabel();
        lblChildren2 = new JLabel();
        lblDuedate1 = new JLabel();
        lblDuedate2 = new JLabel();

        GridBagConstraints gridBagConstraints;
        
        int firsty=0;
        
        if (person.hasSpouse()) {
            lblSpouse1.setName("lblSpouse1"); // NOI18N //$NON-NLS-1$
            lblSpouse1.setText(resourceMap.getString("lblSpouse1.text")); //$NON-NLS-1$
            gridBagConstraints = new GridBagConstraints();
            gridBagConstraints.gridx = 0;
            gridBagConstraints.gridy = firsty;
            gridBagConstraints.fill = GridBagConstraints.NONE;
            gridBagConstraints.anchor = GridBagConstraints.NORTHWEST;
            pnlFamily.add(lblSpouse1, gridBagConstraints);

            lblSpouse2.setName("lblSpouse2"); // NOI18N //$NON-NLS-1$
            lblSpouse2.setText(person.getSpouse().getFullName());
            gridBagConstraints = new GridBagConstraints();
            gridBagConstraints.gridx = 1;
            gridBagConstraints.gridy = firsty;
            gridBagConstraints.weightx = 1.0;
            gridBagConstraints.insets = new Insets(0, 10, 0, 0);
            gridBagConstraints.fill = GridBagConstraints.NONE;
            gridBagConstraints.anchor = GridBagConstraints.NORTHWEST;
            pnlFamily.add(lblSpouse2, gridBagConstraints);
            firsty++;
        }

        if (campaign.getCampaignOptions().useParentage() && person.hasChildren()) {
            lblChildren1.setName("lblChildren1"); // NOI18N //$NON-NLS-1$
            lblChildren1.setText(resourceMap.getString("lblChildren1.text")); //$NON-NLS-1$
            gridBagConstraints = new GridBagConstraints();
            gridBagConstraints.gridx = 0;
            gridBagConstraints.gridy = firsty;
            gridBagConstraints.fill = GridBagConstraints.NONE;
            gridBagConstraints.anchor = GridBagConstraints.NORTHWEST;
            pnlFamily.add(lblChildren1, gridBagConstraints);

            lblChildren2.setName("lblChildren2"); // NOI18N //$NON-NLS-1$
            lblChildren2.setText(person.getChildList());
            gridBagConstraints = new GridBagConstraints();
            gridBagConstraints.gridx = 1;
            gridBagConstraints.gridy = firsty;
            gridBagConstraints.weightx = 1.0;
            gridBagConstraints.insets = new Insets(0, 10, 0, 0);
            gridBagConstraints.fill = GridBagConstraints.NONE;
            gridBagConstraints.anchor = GridBagConstraints.NORTHWEST;
            pnlFamily.add(lblChildren2, gridBagConstraints);
            firsty++;
        }
    }
    
    private void fillSkills() {

        //skill panel
        pnlSkills = new JPanel(new GridBagLayout());
        pnlSkills.setBorder(BorderFactory.createTitledBorder(resourceMap.getString("pnlSkills.title")));
        pnlSkills.setBackground(Color.WHITE);

        //abilities and implants
        lblAbility1 = new JLabel();
        lblAbility2 = new JLabel();
        lblImplants1 = new JLabel();
        lblImplants2 = new JLabel();
        lblTough1 = new JLabel();
        lblTough2 = new JLabel();
        lblEdge1 = new JLabel();
        lblEdge2 = new JLabel();
        lblEdgeAvail1 = new JLabel();
        lblEdgeAvail2 = new JLabel();

        GridBagConstraints gridBagConstraints;

        JLabel lblName;
        JLabel lblValue;

        int firsty=0;
        int colBreak = Math.max((int) Math.ceil(person.getSkillNumber() / 2.0)+1, 3);
        int addition = 0;
        double weight = 0.5;

        int j = 0;
        for(int i = 0; i < SkillType.getSkillList().length; i++) {      	
            if(person.hasSkill(SkillType.getSkillList()[i])) {
                j++;
                if(j == colBreak) {
                    addition = 2;
                    firsty = 0;
                    weight = 1.0;
                }
                lblName = new JLabel(
                    String.format(resourceMap.getString("format.itemHeader"), SkillType.getSkillList()[i])); //$NON-NLS-1$
                lblValue = new JLabel(person.getSkill(SkillType.getSkillList()[i]).toString());
                gridBagConstraints = new GridBagConstraints();
                gridBagConstraints.gridx = 0+addition;
                gridBagConstraints.gridy = firsty;
                gridBagConstraints.fill = GridBagConstraints.NONE;
                gridBagConstraints.anchor = GridBagConstraints.NORTHWEST;
                pnlSkills.add(lblName, gridBagConstraints);
                gridBagConstraints = new GridBagConstraints();
                gridBagConstraints.gridx = 1+addition;
                gridBagConstraints.gridy = firsty;
                gridBagConstraints.weightx = weight;
                gridBagConstraints.insets = new Insets(0, 10, 0, 0);
                gridBagConstraints.fill = GridBagConstraints.NONE;
                gridBagConstraints.anchor = GridBagConstraints.NORTHWEST;
                pnlSkills.add(lblValue, gridBagConstraints);
                firsty++;
            }
        }

        //reset firsty
        firsty = colBreak;

        if(campaign.getCampaignOptions().useAbilities() && person.countOptions(PilotOptions.LVL3_ADVANTAGES) > 0) {
            lblAbility1.setName("lblAbility1"); // NOI18N //$NON-NLS-1$
            lblAbility1.setText(resourceMap.getString("lblAbility1.text")); //$NON-NLS-1$
            gridBagConstraints = new GridBagConstraints();
            gridBagConstraints.gridx = 0;
            gridBagConstraints.gridy = firsty;
            gridBagConstraints.fill = GridBagConstraints.NONE;
            gridBagConstraints.anchor = GridBagConstraints.NORTHWEST;
            pnlSkills.add(lblAbility1, gridBagConstraints);

            lblAbility2.setName("lblAbility2"); // NOI18N //$NON-NLS-1$
            lblAbility2.setText(person.getAbilityList(PilotOptions.LVL3_ADVANTAGES));
            gridBagConstraints = new GridBagConstraints();
            gridBagConstraints.gridx = 1;
            gridBagConstraints.gridy = firsty;
            gridBagConstraints.gridwidth = 3;
            gridBagConstraints.weightx = 1.0;
            gridBagConstraints.insets = new Insets(0, 10, 0, 0);
            gridBagConstraints.fill = GridBagConstraints.NONE;
            gridBagConstraints.anchor = GridBagConstraints.NORTHWEST;
            pnlSkills.add(lblAbility2, gridBagConstraints);
            firsty++;
        }

        if(campaign.getCampaignOptions().useImplants() && person.countOptions(PilotOptions.MD_ADVANTAGES) > 0) {
            lblImplants1.setName("lblImplants1"); // NOI18N
            lblImplants1.setText(resourceMap.getString("lblImplants1.text")); //$NON-NLS-1$
            gridBagConstraints = new GridBagConstraints();
            gridBagConstraints.gridx = 0;
            gridBagConstraints.gridy = firsty;
            gridBagConstraints.fill = GridBagConstraints.NONE;
            gridBagConstraints.anchor = GridBagConstraints.NORTHWEST;
            pnlSkills.add(lblImplants1, gridBagConstraints);

            lblImplants2.setName("lblImplants2"); // NOI18N
            lblImplants2.setText(person.getAbilityList(PilotOptions.MD_ADVANTAGES));
            gridBagConstraints = new GridBagConstraints();
            gridBagConstraints.gridx = 1;
            gridBagConstraints.gridy = firsty;
            gridBagConstraints.gridwidth = 3;
            gridBagConstraints.weightx = 1.0;
            gridBagConstraints.insets = new Insets(0, 10, 0, 0);
            gridBagConstraints.fill = GridBagConstraints.NONE;
            gridBagConstraints.anchor = GridBagConstraints.NORTHWEST;
            pnlSkills.add(lblImplants2, gridBagConstraints);
            firsty++;
        }

        if(campaign.getCampaignOptions().useEdge() && person.getEdge()>0) {
            lblEdge1.setName("lblEdge1"); // NOI18N //$NON-NLS-1$
            lblEdge1.setText(resourceMap.getString("lblEdge1.text")); //$NON-NLS-1$
            gridBagConstraints = new GridBagConstraints();
            gridBagConstraints.gridx = 0;
            gridBagConstraints.gridy = firsty;
            gridBagConstraints.fill = GridBagConstraints.NONE;
            gridBagConstraints.anchor = GridBagConstraints.NORTHWEST;
            pnlSkills.add(lblEdge1, gridBagConstraints);

            lblEdge2.setName("lblEdge2"); // NOI18N //$NON-NLS-1$
            lblEdge2.setText(Integer.toString(person.getEdge()));
            lblEdge2.setToolTipText(person.getEdgeTooltip());
            gridBagConstraints = new GridBagConstraints();
            gridBagConstraints.gridx = 1;
            gridBagConstraints.gridy = firsty;
            gridBagConstraints.gridwidth = 1;
            gridBagConstraints.weightx = 0.5;
            gridBagConstraints.insets = new Insets(0, 10, 0, 0);
            gridBagConstraints.fill = GridBagConstraints.NONE;
            gridBagConstraints.anchor = GridBagConstraints.NORTHWEST;
            pnlSkills.add(lblEdge2, gridBagConstraints);

            if (campaign.getCampaignOptions().useSupportEdge() && person.isSupport()) {
                //Add the Edge Available field for support personnel only
                lblEdgeAvail1.setName("lblEdgeAvail1"); // NOI18N //$NON-NLS-1$
                lblEdgeAvail1.setText(resourceMap.getString("lblEdgeAvail1.text")); //$NON-NLS-1$
                gridBagConstraints = new GridBagConstraints();
                gridBagConstraints.gridx = 2;
                gridBagConstraints.gridy = firsty;
                gridBagConstraints.fill = GridBagConstraints.NONE;
                gridBagConstraints.anchor = GridBagConstraints.NORTHWEST;
                pnlSkills.add(lblEdgeAvail1, gridBagConstraints);

                lblEdgeAvail2.setName("lblEdgeAvail2"); // NOI18N //$NON-NLS-1$
                lblEdgeAvail2.setText(Integer.toString(person.getCurrentEdge()));
                gridBagConstraints = new GridBagConstraints();
                gridBagConstraints.gridx = 3;
                gridBagConstraints.gridy = firsty;
                gridBagConstraints.gridwidth = 1;
                gridBagConstraints.weightx = 1.0;
                gridBagConstraints.insets = new Insets(0, 10, 0, 0);
                gridBagConstraints.fill = GridBagConstraints.NONE;
                gridBagConstraints.anchor = GridBagConstraints.NORTHWEST;
                pnlSkills.add(lblEdgeAvail2, gridBagConstraints);
            }
            firsty++;
        }
 
        if(campaign.getCampaignOptions().useToughness()) {
            lblTough1.setName("lblTough1"); // NOI18N
            lblTough1.setText(resourceMap.getString("lblTough1.text")); //$NON-NLS-1$
            gridBagConstraints = new GridBagConstraints();
            gridBagConstraints.gridx = 0;
            gridBagConstraints.gridy = firsty;
            gridBagConstraints.fill = GridBagConstraints.NONE;
            gridBagConstraints.anchor = GridBagConstraints.NORTHWEST;
            pnlSkills.add(lblTough1, gridBagConstraints);

            lblTough2.setName("lblTough2"); // NOI18N //$NON-NLS-1$
            lblTough2.setText("+" + Integer.toString(person.getToughness())); //$NON-NLS-1$
            gridBagConstraints = new GridBagConstraints();
            gridBagConstraints.gridx = 1;
            gridBagConstraints.gridy = firsty;
            gridBagConstraints.gridwidth = 3;
            gridBagConstraints.weightx = 1.0;
            gridBagConstraints.insets = new Insets(0, 10, 0, 0);
            gridBagConstraints.fill = GridBagConstraints.NONE;
            gridBagConstraints.anchor = GridBagConstraints.NORTHWEST;
            pnlSkills.add(lblTough2, gridBagConstraints);
            firsty++;
        }
        
    }
 
    private void fillLog() {
        ArrayList<LogEntry> logs = person.getPersonnelLog();
        pnlLog.setLayout(new GridBagLayout());
        PersonnelEventLogModel eventModel = new PersonnelEventLogModel();
        eventModel.setData(logs);
        JTable eventTable = new JTable(eventModel);
        eventTable.setRowSelectionAllowed(false);
        eventTable.setAutoResizeMode(JTable.AUTO_RESIZE_LAST_COLUMN);
        TableColumn column = null;
        for(int i = 0; i < eventModel.getColumnCount(); ++ i) {
            column = eventTable.getColumnModel().getColumn(i);
            column.setCellRenderer(eventModel.getRenderer());
            column.setPreferredWidth(eventModel.getPreferredWidth(i));
            if(eventModel.hasConstantWidth(i)) {
                column.setMinWidth(eventModel.getPreferredWidth(i));
                column.setMaxWidth(eventModel.getPreferredWidth(i));
            }
        }
        eventTable.setIntercellSpacing(new Dimension(0, 0));
        eventTable.setShowGrid(false);
        eventTable.setTableHeader(null);
        GridBagConstraints gridBagConstraints = new GridBagConstraints();

        gridBagConstraints.gridx = 0;
        gridBagConstraints.gridy = 0;
        gridBagConstraints.gridwidth = 1;
        gridBagConstraints.fill = GridBagConstraints.BOTH;
        gridBagConstraints.weightx = 1.0;
        gridBagConstraints.weighty = 1.0;

        pnlLog.add(eventTable, gridBagConstraints);
    }

    private void fillMissionLog() {
        List<LogEntry> missionLog = person.getMissionLog();
        pnlMissionsLog.setLayout(new GridBagLayout());

        JLabel lblMissions = new JLabel(String.format(resourceMap.getString("format.missions"), missionLog.size())); //$NON-NLS-1$
        GridBagConstraints gridBagConstraints = new GridBagConstraints();
        gridBagConstraints.gridx = 0;
        gridBagConstraints.gridy = 0;
        gridBagConstraints.weightx = 1.0;
        gridBagConstraints.insets = new Insets(0, 5, 0, 0);
        gridBagConstraints.fill = GridBagConstraints.NONE;
        gridBagConstraints.anchor = GridBagConstraints.NORTHWEST;
        pnlMissionsLog.add(lblMissions, gridBagConstraints);

        PersonnelEventLogModel eventModel = new PersonnelEventLogModel();
        eventModel.setData(missionLog);
        JTable missionsTable = new JTable(eventModel);
        missionsTable.setRowSelectionAllowed(false);
        missionsTable.setAutoResizeMode(JTable.AUTO_RESIZE_LAST_COLUMN);
        TableColumn column;
        for(int i = 0; i < eventModel.getColumnCount(); ++ i) {
            column = missionsTable.getColumnModel().getColumn(i);
            column.setCellRenderer(eventModel.getRenderer());
            column.setPreferredWidth(eventModel.getPreferredWidth(i));
            if(eventModel.hasConstantWidth(i)) {
                column.setMinWidth(eventModel.getPreferredWidth(i));
                column.setMaxWidth(eventModel.getPreferredWidth(i));
            }
        }
        missionsTable.setIntercellSpacing(new Dimension(0, 0));
        missionsTable.setShowGrid(false);
        missionsTable.setTableHeader(null);

        gridBagConstraints = new GridBagConstraints();
        gridBagConstraints.gridx = 0;
        gridBagConstraints.gridy = 1;
        gridBagConstraints.fill = GridBagConstraints.BOTH;
        gridBagConstraints.weightx = 1.0;
        gridBagConstraints.weighty = 1.0;
        pnlMissionsLog.add(missionsTable, gridBagConstraints);
    }

    private void fillInjuries() {

        pnlInjuries = new JPanel(new BorderLayout());
        pnlInjuries.setBorder(BorderFactory.createTitledBorder(resourceMap.getString("pnlInjuries.title"))); //$NON-NLS-1$
        pnlInjuries.setBackground(Color.WHITE);
        
        JButton medicalButton = new JButton(new ImageIcon("data/images/misc/medical.png")); //$NON-NLS-1$
        medicalButton.addActionListener(event -> {
            MedicalViewDialog medDialog = new MedicalViewDialog(SwingUtilities.getWindowAncestor(this), campaign, person, ip);
            medDialog.setGMMode(campaign.isGM());
            medDialog.setModalityType(ModalityType.APPLICATION_MODAL);
            medDialog.setVisible(true);
            removeAll();
            repaint();
            revalidate();
            initComponents();
            revalidate();
            MekHQ.triggerEvent(new PersonChangedEvent(person));
        });
        medicalButton.setMaximumSize(new Dimension(32, 32));
        medicalButton.setBackground(Color.WHITE);
        medicalButton.setMargin(new Insets(0, 0, 0, 0));
        medicalButton.setToolTipText(resourceMap.getString("btnMedical.tooltip")); //$NON-NLS-1$
        medicalButton.setAlignmentY(Component.TOP_ALIGNMENT);
        pnlInjuries.add(medicalButton, BorderLayout.LINE_START);
        
        JPanel pnlInjuryDetails = new JPanel(new GridBagLayout());
        pnlInjuryDetails.setBackground(Color.WHITE);
        pnlInjuryDetails.setAlignmentY(Component.TOP_ALIGNMENT);

        
        lblAdvancedMedical1 = new JLabel();
        lblAdvancedMedical2 = new JLabel();
        
        GridBagConstraints gridBagConstraints;
        
        lblAdvancedMedical1.setName("lblAdvancedMedical1"); // NOI18N
        lblAdvancedMedical1.setText(resourceMap.getString("lblAdvancedMedical1.text")); //$NON-NLS-1$
        gridBagConstraints = new GridBagConstraints();
        gridBagConstraints.gridx = 0;
        gridBagConstraints.gridy = 0;
        gridBagConstraints.fill = GridBagConstraints.NONE;
        gridBagConstraints.anchor = GridBagConstraints.NORTHWEST;
        pnlInjuryDetails.add(lblAdvancedMedical1, gridBagConstraints);
        
        double vweight = 1.0;
        if(person.hasInjuries(false)) {
        	vweight = 0.0;
        }
        
        lblAdvancedMedical2.setName("lblAdvancedMedical2"); // NOI18N
        lblAdvancedMedical2.setText(person.getEffectString());
        gridBagConstraints = new GridBagConstraints();
        gridBagConstraints.gridx = 1;
        gridBagConstraints.gridy = 0;
        gridBagConstraints.weightx = 1.0;
        gridBagConstraints.weighty = vweight;
        gridBagConstraints.insets = new Insets(0, 10, 0, 0);
        gridBagConstraints.fill = GridBagConstraints.NONE;
        gridBagConstraints.anchor = GridBagConstraints.NORTHWEST;
        pnlInjuryDetails.add(lblAdvancedMedical2, gridBagConstraints);
        
        JLabel lblInjury;
        JLabel txtInjury;
        int row = 1;
        ArrayList<Injury> injuries = person.getInjuries();
        for(Injury injury : injuries) {
            lblInjury = new JLabel(injury.getFluff());
            gridBagConstraints = new GridBagConstraints();
            gridBagConstraints.gridx = 0;
            gridBagConstraints.gridy = row;
            gridBagConstraints.weightx = 0.0;
            gridBagConstraints.insets = new Insets(0, 10, 0, 0);
            gridBagConstraints.fill = GridBagConstraints.NONE;
            gridBagConstraints.anchor = GridBagConstraints.NORTHWEST;
            pnlInjuryDetails.add(lblInjury, gridBagConstraints);

            String text = (injury.isPermanent() && injury.getTime() < 1) ?
                resourceMap.getString("lblPermanentInjury.text") //$NON-NLS-1$
                : String.format(resourceMap.getString("format.injuryTime"), injury.getTime()); //$NON-NLS-1$
            txtInjury = new JLabel("<html>" + text + "</html>");
            gridBagConstraints = new GridBagConstraints();
            gridBagConstraints.gridx = 1;
            gridBagConstraints.gridy = row;
            gridBagConstraints.weightx = 1.0;
            if(row == (injuries.size() - 1)) {
                gridBagConstraints.weighty = 1.0;
            }
            gridBagConstraints.insets = new Insets(0, 20, 0, 0);
            gridBagConstraints.fill = GridBagConstraints.HORIZONTAL;
            gridBagConstraints.anchor = GridBagConstraints.NORTHWEST;
            pnlInjuryDetails.add(txtInjury, gridBagConstraints);
            row++;
        }
        
        pnlInjuries.add(pnlInjuryDetails, BorderLayout.CENTER);
    }

    private void fillKillRecord() {
        List<Kill> kills = campaign.getKillsFor(person.getId());
        pnlKills.setLayout(new GridBagLayout());

        JLabel lblRecord = new JLabel(String.format(resourceMap.getString("format.kills"), kills.size())); //$NON-NLS-1$
        GridBagConstraints gridBagConstraints = new GridBagConstraints();
        gridBagConstraints.gridx = 0;
        gridBagConstraints.gridy = 0;
        gridBagConstraints.weightx = 1.0;
        gridBagConstraints.insets = new Insets(0, 5, 0, 0);
        gridBagConstraints.fill = GridBagConstraints.NONE;
        gridBagConstraints.anchor = GridBagConstraints.NORTHWEST;
        pnlKills.add(lblRecord, gridBagConstraints);

        PersonnelKillLogModel killModel = new PersonnelKillLogModel();
        killModel.setData(kills);
        JTable killTable = new JTable(killModel);
        killTable.setRowSelectionAllowed(false);
        killTable.setAutoResizeMode(JTable.AUTO_RESIZE_LAST_COLUMN);
        TableColumn column;
        for(int i = 0; i < killModel.getColumnCount(); ++ i) {
            column = killTable.getColumnModel().getColumn(i);
            column.setCellRenderer(killModel.getRenderer());
            column.setPreferredWidth(killModel.getPreferredWidth(i));
            if(killModel.hasConstantWidth(i)) {
                column.setMinWidth(killModel.getPreferredWidth(i));
                column.setMaxWidth(killModel.getPreferredWidth(i));
            }
        }
        killTable.setIntercellSpacing(new Dimension(0, 0));
        killTable.setShowGrid(false);
        killTable.setTableHeader(null);
        gridBagConstraints = new GridBagConstraints();

        gridBagConstraints.gridx = 0;
        gridBagConstraints.gridy = 1;
        gridBagConstraints.fill = GridBagConstraints.BOTH;
        gridBagConstraints.weightx = 1.0;
        gridBagConstraints.weighty = 1.0;

        pnlKills.add(killTable, gridBagConstraints);
    }
}<|MERGE_RESOLUTION|>--- conflicted
+++ resolved
@@ -22,7 +22,6 @@
 import javax.swing.JLabel;
 import javax.swing.JPanel;
 import javax.swing.JTable;
-import javax.swing.JTextArea;
 import javax.swing.JTextPane;
 import javax.swing.SwingUtilities;
 import javax.swing.table.TableColumn;
@@ -69,16 +68,10 @@
 
     private JPanel pnlPortrait;
     private JLabel lblPortrait;
-<<<<<<< HEAD
-    private JPanel pnlStats;
-    private JTextPane txtDesc;
-=======
     private JPanel pnlInfo;
     private JPanel pnlSkills;
     private JPanel pnlFamily;
-
-    private JTextArea txtDesc;
->>>>>>> 1b62b79b
+    private JTextPane txtDesc;
     private JPanel pnlKills;
     private JPanel pnlLog;
     private JPanel pnlMissionsLog;
@@ -143,13 +136,9 @@
 
         lblPortrait = new JLabel();
         pnlPortrait = new JPanel();
-<<<<<<< HEAD
         txtDesc = new JTextPane();
-=======
->>>>>>> 1b62b79b
         pnlKills = new JPanel();
         pnlLog = new JPanel();
-        txtDesc = new JTextArea();
         pnlMissionsLog = new JPanel();
         setLayout(new GridBagLayout());
         setBackground(Color.WHITE);
@@ -283,12 +272,8 @@
         }
         
         if(person.getBiography().length() > 0) {
-            txtDesc = new JTextArea();
             txtDesc.setName("txtDesc"); //$NON-NLS-1$
-<<<<<<< HEAD
-=======
             txtDesc.setBackground(Color.WHITE);
->>>>>>> 1b62b79b
             txtDesc.setEditable(false);
             Node document = parser.parse(person.getBiography());
             txtDesc.setContentType("text/html");
