# Copyright (C) 2025 The MegaMek Team. All Rights Reserved.
#
# This file is part of MekHQ.
#
# MekHQ is free software: you can redistribute it and/or modify
# it under the terms of the GNU General Public License (GPL),
# version 3 or (at your option) any later version,
# as published by the Free Software Foundation.
#
# MekHQ is distributed in the hope that it will be useful,
# but WITHOUT ANY WARRANTY; without even the implied warranty
# of MERCHANTABILITY or FITNESS FOR A PARTICULAR PURPOSE.
# See the GNU General Public License for more details.
#
# A copy of the GPL should have been included with this project;
# if not, see <https://www.gnu.org/licenses/>.
#
# NOTICE: The MegaMek organization is a non-profit group of volunteers
# creating free software for the BattleTech community.
#
# MechWarrior, BattleMech, `Mech and AeroTech are registered trademarks
# of The Topps Company, Inc. All Rights Reserved.
#
# Catalyst Game Labs and the Catalyst Game Labs logo are trademarks of
# InMediaRes Productions, LLC.
#
# MechWarrior Copyright Microsoft Corporation. MegaMek was created under
# Microsoft's "Game Content Usage Rules"
# <https://www.xbox.com/en-US/developers/rules> and it is not endorsed by or
# affiliated with Microsoft.
CampaignXmlParser.compatibility.edge={0}<b>WARNING:</b>{1} In an attempt to bring our current implementation \
  closer to the official rules a cap has been placed on <b>Edge</b>. {2} had {3} more Edge than possible, they have \
  received an XP Rebate for a total of {4} additional XP.
<<<<<<< HEAD
vehicleProfessionSkillChange={0}<b>WARNING:</b>{1} starting in version 50.10, the distinction between Vehicle Drivers \
  and Vehicle Gunners has been relaxed. This was done as part of work towards the long-requested 'Commanders Only' \
  mode. {2}'s profession now requires both gunnery and piloting skills. If the character was missing gunnery, they \
  were giving gunnery for free. The level will match their piloting skill. If the character was missing piloting, they \
  were giving piloting for free. The level will match their gunnery skill. If the character was missing both, they were \
  given both for free at level 3.
=======
vehicleCrewProfessionSkillChange={0}<b>WARNING:</b>{1} starting in version 50.10, vehicle crews were changed to Combat \
  Technicians. Combat Technicians use the Tech/Mechanic skill. However, {2} did not have that skill. They have \
  been given the skill for free at level 3 (Regular). Combat Technicians are functionally identical to Mechanics. The\
  \ distinction between Combat Technician and Mechanic exists for roleplay and Bloodname purposes only.
>>>>>>> a7a9a8d8
<|MERGE_RESOLUTION|>--- conflicted
+++ resolved
@@ -31,16 +31,13 @@
 CampaignXmlParser.compatibility.edge={0}<b>WARNING:</b>{1} In an attempt to bring our current implementation \
   closer to the official rules a cap has been placed on <b>Edge</b>. {2} had {3} more Edge than possible, they have \
   received an XP Rebate for a total of {4} additional XP.
-<<<<<<< HEAD
+vehicleCrewProfessionSkillChange={0}<b>WARNING:</b>{1} starting in version 50.10, vehicle crews were changed to Combat \
+  Technicians. Combat Technicians use the Tech/Mechanic skill. However, {2} did not have that skill. They have \
+  been given the skill for free at level 3 (Regular). Combat Technicians are functionally identical to Mechanics. The\
+  \ distinction between Combat Technician and Mechanic exists for roleplay and Bloodname purposes only.
 vehicleProfessionSkillChange={0}<b>WARNING:</b>{1} starting in version 50.10, the distinction between Vehicle Drivers \
   and Vehicle Gunners has been relaxed. This was done as part of work towards the long-requested 'Commanders Only' \
   mode. {2}'s profession now requires both gunnery and piloting skills. If the character was missing gunnery, they \
   were giving gunnery for free. The level will match their piloting skill. If the character was missing piloting, they \
   were giving piloting for free. The level will match their gunnery skill. If the character was missing both, they were \
-  given both for free at level 3.
-=======
-vehicleCrewProfessionSkillChange={0}<b>WARNING:</b>{1} starting in version 50.10, vehicle crews were changed to Combat \
-  Technicians. Combat Technicians use the Tech/Mechanic skill. However, {2} did not have that skill. They have \
-  been given the skill for free at level 3 (Regular). Combat Technicians are functionally identical to Mechanics. The\
-  \ distinction between Combat Technician and Mechanic exists for roleplay and Bloodname purposes only.
->>>>>>> a7a9a8d8
+  given both for free at level 3.