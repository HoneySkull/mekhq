/*
 * Copyright (c) 2011-2024 - The MegaMek Team. All Rights Reserved.
 *
 * This file is part of MekHQ.
 *
 * MekHQ is free software: you can redistribute it and/or modify
 * it under the terms of the GNU General Public License as published by
 * the Free Software Foundation, either version 3 of the License, or
 * (at your option) any later version.
 *
 * MekHQ is distributed in the hope that it will be useful,
 * but WITHOUT ANY WARRANTY; without even the implied warranty of
 * MERCHANTABILITY or FITNESS FOR A PARTICULAR PURPOSE. See the
 * GNU General Public License for more details.
 *
 * You should have received a copy of the GNU General Public License
 * along with MekHQ. If not, see <http://www.gnu.org/licenses/>.
 */
package mekhq;

import io.sentry.Sentry;
import megamek.client.AbstractClient;
import megamek.client.Client;
import megamek.client.bot.BotClient;
import megamek.client.bot.princess.BehaviorSettings;
import megamek.client.bot.princess.Princess;
import megamek.client.bot.princess.PrincessException;
import megamek.client.generator.RandomCallsignGenerator;
import megamek.client.ui.swing.ClientGUI;
import megamek.common.*;
<<<<<<< HEAD
import megamek.common.planetaryconditions.PlanetaryConditions;
import megamek.logging.MMLogger;
import mekhq.campaign.force.Force;
import mekhq.campaign.force.StrategicFormation;
=======
import megamek.common.annotations.Nullable;
import megamek.common.planetaryconditions.PlanetaryConditions;
import megamek.logging.MMLogger;
import mekhq.campaign.force.Force;
import mekhq.campaign.force.Lance;
>>>>>>> b3308d0c
import mekhq.campaign.mission.*;
import mekhq.campaign.personnel.Person;
import mekhq.campaign.unit.Unit;

import javax.swing.*;
import java.io.File;
import java.io.FileInputStream;
import java.io.FileNotFoundException;
import java.io.InputStream;
import java.util.*;
<<<<<<< HEAD
=======
import java.util.stream.Collectors;
>>>>>>> b3308d0c

/**
 * Enhanced version of GameThread which imports settings and non-player units
 * into the MM game
 *
 * @author Neoancient
 */
public class AtBGameThread extends GameThread {
    private static final MMLogger logger = MMLogger.create(AtBGameThread.class);

    private final AtBScenario scenario;
    private final BehaviorSettings autoResolveBehaviorSettings;

    /**
     * Constructor for AtBGameThread
     *
     * <p>
     *     This constructor creates a new AtBGameThread with the given name, password, client, MekHQ application, list of
     *     units, scenario, and auto resolve behavior settings. The game thread is started by default.
     * </p>
     *
     * @param name                        The name of the player
     * @param password                    The password for the game
     * @param client                      The client
     * @param app                         The MekHQ application
     * @param units                       The list of units to import into the game
     * @param scenario                    The scenario to use for this game
     * @param autoResolveBehaviorSettings The behavior settings for the auto resolve bot
     */
    public AtBGameThread(String name, String password, Client client, MekHQ app, List<Unit> units,
                         AtBScenario scenario, @Nullable BehaviorSettings autoResolveBehaviorSettings) {
        this(name, password, client, app, units, scenario, autoResolveBehaviorSettings, true);
    }

    public AtBGameThread(String name, String password, Client client, MekHQ app, List<Unit> units,
            AtBScenario scenario, @Nullable BehaviorSettings autoResolveBehaviorSettings, boolean started) {
        super(name, password, client, app, units, scenario, started);
        this.scenario = Objects.requireNonNull(scenario);
        this.autoResolveBehaviorSettings = autoResolveBehaviorSettings;
    }

    // String tokens for dialog boxes used for transport loading
    // FIXME : I'm not localized!
    private static final String LOAD_DROPSHIP_DIALOG_TITLE = "Load DropShips onto Transport?";
    private static final String LOAD_DROPSHIP_DIALOG_TEXT = "Would you like the DropShip(s) assigned to %s to deploy loaded into its bays?";
    private static final String LOAD_SMALL_CRAFT_DIALOG_TITLE = "Load Small Craft onto Transport?";
    private static final String LOAD_SMALL_CRAFT_DIALOG_TEXT = "Would you like the small craft assigned to %s to deploy loaded into its bays?";
    private static final String LOAD_FTR_DIALOG_TEXT = "Would you like the fighter(s) assigned to %s to deploy loaded into its bays?";
    private static final String LOAD_FTR_DIALOG_TITLE = "Load Fighters onto Transport?";
    private static final String LOAD_GND_DIALOG_TEXT = "Would you like the ground unit(s) assigned to %s to deploy loaded into its bays?";
    private static final String LOAD_GND_DIALOG_TITLE = "Load Ground Units onto Transport?";

    @Override
    public void run() {
        client.addCloseClientListener(this);

        if (swingGui != null) {
            for (AbstractClient client2 : swingGui.getLocalBots().values()) {
                client2.die();
            }
            swingGui.getLocalBots().clear();
        }
        createController();
        swingGui = new ClientGUI(client, controller);
        controller.clientgui = swingGui;
        swingGui.initialize();

        try {
            client.connect();
        } catch (Exception ex) {
            logger.error("MegaMek client failed to connect to server", ex);
            return;
        }

        try {
            while (client.getLocalPlayer() == null) {
                Thread.sleep(MekHQ.getMHQOptions().getStartGameClientDelay());
            }
            var player = client.getLocalPlayer();
            // if game is running, shouldn't do the following, so detect the phase
            for (int i = 0; (i < MekHQ.getMHQOptions().getStartGameClientRetryCount())
                    && client.getGame().getPhase().isUnknown(); i++) {
                Thread.sleep(MekHQ.getMHQOptions().getStartGameClientDelay());
                logger
                        .warn("Client has not finished initialization, and is currently in an unknown phase.");
            }

            if ((client.getGame() != null) && client.getGame().getPhase().isLounge()) {
                logger.info("Thread in lounge");

                client.getLocalPlayer().setCamouflage(app.getCampaign().getCamouflage().clone());
                client.getLocalPlayer().setColour(app.getCampaign().getColour());
                client.getLocalPlayer().setConstantInitBonus(campaign.getInitiativeBonus());

                if (started) {
                    client.getGame().getOptions().loadOptions();
                    client.sendGameOptions(password, app.getCampaign().getGameOptionsVector());
                    Thread.sleep(MekHQ.getMHQOptions().getStartGameDelay());
                }

                MapSettings mapSettings = MapSettings.getInstance();
                mapSettings.setBoardSize(scenario.getMapX(), scenario.getMapY());
                mapSettings.setMapSize(1, 1);
                mapSettings.getBoardsSelectedVector().clear();

                // if the scenario is taking place in space, do space settings instead
                if (scenario.getBoardType() == Scenario.T_SPACE
                        || scenario.getTerrainType().equals("Space")) {
                    mapSettings.setMedium(MapSettings.MEDIUM_SPACE);
                    mapSettings.getBoardsSelectedVector().add(MapSettings.BOARD_GENERATED);
                } else if (scenario.isUsingFixedMap()) {
                    // TODO : remove inline file type
                    String board = scenario.getMap().replace(".board", "");
                    board = board.replace("\\", "/");
                    mapSettings.getBoardsSelectedVector().add(board);

                    if (scenario.getBoardType() == Scenario.T_ATMOSPHERE) {
                        mapSettings.setMedium(MapSettings.MEDIUM_ATMOSPHERE);
                    }
                } else {
                    // TODO : Remove inline file path
                    File mapgenFile = new File("data/mapgen/" + scenario.getMap() + ".xml");
                    try (InputStream is = new FileInputStream(mapgenFile)) {
                        mapSettings = MapSettings.getInstance(is);
                    } catch (FileNotFoundException ex) {
                        Sentry.captureException(ex);
                        // TODO: Remove inline file path
                        logger.error(
                                String.format("Could not load map file data/mapgen/%s.xml", scenario.getMap()),
                                ex);
                    }

                    if (scenario.getBoardType() == Scenario.T_ATMOSPHERE) {
                        mapSettings.setMedium(MapSettings.MEDIUM_ATMOSPHERE);
                    }

                    // duplicate code, but getting a new instance of map settings resets the size
                    // parameters
                    mapSettings.setBoardSize(scenario.getMapX(), scenario.getMapY());
                    mapSettings.setMapSize(1, 1);
                    mapSettings.getBoardsSelectedVector().add(MapSettings.BOARD_GENERATED);
                }

                client.sendMapSettings(mapSettings);
                Thread.sleep(MekHQ.getMHQOptions().getStartGameDelay());

                client.sendPlanetaryConditions(getPlanetaryConditions());
                Thread.sleep(MekHQ.getMHQOptions().getStartGameDelay());

                // set player deployment
                client.getLocalPlayer().setStartingPos(scenario.getStartingPos());
                client.getLocalPlayer().setStartOffset(scenario.getStartOffset());
                client.getLocalPlayer().setStartWidth(scenario.getStartWidth());
                client.getLocalPlayer().setStartingAnyNWx(scenario.getStartingAnyNWx());
                client.getLocalPlayer().setStartingAnyNWy(scenario.getStartingAnyNWy());
                client.getLocalPlayer().setStartingAnySEx(scenario.getStartingAnySEx());
                client.getLocalPlayer().setStartingAnySEy(scenario.getStartingAnySEy());

                client.getLocalPlayer().setTeam(1);

                // minefields
                client.getLocalPlayer().setNbrMFActive(scenario.getNumPlayerMinefields(Minefield.TYPE_ACTIVE));
                client.getLocalPlayer()
                        .setNbrMFConventional(scenario.getNumPlayerMinefields(Minefield.TYPE_CONVENTIONAL));
                client.getLocalPlayer().setNbrMFInferno(scenario.getNumPlayerMinefields(Minefield.TYPE_INFERNO));
                client.getLocalPlayer().setNbrMFVibra(scenario.getNumPlayerMinefields(Minefield.TYPE_VIBRABOMB));

                /*
                 * If the player is making a combat drop (either required by scenario
                 * or player chose to deploy a DropShip), do not use deployment
                 * delay for slower scout units.
                 */
                boolean useDropship = false;
                if (scenario.getLanceRole().isScouting()) {
                    for (Entity en : scenario.getAlliesPlayer()) {
                        if (en.getUnitType() == UnitType.DROPSHIP) {
                            useDropship = true;
                            break;
                        }
                    }
                    if (!useDropship) {
                        for (Unit unit : units) {
                            if (unit.getEntity().getUnitType() == UnitType.DROPSHIP) {
                                useDropship = true;
                                break;
                            }
                        }
                    }
                }

                var entities = new ArrayList<Entity>();
                for (Unit unit : units) {
                    // Get the Entity
                    Entity entity = unit.getEntity();
                    // Set the TempID for auto reporting
                    entity.setExternalIdAsString(unit.getId().toString());
                    // Set the owner
                    entity.setOwner(client.getLocalPlayer());
                    if (unit.hasTransportedUnits()) {
                        // Store this unit as a potential transport to load
                        scenario.getPlayerTransportLinkages().put(unit.getId(), new ArrayList<>());
                    }
                    // If this unit is a spacecraft, set the crew size and marine size values
                    if (entity.isLargeCraft() || (entity.getUnitType() == UnitType.SMALL_CRAFT)) {
                        entity.setNCrew(unit.getActiveCrew().size() + entity.getBayPersonnel()); //We don't track bay personnel currently.
                        // TODO : Change this when marines are fully implemented
                        entity.setNMarines(unit.getMarineCount());
                    }
                    // Calculate deployment round
                    int deploymentRound = entity.getDeployRound();
                    if (!(scenario instanceof AtBDynamicScenario)) {
                        int speed = entity.getWalkMP();
                        if (entity.getJumpMP() > 0) {
                            if (entity instanceof Infantry) {
                                speed = entity.getJumpMP();
                            } else {
                                speed++;
                            }
                        }
                        // Set scenario type-specific delay
                        deploymentRound = Math.max(entity.getDeployRound(), scenario.getDeploymentDelay() - speed);
                        // Lances deployed in scout roles always deploy units in 6-walking speed turns
                        if (scenario.getLanceRole().isScouting() && (scenario.getStrategicFormation(campaign) != null)
                                && (scenario.getStrategicFormation(campaign).getForceId() == scenario.getStrategicFormationId())
                                && !useDropship) {
                            deploymentRound = Math.max(deploymentRound, 6 - speed);
                        }
                    }
                    entity.setDeployRound(deploymentRound);
                    Force force = campaign.getForceFor(unit);
                    if (force != null) {
                        entity.setForceString(force.getFullMMName());
                    }
                    entities.add(entity);

                    // if we've swapped this entity in for a bot-controlled unit, copy the bot
                    // controlled unit's
                    // deployment parameters to this entity.
                    if ((scenario instanceof AtBDynamicScenario) &&
                            ((AtBDynamicScenario) scenario).getPlayerUnitSwaps()
                                    .containsKey(UUID.fromString(entity.getExternalIdAsString()))) {
                        Entity benchedEntity = ((AtBDynamicScenario) scenario).getPlayerUnitSwaps()
                                .get(UUID.fromString(entity.getExternalIdAsString())).entity;
                        copyDeploymentParameters(benchedEntity, entity);
                    }
                }
                client.sendAddEntity(entities);

                // Run through the units again. This time add transported units to the correct
                // linkage,
                // but only if the transport itself is in the game too.
                for (Unit unit : units) {
                    if (unit.hasTransportShipAssignment()) {
                        Unit transportShip = unit.getTransportShipAssignment().getTransportShip();
                        if (scenario.getPlayerTransportLinkages().containsKey(transportShip.getId())) {
                            scenario.addPlayerTransportRelationship(transportShip.getId(), unit.getId());
                        }
                    }
                }
                // Now, clean the list of any transports that don't have deployed units in the
                // game
                Set<UUID> emptyTransports = new HashSet<>();
                for (UUID id : scenario.getPlayerTransportLinkages().keySet()) {
                    if (scenario.getPlayerTransportLinkages().get(id).isEmpty()) {
                        emptyTransports.add(id);
                    }
                }
                for (UUID id : emptyTransports) {
                    scenario.getPlayerTransportLinkages().remove(id);
                }

                /* Add player-controlled ally units */
                entities.clear();
                for (Entity entity : scenario.getAlliesPlayer()) {
                    if (null == entity) {
                        continue;
                    }
                    entity.setOwner(client.getLocalPlayer());

                    int deploymentRound = entity.getDeployRound();
                    if (!(scenario instanceof AtBDynamicScenario)) {
                        int speed = entity.getWalkMP();
                        if (entity.getJumpMP() > 0) {
                            if (entity instanceof Infantry) {
                                speed = entity.getJumpMP();
                            } else {
                                speed++;
                            }
                        }
                        deploymentRound = Math.max(entity.getDeployRound(), scenario.getDeploymentDelay() - speed);
                        if (!useDropship && scenario.getLanceRole().isScouting()
                                && (scenario.getStrategicFormation(campaign).getForceId() == scenario.getStrategicFormationId())) {
                            deploymentRound = Math.max(deploymentRound, 6 - speed);
                        }
                    }

                    entity.setDeployRound(deploymentRound);
                    entities.add(entity);
                }
                client.sendAddEntity(entities);
                client.sendPlayerInfo();

                /* Add bots */
                for (int i = 0; i < scenario.getNumBots(); i++) {
                    BotForce bf = scenario.getBotForce(i);
                    String name = bf.getName();
                    if (swingGui.getLocalBots().containsKey(name)) {
                        int append = 2;
                        while (swingGui.getLocalBots().containsKey(name + append)) {
                            append++;
                        }
                        name += append;
                    }
                    Princess botClient = new Princess(name, client.getHost(), client.getPort());
                    botClient.setBehaviorSettings(bf.getBehaviorSettings());

                    try {
                        botClient.connect();
                    } catch (Exception e) {
                        Sentry.captureException(e);
                        logger.error(String.format("Could not connect with Bot name %s", bf.getName()),
                                e);
                    }

                    swingGui.getLocalBots().put(name, botClient);

                    // chill out while bot is created and connects to megamek
                    Thread.sleep(MekHQ.getMHQOptions().getStartGameBotClientDelay());
                    configureBot(botClient, bf, scenario);

                    // we need to wait until the game has actually started to do transport loading
                    // This will load the bot's infantry into APCs
                    Thread.sleep(MekHQ.getMHQOptions().getStartGameBotClientDelay());
                    loadTransports(botClient, scenario, bf);
                }

                // All player and bot units have been added to the lobby
                // Prompt the player to autoload units into transports
                if (!scenario.getPlayerTransportLinkages().isEmpty()) {
                    for (UUID id : scenario.getPlayerTransportLinkages().keySet()) {
                        boolean loadDropShips = false;
                        boolean loadSmallCraft = false;
                        boolean loadFighters = false;
                        boolean loadGround = false;
                        Unit transport = campaign.getUnit(id);
                        Set<Integer> toLoad = new HashSet<>();
                        // Let the player choose to load DropShips, Small Craft, fighters, and/or
                        // ground units on each transport
                        if (transport.getTransportedUnits().stream()
                                .anyMatch(unit -> unit.getEntity().getUnitType() == UnitType.DROPSHIP)) {
                            loadDropShips = JOptionPane.YES_OPTION == JOptionPane.showConfirmDialog(null,
                                    String.format(AtBGameThread.LOAD_DROPSHIP_DIALOG_TEXT, transport.getName()),
                                    AtBGameThread.LOAD_DROPSHIP_DIALOG_TITLE, JOptionPane.YES_NO_OPTION);
                        }

                        if (transport.getTransportedUnits().stream()
                                .anyMatch(unit -> unit.getEntity().getUnitType() == UnitType.SMALL_CRAFT)) {
                            loadSmallCraft = JOptionPane.YES_OPTION == JOptionPane.showConfirmDialog(null,
                                    String.format(AtBGameThread.LOAD_SMALL_CRAFT_DIALOG_TEXT, transport.getName()),
                                    AtBGameThread.LOAD_SMALL_CRAFT_DIALOG_TITLE, JOptionPane.YES_NO_OPTION);
                        }

                        if (transport.isCarryingSmallerAero()) {
                            loadFighters = JOptionPane.YES_OPTION == JOptionPane.showConfirmDialog(null,
                                    String.format(AtBGameThread.LOAD_FTR_DIALOG_TEXT, transport.getName()),
                                    AtBGameThread.LOAD_FTR_DIALOG_TITLE, JOptionPane.YES_NO_OPTION);
                        }

                        if (transport.isCarryingGround()) {
                            loadGround = (JOptionPane.YES_OPTION == JOptionPane.showConfirmDialog(null,
                                    String.format(AtBGameThread.LOAD_GND_DIALOG_TEXT, transport.getName()),
                                    AtBGameThread.LOAD_GND_DIALOG_TITLE, JOptionPane.YES_NO_OPTION));
                        }

                        // Now, send the load commands
                        if (loadDropShips || loadSmallCraft || loadFighters || loadGround) {
                            // List of technicians assigned to transported units. Several units can share a
                            // tech.
                            Set<Person> cargoTechs = new HashSet<>();
                            for (UUID cargoId : scenario.getPlayerTransportLinkages().get(id)) {
                                Unit unit = campaign.getUnit(cargoId);
                                if (unit != null) {
                                    // Convert the list of Unit UUIDs to MM EntityIds
                                    toLoad.add(unit.getEntity().getId());
                                    if (unit.getTech() != null) {
                                        cargoTechs.add(unit.getTech());
                                    }
                                }
                            }
                            // Update the transport's passenger count with assigned techs
                            transport.getEntity()
                                    .setNPassenger(transport.getEntity().getNPassenger() + cargoTechs.size());
                            client.sendUpdateEntity(transport.getEntity());
                            // And now load the units. Unit crews load as passengers here.
                            Utilities.loadPlayerTransports(transport.getEntity().getId(), toLoad,
                                    client, loadDropShips, loadSmallCraft, loadFighters, loadGround);
                        }
                    }
                }


                // if AtB was loaded with the auto resolve bot behavior settings then it loads a new bot,
                // set to the players team
                // and then moves all the player forces under this new bot
                if (Objects.nonNull(autoResolveBehaviorSettings)) {
                    setupPlayerBotForAutoResolve(player);
                }
            }

            while (!stop) {
                Thread.sleep(50);
            }
        } catch (Exception ex) {
            Sentry.captureException(ex);
            logger.error("", ex);
        } finally {
            swingGui.setDisconnectQuietly(true);
            client.die();
            client = null;
            swingGui = null;
            controller = null;
        }
    }

    private void setupPlayerBotForAutoResolve(Player player) throws InterruptedException, PrincessException {
        var botName = player.getName() + ":AI";

        Thread.sleep(MekHQ.getMHQOptions().getStartGameBotClientDelay());
        var botClient = new Princess(botName, client.getHost(), client.getPort());
        botClient.setBehaviorSettings(autoResolveBehaviorSettings.getCopy());
        try {
            botClient.connect();
            Thread.sleep(MekHQ.getMHQOptions().getStartGameBotClientDelay());
        } catch (Exception e) {
            Sentry.captureException(e);
            logger.error(String.format("Could not connect with Bot name %s", botName),
                e);
        }
        swingGui.getLocalBots().put(botName, botClient);

        var retryCount = MekHQ.getMHQOptions().getStartGameBotClientRetryCount();
        while (botClient.getLocalPlayer() == null) {
            Thread.sleep(MekHQ.getMHQOptions().getStartGameBotClientDelay());
            retryCount--;
            if (retryCount <= 0) {
                break;
            }
        }
        if (retryCount <= 0) {
            logger.error(String.format("Could not connect with Bot name %s", botName));
        }
        botClient.getLocalPlayer().setName(botName);
        botClient.getLocalPlayer().setStartingPos(player.getStartingPos());
        botClient.getLocalPlayer().setStartOffset(player.getStartOffset());
        botClient.getLocalPlayer().setStartWidth(player.getStartWidth());
        botClient.getLocalPlayer().setStartingAnyNWx(player.getStartingAnyNWx());
        botClient.getLocalPlayer().setStartingAnyNWy(player.getStartingAnyNWy());
        botClient.getLocalPlayer().setStartingAnySEx(player.getStartingAnySEx());
        botClient.getLocalPlayer().setStartingAnySEy(player.getStartingAnySEy());
        botClient.getLocalPlayer().setCamouflage(player.getCamouflage().clone());
        botClient.getLocalPlayer().setColour(player.getColour());
        botClient.getLocalPlayer().setTeam(player.getTeam());
        botClient.sendPlayerInfo();
        Thread.sleep(MekHQ.getMHQOptions().getStartGameBotClientDelay());

        var playerEntities = client.getEntitiesVector().stream()
            .filter(entity -> entity.getOwnerId() == player.getId())
            .collect(Collectors.toList());
        botClient.sendChangeOwner(playerEntities, botClient.getLocalPlayer().getId());
        Thread.sleep(MekHQ.getMHQOptions().getStartGameBotClientDelay());
    }

    private PlanetaryConditions getPlanetaryConditions() {
        PlanetaryConditions planetaryConditions = new PlanetaryConditions();
        if (campaign.getCampaignOptions().isUseLightConditions()) {
            planetaryConditions.setLight(scenario.getLight());
        }
        if (campaign.getCampaignOptions().isUseWeatherConditions()) {
            planetaryConditions.setWeather(scenario.getWeather());
            planetaryConditions.setWind(scenario.getWind());
            planetaryConditions.setFog(scenario.getFog());
            planetaryConditions.setEMI(scenario.getEMI());
            planetaryConditions.setBlowingSand(scenario.getBlowingSand());
            planetaryConditions.setTemperature(scenario.getModifiedTemperature());
        }
        if (campaign.getCampaignOptions().isUsePlanetaryConditions()) {
            planetaryConditions.setAtmosphere(scenario.getAtmosphere());
            planetaryConditions.setGravity(scenario.getGravity());
        }
        return planetaryConditions;
    }

    /**
     * wait for the server to add the bot client, then send starting position,
     * camo, and entities
     *
     * @param botClient
     * @param botForce
     */
    private void configureBot(BotClient botClient, BotForce botForce, Scenario scenario) {
        try {
            // Wait for the server to add the bot client, but allow a timeout rather than
            // blocking
            int retryCount = 0;
            while ((botClient.getLocalPlayer() == null)
                    && (retryCount++ < MekHQ.getMHQOptions().getStartGameBotClientRetryCount())) {
                try {
                    Thread.sleep(MekHQ.getMHQOptions().getStartGameBotClientDelay());
                } catch (Exception ignored) {

                }
            }

            if (botClient.getLocalPlayer() == null) {
                logger.error(
                        String.format("Could not configure bot %s", botClient.getName()));
            } else {
                botClient.getLocalPlayer().setTeam(botForce.getTeam());

                // set deployment
                botClient.getLocalPlayer().setStartingPos(botForce.getStartingPos());
                botClient.getLocalPlayer().setStartOffset(botForce.getStartOffset());
                botClient.getLocalPlayer().setStartWidth(botForce.getStartWidth());
                botClient.getLocalPlayer().setStartingAnyNWx(botForce.getStartingAnyNWx());
                botClient.getLocalPlayer().setStartingAnyNWy(botForce.getStartingAnyNWy());
                botClient.getLocalPlayer().setStartingAnySEx(botForce.getStartingAnySEx());
                botClient.getLocalPlayer().setStartingAnySEy(botForce.getStartingAnySEy());

                // set camo
                botClient.getLocalPlayer().setCamouflage(botForce.getCamouflage().clone());
                botClient.getLocalPlayer().setColour(botForce.getColour());

                botClient.sendPlayerInfo();

                List<Entity> entities = setupBotEntities(botClient, botForce, scenario);
                botClient.sendAddEntity(entities);
            }
        } catch (Exception ex) {
            Sentry.captureException(ex);
            logger.error("", ex);
        }
    }

    @Override
    protected List<Entity> setupBotEntities(BotClient botClient, BotForce botForce, Scenario scenario) {
        String forceName = botClient.getLocalPlayer().getName() + "|0||%s Lance|%s||";
        var entities = new ArrayList<Entity>();
        int i = 0;
        int forceIdLance = 1;
        String lastType = "";
        final RandomCallsignGenerator RCG = RandomCallsignGenerator.getInstance();
        String lanceName = RCG.generate();
        botForce.generateRandomForces(units, campaign);
        List<Entity> entitiesSorted = botForce.getFullEntityList(campaign);
        AtBContract contract = (AtBContract) campaign.getMission(scenario.getMissionId());
        int lanceSize;

        if (botForce.getTeam() == 2) {
            lanceSize = StrategicFormation.getStdLanceSize(contract.getEnemy());
        } else {
            lanceSize = StrategicFormation.getStdLanceSize(contract.getEmployerFaction());
        }

        Comparator<Entity> comp = Comparator.comparing(((Entity e) -> Entity.getEntityMajorTypeName(e.getEntityType())));
        comp = comp.thenComparing(((Entity e) -> e.getRunMP()), Comparator.reverseOrder());
        comp = comp.thenComparing(((Entity e) -> e.getRole().toString()));
        entitiesSorted.sort(comp);

        for (Entity entity : entitiesSorted) {
            if (null == entity) {
                continue;
            }

            if ((i != 0)
                    && !lastType.equals(Entity.getEntityMajorTypeName(entity.getEntityType()))) {
                forceIdLance++;
                lanceName = RCG.generate();
                i = forceIdLance * lanceSize;
            }

            lastType = Entity.getEntityMajorTypeName(entity.getEntityType());
            entity.setOwner(botClient.getLocalPlayer());
            String fName = String.format(forceName, lanceName, forceIdLance);
            entity.setForceString(fName);
            entities.add(entity);
            i++;

            if (i % lanceSize == 0) {
                forceIdLance++;
                lanceName = RCG.generate();
            }
        }

        return entities;
    }

    /**
     * Handles loading bot transported units onto their transports once a MegaMek
     * scenario has
     * actually started.
     */
    private void loadTransports(final Client client, final AtBScenario scenario,
            final BotForce botForce) {
        Map<String, Integer> idMap = new HashMap<>();

        // here we have to make sure that the server has loaded all the entities
        // and sent the back to the client (which is the only way we know the former)
        // before we attempt to load transports.
        int entityCount = client.getGame().getEntitiesOwnedBy(client.getLocalPlayer());
        int retryCount = 0;
        int listSize = botForce.getFullEntityList(campaign).size();
        while ((entityCount != listSize)
                && (retryCount++ < MekHQ.getMHQOptions().getStartGameBotClientRetryCount())) {
            try {
                Thread.sleep(MekHQ.getMHQOptions().getStartGameBotClientDelay());
            } catch (Exception ignored) {

            }

            entityCount = client.getGame().getEntitiesOwnedBy(client.getLocalPlayer());
        }

        List<Entity> clientEntities = client.getEntitiesVector();
        // this is a bit inefficient, should really give the client/game the ability to
        // look up an entity by external ID
        for (Entity entity : clientEntities) {
            if (entity.getOwnerId() == client.getLocalPlayerNumber()) {
                idMap.put(entity.getExternalIdAsString(), entity.getId());
            }
        }

        for (Entity potentialTransport : clientEntities) {
            if ((potentialTransport.getOwnerId() == client.getLocalPlayerNumber()) &&
                    scenario.getTransportLinkages().containsKey(potentialTransport.getExternalIdAsString())) {
                for (String cargoID : scenario.getTransportLinkages().get(potentialTransport.getExternalIdAsString())) {
                    Entity cargo = scenario.getExternalIDLookup().get(cargoID);

                    // if the game contains the potential cargo unit
                    // and the potential transport can actually load it, send the load command to
                    // the server
                    if ((cargo != null) &&
                            idMap.containsKey(cargo.getExternalIdAsString()) &&
                            potentialTransport.canLoad(cargo, false)) {
                        client.sendLoadEntity(idMap.get(cargo.getExternalIdAsString()),
                                idMap.get(potentialTransport.getExternalIdAsString()), -1);
                    }
                }
            }
        }
    }

    /**
     * Utility function to copy some deployment parameters between source and
     * destination entities
     */
    private void copyDeploymentParameters(Entity source, Entity destination) {
        destination.setDeployRound(source.getDeployRound());
        destination.setStartingPos(source.getStartingPos(false));
        destination.setAltitude(source.getAltitude());
        destination.setElevation(source.getElevation());

        if (destination.isAirborne() && (destination.getAltitude() == 0)) {
            ((IAero) destination).land();
        }
    }
}<|MERGE_RESOLUTION|>--- conflicted
+++ resolved
@@ -18,42 +18,46 @@
  */
 package mekhq;
 
+import java.io.File;
+import java.io.FileInputStream;
+import java.io.FileNotFoundException;
+import java.io.InputStream;
+import java.util.ArrayList;
+import java.util.Comparator;
+import java.util.HashMap;
+import java.util.HashSet;
+import java.util.List;
+import java.util.Map;
+import java.util.Objects;
+import java.util.Set;
+import java.util.UUID;
+
+import javax.swing.JOptionPane;
+
 import io.sentry.Sentry;
 import megamek.client.AbstractClient;
 import megamek.client.Client;
 import megamek.client.bot.BotClient;
-import megamek.client.bot.princess.BehaviorSettings;
 import megamek.client.bot.princess.Princess;
-import megamek.client.bot.princess.PrincessException;
 import megamek.client.generator.RandomCallsignGenerator;
 import megamek.client.ui.swing.ClientGUI;
-import megamek.common.*;
-<<<<<<< HEAD
-import megamek.common.planetaryconditions.PlanetaryConditions;
-import megamek.logging.MMLogger;
-import mekhq.campaign.force.Force;
-import mekhq.campaign.force.StrategicFormation;
-=======
-import megamek.common.annotations.Nullable;
+import megamek.common.Entity;
+import megamek.common.IAero;
+import megamek.common.Infantry;
+import megamek.common.MapSettings;
+import megamek.common.Minefield;
+import megamek.common.UnitType;
 import megamek.common.planetaryconditions.PlanetaryConditions;
 import megamek.logging.MMLogger;
 import mekhq.campaign.force.Force;
 import mekhq.campaign.force.Lance;
->>>>>>> b3308d0c
-import mekhq.campaign.mission.*;
+import mekhq.campaign.mission.AtBContract;
+import mekhq.campaign.mission.AtBDynamicScenario;
+import mekhq.campaign.mission.AtBScenario;
+import mekhq.campaign.mission.BotForce;
+import mekhq.campaign.mission.Scenario;
 import mekhq.campaign.personnel.Person;
 import mekhq.campaign.unit.Unit;
-
-import javax.swing.*;
-import java.io.File;
-import java.io.FileInputStream;
-import java.io.FileNotFoundException;
-import java.io.InputStream;
-import java.util.*;
-<<<<<<< HEAD
-=======
-import java.util.stream.Collectors;
->>>>>>> b3308d0c
 
 /**
  * Enhanced version of GameThread which imports settings and non-player units
@@ -617,7 +621,7 @@
             lanceSize = StrategicFormation.getStdLanceSize(contract.getEmployerFaction());
         }
 
-        Comparator<Entity> comp = Comparator.comparing(((Entity e) -> Entity.getEntityMajorTypeName(e.getEntityType())));
+        Comparator<Entity> comp = Comparator.comparing(((Entity entity) -> entity.getEntityMajorTypeName(e.getEntityType())));
         comp = comp.thenComparing(((Entity e) -> e.getRunMP()), Comparator.reverseOrder());
         comp = comp.thenComparing(((Entity e) -> e.getRole().toString()));
         entitiesSorted.sort(comp);
@@ -628,13 +632,13 @@
             }
 
             if ((i != 0)
-                    && !lastType.equals(Entity.getEntityMajorTypeName(entity.getEntityType()))) {
+                    && !lastType.equals(entity.getEntityMajorTypeName(entity.getEntityType()))) {
                 forceIdLance++;
                 lanceName = RCG.generate();
                 i = forceIdLance * lanceSize;
             }
 
-            lastType = Entity.getEntityMajorTypeName(entity.getEntityType());
+            lastType = entity.getEntityMajorTypeName(entity.getEntityType());
             entity.setOwner(botClient.getLocalPlayer());
             String fName = String.format(forceName, lanceName, forceIdLance);
             entity.setForceString(fName);
