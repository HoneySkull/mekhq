--- conflicted
+++ resolved
@@ -376,11 +376,7 @@
      * Utility function that, given a track state, picks a random set of unoccupied
      * coordinates.
      */
-<<<<<<< HEAD
-    static StratconCoords getUnoccupiedCoords(StratconTrackState trackState) {
-=======
     public static StratconCoords getUnoccupiedCoords(StratconTrackState trackState) {
->>>>>>> 8392a385
         // plonk
         int x = Compute.randomInt(trackState.getWidth());
         int y = Compute.randomInt(trackState.getHeight());
