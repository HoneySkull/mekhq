/*
 * Campaign.java
 *
 * Copyright (c) 2009 - Jay Lawson (jaylawson39 at yahoo.com). All Rights Reserved.
 * Copyright (c) 2022 - 2024 The MegaMek Team. All Rights Reserved.
 *
 * This file is part of MekHQ.
 *
 * MekHQ is free software: you can redistribute it and/or modify
 * it under the terms of the GNU General Public License as published by
 * the Free Software Foundation, either version 3 of the License, or
 * (at your option) any later version.
 *
 * MekHQ is distributed in the hope that it will be useful,
 * but WITHOUT ANY WARRANTY; without even the implied warranty of
 * MERCHANTABILITY or FITNESS FOR A PARTICULAR PURPOSE. See the
 * GNU General Public License for more details.
 *
 * You should have received a copy of the GNU General Public License
 * along with MekHQ. If not, see <http://www.gnu.org/licenses/>.
 */
package mekhq.campaign;

import megamek.client.bot.princess.BehaviorSettings;
import megamek.client.bot.princess.BehaviorSettingsFactory;
import megamek.client.generator.RandomGenderGenerator;
import megamek.client.generator.RandomNameGenerator;
import megamek.client.generator.RandomUnitGenerator;
import megamek.client.ui.swing.util.PlayerColour;
import megamek.common.*;
import megamek.common.AmmoType.Munitions;
import megamek.common.annotations.Nullable;
import megamek.common.enums.Gender;
import megamek.common.equipment.BombMounted;
import megamek.common.icons.Camouflage;
import megamek.common.icons.Portrait;
import megamek.common.loaders.BLKFile;
import megamek.common.loaders.EntityLoadingException;
import megamek.common.loaders.EntitySavingException;
import megamek.common.options.*;
import megamek.common.util.BuildingBlock;
import megamek.common.weapons.autocannons.ACWeapon;
import megamek.common.weapons.flamers.FlamerWeapon;
import megamek.common.weapons.gaussrifles.GaussWeapon;
import megamek.common.weapons.lasers.EnergyWeapon;
import megamek.logging.MMLogger;
import mekhq.MHQConstants;
import mekhq.MekHQ;
import mekhq.Utilities;
import mekhq.campaign.Quartermaster.PartAcquisitionResult;
import mekhq.campaign.againstTheBot.AtBConfiguration;
import mekhq.campaign.event.*;
import mekhq.campaign.finances.*;
import mekhq.campaign.finances.enums.TransactionType;
import mekhq.campaign.force.Force;
import mekhq.campaign.force.Lance;
import mekhq.campaign.icons.StandardForceIcon;
import mekhq.campaign.icons.UnitIcon;
import mekhq.campaign.log.HistoricalLogEntry;
import mekhq.campaign.log.LogEntry;
import mekhq.campaign.log.ServiceLogger;
import mekhq.campaign.market.PartsStore;
import mekhq.campaign.market.PersonnelMarket;
import mekhq.campaign.market.ShoppingList;
import mekhq.campaign.market.contractMarket.AbstractContractMarket;
import mekhq.campaign.market.contractMarket.AtbMonthlyContractMarket;
import mekhq.campaign.market.unitMarket.AbstractUnitMarket;
import mekhq.campaign.market.unitMarket.DisabledUnitMarket;
import mekhq.campaign.mission.*;
import mekhq.campaign.mission.atb.AtBScenarioFactory;
import mekhq.campaign.mission.enums.AtBLanceRole;
import mekhq.campaign.mission.enums.AtBMoraleLevel;
import mekhq.campaign.mission.enums.MissionStatus;
import mekhq.campaign.mission.enums.ScenarioStatus;
import mekhq.campaign.mod.am.InjuryUtil;
import mekhq.campaign.parts.*;
import mekhq.campaign.parts.enums.PartQuality;
import mekhq.campaign.parts.equipment.AmmoBin;
import mekhq.campaign.parts.equipment.EquipmentPart;
import mekhq.campaign.parts.equipment.MissingEquipmentPart;
import mekhq.campaign.personnel.*;
import mekhq.campaign.personnel.autoAwards.AutoAwardsController;
import mekhq.campaign.personnel.death.AbstractDeath;
import mekhq.campaign.personnel.death.DisabledRandomDeath;
import mekhq.campaign.personnel.divorce.AbstractDivorce;
import mekhq.campaign.personnel.divorce.DisabledRandomDivorce;
import mekhq.campaign.personnel.education.Academy;
import mekhq.campaign.personnel.education.EducationController;
import mekhq.campaign.personnel.enums.*;
import mekhq.campaign.personnel.generator.*;
import mekhq.campaign.personnel.marriage.AbstractMarriage;
import mekhq.campaign.personnel.marriage.DisabledRandomMarriage;
import mekhq.campaign.personnel.procreation.AbstractProcreation;
import mekhq.campaign.personnel.procreation.DisabledRandomProcreation;
import mekhq.campaign.personnel.ranks.RankSystem;
import mekhq.campaign.personnel.ranks.RankValidator;
import mekhq.campaign.personnel.ranks.Ranks;
import mekhq.campaign.personnel.turnoverAndRetention.Fatigue;
import mekhq.campaign.personnel.turnoverAndRetention.RetirementDefectionTracker;
import mekhq.campaign.rating.CamOpsReputation.ReputationController;
import mekhq.campaign.rating.FieldManualMercRevDragoonsRating;
import mekhq.campaign.rating.IUnitRating;
import mekhq.campaign.rating.UnitRatingMethod;
import mekhq.campaign.storyarc.StoryArc;
import mekhq.campaign.stratcon.StratconContractInitializer;
import mekhq.campaign.stratcon.StratconRulesManager;
import mekhq.campaign.stratcon.StratconTrackState;
import mekhq.campaign.unit.CrewType;
import mekhq.campaign.unit.*;
import mekhq.campaign.universe.*;
import mekhq.campaign.universe.Planet.PlanetaryEvent;
import mekhq.campaign.universe.PlanetarySystem.PlanetarySystemEvent;
import mekhq.campaign.universe.enums.HiringHallLevel;
import mekhq.campaign.universe.eras.Era;
import mekhq.campaign.universe.eras.Eras;
import mekhq.campaign.universe.fameAndInfamy.BatchallFactions;
import mekhq.campaign.universe.fameAndInfamy.FameAndInfamyController;
import mekhq.campaign.universe.selectors.factionSelectors.AbstractFactionSelector;
import mekhq.campaign.universe.selectors.factionSelectors.DefaultFactionSelector;
import mekhq.campaign.universe.selectors.factionSelectors.RangedFactionSelector;
import mekhq.campaign.universe.selectors.planetSelectors.AbstractPlanetSelector;
import mekhq.campaign.universe.selectors.planetSelectors.DefaultPlanetSelector;
import mekhq.campaign.universe.selectors.planetSelectors.RangedPlanetSelector;
import mekhq.campaign.work.IAcquisitionWork;
import mekhq.campaign.work.IPartWork;
import mekhq.gui.sorter.PersonTitleSorter;
import mekhq.module.atb.AtBEventProcessor;
import mekhq.service.AutosaveService;
import mekhq.service.IAutosaveService;
import mekhq.service.mrms.MRMSService;
import mekhq.utilities.MHQXMLUtility;
import mekhq.utilities.ReportingUtilities;

import javax.swing.*;
import java.io.PrintWriter;
import java.text.MessageFormat;
import java.time.DayOfWeek;
import java.time.LocalDate;
import java.time.Month;
import java.time.temporal.ChronoUnit;
import java.util.*;
import java.util.Map.Entry;
import java.util.stream.Collectors;

import static mekhq.campaign.market.contractMarket.ContractAutomation.performAutomatedActivation;
import static mekhq.campaign.personnel.backgrounds.BackgroundsController.randomMercenaryCompanyNameGenerator;
import static mekhq.campaign.personnel.education.EducationController.getAcademy;
import static mekhq.campaign.personnel.turnoverAndRetention.RetirementDefectionTracker.Payout.isBreakingContract;
import static mekhq.campaign.unit.Unit.SITE_FACILITY_MAINTENANCE;
import static mekhq.utilities.ReportingUtilities.CLOSING_SPAN_TAG;

/**
 * The main campaign class, keeps track of teams and units
 *
 * @author Taharqa
 */
public class Campaign implements ITechManager {
    private static final MMLogger logger = MMLogger.create(Campaign.class);

    public static final String REPORT_LINEBREAK = "<br/><br/>";

    private UUID id;

    // we have three things to track: (1) teams, (2) units, (3) repair tasks
    // we will use the same basic system (borrowed from MegaMek) for tracking
    // all three
    // OK now we have more, parts, personnel, forces, missions, and scenarios.
    // and more still - we're tracking DropShips and WarShips in a separate set so
    // that we can assign units to transports
    private final Hangar units = new Hangar();
    private final Set<Unit> transportShips = new HashSet<>();
    private final Map<UUID, Person> personnel = new LinkedHashMap<>();
    private Warehouse parts = new Warehouse();
    private final TreeMap<Integer, Force> forceIds = new TreeMap<>();
    private final TreeMap<Integer, Mission> missions = new TreeMap<>();
    private final TreeMap<Integer, Scenario> scenarios = new TreeMap<>();
    private final Map<UUID, List<Kill>> kills = new HashMap<>();

    private transient final UnitNameTracker unitNameTracker = new UnitNameTracker();

    private int astechPool;
    private int astechPoolMinutes;
    private int astechPoolOvertime;
    private int medicPool;

    private int lastForceId;
    private int lastMissionId;
    private int lastScenarioId;

    // I need to put a basic game object in campaign so that I can
    // assign it to the entities, otherwise some entity methods may get NPE
    // if they try to call up game options
    private final Game game;
    private final Player player;

    private GameOptions gameOptions;

    private String name;
    private LocalDate currentDay;
    private LocalDate campaignStartDate;

    // hierarchically structured Force object to define TO&E
    private Force forces;
    private final Hashtable<Integer, Lance> lances; // AtB

    private Faction faction;
    private int techFactionCode;
    private String retainerEmployerCode; // AtB
    private LocalDate retainerStartDate; // AtB
    private RankSystem rankSystem;

    private final ArrayList<String> currentReport;
    private transient String currentReportHTML;
    private transient List<String> newReports;

    private Boolean fieldKitchenWithinCapacity;

    // this is updated and used per gaming session, it is enabled/disabled via the Campaign options
    // we're re-using the LogEntry class that is used to store Personnel entries
    public LinkedList<LogEntry> inMemoryLogHistory = new LinkedList<>();

    private boolean overtime;
    private boolean gmMode;
    private transient boolean overviewLoadingValue = true;

    private Camouflage camouflage = new Camouflage(Camouflage.COLOUR_CAMOUFLAGE, PlayerColour.BLUE.name());
    private PlayerColour colour = PlayerColour.BLUE;
    private StandardForceIcon unitIcon = new UnitIcon(null, null);

    private Finances finances;

    private CurrentLocation location;

    private final News news;

    private final PartsStore partsStore;

    private final List<String> customs;

    private CampaignOptions campaignOptions;
    private RandomSkillPreferences rskillPrefs = new RandomSkillPreferences();
    private MekHQ app;

    private ShoppingList shoppingList;

    private PersonnelMarket personnelMarket;
    private AbstractContractMarket contractMarket;
    private AbstractUnitMarket unitMarket;

    private transient AbstractDeath death;
    private transient AbstractDivorce divorce;
    private transient AbstractMarriage marriage;
    private transient AbstractProcreation procreation;

    private RetirementDefectionTracker retirementDefectionTracker;
    private List<String> turnoverRetirementInformation;

    private AtBConfiguration atbConfig; // AtB
    private AtBEventProcessor atbEventProcessor; // AtB
    private LocalDate shipSearchStart; // AtB
    private int shipSearchType;
    private String shipSearchResult; // AtB
    private LocalDate shipSearchExpiration; // AtB
    private IUnitGenerator unitGenerator; // deprecated
    private IUnitRating unitRating; // deprecated
    private ReputationController reputation;
    private int crimeRating;
    private int crimePirateModifier;
    private LocalDate dateOfLastCrime;
    private final CampaignSummary campaignSummary;
    private final Quartermaster quartermaster;
    private StoryArc storyArc;
    private FameAndInfamyController fameAndInfamy;
<<<<<<< HEAD
    private BehaviorSettings autoResolveBehaviorSettings;
=======
    private List<Unit> automatedMothballUnits;
>>>>>>> 39795444

    private final transient ResourceBundle resources = ResourceBundle.getBundle("mekhq.resources.Campaign",
            MekHQ.getMHQOptions().getLocale());

    /**
     * This is used to determine if the player has an active AtB Contract, and is
     * recalculated on load
     */
    private transient boolean hasActiveContract;

    private final IAutosaveService autosaveService;

    public Campaign() {
        id = UUID.randomUUID();
        game = new Game();
        player = new Player(0, "self");
        game.addPlayer(0, player);
        currentDay = LocalDate.ofYearDay(3067, 1);
        campaignStartDate = null;
        CurrencyManager.getInstance().setCampaign(this);
        location = new CurrentLocation(Systems.getInstance().getSystems().get("Outreach"), 0);
        campaignOptions = new CampaignOptions();
        currentReport = new ArrayList<>();
        currentReportHTML = "";
        newReports = new ArrayList<>();
        name = randomMercenaryCompanyNameGenerator(null);
        overtime = false;
        gmMode = false;
        setFaction(Factions.getInstance().getDefaultFaction());
        techFactionCode = ITechnology.F_MERC;
        retainerEmployerCode = null;
        retainerStartDate = null;
        reputation = null;
        crimeRating = 0;
        crimePirateModifier = 0;
        dateOfLastCrime = null;
        setRankSystemDirect(Ranks.getRankSystemFromCode(Ranks.DEFAULT_SYSTEM_CODE));
        forces = new Force(name);
        forceIds.put(0, forces);
        lances = new Hashtable<>();
        finances = new Finances();
        astechPool = 0;
        medicPool = 0;
        resetAstechMinutes();
        partsStore = new PartsStore(this);
        gameOptions = new GameOptions();
        gameOptions.getOption(OptionsConstants.ALLOWED_YEAR).setValue(getGameYear());
        game.setOptions(gameOptions);
        customs = new ArrayList<>();
        shoppingList = new ShoppingList();
        news = new News(getGameYear(), id.getLeastSignificantBits());
        setPersonnelMarket(new PersonnelMarket());
        setContractMarket(new AtbMonthlyContractMarket());
        setUnitMarket(new DisabledUnitMarket());
        setDeath(new DisabledRandomDeath(getCampaignOptions(), false));
        setDivorce(new DisabledRandomDivorce(getCampaignOptions()));
        setMarriage(new DisabledRandomMarriage(getCampaignOptions()));
        setProcreation(new DisabledRandomProcreation(getCampaignOptions()));
        retirementDefectionTracker = new RetirementDefectionTracker();
        turnoverRetirementInformation = new ArrayList<>();
        atbConfig = null;
        autosaveService = new AutosaveService();
        hasActiveContract = false;
        campaignSummary = new CampaignSummary(this);
        quartermaster = new Quartermaster(this);
        fieldKitchenWithinCapacity = false;
        fameAndInfamy = new FameAndInfamyController();
<<<<<<< HEAD
        autoResolveBehaviorSettings = BehaviorSettingsFactory.getInstance().DEFAULT_BEHAVIOR;
=======
        automatedMothballUnits = new ArrayList<>();
>>>>>>> 39795444
    }

    /**
     * @return the app
     */
    public MekHQ getApp() {
        return app;
    }

    /**
     * @param app the app to set
     */
    public void setApp(MekHQ app) {
        this.app = app;
    }

    /**
     * @return the overviewLoadingValue
     */
    public boolean isOverviewLoadingValue() {
        return overviewLoadingValue;
    }

    /**
     * @param overviewLoadingValue the overviewLoadingValue to set
     */
    public void setOverviewLoadingValue(boolean overviewLoadingValue) {
        this.overviewLoadingValue = overviewLoadingValue;
    }

    public Game getGame() {
        return game;
    }

    public Player getPlayer() {
        return player;
    }

    public void setId(UUID id) {
        this.id = id;
    }

    public UUID getId() {
        return id;
    }

    public String getName() {
        return name;
    }

    public void setName(String s) {
        this.name = s;
    }

    public Era getEra() {
        return Eras.getInstance().getEra(getLocalDate());
    }

    public String getTitle() {
        return getName() + " (" + getFaction().getFullName(getGameYear()) + ')' + " - "
                + MekHQ.getMHQOptions().getLongDisplayFormattedDate(getLocalDate())
                + " (" + getEra() + ')';
    }

    public LocalDate getLocalDate() {
        return currentDay;
    }

    public void setLocalDate(LocalDate currentDay) {
        this.currentDay = currentDay;
    }

    public LocalDate getCampaignStartDate() {
        return campaignStartDate;
    }

    public void setCampaignStartDate(LocalDate campaignStartDate) {
        this.campaignStartDate = campaignStartDate;
    }

    public PlanetarySystem getCurrentSystem() {
        return location.getCurrentSystem();
    }

    /**
     * Returns the Hiring Hall level from the force's current system on the current date. If there
     * is no hiring hall present, the level is HiringHallLevel.NONE.
     *
     * @return The Hiring Hall level of the current system at the present date.
     */
    public HiringHallLevel getSystemHiringHallLevel() {
        return getCurrentSystem().getHiringHallLevel(getLocalDate());
    }

    public Money getFunds() {
        return finances.getBalance();
    }

    public void setForces(Force f) {
        forces = f;
    }

    public Force getForces() {
        return forces;
    }

    public List<Force> getAllForces() {
        return new ArrayList<>(forceIds.values());
    }

    public void importLance(Lance l) {
        lances.put(l.getForceId(), l);
    }

    public Hashtable<Integer, Lance> getLances() {
        return lances;
    }

    public ArrayList<Lance> getLanceList() {
        return lances.values().stream()
                .filter(l -> forceIds.containsKey(l.getForceId()))
                .collect(Collectors.toCollection(ArrayList::new));
    }

    public void setShoppingList(ShoppingList sl) {
        shoppingList = sl;
    }

    public ShoppingList getShoppingList() {
        return shoppingList;
    }

    // region Markets
    public PersonnelMarket getPersonnelMarket() {
        return personnelMarket;
    }

    public void setPersonnelMarket(final PersonnelMarket personnelMarket) {
        this.personnelMarket = personnelMarket;
    }

    public AbstractContractMarket getContractMarket() {
        return contractMarket;
    }

    public void setContractMarket(final AbstractContractMarket contractMarket) {
        this.contractMarket = contractMarket;
    }

    public AbstractUnitMarket getUnitMarket() {
        return unitMarket;
    }

    public void setUnitMarket(final AbstractUnitMarket unitMarket) {
        this.unitMarket = unitMarket;
    }
    // endregion Markets

    // region Personnel Modules
    public AbstractDeath getDeath() {
        return death;
    }

    public void setDeath(final AbstractDeath death) {
        this.death = death;
    }

    public AbstractDivorce getDivorce() {
        return divorce;
    }

    public void setDivorce(final AbstractDivorce divorce) {
        this.divorce = divorce;
    }

    public AbstractMarriage getMarriage() {
        return marriage;
    }

    public void setMarriage(final AbstractMarriage marriage) {
        this.marriage = marriage;
    }

    public AbstractProcreation getProcreation() {
        return procreation;
    }

    public void setProcreation(final AbstractProcreation procreation) {
        this.procreation = procreation;
    }
    // endregion Personnel Modules

    public void setRetirementDefectionTracker(RetirementDefectionTracker rdt) {
        retirementDefectionTracker = rdt;
    }

    public RetirementDefectionTracker getRetirementDefectionTracker() {
        return retirementDefectionTracker;
    }

    public List<String> getTurnoverRetirementInformation() {
        return turnoverRetirementInformation;
    }

    public void setTurnoverRetirementInformation(final List<String> turnoverRetirementInformation) {
        this.turnoverRetirementInformation = turnoverRetirementInformation;
    }

    /**
     * Initializes the unit generator based on the method chosen in campaignOptions.
     * Called when the unit generator is first used or when the method has been
     * changed in campaignOptions.
     */
    public void initUnitGenerator() {
        if (unitGenerator != null && unitGenerator instanceof RATManager) {
            MekHQ.unregisterHandler(unitGenerator);
        }
        if (campaignOptions.isUseStaticRATs()) {
            RATManager rm = new RATManager();
            while (!RandomUnitGenerator.getInstance().isInitialized()) {
                try {
                    Thread.sleep(50);
                } catch (InterruptedException e) {
                    logger.error("", e);
                }
            }
            rm.setSelectedRATs(campaignOptions.getRATs());
            rm.setIgnoreRatEra(campaignOptions.isIgnoreRATEra());
            unitGenerator = rm;
        } else {
            unitGenerator = new RATGeneratorConnector(getGameYear());
        }
    }

    /**
     * @return - the class responsible for generating random units
     */
    public IUnitGenerator getUnitGenerator() {
        if (unitGenerator == null) {
            initUnitGenerator();
        }
        return unitGenerator;
    }

    public void setAtBEventProcessor(AtBEventProcessor processor) {
        atbEventProcessor = processor;
    }

    public void setAtBConfig(AtBConfiguration config) {
        atbConfig = config;
    }

    public AtBConfiguration getAtBConfig() {
        if (atbConfig == null) {
            atbConfig = AtBConfiguration.loadFromXml();
        }
        return atbConfig;
    }

    // region Ship Search
    /**
     * Sets the date a ship search was started, or null if no search is in progress.
     */
    public void setShipSearchStart(@Nullable LocalDate shipSearchStart) {
        this.shipSearchStart = shipSearchStart;
    }

    /**
     * @return The date a ship search was started, or null if none is in progress.
     */
    public LocalDate getShipSearchStart() {
        return shipSearchStart;
    }

    /**
     * Sets the lookup name of the available ship, or null if none were found.
     */
    public void setShipSearchResult(@Nullable String result) {
        shipSearchResult = result;
    }

    /**
     * @return The lookup name of the available ship, or null if none is available
     */
    public String getShipSearchResult() {
        return shipSearchResult;
    }

    /**
     * @return The date the ship is no longer available, if there is one.
     */
    public LocalDate getShipSearchExpiration() {
        return shipSearchExpiration;
    }

    public void setShipSearchExpiration(LocalDate shipSearchExpiration) {
        this.shipSearchExpiration = shipSearchExpiration;
    }

    /**
     * Sets the unit type to search for.
     */
    public void setShipSearchType(int unitType) {
        shipSearchType = unitType;
    }

    public void startShipSearch(int unitType) {
        setShipSearchStart(getLocalDate());
        setShipSearchType(unitType);
    }

    private void processShipSearch() {
        if (getShipSearchStart() == null) {
            return;
        }

        StringBuilder report = new StringBuilder();
        if (getFinances().debit(TransactionType.UNIT_PURCHASE, getLocalDate(),
                getAtBConfig().shipSearchCostPerWeek(), "Ship Search")) {
            report.append(getAtBConfig().shipSearchCostPerWeek().toAmountAndSymbolString())
                    .append(" deducted for ship search.");
        } else {
            addReport("<font color=" + MekHQ.getMHQOptions().getFontColorNegativeHexColor()
                    + ">Insufficient funds for ship search.</font>");
            setShipSearchStart(null);
            return;
        }

        long numDays = ChronoUnit.DAYS.between(getShipSearchStart(), getLocalDate());
        if (numDays > 21) {
            int roll = Compute.d6(2);
            TargetRoll target = getAtBConfig().shipSearchTargetRoll(shipSearchType, this);
            setShipSearchStart(null);
            report.append("<br/>Ship search target: ").append(target.getValueAsString()).append(" roll: ")
                    .append(roll);
            // TODO : mos zero should make ship available on retainer
            if (roll >= target.getValue()) {
                report.append("<br/>Search successful. ");

                MekSummary ms = getUnitGenerator().generate(getFactionCode(), shipSearchType, -1,
                        getGameYear(), getAtBUnitRatingMod());

                if (ms == null) {
                    ms = getAtBConfig().findShip(shipSearchType);
                }

                if (ms != null) {
                    setShipSearchResult(ms.getName());
                    setShipSearchExpiration(getLocalDate().plusDays(31));
                    report.append(getShipSearchResult()).append(" is available for purchase for ")
                            .append(Money.of(ms.getCost()).toAmountAndSymbolString())
                            .append(" until ")
                            .append(MekHQ.getMHQOptions().getDisplayFormattedDate(getShipSearchExpiration()));
                } else {
                    report.append(" <font color=").append(MekHQ.getMHQOptions().getFontColorNegativeHexColor())
                            .append(">Could not determine ship type.</font>");
                }
            } else {
                report.append("<br/>Ship search unsuccessful.");
            }
        }
        addReport(report.toString());
    }

    public void purchaseShipSearchResult() {
        MekSummary ms = MekSummaryCache.getInstance().getMek(getShipSearchResult());
        if (ms == null) {
            logger.error("Cannot find entry for {}", getShipSearchResult());
            return;
        }

        Money cost = Money.of(ms.getCost());

        if (getFunds().isLessThan(cost)) {
            addReport("<font color='" + MekHQ.getMHQOptions().getFontColorNegativeHexColor()
                    + "'><b> You cannot afford this unit. Transaction cancelled</b>.</font>");
            return;
        }

        MekFileParser mekFileParser;

        try {
            mekFileParser = new MekFileParser(ms.getSourceFile(), ms.getEntryName());
        } catch (Exception ex) {
            logger.error("Unable to load unit: {}", ms.getEntryName(), ex);
            return;
        }

        Entity en = mekFileParser.getEntity();

        int transitDays = getCampaignOptions().isInstantUnitMarketDelivery() ? 0
                : calculatePartTransitTime(Compute.d6(2) - 2);

        getFinances().debit(TransactionType.UNIT_PURCHASE, getLocalDate(), cost, "Purchased " + en.getShortName());
        PartQuality quality = PartQuality.QUALITY_D;

        if (campaignOptions.isUseRandomUnitQualities()) {
            quality = Unit.getRandomUnitQuality(0);
        }

        addNewUnit(en, true, transitDays, quality);

        if (!getCampaignOptions().isInstantUnitMarketDelivery()) {
            addReport("<font color='" + MekHQ.getMHQOptions().getFontColorPositiveHexColor()
                    + "'>Unit will be delivered in " + transitDays + " days.</font>");
        }
        setShipSearchResult(null);
        setShipSearchExpiration(null);
    }
    // endregion Ship Search

    /**
     * Process retirements for retired personnel, if any.
     *
     * @param totalPayout     The total retirement payout.
     * @param unitAssignments List of unit assignments.
     * @return False if there were payments AND they were unable to be processed,
     *         true otherwise.
     */
    public boolean applyRetirement(Money totalPayout, Map<UUID, UUID> unitAssignments) {
        turnoverRetirementInformation.clear();

        if ((totalPayout.isPositive()) || (null != getRetirementDefectionTracker().getRetirees())) {
            if (getFinances().debit(TransactionType.PAYOUT, getLocalDate(), totalPayout, "Final Payout")) {
                for (UUID pid : getRetirementDefectionTracker().getRetirees()) {
                    Person person = getPerson(pid);
                    boolean wasKilled = getRetirementDefectionTracker().getPayout(pid).isWasKilled();
                    boolean wasSacked = getRetirementDefectionTracker().getPayout(pid).isWasSacked();

                    if ((!wasKilled) && (!wasSacked)) {
                        if (!person.getPermanentInjuries().isEmpty()) {
                            person.changeStatus(this, getLocalDate(), PersonnelStatus.RETIRED);
                        }
                        if (isBreakingContract(person, getLocalDate(),
                                getCampaignOptions().getServiceContractDuration())) {
                            if (!getActiveContracts().isEmpty()) {
                                int roll = Compute.randomInt(20);

                                if (roll == 0) {
                                    person.changeStatus(this, getLocalDate(), PersonnelStatus.DEFECTED);
                                }
                            } else {
                                person.changeStatus(this, getLocalDate(), PersonnelStatus.RESIGNED);
                            }
                        } else if (person.getAge(getLocalDate()) >= 50) {
                            person.changeStatus(this, getLocalDate(), PersonnelStatus.RETIRED);
                        } else {
                            person.changeStatus(this, getLocalDate(), PersonnelStatus.RESIGNED);
                        }
                    }

                    if (!person.getStatus().isActive()) {
                        turnoverRetirementInformation.add(
                                String.format(person.getStatus().getReportText(), person.getHyperlinkedFullTitle()));
                    }

                    if (wasSacked) {
                        if (person.getPermanentInjuries().isEmpty()) {
                            person.changeStatus(this, getLocalDate(), PersonnelStatus.SACKED);
                        } else {
                            person.changeStatus(this, getLocalDate(), PersonnelStatus.RETIRED);
                        }
                    }

                    // civilian spouses follow their partner in departing
                    Person spouse = person.getGenealogy().getSpouse();

                    if ((spouse != null) && (spouse.getPrimaryRole().isCivilian())) {
                        addReport(spouse.getHyperlinkedFullTitle() + ' '
                                + resources.getString("turnoverJointDeparture.text"));
                        spouse.changeStatus(this, getLocalDate(), PersonnelStatus.LEFT);

                        turnoverRetirementInformation.add(spouse.getHyperlinkedFullTitle() + ' '
                                + resources.getString("turnoverJointDeparture.text"));
                    }

                    // non-civilian spouses may divorce the remaining partner
                    if ((person.getAge(getLocalDate()) >= 50) && (!campaignOptions.getRandomDivorceMethod().isNone())) {
                        if ((spouse != null) && (spouse.isDivorceable()) && (!spouse.getPrimaryRole().isCivilian())) {
                            if ((person.getStatus().isDefected()) || (Compute.randomInt(6) == 0)) {
                                getDivorce().divorce(this, getLocalDate(), person, SplittingSurnameStyle.WEIGHTED);

                                turnoverRetirementInformation.add(String.format(resources.getString("divorce.text"),
                                        person.getHyperlinkedFullTitle(), spouse.getHyperlinkedFullTitle()));
                            }
                        }
                    }

                    // This ensures children have a chance of following their parent into departure
                    // This needs to be after spouses, to ensure joint-departure spouses are
                    // factored in
                    for (Person child : person.getGenealogy().getChildren()) {
                        if ((child.isChild(getLocalDate())) && (!child.getStatus().isDepartedUnit())) {
                            boolean hasRemainingParent = child.getGenealogy().getParents().stream()
                                    .anyMatch(parent -> (!parent.getStatus().isDepartedUnit())
                                            && (!parent.getStatus().isAbsent()));

                            // if there is a remaining parent, there is a 50/50 chance the child departs
                            if ((hasRemainingParent) && (Compute.randomInt(2) == 0)) {
                                addReport(child.getHyperlinkedFullTitle() + ' '
                                        + resources.getString("turnoverJointDepartureChild.text"));
                                child.changeStatus(this, getLocalDate(), PersonnelStatus.LEFT);

                                turnoverRetirementInformation.add(child.getHyperlinkedFullTitle() + ' '
                                        + resources.getString("turnoverJointDepartureChild.text"));
                            }

                            // if there is no remaining parent, the child will always depart, unless the
                            // parents are dead
                            if ((!hasRemainingParent) && (child.getGenealogy().hasLivingParents())) {
                                addReport(child.getHyperlinkedFullTitle() + ' '
                                        + resources.getString("turnoverJointDepartureChild.text"));
                                child.changeStatus(this, getLocalDate(), PersonnelStatus.LEFT);

                                turnoverRetirementInformation.add(child.getHyperlinkedFullTitle() + ' '
                                        + resources.getString("turnoverJointDepartureChild.text"));
                            } else if (!child.getGenealogy().hasLivingParents()) {
                                addReport(child.getHyperlinkedFullTitle() + ' ' + resources.getString("orphaned.text"));

                                turnoverRetirementInformation.add(
                                        child.getHyperlinkedFullTitle() + ' ' + resources.getString("orphaned.text"));
                                ServiceLogger.orphaned(person, getLocalDate());
                            }
                        }
                    }

                    if (unitAssignments.containsKey(pid)) {
                        removeUnit(unitAssignments.get(pid));
                    }
                }
                getRetirementDefectionTracker().resolveAllContracts();
                return true;
            }
        } else {
            addReport("<font color='" + MekHQ.getMHQOptions().getFontColorNegativeHexColor()
                    + "'>You cannot afford to make the final payments.</font>");
            return false;
        }

        return true;
    }

    public CampaignSummary getCampaignSummary() {
        return campaignSummary;
    }

    public News getNews() {
        return news;
    }

    /**
     * Add force to an existing superforce. This method will also assign the force
     * an id and place it in the forceId hash
     *
     * @param force      - the Force to add
     * @param superForce - the superforce to add the new force to
     */
    public void addForce(Force force, Force superForce) {
        int id = lastForceId + 1;
        force.setId(id);
        superForce.addSubForce(force, true);
        force.setScenarioId(superForce.getScenarioId(), this);
        forceIds.put(id, force);
        lastForceId = id;

        if (campaignOptions.isUseAtB() && !force.getUnits().isEmpty()) {
            if (null == lances.get(id)) {
                lances.put(id, new Lance(force.getId(), this));
            }
        }

        force.updateCommander(this);
    }

    public void moveForce(Force force, Force superForce) {
        Force parentForce = force.getParentForce();

        if (null != parentForce) {
            parentForce.removeSubForce(force.getId());
        }

        superForce.addSubForce(force, true);
        force.setScenarioId(superForce.getScenarioId(), this);

        // repopulate formation levels across the TO&E
        Force.populateFormationLevelsFromOrigin(this);
    }

    /**
     * This is used by the XML loader. The id should already be set for this force
     * so dont increment
     *
     * @param force
     */
    public void importForce(Force force) {
        lastForceId = Math.max(lastForceId, force.getId());
        forceIds.put(force.getId(), force);
    }

    /**
     * This is used by the XML loader. The id should already be set for this
     * scenario so dont increment
     *
     * @param scenario
     */
    public void importScenario(Scenario scenario) {
        lastScenarioId = Math.max(lastScenarioId, scenario.getId());
        scenarios.put(scenario.getId(), scenario);
    }

    public void addUnitToForce(final @Nullable Unit unit, final Force force) {
        addUnitToForce(unit, force.getId());
    }

    /**
     * Add unit to an existing force. This method will also assign that force's id
     * to the unit.
     *
     * @param u
     * @param id
     */
    public void addUnitToForce(@Nullable Unit u, int id) {
        if (u == null) {
            return;
        }

        Force force = forceIds.get(id);
        Force prevForce = forceIds.get(u.getForceId());
        boolean useTransfers = false;
        boolean transferLog = !getCampaignOptions().isUseTransfers();

        if (null != prevForce) {
            if (null != prevForce.getTechID()) {
                u.removeTech();
            }
            // We log removal if we don't use transfers or if it can't be assigned to a new
            // force
            prevForce.removeUnit(this, u.getId(), transferLog || (force == null));
            useTransfers = !transferLog;
            MekHQ.triggerEvent(new OrganizationChangedEvent(this, prevForce, u));
        }

        if (null != force) {
            u.setForceId(id);
            u.setScenarioId(force.getScenarioId());
            if (null != force.getTechID()) {
                Person forceTech = getPerson(force.getTechID());
                if (forceTech.canTech(u.getEntity())) {
                    if (null != u.getTech()) {
                        u.removeTech();
                    }

                    u.setTech(forceTech);
                } else {
                    String cantTech = forceTech.getFullName() + " cannot maintain " + u.getName() + '\n'
                            + "You will need to assign a tech manually.";
                    JOptionPane.showMessageDialog(null, cantTech, "Warning", JOptionPane.WARNING_MESSAGE);
                }
            }
            force.addUnit(this, u.getId(), useTransfers, prevForce);
            MekHQ.triggerEvent(new OrganizationChangedEvent(this, force, u));
        }

        if (campaignOptions.isUseAtB()) {
            if ((null != prevForce) && prevForce.getUnits().isEmpty()) {
                lances.remove(prevForce.getId());
            }

            if ((null == lances.get(id)) && (null != force)) {
                lances.put(id, new Lance(force.getId(), this));
            }
        }
    }

    /**
     * Adds force and all its subforces to the AtB lance table
     */

    private void addAllLances(Force force) {
        if (!force.getUnits().isEmpty()) {
            lances.put(force.getId(), new Lance(force.getId(), this));
        }
        for (Force f : force.getSubForces()) {
            addAllLances(f);
        }
    }

    // region Missions/Contracts
    /**
     * Add a mission to the campaign
     *
     * @param mission The mission to be added
     */
    public void addMission(Mission mission) {
        int missionID = lastMissionId + 1;
        mission.setId(missionID);
        missions.put(missionID, mission);
        lastMissionId = missionID;
        MekHQ.triggerEvent(new MissionNewEvent(mission));
    }

    /**
     * Imports a {@link Mission} into a campaign.
     *
     * @param mission Mission to import into the campaign.
     */
    public void importMission(final Mission mission) {
        mission.getScenarios().forEach(this::importScenario);
        addMissionWithoutId(mission);
        StratconContractInitializer.restoreTransientStratconInformation(mission, this);
    }

    private void addMissionWithoutId(Mission m) {
        lastMissionId = Math.max(lastMissionId, m.getId());
        missions.put(m.getId(), m);
        MekHQ.triggerEvent(new MissionNewEvent(m));
    }

    /**
     * @param id the mission's id
     * @return the mission in question
     */
    public @Nullable Mission getMission(int id) {
        return missions.get(id);
    }

    /**
     * @return an <code>Collection</code> of missions in the campaign
     */
    public Collection<Mission> getMissions() {
        return missions.values();
    }

    /**
     * @return missions List sorted with complete missions at the bottom
     */
    public List<Mission> getSortedMissions() {
        return getMissions().stream()
                .sorted(Comparator.comparing(Mission::getStatus)
                        .thenComparing(m -> (m instanceof Contract) ? ((Contract) m).getStartDate() : LocalDate.now()))
                .collect(Collectors.toList());
    }

    public List<Mission> getActiveMissions(final boolean excludeEndDateCheck) {
        return getMissions().stream()
                .filter(m -> m.isActiveOn(getLocalDate(), excludeEndDateCheck))
                .collect(Collectors.toList());
    }

    public List<Mission> getCompletedMissions() {
        return getMissions().stream()
                .filter(m -> m.getStatus().isCompleted())
                .collect(Collectors.toList());
    }

    /**
     * @return a list of all currently active contracts
     */
    public List<Contract> getActiveContracts() {
        return getMissions().stream()
                .filter(c -> (c instanceof Contract) && c.isActiveOn(getLocalDate()))
                .map(c -> (Contract) c)
                .collect(Collectors.toList());
    }

    public List<AtBContract> getAtBContracts() {
        return getMissions().stream()
                .filter(c -> c instanceof AtBContract)
                .map(c -> (AtBContract) c)
                .collect(Collectors.toList());
    }

    public List<AtBContract> getActiveAtBContracts() {
        return getActiveAtBContracts(false);
    }

    public List<AtBContract> getActiveAtBContracts(boolean excludeEndDateCheck) {
        return getMissions().stream()
                .filter(c -> (c instanceof AtBContract) && c.isActiveOn(getLocalDate(), excludeEndDateCheck))
                .map(c -> (AtBContract) c)
                .collect(Collectors.toList());
    }

    public List<AtBContract> getCompletedAtBContracts() {
        return getMissions().stream()
                .filter(c -> (c instanceof AtBContract) && c.getStatus().isCompleted())
                .map(c -> (AtBContract) c)
                .collect(Collectors.toList());
    }

    /**
     * @return whether or not the current campaign has an active contract for the
     *         current date
     */
    public boolean hasActiveContract() {
        return hasActiveContract;
    }

    /**
     * This is used to check if the current campaign has one or more active
     * contacts, and sets the
     * value of hasActiveContract based on that check. This value should not be set
     * elsewhere
     */
    public void setHasActiveContract() {
        hasActiveContract = getMissions().stream()
                .anyMatch(c -> (c instanceof Contract) && c.isActiveOn(getLocalDate()));
    }
    // endregion Missions/Contracts

    /**
     * Adds scenario to existing mission, generating a report.
     */
    public void addScenario(Scenario s, Mission m) {
        addScenario(s, m, false);
    }

    /**
     * Add scenario to an existing mission. This method will also assign the
     * scenario an id, provided
     * that it is a new scenario. It then adds the scenario to the scenarioId hash.
     *
     * Scenarios with previously set ids can be sent to this mission, allowing one
     * to remove
     * and then re-add scenarios if needed. This functionality is used in the
     * <code>AtBScenarioFactory</code> class in method
     * <code>createScenariosForNewWeek</code> to
     * ensure that scenarios are generated properly.
     *
     * @param s              - the Scenario to add
     * @param m              - the mission to add the new scenario to
     * @param suppressReport - whether or not to suppress the campaign report
     */
    public void addScenario(Scenario s, Mission m, boolean suppressReport) {
        final boolean newScenario = s.getId() == Scenario.S_DEFAULT_ID;
        final int id = newScenario ? ++lastScenarioId : s.getId();
        s.setId(id);
        m.addScenario(s);
        scenarios.put(id, s);

        if (newScenario && !suppressReport) {
            addReport(MessageFormat.format(
                    resources.getString("newAtBScenario.format"),
                    s.getName(), MekHQ.getMHQOptions().getDisplayFormattedDate(s.getDate())));
        }

        MekHQ.triggerEvent(new ScenarioNewEvent(s));
    }

    public Scenario getScenario(int id) {
        return scenarios.get(id);
    }

    public Collection<Scenario> getScenarios() {
        return scenarios.values();
    }

    public void setLocation(CurrentLocation l) {
        location = l;
    }

    /**
     * Moves immediately to a {@link PlanetarySystem}.
     *
     * @param s The {@link PlanetarySystem} the campaign has been moved to.
     */
    public void moveToPlanetarySystem(PlanetarySystem s) {
        setLocation(new CurrentLocation(s, 0.0));
        MekHQ.triggerEvent(new LocationChangedEvent(getLocation(), false));
    }

    public CurrentLocation getLocation() {
        return location;
    }

    /**
     * Imports a {@link Unit} into a campaign.
     *
     * @param u A {@link Unit} to import into the campaign.
     */
    public void importUnit(Unit u) {
        Objects.requireNonNull(u);

        logger.debug("Importing unit: ({}): {}", u.getId(), u.getName());

        getHangar().addUnit(u);

        checkDuplicateNamesDuringAdd(u.getEntity());

        // If this is a ship, add it to the list of potential transports
        if ((u.getEntity() instanceof Dropship) || (u.getEntity() instanceof Jumpship)) {
            addTransportShip(u);
        }

        // Assign an entity ID to our new unit
        if (Entity.NONE == u.getEntity().getId()) {
            u.getEntity().setId(game.getNextEntityId());
        }

        game.addEntity(u.getEntity());
    }

    /**
     * Adds an entry to the list of transit-capable transport ships. We'll use this
     * to look for empty bays that ground units can be assigned to
     *
     * @param unit - The ship we want to add to this Set
     */
    public void addTransportShip(Unit unit) {
        logger.debug("Adding DropShip/WarShip: {}", unit.getId());
        transportShips.add(Objects.requireNonNull(unit));
    }

    /**
     * Deletes an entry from the list of transit-capable transport ships. This gets
     * updated when
     * the ship is removed from the campaign for one reason or another
     *
     * @param unit - The ship we want to remove from this Set
     */
    public void removeTransportShip(Unit unit) {
        // If we remove a transport ship from the campaign,
        // we need to remove any transported units from it
        if (transportShips.remove(unit) && unit.hasTransportedUnits()) {
            List<Unit> transportedUnits = new ArrayList<>(unit.getTransportedUnits());
            for (Unit transportedUnit : transportedUnits) {
                unit.removeTransportedUnit(transportedUnit);
            }
        }
    }

    /**
     * This is for adding a TestUnit that was previously created and had parts added
     * to
     * it. We need to do the normal stuff, but we also need to take the existing
     * parts and
     * add them to the campaign.
     *
     * @param tu
     */
    public void addTestUnit(TestUnit tu) {
        // we really just want the entity and the parts so let's just wrap that around a
        // new unit.
        Unit unit = new Unit(tu.getEntity(), this);
        getHangar().addUnit(unit);

        // we decided we like the test unit so much we are going to keep it
        unit.getEntity().setOwner(player);
        unit.getEntity().setGame(game);
        unit.getEntity().setExternalIdAsString(unit.getId().toString());

        // now lets grab the parts from the test unit and set them up with this unit
        for (Part p : tu.getParts()) {
            unit.addPart(p);
            getQuartermaster().addPart(p, 0);
        }

        unit.resetPilotAndEntity();

        if (!unit.isRepairable()) {
            unit.setSalvage(true);
        }

        // Assign an entity ID to our new unit
        if (Entity.NONE == unit.getEntity().getId()) {
            unit.getEntity().setId(game.getNextEntityId());
        }
        game.addEntity(unit.getEntity());

        checkDuplicateNamesDuringAdd(unit.getEntity());
        addReport(unit.getHyperlinkedName() + " has been added to the unit roster.");
    }

    /**
     * Add a new unit to the campaign and set its quality to D.
     *
     * @param en             An <code>Entity</code> object that the new unit will be
     *                       wrapped around
     * @param allowNewPilots A boolean indicating whether to add new pilots for the
     *                       unit
     * @param days           The number of days for the new unit to arrive
     * @return The newly added unit
     */
    public Unit addNewUnit(Entity en, boolean allowNewPilots, int days) {
        return addNewUnit(en, allowNewPilots, days, PartQuality.QUALITY_D);
    }

    /**
     * Add a new unit to the campaign and set its quality.
     *
     * @param en             An <code>Entity</code> object that the new unit will be
     *                       wrapped around
     * @param allowNewPilots A boolean indicating whether to add new pilots for the
     *                       unit
     * @param days           The number of days for the new unit to arrive
     * @param quality        The quality of the new unit (0-5)
     * @return The newly added unit
     * @throws IllegalArgumentException If the quality is not within the valid range
     *                                  (0-5)
     */
    public Unit addNewUnit(Entity en, boolean allowNewPilots, int days, PartQuality quality) {
        Unit unit = new Unit(en, this);
        unit.setMaintenanceMultiplier(getCampaignOptions().getDefaultMaintenanceTime());
        getHangar().addUnit(unit);

        // reset the game object
        en.setOwner(player);
        en.setGame(game);
        en.setExternalIdAsString(unit.getId().toString());

        unit.initializeBaySpace();
        // Added to avoid the 'default force bug' when calculating cargo
        removeUnitFromForce(unit);

        // If this is a ship, add it to the list of potential transports
        if ((unit.getEntity() instanceof Dropship) || (unit.getEntity() instanceof Jumpship)) {
            addTransportShip(unit);
        }

        unit.initializeParts(true);
        unit.runDiagnostic(false);
        if (!unit.isRepairable()) {
            unit.setSalvage(true);
        }

        unit.setDaysToArrival(days);

        if (allowNewPilots) {
            Map<CrewType, Collection<Person>> newCrew = Utilities
                    .genRandomCrewWithCombinedSkill(this, unit, getFactionCode());
            newCrew.forEach((type, personnel) -> personnel.forEach(p -> type.getAddMethod().accept(unit, p)));
        }

        unit.resetPilotAndEntity();

        unit.setQuality(quality);

        // Assign an entity ID to our new unit
        if (Entity.NONE == en.getId()) {
            en.setId(game.getNextEntityId());
        }
        game.addEntity(en);

        checkDuplicateNamesDuringAdd(en);
        addReport(unit.getHyperlinkedName() + " has been added to the unit roster.");
        MekHQ.triggerEvent(new UnitNewEvent(unit));

        return unit;
    }

    /**
     * @return the current hangar containing the player's units.
     */
    public Hangar getHangar() {
        return units;
    }

    /**
     * Gets statistics related to units in the hangar.
     */
    public HangarStatistics getHangarStatistics() {
        return new HangarStatistics(getHangar());
    }

    /**
     * Gets statistics related to cargo in the hangar.
     */
    public CargoStatistics getCargoStatistics() {
        return new CargoStatistics(this);
    }

    public Collection<Unit> getUnits() {
        return getHangar().getUnits();
    }

    /**
     * Retrieves a collection of units that are not mothballed or being salvaged.
     *
     * @return a collection of active units
     */
    public Collection<Unit> getActiveUnits() {
        return getHangar().getUnits().stream()
                .filter(unit -> !unit.isMothballed() && !unit.isSalvage())
                .toList();
    }

    public Collection<Unit> getLargeCraftAndWarShips() {
        return getHangar().getUnits().stream()
                .filter(unit -> (unit.getEntity().isLargeCraft()) || (unit.getEntity().isWarShip()))
                .collect(Collectors.toList());
    }

    public List<Entity> getEntities() {
        return getUnits().stream()
                .map(Unit::getEntity)
                .collect(Collectors.toList());
    }

    public Unit getUnit(UUID id) {
        return getHangar().getUnit(id);
    }

    // region Personnel
    // region Person Creation
    /**
     * Creates a new dependent with given gender. The origin faction and planet are set to null.
     *
     * @param gender The {@link Gender} of the new dependent.
     * @return Return a {@link Person} object representing the new dependent.
     */
    public Person newDependent(Gender gender) {
        return newDependent(gender, null, null);
    }

    /**
     * Creates a new dependent with given gender, origin faction and origin planet.
     *
     * @param gender The {@link Gender} of the new dependent.
     * @param originFaction The {@link Faction} that represents the origin faction for the new dependent.
     *                      This can be null, suggesting the faction will be chosen based on campaign options.
     * @param originPlanet The {@link Planet} that represents the origin planet for the new dependent.
     *                     This can be null, suggesting the planet will be chosen based on campaign options.
     * @return Return a {@link Person} object representing the new dependent.
     */
    public Person newDependent(Gender gender, @Nullable Faction originFaction,
                               @Nullable Planet originPlanet) {
        return newPerson(PersonnelRole.DEPENDENT,
            PersonnelRole.NONE,
            new DefaultFactionSelector(getCampaignOptions().getRandomOriginOptions(), originFaction),
            new DefaultPlanetSelector(getCampaignOptions().getRandomOriginOptions(), originPlanet),
            gender);
    }

    /**
     * Generate a new Person of the given role using whatever randomization options
     * have been given
     * in the CampaignOptions
     *
     * @param role The primary role
     * @return A new {@link Person}.
     */
    public Person newPerson(final PersonnelRole role) {
        return newPerson(role, PersonnelRole.NONE);
    }

    /**
     * Generate a new Person of the given role using whatever randomization options
     * have been given
     * in the CampaignOptions
     *
     * @param primaryRole   The primary role
     * @param secondaryRole A secondary role
     * @return A new {@link Person}.
     */
    public Person newPerson(final PersonnelRole primaryRole, final PersonnelRole secondaryRole) {
        return newPerson(primaryRole, secondaryRole, getFactionSelector(), getPlanetSelector(),
                Gender.RANDOMIZE);
    }

    /**
     * Generate a new Person of the given role using whatever randomization options
     * have been given
     * in the CampaignOptions
     *
     * @param primaryRole The primary role
     * @param factionCode The code for the faction this person is to be generated
     *                    from
     * @param gender      The gender of the person to be generated, or a randomize
     *                    it value
     * @return A new {@link Person}.
     */
    public Person newPerson(final PersonnelRole primaryRole, final String factionCode,
            final Gender gender) {
        return newPerson(primaryRole, PersonnelRole.NONE,
                new DefaultFactionSelector(getCampaignOptions().getRandomOriginOptions(),
                        (factionCode == null) ? null : Factions.getInstance().getFaction(factionCode)),
                getPlanetSelector(), gender);
    }

    /**
     * Generate a new Person of the given role using whatever randomization options
     * have been given
     * in the CampaignOptions
     *
     * @param primaryRole     The primary role
     * @param secondaryRole   A secondary role
     * @param factionSelector The faction selector to use for the person.
     * @param planetSelector  The planet selector for the person.
     * @param gender          The gender of the person to be generated, or a
     *                        randomize it value
     * @return A new {@link Person}.
     */
    public Person newPerson(final PersonnelRole primaryRole, final PersonnelRole secondaryRole,
            final AbstractFactionSelector factionSelector,
            final AbstractPlanetSelector planetSelector, final Gender gender) {
        return newPerson(primaryRole, secondaryRole,
                getPersonnelGenerator(factionSelector, planetSelector), gender);
    }

    /**
     * Generate a new {@link Person} of the given role, using the supplied
     * {@link AbstractPersonnelGenerator}
     *
     * @param primaryRole        The primary role of the {@link Person}.
     * @param personnelGenerator The {@link AbstractPersonnelGenerator} to use when
     *                           creating the {@link Person}.
     * @return A new {@link Person} configured using {@code personnelGenerator}.
     */
    public Person newPerson(final PersonnelRole primaryRole,
            final AbstractPersonnelGenerator personnelGenerator) {
        return newPerson(primaryRole, PersonnelRole.NONE, personnelGenerator, Gender.RANDOMIZE);
    }

    /**
     * Generate a new {@link Person} of the given role, using the supplied
     * {@link AbstractPersonnelGenerator}
     *
     * @param primaryRole        The primary role of the {@link Person}.
     * @param secondaryRole      The secondary role of the {@link Person}.
     * @param personnelGenerator The {@link AbstractPersonnelGenerator} to use when
     *                           creating the {@link Person}.
     * @param gender             The gender of the person to be generated, or a
     *                           randomize it value
     * @return A new {@link Person} configured using {@code personnelGenerator}.
     */
    public Person newPerson(final PersonnelRole primaryRole, final PersonnelRole secondaryRole,
            final AbstractPersonnelGenerator personnelGenerator,
            final Gender gender) {
        final Person person = personnelGenerator.generate(this, primaryRole, secondaryRole, gender);

        // Assign a random portrait after we generate a new person
        if (getCampaignOptions().isUsePortraitForRole(primaryRole)) {
            assignRandomPortraitFor(person);
        }

        return person;
    }

    public Boolean getFieldKitchenWithinCapacity() {
        return fieldKitchenWithinCapacity;
    }

    public void setFieldKitchenWithinCapacity(final Boolean fieldKitchenWithinCapacity) {
        this.fieldKitchenWithinCapacity = fieldKitchenWithinCapacity;
    }
    // endregion Person Creation

    // region Personnel Recruitment
    /**
     * @param p         the person being added
     * @return          true, if the person is hired successfully, otherwise false
     */
    public boolean recruitPerson(Person p) {
        return recruitPerson(p, p.getPrisonerStatus(), false, true);
    }

    /**
     * @param p     the person being added
     * @param gmAdd false means that they need to pay to hire this person, provided
     *              that
     *              the campaign option to pay for new hires is set, while
     *              true means they are added without paying
     * @return true if the person is hired successfully, otherwise false
     */
    public boolean recruitPerson(Person p, boolean gmAdd) {
        return recruitPerson(p, p.getPrisonerStatus(), gmAdd, true);
    }

    /**
     *
     * @param p              the person being added
     * @param prisonerStatus the person's prisoner status upon recruitment
     * @return true if the person is hired successfully, otherwise false
     */
    public boolean recruitPerson(Person p, PrisonerStatus prisonerStatus) {
        return recruitPerson(p, prisonerStatus, false, true);
    }

    /**
     * @param p              the person being added
     * @param prisonerStatus the person's prisoner status upon recruitment
     * @param gmAdd          false means that they need to pay to hire this person,
     *                       true means it is added without paying
     * @param log            whether or not to write to logs
     * @return true if the person is hired successfully, otherwise false
     */
    public boolean recruitPerson(Person p, PrisonerStatus prisonerStatus, boolean gmAdd, boolean log) {
        if (p == null) {
            return false;
        }

        // Only pay if option set, they weren't GM added, and they aren't a dependent, prisoner or bondsman
        if (getCampaignOptions().isPayForRecruitment() && !p.getPrimaryRole().isDependent()
                && !gmAdd && prisonerStatus.isFree()) {
            if (!getFinances().debit(TransactionType.RECRUITMENT, getLocalDate(),
                    p.getSalary(this).multipliedBy(2), "Recruitment of " + p.getFullName())) {
                addReport("<font color='" + MekHQ.getMHQOptions().getFontColorNegativeHexColor()
                        + "'><b>Insufficient funds to recruit "
                        + p.getFullName() + "</b></font>");
                return false;
            }
        }

        personnel.put(p.getId(), p);
        p.setJoinedCampaign(getLocalDate());

        if (log) {
            String add = !prisonerStatus.isFree() ? (prisonerStatus.isBondsman() ? " as a bondsman" : " as a prisoner")
                    : "";
            addReport(String.format("%s has been added to the personnel roster%s.", p.getHyperlinkedName(), add));
        }

        if (p.getPrimaryRole().isAstech()) {
            astechPoolMinutes += Person.PRIMARY_ROLE_SUPPORT_TIME;
            astechPoolOvertime += Person.PRIMARY_ROLE_OVERTIME_SUPPORT_TIME;
        } else if (p.getSecondaryRole().isAstech()) {
            astechPoolMinutes += Person.SECONDARY_ROLE_SUPPORT_TIME;
            astechPoolOvertime += Person.SECONDARY_ROLE_OVERTIME_SUPPORT_TIME;
        }

        p.setPrisonerStatus(this, prisonerStatus, log);

        if (getCampaignOptions().isUseSimulatedRelationships()) {
            if ((prisonerStatus.isFree()) && (!p.getOriginFaction().isClan()) && (!p.getPrimaryRole().isDependent())) {
                simulateRelationshipHistory(p);
            }
        }

        MekHQ.triggerEvent(new PersonNewEvent(p));
        return true;
    }

    private void simulateRelationshipHistory(Person person) {
        // how many weeks should the simulation run?
        LocalDate localDate = getLocalDate();
        long weeksBetween = ChronoUnit.WEEKS.between(person.getDateOfBirth().plusYears(18), localDate);

        // this means there is nothing to simulate
        if (weeksBetween == 0) {
            return;
        }

        List<Person> children = new ArrayList<>();
        Person currentSpouse = null;

        // run the simulation
        for (long weeksRemaining = weeksBetween; weeksRemaining >= 0; weeksRemaining--) {
            LocalDate currentDate = getLocalDate().minusWeeks(weeksRemaining);

            // first, we check for old relationships ending and new relationships beginning
            if (currentSpouse != null) {
                getDivorce().processNewWeek(this, currentDate, person, true);

                if (!person.getGenealogy().hasSpouse()) {
                    List<Person> toRemove = new ArrayList<>();

                    // there is a chance a departing spouse might take some of their children with them
                    for (Person child : children) {
                        if (child.getGenealogy().getParents().contains(currentSpouse)) {
                            if (Compute.randomInt(2) == 0) {
                                toRemove.add(child);
                            }
                        }
                    }

                    children.removeAll(toRemove);

                    currentSpouse = null;
                }
            } else {
                getMarriage().processBackgroundMarriageRolls(this, currentDate, person);

                if (person.getGenealogy().hasSpouse()) {
                    currentSpouse = person.getGenealogy().getSpouse();
                }
            }

            // then we check for children
            if (person.getGender().isFemale()) {
                getProcreation().processRandomProcreationCheck(this, localDate.minusWeeks(weeksRemaining), person, true);

                if (person.isPregnant()) {

                    Person father = null;

                    if ((currentSpouse != null) && (currentSpouse.getGender().isMale())) {
                        father = currentSpouse;
                    }

                    children.addAll(getProcreation().birthHistoric(this, person.getDueDate(), person, father));
                }
            }

            if ((currentSpouse != null) && (currentSpouse.getGender().isFemale())) {
                getProcreation().processRandomProcreationCheck(this, localDate.minusWeeks(weeksRemaining), person, true);

                if (person.isPregnant()) {

                    Person father = null;

                    if (person.getGender().isMale()) {
                        father = currentSpouse;
                    }

                    getProcreation().birthHistoric(this, person.getDueDate(), person, father);
                }
            }
        }

        // with the simulation concluded, we add the current spouse (if any) and any remaining children to the unit
        if (currentSpouse != null) {
            recruitPerson(currentSpouse, PrisonerStatus.FREE, true, false);

            addReport(String.format(resources.getString("relativeJoinsForce.text"),
                currentSpouse.getHyperlinkedFullTitle(),
                person.getHyperlinkedFullTitle(),
                resources.getString("relativeJoinsForceSpouse.text")));

            MekHQ.triggerEvent(new PersonChangedEvent(currentSpouse));
        }

        for (Person child : children) {
            child.setOriginFaction(person.getOriginFaction());
            child.setOriginPlanet(person.getOriginPlanet());

            int age = child.getAge(localDate);

            // Limit skills by age for children and adolescents
            if (age < 16) {
                child.removeAllSkills();
            } else if (age < 18) {
                child.limitSkills(0);
            }

            // re-roll SPAs to include in any age and skill adjustments
            Enumeration<IOption> options = new PersonnelOptions().getOptions(PersonnelOptions.LVL3_ADVANTAGES);

            for (IOption option : Collections.list(options)) {
                child.getOptions().getOption(option.getName()).clearValue();
            }

            int experienceLevel = child.getExperienceLevel(this, false);

            // set loyalty
            if (experienceLevel <= 0) {
                person.setLoyalty(Compute.d6(3) + 2);
            } else if (experienceLevel == 1) {
                person.setLoyalty(Compute.d6(3) + 1);
            } else {
                person.setLoyalty(Compute.d6(3));
            }

            if (experienceLevel >= 0) {
                AbstractSpecialAbilityGenerator specialAbilityGenerator = new DefaultSpecialAbilityGenerator();
                specialAbilityGenerator.setSkillPreferences(new RandomSkillPreferences());
                specialAbilityGenerator.generateSpecialAbilities(this, child, experienceLevel);
            }

            recruitPerson(child, PrisonerStatus.FREE, true, false);

            addReport(String.format(resources.getString("relativeJoinsForce.text"),
                child.getHyperlinkedFullTitle(),
                person.getHyperlinkedFullTitle(),
                resources.getString("relativeJoinsForceChild.text")));

            MekHQ.triggerEvent(new PersonChangedEvent(child));
        }

        MekHQ.triggerEvent(new PersonChangedEvent(person));
    }
    //endregion Personnel Recruitment

    // region Bloodnames
    /**
     * If the person does not already have a bloodname, assigns a chance of having
     * one based on
     * skill and rank. If the roll indicates there should be a bloodname, one is
     * assigned as
     * appropriate to the person's phenotype and the player's faction.
     *
     * @param person     The Bloodname candidate
     * @param ignoreDice If true, skips the random roll and assigns a Bloodname automatically
     */
    public void checkBloodnameAdd(Person person, boolean ignoreDice) {
        // if person is non-clan or does not have a phenotype
        if (!person.isClanPersonnel() || person.getPhenotype().isNone()) {
            return;
        }

        // Person already has a bloodname, we open up the dialog to ask if they want to keep the
        // current bloodname or assign a new one
        if (!person.getBloodname().isEmpty()) {
            int result = JOptionPane.showConfirmDialog(null,
                    person.getFullTitle() + " already has the bloodname " + person.getBloodname()
                            + "\nDo you wish to remove that bloodname and generate a new one?",
                    "Already Has Bloodname", JOptionPane.YES_NO_OPTION, JOptionPane.QUESTION_MESSAGE);
            if (result == JOptionPane.NO_OPTION) {
                return;
            } else {
                ignoreDice = true;
            }
        }

        // Go ahead and generate a new bloodname
        int bloodnameTarget = 6;
        if (!ignoreDice) {
            switch (person.getPhenotype()) {
                case MEKWARRIOR: {
                    bloodnameTarget += person.hasSkill(SkillType.S_GUN_MEK)
                            ? person.getSkill(SkillType.S_GUN_MEK).getFinalSkillValue()
                            : TargetRoll.AUTOMATIC_FAIL;
                    bloodnameTarget += person.hasSkill(SkillType.S_PILOT_MEK)
                            ? person.getSkill(SkillType.S_PILOT_MEK).getFinalSkillValue()
                            : TargetRoll.AUTOMATIC_FAIL;
                    break;
                }
                case AEROSPACE: {
                    bloodnameTarget += person.hasSkill(SkillType.S_GUN_AERO)
                            ? person.getSkill(SkillType.S_GUN_AERO).getFinalSkillValue()
                            : TargetRoll.AUTOMATIC_FAIL;
                    bloodnameTarget += person.hasSkill(SkillType.S_PILOT_AERO)
                            ? person.getSkill(SkillType.S_PILOT_AERO).getFinalSkillValue()
                            : TargetRoll.AUTOMATIC_FAIL;
                    break;
                }
                case ELEMENTAL: {
                    bloodnameTarget += person.hasSkill(SkillType.S_GUN_BA)
                            ? person.getSkill(SkillType.S_GUN_BA).getFinalSkillValue()
                            : TargetRoll.AUTOMATIC_FAIL;
                    bloodnameTarget += person.hasSkill(SkillType.S_ANTI_MEK)
                            ? person.getSkill(SkillType.S_ANTI_MEK).getFinalSkillValue()
                            : TargetRoll.AUTOMATIC_FAIL;
                    break;
                }
                case VEHICLE: {
                    bloodnameTarget += person.hasSkill(SkillType.S_GUN_VEE)
                            ? person.getSkill(SkillType.S_GUN_VEE).getFinalSkillValue()
                            : TargetRoll.AUTOMATIC_FAIL;
                    switch (person.getPrimaryRole()) {
                        case GROUND_VEHICLE_DRIVER:
                            bloodnameTarget += person.hasSkill(SkillType.S_PILOT_GVEE)
                                    ? person.getSkill(SkillType.S_PILOT_GVEE).getFinalSkillValue()
                                    : TargetRoll.AUTOMATIC_FAIL;
                            break;
                        case NAVAL_VEHICLE_DRIVER:
                            bloodnameTarget += person.hasSkill(SkillType.S_PILOT_NVEE)
                                    ? person.getSkill(SkillType.S_PILOT_NVEE).getFinalSkillValue()
                                    : TargetRoll.AUTOMATIC_FAIL;
                            break;
                        case VTOL_PILOT:
                            bloodnameTarget += person.hasSkill(SkillType.S_PILOT_VTOL)
                                    ? person.getSkill(SkillType.S_PILOT_VTOL).getFinalSkillValue()
                                    : TargetRoll.AUTOMATIC_FAIL;
                            break;
                        default:
                            break;
                    }
                    break;
                }
                case PROTOMEK: {
                    bloodnameTarget += 2 * (person.hasSkill(SkillType.S_GUN_PROTO)
                            ? person.getSkill(SkillType.S_GUN_PROTO).getFinalSkillValue()
                            : TargetRoll.AUTOMATIC_FAIL);
                    break;
                }
                case NAVAL: {
                    switch (person.getPrimaryRole()) {
                        case VESSEL_PILOT:
                            bloodnameTarget += 2 * (person.hasSkill(SkillType.S_PILOT_SPACE)
                                    ? person.getSkill(SkillType.S_PILOT_SPACE).getFinalSkillValue()
                                    : TargetRoll.AUTOMATIC_FAIL);
                            break;
                        case VESSEL_GUNNER:
                            bloodnameTarget += 2 * (person.hasSkill(SkillType.S_GUN_SPACE)
                                    ? person.getSkill(SkillType.S_GUN_SPACE).getFinalSkillValue()
                                    : TargetRoll.AUTOMATIC_FAIL);
                            break;
                        case VESSEL_CREW:
                            bloodnameTarget += 2 * (person.hasSkill(SkillType.S_TECH_VESSEL)
                                    ? person.getSkill(SkillType.S_TECH_VESSEL).getFinalSkillValue()
                                    : TargetRoll.AUTOMATIC_FAIL);
                            break;
                        case VESSEL_NAVIGATOR:
                            bloodnameTarget += 2 * (person.hasSkill(SkillType.S_NAV)
                                    ? person.getSkill(SkillType.S_NAV).getFinalSkillValue()
                                    : TargetRoll.AUTOMATIC_FAIL);
                            break;
                        default:
                            break;
                    }
                    break;
                }
                default: {
                    break;
                }
            }
            // Higher-rated units are more likely to have Bloodnamed
            if (getCampaignOptions().getUnitRatingMethod().isEnabled()) {
                bloodnameTarget += IUnitRating.DRAGOON_C - getAtBUnitRatingMod();
            }

            // Reavings diminish the number of available Bloodrights in later eras
            int year = getGameYear();
            if (year <= 2950) {
                bloodnameTarget--;
            }

            if (year > 3055) {
                bloodnameTarget++;
            }

            if (year > 3065) {
                bloodnameTarget++;
            }

            if (year > 3080) {
                bloodnameTarget++;
            }

            // Officers have better chance; no penalty for non-officer
            bloodnameTarget += Math.min(0, getRankSystem().getOfficerCut() - person.getRankNumeric());
        }

        if (ignoreDice || (Compute.d6(2) >= bloodnameTarget)) {
            final Phenotype phenotype = person.getPhenotype().isNone() ? Phenotype.GENERAL : person.getPhenotype();

            final Bloodname bloodname = Bloodname.randomBloodname(
                    (getFaction().isClan() ? getFaction() : person.getOriginFaction()).getShortName(),
                    phenotype, getGameYear());
            if (bloodname != null) {
                person.setBloodname(bloodname.getName());
                personUpdated(person);
            }
        }
    }
    // endregion Bloodnames

    // region Other Personnel Methods
    /**
     * Imports a {@link Person} into a campaign.
     *
     * @param p A {@link Person} to import into the campaign.
     */
    public void importPerson(Person p) {
        personnel.put(p.getId(), p);
        MekHQ.triggerEvent(new PersonNewEvent(p));
    }

    public @Nullable Person getPerson(final UUID id) {
        return personnel.get(id);
    }

    public Collection<Person> getPersonnel() {
        return personnel.values();
    }

    /**
     * Provides a filtered list of personnel including only active Persons.
     *
     * @return a {@link Person} <code>List</code> containing all active personnel
     */
    public List<Person> getActivePersonnel() {
        return getPersonnel().stream()
                .filter(p -> p.getStatus().isActive())
                .collect(Collectors.toList());
    }

    /**
     * Provides a filtered list of personnel including only active Dependents.
     * @return a {@link Person} <code>List</code> containing all active personnel
     */
    public List<Person> getActiveDependents() {
        return getPersonnel().stream()
                .filter(person -> person.getPrimaryRole().isDependent())
                .filter(person -> person.getStatus().isActive())
                .collect(Collectors.toList());
    }

    /**
     * Provides a filtered list of personnel including only active prisoners.
     *
     * @return a {@link Person} <code>List</code> containing all active personnel
     */
    public List<Person> getCurrentPrisoners() {
        return getPersonnel().stream()
                .filter(p -> p.getPrisonerStatus().isCurrentPrisoner())
                .collect(Collectors.toList());
    }

    /**
     * Provides a filtered list of personnel including only friendly PoWs.
     *
     * @return a {@link Person} <code>List</code> containing all active personnel
     */
    public List<Person> getFriendlyPrisoners() {
        return getPersonnel().stream()
                .filter(p -> p.getStatus().isPoW())
                .collect(Collectors.toList());
    }

    /**
     * Provides a filtered list of personnel including only Persons with the AWOL
     * status.
     *
     * @return a {@link Person} <code>List</code> containing all active personnel
     */
    public List<Person> getAwolPersonnel() {
        return getPersonnel().stream()
                .filter(p -> p.getStatus().isAwol())
                .collect(Collectors.toList());
    }

    /**
     * Provides a filtered list of personnel including only Persons with the Student
     * status.
     *
     * @return a {@link Person} <code>List</code> containing all active personnel
     */
    public List<Person> getStudents() {
        return getPersonnel().stream()
                .filter(p -> p.getStatus().isStudent())
                .collect(Collectors.toList());
    }
    // endregion Other Personnel Methods

    // region Personnel Selectors and Generators
    /**
     * Gets the {@link AbstractFactionSelector} to use with this campaign.
     *
     * @return An {@link AbstractFactionSelector} to use when selecting a
     *         {@link Faction}.
     */
    public AbstractFactionSelector getFactionSelector() {
        return getFactionSelector(getCampaignOptions().getRandomOriginOptions());
    }

    /**
     * Gets the {@link AbstractFactionSelector} to use
     *
     * @param options the random origin options to use
     * @return An {@link AbstractFactionSelector} to use when selecting a
     *         {@link Faction}.
     */
    public AbstractFactionSelector getFactionSelector(final RandomOriginOptions options) {
        return options.isRandomizeOrigin() ? new RangedFactionSelector(options)
                : new DefaultFactionSelector(options);
    }

    /**
     * Gets the {@link AbstractPlanetSelector} to use with this campaign.
     *
     * @return An {@link AbstractPlanetSelector} to use when selecting a
     *         {@link Planet}.
     */
    public AbstractPlanetSelector getPlanetSelector() {
        return getPlanetSelector(getCampaignOptions().getRandomOriginOptions());
    }

    /**
     * Gets the {@link AbstractPlanetSelector} to use
     *
     * @param options the random origin options to use
     * @return An {@link AbstractPlanetSelector} to use when selecting a
     *         {@link Planet}.
     */
    public AbstractPlanetSelector getPlanetSelector(final RandomOriginOptions options) {
        return options.isRandomizeOrigin() ? new RangedPlanetSelector(options)
                : new DefaultPlanetSelector(options);
    }

    /**
     * Gets the {@link AbstractPersonnelGenerator} to use with this campaign.
     *
     * @param factionSelector The {@link AbstractFactionSelector} to use when
     *                        choosing a {@link Faction}.
     * @param planetSelector  The {@link AbstractPlanetSelector} to use when
     *                        choosing a {@link Planet}.
     * @return An {@link AbstractPersonnelGenerator} to use when creating new
     *         personnel.
     */
    public AbstractPersonnelGenerator getPersonnelGenerator(
            final AbstractFactionSelector factionSelector,
            final AbstractPlanetSelector planetSelector) {
        final DefaultPersonnelGenerator generator = new DefaultPersonnelGenerator(factionSelector, planetSelector);
        generator.setNameGenerator(RandomNameGenerator.getInstance());
        generator.setSkillPreferences(getRandomSkillPreferences());
        return generator;
    }
    // endregion Personnel Selectors and Generators
    // endregion Personnel

    public List<Person> getPatients() {
        List<Person> patients = new ArrayList<>();
        for (Person p : getPersonnel()) {
            if (p.needsFixing()
                    || (getCampaignOptions().isUseAdvancedMedical() && p.hasInjuries(true)
                            && p.getStatus().isActive())) {
                patients.add(p);
            }
        }
        return patients;
    }

    /**
     * List of all units that can show up in the repair bay.
     */
    public List<Unit> getServiceableUnits() {
        List<Unit> service = new ArrayList<>();
        for (Unit u : getUnits()) {
            if (u.isAvailable() && u.isServiceable() && !StratconRulesManager.isUnitDeployedToStratCon(u)) {
                service.add(u);
            }
        }
        return service;
    }

    /**
     * Imports a collection of parts into the campaign.
     *
     * @param newParts The collection of {@link Part} instances
     *                 to import into the campaign.
     */
    public void importParts(Collection<Part> newParts) {
        Objects.requireNonNull(newParts);

        for (Part p : newParts) {
            if ((p instanceof MissingPart) && (null == p.getUnit())) {
                // Let's not import missing parts without a valid unit.
                continue;
            }

            // Track this part as part of our Campaign
            p.setCampaign(this);

            // Add the part to the campaign, but do not
            // merge it with any existing parts
            parts.addPart(p, false);
        }
    }

    /**
     * Gets the Warehouse which stores parts.
     */
    public Warehouse getWarehouse() {
        return parts;
    }

    /**
     * Sets the Warehouse which stores parts for the campaign.
     *
     * @param warehouse The warehouse in which to store parts.
     */
    public void setWarehouse(Warehouse warehouse) {
        parts = Objects.requireNonNull(warehouse);
    }

    public Quartermaster getQuartermaster() {
        return quartermaster;
    }

    /**
     * @return A collection of parts in the Warehouse.
     */
    @Deprecated
    public Collection<Part> getParts() {
        return parts.getParts();
    }

    private int getQuantity(Part p) {
        if (p instanceof Armor) {
            return ((Armor) p).getAmount();
        }
        if (p instanceof AmmoStorage) {
            return ((AmmoStorage) p).getShots();
        }
        return (p.getUnit() != null) ? 1 : p.getQuantity();
    }

    private PartInUse getPartInUse(Part p) {
        // SI isn't a proper "part"
        if (p instanceof StructuralIntegrity) {
            return null;
        }
        // Skip out on "not armor" (as in 0 point armer on men or field guns)
        if ((p instanceof Armor) && ((Armor) p).getType() == EquipmentType.T_ARMOR_UNKNOWN) {
            return null;
        }
        // Makes no sense buying those separately from the chasis
        if ((p instanceof EquipmentPart)
                && ((EquipmentPart) p).getType() != null
                && (((EquipmentPart) p).getType().hasFlag(MiscType.F_CHASSIS_MODIFICATION))) {
            return null;
        }
        // Replace a "missing" part with a corresponding "new" one.
        if (p instanceof MissingPart) {
            p = ((MissingPart) p).getNewPart();
        }
        PartInUse result = new PartInUse(p);
        return (null != result.getPartToBuy()) ? result : null;
    }

    /**
     * Add data from an actual part to a PartInUse data element
     * @param partInUse part in use record to update
     * @param incomingPart new part that needs to be added to this record
     * @param ignoreMothballedUnits don't count parts in mothballed units
     * @param ignoreSparesUnderQuality don't count spare parts lower than this quality
     */
    private void updatePartInUseData(PartInUse partInUse, Part incomingPart,
            boolean ignoreMothballedUnits, PartQuality ignoreSparesUnderQuality) {

        if (ignoreMothballedUnits && (null != incomingPart.getUnit()) && incomingPart.getUnit().isMothballed()) {
        } else if ((incomingPart.getUnit() != null) || (incomingPart instanceof MissingPart)) {
            partInUse.setUseCount(partInUse.getUseCount() + getQuantity(incomingPart));
        } else {
            if (incomingPart.isPresent()) {
                if (incomingPart.getQuality().toNumeric() < ignoreSparesUnderQuality.toNumeric()) {
                } else {
                    partInUse.setStoreCount(partInUse.getStoreCount() + getQuantity(incomingPart));
                    partInUse.addSpare(incomingPart);
                }
            } else {
                partInUse.setTransferCount(partInUse.getTransferCount() + getQuantity(incomingPart));
            }
        }
    }

    /**
     * Find all the parts that match this PartInUse and update their data
     * @param partInUse part in use record to update
     * @param ignoreMothballedUnits don't count parts in mothballed units
     * @param ignoreSparesUnderQuality don't count spare parts lower than this quality
     */
    public void updatePartInUse(PartInUse partInUse, boolean ignoreMothballedUnits,
            PartQuality ignoreSparesUnderQuality) {
        partInUse.setUseCount(0);
        partInUse.setStoreCount(0);
        partInUse.setTransferCount(0);
        partInUse.setPlannedCount(0);
        getWarehouse().forEachPart(incomingPart -> {
            PartInUse newPiu = getPartInUse(incomingPart);
            if (partInUse.equals(newPiu)) {
                updatePartInUseData(partInUse, incomingPart,
                    ignoreMothballedUnits, ignoreSparesUnderQuality);
            }
        });
        for (IAcquisitionWork maybePart : shoppingList.getPartList()) {
            PartInUse newPiu = getPartInUse((Part) maybePart);
            if (partInUse.equals(newPiu)) {
                partInUse.setPlannedCount(partInUse.getPlannedCount()
                        + getQuantity((maybePart instanceof MissingPart) ?
                            ((MissingPart) maybePart).getNewPart() :
                            (Part) maybePart) * maybePart.getQuantity());
            }
        }
    }

    /**
     * Create a data set detailing all the parts being used (or not) and their warehouse spares
     * @param ignoreMothballedUnits don't count parts in mothballed units
     * @param ignoreSparesUnderQuality don't count spare parts lower than this quality
     * @return a Set of PartInUse data for display or inspection
     */
    public Set<PartInUse> getPartsInUse(boolean ignoreMothballedUnits,
            PartQuality ignoreSparesUnderQuality) {
        // java.util.Set doesn't supply a get(Object) method, so we have to use a
        // java.util.Map
        Map<PartInUse, PartInUse> inUse = new HashMap<>();
        getWarehouse().forEachPart(incomingPart -> {
            PartInUse partInUse = getPartInUse(incomingPart);
            if (null == partInUse) {
                return;
            }
            if (inUse.containsKey(partInUse)) {
                partInUse = inUse.get(partInUse);
            } else {
                inUse.put(partInUse, partInUse);
            }
            updatePartInUseData(partInUse, incomingPart, ignoreMothballedUnits, ignoreSparesUnderQuality);
        });
        for (IAcquisitionWork maybePart : shoppingList.getPartList()) {
            if (!(maybePart instanceof Part)) {
                continue;
            }
            PartInUse partInUse = getPartInUse((Part) maybePart);
            if (null == partInUse) {
                continue;
            }
            if (inUse.containsKey(partInUse)) {
                partInUse = inUse.get(partInUse);
            } else {
                inUse.put(partInUse, partInUse);
            }
            partInUse.setPlannedCount(partInUse.getPlannedCount()
                    + getQuantity((maybePart instanceof MissingPart) ?
                            ((MissingPart) maybePart).getNewPart() :
                            (Part) maybePart) * maybePart.getQuantity());

        }
        return inUse.keySet().stream()
            // Hacky but otherwise we end up with zero lines when filtering things out
            .filter(p -> p.getUseCount() != 0 || p.getStoreCount() != 0 || p.getPlannedCount() != 0)
            .collect(Collectors.toSet());
    }

    @Deprecated
    public Part getPart(int id) {
        return parts.getPart(id);
    }

    @Nullable
    public Force getForce(int id) {
        return forceIds.get(id);
    }

    public List<String> getCurrentReport() {
        return currentReport;
    }

    public void setCurrentReportHTML(String html) {
        currentReportHTML = html;
    }

    public String getCurrentReportHTML() {
        return currentReportHTML;
    }

    public void setNewReports(List<String> reports) {
        newReports = reports;
    }

    public List<String> fetchAndClearNewReports() {
        List<String> oldReports = newReports;
        setNewReports(new ArrayList<>());
        return oldReports;
    }

    /**
     * Finds the active person in a particular role with the highest level in a
     * given, with an optional secondary skill to break ties.
     *
     * @param role      One of the PersonnelRole enum values
     * @param primary   The skill to use for comparison.
     * @param secondary
     *                  If not null and there is more than one person tied for the
     *                  most
     *                  the highest, preference will be given to the one with a
     *                  higher
     *                  level in the secondary skill.
     * @return The person in the designated role with the most experience.
     */
    public Person findBestInRole(PersonnelRole role, String primary, String secondary) {
        int highest = 0;
        Person retVal = null;
        for (Person p : getActivePersonnel()) {
            if (((p.getPrimaryRole() == role) || (p.getSecondaryRole() == role)) && (p.getSkill(primary) != null)) {
                if (p.getSkill(primary).getLevel() > highest) {
                    retVal = p;
                    highest = p.getSkill(primary).getLevel();
                } else if (secondary != null && p.getSkill(primary).getLevel() == highest &&
                /*
                 * If the skill level of the current person is the same as the previous highest,
                 * select the current instead under the following conditions:
                 */
                        (retVal == null || // None has been selected yet (current has level 0)
                                retVal.getSkill(secondary) == null || // Previous selection does not have secondary
                                // skill
                                (p.getSkill(secondary) != null // Current has secondary skill and it is higher than the
                                        // previous.
                                        && p.getSkill(secondary).getLevel() > retVal.getSkill(secondary).getLevel()))) {
                    retVal = p;
                }
            }
        }
        return retVal;
    }

    public Person findBestInRole(PersonnelRole role, String skill) {
        return findBestInRole(role, skill, null);
    }

    public @Nullable Person findBestAtSkill(String skill) {
        Person person = null;
        int highest = 0;
        for (Person p : getActivePersonnel()) {
            if (p.getSkill(skill) != null && p.getSkill(skill).getLevel() > highest) {
                highest = p.getSkill(skill).getLevel();
                person = p;
            }
        }
        return person;
    }

    /**
     * @return The list of all active {@link Person}s who qualify as technicians
     *         ({@link Person#isTech()}));
     */
    public List<Person> getTechs() {
        return getTechs(false);
    }

    public List<Person> getTechs(final boolean noZeroMinute) {
        return getTechs(noZeroMinute, false);
    }

    /**
     * Returns a list of active technicians.
     *
     * @param noZeroMinute If TRUE, then techs with no time remaining will be
     *                     excluded from the list.
     * @param eliteFirst   If TRUE and sorted also TRUE, then return the list sorted
     *                     from best to worst
     * @return The list of active {@link Person}s who qualify as technicians
     *         ({@link Person#isTech()}).
     */
    public List<Person> getTechs(final boolean noZeroMinute, final boolean eliteFirst) {
        final List<Person> techs = getActivePersonnel().stream()
                .filter(person -> person.isTech() && (!noZeroMinute || (person.getMinutesLeft() > 0)))
                .collect(Collectors.toList());

        // also need to loop through and collect engineers on self-crewed vessels
        for (final Unit unit : getUnits()) {
            if (unit.isSelfCrewed() && !(unit.getEntity() instanceof Infantry) && (unit.getEngineer() != null)) {
                techs.add(unit.getEngineer());
            }
        }

        // Return the tech collection sorted worst to best Skill Level, or reversed if
        // we want
        // elites first
        Comparator<Person> techSorter = Comparator
                .comparingInt(person -> person.getSkillLevel(this, !person.getPrimaryRole().isTech()
                        && person.getSecondaryRole().isTechSecondary()).ordinal());

        if (eliteFirst) {
            techSorter = techSorter.reversed().thenComparing(Comparator
                    .comparingInt(Person::getDailyAvailableTechTime).reversed());
        } else {
            techSorter = techSorter.thenComparing(Comparator.comparingInt(Person::getMinutesLeft).reversed());
        }

        techSorter = techSorter.thenComparing(new PersonTitleSorter());

        if (techs.size() > 1) {
            techs.subList(1, techs.size()).sort(techSorter);
        }

        return techs;
    }

    public List<Person> getAdmins() {
        List<Person> admins = new ArrayList<>();
        for (Person p : getActivePersonnel()) {
            if (p.isAdministrator()) {
                admins.add(p);
            }
        }
        return admins;
    }

    public boolean isWorkingOnRefit(Person p) {
        Objects.requireNonNull(p);

        Unit unit = getHangar().findUnit(u -> u.isRefitting() && p.equals(u.getRefit().getTech()));
        return unit != null;
    }

    public List<Person> getDoctors() {
        List<Person> docs = new ArrayList<>();
        for (Person p : getActivePersonnel()) {
            if (p.isDoctor()) {
                docs.add(p);
            }
        }
        return docs;
    }

    public int getPatientsFor(Person doctor) {
        int patients = 0;
        for (Person person : getActivePersonnel()) {
            if ((null != person.getDoctorId()) && person.getDoctorId().equals(doctor.getId())) {
                patients++;
            }
        }
        return patients;
    }

    public String healPerson(Person medWork, Person doctor) {
        if (getCampaignOptions().isUseAdvancedMedical()) {
            return "";
        }
        String report = "";
        report += doctor.getHyperlinkedFullTitle() + " attempts to heal "
                + medWork.getFullName();
        TargetRoll target = getTargetFor(medWork, doctor);
        int roll = Compute.d6(2);
        report = report + ",  needs " + target.getValueAsString()
                + " and rolls " + roll + ':';
        int xpGained = 0;
        // If we get a natural 2 that isn't an automatic success, reroll if Edge is
        // available and in use.
        if (getCampaignOptions().isUseSupportEdge()
                && doctor.getOptions().booleanOption(PersonnelOptions.EDGE_MEDICAL)) {
            if ((roll == 2) && (doctor.getCurrentEdge() > 0) && (target.getValue() != TargetRoll.AUTOMATIC_SUCCESS)) {
                doctor.changeCurrentEdge(-1);
                roll = Compute.d6(2);
                report += medWork.fail() + '\n' + doctor.getHyperlinkedFullTitle() + " uses Edge to reroll:"
                        + " rolls " + roll + ':';
            }
        }
        if (roll >= target.getValue()) {
            report = report + medWork.succeed();
            Unit u = medWork.getUnit();
            if (null != u) {
                u.resetPilotAndEntity();
            }
            if (roll == 12 && target.getValue() != TargetRoll.AUTOMATIC_SUCCESS) {
                xpGained += getCampaignOptions().getSuccessXP();
            }
            if (target.getValue() != TargetRoll.AUTOMATIC_SUCCESS) {
                doctor.setNTasks(doctor.getNTasks() + 1);
            }
            if (doctor.getNTasks() >= getCampaignOptions().getNTasksXP()) {
                xpGained += getCampaignOptions().getTaskXP();
                doctor.setNTasks(0);
            }
        } else {
            report = report + medWork.fail();
            if (roll == 2 && target.getValue() != TargetRoll.AUTOMATIC_FAIL) {
                xpGained += getCampaignOptions().getMistakeXP();
            }
        }
        if (xpGained > 0) {
            doctor.awardXP(this, xpGained);
            report += " (" + xpGained + "XP gained) ";
        }
        medWork.setDaysToWaitForHealing(getCampaignOptions()
                .getHealingWaitingPeriod());
        return report;
    }

    public TargetRoll getTargetFor(Person medWork, Person doctor) {
        Skill skill = doctor.getSkill(SkillType.S_DOCTOR);
        if (null == skill) {
            return new TargetRoll(TargetRoll.IMPOSSIBLE, doctor.getFullName()
                    + " isn't a doctor, he just plays one on TV.");
        }
        if (medWork.getDoctorId() != null
                && !medWork.getDoctorId().equals(doctor.getId())) {
            return new TargetRoll(TargetRoll.IMPOSSIBLE,
                    medWork.getFullName() + " is already being tended by another doctor");
        }
        if (!medWork.needsFixing()
                && !(getCampaignOptions().isUseAdvancedMedical() && medWork.needsAMFixing())) {
            return new TargetRoll(TargetRoll.IMPOSSIBLE,
                    medWork.getFullName() + " does not require healing.");
        }
        if (getPatientsFor(doctor) > 25) {
            return new TargetRoll(TargetRoll.IMPOSSIBLE, doctor.getFullName()
                    + " already has 25 patients.");
        }
        TargetRoll target = new TargetRoll(skill.getFinalSkillValue(), skill.getSkillLevel().toString());
        if (target.getValue() == TargetRoll.IMPOSSIBLE) {
            return target;
        }
        // understaffed mods
        int helpMod = getShorthandedMod(getMedicsPerDoctor(), true);
        if (helpMod > 0) {
            target.addModifier(helpMod, "shorthanded");
        }
        target.append(medWork.getHealingMods(this));
        return target;
    }

    public @Nullable Person getLogisticsPerson() {
        int bestSkill = -1;
        int maxAcquisitions = getCampaignOptions().getMaxAcquisitions();
        Person admin = null;
        String skill = getCampaignOptions().getAcquisitionSkill();
        if (skill.equals(CampaignOptions.S_AUTO)) {
            return null;
        } else if (skill.equals(CampaignOptions.S_TECH)) {
            for (Person p : getActivePersonnel()) {
                if (getCampaignOptions().isAcquisitionSupportStaffOnly() && !p.hasSupportRole(true)) {
                    continue;
                }
                if (maxAcquisitions > 0 && (p.getAcquisitions() >= maxAcquisitions)) {
                    continue;
                }
                if ((p.getBestTechSkill() != null) && p.getBestTechSkill().getLevel() > bestSkill) {
                    admin = p;
                    bestSkill = p.getBestTechSkill().getLevel();
                }
            }
        } else {
            for (Person p : getActivePersonnel()) {
                if (getCampaignOptions().isAcquisitionSupportStaffOnly() && !p.hasSupportRole(true)) {
                    continue;
                }
                if (maxAcquisitions > 0 && (p.getAcquisitions() >= maxAcquisitions)) {
                    continue;
                }
                if (p.hasSkill(skill) && (p.getSkill(skill).getLevel() > bestSkill)) {
                    admin = p;
                    bestSkill = p.getSkill(skill).getLevel();
                }
            }
        }
        return admin;
    }

    /**
     * Gets a list of applicable logistics personnel, or an empty list
     * if acquisitions automatically succeed.
     *
     * @return A <code>List</code> of {@link Person} who can perform logistical
     *         actions.
     */
    public List<Person> getLogisticsPersonnel() {
        String skill = getCampaignOptions().getAcquisitionSkill();
        if (skill.equals(CampaignOptions.S_AUTO)) {
            return Collections.emptyList();
        } else {
            List<Person> logisticsPersonnel = new ArrayList<>();
            int maxAcquisitions = getCampaignOptions().getMaxAcquisitions();
            for (Person p : getActivePersonnel()) {
                if (getCampaignOptions().isAcquisitionSupportStaffOnly() && !p.hasSupportRole(true)) {
                    continue;
                }
                if ((maxAcquisitions > 0) && (p.getAcquisitions() >= maxAcquisitions)) {
                    continue;
                }
                if (skill.equals(CampaignOptions.S_TECH)) {
                    if (null != p.getBestTechSkill()) {
                        logisticsPersonnel.add(p);
                    }
                } else if (p.hasSkill(skill)) {
                    logisticsPersonnel.add(p);
                }
            }

            // Sort by their skill level, descending.
            logisticsPersonnel.sort((a, b) -> {
                if (skill.equals(CampaignOptions.S_TECH)) {
                    return Integer.compare(b.getBestTechSkill().getLevel(), a.getBestTechSkill().getLevel());
                } else {
                    return Integer.compare(b.getSkill(skill).getLevel(), a.getSkill(skill).getLevel());
                }
            });

            return logisticsPersonnel;
        }
    }

    /***
     * This is the main function for getting stuff (parts, units, etc.) All non-GM
     * acquisition should go through this function to ensure the campaign rules for
     * acquisition are followed.
     *
     * @param sList - A <code>ShoppingList</code> object including items that need
     *              to be purchased
     * @return A <code>ShoppingList</code> object that includes all items that were
     *         not successfully acquired
     */
    public ShoppingList goShopping(ShoppingList sList) {
        // loop through shopping items and decrement days to wait
        for (IAcquisitionWork shoppingItem : sList.getShoppingList()) {
            shoppingItem.decrementDaysToWait();
        }

        if (getCampaignOptions().getAcquisitionSkill().equals(CampaignOptions.S_AUTO)) {
            return goShoppingAutomatically(sList);
        } else if (!getCampaignOptions().isUsePlanetaryAcquisition()) {
            return goShoppingStandard(sList);
        } else {
            return goShoppingByPlanet(sList);
        }
    }

    /**
     * Shops for items on the {@link ShoppingList}, where each acquisition
     * automatically succeeds.
     *
     * @param sList The shopping list to use when shopping.
     * @return The new shopping list containing the items that were not
     *         acquired.
     */
    private ShoppingList goShoppingAutomatically(ShoppingList sList) {
        List<IAcquisitionWork> currentList = new ArrayList<>(sList.getShoppingList());

        List<IAcquisitionWork> remainingItems = new ArrayList<>(currentList.size());
        for (IAcquisitionWork shoppingItem : currentList) {
            if (shoppingItem.getDaysToWait() <= 0) {
                while (shoppingItem.getQuantity() > 0) {
                    if (!acquireEquipment(shoppingItem, null)) {
                        shoppingItem.resetDaysToWait();
                        break;
                    }
                }
            }
            if (shoppingItem.getQuantity() > 0 || shoppingItem.getDaysToWait() > 0) {
                remainingItems.add(shoppingItem);
            }
        }

        return new ShoppingList(remainingItems);
    }

    /**
     * Shops for items on the {@link ShoppingList}, where each acquisition
     * is performed by available logistics personnel.
     *
     * @param sList The shopping list to use when shopping.
     * @return The new shopping list containing the items that were not
     *         acquired.
     */
    private ShoppingList goShoppingStandard(ShoppingList sList) {
        List<Person> logisticsPersonnel = getLogisticsPersonnel();
        if (logisticsPersonnel.isEmpty()) {
            addReport("Your force has no one capable of acquiring equipment.");
            return sList;
        }

        List<IAcquisitionWork> currentList = new ArrayList<>(sList.getShoppingList());
        for (Person person : logisticsPersonnel) {
            if (currentList.isEmpty()) {
                // Nothing left to shop for!
                break;
            }

            List<IAcquisitionWork> remainingItems = new ArrayList<>(currentList.size());
            for (IAcquisitionWork shoppingItem : currentList) {
                if (shoppingItem.getDaysToWait() <= 0) {
                    while (canAcquireParts(person) && shoppingItem.getQuantity() > 0) {
                        if (!acquireEquipment(shoppingItem, person)) {
                            shoppingItem.resetDaysToWait();
                            break;
                        }
                    }
                }
                if (shoppingItem.getQuantity() > 0 || shoppingItem.getDaysToWait() > 0) {
                    remainingItems.add(shoppingItem);
                }
            }

            currentList = remainingItems;
        }

        return new ShoppingList(currentList);
    }

    /**
     * Shops for items on the {@link ShoppingList}, where each acquisition
     * is attempted on nearby planets by available logistics personnel.
     *
     * @param sList The shopping list to use when shopping.
     * @return The new shopping list containing the items that were not
     *         acquired.
     */
    private ShoppingList goShoppingByPlanet(ShoppingList sList) {
        List<Person> logisticsPersonnel = getLogisticsPersonnel();
        if (logisticsPersonnel.isEmpty()) {
            addReport("Your force has no one capable of acquiring equipment.");
            return sList;
        }

        // we are shopping by planets, so more involved
        List<IAcquisitionWork> currentList = sList.getShoppingList();
        LocalDate currentDate = getLocalDate();

        // a list of items than can be taken out of the search and put back on the
        // shopping list
        List<IAcquisitionWork> shelvedItems = new ArrayList<>();

        // find planets within a certain radius - the function will weed out dead
        // planets
        List<PlanetarySystem> systems = Systems.getInstance().getShoppingSystems(getCurrentSystem(),
                getCampaignOptions().getMaxJumpsPlanetaryAcquisition(), currentDate);

        for (Person person : logisticsPersonnel) {
            if (currentList.isEmpty()) {
                // Nothing left to shop for!
                break;
            }

            String personTitle = person.getHyperlinkedFullTitle() + ' ';

            for (PlanetarySystem system : systems) {
                if (currentList.isEmpty()) {
                    // Nothing left to shop for!
                    break;
                }

                List<IAcquisitionWork> remainingItems = new ArrayList<>();

                // loop through shopping list. If its time to check, then check as appropriate.
                // Items not
                // found get added to the remaining item list. Rotate through personnel
                boolean done = false;
                for (IAcquisitionWork shoppingItem : currentList) {
                    if (!canAcquireParts(person)) {
                        remainingItems.add(shoppingItem);
                        done = true;
                        continue;
                    }

                    if (shoppingItem.getDaysToWait() <= 0) {
                        PartAcquisitionResult result = findContactForAcquisition(shoppingItem, person, system);
                        if (result == PartAcquisitionResult.Success) {
                            int transitTime = calculatePartTransitTime(system);
                            int totalQuantity = 0;
                            while (shoppingItem.getQuantity() > 0
                                    && canAcquireParts(person)
                                    && acquireEquipment(shoppingItem, person, system, transitTime)) {
                                totalQuantity++;
                            }
                            if (totalQuantity > 0) {
                                addReport(personTitle + "<font color='"
                                        + MekHQ.getMHQOptions().getFontColorPositiveHexColor() + "'><b> found "
                                        + shoppingItem.getQuantityName(totalQuantity)
                                        + " on "
                                        + system.getPrintableName(currentDate)
                                        + ". Delivery in " + transitTime + " days.</b></font>");
                            }
                        } else if (result == PartAcquisitionResult.PartInherentFailure) {
                            shelvedItems.add(shoppingItem);
                            continue;
                        }
                    }

                    // if we didn't find everything on this planet, then add to the remaining list
                    if (shoppingItem.getQuantity() > 0 || shoppingItem.getDaysToWait() > 0) {
                        // if we can't afford it, then don't keep searching for it on other planets
                        if (!canPayFor(shoppingItem)) {
                            if (!getCampaignOptions().isPlanetAcquisitionVerbose()) {
                                addReport("<font color='" + MekHQ.getMHQOptions().getFontColorNegativeHexColor()
                                        + "'><b>You cannot afford to purchase another "
                                        + shoppingItem.getAcquisitionName() + "</b></font>");
                            }
                            shelvedItems.add(shoppingItem);
                        } else {
                            remainingItems.add(shoppingItem);
                        }
                    }
                }

                // we are done with this planet. replace our current list with the remaining
                // items
                currentList = remainingItems;

                if (done) {
                    break;
                }
            }
        }

        // add shelved items back to the currentlist
        currentList.addAll(shelvedItems);

        // loop through and reset waiting time on all items on the remaining shopping
        // list if they have no waiting time left
        for (IAcquisitionWork shoppingItem : currentList) {
            if (shoppingItem.getDaysToWait() <= 0) {
                shoppingItem.resetDaysToWait();
            }
        }

        return new ShoppingList(currentList);
    }

    /**
     * Gets a value indicating if {@code person} can acquire parts.
     *
     * @param person The {@link Person} to check if they have remaining
     *               time to perform acquisitions.
     * @return True if {@code person} could acquire another part, otherwise false.
     */
    public boolean canAcquireParts(@Nullable Person person) {
        if (person == null) {
            // CAW: in this case we're using automatic success
            // and the logistics person will be null.
            return true;
        }
        int maxAcquisitions = getCampaignOptions().getMaxAcquisitions();
        return maxAcquisitions <= 0
                || person.getAcquisitions() < maxAcquisitions;
    }

    /***
     * Checks whether the campaign can pay for a given <code>IAcquisitionWork</code>
     * item. This will check
     * both whether the campaign is required to pay for a given type of acquisition
     * by the options and
     * if so whether it has enough money to afford it.
     *
     * @param acquisition - An <code>IAcquisitionWork</code> object
     * @return true if the campaign can pay for the acquisition; false if it cannot.
     */
    public boolean canPayFor(IAcquisitionWork acquisition) {
        // SHOULD we check to see if this acquisition needs to be paid for
        if ((acquisition instanceof UnitOrder && getCampaignOptions().isPayForUnits())
                || (acquisition instanceof Part && getCampaignOptions().isPayForParts())) {
            // CAN the acquisition actually be paid for
            return getFunds().isGreaterOrEqualThan(acquisition.getBuyCost());
        }
        return true;
    }

    /**
     * Make an acquisition roll for a given planet to see if you can identify a
     * contact. Used for planetary based acquisition.
     *
     * @param acquisition - The <code> IAcquisitionWork</code> being acquired.
     * @param person      - The <code>Person</code> object attempting to do the
     *                    acquiring. may be null if no one on the force has the
     *                    skill or the user is using automatic acquisition.
     * @param system      - The <code>PlanetarySystem</code> object where the
     *                    acquisition is being attempted. This may be null if the
     *                    user is not using planetary acquisition.
     * @return true if your target roll succeeded.
     */
    public PartAcquisitionResult findContactForAcquisition(IAcquisitionWork acquisition, Person person,
            PlanetarySystem system) {
        TargetRoll target = getTargetForAcquisition(acquisition, person);

        String impossibleSentencePrefix = person == null ? "Can't search for "
                : person.getFullName() + " can't search for ";
        String failedSentencePrefix = person == null ? "No contacts available for "
                : person.getFullName() + " is unable to find contacts for ";
        String succeededSentencePrefix = person == null ? "Possible contact for "
                : person.getFullName() + " has found a contact for ";

        // if it's already impossible, don't bother with the rest
        if (target.getValue() == TargetRoll.IMPOSSIBLE) {
            if (getCampaignOptions().isPlanetAcquisitionVerbose()) {
                addReport("<font color='" + MekHQ.getMHQOptions().getFontColorNegativeHexColor() + "'><b>"
                        + impossibleSentencePrefix + acquisition.getAcquisitionName()
                        + " on " + system.getPrintableName(getLocalDate()) + " because:</b></font> "
                        + target.getDesc());
            }
            return PartAcquisitionResult.PartInherentFailure;
        }

        target = system.getPrimaryPlanet().getAcquisitionMods(target, getLocalDate(), getCampaignOptions(),
                getFaction(),
                acquisition.getTechBase() == Part.T_CLAN);

        if (target.getValue() == TargetRoll.IMPOSSIBLE) {
            if (getCampaignOptions().isPlanetAcquisitionVerbose()) {
                addReport("<font color='" + MekHQ.getMHQOptions().getFontColorNegativeHexColor() + "'><b>"
                        + impossibleSentencePrefix + acquisition.getAcquisitionName()
                        + " on " + system.getPrintableName(getLocalDate()) + " because:</b></font> "
                        + target.getDesc());
            }
            return PartAcquisitionResult.PlanetSpecificFailure;
        }
        if (Compute.d6(2) < target.getValue()) {
            // no contacts on this planet, move along
            if (getCampaignOptions().isPlanetAcquisitionVerbose()) {
                addReport("<font color='" + MekHQ.getMHQOptions().getFontColorNegativeHexColor() + "'><b>"
                        + failedSentencePrefix + acquisition.getAcquisitionName()
                        + " on " + system.getPrintableName(getLocalDate()) + "</b></font>");
            }
            return PartAcquisitionResult.PlanetSpecificFailure;
        } else {
            if (getCampaignOptions().isPlanetAcquisitionVerbose()) {
                addReport("<font color='" + MekHQ.getMHQOptions().getFontColorPositiveHexColor() + "'>"
                        + succeededSentencePrefix + acquisition.getAcquisitionName()
                        + " on " + system.getPrintableName(getLocalDate()) + "</font>");
            }
            return PartAcquisitionResult.Success;
        }
    }

    /***
     * Attempt to acquire a given <code>IAcquisitionWork</code> object.
     * This is the default method used by for non-planetary based acquisition.
     *
     * @param acquisition - The <code> IAcquisitionWork</code> being acquired.
     * @param person      - The <code>Person</code> object attempting to do the
     *                    acquiring. may be null if no one on the force has the
     *                    skill or the user is using automatic acquisition.
     * @return a boolean indicating whether the attempt to acquire equipment was
     *         successful.
     */
    public boolean acquireEquipment(IAcquisitionWork acquisition, Person person) {
        return acquireEquipment(acquisition, person, null, -1);
    }

    /***
     * Attempt to acquire a given <code>IAcquisitionWork</code> object.
     *
     * @param acquisition - The <code> IAcquisitionWork</code> being acquired.
     * @param person      - The <code>Person</code> object attempting to do the
     *                    acquiring. may be null if no one on the force has the
     *                    skill or the user is using automatic acquisition.
     * @param system      - The <code>PlanetarySystem</code> object where the
     *                    acquisition is being attempted. This may be null if the
     *                    user is not using planetary acquisition.
     * @param transitDays - The number of days that the part should take to be
     *                    delivered. If this value is entered as -1, then this
     *                    method will determine transit time based on the users
     *                    campaign options.
     * @return a boolean indicating whether the attempt to acquire equipment was
     *         successful.
     */
    private boolean acquireEquipment(IAcquisitionWork acquisition, Person person, PlanetarySystem system,
            int transitDays) {
        boolean found = false;
        String report = "";

        if (null != person) {
            report += person.getHyperlinkedFullTitle() + ' ';
        }

        TargetRoll target = getTargetForAcquisition(acquisition, person);

        // check on funds
        if (!canPayFor(acquisition)) {
            target.addModifier(TargetRoll.IMPOSSIBLE, "Cannot afford this purchase");
        }

        if (null != system) {
            target = system.getPrimaryPlanet().getAcquisitionMods(target, getLocalDate(),
                    getCampaignOptions(), getFaction(), acquisition.getTechBase() == Part.T_CLAN);
        }
        report += "attempts to find " + acquisition.getAcquisitionName();

        // if impossible, then return
        if (target.getValue() == TargetRoll.IMPOSSIBLE) {
            report += ":<font color='" + MekHQ.getMHQOptions().getFontColorNegativeHexColor() + "'><b> "
                    + target.getDesc() + "</b></font>";
            if (!getCampaignOptions().isUsePlanetaryAcquisition()
                    || getCampaignOptions().isPlanetAcquisitionVerbose()) {
                addReport(report);
            }
            return false;
        }

        int roll = Compute.d6(2);
        report += "  needs " + target.getValueAsString();
        report += " and rolls " + roll + ':';
        // Edge reroll, if applicable
        if (getCampaignOptions().isUseSupportEdge() && (roll < target.getValue()) && (person != null)
                && person.getOptions().booleanOption(PersonnelOptions.EDGE_ADMIN_ACQUIRE_FAIL)
                && (person.getCurrentEdge() > 0)) {
            person.changeCurrentEdge(-1);
            roll = Compute.d6(2);
            report += " <b>failed!</b> but uses Edge to reroll...getting a " + roll + ": ";
        }
        int mos = roll - target.getValue();
        if (target.getValue() == TargetRoll.AUTOMATIC_SUCCESS) {
            mos = roll - 2;
        }
        int xpGained = 0;
        if (roll >= target.getValue()) {
            if (transitDays < 0) {
                transitDays = calculatePartTransitTime(mos);
            }
            report = report + acquisition.find(transitDays);
            found = true;
            if (person != null) {
                if (roll == 12
                        && target.getValue() != TargetRoll.AUTOMATIC_SUCCESS) {
                    xpGained += getCampaignOptions().getSuccessXP();
                }
                if (target.getValue() != TargetRoll.AUTOMATIC_SUCCESS) {
                    person.setNTasks(person.getNTasks() + 1);
                }
                if (person.getNTasks() >= getCampaignOptions().getNTasksXP()) {
                    xpGained += getCampaignOptions().getTaskXP();
                    person.setNTasks(0);
                }
            }
        } else {
            report = report + acquisition.failToFind();
            if (person != null && roll == 2
                    && target.getValue() != TargetRoll.AUTOMATIC_FAIL) {
                xpGained += getCampaignOptions().getMistakeXP();
            }
        }

        if (null != person) {
            // The person should have their acquisitions incremented
            person.incrementAcquisition();

            if (xpGained > 0) {
                person.awardXP(this, xpGained);
                report += " (" + xpGained + "XP gained) ";
            }
        }

        if (found) {
            acquisition.decrementQuantity();
            MekHQ.triggerEvent(new AcquisitionEvent(acquisition));
        }
        if (!getCampaignOptions().isUsePlanetaryAcquisition() || getCampaignOptions().isPlanetAcquisitionVerbose()) {
            addReport(report);
        }
        return found;
    }

    /**
     * Performs work to either mothball or activate a unit.
     *
     * @param u The unit to either work towards mothballing or activation.
     */
    public void workOnMothballingOrActivation(Unit u) {
        if (u.isMothballed()) {
            activate(u);
        } else {
            mothball(u);
        }
    }

    /**
     * Performs work to mothball a unit.
     *
     * @param u The unit on which to perform mothball work.
     */
    public void mothball(Unit u) {
        if (u.isMothballed()) {
            logger.warn("Unit is already mothballed, cannot mothball.");
            return;
        }

        Person tech = u.getTech();
        if (null == tech) {
            // uh-oh
            addReport("No tech assigned to the mothballing of " + u.getHyperlinkedName());
            return;
        }

        // don't allow overtime minutes for mothballing because its cheating
        // since you don't roll
        int minutes = Math.min(tech.getMinutesLeft(), u.getMothballTime());

        // check astech time
        if (!u.isSelfCrewed() && astechPoolMinutes < minutes * 6) {
            // uh-oh
            addReport("Not enough astechs to work on mothballing of " + u.getHyperlinkedName());
            return;
        }

        u.setMothballTime(u.getMothballTime() - minutes);

        String report = tech.getHyperlinkedFullTitle() + " spent " + minutes + " minutes mothballing "
                + u.getHyperlinkedName();
        if (!u.isMothballing()) {
            u.completeMothball();
            report += ". Mothballing complete.";
        } else {
            report += ". " + u.getMothballTime() + " minutes remaining.";
        }

        tech.setMinutesLeft(tech.getMinutesLeft() - minutes);

        if (!u.isSelfCrewed()) {
            astechPoolMinutes -= 6 * minutes;
        }

        addReport(report);
    }

    /**
     * Performs work to activate a unit.
     *
     * @param u The unit on which to perform activation work.
     */
    public void activate(Unit u) {
        if (!u.isMothballed()) {
            logger.warn("Unit is already activated, cannot activate.");
            return;
        }

        Person tech = u.getTech();
        if (null == tech) {
            // uh-oh
            addReport("No tech assigned to the activation of " + u.getHyperlinkedName());
            return;
        }

        // don't allow overtime minutes for activation because its cheating
        // since you don't roll
        int minutes = Math.min(tech.getMinutesLeft(), u.getMothballTime());

        // check astech time
        if (!u.isSelfCrewed() && astechPoolMinutes < minutes * 6) {
            // uh-oh
            addReport("Not enough astechs to work on activation of " + u.getHyperlinkedName());
            return;
        }

        u.setMothballTime(u.getMothballTime() - minutes);

        String report = tech.getHyperlinkedFullTitle() + " spent " + minutes + " minutes activating "
                + u.getHyperlinkedName();

        tech.setMinutesLeft(tech.getMinutesLeft() - minutes);
        if (!u.isSelfCrewed()) {
            astechPoolMinutes -= 6 * minutes;
        }

        if (!u.isMothballing()) {
            u.completeActivation();
            report += ". Activation complete.";
        } else {
            report += ". " + u.getMothballTime() + " minutes remaining.";
        }

        addReport(report);
    }

    public void refit(Refit theRefit) {
        Person tech = (theRefit.getUnit().getEngineer() == null) ? theRefit.getTech() : theRefit.getUnit().getEngineer();
        if (tech == null) {
            addReport("No tech is assigned to refit " + theRefit.getOriginalEntity().getShortName() + ". Refit cancelled.");
            theRefit.cancel();
            return;
        }
        TargetRoll target = getTargetFor(theRefit, tech);
        // check that all parts have arrived
        if (!theRefit.acquireParts()) {
            return;
        }
        String report = tech.getHyperlinkedFullTitle() + " works on " + theRefit.getPartName();
        int minutes = theRefit.getTimeLeft();
        // FIXME: Overtime?
        if (minutes > tech.getMinutesLeft()) {
            theRefit.addTimeSpent(tech.getMinutesLeft());
            tech.setMinutesLeft(0);
            report = report + ", " + theRefit.getTimeLeft() + " minutes left. Completion ";
            int daysLeft = (int) Math.ceil(theRefit.getTimeLeft() / tech.getDailyAvailableTechTime()) + 1;
            if (daysLeft == 1) {
                report += " tomorrow.</b>";
            } else {
                report += " in " + daysLeft + " days.</b>";
            }
        } else {
            tech.setMinutesLeft(tech.getMinutesLeft() - minutes);
            theRefit.addTimeSpent(minutes);
            if (theRefit.hasFailedCheck()) {
                report = report + ", " + theRefit.succeed();
            } else {
                int roll;
                String wrongType = "";
                if (tech.isRightTechTypeFor(theRefit)) {
                    roll = Compute.d6(2);
                } else {
                    roll = Utilities.roll3d6();
                    wrongType = " <b>Warning: wrong tech type for this refit.</b>";
                }
                report = report + ",  needs " + target.getValueAsString() + " and rolls " + roll + ": ";
                if (getCampaignOptions().isUseSupportEdge() && (roll < target.getValue())
                        && tech.getOptions().booleanOption(PersonnelOptions.EDGE_REPAIR_FAILED_REFIT)
                        && (tech.getCurrentEdge() > 0)) {
                    tech.changeCurrentEdge(-1);
                    roll = tech.isRightTechTypeFor(theRefit) ? Compute.d6(2) : Utilities.roll3d6();
                    // This is needed to update the edge values of individual crewmen
                    if (tech.isEngineer()) {
                        tech.setEdgeUsed(tech.getEdgeUsed() - 1);
                    }
                    report += " <b>failed!</b> but uses Edge to reroll...getting a " + roll + ": ";
                }

                if (roll >= target.getValue()) {
                    report += theRefit.succeed();
                } else {
                    report += theRefit.fail(SkillType.EXP_GREEN);
                    // try to refit again in case the tech has any time left
                    if (!theRefit.isBeingRefurbished()) {
                        refit(theRefit);
                        report += " Completion ";
                        int daysLeft = (int) Math.ceil(theRefit.getTimeLeft() / tech.getDailyAvailableTechTime()) + 1;
                        if (daysLeft == 1) {
                            report += " tomorrow.</b>";
                        } else {
                        report += " in " + daysLeft + " days.</b>";
                        }
                    }
                }
                report += wrongType;
            }
        }
        MekHQ.triggerEvent(new PartWorkEvent(tech, theRefit));
        addReport(report);
    }

    public Part fixWarehousePart(Part part, Person tech) {
        // get a new cloned part to work with and decrement original
        Part repairable = part.clone();
        part.decrementQuantity();

        fixPart(repairable, tech);
        if (!(repairable instanceof OmniPod)) {
            getQuartermaster().addPart(repairable, 0);
        }

        // If there is at least one remaining unit of the part
        // then we need to notify interested parties that we have
        // changed the quantity of the spare part.
        if (part.getQuantity() > 0) {
            MekHQ.triggerEvent(new PartChangedEvent(part));
        }

        return repairable;
    }

    /**
     * Attempt to fix a part, which may have all kinds of effect depending on part
     * type.
     *
     * @param partWork - the {@link IPartWork} to be fixed
     * @param tech     - the {@link Person} who will attempt to fix the part
     * @return a <code>String</code> of the report that summarizes the outcome of
     *         the attempt to fix the part
     */
    public String fixPart(IPartWork partWork, Person tech) {
        TargetRoll target = getTargetFor(partWork, tech);
        String report = "";
        String action = " fix ";

        // TODO: this should really be a method on its own class
        if (partWork instanceof AmmoBin) {
            action = " reload ";
        }
        if (partWork.isSalvaging()) {
            action = " salvage ";
        }
        if (partWork instanceof MissingPart) {
            action = " replace ";
        }
        if (partWork instanceof MekLocation) {
            if (((MekLocation) partWork).isBlownOff()) {
                action = " re-attach ";
            } else if (((MekLocation) partWork).isBreached()) {
                action = " seal ";
            }
        }
        if ((partWork instanceof Armor) && !partWork.isSalvaging()) {
            if (!((Armor) partWork).isInSupply()) {
                report += "<b>Not enough armor remaining.  Task suspended.</b>";
                addReport(report);
                return report;
            }
        }
        if ((partWork instanceof ProtoMekArmor) && !partWork.isSalvaging()) {
            if (!((ProtoMekArmor) partWork).isInSupply()) {
                report += "<b>Not enough Protomek armor remaining.  Task suspended.</b>";
                addReport(report);
                return report;
            }
        }
        if ((partWork instanceof BaArmor) && !partWork.isSalvaging()) {
            if (!((BaArmor) partWork).isInSupply()) {
                report += "<b>Not enough BA armor remaining.  Task suspended.</b>";
                addReport(report);
                return report;
            }
        }
        if (partWork instanceof SpacecraftCoolingSystem) {
            // Change the string since we're not working on the part itself
            report += tech.getHyperlinkedFullTitle() + " attempts to" + action
                    + "a heat sink";
        } else {
            report += tech.getHyperlinkedFullTitle() + " attempts to" + action
                    + partWork.getPartName();
        }
        if (null != partWork.getUnit()) {
            report += " on " + partWork.getUnit().getName();
        }

        int minutes = partWork.getTimeLeft();
        int minutesUsed = minutes;
        boolean usedOvertime = false;
        if (minutes > tech.getMinutesLeft()) {
            minutes -= tech.getMinutesLeft();
            // check for overtime first
            if (isOvertimeAllowed() && minutes <= tech.getOvertimeLeft()) {
                // we are working overtime
                usedOvertime = true;
                partWork.setWorkedOvertime(true);
                tech.setMinutesLeft(0);
                tech.setOvertimeLeft(tech.getOvertimeLeft() - minutes);
            } else {
                // we need to finish the task tomorrow
                minutesUsed = tech.getMinutesLeft();
                int overtimeUsed = 0;
                if (isOvertimeAllowed()) {
                    // Can't use more overtime than there are minutes remaining on the part
                    overtimeUsed = Math.min(minutes, tech.getOvertimeLeft());
                    minutesUsed += overtimeUsed;
                    partWork.setWorkedOvertime(true);
                    usedOvertime = true;
                }
                partWork.addTimeSpent(minutesUsed);
                tech.setMinutesLeft(0);
                tech.setOvertimeLeft(tech.getOvertimeLeft() - overtimeUsed);
                int helpMod = getShorthandedMod(
                        getAvailableAstechs(minutesUsed, usedOvertime), false);
                if ((null != partWork.getUnit())
                        && ((partWork.getUnit().getEntity() instanceof Dropship)
                                || (partWork.getUnit().getEntity() instanceof Jumpship))) {
                    helpMod = 0;
                }
                if (partWork.getShorthandedMod() < helpMod) {
                    partWork.setShorthandedMod(helpMod);
                }
                partWork.setTech(tech);
                partWork.reservePart();
                report += " - <b>";
                report += partWork.getTimeLeft();
                report += " minutes left. Work";
                if ((minutesUsed > 0) && (tech.getDailyAvailableTechTime() > 0)) {
                    report += " will be finished ";
                    int daysLeft = (int) Math.ceil(partWork.getTimeLeft() / tech.getDailyAvailableTechTime()) + 1;
                    if (daysLeft == 1) {
                        report += " tomorrow.</b>";
                    } else {
                        report += " in " + daysLeft + " days.</b>";
                    }
                } else {
                    report += " cannot be finished because there was no time left after maintenance tasks.</b>";
                    partWork.resetTimeSpent();
                    partWork.resetOvertime();
                    partWork.setTech(null);
                    partWork.cancelReservation();
                }
                MekHQ.triggerEvent(new PartWorkEvent(tech, partWork));
                addReport(report);
                return report;
            }
        } else {
            tech.setMinutesLeft(tech.getMinutesLeft() - minutes);
        }
        int astechMinutesUsed = minutesUsed
                * getAvailableAstechs(minutesUsed, usedOvertime);
        if (astechPoolMinutes < astechMinutesUsed) {
            astechMinutesUsed -= astechPoolMinutes;
            astechPoolMinutes = 0;
            astechPoolOvertime -= astechMinutesUsed;
        } else {
            astechPoolMinutes -= astechMinutesUsed;
        }
        // check for the type
        int roll;
        String wrongType = "";
        if (tech.isRightTechTypeFor(partWork)) {
            roll = Compute.d6(2);
        } else {
            roll = Utilities.roll3d6();
            wrongType = " <b>Warning: wrong tech type for this repair.</b>";
        }
        report = report + ",  needs " + target.getValueAsString()
                + " and rolls " + roll + ':';
        int xpGained = 0;
        // if we fail and would break a part, here's a chance to use Edge for a
        // reroll...
        if (getCampaignOptions().isUseSupportEdge()
                && tech.getOptions().booleanOption(PersonnelOptions.EDGE_REPAIR_BREAK_PART)
                && (tech.getCurrentEdge() > 0)
                && (target.getValue() != TargetRoll.AUTOMATIC_SUCCESS)) {
            if ((getCampaignOptions().isDestroyByMargin()
                    && (getCampaignOptions().getDestroyMargin() <= (target.getValue() - roll)))
                    || (!getCampaignOptions().isDestroyByMargin()
                            // if an elite, primary tech and destroy by margin is NOT on
                            && ((tech.getExperienceLevel(this, false) == SkillType.EXP_ELITE)
                                    || tech.getPrimaryRole().isVehicleCrew())) // For vessel crews
                            && (roll < target.getValue())) {
                tech.changeCurrentEdge(-1);
                roll = tech.isRightTechTypeFor(partWork) ? Compute.d6(2) : Utilities.roll3d6();
                // This is needed to update the edge values of individual crewmen
                if (tech.isEngineer()) {
                    tech.setEdgeUsed(tech.getEdgeUsed() + 1);
                }
                report += " <b>failed!</b> and would destroy the part, but uses Edge to reroll...getting a " + roll
                        + ':';
            }
        }

        if (roll >= target.getValue()) {
            report = report + partWork.succeed();
            if (getCampaignOptions().isPayForRepairs()
                    && action.equals(" fix ")
                    && !(partWork instanceof Armor)) {
                Money cost = partWork.getUndamagedValue().multipliedBy(0.2);
                report += "<br>Repairs cost " +
                        cost.toAmountAndSymbolString() +
                        " worth of parts.";
                finances.debit(TransactionType.REPAIRS, getLocalDate(), cost,
                        "Repair of " + partWork.getPartName());
            }
            if ((roll == 12) && (target.getValue() != TargetRoll.AUTOMATIC_SUCCESS)) {
                xpGained += getCampaignOptions().getSuccessXP();
            }
            if (target.getValue() != TargetRoll.AUTOMATIC_SUCCESS) {
                tech.setNTasks(tech.getNTasks() + 1);
            }
            if (tech.getNTasks() >= getCampaignOptions().getNTasksXP()) {
                xpGained += getCampaignOptions().getTaskXP();
                tech.setNTasks(0);
            }
        } else {
            int modePenalty = partWork.getMode().expReduction;
            int effectiveSkillLvl = tech.getSkillForWorkingOn(partWork).getExperienceLevel() - modePenalty;
            if (getCampaignOptions().isDestroyByMargin()) {
                if (getCampaignOptions().getDestroyMargin() > (target.getValue() - roll)) {
                    // not destroyed - set the effective level as low as
                    // possible
                    effectiveSkillLvl = SkillType.EXP_ULTRA_GREEN;
                } else {
                    // destroyed - set the effective level to elite
                    effectiveSkillLvl = SkillType.EXP_ELITE;
                }
            }
            report = report + partWork.fail(effectiveSkillLvl);

            if ((roll == 2) && (target.getValue() != TargetRoll.AUTOMATIC_FAIL)) {
                xpGained += getCampaignOptions().getMistakeXP();
            }
        }

        if (xpGained > 0) {
            tech.awardXP(this, xpGained);
            report += " (" + xpGained + "XP gained) ";
        }
        report += wrongType;
        partWork.resetTimeSpent();
        partWork.resetOvertime();
        partWork.setTech(null);
        partWork.cancelReservation();
        MekHQ.triggerEvent(new PartWorkEvent(tech, partWork));
        addReport(report);
        return report;
    }

    /**
     * Parses news file and loads news items for the current year.
     */
    public void reloadNews() {
        news.loadNewsFor(getGameYear(), id.getLeastSignificantBits());
    }

    /**
     * Checks for a news item for the current date. If found, adds it to the daily
     * report.
     */
    public void readNews() {
        // read the news
        for (NewsItem article : news.fetchNewsFor(getLocalDate())) {
            addReport(article.getHeadlineForReport());
        }

        for (NewsItem article : Systems.getInstance().getPlanetaryNews(getLocalDate())) {
            addReport(article.getHeadlineForReport());
        }
    }

    /**
     * TODO : I should be part of AtBContract, not Campaign
     *
     * @param contract an active AtBContract
     * @return the current deployment deficit for the contract
     */
    public int getDeploymentDeficit(AtBContract contract) {
        if (!contract.isActiveOn(getLocalDate()) || contract.getStartDate().isEqual(getLocalDate())) {
            // Do not check for deficits if the contract has not started or
            // it is the first day of the contract, as players won't have
            // had time to assign forces to the contract yet
            return 0;
        }

        int total = -contract.getRequiredLances();
        int role = -Math.max(1, contract.getRequiredLances() / 2);

        final AtBLanceRole requiredLanceRole = contract.getContractType().getRequiredLanceRole();
        for (Lance l : lances.values()) {
            if (!l.getRole().isUnassigned() && (l.getMissionId() == contract.getId())) {
                total++;
                if (l.getRole() == requiredLanceRole) {
                    role++;
                }
            }
        }

        if (total >= 0 && role >= 0) {
            return 0;
        }
        return Math.abs(Math.min(total, role));
    }

    private void processNewDayATBScenarios() {
        // First, we get the list of all active AtBContracts
        List<AtBContract> contracts = getActiveAtBContracts(true);

        // Second, we process them and any already generated scenarios
        for (AtBContract contract : contracts) {
            /*
             * Situations like a delayed start or running out of funds during transit can
             * delay arrival until after the contract start. In that case, shift the
             * starting and ending dates before making any battle rolls. We check that the
             * unit is actually on route to the planet in case the user is using a custom
             * system for transport or splitting the unit, etc.
             */
            if (!getLocation().isOnPlanet() && !getLocation().getJumpPath().isEmpty()
                    && getLocation().getJumpPath().getLastSystem().getId().equals(contract.getSystemId())) {
                // transitTime is measured in days; so we round up to the next whole day
                contract.setStartAndEndDate(getLocalDate().plusDays((int) Math.ceil(getLocation().getTransitTime())));
                addReport("The start and end dates of " + contract.getName()
                        + " have been shifted to reflect the current ETA.");
                continue;
            }

            if (getLocalDate().equals(contract.getStartDate())) {
                getUnits().forEach(unit -> unit.setSite(contract.getRepairLocation(getAtBUnitRatingMod())));
            }

            if (getLocalDate().getDayOfWeek() == DayOfWeek.MONDAY) {
                int deficit = getDeploymentDeficit(contract);
                if (deficit > 0) {
                    contract.addPlayerMinorBreaches(deficit);
                    addReport("Failure to meet " + contract.getName() + " requirements resulted in " + deficit
                            + ((deficit == 1) ? " minor contract breach" : " minor contract breaches"));
                }
            }

            if (Objects.equals(location.getCurrentSystem(), contract.getSystem())) {
                if (!automatedMothballUnits.isEmpty()) {
                    performAutomatedActivation(this);
                }
            }

            for (final Scenario scenario : contract.getCurrentAtBScenarios()) {
                if ((scenario.getDate() != null) && scenario.getDate().isBefore(getLocalDate())) {
                    if (getCampaignOptions().isUseStratCon() && (scenario instanceof AtBDynamicScenario)) {
                        final boolean stub = StratconRulesManager.processIgnoredScenario(
                                (AtBDynamicScenario) scenario, contract.getStratconCampaignState());

                        if (stub) {
                            scenario.convertToStub(this, ScenarioStatus.DEFEAT);
                            addReport("Failure to deploy for " + scenario.getName() + " resulted in defeat.");
                        } else {
                            scenario.clearAllForcesAndPersonnel(this);
                        }
                    } else {
                        scenario.convertToStub(this, ScenarioStatus.DEFEAT);
                        contract.addPlayerMinorBreach();

                        addReport("Failure to deploy for " + scenario.getName()
                                + " resulted in defeat and a minor contract breach.");
                    }
                }
            }
        }

        // Third, on Mondays we generate new scenarios for the week
        if (getLocalDate().getDayOfWeek() == DayOfWeek.MONDAY) {
            AtBScenarioFactory.createScenariosForNewWeek(this);
        }

        // Fourth, we look at deployments for pre-existing and new scenarios
        for (AtBContract contract : contracts) {
            contract.checkEvents(this);

            // If there is a standard battle set for today, deploy the lance.
            for (final AtBScenario s : contract.getCurrentAtBScenarios()) {
                if ((s.getDate() != null) && s.getDate().equals(getLocalDate())) {
                    int forceId = s.getLanceForceId();
                    if ((lances.get(forceId) != null) && !forceIds.get(forceId).isDeployed()) {
                        // If any unit in the force is under repair, don't deploy the force
                        // Merely removing the unit from deployment would break with user expectation
                        boolean forceUnderRepair = false;
                        for (UUID uid : forceIds.get(forceId).getAllUnits(true)) {
                            Unit u = getHangar().getUnit(uid);
                            if ((u != null) && u.isUnderRepair()) {
                                forceUnderRepair = true;
                                break;
                            }
                        }

                        if (!forceUnderRepair) {
                            forceIds.get(forceId).setScenarioId(s.getId(), this);
                            s.addForces(forceId);

                            addReport(MessageFormat.format(
                                    resources.getString("atbScenarioTodayWithForce.format"),
                                    s.getName(), forceIds.get(forceId).getName()));
                            MekHQ.triggerEvent(new DeploymentChangedEvent(forceIds.get(forceId), s));
                        } else {
                            addReport(MessageFormat.format(
                                    resources.getString("atbScenarioToday.format"), s.getName()));
                        }
                    } else {
                        addReport(MessageFormat.format(
                                resources.getString("atbScenarioToday.format"), s.getName()));
                    }
                }
            }
        }
    }

    /**
     * Processes the new day actions for various AtB systems
     * <p>
     * It generates contract offers in the contract market,
     * updates ship search expiration and results,
     * processes ship search on Mondays,
     * awards training experience to eligible training lances on active contracts on Mondays,
     * adds or removes dependents at the start of the year if the options are enabled,
     * rolls for morale at the start of the month,
     * and processes ATB scenarios.
     */
    private void processNewDayATB() {
        contractMarket.generateContractOffers(this);

        if ((getShipSearchExpiration() != null) && !getShipSearchExpiration().isAfter(getLocalDate())) {
            setShipSearchExpiration(null);
            if (getShipSearchResult() != null) {
                addReport("Opportunity for purchase of " + getShipSearchResult() + " has expired.");
                setShipSearchResult(null);
            }
        }

        if (getLocalDate().getDayOfWeek() == DayOfWeek.MONDAY) {
            processShipSearch();

            // Training Experience - Award to eligible training lances on active contracts
            getLances().values().stream()
                    .filter(lance -> lance.getRole().isTraining()
                            && (lance.getContract(this) != null) && lance.isEligible(this)
                            && lance.getContract(this).isActiveOn(getLocalDate(), true))
                    .forEach(this::awardTrainingXP);
        }

        if (getLocalDate().getDayOfMonth() == 1) {
            /*
             * First of the month; roll Morale.
             */
            if (campaignOptions.getUnitRatingMethod().isFMMR()) {
                IUnitRating rating = getUnitRating();
                rating.reInitialize();
            }

            for (AtBContract contract : getActiveAtBContracts()) {
                contract.checkMorale(this, getLocalDate());

                AtBMoraleLevel morale = contract.getMoraleLevel();

                String report = "Current enemy condition is <b>" + morale + "</b> on contract "
                    + contract.getName() + "<br><br>" + morale.getToolTipText();

                addReport(report);
            }
        }

        processNewDayATBScenarios();

        for (AtBContract contract : getActiveAtBContracts()) {
            if (campaignOptions.isUseGenericBattleValue()) {
                if (contract.getStartDate().equals(getLocalDate())) {
                    if (getCampaignOptions().isUseGenericBattleValue()
                        && BatchallFactions.usesBatchalls(contract.getEnemyCode())) {
                        contract.setBatchallAccepted(contract.initiateBatchall(this));
                    }
                }
            }
        }
    }

    /**
     * Processes the new day for all personnel present in the campaign.
     * <p>
     * This method loops through all personnel present and performs the necessary actions
     * for each person for a new day.
     * <p>
     * The following tasks are performed for each person:
     * <ul>
     *   <li>Death - If the person has died, skip processing further for the dead person.</li>
     *   <li>Marriage - Process any marriage-related actions.</li>
     *   <li>Reset minutes left for the person.</li>
     *   <li>Reset acquisitions made to 0.</li>
     *   <li>Healing - If the person needs healing and advanced medical is not used,
     *   decrement the days to wait for healing and heal naturally or with a doctor.</li>
     *   <li>Advanced Medical - If advanced medical is used, resolve the daily healing for the person.</li>
     *   <li>Reset current edge points for support personnel on Mondays.</li>
     *   <li>Idle XP - If idle XP is enabled and it's the first day of the month,
     *   check if the person qualifies for idle XP and award them if they do.</li>
     *   <li>Divorce - Process any divorce-related actions.</li>
     *   <li>Procreation - Process any procreation-related actions.</li>
     *   <li>Anniversaries - Check if it's the person's birthday or 18th birthday
     *   and announce it if needed.</li>
     *   <li>Auto Awards - If it's the first day of the month, calculate the auto award
     *   support points based on the person's roles and experience level.</li>
     * </ul>
     * <p>
     * Note: This method uses several other methods to perform the specific actions for each task.
     */
    public void processNewDayPersonnel() {
        List<Person> personnelForRelationshipProcessing = new ArrayList<>();

        for (Person person : getPersonnel()) {
            if (person.getStatus().isDepartedUnit()) {
                continue;
            }

            personnelForRelationshipProcessing.add(person);

            // Death
            if (getDeath().processNewDay(this, getLocalDate(), person)) {
                // The person has died, so don't continue to process the dead
                continue;
            }

            person.resetMinutesLeft();
            // Reset acquisitions made to 0
            person.setAcquisition(0);

            processAdvancedMedicalEvents(person);

            // Reset edge points to the purchased value each week. This should only
            // apply for support personnel - combat troops reset with each new mm game
            processWeeklyEdgeResets(person);

            processMonthlyIdleXP(person);

            // Anniversaries
            processAnniversaries(person);

            // autoAwards
            processMonthlyAutoAwards(person);
        }

        // Divorce, Marriage
        // This has to be processed separately to avoid a ConcurrentModificationException
        for (Person person : personnelForRelationshipProcessing) {
            processWeeklyRelationshipEvents(person);
        }
    }

    /**
     * Processes advanced medical events for a person.
     *
     * @param person the {@link Person} to process advanced medical events for
     */
    private void processAdvancedMedicalEvents(Person person) {
        if (person.needsFixing() && !getCampaignOptions().isUseAdvancedMedical()) {
            person.decrementDaysToWaitForHealing();
            Person doctor = getPerson(person.getDoctorId());
            if ((doctor != null) && doctor.isDoctor()) {
                if (person.getDaysToWaitForHealing() <= 0) {
                    addReport(healPerson(person, doctor));
                }
            } else if (person.checkNaturalHealing(15)) {
                addReport(person.getHyperlinkedFullTitle() + " heals naturally!");
                Unit unit = person.getUnit();
                if (unit != null) {
                    unit.resetPilotAndEntity();
                }
            }
        }
        // TODO Advanced Medical needs to go away from here later on
        if (getCampaignOptions().isUseAdvancedMedical()) {
            InjuryUtil.resolveDailyHealing(this, person);
            Unit unit = person.getUnit();
            if (unit != null) {
                unit.resetPilotAndEntity();
            }
        }
    }

    /**
     * Process weekly Edge resets for a given person.
     *
     * @param person the person for whom weekly Edge resets will be processed
     */
    private void processWeeklyEdgeResets(Person person) {
        if ((person.hasSupportRole(true) || person.isEngineer())
                && (getLocalDate().getDayOfWeek() == DayOfWeek.MONDAY)) {
            person.resetCurrentEdge();
        }
    }

    /**
     * Process monthly idle XP for a given person.
     * This method checks if the person is eligible to gain idle XP based on campaign options and current status.
     * If the person meets the criteria, they may gain XP and an associated report will be added.
     *
     * @param person The person for whom to process monthly idle XP.
     */
    private void processMonthlyIdleXP(Person person) {
        if (!person.getStatus().isActive()) {
            return;
        }

        if ((getCampaignOptions().getIdleXP() > 0) && (getLocalDate().getDayOfMonth() == 1)
                && !person.getPrisonerStatus().isCurrentPrisoner()) { // Prisoners can't gain XP, while Bondsmen can gain xp
            person.setIdleMonths(person.getIdleMonths() + 1);
            if (person.getIdleMonths() >= getCampaignOptions().getMonthsIdleXP()) {
                if (Compute.d6(2) >= getCampaignOptions().getTargetIdleXP()) {
                    person.awardXP(this, getCampaignOptions().getIdleXP());
                    addReport(person.getHyperlinkedFullTitle() + " has gained "
                            + getCampaignOptions().getIdleXP() + " XP");
                }
                person.setIdleMonths(0);
            }
        }
    }

    /**
     * Process weekly relationship events for a given {@link Person} on Monday.
     * This method triggers specific events related to divorce, marriage, procreation, and maternity leave.
     *
     * @param person The {@link Person} for which to process weekly relationship events
     */
    private void processWeeklyRelationshipEvents(Person person) {
        if (getLocalDate().getDayOfWeek() == DayOfWeek.MONDAY) {
            getDivorce().processNewWeek(this, getLocalDate(), person, false);
            getMarriage().processNewWeek(this, getLocalDate(), person);
            getProcreation().processNewWeek(this, getLocalDate(), person);

            if (person.getGender().isFemale()) {
                if (campaignOptions.isUseMaternityLeave()) {
                    if ((person.isPregnant())
                            && (person.getStatus().isActive())
                            && (person.getDueDate().minusWeeks(20).isEqual(getLocalDate()))) {

                        person.changeStatus(this, getLocalDate(), PersonnelStatus.ON_MATERNITY_LEAVE);
                    }

                    List<Person> children = person.getGenealogy().getChildren();

                    if ((person.getStatus().isOnMaternityLeave()) && (!children.isEmpty())) {
                        LocalDate lastChildBirthDate = getYoungestChildDateOfBirth(children);

                        if (currentDay.isAfter(lastChildBirthDate)) {
                            person.changeStatus(this, getLocalDate(), PersonnelStatus.ACTIVE);
                        }
                    }
                }
            }
        }
    }

    /**
     * Process anniversaries for a given person, including birthdays and recruitment anniversaries.
     *
     * @param person The {@link Person} for whom the anniversaries will be processed
     */
    private void processAnniversaries(Person person) {
        if ((person.getRank().isOfficer()) || (!getCampaignOptions().isAnnounceOfficersOnly())) {
            if ((person.getBirthday(getGameYear()).isEqual(getLocalDate()))
                && (campaignOptions.isAnnounceBirthdays())) {
                addReport(String.format(resources.getString("anniversaryBirthday.text"),
                    person.getHyperlinkedFullTitle(),
                    ReportingUtilities.spanOpeningWithCustomColor(MekHQ.getMHQOptions().getFontColorPositiveHexColor()),
                    person.getAge(getLocalDate()),
                    CLOSING_SPAN_TAG));
            }

            LocalDate recruitmentDate = person.getRecruitment();
            if (recruitmentDate != null) {
                LocalDate recruitmentAnniversary = recruitmentDate.withYear(getGameYear());
                int yearsOfEmployment = (int) ChronoUnit.YEARS.between(recruitmentDate, currentDay);

                if ((recruitmentAnniversary.isEqual(getLocalDate()))
                    && (campaignOptions.isAnnounceRecruitmentAnniversaries())) {
                    addReport(String.format(resources.getString("anniversaryRecruitment.text"),
                        person.getHyperlinkedFullTitle(),
                        ReportingUtilities.spanOpeningWithCustomColor(MekHQ.getMHQOptions().getFontColorPositiveHexColor()),
                        yearsOfEmployment, CLOSING_SPAN_TAG, name));
                }
            }
        } else if ((person.getAge(getLocalDate()) == 18) && (campaignOptions.isAnnounceChildBirthdays())) {
            if (person.getBirthday(getGameYear()).isEqual(getLocalDate())) {
                addReport(String.format(resources.getString("anniversaryBirthday.text"),
                    person.getHyperlinkedFullTitle(),
                    ReportingUtilities.spanOpeningWithCustomColor(MekHQ.getMHQOptions().getFontColorPositiveHexColor()),
                    person.getAge(getLocalDate()),
                    CLOSING_SPAN_TAG));
            }
        }
    }

    /**
     * Process monthly auto awards for a given person based on their roles and experience level.
     *
     * @param person the person for whom the monthly auto awards are being processed
     */
    private void processMonthlyAutoAwards(Person person) {
        if (getLocalDate().getDayOfMonth() == 1) {
            double multiplier = 0;

            int score = 0;

            if (person.getPrimaryRole().isSupport(true)) {
                int dice = person.getExperienceLevel(this, false);

                if (dice > 0) {
                    score = Compute.d6(dice);
                }

                multiplier += 0.5;
            }

            if (person.getSecondaryRole().isSupport(true)) {
                int dice = person.getExperienceLevel(this, true);

                if (dice > 0) {
                    score += Compute.d6(dice);
                }

                multiplier += 0.5;
            } else if (person.getSecondaryRole().isNone()) {
                multiplier += 0.5;
            }

            person.changeAutoAwardSupportPoints((int) (score * multiplier));
        }
    }

    /**
     * Retrieves the date of birth of the youngest child among the provided list of children.
     *
     * @param children the list children
     * @return the date of birth of the youngest child
     */
    private LocalDate getYoungestChildDateOfBirth(List<Person> children) {
        LocalDate youngestChildBirthDate = LocalDate.MIN;

        for (Person child : children) {
            LocalDate dateOfBirth = child.getDateOfBirth();
            if (dateOfBirth.isAfter(youngestChildBirthDate)) {
                youngestChildBirthDate = dateOfBirth;
            }
        }

        return youngestChildBirthDate;
    }

    public void processNewDayUnits() {
        // need to loop through units twice, the first time to do all maintenance and
        // the second time to do whatever else. Otherwise, maintenance minutes might
        // get sucked up by other stuff. This is also a good place to ensure that a
        // unit's engineer gets reset and updated.
        for (Unit u : getUnits()) {
            // do maintenance checks
            try {
                u.resetEngineer();
                if (null != u.getEngineer()) {
                    u.getEngineer().resetMinutesLeft();
                }

                doMaintenance(u);
            } catch (Exception e) {
                logger.error(String.format(
                        "Unable to perform maintenance on %s (%s) due to an error",
                        u.getName(), u.getId().toString()), e);
                addReport(String.format("ERROR: An error occurred performing maintenance on %s, check the log",
                        u.getName()));
            }
        }

        // need to check for assigned tasks in two steps to avoid
        // concurrent modification problems
        List<Part> assignedParts = new ArrayList<>();
        List<Part> arrivedParts = new ArrayList<>();
        getWarehouse().forEachPart(part -> {
            if (part instanceof Refit) {
                return;
            }

            if (part.getTech() != null) {
                assignedParts.add(part);
            }

            // If the part is currently in-transit...
            if (!part.isPresent()) {
                // ... decrement the number of days until it arrives...
                part.setDaysToArrival(part.getDaysToArrival() - 1);

                if (part.isPresent()) {
                    // ... and mark the part as arrived if it is now here.
                    arrivedParts.add(part);
                }
            }
        });

        // arrive parts before attempting refit or parts will not get reserved that day
        for (Part part : arrivedParts) {
            getQuartermaster().arrivePart(part);
        }

        // finish up any overnight assigned tasks
        for (Part part : assignedParts) {
            Person tech;
            if ((part.getUnit() != null) && (part.getUnit().getEngineer() != null)) {
                tech = part.getUnit().getEngineer();
            } else {
                tech = part.getTech();
            }

            if (null != tech) {
                if (null != tech.getSkillForWorkingOn(part)) {
                    try {
                        fixPart(part, tech);
                    } catch (Exception e) {
                        logger.error(String.format(
                                "Could not perform overnight maintenance on %s (%d) due to an error",
                                part.getName(), part.getId()), e);
                        addReport(String.format(
                                "ERROR: an error occurred performing overnight maintenance on %s, check the log",
                                part.getName()));
                    }
                } else {
                    addReport(String.format(
                            "%s looks at %s, recalls his total lack of skill for working with such technology, then slowly puts the tools down before anybody gets hurt.",
                            tech.getHyperlinkedFullTitle(), part.getName()));
                    part.setTech(null);
                }
            } else {
                JOptionPane.showMessageDialog(null,
                        "Could not find tech for part: " + part.getName() + " on unit: "
                                + part.getUnit().getHyperlinkedName(),
                        "Invalid Auto-continue", JOptionPane.ERROR_MESSAGE);
            }

            // check to see if this part can now be combined with other spare parts
            if (part.isSpare() && (part.getQuantity() > 0)) {
                getQuartermaster().addPart(part, 0);
            }
        }

        // ok now we can check for other stuff we might need to do to units
        List<UUID> unitsToRemove = new ArrayList<>();
        for (Unit u : getUnits()) {
            if (u.isRefitting()) {
                refit(u.getRefit());
            }
            if (u.isMothballing()) {
                workOnMothballingOrActivation(u);
            }
            if (!u.isPresent()) {
                u.checkArrival();
            }
            if (!u.isRepairable() && !u.hasSalvageableParts()) {
                unitsToRemove.add(u.getId());
            }
        }
        // Remove any unrepairable, unsalvageable units
        unitsToRemove.forEach(this::removeUnit);

        // Finally, run Mass Repair Mass Salvage if desired
        if (MekHQ.getMHQOptions().getNewDayMRMS()) {
            try {
                MRMSService.mrmsAllUnits(this);
            } catch (Exception ex) {
                logger.error("Could not perform mass repair/salvage on units due to an error", ex);
                addReport("ERROR: an error occurred performing mass repair/salvage on units, check the log");
            }
        }
    }

    private void processNewDayForces() {
        // update formation levels
        Force.populateFormationLevelsFromOrigin(this);

        // Update the force icons based on the end-of-day unit status if desired
        if (MekHQ.getMHQOptions().getNewDayForceIconOperationalStatus()) {
            getForces().updateForceIconOperationalStatus(this);
        }
    }

    /**
     * @return <code>true</code> if the new day arrived
     */
    public boolean newDay() {
        // clear previous retirement information
        turnoverRetirementInformation.clear();

        // Refill Automated Pools, if the options are selected
        if (MekHQ.getMHQOptions().getNewDayAstechPoolFill() && requiresAdditionalAstechs()) {
            fillAstechPool();
        }

        if (MekHQ.getMHQOptions().getNewDayMedicPoolFill() && requiresAdditionalMedics()) {
            fillMedicPool();
        }

        // Ensure we don't have anything that would prevent the new day
        if (MekHQ.triggerEvent(new DayEndingEvent(this))) {
            return false;
        }

        // Autosave based on the previous day's information
        autosaveService.requestDayAdvanceAutosave(this);

        // Advance the day by one
        final LocalDate yesterday = getLocalDate();
        setLocalDate(getLocalDate().plusDays(1));

        // Determine if we have an active contract or not, as this can get used
        // elsewhere before we actually hit the AtB new day (e.g., personnel market)
        if (getCampaignOptions().isUseAtB()) {
            setHasActiveContract();
        }

        // Clear Reports
        getCurrentReport().clear();
        setCurrentReportHTML("");
        newReports.clear();
        beginReport("<b>" + MekHQ.getMHQOptions().getLongDisplayFormattedDate(getLocalDate()) + "</b>");

        // New Year Changes
        if (getLocalDate().getDayOfYear() == 1) {
            // News is reloaded
            reloadNews();

            // Change Year Game Option
            getGameOptions().getOption(OptionsConstants.ALLOWED_YEAR).setValue(getGameYear());
        }

        readNews();

        getLocation().newDay(this);

        // Manage the Markets
        getPersonnelMarket().generatePersonnelForDay(this);

        // TODO : AbstractContractMarket : Uncomment
        // getContractMarket().processNewDay(this);
        getUnitMarket().processNewDay(this);

        // Process New Day for AtB
        if (getCampaignOptions().isUseAtB()) {
            processNewDayATB();
        }

        processNewDayPersonnel();

        processFatigueNewDay();

        if (campaignOptions.getUnitRatingMethod().isCampaignOperations()) {
            processReputationChanges();
        }

        if (campaignOptions.isUseEducationModule()) {
            processEducationNewDay();
        }

        if ((campaignOptions.isEnableAutoAwards()) && (getLocalDate().getDayOfMonth() == 1)) {
            AutoAwardsController autoAwardsController = new AutoAwardsController();
            autoAwardsController.ManualController(this, false);
        }

        if ((getLocation().isOnPlanet()) && (getLocalDate().getDayOfMonth() == 1)) {
            processRandomDependents();
        }

        resetAstechMinutes();

        processNewDayUnits();

        processNewDayForces();

        setShoppingList(goShopping(getShoppingList()));

        // check for anything in finances
        getFinances().newDay(this, yesterday, getLocalDate());

        // process removal of old personnel data on the last day of each month
        if ((campaignOptions.isUsePersonnelRemoval())
                && (getLocalDate().getMonth().length(false) == getLocalDate().getDayOfMonth())) {
            processPersonnelRemoval();
        }

        if ((campaignOptions.isEnableAutoAwards()) && (getLocalDate().getDayOfMonth() == 1)) {
            AutoAwardsController autoAwardsController = new AutoAwardsController();
            autoAwardsController.ManualController(this, false);
        }

        // this duplicates any turnover information so that it is still available on the
        // new day.
        // otherwise, it's only available if the user inspects history records
        if (!turnoverRetirementInformation.isEmpty()) {
            for (String entry : turnoverRetirementInformation) {
                addReport(entry);
            }
        }

        // This must be the last step before returning true
        MekHQ.triggerEvent(new NewDayEvent(this));
        return true;
    }

    /**
     * Processes reputation changes based on various conditions.
     */
    private void processReputationChanges() {
        if (faction.isPirate()) {
            dateOfLastCrime = currentDay;
            crimePirateModifier = -100;
        }

        if (currentDay.getDayOfMonth() == 1) {
            if (dateOfLastCrime != null) {
                long yearsBetween = ChronoUnit.YEARS.between(currentDay, dateOfLastCrime);

                int remainingCrimeChange = 2;

                if (yearsBetween >= 1) {
                    if (crimePirateModifier < 0) {
                        remainingCrimeChange = Math.max(0, 2 + crimePirateModifier);
                        changeCrimePirateModifier(2); // this is the amount of change specified by CamOps
                    }

                    if (crimeRating < 0 && remainingCrimeChange > 0) {
                        changeCrimeRating(remainingCrimeChange);
                    }
                }
            }
        }

        if (currentDay.getDayOfWeek().equals(DayOfWeek.MONDAY)) {
            reputation.initializeReputation(this);
        }
    }

    /**
     * This method processes the random dependents for a campaign. It shuffles the active dependents list and performs
     * actions based on the campaign options and unit rating modifiers.
     * <p>
     * First, it determines the dependent capacity based on 20% of the active personnel count. Then, it calculates
     * the number of dependents currently in the list.
     * <p>
     * If the campaign options allow random dependent removal, it iterates over each dependent and determines if they
     * should leave the force based on a lower roll value. If the roll value is less than or equal to 4 minus the unit
     * rating modifier, the dependent is removed from the force.
     * <p>
     * If the campaign options allow random dependent addition and the number of dependents is less than the dependent
     * capacity, it iterates a number of times equal to the difference between the dependent capacity and the number of
     * dependents. It determines if a lower roll value is less than or equal to the unit rating modifier multiplied by 2.
     * If true, it recruits a new dependent and adds a report indicating the dependent has joined the force.
     */
    void processRandomDependents() {
        List<Person> dependents = getActiveDependents();
        Collections.shuffle(dependents);

        // we use this value a lot, so might as well store it for easier retrieval
        LocalDate currentDate = getLocalDate();

        // we don't want to include Dependents or children when determining capacity
        List<Person> activeNonDependents = getActivePersonnel().stream()
                .filter(person -> !person.getPrimaryRole().isDependent())
                .filter(person -> !person.isChild(currentDate))
                .toList();

        int dependentCapacity = (int) Math.max(1, (activeNonDependents.size() * 0.05));

        // roll for random removal
        int dependentCount = dependentsRollForRemoval(dependents, currentDate, dependentCapacity);

        // then roll for random addition
        dependentsAddNew(dependentCount, dependentCapacity);
    }

    /**
     * Randomly removes dependents from the given list if the campaign options allow random
     * dependent removal.
     *
     * @param dependents The list of dependents.
     * @param currentDate The current date.
     * @param dependentCapacity The maximum number of dependents allowed.
     * @return The updated number of dependents.
     */
    int dependentsRollForRemoval(List<Person> dependents, LocalDate currentDate, int dependentCapacity) {
        if (getCampaignOptions().isUseRandomDependentRemoval()) {
            for (Person dependent : dependents) {
                if (!isRemovalEligible(dependent, currentDate)) {
                    continue;
                }

                int roll = Compute.randomInt(100);

                if (dependents.size() > dependentCapacity) {
                    roll = getLowerRandomInt(roll);
                }

                int targetNumber = 5 - getAtBUnitRatingMod();

                if (roll <= targetNumber) {
                    addReport(String.format(resources.getString("dependentLeavesForce.text"),
                            dependent.getFullTitle()));

                    removePerson(dependent, false);
                }
            }
        }

        return dependents.size();
    }

    /**
     * @return The lower integer value between the given input and the randomly generated integer.
     *
     * @param firstRoll The input integer to compare with the randomly generated integer.
     */
    private int getLowerRandomInt(int firstRoll) {
        int secondRoll = Compute.randomInt(100);
        return Math.min(firstRoll, secondRoll);
    }

    /**
     * Checks if a dependent is eligible for removal.
     *
     * @param dependent the person to check
     * @param currentDate the current date
     * @return {@code true} if the person is eligible for removal, {@code false} otherwise
     */
    boolean isRemovalEligible(Person dependent, LocalDate currentDate) {
        boolean hasNonAdultChildren = dependent.getGenealogy().hasNonAdultChildren(currentDate);
        boolean hasSpouse = dependent.getGenealogy().hasSpouse();
        boolean isChild = dependent.isChild(currentDate);

        return !hasNonAdultChildren && !hasSpouse && !isChild;
    }

    /**
     * Randomly adds new dependents to the campaign.
     *
     * @param dependentCount the current number of dependents
     * @param dependentCapacity the maximum capacity for dependents
     */
    void dependentsAddNew(int dependentCount, int dependentCapacity) {
        if ((getCampaignOptions().isUseRandomDependentAddition()) && (dependentCount < dependentCapacity)) {
            int availableCapacity = dependentCapacity - dependentCount;
            int rollCount = (int) Math.max(1, availableCapacity * 0.2);

            for (int i = 0; i < rollCount; i++) {
                int roll = Compute.randomInt(100);

                if (dependentCount < (dependentCapacity / 2)) {
                    roll = getLowerRandomInt(roll);
                }

                if (roll <= (getAtBUnitRatingMod() * 2)) {
                    final Person dependent = newDependent(Gender.RANDOMIZE);

                    recruitPerson(dependent, PrisonerStatus.FREE, true, false);

                    addReport(String.format(resources.getString("dependentJoinsForce.text"),
                            dependent.getHyperlinkedFullTitle()));

                    dependentCount++;
                }
            }
        }
    }

    /**
     * This method iterates through the list of personnel and deletes the records of
     * those who have left the unit and who match additional checks.
     */
    public void processPersonnelRemoval() {
        List<Person> personnelToRemove = new ArrayList<>();

        for (Person person : getPersonnel()) {
            PersonnelStatus status = person.getStatus();

            if (status.isDepartedUnit()) {
                if (shouldRemovePerson(person, status)) {
                    personnelToRemove.add(person);
                }
            }
        }

        for (Person person : personnelToRemove) {
            removePerson(person, false);
        }

        if (!personnelToRemove.isEmpty()) {
            addReport(resources.getString("personnelRemoval.text"));
        }
    }

    /**
     * Determines whether a person's records should be removed from the campaign
     * based on their status and retirement month.
     *
     * @param person The individual being checked.
     * @param status The personnel status of the individual.
     * @return true if the person should be removed, false otherwise.
     */
    private boolean shouldRemovePerson(Person person, PersonnelStatus status) {
        // don't remove a character if they are related to a genealogy
        // with at least one member still present in the campaign
        Map<FamilialRelationshipType, List<Person>> family = person.getGenealogy().getFamily();

        if (family.keySet().stream()
                .flatMap(relationshipType -> family.get(relationshipType).stream())
                .anyMatch(relation -> relation.getStatus().isDepartedUnit())) {
            return false;
        }

        int retirementMonthValue;

        if (person.getRetirement() != null) {
            retirementMonthValue = person.getRetirement().getMonthValue();
        } else {
            person.setRetirement(getLocalDate());
            return false;
        }

        // return true if the individual has left the campaign for over a month
        // *AND*
        // is dead (and we're not exempting the cemetery) *OR* is retired (and we're not
        // exempting retirees)
        return (retirementMonthValue < (getLocalDate().getMonthValue() + 1)) &&
                (((status.isDead()) && (!campaignOptions.isUseRemovalExemptCemetery()))
                        || ((status.isRetired()) && (!campaignOptions.isUseRemovalExemptRetirees())));
    }

    /**
     * This method checks if any students in the academy should graduate,
     * and updates their attributes and status accordingly.
     * If any students do graduate, it sends the graduation information to
     * autoAwards.
     */
    private void processEducationNewDay() {
        List<UUID> graduatingPersonnel = new ArrayList<>();
        HashMap<UUID, List<Object>> academyAttributesMap = new HashMap<>();

        for (Person person : getStudents()) {
            List<Object> individualAcademyAttributes = new ArrayList<>();

            if (EducationController.processNewDay(this, person, false)) {
                Academy academy = getAcademy(person.getEduAcademySet(), person.getEduAcademyNameInSet());

                graduatingPersonnel.add(person.getId());

                individualAcademyAttributes.add(academy.getEducationLevel(person));
                individualAcademyAttributes.add(academy.getType());
                individualAcademyAttributes.add(academy.getName());

                academyAttributesMap.put(person.getId(), individualAcademyAttributes);
            }
        }

        if (!graduatingPersonnel.isEmpty()) {
            AutoAwardsController autoAwardsController = new AutoAwardsController();
            autoAwardsController.PostGraduationController(this, graduatingPersonnel, academyAttributesMap);
        }
    }

    /**
     * This method is responsible for handling fatigue recovery and checking if the
     * field kitchen is within capacity.
     * Even if fatigue is disabled, fatigue recovery is still processed to ensure
     * that fatigued personnel are not
     * frozen in that state.
     */
    private void processFatigueNewDay() {
        // even if Fatigue is disabled, we still want to process recovery so fatigued
        // personnel aren't frozen in that state
        Fatigue.processFatigueRecovery(this);

        // we store this value, so it only needs to be checked once per day,
        // otherwise we would need to check it once for each active person in the
        // campaign
        if (campaignOptions.isUseFatigue()) {
            int personnelCount;

            if (campaignOptions.isUseFieldKitchenIgnoreNonCombatants()) {
                personnelCount = (int) getActivePersonnel().stream()
                    .filter(person -> !(person.getPrisonerStatus().isFree() && person.getPrimaryRole().isNone()))
                    .filter(person -> person.getPrimaryRole().isCombat() || person.getSecondaryRole().isCombat())
                    .count();
            } else {
                personnelCount = (int) getActivePersonnel().stream()
                    .filter(person -> !(person.getPrisonerStatus().isFree() && person.getPrimaryRole().isNone()))
                    .count();
            }
            fieldKitchenWithinCapacity = personnelCount <= Fatigue.checkFieldKitchenCapacity(this);
        } else {
            fieldKitchenWithinCapacity = false;
        }
    }

    public @Nullable Person getFlaggedCommander() {
        return getPersonnel().stream()
                .filter(Person::isCommander)
                .findFirst()
                .orElse(null);
    }

    /**
     * return the probable commander. If we find a flagged commander, return that.
     * Otherwise, return person
     * with most senior rank. Ties go to the first in the queue.
     *
     * @return Person object of the commander
     */
    public Person getSeniorCommander() {
        Person commander = null;
        for (Person p : getActivePersonnel()) {
            if (p.isCommander()) {
                return p;
            }
            if (null == commander || p.getRankNumeric() > commander.getRankNumeric()) {
                commander = p;
            }
        }
        return commander;
    }

    public void removeUnit(UUID id) {
        Unit unit = getHangar().getUnit(id);
        if (unit == null) {
            return;
        }

        // remove all parts for this unit as well
        for (Part p : unit.getParts()) {
            getWarehouse().removePart(p);
        }

        // remove any personnel from this unit
        for (Person p : unit.getCrew()) {
            unit.remove(p, true);
        }

        Person tech = unit.getTech();
        if (null != tech) {
            unit.remove(tech, true);
        }

        // remove unit from any forces
        removeUnitFromForce(unit);

        // If this is a ship, remove it from the list of potential transports
        removeTransportShip(unit);

        // If this unit was assigned to a transport ship, remove it from the transport
        if (unit.hasTransportShipAssignment()) {
            unit.getTransportShipAssignment()
                    .getTransportShip()
                    .unloadFromTransportShip(unit);
        }

        // finally remove the unit
        getHangar().removeUnit(unit.getId());

        checkDuplicateNamesDuringDelete(unit.getEntity());
        addReport(unit.getName() + " has been removed from the unit roster.");
        MekHQ.triggerEvent(new UnitRemovedEvent(unit));
    }

    public void removePerson(final @Nullable Person person) {
        removePerson(person, true);
    }

    public void removePerson(final @Nullable Person person, final boolean log) {
        if (person == null) {
            return;
        }

        Force force = getForceFor(person);
        if (force != null) {
            force.updateCommander(this);
        }

        person.getGenealogy().clearGenealogyLinks();

        final Unit unit = person.getUnit();
        if (unit != null) {
            unit.remove(person, true);
        }
        removeAllPatientsFor(person);
        person.removeAllTechJobs(this);
        removeKillsFor(person.getId());
        getRetirementDefectionTracker().removePerson(person);

        if (log) {
            addReport(person.getFullTitle() + " has been removed from the personnel roster.");
        }

        personnel.remove(person.getId());

        // Deal with Astech Pool Minutes
        if (person.getPrimaryRole().isAstech()) {
            astechPoolMinutes = Math.max(0, astechPoolMinutes - Person.PRIMARY_ROLE_SUPPORT_TIME);
            astechPoolOvertime = Math.max(0, astechPoolOvertime - Person.PRIMARY_ROLE_OVERTIME_SUPPORT_TIME);
        } else if (person.getSecondaryRole().isAstech()) {
            astechPoolMinutes = Math.max(0, astechPoolMinutes - Person.SECONDARY_ROLE_SUPPORT_TIME);
            astechPoolOvertime = Math.max(0, astechPoolOvertime - Person.SECONDARY_ROLE_OVERTIME_SUPPORT_TIME);
        }
        MekHQ.triggerEvent(new PersonRemovedEvent(person));
    }

    /**
     * Awards XP to the lance based on the maximum experience level of its
     * commanding officer and
     * the minimum experience level of the unit's members.
     *
     * @param l The {@link Lance} to calculate XP to award for training.
     */
    private void awardTrainingXP(final Lance l) {
        for (UUID trainerId : forceIds.get(l.getForceId()).getAllUnits(true)) {
            Unit trainerUnit = getHangar().getUnit(trainerId);

            // not sure how this occurs, but it probably shouldn't halt processing of a new
            // day.
            if (trainerUnit == null) {
                continue;
            }

            Person commander = trainerUnit.getCommander();
            // AtB 2.31: Training lance – needs a officer with Veteran skill levels
            // and adds 1xp point to every Green skilled unit.
            if (commander != null && commander.getRank().isOfficer()) {
                // Take the maximum of the commander's Primary and Secondary Role
                // experience to calculate their experience level...
                int commanderExperience = Math.max(commander.getExperienceLevel(this, false),
                        commander.getExperienceLevel(this, true));
                if (commanderExperience > SkillType.EXP_REGULAR) {
                    // ...and if the commander is better than a veteran, find all of
                    // the personnel under their command...
                    for (UUID traineeId : forceIds.get(l.getForceId()).getAllUnits(true)) {
                        Unit traineeUnit = getHangar().getUnit(traineeId);

                        if (traineeUnit == null) {
                            continue;
                        }

                        for (Person p : traineeUnit.getCrew()) {
                            if (p.equals(commander)) {
                                continue;
                            }
                            // ...and if their weakest role is Green or Ultra-Green
                            int experienceLevel = Math.min(p.getExperienceLevel(this, false),
                                    !p.getSecondaryRole().isNone()
                                            ? p.getExperienceLevel(this, true)
                                            : SkillType.EXP_ELITE);
                            if (experienceLevel >= 0 && experienceLevel < SkillType.EXP_REGULAR) {
                                // ...add one XP.
                                p.awardXP(this, 1);
                                addReport(p.getHyperlinkedName() + " has gained 1 XP from training.");
                            }
                        }
                    }
                    break;
                }
            }
        }
    }

    public void removeAllPatientsFor(Person doctor) {
        for (Person p : getPersonnel()) {
            if (null != p.getDoctorId()
                    && p.getDoctorId().equals(doctor.getId())) {
                p.setDoctorId(null, getCampaignOptions()
                        .getNaturalHealingWaitingPeriod());
            }
        }
    }

    public void removeScenario(final Scenario scenario) {
        scenario.clearAllForcesAndPersonnel(this);
        final Mission mission = getMission(scenario.getMissionId());
        if (mission != null) {
            mission.getScenarios().remove(scenario);

            // run through the stratcon campaign state where applicable and remove the
            // "parent" scenario as well
            if ((mission instanceof AtBContract) &&
                    (((AtBContract) mission).getStratconCampaignState() != null) &&
                    (scenario instanceof AtBDynamicScenario)) {
                ((AtBContract) mission).getStratconCampaignState().removeStratconScenario(scenario.getId());
            }
        }
        scenarios.remove(scenario.getId());
        MekHQ.triggerEvent(new ScenarioRemovedEvent(scenario));
    }

    public void removeMission(final Mission mission) {
        // Loop through scenarios here! We need to remove them as well.
        for (Scenario scenario : mission.getScenarios()) {
            scenario.clearAllForcesAndPersonnel(this);
            scenarios.remove(scenario.getId());
        }
        mission.clearScenarios();

        missions.remove(mission.getId());
        MekHQ.triggerEvent(new MissionRemovedEvent(mission));
    }

    public void removeKill(Kill k) {
        if (kills.containsKey(k.getPilotId())) {
            kills.get(k.getPilotId()).remove(k);
        }
    }

    public void removeKillsFor(UUID personID) {
        kills.remove(personID);
    }

    public void removeForce(Force force) {
        int fid = force.getId();
        forceIds.remove(fid);
        // clear forceIds of all personnel with this force
        for (UUID uid : force.getUnits()) {
            Unit u = getHangar().getUnit(uid);
            if (null == u) {
                continue;
            }
            if (u.getForceId() == fid) {
                u.setForceId(-1);
                if (force.isDeployed()) {
                    u.setScenarioId(-1);
                }
            }
        }
        MekHQ.triggerEvent(new OrganizationChangedEvent(this, force));
        // also remove this force's id from any scenarios
        if (force.isDeployed()) {
            Scenario s = getScenario(force.getScenarioId());
            s.removeForce(fid);
        }

        if (campaignOptions.isUseAtB()) {
            lances.remove(fid);
        }

        if (null != force.getParentForce()) {
            force.getParentForce().removeSubForce(fid);
        }

        // clear out StratCon force assignments
        for (AtBContract contract : getActiveAtBContracts()) {
            if (contract.getStratconCampaignState() != null) {
                for (StratconTrackState track : contract.getStratconCampaignState().getTracks()) {
                    track.unassignForce(fid);
                }
            }
        }

        ArrayList<Force> subs = new ArrayList<>(force.getSubForces());
        for (Force sub : subs) {
            removeForce(sub);
            MekHQ.triggerEvent(new OrganizationChangedEvent(this, sub));
        }
    }

    public void removeUnitFromForce(Unit u) {
        Force force = getForce(u.getForceId());
        if (null != force) {
            force.removeUnit(this, u.getId(), true);
            u.setForceId(Force.FORCE_NONE);
            u.setScenarioId(-1);
            if (u.getEntity().hasNavalC3()
                    && u.getEntity().calculateFreeC3Nodes() < 5) {
                Vector<Unit> removedUnits = new Vector<>();
                removedUnits.add(u);
                removeUnitsFromNetwork(removedUnits);
                u.getEntity().setC3MasterIsUUIDAsString(null);
                u.getEntity().setC3Master(null, true);
                refreshNetworks();
            } else if (u.getEntity().hasC3i()
                    && u.getEntity().calculateFreeC3Nodes() < 5) {
                Vector<Unit> removedUnits = new Vector<>();
                removedUnits.add(u);
                removeUnitsFromNetwork(removedUnits);
                u.getEntity().setC3MasterIsUUIDAsString(null);
                u.getEntity().setC3Master(null, true);
                refreshNetworks();
            }
            if (u.getEntity().hasC3M()) {
                removeUnitsFromC3Master(u);
                u.getEntity().setC3MasterIsUUIDAsString(null);
                u.getEntity().setC3Master(null, true);
            }

            if (campaignOptions.isUseAtB() && force.getUnits().isEmpty()) {
                lances.remove(force.getId());
            }
        }
    }

    public @Nullable Force getForceFor(final @Nullable Unit unit) {
        return (unit == null) ? null : getForce(unit.getForceId());
    }

    public @Nullable Force getForceFor(final Person person) {
        final Unit unit = person.getUnit();
        if (unit != null) {
            return getForceFor(unit);
        } else if (person.isTech()) {
            return forceIds.values().stream()
                    .filter(force -> person.getId().equals(force.getTechID()))
                    .findFirst().orElse(null);
        }

        return null;
    }

    public void restore() {
        // if we fail to restore equipment parts then remove them
        // and possibly re-initialize and diagnose unit
        List<Part> partsToRemove = new ArrayList<>();
        Set<Unit> unitsToCheck = new HashSet<>();

        for (Part part : getParts()) {
            if (part instanceof EquipmentPart) {
                ((EquipmentPart) part).restore();
                if (null == ((EquipmentPart) part).getType()) {
                    partsToRemove.add(part);
                }
            }

            if (part instanceof MissingEquipmentPart) {
                ((MissingEquipmentPart) part).restore();
                if (null == ((MissingEquipmentPart) part).getType()) {
                    partsToRemove.add(part);
                }
            }
        }

        for (Part remove : partsToRemove) {
            if (remove.getUnit() != null) {
                unitsToCheck.add(remove.getUnit());
            }
            getWarehouse().removePart(remove);
        }

        for (Unit unit : getUnits()) {
            if (null != unit.getEntity()) {
                unit.getEntity().setOwner(player);
                unit.getEntity().setGame(game);
                unit.getEntity().restore();

                // Aerospace parts have changed after 0.45.4. Reinitialize parts for Small Craft
                // and up
                if (unit.getEntity().hasETypeFlag(Entity.ETYPE_JUMPSHIP)
                        || unit.getEntity().hasETypeFlag(Entity.ETYPE_SMALL_CRAFT)) {
                    unitsToCheck.add(unit);
                }
            }

            unit.resetEngineer();
        }

        for (Unit u : unitsToCheck) {
            u.initializeParts(true);
            u.runDiagnostic(false);
        }

        shoppingList.restore();

        if (getCampaignOptions().isUseAtB()) {
            RandomFactionGenerator.getInstance().startup(this);

            int loops = 0;
            while (!RandomUnitGenerator.getInstance().isInitialized()) {
                try {
                    Thread.sleep(50);
                    if (++loops > 20) {
                        // Wait for up to a second
                        break;
                    }
                } catch (InterruptedException ignore) {
                }
            }
        }
    }

    /**
     * Cleans incongruent data present in the campaign
     */
    public void cleanUp() {
        // Cleans non-existing spouses
        for (Person p : personnel.values()) {
            if (p.getGenealogy().hasSpouse()) {
                if (!personnel.containsKey(p.getGenealogy().getSpouse().getId())) {
                    p.getGenealogy().setSpouse(null);
                    if (!getCampaignOptions().isKeepMarriedNameUponSpouseDeath()
                            && (p.getMaidenName() != null)) {
                        p.setSurname(p.getMaidenName());
                    }
                    p.setMaidenName(null);
                }
            }
        }

        // clean up non-existent unit references in force unit lists
        for (Force force : forceIds.values()) {
            List<UUID> orphanForceUnitIDs = new ArrayList<>();

            for (UUID unitID : force.getUnits()) {
                if (getHangar().getUnit(unitID) == null) {
                    orphanForceUnitIDs.add(unitID);
                }
            }

            for (UUID unitID : orphanForceUnitIDs) {
                force.removeUnit(this, unitID, false);
            }
        }

        // clean up units that are assigned to non-existing scenarios
        for (Unit unit : this.getUnits()) {
            if (this.getScenario(unit.getScenarioId()) == null) {
                unit.setScenarioId(Scenario.S_DEFAULT_ID);
            }
        }
    }

    public boolean isOvertimeAllowed() {
        return overtime;
    }

    public void setOvertime(boolean b) {
        this.overtime = b;
        MekHQ.triggerEvent(new OvertimeModeEvent(b));
    }

    public boolean isGM() {
        return gmMode;
    }

    public void setGMMode(boolean b) {
        this.gmMode = b;
        MekHQ.triggerEvent(new GMModeEvent(b));
    }

    public Faction getFaction() {
        return faction;
    }

    public void setFaction(final Faction faction) {
        setFactionDirect(faction);
        updateTechFactionCode();
    }

    public void setFactionDirect(final Faction faction) {
        this.faction = faction;
    }

    @Deprecated // Use Campaign::getFaction::getShortName instead
    public String getFactionCode() {
        return getFaction().getShortName();
    }

    @Deprecated // Use Campaign::setFaction instead
    public void setFactionCode(final String factionCode) {
        setFaction(Factions.getInstance().getFaction(factionCode));
    }

    public Faction getRetainerEmployer() {
        return Factions.getInstance().getFaction(getRetainerEmployerCode());
    }

    public String getRetainerEmployerCode() {
        return retainerEmployerCode;
    }

    public void setRetainerEmployerCode(String code) {
        retainerEmployerCode = code;
    }

    public LocalDate getRetainerStartDate() {
        return retainerStartDate;
    }

    public void setRetainerStartDate(LocalDate retainerStartDate) {
        this.retainerStartDate = retainerStartDate;
    }

    public int getRawCrimeRating() {
        return crimeRating;
    }

    public void setCrimeRating(int crimeRating) {
        this.crimeRating = crimeRating;
    }

    /**
     * Updates the crime rating by the specified change.
     * If improving crime rating, use a positive number, otherwise negative
     *
     * @param change the change to be applied to the crime rating
     */
    public void changeCrimeRating(int change) {
        this.crimeRating = Math.min(0, crimeRating + change);
    }

    public int getCrimePirateModifier() {
        return crimePirateModifier;
    }

    public void setCrimePirateModifier(int crimePirateModifier) {
        this.crimePirateModifier = crimePirateModifier;
    }

    /**
     * Updates the crime pirate modifier by the specified change.
     * If improving the modifier, use a positive number, otherwise negative
     *
     * @param change the change to be applied to the crime modifier
     */
    public void changeCrimePirateModifier(int change) {
        this.crimePirateModifier = Math.min(0, crimePirateModifier + change);
    }

    /**
     * Calculates the adjusted crime rating by adding the crime rating
     * with the pirate modifier.
     *
     * @return The adjusted crime rating.
     */
    public int getAdjustedCrimeRating() {
        return crimeRating + crimePirateModifier;
    }

    public LocalDate getDateOfLastCrime() {
        return dateOfLastCrime;
    }

    public void setDateOfLastCrime(LocalDate dateOfLastCrime) {
        this.dateOfLastCrime = dateOfLastCrime;
    }

    public ReputationController getReputation() {
        return reputation;
    }

    public void setReputation(ReputationController reputation) {
        this.reputation = reputation;
    }

    private void addInMemoryLogHistory(LogEntry le) {
        if (!inMemoryLogHistory.isEmpty()) {
            while (ChronoUnit.DAYS.between(inMemoryLogHistory.get(0).getDate(),
                    le.getDate()) > MHQConstants.MAX_HISTORICAL_LOG_DAYS) {
                // we've hit the max size for the in-memory based on the UI display limit prune
                // the oldest entry
                inMemoryLogHistory.remove(0);
            }
        }
        inMemoryLogHistory.add(le);
    }

    /**
     * Starts a new day for the daily log
     *
     * @param r - the report String
     */
    public void beginReport(String r) {
        if (MekHQ.getMHQOptions().getHistoricalDailyLog()) {
            // add the new items to our in-memory cache
            addInMemoryLogHistory(new HistoricalLogEntry(getLocalDate(), ""));
        }
        addReportInternal(r);
    }

    /**
     * Formats and then adds a report to the daily log
     *
     * @param format
     * @param objects
     */
    public void addReport(final String format, final Object... objects) {
        addReport(String.format(format, objects));
    }

    /**
     * Adds a report to the daily log
     *
     * @param r - the report String
     */
    public void addReport(String r) {
        if (MekHQ.getMHQOptions().getHistoricalDailyLog()) {
            addInMemoryLogHistory(new HistoricalLogEntry(getLocalDate(), r));
        }
        addReportInternal(r);
    }

    private void addReportInternal(String r) {
        currentReport.add(r);
        if (!currentReportHTML.isEmpty()) {
            currentReportHTML = currentReportHTML + REPORT_LINEBREAK + r;
            newReports.add(REPORT_LINEBREAK);
        } else {
            currentReportHTML = r;
        }
        newReports.add(r);
        MekHQ.triggerEvent(new ReportEvent(this, r));
    }

    public Camouflage getCamouflage() {
        return camouflage;
    }

    public void setCamouflage(final Camouflage camouflage) {
        this.camouflage = camouflage;
    }

    public PlayerColour getColour() {
        return colour;
    }

    public void setColour(final PlayerColour colour) {
        this.colour = Objects.requireNonNull(colour, "Colour cannot be set to null");
    }

    public StandardForceIcon getUnitIcon() {
        return unitIcon;
    }

    public void setUnitIcon(final StandardForceIcon unitIcon) {
        this.unitIcon = unitIcon;
    }

    public void addFunds(final Money quantity) {
        addFunds(TransactionType.MISCELLANEOUS, quantity, null);
    }

    public void addFunds(final TransactionType type, final Money quantity,
            @Nullable String description) {
        if ((description == null) || description.isEmpty()) {
            description = "Rich Uncle";
        }

        finances.credit(type, getLocalDate(), quantity, description);
        String quantityString = quantity.toAmountAndSymbolString();
        addReport("Funds added : " + quantityString + " (" + description + ')');
    }

    public void removeFunds(final TransactionType type, final Money quantity,
            @Nullable String description) {
        if ((description == null) || description.isEmpty()) {
            description = "Rich Uncle";
        }

        finances.debit(type, getLocalDate(), quantity, description);
        String quantityString = quantity.toAmountAndSymbolString();
        addReport("Funds removed : " + quantityString + " (" + description + ')');
    }

    public CampaignOptions getCampaignOptions() {
        return campaignOptions;
    }

    public void setCampaignOptions(CampaignOptions options) {
        campaignOptions = options;
    }

    public StoryArc getStoryArc() {
        return storyArc;
    }

    public void useStoryArc(StoryArc arc, boolean initiate) {
        arc.setCampaign(this);
        arc.initializeDataDirectories();
        this.storyArc = arc;
        if (initiate) {
            storyArc.begin();
        }
    }

    public void unloadStoryArc() {
        MekHQ.unregisterHandler(storyArc);
        storyArc = null;
    }

    public List<String> getCurrentObjectives() {
        if (null != getStoryArc()) {
            return getStoryArc().getCurrentObjectives();
        }
        return new ArrayList<>();
    }

    public FameAndInfamyController getFameAndInfamy() {
        return fameAndInfamy;
    }

    public List<Unit> getAutomatedMothballUnits() {
        return automatedMothballUnits;
    }

    public void setAutomatedMothballUnits(List<Unit> automatedMothballUnits) {
        this.automatedMothballUnits = automatedMothballUnits;
    }

    public void writeToXML(final PrintWriter pw) {
        int indent = 0;

        // File header
        pw.println("<?xml version=\"1.0\" encoding=\"UTF-8\"?>");

        // Start the XML root.
        MHQXMLUtility.writeSimpleXMLOpenTag(pw, indent++, "campaign", "version", MHQConstants.VERSION);

        // region Basic Campaign Info
        MHQXMLUtility.writeSimpleXMLOpenTag(pw, indent++, "info");

        MHQXMLUtility.writeSimpleXMLTag(pw, indent, "id", id.toString());
        MHQXMLUtility.writeSimpleXMLTag(pw, indent, "name", name);
        MHQXMLUtility.writeSimpleXMLTag(pw, indent, "faction", getFaction().getShortName());
        if (retainerEmployerCode != null) {
            MHQXMLUtility.writeSimpleXMLTag(pw, indent, "retainerEmployerCode", retainerEmployerCode);

            if (retainerStartDate == null) {
                // this handles <50.0 campaigns
                MHQXMLUtility.writeSimpleXMLTag(pw, indent, "retainerStartDate", currentDay);
            } else {
                MHQXMLUtility.writeSimpleXMLTag(pw, indent, "retainerStartDate", retainerStartDate);
            }
        }
        MHQXMLUtility.writeSimpleXMLTag(pw, indent, "crimeRating", crimeRating);
        MHQXMLUtility.writeSimpleXMLTag(pw, indent, "crimePirateModifier", crimePirateModifier);

        // this handles <50.0 campaigns
        if (dateOfLastCrime != null) {
            MHQXMLUtility.writeSimpleXMLTag(pw, indent, "dateOfLastCrime", dateOfLastCrime);
        } else if (getAdjustedCrimeRating() < 0) {
            MHQXMLUtility.writeSimpleXMLTag(pw, indent, "dateOfLastCrime", currentDay);
        }

        MHQXMLUtility.writeSimpleXMLOpenTag(pw, indent++, "reputation");
        reputation.writeReputationToXML(pw, indent);
        MHQXMLUtility.writeSimpleXMLCloseTag(pw, --indent, "reputation");

        // this handles campaigns that predate 49.20
        if (campaignStartDate == null) {
            setCampaignStartDate(getLocalDate());
        }
        MHQXMLUtility.writeSimpleXMLTag(pw, indent, "campaignStartDate", getCampaignStartDate());

        getRankSystem().writeToXML(pw, indent, false);
        MHQXMLUtility.writeSimpleXMLTag(pw, indent, "overtime", overtime);
        MHQXMLUtility.writeSimpleXMLTag(pw, indent, "gmMode", gmMode);
        MHQXMLUtility.writeSimpleXMLTag(pw, indent, "astechPool", astechPool);
        MHQXMLUtility.writeSimpleXMLTag(pw, indent, "astechPoolMinutes", astechPoolMinutes);
        MHQXMLUtility.writeSimpleXMLTag(pw, indent, "astechPoolOvertime", astechPoolOvertime);
        MHQXMLUtility.writeSimpleXMLTag(pw, indent, "medicPool", medicPool);
        getCamouflage().writeToXML(pw, indent);
        MHQXMLUtility.writeSimpleXMLTag(pw, indent, "colour", getColour().name());
        getUnitIcon().writeToXML(pw, indent);
        MHQXMLUtility.writeSimpleXMLTag(pw, indent, "lastForceId", lastForceId);
        MHQXMLUtility.writeSimpleXMLTag(pw, indent, "lastMissionId", lastMissionId);
        MHQXMLUtility.writeSimpleXMLTag(pw, indent, "lastScenarioId", lastScenarioId);
        MHQXMLUtility.writeSimpleXMLTag(pw, indent, "calendar", getLocalDate());

        MHQXMLUtility.writeSimpleXMLOpenTag(pw, indent++, "nameGen");
        MHQXMLUtility.writeSimpleXMLTag(pw, indent, "faction", RandomNameGenerator.getInstance().getChosenFaction());
        MHQXMLUtility.writeSimpleXMLTag(pw, indent, "percentFemale", RandomGenderGenerator.getPercentFemale());
        MHQXMLUtility.writeSimpleXMLCloseTag(pw, --indent, "nameGen");

        MHQXMLUtility.writeSimpleXMLOpenTag(pw, indent++, "currentReport");
        for (String s : currentReport) {
            // This cannot use the MHQXMLUtility as it cannot be escaped
            pw.println(MHQXMLUtility.indentStr(indent) + "<reportLine><![CDATA[" + s + "]]></reportLine>");
        }
        MHQXMLUtility.writeSimpleXMLCloseTag(pw, --indent, "currentReport");

        MHQXMLUtility.writeSimpleXMLCloseTag(pw, --indent, "info");
        // endregion Basic Campaign Info

        // region Campaign Options
        if (getCampaignOptions() != null) {
            getCampaignOptions().writeToXml(pw, indent);
        }
        // endregion Campaign Options

        // Lists of objects:
        units.writeToXML(pw, indent, "units"); // Units

        MHQXMLUtility.writeSimpleXMLOpenTag(pw, indent++, "personnel");
        for (final Person person : getPersonnel()) {
            person.writeToXML(pw, indent, this);
        }
        MHQXMLUtility.writeSimpleXMLCloseTag(pw, --indent, "personnel");

        MHQXMLUtility.writeSimpleXMLOpenTag(pw, indent++, "missions");
        for (final Mission mission : getMissions()) {
            mission.writeToXML(pw, indent);
        }
        MHQXMLUtility.writeSimpleXMLCloseTag(pw, --indent, "missions");

        // the forces structure is hierarchical, but that should be handled
        // internally from with writeToXML function for Force
        MHQXMLUtility.writeSimpleXMLOpenTag(pw, indent++, "forces");
        forces.writeToXML(pw, indent);
        MHQXMLUtility.writeSimpleXMLCloseTag(pw, --indent, "forces");
        finances.writeToXML(pw, indent);
        location.writeToXML(pw, indent);
        shoppingList.writeToXML(pw, indent);

        MHQXMLUtility.writeSimpleXMLOpenTag(pw, indent++, "kills");
        for (List<Kill> kills : kills.values()) {
            for (Kill k : kills) {
                k.writeToXML(pw, indent);
            }
        }
        MHQXMLUtility.writeSimpleXMLCloseTag(pw, --indent, "kills");
        MHQXMLUtility.writeSimpleXMLOpenTag(pw, indent++, "skillTypes");
        for (final String skillName : SkillType.skillList) {
            final SkillType type = SkillType.getType(skillName);
            if (type != null) {
                type.writeToXML(pw, indent);
            }
        }
        MHQXMLUtility.writeSimpleXMLCloseTag(pw, --indent, "skillTypes");
        MHQXMLUtility.writeSimpleXMLOpenTag(pw, indent++, "specialAbilities");
        for (String key : SpecialAbility.getSpecialAbilities().keySet()) {
            // <50.01 compatibility handler
            if (Objects.equals(key, "clan_tech_knowledge")) {
                continue;
            }

            SpecialAbility.getAbility(key).writeToXML(pw, indent);
        }
        MHQXMLUtility.writeSimpleXMLCloseTag(pw, --indent, "specialAbilities");
        rskillPrefs.writeToXML(pw, indent);

        // parts is the biggest so it goes last
        parts.writeToXML(pw, indent, "parts"); // Parts

        getGameOptions().writeToXML(pw, indent);

        // current story arc
        if (null != storyArc) {
            storyArc.writeToXml(pw, indent);
        }

        // Fame and Infamy
        if (fameAndInfamy != null) {
            fameAndInfamy.writeToXml(pw, indent);
        }

        // Markets
        getPersonnelMarket().writeToXML(pw, indent, this);

        // TODO : AbstractContractMarket : Uncomment
        // CAW: implicit DEPENDS-ON to the <missions> and <campaignOptions> node, do not
        // move this above it
        // getContractMarket().writeToXML(pw, indent);

        // Windchild: implicit DEPENDS-ON to the <campaignOptions> node, do not move
        // this above it
        getUnitMarket().writeToXML(pw, indent);

        // Against the Bot
        if (getCampaignOptions().isUseAtB()) {
            // TODO : AbstractContractMarket : Remove next two lines
            // CAW: implicit DEPENDS-ON to the <missions> node, do not move this above it
            contractMarket.writeToXML(pw, indent);

            if (!lances.isEmpty()) {
                MHQXMLUtility.writeSimpleXMLOpenTag(pw, indent++, "lances");
                for (Lance l : lances.values()) {
                    if (forceIds.containsKey(l.getForceId())) {
                        l.writeToXML(pw, indent);
                    }
                }
                MHQXMLUtility.writeSimpleXMLCloseTag(pw, --indent, "lances");
            }
            MHQXMLUtility.writeSimpleXMLTag(pw, indent, "shipSearchStart", getShipSearchStart());
            MHQXMLUtility.writeSimpleXMLTag(pw, indent, "shipSearchType", shipSearchType);
            MHQXMLUtility.writeSimpleXMLTag(pw, indent, "shipSearchResult", shipSearchResult);
            MHQXMLUtility.writeSimpleXMLTag(pw, indent, "shipSearchExpiration", getShipSearchExpiration());
            MHQXMLUtility.writeSimpleXMLTag(pw, indent, "autoResolveBehaviorSettings", autoResolveBehaviorSettings.getDescription());
        }

        retirementDefectionTracker.writeToXML(pw, indent);

        MHQXMLUtility.writeSimpleXMLOpenTag(pw, indent++, "automatedMothballUnits");
        for (Unit unit : automatedMothballUnits) {
            MHQXMLUtility.writeSimpleXMLTag(pw, indent, "mothballedUnit", unit.getId());
        }
        MHQXMLUtility.writeSimpleXMLCloseTag(pw, --indent, "automatedMothballUnits");

        // Customised planetary events
        MHQXMLUtility.writeSimpleXMLOpenTag(pw, indent++, "customPlanetaryEvents");
        for (PlanetarySystem psystem : Systems.getInstance().getSystems().values()) {
            // first check for system-wide events
            List<PlanetarySystemEvent> customSysEvents = new ArrayList<>();
            for (PlanetarySystemEvent event : psystem.getEvents()) {
                if (event.custom) {
                    customSysEvents.add(event);
                }
            }
            boolean startedSystem = false;
            if (!customSysEvents.isEmpty()) {
                MHQXMLUtility.writeSimpleXMLOpenTag(pw, indent++, "system");
                MHQXMLUtility.writeSimpleXMLTag(pw, indent, "id", psystem.getId());
                for (PlanetarySystemEvent event : customSysEvents) {
                    Systems.getInstance().writePlanetarySystemEvent(pw, event);
                    pw.println();
                }
                startedSystem = true;
            }
            // now check for planetary events
            for (Planet p : psystem.getPlanets()) {
                List<PlanetaryEvent> customEvents = p.getCustomEvents();
                if (!customEvents.isEmpty()) {
                    if (!startedSystem) {
                        // only write this if we haven't already started the system
                        MHQXMLUtility.writeSimpleXMLOpenTag(pw, indent++, "system");
                        MHQXMLUtility.writeSimpleXMLTag(pw, indent, "id", psystem.getId());
                    }
                    MHQXMLUtility.writeSimpleXMLOpenTag(pw, indent++, "planet");
                    MHQXMLUtility.writeSimpleXMLTag(pw, indent, "sysPos", p.getSystemPosition());
                    for (PlanetaryEvent event : customEvents) {
                        Systems.getInstance().writePlanetaryEvent(pw, event);
                        pw.println();
                    }
                    MHQXMLUtility.writeSimpleXMLCloseTag(pw, --indent, "planet");
                    startedSystem = true;
                }
            }

            if (startedSystem) {
                // close the system
                MHQXMLUtility.writeSimpleXMLCloseTag(pw, --indent, "system");
            }
        }
        MHQXMLUtility.writeSimpleXMLCloseTag(pw, --indent, "customPlanetaryEvents");

        if (MekHQ.getMHQOptions().getWriteCustomsToXML()) {
            writeCustoms(pw);
        }

        // Okay, we're done.
        // Close everything out and be done with it.
        MHQXMLUtility.writeSimpleXMLCloseTag(pw, --indent, "campaign");
    }

    private void writeCustoms(PrintWriter pw1) {
        for (String name : customs) {
            MekSummary ms = MekSummaryCache.getInstance().getMek(name);
            if (ms == null) {
                continue;
            }

            MekFileParser mekFileParser = null;
            try {
                mekFileParser = new MekFileParser(ms.getSourceFile());
            } catch (EntityLoadingException ex) {
                logger.error("", ex);
            }
            if (mekFileParser == null) {
                continue;
            }
            Entity en = mekFileParser.getEntity();
            pw1.println("\t<custom>");
            pw1.println("\t\t<name>" + name + "</name>");
            if (en instanceof Mek) {
                pw1.print("\t\t<mtf><![CDATA[");
                pw1.print(((Mek) en).getMtf());
                pw1.println("]]></mtf>");
            } else {
                try {
                    BuildingBlock blk = BLKFile.getBlock(en);
                    pw1.print("\t\t<blk><![CDATA[");
                    for (String s : blk.getAllDataAsString()) {
                        if (s.isEmpty()) {
                            continue;
                        }
                        pw1.println(s);
                    }
                    pw1.println("]]></blk>");
                } catch (EntitySavingException e) {
                    logger.error("Failed to save custom entity {}", en.getDisplayName(), e);
                }
            }
            pw1.println("\t</custom>");
        }
    }

    public ArrayList<PlanetarySystem> getSystems() {
        ArrayList<PlanetarySystem> systems = new ArrayList<>();
        for (String key : Systems.getInstance().getSystems().keySet()) {
            systems.add(Systems.getInstance().getSystems().get(key));
        }
        return systems;
    }

    public PlanetarySystem getSystemById(String id) {
        return Systems.getInstance().getSystemById(id);
    }

    public Vector<String> getSystemNames() {
        Vector<String> systemNames = new Vector<>();
        for (PlanetarySystem key : Systems.getInstance().getSystems().values()) {
            systemNames.add(key.getPrintableName(getLocalDate()));
        }
        return systemNames;
    }

    public PlanetarySystem getSystemByName(String name) {
        return Systems.getInstance().getSystemByName(name, getLocalDate());
    }

    // region Ranks
    public RankSystem getRankSystem() {
        return rankSystem;
    }

    public void setRankSystem(final @Nullable RankSystem rankSystem) {
        // If they are the same object, there hasn't been a change and thus don't need
        // to process further
        if (Objects.equals(getRankSystem(), rankSystem)) {
            return;
        }

        // Then, we need to validate the rank system. Null isn't valid to be set but may
        // be the
        // result of a cancelled load. However, validation will prevent that
        final RankValidator rankValidator = new RankValidator();
        if (!rankValidator.validate(rankSystem, false)) {
            return;
        }

        // We need to know the old campaign rank system for personnel processing
        final RankSystem oldRankSystem = getRankSystem();

        // And with that, we can set the rank system
        setRankSystemDirect(rankSystem);

        // Finally, we fix all personnel ranks and ensure they are properly set
        getPersonnel().stream().filter(person -> person.getRankSystem().equals(oldRankSystem))
                .forEach(person -> person.setRankSystem(rankValidator, rankSystem));
    }

    public void setRankSystemDirect(final RankSystem rankSystem) {
        this.rankSystem = rankSystem;
    }

    /**
     * Returns the highest ranked person from the given list of personnel.
     *
     * @param personnel          the list of personnel from which to find the
     *                           highest ranked person
     * @param useSkillTiebreaker determines whether to use a experience level
     *                           tiebreaker when comparing ranks
     *                           (true - use skill tiebreaker, false - do not use
     *                           skill tiebreaker)
     * @return the highest ranked person from the list, or null if the provided
     *         personnel list is empty
     */
    public Person getHighestRankedPerson(List<Person> personnel, boolean useSkillTiebreaker) {
        Person highestRankedPerson = null;

        if (!personnel.isEmpty()) {
            for (Person person : personnel) {
                if (useSkillTiebreaker) {
                    if (person.outRanksUsingSkillTiebreaker(this, highestRankedPerson)) {
                        highestRankedPerson = person;
                    }
                } else {
                    if (person.outRanks(highestRankedPerson)) {
                        highestRankedPerson = person;
                    }
                }
            }
        }
        return highestRankedPerson;
    }
    // endregion Ranks

    public void setFinances(Finances f) {
        finances = f;
    }

    public Finances getFinances() {
        return finances;
    }

    public Accountant getAccountant() {
        return new Accountant(this);
    }

    /**
     * Use an A* algorithm to find the best path between two planets For right now,
     * we are just going to minimize the number
     * of jumps but we could extend this to take advantage of recharge information
     * or other variables as well Based on
     * http://www.policyalmanac.org/games/aStarTutorial.htm
     *
     * @param start
     * @param end
     * @return
     */
    public @Nullable JumpPath calculateJumpPath(PlanetarySystem start, PlanetarySystem end) {
        if (null == start) {
            return null;
        }
        if ((null == end) || start.getId().equals(end.getId())) {
            JumpPath jpath = new JumpPath();
            jpath.addSystem(start);
            return jpath;
        }

        String startKey = start.getId();
        String endKey = end.getId();

        String current = startKey;
        Set<String> closed = new HashSet<>();
        Set<String> open = new HashSet<>();
        boolean found = false;
        int jumps = 0;

        // we are going to through and set up some hashes that will make our
        // work easier
        // hash of parent key
        Map<String, String> parent = new HashMap<>();
        // hash of H for each planet which will not change
        Map<String, Double> scoreH = new HashMap<>();
        // hash of G for each planet which might change
        Map<String, Double> scoreG = new HashMap<>();

        for (String key : Systems.getInstance().getSystems().keySet()) {
            scoreH.put(key, end.getDistanceTo(Systems.getInstance().getSystems().get(key)));
        }
        scoreG.put(current, 0.0);
        closed.add(current);

        while (!found && jumps < 10000) {
            jumps++;
            double currentG = scoreG.get(current)
                    + Systems.getInstance().getSystemById(current).getRechargeTime(getLocalDate());

            final String localCurrent = current;
            Systems.getInstance().visitNearbySystems(Systems.getInstance().getSystemById(current), 30, p -> {
                if (closed.contains(p.getId())) {
                } else if (open.contains(p.getId())) {
                    // is the current G better than the existing G
                    if (currentG < scoreG.get(p.getId())) {
                        // then change G and parent
                        scoreG.put(p.getId(), currentG);
                        parent.put(p.getId(), localCurrent);
                    }
                } else {
                    // put the current G for this one in memory
                    scoreG.put(p.getId(), currentG);
                    // put the parent in memory
                    parent.put(p.getId(), localCurrent);
                    open.add(p.getId());
                }
            });

            String bestMatch = null;
            double bestF = Double.POSITIVE_INFINITY;
            for (String possible : open) {
                // calculate F
                double currentF = scoreG.get(possible) + scoreH.get(possible);
                if (currentF < bestF) {
                    bestMatch = possible;
                    bestF = currentF;
                }
            }

            current = bestMatch;
            if (null == current) {
                // We're done - probably failed to find anything
                break;
            }

            closed.add(current);
            open.remove(current);
            if (current.equals(endKey)) {
                found = true;
            }
        }

        // now we just need to back up from the last current by parents until we
        // hit null
        List<PlanetarySystem> path = new ArrayList<>();
        String nextKey = current;
        while (null != nextKey) {
            path.add(Systems.getInstance().getSystemById(nextKey));
            // MekHQApp.logMessage(nextKey);
            nextKey = parent.get(nextKey);
        }

        // now reverse the direction
        JumpPath finalPath = new JumpPath();
        for (int i = (path.size() - 1); i >= 0; i--) {
            finalPath.addSystem(path.get(i));
        }

        return finalPath;
    }

    /**
     * This method calculates the cost per jump for interstellar travel. It operates
     * by fitting the part
     * of the force not transported in owned DropShips into a number of prototypical
     * DropShips of a few
     * standard configurations, then adding the JumpShip charges on top. It remains
     * fairly hacky, but
     * improves slightly on the prior implementation as far as following the
     * rulebooks goes.
     *
     * It can be used to calculate total travel costs in the style of FM:Mercs
     * (excludeOwnTransports
     * and campaignOpsCosts set to false), to calculate leased/rented travel costs
     * only in the style
     * of FM:Mercs (excludeOwnTransports true, campaignOpsCosts false), or to
     * calculate travel costs
     * for CampaignOps-style costs (excludeOwnTransports true, campaignOpsCosts
     * true).
     *
     * @param excludeOwnTransports If true, do not display maintenance costs in the
     *                             calculated travel cost.
     * @param campaignOpsCosts     If true, use the Campaign Ops method for
     *                             calculating travel cost. (DropShip monthly fees
     *                             of 0.5% of purchase cost, 100,000 C-bills per
     *                             collar.)
     */
    public Money calculateCostPerJump(boolean excludeOwnTransports, boolean campaignOpsCosts) {
        HangarStatistics stats = getHangarStatistics();
        CargoStatistics cargoStats = getCargoStatistics();

        Money collarCost = Money.of(campaignOpsCosts ? 100000 : 50000);

        // first we need to get the total number of units by type
        int nMek = stats.getNumberOfUnitsByType(Entity.ETYPE_MEK);
        int nLVee = stats.getNumberOfUnitsByType(Entity.ETYPE_TANK, false, true);
        int nHVee = stats.getNumberOfUnitsByType(Entity.ETYPE_TANK);
        int nAero = stats.getNumberOfUnitsByType(Entity.ETYPE_AEROSPACEFIGHTER);
        int nSC = stats.getNumberOfUnitsByType(Entity.ETYPE_SMALL_CRAFT);
        int nCF = stats.getNumberOfUnitsByType(Entity.ETYPE_CONV_FIGHTER);
        int nBA = stats.getNumberOfUnitsByType(Entity.ETYPE_BATTLEARMOR);
        int nMekInf = 0;
        int nMotorInf = 0;
        int nFootInf = 0;
        int nProto = stats.getNumberOfUnitsByType(Entity.ETYPE_PROTOMEK);
        int nDropship = stats.getNumberOfUnitsByType(Entity.ETYPE_DROPSHIP);
        int nCollars = stats.getTotalDockingCollars();
        double nCargo = cargoStats.getTotalCargoCapacity(); // ignoring refrigerated/insulated/etc.

        // get cargo tonnage including parts in transit, then get mothballed unit
        // tonnage
        double carriedCargo = cargoStats.getCargoTonnage(true, false) + cargoStats.getCargoTonnage(false, true);

        // calculate the number of units left untransported
        int noMek = Math.max(nMek - stats.getOccupiedBays(Entity.ETYPE_MEK), 0);
        int noDS = Math.max(nDropship - stats.getOccupiedBays(Entity.ETYPE_DROPSHIP), 0);
        int noSC = Math.max(nSC - stats.getOccupiedBays(Entity.ETYPE_SMALL_CRAFT), 0);
        int noCF = Math.max(nCF - stats.getOccupiedBays(Entity.ETYPE_CONV_FIGHTER), 0);
        int noASF = Math.max(nAero - stats.getOccupiedBays(Entity.ETYPE_AEROSPACEFIGHTER), 0);
        int nolv = Math.max(nLVee - stats.getOccupiedBays(Entity.ETYPE_TANK, true), 0);
        int nohv = Math.max(nHVee - stats.getOccupiedBays(Entity.ETYPE_TANK), 0);
        int noinf = Math.max(
                stats.getNumberOfUnitsByType(Entity.ETYPE_INFANTRY) - stats.getOccupiedBays(Entity.ETYPE_INFANTRY), 0);
        int noBA = Math.max(nBA - stats.getOccupiedBays(Entity.ETYPE_BATTLEARMOR), 0);
        int noProto = Math.max(nProto - stats.getOccupiedBays(Entity.ETYPE_PROTOMEK), 0);
        int freehv = Math.max(stats.getTotalHeavyVehicleBays() - stats.getOccupiedBays(Entity.ETYPE_TANK), 0);
        int freeinf = Math.max(stats.getTotalInfantryBays() - stats.getOccupiedBays(Entity.ETYPE_INFANTRY), 0);
        int freeba = Math.max(stats.getTotalBattleArmorBays() - stats.getOccupiedBays(Entity.ETYPE_BATTLEARMOR), 0);
        int freeSC = Math.max(stats.getTotalSmallCraftBays() - stats.getOccupiedBays(Entity.ETYPE_SMALL_CRAFT), 0);
        int noCargo = (int) Math.ceil(Math.max(carriedCargo - nCargo, 0));

        int newNoASF = Math.max(noASF - freeSC, 0);
        int placedASF = Math.max(noASF - newNoASF, 0);
        freeSC -= placedASF;

        int newNolv = Math.max(nolv - freehv, 0);
        int placedlv = Math.max(nolv - newNolv, 0);
        freehv -= placedlv;
        int noVehicles = (nohv + newNolv);

        Money dropshipCost;
        // The cost-figuring process: using prototypical dropships, figure out how
        // many collars are required. Charge for the prototypical dropships and
        // the docking collar, based on the rules selected. Allow prototypical
        // dropships to be leased in 1/2 increments; designs of roughly 1/2
        // size exist for all of the prototypical variants chosen.

        // DropShip costs are for the duration of the trip for FM:Mercs rules,
        // and per month for Campaign Ops. The prior implementation here assumed
        // the FM:Mercs costs were per jump, which seems reasonable. To avoid having
        // to add a bunch of code to remember the total length of the current
        // jump path, CamOps costs are normalized to per-jump, using 175 hours charge
        // time as a baseline.

        // Roughly an Overlord
        int largeDropshipMekCapacity = 36;
        int largeMekDropshipASFCapacity = 6;
        int largeMekDropshipCargoCapacity = 120;
        Money largeMekDropshipCost = Money.of(campaignOpsCosts ? (1750000.0 / 4.2) : 400000);

        // Roughly a Union
        int averageDropshipMekCapacity = 12;
        int mekDropshipASFCapacity = 2;
        int mekDropshipCargoCapacity = 75;
        Money mekDropshipCost = Money.of(campaignOpsCosts ? (1450000.0 / 4.2) : 150000);

        // Roughly a Leopard CV
        int averageDropshipASFCapacity = 6;
        int asfDropshipCargoCapacity = 90;
        Money asfDropshipCost = Money.of(campaignOpsCosts ? (900000.0 / 4.2) : 80000);

        // Roughly a Triumph
        int largeDropshipVehicleCapacity = 50;
        int largeVehicleDropshipCargoCapacity = 750;
        Money largeVehicleDropshipCost = Money.of(campaignOpsCosts ? (1750000.0 / 4.2) : 430000);

        // Roughly a Gazelle
        int averageDropshipVehicleCapacity = 15;
        int vehicleDropshipCargoCapacity = 65;
        Money vehicleDropshipCost = Money.of(campaignOpsCosts ? (900000.0 / 4.2) : 40000);

        // Roughly a Mule
        int largeDropshipCargoCapacity = 8000;
        Money largeCargoDropshipCost = Money.of(campaignOpsCosts ? (750000.0 / 4.2) : 800000);

        // Roughly a Buccaneer
        int averageDropshipCargoCapacity = 2300;
        Money cargoDropshipCost = Money.of(campaignOpsCosts ? (550000.0 / 4.2) : 250000);

        int mekCollars = 0;
        double leasedLargeMekDropships = 0;
        double leasedAverageMekDropships = 0;

        int asfCollars = 0;
        double leasedAverageASFDropships = 0;

        int vehicleCollars = 0;
        double leasedLargeVehicleDropships = 0;
        double leasedAverageVehicleDropships = 0;

        int cargoCollars = 0;
        double leasedLargeCargoDropships = 0;
        double leasedAverageCargoDropships = 0;

        int leasedASFCapacity = 0;
        int leasedCargoCapacity = 0;

        // For each type we're concerned with, calculate the number of dropships needed
        // to transport the force. Smaller dropships are represented by half-dropships.

        // If we're transporting more than a company, Overlord analogues are more
        // efficient.
        if (noMek > 12) {
            leasedLargeMekDropships = noMek / (double) largeDropshipMekCapacity;
            noMek -= (int) (leasedLargeMekDropships * largeDropshipMekCapacity);
            mekCollars += (int) Math.ceil(leasedLargeMekDropships);

            // If there's more than a company left over, lease another Overlord. Otherwise
            // fall through and get a Union.
            if (noMek > 12) {
                leasedLargeMekDropships += 1;
                noMek -= largeDropshipMekCapacity;
                mekCollars += 1;
            }

            leasedASFCapacity += (int) Math.floor(leasedLargeMekDropships * largeMekDropshipASFCapacity);
            leasedCargoCapacity += largeMekDropshipCargoCapacity;
        }

        // Unions
        if (noMek > 0) {
            leasedAverageMekDropships = noMek / (double) averageDropshipMekCapacity;
            noMek -= (int) (leasedAverageMekDropships * averageDropshipMekCapacity);
            mekCollars += (int) Math.ceil(leasedAverageMekDropships);

            // If we can fit in a smaller DropShip, lease one of those instead.
            if ((noMek > 0) && (noMek < (averageDropshipMekCapacity / 2))) {
                leasedAverageMekDropships += 0.5;
                mekCollars += 1;
            } else if (noMek > 0) {
                leasedAverageMekDropships += 1;
                mekCollars += 1;
            }

            // Our Union-ish DropShip can carry some ASFs and cargo.
            leasedASFCapacity += (int) Math.floor(leasedAverageMekDropships * mekDropshipASFCapacity);
            leasedCargoCapacity += (int) Math.floor(leasedAverageMekDropships * mekDropshipCargoCapacity);
        }

        // Leopard CVs
        if (noASF > leasedASFCapacity) {
            noASF -= leasedASFCapacity;

            if (noASF > 0) {
                leasedAverageASFDropships = noASF / (double) averageDropshipASFCapacity;
                noASF -= (int) (leasedAverageASFDropships * averageDropshipASFCapacity);
                asfCollars += (int) Math.ceil(leasedAverageASFDropships);

                if ((noASF > 0) && (noASF < (averageDropshipASFCapacity / 2))) {
                    leasedAverageASFDropships += 0.5;
                    asfCollars += 1;
                } else if (noASF > 0) {
                    leasedAverageASFDropships += 1;
                    asfCollars += 1;
                }
            }

            // Our Leopard-ish DropShip can carry some cargo.
            leasedCargoCapacity += (int) Math.floor(asfDropshipCargoCapacity * leasedAverageASFDropships);
        }

        // Triumphs
        if (noVehicles > averageDropshipVehicleCapacity) {
            leasedLargeVehicleDropships = noVehicles / (double) largeDropshipVehicleCapacity;
            noVehicles -= (int) (leasedLargeVehicleDropships * largeDropshipVehicleCapacity);
            vehicleCollars += (int) Math.ceil(leasedLargeVehicleDropships);

            if (noVehicles > averageDropshipVehicleCapacity) {
                leasedLargeVehicleDropships += 1;
                noVehicles -= largeDropshipVehicleCapacity;
                vehicleCollars += 1;
            }

            leasedCargoCapacity += (int) Math.floor(leasedLargeVehicleDropships * largeVehicleDropshipCargoCapacity);
        }

        // Gazelles
        if (noVehicles > 0) {
            leasedAverageVehicleDropships = (nohv + newNolv) / (double) averageDropshipVehicleCapacity;
            noVehicles = (int) ((nohv + newNolv) - leasedAverageVehicleDropships * averageDropshipVehicleCapacity);
            vehicleCollars += (int) Math.ceil(leasedAverageVehicleDropships);

            // Gazelles are pretty minimal, so no half-measures.
            if (noVehicles > 0) {
                leasedAverageVehicleDropships += 1;
                noVehicles -= averageDropshipVehicleCapacity;
                vehicleCollars += 1;
            }

            // Our Gazelle-ish DropShip can carry some cargo.
            leasedCargoCapacity += (int) Math.floor(vehicleDropshipCargoCapacity * leasedAverageVehicleDropships);
        }

        // Do we have any leftover cargo?
        noCargo -= leasedCargoCapacity;

        // Mules
        if (noCargo > averageDropshipCargoCapacity) {
            leasedLargeCargoDropships = noCargo / (double) largeDropshipCargoCapacity;
            noCargo -= (int) (leasedLargeCargoDropships * largeDropshipCargoCapacity);
            cargoCollars += (int) Math.ceil(leasedLargeCargoDropships);

            if (noCargo > averageDropshipCargoCapacity) {
                leasedLargeCargoDropships += 1;
                noCargo -= largeDropshipCargoCapacity;
                cargoCollars += 1;
            }
        }

        // Buccaneers
        if (noCargo > 0) {
            leasedAverageCargoDropships = noCargo / (double) averageDropshipCargoCapacity;
            cargoCollars += (int) Math.ceil(leasedAverageCargoDropships);
            noCargo -= (int) (leasedAverageCargoDropships * averageDropshipCargoCapacity);

            if (noCargo > 0 && noCargo < (averageDropshipCargoCapacity / 2)) {
                leasedAverageCargoDropships += 0.5;
                cargoCollars += 1;
            } else if (noCargo > 0) {
                leasedAverageCargoDropships += 1;
                cargoCollars += 1;
            }
        }

        dropshipCost = mekDropshipCost.multipliedBy(leasedAverageMekDropships);
        dropshipCost = dropshipCost.plus(largeMekDropshipCost.multipliedBy(leasedLargeMekDropships));

        dropshipCost = dropshipCost.plus(asfDropshipCost.multipliedBy(leasedAverageASFDropships));

        dropshipCost = dropshipCost.plus(vehicleDropshipCost.multipliedBy(leasedAverageVehicleDropships));
        dropshipCost = dropshipCost.plus(largeVehicleDropshipCost.multipliedBy(leasedLargeVehicleDropships));

        dropshipCost = dropshipCost.plus(cargoDropshipCost.multipliedBy(leasedAverageCargoDropships));
        dropshipCost = dropshipCost.plus(largeCargoDropshipCost.multipliedBy(leasedLargeCargoDropships));

        // Smaller/half-DropShips are cheaper to rent, but still take one collar each
        int collarsNeeded = mekCollars + asfCollars + vehicleCollars + cargoCollars;

        // add owned DropShips
        collarsNeeded += nDropship;

        // now factor in owned JumpShips
        collarsNeeded = Math.max(0, collarsNeeded - nCollars);

        Money totalCost = dropshipCost.plus(collarCost.multipliedBy(collarsNeeded));

        // FM:Mercs reimburses for owned transport (CamOps handles it in peacetime
        // costs)
        if (!excludeOwnTransports) {
            Money ownDropshipCost = Money.zero();
            Money ownJumpshipCost = Money.zero();
            for (Unit u : getUnits()) {
                if (!u.isMothballed()) {
                    Entity e = u.getEntity();
                    if ((e.getEntityType() & Entity.ETYPE_DROPSHIP) != 0) {
                        ownDropshipCost = ownDropshipCost.plus(
                                mekDropshipCost.multipliedBy(u.getMekCapacity()).dividedBy(averageDropshipMekCapacity));
                        ownDropshipCost = ownDropshipCost.plus(
                                asfDropshipCost.multipliedBy(u.getASFCapacity()).dividedBy(averageDropshipASFCapacity));
                        ownDropshipCost = ownDropshipCost.plus(vehicleDropshipCost
                                .multipliedBy(u.getHeavyVehicleCapacity() + u.getLightVehicleCapacity())
                                .dividedBy(averageDropshipVehicleCapacity));
                        ownDropshipCost = ownDropshipCost.plus(cargoDropshipCost.multipliedBy(u.getCargoCapacity())
                                .dividedBy(averageDropshipCargoCapacity));
                    } else if ((e.getEntityType() & Entity.ETYPE_JUMPSHIP) != 0) {
                        ownJumpshipCost = ownDropshipCost.plus(collarCost.multipliedBy(e.getDockingCollars().size()));
                    }
                }
            }

            totalCost = totalCost.plus(ownDropshipCost).plus(ownJumpshipCost);
        }

        return totalCost;
    }

    /**
     * Calculates simplified travel time.
     * Travel time is calculated by dividing distance (in LY) by 20 and multiplying
     * the result by 7.
     *
     * @param destination the planetary system being traveled to
     * @return the simplified travel time in days
     */
    public int getSimplifiedTravelTime(PlanetarySystem destination) {
        if (Objects.equals(getCurrentSystem(), destination)) {
            return 0;
        } else {
            // I came to the value of 20 by eyeballing the average distance between planets
            // within the Inner Sphere.
            // It looked to be around 15-20LY, so 20LY seemed a good gauge
            return (int) ((getCurrentSystem().getDistanceTo(destination) / 20) * 7);
        }
    }

    public void personUpdated(Person p) {
        Unit u = p.getUnit();
        if (null != u) {
            u.resetPilotAndEntity();
        }

        Force force = getForceFor(p);
        if (force != null) {
            force.updateCommander(this);
        }

        MekHQ.triggerEvent(new PersonChangedEvent(p));
    }

    public TargetRoll getTargetFor(final IPartWork partWork, final Person tech) {
        final Skill skill = tech.getSkillForWorkingOn(partWork);
        int modePenalty = partWork.getMode().expReduction;

        if ((partWork.getUnit() != null) && !partWork.getUnit().isAvailable(partWork instanceof Refit)) {
            return new TargetRoll(TargetRoll.IMPOSSIBLE, "This unit is not currently available!");
        } else if ((partWork.getTech() != null) && !partWork.getTech().equals(tech)) {
            return new TargetRoll(TargetRoll.IMPOSSIBLE, "Already being worked on by another team");
        } else if (skill == null) {
            return new TargetRoll(TargetRoll.IMPOSSIBLE, "Assigned tech does not have the right skills");
        } else if (!getCampaignOptions().isDestroyByMargin()
                && (partWork.getSkillMin() > (skill.getExperienceLevel() - modePenalty))) {
            return new TargetRoll(TargetRoll.IMPOSSIBLE, "Task is beyond this tech's skill level");
        } else if (partWork.getSkillMin() > SkillType.EXP_ELITE) {
            return new TargetRoll(TargetRoll.IMPOSSIBLE, "Task is impossible.");
        } else if (!partWork.needsFixing() && !partWork.isSalvaging()) {
            return new TargetRoll(TargetRoll.IMPOSSIBLE, "Task is not needed.");
        } else if ((partWork instanceof MissingPart)
                && (((MissingPart) partWork).findReplacement(false) == null)) {
            return new TargetRoll(TargetRoll.IMPOSSIBLE, "Replacement part not available.");
        }

        final int techTime = isOvertimeAllowed() ? tech.getMinutesLeft() + tech.getOvertimeLeft()
                : tech.getMinutesLeft();
        if (!(partWork instanceof Refit) && (techTime <= 0)) {
            return new TargetRoll(TargetRoll.IMPOSSIBLE, "The tech has no time left.");
        }

        final String notFixable = partWork.checkFixable();
        if (notFixable != null) {
            return new TargetRoll(TargetRoll.IMPOSSIBLE, notFixable);
        }

        // if this is an infantry refit, then automatic success
        if ((partWork instanceof Refit) && (partWork.getUnit() != null)
                && partWork.getUnit().isConventionalInfantry()) {
            return new TargetRoll(TargetRoll.AUTOMATIC_SUCCESS, "infantry refit");
        }

        // If we are using the MoF rule, then we will ignore mode penalty here
        // and instead assign it as a straight penalty
        if (getCampaignOptions().isDestroyByMargin()) {
            modePenalty = 0;
        }

        // this is ugly, if the mode penalty drops you to green, you drop two
        // levels instead of two
        int value = skill.getFinalSkillValue() + modePenalty;
        if ((modePenalty > 0)
                && (SkillType.EXP_GREEN == (skill.getExperienceLevel() - modePenalty))) {
            value++;
        }
        final TargetRoll target = new TargetRoll(value,
                SkillType.getExperienceLevelName(skill.getExperienceLevel() - modePenalty));
        if (target.getValue() == TargetRoll.IMPOSSIBLE) {
            return target;
        }

        target.append(partWork.getAllMods(tech));

        if (getCampaignOptions().isUseEraMods()) {
            target.addModifier(getFaction().getEraMod(getGameYear()), "era");
        }

        final boolean isOvertime;
        if (isOvertimeAllowed()
                && (tech.isTaskOvertime(partWork) || partWork.hasWorkedOvertime())) {
            target.addModifier(3, "overtime");
            isOvertime = true;
        } else {
            isOvertime = false;
        }

        final int minutes = Math.min(partWork.getTimeLeft(), techTime);
        if (minutes <= 0) {
            logger.error("Attempting to get the target number for a part with zero time left.");
            return new TargetRoll(TargetRoll.AUTOMATIC_SUCCESS, "No part repair time remaining.");
        }

        int helpMod;
        if ((partWork.getUnit() != null) && partWork.getUnit().isSelfCrewed()) {
            helpMod = getShorthandedModForCrews(partWork.getUnit().getEntity().getCrew());
        } else {
            final int helpers = getAvailableAstechs(minutes, isOvertime);
            helpMod = getShorthandedMod(helpers, false);
            // we may have just gone overtime with our helpers
            if (!isOvertime && (astechPoolMinutes < (minutes * helpers))) {
                target.addModifier(3, "overtime astechs");
            }
        }

        if (partWork.getShorthandedMod() > helpMod) {
            helpMod = partWork.getShorthandedMod();
        }

        if (helpMod > 0) {
            target.addModifier(helpMod, "shorthanded");
        }
        return target;
    }

    public TargetRoll getTargetForMaintenance(IPartWork partWork, Person tech) {
        int value = 10;
        String skillLevel = "Unmaintained";
        if (null != tech) {
            Skill skill = tech.getSkillForWorkingOn(partWork);
            if (null != skill) {
                value = skill.getFinalSkillValue();
                skillLevel = skill.getSkillLevel().toString();
            }
        }

        TargetRoll target = new TargetRoll(value, skillLevel);
        if (target.getValue() == TargetRoll.IMPOSSIBLE) {
            return target;
        }

        target.append(partWork.getAllModsForMaintenance());

        if (getCampaignOptions().isUseEraMods()) {
            target.addModifier(getFaction().getEraMod(getGameYear()), "era");
        }

        if (partWork.getUnit().getSite() < SITE_FACILITY_MAINTENANCE) {
            if (getLocation().isOnPlanet() && campaignOptions.isUsePlanetaryModifiers()) {
                Planet planet = getLocation().getPlanet();
                Atmosphere atmosphere = planet.getAtmosphere(getLocalDate());
                megamek.common.planetaryconditions.Atmosphere planetaryConditions = megamek.common.planetaryconditions.Atmosphere
                        .getAtmosphere(planet.getPressure(getLocalDate()));
                int temperature = planet.getTemperature(getLocalDate());

                if (planet.getGravity() < 0.8) {
                    target.addModifier(2, "Low Gravity");
                } else if (planet.getGravity() >= 2.0) {
                    target.addModifier(4, "Very High Gravity");
                } else if (planet.getGravity() > 1.2) {
                    target.addModifier(1, "High Gravity");
                }

                if (atmosphere.isTainted() || atmosphere.isToxic()) {
                    target.addModifier(2, "Tainted or Toxic Atmosphere");
                } else if (planetaryConditions.isVacuum()) {
                    target.addModifier(2, "Vacuum");
                }

                if (planetaryConditions.isTrace() || planetaryConditions.isVeryHigh()) {
                    target.addModifier(1, "Trace or Very High Pressure Atmosphere");
                }

                if (temperature < -30 || temperature > 50) {
                    target.addModifier(1, "Extreme Temperature");
                }
            }
        }

        if (null != partWork.getUnit() && null != tech) {
            // we have no official rules for what happens when a tech is only
            // assigned
            // for part of the maintenance cycle, so we will create our own
            // penalties
            if (partWork.getUnit().getMaintainedPct() < .5) {
                target.addModifier(2, "partial maintenance");
            } else if (partWork.getUnit().getMaintainedPct() < 1) {
                target.addModifier(1, "partial maintenance");
            }

            // the astech issue is crazy, because you can actually be better off
            // not maintaining
            // than going it short-handed, but that is just the way it is.
            // Still, there is also some fuzziness about what happens if you are
            // short astechs
            // for part of the cycle. We will keep keep track of the total
            // "astech days" used over
            // the cycle and take the average per day rounding down as our team
            // size
            final int helpMod;
            if (partWork.getUnit().isSelfCrewed()) {
                helpMod = getShorthandedModForCrews(partWork.getUnit().getEntity().getCrew());
            } else {
                helpMod = getShorthandedMod(partWork.getUnit().getAstechsMaintained(), false);
            }

            if (helpMod > 0) {
                target.addModifier(helpMod, "shorthanded");
            }

            // like repairs, per CamOps page 208 extra time gives a
            // reduction to the TN based on x2, x3, x4
            if (partWork.getUnit().getMaintenanceMultiplier() > 1) {
                target.addModifier(-(partWork.getUnit().getMaintenanceMultiplier() - 1), "extra time");
            }
        }

        return target;
    }

    public TargetRoll getTargetForAcquisition(final IAcquisitionWork acquisition) {
        return getTargetForAcquisition(acquisition, getLogisticsPerson());
    }

    public TargetRoll getTargetForAcquisition(final IAcquisitionWork acquisition,
            final @Nullable Person person) {
        return getTargetForAcquisition(acquisition, person, false);
    }

    public TargetRoll getTargetForAcquisition(final IAcquisitionWork acquisition,
            final @Nullable Person person,
            final boolean checkDaysToWait) {
        if (getCampaignOptions().getAcquisitionSkill().equals(CampaignOptions.S_AUTO)) {
            return new TargetRoll(TargetRoll.AUTOMATIC_SUCCESS, "Automatic Success");
        }

        if (null == person) {
            return new TargetRoll(TargetRoll.IMPOSSIBLE,
                    "No one on your force is capable of acquiring parts");
        }
        final Skill skill = person.getSkillForWorkingOn(getCampaignOptions().getAcquisitionSkill());
        if (null != getShoppingList().getShoppingItem(
                acquisition.getNewEquipment())
                && checkDaysToWait) {
            return new TargetRoll(
                    TargetRoll.AUTOMATIC_FAIL,
                    "You must wait until the new cycle to check for this part. Further attempts will be added to the shopping list.");
        }
        if (acquisition.getTechBase() == Part.T_CLAN
                && !getCampaignOptions().isAllowClanPurchases()) {
            return new TargetRoll(TargetRoll.IMPOSSIBLE,
                    "You cannot acquire clan parts");
        }
        if (acquisition.getTechBase() == Part.T_IS
                && !getCampaignOptions().isAllowISPurchases()) {
            return new TargetRoll(TargetRoll.IMPOSSIBLE,
                    "You cannot acquire inner sphere parts");
        }
        if (getCampaignOptions().getTechLevel() < Utilities
                .getSimpleTechLevel(acquisition.getTechLevel())) {
            return new TargetRoll(TargetRoll.IMPOSSIBLE,
                    "You cannot acquire parts of this tech level");
        }
        if (getCampaignOptions().isLimitByYear()
                && !acquisition.isIntroducedBy(getGameYear(), useClanTechBase(), getTechFaction())) {
            return new TargetRoll(TargetRoll.IMPOSSIBLE,
                    "It has not been invented yet!");
        }
        if (getCampaignOptions().isDisallowExtinctStuff() &&
                (acquisition.isExtinctIn(getGameYear(), useClanTechBase(), getTechFaction())
                        || acquisition.getAvailability() == EquipmentType.RATING_X)) {
            return new TargetRoll(TargetRoll.IMPOSSIBLE,
                    "It is extinct!");
        }
        if (getCampaignOptions().isUseAtB() &&
                getCampaignOptions().isRestrictPartsByMission() && acquisition instanceof Part) {
            int partAvailability = ((Part) acquisition).getAvailability();
            EquipmentType et = null;
            if (acquisition instanceof EquipmentPart) {
                et = ((EquipmentPart) acquisition).getType();
            } else if (acquisition instanceof MissingEquipmentPart) {
                et = ((MissingEquipmentPart) acquisition).getType();
            }

            StringBuilder partAvailabilityLog = new StringBuilder("<html>");
            partAvailabilityLog.append("Part Rating Level: ").append(partAvailability)
                    .append(" (").append(EquipmentType.ratingNames[partAvailability]).append(')');

            /*
             * Even if we can acquire Clan parts, they have a minimum availability of F for
             * non-Clan units
             */
            if (acquisition.getTechBase() == Part.T_CLAN && !getFaction().isClan()) {
                partAvailability = Math.max(partAvailability, EquipmentType.RATING_F);
                partAvailabilityLog.append("<br>[clan part for non clan faction]");
            } else if (et != null) {
                /*
                 * AtB rules do not simply affect the difficulty of getting parts, but whether
                 * they can be obtained at all. Changing the system to use availability codes
                 * can have a serious effect on game play, so we apply a few tweaks to keep some
                 * of the more basic items from becoming completely unobtainable, while applying
                 * a minimum for non-flamer energy weapons, which was the reason this rule was
                 * included in AtB to begin with.
                 */
                if (et instanceof EnergyWeapon
                        && !(et instanceof FlamerWeapon)
                        && partAvailability < EquipmentType.RATING_C) {
                    partAvailability = EquipmentType.RATING_C;
                    partAvailabilityLog.append("<br>[Non-Flamer Lasers]");
                }
                if (et instanceof ACWeapon) {
                    partAvailability -= 2;
                    partAvailabilityLog.append("<br>Autocannon: -2");
                }
                if (et instanceof GaussWeapon
                        || et instanceof FlamerWeapon) {
                    partAvailability--;
                    partAvailabilityLog.append("<br>Gauss Rifle or Flamer: -1");
                }
                if (et instanceof AmmoType) {
                    switch (((AmmoType) et).getAmmoType()) {
                        case AmmoType.T_AC:
                            partAvailability -= 2;
                            partAvailabilityLog.append("<br>Autocannon Ammo: -2");
                            break;
                        case AmmoType.T_GAUSS:
                            partAvailability -= 1;
                            partAvailabilityLog.append("<br>Gauss Ammo: -1");
                            break;
                    }
                    if (EnumSet.of(Munitions.M_STANDARD).containsAll(
                            ((AmmoType) et).getMunitionType())) {
                        partAvailability--;
                        partAvailabilityLog.append("<br>Standard Ammo: -1");
                    }
                }
            }

            if (((getGameYear() < 2950) || (getGameYear() > 3040))
                    && (acquisition instanceof Armor || acquisition instanceof MissingMekActuator
                            || acquisition instanceof MissingMekCockpit
                            || acquisition instanceof MissingMekLifeSupport
                            || acquisition instanceof MissingMekLocation
                            || acquisition instanceof MissingMekSensor)) {
                partAvailability--;
                partAvailabilityLog.append("<br>Mek part prior to 2950 or after 3040: - 1");
            }

            int AtBPartsAvailability = findAtBPartsAvailabilityLevel(acquisition, null);
            partAvailabilityLog.append("<br>Total part availability: ").append(partAvailability)
                    .append("<br>Current campaign availability: ").append(AtBPartsAvailability)
                    .append("</html>");
            if (partAvailability > AtBPartsAvailability) {
                return new TargetRoll(TargetRoll.IMPOSSIBLE, partAvailabilityLog.toString());
            }
        }
        TargetRoll target = new TargetRoll(skill.getFinalSkillValue(), skill.getSkillLevel().toString());
        target.append(acquisition.getAllAcquisitionMods());
        return target;
    }

    public @Nullable AtBContract getAttachedAtBContract(Unit unit) {
        if (null != unit && null != lances.get(unit.getForceId())) {
            return lances.get(unit.getForceId()).getContract(this);
        }
        return null;
    }

    /**
     * AtB: count all available bonus parts
     *
     * @return the total <code>int</code> number of bonus parts for all active
     *         contracts
     */
    public int totalBonusParts() {
        int retVal = 0;
        if (hasActiveContract()) {
            for (Contract c : getActiveContracts()) {
                if (c instanceof AtBContract) {
                    retVal += ((AtBContract) c).getNumBonusParts();
                }
            }
        }
        return retVal;
    }

    public void spendBonusPart(IAcquisitionWork targetWork) {
        // Can only spend from active contracts, so if there are none we can't spend a
        // bonus part
        if (!hasActiveContract()) {
            return;
        }

        String report = targetWork.find(0);

        if (report.endsWith("0 days.")) {
            // First, try to spend from the contact the Acquisition's unit is attached to
            AtBContract contract = getAttachedAtBContract(targetWork.getUnit());

            if (contract == null) {
                // Then, just the first free one that is active
                for (Contract c : getActiveContracts()) {
                    if (((AtBContract) c).getNumBonusParts() > 0) {
                        contract = (AtBContract) c;
                        break;
                    }
                }
            }

            if (contract == null) {
                logger.error("AtB: used bonus part but no contract has bonus parts available.");
            } else {
                addReport(
                        resources.getString("bonusPartLog.text") + ' ' + targetWork.getAcquisitionPart().getPartName());
                contract.useBonusPart();
            }
        }
    }

    public int findAtBPartsAvailabilityLevel(IAcquisitionWork acquisition, StringBuilder reportBuilder) {
        AtBContract contract = (acquisition != null) ? getAttachedAtBContract(acquisition.getUnit()) : null;

        /*
         * If the unit is not assigned to a contract, use the least restrictive active
         * contract. Don't restrict parts availability by contract if it has not
         * started.
         */
        if (hasActiveContract()) {
            for (final AtBContract c : getActiveAtBContracts()) {
                if ((contract == null)
                        || (c.getPartsAvailabilityLevel() > contract.getPartsAvailabilityLevel())) {
                    contract = c;
                }
            }
        }

        // if we have a contract and it has started
        if ((null != contract) && contract.isActiveOn(getLocalDate(), true)) {
            if (reportBuilder != null) {
                reportBuilder.append(contract.getPartsAvailabilityLevel()).append(" (").append(contract.getType())
                        .append(')');
            }
            return contract.getPartsAvailabilityLevel();
        }

        /* If contract is still null, the unit is not in a contract. */
        final Person person = getLogisticsPerson();
        final int experienceLevel;
        if (person == null) {
            experienceLevel = SkillType.EXP_ULTRA_GREEN;
        } else if (CampaignOptions.S_TECH.equals(getCampaignOptions().getAcquisitionSkill())) {
            experienceLevel = person.getBestTechSkill().getExperienceLevel();
        } else {
            experienceLevel = person.getSkill(getCampaignOptions().getAcquisitionSkill()).getExperienceLevel();
        }

        final int modifier = experienceLevel - SkillType.EXP_REGULAR;

        if (reportBuilder != null) {
            reportBuilder.append(getAtBUnitRatingMod()).append("(unit rating)");
            if (person != null) {
                reportBuilder.append(modifier).append('(').append(person.getFullName()).append(", logistics admin)");
            } else {
                reportBuilder.append(modifier).append("(no logistics admin)");
            }
        }

        return getAtBUnitRatingMod() + modifier;
    }

    public void resetAstechMinutes() {
        astechPoolMinutes = Person.PRIMARY_ROLE_SUPPORT_TIME * getNumberPrimaryAstechs()
                + Person.PRIMARY_ROLE_OVERTIME_SUPPORT_TIME * getNumberSecondaryAstechs();
        astechPoolOvertime = Person.SECONDARY_ROLE_SUPPORT_TIME * getNumberPrimaryAstechs()
                + Person.SECONDARY_ROLE_OVERTIME_SUPPORT_TIME * getNumberSecondaryAstechs();
    }

    public void setAstechPoolMinutes(int minutes) {
        astechPoolMinutes = minutes;
    }

    public int getAstechPoolMinutes() {
        return astechPoolMinutes;
    }

    public void setAstechPoolOvertime(int overtime) {
        astechPoolOvertime = overtime;
    }

    public int getAstechPoolOvertime() {
        return astechPoolOvertime;
    }

    public int getPossibleAstechPoolMinutes() {
        return 480 * getNumberPrimaryAstechs() + 240 * getNumberSecondaryAstechs();
    }

    public int getPossibleAstechPoolOvertime() {
        return 240 * getNumberPrimaryAstechs() + 120 * getNumberSecondaryAstechs();
    }

    public void setAstechPool(int size) {
        astechPool = size;
    }

    public int getAstechPool() {
        return astechPool;
    }

    public void setMedicPool(int size) {
        medicPool = size;
    }

    public int getMedicPool() {
        return medicPool;
    }

    public boolean requiresAdditionalAstechs() {
        return getAstechNeed() > 0;
    }

    public int getAstechNeed() {
        return (Math.toIntExact(getActivePersonnel().stream().filter(Person::isTech).count()) * 6)
                - getNumberAstechs();
    }

    public void increaseAstechPool(int i) {
        astechPool += i;
        astechPoolMinutes += (480 * i);
        astechPoolOvertime += (240 * i);
        MekHQ.triggerEvent(new AstechPoolChangedEvent(this, i));
    }

    public void fillAstechPool() {
        final int need = getAstechNeed();
        if (need > 0) {
            increaseAstechPool(need);
        }
    }

    public void decreaseAstechPool(int i) {
        astechPool = Math.max(0, astechPool - i);
        // always assume that we fire the ones who have not yet worked
        astechPoolMinutes = Math.max(0, astechPoolMinutes - 480 * i);
        astechPoolOvertime = Math.max(0, astechPoolOvertime - 240 * i);
        MekHQ.triggerEvent(new AstechPoolChangedEvent(this, -i));
    }

    public int getNumberAstechs() {
        return getNumberPrimaryAstechs() + getNumberSecondaryAstechs();
    }

    public int getNumberPrimaryAstechs() {
        int astechs = getAstechPool();
        for (Person p : getActivePersonnel()) {
            if (p.getPrimaryRole().isAstech() && !p.isDeployed()) {
                astechs++;
            }
        }
        return astechs;
    }

    public int getNumberSecondaryAstechs() {
        int astechs = 0;
        for (Person p : getActivePersonnel()) {
            if (p.getSecondaryRole().isAstech() && !p.isDeployed()) {
                astechs++;
            }
        }
        return astechs;
    }

    public int getAvailableAstechs(final int minutes, final boolean alreadyOvertime) {
        if (minutes == 0) {
            // If 0 Astechs are assigned to the task, return 0 minutes used
            return 0;
        }

        int availableHelp = (int) Math.floor(((double) astechPoolMinutes) / minutes);
        if (isOvertimeAllowed() && (availableHelp < MHQConstants.ASTECH_TEAM_SIZE)) {
            // if we are less than fully staffed, then determine whether
            // we should dip into overtime or just continue as short-staffed
            final int shortMod = getShorthandedMod(availableHelp, false);
            final int remainingMinutes = astechPoolMinutes - availableHelp * minutes;
            final int extraHelp = (remainingMinutes + astechPoolOvertime) / minutes;
            final int helpNeeded = MHQConstants.ASTECH_TEAM_SIZE - availableHelp;
            if (alreadyOvertime && (shortMod > 0)) {
                // then add whatever we can
                availableHelp += extraHelp;
            } else if (shortMod > 3) {
                // only dip in if we can bring ourselves up to full
                if (extraHelp >= helpNeeded) {
                    availableHelp = MHQConstants.ASTECH_TEAM_SIZE;
                }
            }
        }
        return Math.min(Math.min(availableHelp, MHQConstants.ASTECH_TEAM_SIZE), getNumberAstechs());
    }

    public int getShorthandedMod(int availableHelp, boolean medicalStaff) {
        if (medicalStaff) {
            availableHelp += 2;
        }
        int helpMod = 0;
        if (availableHelp == 0) {
            helpMod = 4;
        } else if (availableHelp == 1) {
            helpMod = 3;
        } else if (availableHelp < 4) {
            helpMod = 2;
        } else if (availableHelp < 6) {
            helpMod = 1;
        }
        return helpMod;
    }

    public int getShorthandedModForCrews(final @Nullable Crew crew) {
        final int hits = (crew == null) ? 5 : crew.getHits();
        if (hits >= 5) {
            return 4;
        } else if (hits == 4) {
            return 3;
        } else if (hits == 3) {
            return 2;
        } else if (hits > 0) {
            return 1;
        } else {
            return 0;
        }
    }

    public int getMedicsPerDoctor() {
        int ndocs = getDoctors().size();
        int nmedics = getNumberMedics();
        if (ndocs == 0) {
            return 0;
        }
        // TODO: figure out what to do with fractions
        return Math.min(nmedics / ndocs, 4);
    }

    /**
     * @return the number of medics in the campaign including any in the temporary
     *         medic pool
     */
    public int getNumberMedics() {
        return getMedicPool()
                + Math.toIntExact(getActivePersonnel().stream()
                        .filter(p -> (p.getPrimaryRole().isMedic() || p.getSecondaryRole().isMedic())
                                && !p.isDeployed())
                        .count());
    }

    public boolean requiresAdditionalMedics() {
        return getMedicsNeed() > 0;
    }

    public int getMedicsNeed() {
        return (getDoctors().size() * 4) - getNumberMedics();
    }

    public void increaseMedicPool(int i) {
        medicPool += i;
        MekHQ.triggerEvent(new MedicPoolChangedEvent(this, i));
    }

    public void fillMedicPool() {
        final int need = getMedicsNeed();
        if (need > 0) {
            increaseMedicPool(need);
        }
    }

    public void decreaseMedicPool(int i) {
        medicPool = Math.max(0, medicPool - i);
        MekHQ.triggerEvent(new MedicPoolChangedEvent(this, -i));
    }

    public GameOptions getGameOptions() {
        return gameOptions;
    }

    public Vector<IBasicOption> getGameOptionsVector() {
        Vector<IBasicOption> options = new Vector<>();
        for (Enumeration<IOptionGroup> i = gameOptions.getGroups(); i.hasMoreElements();) {
            IOptionGroup group = i.nextElement();
            for (Enumeration<IOption> j = group.getOptions(); j.hasMoreElements();) {
                IOption option = j.nextElement();
                options.add(option);
            }
        }
        return options;
    }

    public void setGameOptions(final GameOptions gameOptions) {
        this.gameOptions = gameOptions;
    }

    public void setGameOptions(final Vector<IBasicOption> options) {
        for (final IBasicOption option : options) {
            getGameOptions().getOption(option.getName()).setValue(option.getValue());
        }
        updateCampaignOptionsFromGameOptions();
    }

    public void updateCampaignOptionsFromGameOptions() {
        getCampaignOptions()
                .setUseTactics(getGameOptions().getOption(OptionsConstants.RPG_COMMAND_INIT).booleanValue());
        getCampaignOptions().setUseInitiativeBonus(
                getGameOptions().getOption(OptionsConstants.RPG_INDIVIDUAL_INITIATIVE).booleanValue());
        getCampaignOptions().setUseToughness(getGameOptions().getOption(OptionsConstants.RPG_TOUGHNESS).booleanValue());
        getCampaignOptions()
                .setUseArtillery(getGameOptions().getOption(OptionsConstants.RPG_ARTILLERY_SKILL).booleanValue());
        getCampaignOptions()
                .setUseAbilities(getGameOptions().getOption(OptionsConstants.RPG_PILOT_ADVANTAGES).booleanValue());
        getCampaignOptions().setUseEdge(getGameOptions().getOption(OptionsConstants.EDGE).booleanValue());
        getCampaignOptions()
                .setUseImplants(getGameOptions().getOption(OptionsConstants.RPG_MANEI_DOMINI).booleanValue());
        getCampaignOptions()
                .setQuirks(getGameOptions().getOption(OptionsConstants.ADVANCED_STRATOPS_QUIRKS).booleanValue());
        getCampaignOptions()
                .setAllowCanonOnly(getGameOptions().getOption(OptionsConstants.ALLOWED_CANON_ONLY).booleanValue());
        getCampaignOptions().setTechLevel(TechConstants
                .getSimpleLevel(getGameOptions().getOption(OptionsConstants.ALLOWED_TECHLEVEL).stringValue()));
        MekHQ.triggerEvent(new OptionsChangedEvent(this));
    }

    /**
     * Imports a {@link Kill} into a campaign.
     *
     * @param k A {@link Kill} to import into the campaign.
     */
    public void importKill(Kill k) {
        if (!kills.containsKey(k.getPilotId())) {
            kills.put(k.getPilotId(), new ArrayList<>());
        }

        kills.get(k.getPilotId()).add(k);
    }

    public void addKill(Kill k) {
        importKill(k);

        if ((getCampaignOptions().getKillsForXP() > 0) && (getCampaignOptions().getKillXPAward() > 0)) {
            if ((getKillsFor(k.getPilotId()).size() % getCampaignOptions().getKillsForXP()) == 0) {
                Person p = getPerson(k.getPilotId());
                if (null != p) {
                    p.awardXP(this, getCampaignOptions().getKillXPAward());
                    MekHQ.triggerEvent(new PersonChangedEvent(p));
                }
            }
        }
    }

    public List<Kill> getKills() {
        List<Kill> flattenedKills = new ArrayList<>();
        for (List<Kill> personKills : kills.values()) {
            flattenedKills.addAll(personKills);
        }

        return Collections.unmodifiableList(flattenedKills);
    }

    public List<Kill> getKillsFor(UUID pid) {
        List<Kill> personalKills = kills.get(pid);

        if (personalKills == null) {
            return Collections.emptyList();
        }

        personalKills.sort(Comparator.comparing(Kill::getDate));
        return personalKills;
    }

    public PartsStore getPartsStore() {
        return partsStore;
    }

    public void addCustom(String name) {
        customs.add(name);
    }

    public boolean isCustom(Unit u) {
        return customs.contains(u.getEntity().getShortNameRaw());
    }

    /**
     * borrowed from megamek.client
     */
    private synchronized void checkDuplicateNamesDuringAdd(Entity entity) {
        unitNameTracker.add(entity);
    }

    /**
     * If we remove a unit, we may need to update the duplicate identifier.
     *
     * @param entity This is the entity whose name is checked for any duplicates
     */
    private synchronized void checkDuplicateNamesDuringDelete(Entity entity) {
        unitNameTracker.remove(entity, e -> {
            // Regenerate entity names after a deletion
            e.generateShortName();
            e.generateDisplayName();
        });
    }

    /**
     * Returns the text representation of the unit rating based on the selected unit
     * rating method.
     * If the unit rating method is FMMR, the unit rating value is returned.
     * If the unit rating method is Campaign Operations, the reputation rating and
     * unit rating modification are combined and returned.
     * If the unit rating method is neither FMMR nor Campaign Operations, "N/A" is
     * returned.
     *
     * @return The text representation of the unit rating
     */
    public String getUnitRatingText() {
        UnitRatingMethod unitRatingMethod = campaignOptions.getUnitRatingMethod();

        if (unitRatingMethod.isFMMR()) {
            return getUnitRating().getUnitRating();
        } else if (unitRatingMethod.isCampaignOperations()) {
            return String.valueOf(reputation.getReputationRating());
        } else {
            return "N/A";
        }
    }

    /**
     * Retrieves the unit rating modifier based on campaign options.
     * If the unit rating method is not enabled, it returns the default value of
     * IUnitRating.DRAGOON_C. If the unit rating method uses FMMR, it returns the
     * unit rating as an integer. Otherwise, it calculates the modifier using the
     * getAtBModifier method.
     *
     * @return The unit rating modifier based on the campaign options.
     */
    public int getAtBUnitRatingMod() {
        if (!getCampaignOptions().getUnitRatingMethod().isEnabled()) {
            return IUnitRating.DRAGOON_C;
        }

        return getCampaignOptions().getUnitRatingMethod().isFMMR() ? getUnitRating().getUnitRatingAsInteger()
                : reputation.getAtbModifier();
    }

    /**
     * Returns the Strategy skill of the designated commander in the campaign.
     *
     * @return The value of the commander's strategy skill if a commander exists, otherwise 0.
     */
    public int getCommanderStrategy() {
        int cmdrStrategy = 0;
        if (getFlaggedCommander() != null &&
            getFlaggedCommander().getSkill(SkillType.S_STRATEGY) != null) {
            cmdrStrategy = getFlaggedCommander().getSkill(SkillType.S_STRATEGY).getLevel();
        }
        return cmdrStrategy;
    }

    @Deprecated
    public int getUnitRatingAsInteger() {
        return getAtBUnitRatingMod();
    }

    public RandomSkillPreferences getRandomSkillPreferences() {
        return rskillPrefs;
    }

    public void setRandomSkillPreferences(RandomSkillPreferences prefs) {
        rskillPrefs = prefs;
    }

    /**
     * @param planet the starting planet, or null to use the faction default
     */
    public void setStartingSystem(final @Nullable Planet planet) {
        PlanetarySystem startingSystem;
        if (planet == null) {
            final Map<String, PlanetarySystem> systemList = Systems.getInstance().getSystems();
            startingSystem = systemList.get(getFaction().getStartingPlanet(getLocalDate()));

            if (startingSystem == null) {
                startingSystem = systemList.get(JOptionPane.showInputDialog(
                        "This faction does not have a starting planet for this era. Please choose a planet."));
                while (startingSystem == null) {
                    startingSystem = systemList.get(JOptionPane.showInputDialog(
                            "This planet you entered does not exist. Please choose a valid planet."));
                }
            }
        } else {
            startingSystem = planet.getParentSystem();
        }
        setLocation(new CurrentLocation(startingSystem, 0));
    }

    /**
     * Assigns a random portrait to a {@link Person}.
     *
     * @param person The {@link Person} who should receive a randomized portrait.
     */
    public void assignRandomPortraitFor(final Person person) {
        final Portrait portrait = RandomPortraitGenerator.generate(getPersonnel(), person);
        if (!portrait.isDefault()) {
            person.setPortrait(portrait);
        }
    }

    /**
     * Assigns a random origin to a {@link Person}.
     *
     * @param person The {@link Person} who should receive a randomized origin.
     */
    public void assignRandomOriginFor(final Person person) {
        final Faction faction = getFactionSelector().selectFaction(this);
        if (faction != null) {
            person.setOriginFaction(faction);
        }

        final Planet planet = getPlanetSelector().selectPlanet(this, faction);
        if (planet != null) {
            person.setOriginPlanet(planet);
        }
    }

    /**
     * Clears Transient Game Data for an Entity
     *
     * @param entity the entity to clear the game data for
     */
    public void clearGameData(Entity entity) {
        // First, lets remove any improvised clubs picked up during the combat
        entity.removeMisc(EquipmentTypeLookup.LIMB_CLUB);
        entity.removeMisc(EquipmentTypeLookup.GIRDER_CLUB);
        entity.removeMisc(EquipmentTypeLookup.TREE_CLUB);

        // Then reset mounted equipment
        for (Mounted<?> m : entity.getEquipment()) {
            m.setUsedThisRound(false);
            m.resetJam();
        }

        // And clear out all the flags
        entity.setDeployed(false);
        entity.setElevation(0);
        entity.setPassedThrough(new Vector<>());
        entity.resetFiringArcs();
        entity.resetBays();
        entity.setEvading(false);
        entity.setFacing(0);
        entity.setPosition(null);
        entity.setProne(false);
        entity.setHullDown(false);
        entity.heat = 0;
        entity.heatBuildup = 0;
        entity.underwaterRounds = 0;
        entity.setTransportId(Entity.NONE);
        entity.resetTransporter();
        entity.setDeployRound(0);
        entity.setSwarmAttackerId(Entity.NONE);
        entity.setSwarmTargetId(Entity.NONE);
        entity.setUnloaded(false);
        entity.setDone(false);
        entity.setLastTarget(Entity.NONE);
        entity.setNeverDeployed(true);
        entity.setStuck(false);
        entity.resetCoolantFailureAmount();
        entity.setConversionMode(0);
        entity.setDoomed(false);
        entity.setHidden(false);
        entity.clearNarcAndiNarcPods();
        entity.setShutDown(false);
        entity.setSearchlightState(false);

        if (!entity.getSensors().isEmpty()) {
            if (entity.hasBAP()) {
                entity.setNextSensor(entity.getSensors().lastElement());
            } else {
                entity.setNextSensor(entity.getSensors().firstElement());
            }
        }

        if (entity instanceof IBomber bomber) {
            List<BombMounted> mountedBombs = bomber.getBombs();
            if (!mountedBombs.isEmpty()) {
                // These should return an int[] filled with 0's
                int[] intBombChoices = bomber.getIntBombChoices();
                int[] extBombChoices = bomber.getExtBombChoices();
                for (BombMounted m : mountedBombs) {
                    if (m.getBaseShotsLeft() == 1) {
                        if (m.isInternalBomb()) {
                            intBombChoices[BombType.getBombTypeFromInternalName(m.getType().getInternalName())] += 1;
                        } else {
                            extBombChoices[BombType.getBombTypeFromInternalName(m.getType().getInternalName())] += 1;
                        }
                    }
                }
                bomber.setIntBombChoices(intBombChoices);
                bomber.setExtBombChoices(extBombChoices);
                bomber.clearBombs();
            }
        }

        if (entity instanceof Mek m) {
            m.setCoolingFlawActive(false);
        } else if (entity instanceof Aero a) {

            if (a.isSpheroid()) {
                entity.setMovementMode(EntityMovementMode.SPHEROID);
            } else {
                entity.setMovementMode(EntityMovementMode.AERODYNE);
            }
            a.setAltitude(5);
            a.setCurrentVelocity(0);
            a.setNextVelocity(0);
        } else if (entity instanceof Tank t) {
            t.unjamTurret(t.getLocTurret());
            t.unjamTurret(t.getLocTurret2());
            t.resetJammedWeapons();
        }
        entity.getSecondaryPositions().clear();
        // TODO: still a lot of stuff to do here, but oh well
        entity.setOwner(player);
        entity.setGame(game);
    }

    public void refreshNetworks() {
        for (Unit unit : getUnits()) {
            // we are going to rebuild the c3, nc3 and c3i networks based on
            // the c3UUIDs
            // TODO: can we do this more efficiently?
            // this code is cribbed from megamek.server#receiveEntityAdd
            Entity entity = unit.getEntity();
            if (null != entity && (entity.hasC3() || entity.hasC3i() || entity.hasNavalC3())) {
                boolean C3iSet = false;
                boolean NC3Set = false;

                for (Entity e : game.getEntitiesVector()) {
                    // C3 Checks
                    if (entity.hasC3()) {
                        if ((entity.getC3MasterIsUUIDAsString() != null)
                                && entity.getC3MasterIsUUIDAsString().equals(e.getC3UUIDAsString())) {
                            entity.setC3Master(e, false);
                            break;
                        }
                    }
                    // Naval C3 checks
                    if (entity.hasNavalC3() && !NC3Set) {
                        entity.setC3NetIdSelf();
                        int pos = 0;
                        // Well, they're the same value of 6...
                        while (pos < Entity.MAX_C3i_NODES) {
                            // We've found a network, join it.
                            if ((entity.getNC3NextUUIDAsString(pos) != null)
                                    && (e.getC3UUIDAsString() != null)
                                    && entity.getNC3NextUUIDAsString(pos).equals(e.getC3UUIDAsString())) {
                                entity.setC3NetId(e);
                                NC3Set = true;
                                break;
                            }

                            pos++;
                        }
                    }
                    // C3i Checks
                    if (entity.hasC3i() && !C3iSet) {
                        entity.setC3NetIdSelf();
                        int pos = 0;
                        while (pos < Entity.MAX_C3i_NODES) {
                            // We've found a network, join it.
                            if ((entity.getC3iNextUUIDAsString(pos) != null)
                                    && (e.getC3UUIDAsString() != null)
                                    && entity.getC3iNextUUIDAsString(pos).equals(e.getC3UUIDAsString())) {
                                entity.setC3NetId(e);
                                C3iSet = true;
                                break;
                            }

                            pos++;
                        }
                    }
                }
            }
        }
    }

    public void disbandNetworkOf(Unit u) {
        // collect all of the other units on this network to rebuild the uuids
        Vector<Unit> networkedUnits = new Vector<>();
        for (Unit unit : getUnits()) {
            if (null != unit.getEntity().getC3NetId()
                    && unit.getEntity().getC3NetId().equals(u.getEntity().getC3NetId())) {
                networkedUnits.add(unit);
            }
        }
        for (int pos = 0; pos < Entity.MAX_C3i_NODES; pos++) {
            for (Unit nUnit : networkedUnits) {
                if (nUnit.getEntity().hasNavalC3()) {
                    nUnit.getEntity().setNC3NextUUIDAsString(pos, null);
                } else {
                    nUnit.getEntity().setC3iNextUUIDAsString(pos, null);
                }
            }
        }
        refreshNetworks();
        MekHQ.triggerEvent(new NetworkChangedEvent(networkedUnits));
    }

    public void removeUnitsFromNetwork(Vector<Unit> removedUnits) {
        // collect all of the other units on this network to rebuild the uuids
        Vector<String> uuids = new Vector<>();
        Vector<Unit> networkedUnits = new Vector<>();
        String network = removedUnits.get(0).getEntity().getC3NetId();
        for (Unit unit : getUnits()) {
            if (removedUnits.contains(unit)) {
                continue;
            }
            if (null != unit.getEntity().getC3NetId()
                    && unit.getEntity().getC3NetId().equals(network)) {
                networkedUnits.add(unit);
                uuids.add(unit.getEntity().getC3UUIDAsString());
            }
        }
        for (int pos = 0; pos < Entity.MAX_C3i_NODES; pos++) {
            for (Unit u : removedUnits) {
                if (u.getEntity().hasNavalC3()) {
                    u.getEntity().setNC3NextUUIDAsString(pos, null);
                } else {
                    u.getEntity().setC3iNextUUIDAsString(pos, null);
                }
            }
            for (Unit nUnit : networkedUnits) {
                if (pos < uuids.size()) {
                    if (nUnit.getEntity().hasNavalC3()) {
                        nUnit.getEntity().setNC3NextUUIDAsString(pos,
                                uuids.get(pos));
                    } else {
                        nUnit.getEntity().setC3iNextUUIDAsString(pos,
                                uuids.get(pos));
                    }
                } else {
                    if (nUnit.getEntity().hasNavalC3()) {
                        nUnit.getEntity().setNC3NextUUIDAsString(pos, null);
                    } else {
                        nUnit.getEntity().setC3iNextUUIDAsString(pos, null);
                    }
                }
            }
        }
        refreshNetworks();
    }

    public void addUnitsToNetwork(Vector<Unit> addedUnits, String netid) {
        // collect all of the other units on this network to rebuild the uuids
        Vector<String> uuids = new Vector<>();
        Vector<Unit> networkedUnits = new Vector<>();
        for (Unit u : addedUnits) {
            uuids.add(u.getEntity().getC3UUIDAsString());
            networkedUnits.add(u);
        }
        for (Unit unit : getUnits()) {
            if (addedUnits.contains(unit)) {
                continue;
            }
            if (null != unit.getEntity().getC3NetId()
                    && unit.getEntity().getC3NetId().equals(netid)) {
                networkedUnits.add(unit);
                uuids.add(unit.getEntity().getC3UUIDAsString());
            }
        }
        for (int pos = 0; pos < Entity.MAX_C3i_NODES; pos++) {
            for (Unit nUnit : networkedUnits) {
                if (pos < uuids.size()) {
                    if (nUnit.getEntity().hasNavalC3()) {
                        nUnit.getEntity().setNC3NextUUIDAsString(pos,
                                uuids.get(pos));
                    } else {
                        nUnit.getEntity().setC3iNextUUIDAsString(pos,
                                uuids.get(pos));
                    }
                } else {
                    if (nUnit.getEntity().hasNavalC3()) {
                        nUnit.getEntity().setNC3NextUUIDAsString(pos, null);
                    } else {
                        nUnit.getEntity().setC3iNextUUIDAsString(pos, null);
                    }
                }
            }
        }
        refreshNetworks();
        MekHQ.triggerEvent(new NetworkChangedEvent(addedUnits));
    }

    public Vector<String[]> getAvailableC3iNetworks() {
        Vector<String[]> networks = new Vector<>();
        Vector<String> networkNames = new Vector<>();

        for (Unit u : getUnits()) {

            if (u.getForceId() < 0) {
                // only units currently in the TO&E
                continue;
            }
            Entity en = u.getEntity();
            if (null == en) {
                continue;
            }
            if (en.hasC3i() && en.calculateFreeC3Nodes() < 5
                    && en.calculateFreeC3Nodes() > 0) {
                String[] network = new String[2];
                network[0] = en.getC3NetId();
                network[1] = "" + en.calculateFreeC3Nodes();
                if (!networkNames.contains(network[0])) {
                    networks.add(network);
                    networkNames.add(network[0]);
                }
            }
        }
        return networks;
    }

    /**
     * Method that returns a Vector of the unique name Strings of all Naval C3
     * networks that have at least 1 free node
     * Adapted from getAvailableC3iNetworks() as the two technologies have very
     * similar workings
     *
     * @return
     */
    public Vector<String[]> getAvailableNC3Networks() {
        Vector<String[]> networks = new Vector<>();
        Vector<String> networkNames = new Vector<>();

        for (Unit u : getUnits()) {

            if (u.getForceId() < 0) {
                // only units currently in the TO&E
                continue;
            }
            Entity en = u.getEntity();
            if (null == en) {
                continue;
            }
            if (en.hasNavalC3() && en.calculateFreeC3Nodes() < 5
                    && en.calculateFreeC3Nodes() > 0) {
                String[] network = new String[2];
                network[0] = en.getC3NetId();
                network[1] = "" + en.calculateFreeC3Nodes();
                if (!networkNames.contains(network[0])) {
                    networks.add(network);
                    networkNames.add(network[0]);
                }
            }
        }
        return networks;
    }

    public Vector<String[]> getAvailableC3MastersForSlaves() {
        Vector<String[]> networks = new Vector<>();
        Vector<String> networkNames = new Vector<>();

        for (Unit u : getUnits()) {

            if (u.getForceId() < 0) {
                // only units currently in the TO&E
                continue;
            }
            Entity en = u.getEntity();
            if (null == en) {
                continue;
            }
            // count of free c3 nodes for single company-level masters
            // will not be right so skip
            if (en.hasC3M() && !en.hasC3MM() && en.C3MasterIs(en)) {
                continue;
            }
            if (en.calculateFreeC3Nodes() > 0) {
                String[] network = new String[3];
                network[0] = en.getC3UUIDAsString();
                network[1] = "" + en.calculateFreeC3Nodes();
                network[2] = en.getShortName();
                if (!networkNames.contains(network[0])) {
                    networks.add(network);
                    networkNames.add(network[0]);
                }
            }
        }

        return networks;
    }

    public Vector<String[]> getAvailableC3MastersForMasters() {
        Vector<String[]> networks = new Vector<>();
        Vector<String> networkNames = new Vector<>();

        for (Unit u : getUnits()) {

            if (u.getForceId() < 0) {
                // only units currently in the TO&E
                continue;
            }
            Entity en = u.getEntity();
            if (null == en) {
                continue;
            }
            if (en.calculateFreeC3MNodes() > 0) {
                String[] network = new String[3];
                network[0] = en.getC3UUIDAsString();
                network[1] = "" + en.calculateFreeC3MNodes();
                network[2] = en.getShortName();
                if (!networkNames.contains(network[0])) {
                    networks.add(network);
                    networkNames.add(network[0]);
                }
            }
        }

        return networks;
    }

    public void removeUnitsFromC3Master(Unit master) {
        List<Unit> removed = new ArrayList<>();
        for (Unit unit : getUnits()) {
            if (null != unit.getEntity().getC3MasterIsUUIDAsString()
                    && unit.getEntity().getC3MasterIsUUIDAsString().equals(master.getEntity().getC3UUIDAsString())) {
                unit.getEntity().setC3MasterIsUUIDAsString(null);
                unit.getEntity().setC3Master(null, true);
                removed.add(unit);
            }
        }
        refreshNetworks();
        MekHQ.triggerEvent(new NetworkChangedEvent(removed));
    }

    /**
     * This function reloads the game entities into the game at the end of scenario
     * resolution, so that entities are
     * properly updated and destroyed ones removed
     */
    public void reloadGameEntities() {
        game.reset();
        getHangar().forEachUnit(u -> {
            Entity en = u.getEntity();
            if (null != en) {
                game.addEntity(en.getId(), en);
            }
        });
    }

    public void completeMission(@Nullable Mission mission, MissionStatus status) {
        if (mission == null) {
            return;
        }
        mission.setStatus(status);
        if (mission instanceof Contract contract) {
            Money remainingMoney = Money.zero();
            // check for money in escrow
            // According to FMM(r) pg 179, both failure and breach lead to no
            // further payment even though this seems foolish
            if ((contract.getStatus().isSuccess())
                    && (contract.getMonthsLeft(getLocalDate()) > 0)) {
                remainingMoney = contract.getMonthlyPayOut()
                        .multipliedBy(contract.getMonthsLeft(getLocalDate()));
            }

            // If overage repayment is enabled, we first need to check if the salvage
            // percent is
            // under 100. 100 means you cannot have an overage.
            // Then, we check if the salvage percent is less than the percent salvaged by
            // the
            // unit in question. If it is, then they owe the assigner some cash
            if (getCampaignOptions().isOverageRepaymentInFinalPayment()
                    && (contract.getSalvagePct() < 100.0)) {
                final double salvagePercent = contract.getSalvagePct() / 100.0;
                final Money maxSalvage = contract.getSalvagedByEmployer()
                        .multipliedBy(salvagePercent / (1 - salvagePercent));
                if (contract.getSalvagedByUnit().isGreaterThan(maxSalvage)) {
                    final Money amountToRepay = contract.getSalvagedByUnit().minus(maxSalvage);
                    remainingMoney = remainingMoney.minus(amountToRepay);
                    contract.subtractSalvageByUnit(amountToRepay);
                }
            }

            if (getCampaignOptions().isUseShareSystem()) {
                ResourceBundle financeResources = ResourceBundle.getBundle("mekhq.resources.Finances",
                        MekHQ.getMHQOptions().getLocale());

                Money shares = remainingMoney.multipliedBy(contract.getSharesPercent()).dividedBy(100);
                remainingMoney = remainingMoney.minus(shares);

                if (getFinances().debit(TransactionType.SALARIES, getLocalDate(), shares,
                        String.format(financeResources.getString("ContractSharePayment.text"), contract.getName()))) {
                    addReport(financeResources.getString("DistributedShares.text"), shares.toAmountAndSymbolString());

                    if (getCampaignOptions().isTrackTotalEarnings()) {
                        boolean sharesForAll = getCampaignOptions().isSharesForAll();

                        int numberOfShares = getActivePersonnel().stream()
                                .mapToInt(person -> person.getNumShares(this, sharesForAll))
                                .sum();

                        Money singleShare = shares.dividedBy(numberOfShares);

                        for (Person person : getActivePersonnel()) {
                            person.payPersonShares(this, singleShare, sharesForAll);
                        }
                    }
                }
            }

            if (remainingMoney.isPositive()) {
                getFinances().credit(TransactionType.CONTRACT_PAYMENT, getLocalDate(), remainingMoney,
                        "Remaining payment for " + contract.getName());
                addReport("Your account has been credited for " + remainingMoney.toAmountAndSymbolString()
                        + " for the remaining payout from contract " + contract.getName());
            } else if (remainingMoney.isNegative()) {
                getFinances().credit(TransactionType.CONTRACT_PAYMENT, getLocalDate(), remainingMoney,
                        "Repaying payment overages for " + contract.getName());
                addReport("Your account has been debited for " + remainingMoney.absolute().toAmountAndSymbolString()
                        + " to replay payment overages occurred during the contract " + contract.getName());
            }

            // This relies on the mission being a Contract, and AtB to be on
            if (getCampaignOptions().isUseAtB()) {
                setHasActiveContract();
            }
        }
    }

    /***
     * Calculate transit time for supplies based on what planet they are shipping
     * from. To prevent extra
     * computation. This method does not calculate an exact jump path but rather
     * determines the number of jumps
     * crudely by dividing distance in light years by 30 and then rounding up. Total
     * part time is determined by
     * several by adding the following:
     * - (number of jumps - 1) * 7 days with a minimum value of zero.
     * - transit times from current planet and planet of supply origins in cases
     * where the supply planet is not the same as current planet.
     * - a random 1d6 days for each jump plus 1d6 to simulate all of the other
     * logistics of delivery.
     *
     * @param system - A <code>PlanetarySystem</code> object where the supplies are
     *               shipping from
     * @return the number of days that supplies will take to arrive.
     */
    public int calculatePartTransitTime(PlanetarySystem system) {
        // calculate number of jumps by light year distance as the crow flies divided by
        // 30
        // the basic formula assumes 7 days per jump + system transit time on each side
        // + random days equal
        // to (1 + number of jumps) d6
        double distance = system.getDistanceTo(getCurrentSystem());
        // calculate number of jumps by dividing by 30
        int jumps = (int) Math.ceil(distance / 30.0);
        // you need a recharge except for the first jump
        int recharges = Math.max(jumps - 1, 0);
        // if you are delivering from the same planet then no transit times
        int currentTransitTime = (distance > 0) ? (int) Math.ceil(getCurrentSystem().getTimeToJumpPoint(1.0)) : 0;
        int originTransitTime = (distance > 0) ? (int) Math.ceil(system.getTimeToJumpPoint(1.0)) : 0;
        int amazonFreeShipping = Compute.d6(1 + jumps);
        return (recharges * 7) + currentTransitTime + originTransitTime + amazonFreeShipping;
    }

    /***
     * Calculate transit times based on the margin of success from an acquisition
     * roll. The values here
     * are all based on what the user entered for the campaign options.
     *
     * @param mos - an integer of the margin of success of an acquisition roll
     * @return the number of days that supplies will take to arrive.
     */
    public int calculatePartTransitTime(int mos) {
        int nDice = getCampaignOptions().getNDiceTransitTime();
        int time = getCampaignOptions().getConstantTransitTime();
        if (nDice > 0) {
            time += Compute.d6(nDice);
        }
        // now step forward through the calendar
        LocalDate arrivalDate = getLocalDate();
        arrivalDate = switch (getCampaignOptions().getUnitTransitTime()) {
            case CampaignOptions.TRANSIT_UNIT_MONTH -> arrivalDate.plusMonths(time);
            case CampaignOptions.TRANSIT_UNIT_WEEK -> arrivalDate.plusWeeks(time);
            default -> arrivalDate.plusDays(time);
        };

        // now adjust for MoS and minimums
        int mosBonus = getCampaignOptions().getAcquireMosBonus() * mos;
        arrivalDate = switch (getCampaignOptions().getAcquireMosUnit()) {
            case CampaignOptions.TRANSIT_UNIT_MONTH -> arrivalDate.minusMonths(mosBonus);
            case CampaignOptions.TRANSIT_UNIT_WEEK -> arrivalDate.minusWeeks(mosBonus);
            default -> arrivalDate.minusDays(mosBonus);
        };

        // now establish minimum date and if this is before
        LocalDate minimumDate = getLocalDate();
        minimumDate = switch (getCampaignOptions().getAcquireMinimumTimeUnit()) {
            case CampaignOptions.TRANSIT_UNIT_MONTH ->
                minimumDate.plusMonths(getCampaignOptions().getAcquireMinimumTime());
            case CampaignOptions.TRANSIT_UNIT_WEEK ->
                minimumDate.plusWeeks(getCampaignOptions().getAcquireMinimumTime());
            default -> minimumDate.plusDays(getCampaignOptions().getAcquireMinimumTime());
        };

        if (arrivalDate.isBefore(minimumDate)) {
            return Math.toIntExact(ChronoUnit.DAYS.between(getLocalDate(), minimumDate));
        } else {
            return Math.toIntExact(ChronoUnit.DAYS.between(getLocalDate(), arrivalDate));
        }
    }

    /**
     * This returns a PartInventory object detailing the current count
     * for a part on hand, in transit, and ordered.
     *
     * @param part A part to lookup its current inventory.
     * @return A PartInventory object detailing the current counts of
     *         the part on hand, in transit, and ordered.
     * @see PartInventory
     */
    public PartInventory getPartInventory(Part part) {
        PartInventory inventory = new PartInventory();

        int nSupply = 0;
        int nTransit = 0;
        for (Part p : getParts()) {
            if (!p.isSpare()) {
                continue;
            }
            if (part.isSamePartType(p)) {
                if (p.isPresent()) {
                    if (p instanceof Armor) { // ProtomekArmor and BaArmor are derived from Armor
                        nSupply += ((Armor) p).getAmount();
                    } else if (p instanceof AmmoStorage) {
                        nSupply += ((AmmoStorage) p).getShots();
                    } else {
                        nSupply += p.getQuantity();
                    }
                } else {
                    if (p instanceof Armor) { // ProtomekArmor and BaArmor are derived from Armor
                        nTransit += ((Armor) p).getAmount();
                    } else if (p instanceof AmmoStorage) {
                        nTransit += ((AmmoStorage) p).getShots();
                    } else {
                        nTransit += p.getQuantity();
                    }
                }
            }
        }

        inventory.setSupply(nSupply);
        inventory.setTransit(nTransit);

        int nOrdered = 0;
        IAcquisitionWork onOrder = getShoppingList().getShoppingItem(part);
        if (null != onOrder) {
            if (onOrder instanceof Armor) { // ProtoMek Armor and BaArmor are derived from Armor
                nOrdered += ((Armor) onOrder).getAmount() * ((Armor) onOrder).getQuantity();
            } else if (onOrder instanceof AmmoStorage) {
                nOrdered += ((AmmoStorage) onOrder).getShots();
            } else {
                nOrdered += onOrder.getQuantity();
            }
        }

        inventory.setOrdered(nOrdered);

        String countModifier = "";
        if (part instanceof Armor) { // ProtoMek Armor and BaArmor are derived from Armor
            countModifier = "points";
        }
        if (part instanceof AmmoStorage) {
            countModifier = "shots";
        }

        inventory.setCountModifier(countModifier);
        return inventory;
    }

    public void addLoan(Loan loan) {
        addReport("You have taken out loan " + loan
                + ". Your account has been credited "
                + loan.getPrincipal().toAmountAndSymbolString()
                + " for the principal amount.");
        finances.addLoan(loan);
        MekHQ.triggerEvent(new LoanNewEvent(loan));
        finances.credit(TransactionType.LOAN_PRINCIPAL, getLocalDate(), loan.getPrincipal(),
                "Loan principal for " + loan);
    }

    public void payOffLoan(Loan loan) {
        if (finances.debit(TransactionType.LOAN_PAYMENT, getLocalDate(), loan.determineRemainingValue(),
                "Loan payoff for " + loan)) {
            addReport("You have paid off the remaining loan balance of "
                    + loan.determineRemainingValue().toAmountAndSymbolString()
                    + " on " + loan);
            finances.removeLoan(loan);
            MekHQ.triggerEvent(new LoanPaidEvent(loan));
        } else {
            addReport("<font color='" + MekHQ.getMHQOptions().getFontColorNegativeHexColor()
                    + "'>You do not have enough funds to pay off " + loan + "</font>");
        }
    }

    public void setHealingTimeOptions(int newHeal, int newNaturalHeal) {
        // we need to check the current values and then if necessary change the
        // times for all
        // personnel, giving them credit for their current waiting time
        int currentHeal = getCampaignOptions().getHealingWaitingPeriod();
        int currentNaturalHeal = getCampaignOptions()
                .getNaturalHealingWaitingPeriod();

        getCampaignOptions().setHealingWaitingPeriod(newHeal);
        getCampaignOptions().setNaturalHealingWaitingPeriod(newNaturalHeal);

        int healDiff = newHeal - currentHeal;
        int naturalDiff = newNaturalHeal - currentNaturalHeal;

        if (healDiff != 0 || naturalDiff != 0) {
            for (Person p : getPersonnel()) {
                if (p.getDoctorId() != null) {
                    p.setDaysToWaitForHealing(Math.max(
                            p.getDaysToWaitForHealing() + healDiff, 1));
                } else {
                    p.setDaysToWaitForHealing(Math.max(
                            p.getDaysToWaitForHealing() + naturalDiff, 1));
                }
            }
        }
    }

    /**
     * Returns our list of potential transport ships
     *
     * @return
     */
    public Set<Unit> getTransportShips() {
        return Collections.unmodifiableSet(transportShips);
    }

    public void doMaintenance(Unit u) {
        if (!u.requiresMaintenance() || !campaignOptions.isCheckMaintenance()) {
            return;
        }
        // lets start by checking times
        Person tech = u.getTech();
        int minutesUsed = u.getMaintenanceTime();
        int astechsUsed = getAvailableAstechs(minutesUsed, false);
        boolean maintained = ((tech != null) && (tech.getMinutesLeft() >= minutesUsed)
                && !tech.isMothballing());
        boolean paidMaintenance = true;
        if (maintained) {
            // use the time
            tech.setMinutesLeft(tech.getMinutesLeft() - minutesUsed);
            astechPoolMinutes -= astechsUsed * minutesUsed;
        }
        u.incrementDaysSinceMaintenance(this, maintained, astechsUsed);

        int ruggedMultiplier = 1;
        if (u.getEntity().hasQuirk(OptionsConstants.QUIRK_POS_RUGGED_1)) {
            ruggedMultiplier = 2;
        }

        if (u.getEntity().hasQuirk(OptionsConstants.QUIRK_POS_RUGGED_2)) {
            ruggedMultiplier = 3;
        }

        if (u.getDaysSinceMaintenance() >= (getCampaignOptions().getMaintenanceCycleDays() * ruggedMultiplier)) {
            // maybe use the money
            if (campaignOptions.isPayForMaintain()) {
                if (!(finances.debit(TransactionType.MAINTENANCE, getLocalDate(), u.getMaintenanceCost(),
                        "Maintenance for " + u.getName()))) {
                    addReport("<font color='" + MekHQ.getMHQOptions().getFontColorNegativeHexColor()
                            + "'><b>You cannot afford to pay maintenance costs for "
                            + u.getHyperlinkedName() + "!</b></font>");
                    paidMaintenance = false;
                }
            }
            // it is time for a maintenance check
            PartQuality qualityOrig = u.getQuality();
            String techName = "Nobody";
            String techNameLinked = techName;
            if (null != tech) {
                techName = tech.getFullTitle();
                techNameLinked = tech.getHyperlinkedFullTitle();
            }
            // don't do actual damage until we clear the for loop to avoid
            // concurrent mod problems
            // put it into a hash - 4 points of damage will mean destruction
            Map<Part, Integer> partsToDamage = new HashMap<>();
            StringBuilder maintenanceReport = new StringBuilder(
                    "<emph>" + techName + " performing maintenance</emph><br><br>");
            for (Part p : u.getParts()) {
                try {
                    String partReport = doMaintenanceOnUnitPart(u, p, partsToDamage, paidMaintenance);
                    if (partReport != null) {
                        maintenanceReport.append(partReport).append("<br>");
                    }
                } catch (Exception e) {
                    logger.error(String.format(
                            "Could not perform maintenance on part %s (%d) for %s (%s) due to an error",
                            p.getName(), p.getId(), u.getName(), u.getId().toString()), e);
                    addReport(String.format(
                            "ERROR: An error occurred performing maintenance on %s for unit %s, check the log",
                            p.getName(), u.getName()));
                }
            }

            int nDamage = 0;
            int nDestroy = 0;
            for (Entry<Part, Integer> p : partsToDamage.entrySet()) {
                int damage = p.getValue();
                if (damage > 3) {
                    nDestroy++;
                    p.getKey().remove(false);
                } else {
                    p.getKey().doMaintenanceDamage(damage);
                    nDamage++;
                }
            }

            u.setLastMaintenanceReport(maintenanceReport.toString());

            if (getCampaignOptions().isLogMaintenance()) {
                logger.info(maintenanceReport.toString());
            }

            PartQuality quality = u.getQuality();
            String qualityString;
            boolean reverse = getCampaignOptions().isReverseQualityNames();
            if (quality.toNumeric() > qualityOrig.toNumeric()) {
                qualityString = ReportingUtilities.messageSurroundedBySpanWithColor(
                        MekHQ.getMHQOptions().getFontColorPositiveHexColor(),
                        "Overall quality improves from " + qualityOrig.toName(reverse)
                        + " to " + quality.toName(reverse));
            } else if (quality.toNumeric() < qualityOrig.toNumeric()) {
                qualityString = ReportingUtilities.messageSurroundedBySpanWithColor(
                    MekHQ.getMHQOptions().getFontColorPositiveHexColor(),
                    "Overall quality declines from " + qualityOrig.toName(reverse)
                    + " to " + quality.toName(reverse));
            } else {
                qualityString = "Overall quality remains " + quality.toName(reverse);
            }
            String damageString = "";
            if (nDamage > 0) {
                damageString += nDamage + " parts were damaged. ";
            }
            if (nDestroy > 0) {
                damageString += nDestroy + " parts were destroyed.";
            }
            if (!damageString.isEmpty()) {
                damageString = "<b><font color='" + MekHQ.getMHQOptions().getFontColorNegativeHexColor() + "'>"
                        + damageString + "</b></font> [<a href='REPAIR|" + u.getId()
                        + "'>Repair bay</a>]";
            }
            String paidString = "";
            if (!paidMaintenance) {
                paidString = "<font color='" + MekHQ.getMHQOptions().getFontColorNegativeHexColor()
                        + "'>Could not afford maintenance costs, so check is at a penalty.</font>";
            }
            addReport(techNameLinked + " performs maintenance on " + u.getHyperlinkedName() + ". " + paidString
                    + qualityString + ". " + damageString + " [<a href='MAINTENANCE|" + u.getId()
                    + "'>Get details</a>]");

            u.resetDaysSinceMaintenance();
        }
    }

    private String doMaintenanceOnUnitPart(Unit u, Part p, Map<Part, Integer> partsToDamage, boolean paidMaintenance) {
        String partReport = "<b>" + p.getName() + "</b> (Quality " + p.getQualityName() + ')';
        if (!p.needsMaintenance()) {
            return null;
        }
        PartQuality oldQuality = p.getQuality();
        TargetRoll target = getTargetForMaintenance(p, u.getTech());
        if (!paidMaintenance) {
            // TODO : Make this modifier user inputtable
            target.addModifier(1, "did not pay for maintenance");
        }

        partReport += ", TN " + target.getValue() + '[' + target.getDesc() + ']';
        int roll = Compute.d6(2);
        int margin = roll - target.getValue();
        partReport += " rolled a " + roll + ", margin of " + margin;

        switch (p.getQuality()) {
            case QUALITY_A: {
                if (margin >= 4) {
                    p.improveQuality();
                }
                if (!campaignOptions.isUseUnofficialMaintenance()) {
                    if (margin < -6) {
                        partsToDamage.put(p, 4);
                    } else if (margin < -4) {
                        partsToDamage.put(p, 3);
                    } else if (margin == -4) {
                        partsToDamage.put(p, 2);
                    } else if (margin < -1) {
                        partsToDamage.put(p, 1);
                    }
                } else if (margin < -6) {
                    partsToDamage.put(p, 1);
                }
                break;
            }
            case QUALITY_B: {
                if (margin >= 4) {
                    p.improveQuality();
                } else if (margin < -5) {
                    p.reduceQuality();
                }
                if (!campaignOptions.isUseUnofficialMaintenance()) {
                    if (margin < -6) {
                        partsToDamage.put(p, 2);
                    } else if (margin < -2) {
                        partsToDamage.put(p, 1);
                    }
                }
                break;
            }
            case QUALITY_C: {
                if (margin < -4) {
                    p.reduceQuality();
                } else if (margin >= 5) {
                    p.improveQuality();
                }
                if (!campaignOptions.isUseUnofficialMaintenance()) {
                    if (margin < -6) {
                        partsToDamage.put(p, 2);
                    } else if (margin < -3) {
                        partsToDamage.put(p, 1);
                    }
                }
                break;
            }
            case QUALITY_D: {
                if (margin < -3) {
                    p.reduceQuality();
                    if ((margin < -4) && !campaignOptions.isUseUnofficialMaintenance()) {
                        partsToDamage.put(p, 1);
                    }
                } else if (margin >= 5) {
                    p.improveQuality();
                }
                break;
            }
            case QUALITY_E:
                if (margin < -2) {
                    p.reduceQuality();
                    if ((margin < -5) && !campaignOptions.isUseUnofficialMaintenance()) {
                        partsToDamage.put(p, 1);
                    }
                } else if (margin >= 6) {
                    p.improveQuality();
                }
                break;
            case QUALITY_F:
            default:
                if (margin < -2) {
                    p.reduceQuality();
                    if (margin < -6 && !campaignOptions.isUseUnofficialMaintenance()) {
                        partsToDamage.put(p, 1);
                    }
                }
                // TODO: award XP point if margin >= 6 (make this optional)
                // if (margin >= 6) {
                //
                // }
                break;
        }
        if (p.getQuality().toNumeric() > oldQuality.toNumeric()) {
            partReport += ": " + ReportingUtilities.messageSurroundedBySpanWithColor(
                    MekHQ.getMHQOptions().getFontColorPositiveHexColor(),
                    "new quality is " + p.getQualityName());
        } else if (p.getQuality().toNumeric() < oldQuality.toNumeric()) {
            partReport += ": " + ReportingUtilities.messageSurroundedBySpanWithColor(
                    MekHQ.getMHQOptions().getFontColorNegativeHexColor(),
                    "new quality is " + p.getQualityName());
        } else {
            partReport += ": quality remains " + p.getQualityName();
        }
        if (null != partsToDamage.get(p)) {
            if (partsToDamage.get(p) > 3) {
                partReport += ", " + ReportingUtilities.messageSurroundedBySpanWithColor(
                        MekHQ.getMHQOptions().getFontColorNegativeHexColor(),
                        "<b>part destroyed</b>");
            } else {
                partReport += ", " + ReportingUtilities.messageSurroundedBySpanWithColor(
                        MekHQ.getMHQOptions().getFontColorNegativeHexColor(),
                        "<b>part damaged</b>");
            }
        }

        return partReport;
    }

    public void initTimeInService() {
        for (Person p : getPersonnel()) {
            if (!p.getPrimaryRole().isDependent() && p.getPrisonerStatus().isFree()) {
                LocalDate join = null;
                for (LogEntry e : p.getPersonnelLog()) {
                    if (join == null) {
                        // If by some nightmare there is no Joined date just use the first entry.
                        join = e.getDate();
                    }
                    if (e.getDesc().startsWith("Joined ") || e.getDesc().startsWith("Freed ")) {
                        join = e.getDate();
                        break;
                    }
                }

                p.setRecruitment((join != null) ? join : getLocalDate().minusYears(1));
            }
        }
    }

    public void initTimeInRank() {
        for (Person p : getPersonnel()) {
            if (!p.getPrimaryRole().isDependent() && p.getPrisonerStatus().isFree()) {
                LocalDate join = null;
                for (LogEntry e : p.getPersonnelLog()) {
                    if (join == null) {
                        // If by some nightmare there is no date from the below, just use the first entry.
                        join = e.getDate();
                    }

                    if (e.getDesc().startsWith("Joined ") || e.getDesc().startsWith("Freed ")
                            || e.getDesc().startsWith("Promoted ") || e.getDesc().startsWith("Demoted ")) {
                        join = e.getDate();
                    }
                }

                // For that one in a billion chance the log is empty. Clone today's date and subtract a year
                p.setLastRankChangeDate((join != null) ? join : getLocalDate().minusYears(1));
            }
        }
    }

    public void initTurnover() {
        getRetirementDefectionTracker().setLastRetirementRoll(getLocalDate());
    }

    public void initAtB(boolean newCampaign) {
        if (!newCampaign) {
            /*
             * Switch all contracts to AtBContract's
             */
            for (Entry<Integer, Mission> me : missions.entrySet()) {
                Mission m = me.getValue();
                if (m instanceof Contract && !(m instanceof AtBContract)) {
                    me.setValue(new AtBContract((Contract) m, this));
                }
            }

            /*
             * Go through all the personnel records and assume the earliest date is the date
             * the unit was founded.
             */
            LocalDate founding = null;
            for (Person p : getPersonnel()) {
                for (LogEntry e : p.getPersonnelLog()) {
                    if ((founding == null) || e.getDate().isBefore(founding)) {
                        founding = e.getDate();
                    }
                }
            }
            /*
             * Go through the personnel records again and assume that any person who joined
             * the unit on the founding date is one of the founding members. Also assume
             * that MWs assigned to a non-Assault 'Mek on the date they joined came with
             * that 'Mek (which is a less certain assumption)
             */
            for (Person p : getPersonnel()) {
                LocalDate join = p.getPersonnelLog().stream()
                        .filter(e -> e.getDesc().startsWith("Joined "))
                        .findFirst()
                        .map(LogEntry::getDate)
                        .orElse(null);
                if ((join != null) && join.equals(founding)) {
                    p.setFounder(true);
                }
                if (p.getPrimaryRole().isMekWarrior()
                        || (p.getPrimaryRole().isAerospacePilot() && getCampaignOptions().isAeroRecruitsHaveUnits())
                        || p.getPrimaryRole().isProtoMekPilot()) {
                    for (LogEntry e : p.getPersonnelLog()) {
                        if (e.getDate().equals(join) && e.getDesc().startsWith("Assigned to ")) {
                            String mek = e.getDesc().substring(12);
                            MekSummary ms = MekSummaryCache.getInstance().getMek(mek);
                            if (null != ms && (p.isFounder()
                                    || ms.getWeightClass() < EntityWeightClass.WEIGHT_ASSAULT)) {
                                p.setOriginalUnitWeight(ms.getWeightClass());
                                if (ms.isClan()) {
                                    p.setOriginalUnitTech(Person.TECH_CLAN);
                                } else if (ms.getYear() > 3050) {
                                    // TODO : Fix this so we aren't using a hack that just assumes IS2
                                    p.setOriginalUnitTech(Person.TECH_IS2);
                                }
                                if ((null != p.getUnit())
                                        && ms.getName().equals(p.getUnit().getEntity().getShortNameRaw())) {
                                    p.setOriginalUnitId(p.getUnit().getId());
                                }
                            }
                        }
                    }
                }
            }

            addAllLances(this.forces);

            // Determine whether or not there is an active contract
            setHasActiveContract();
        }

        setAtBConfig(AtBConfiguration.loadFromXml());
        RandomFactionGenerator.getInstance().startup(this);
        getContractMarket().generateContractOffers(this, newCampaign); // TODO : AbstractContractMarket : Remove
        setAtBEventProcessor(new AtBEventProcessor(this));
    }

    /**
     * Stop processing AtB events and release memory.
     */
    public void shutdownAtB() {
        RandomFactionGenerator.getInstance().dispose();
        atbEventProcessor.shutdown();
    }

    public boolean checkOverDueLoans() {
        Money overdueAmount = getFinances().checkOverdueLoanPayments(this);
        if (overdueAmount.isPositive()) {
            // FIXME : Localize
            JOptionPane.showMessageDialog(
                    null,
                    "You have overdue loan payments totaling "
                            + overdueAmount.toAmountAndSymbolString()
                            + "\nYou must deal with these payments before advancing the day.\nHere are some options:\n  - Sell off equipment to generate funds.\n  - Pay off the collateral on the loan.\n  - Default on the loan.\n  - Just cheat and remove the loan via GM mode.",
                    "Overdue Loan Payments",
                    JOptionPane.WARNING_MESSAGE);
            return true;
        }
        return false;
    }

    /**
     * Checks if a turnover prompt should be displayed based on campaign options and current date.
     *
     * @return An integer representing the user's choice:
     *         -1 if turnover prompt should not be displayed.
     *         0 to indicate the user selected "Employee Turnover".
     *         1 to indicate the user selected "Advance Day Regardless".
     *         2 to indicate the user selected "Cancel Advance Day".
     */
    public int checkTurnoverPrompt() {
        if (getLocalDate().isBefore(getCampaignStartDate().plusDays(6))) {
            return -1;
        }

        boolean triggerTurnoverPrompt;
        switch (campaignOptions.getTurnoverFrequency()) {
            case WEEKLY:
                triggerTurnoverPrompt = getLocalDate().getDayOfWeek().equals(DayOfWeek.MONDAY);
                break;
            case MONTHLY:
                triggerTurnoverPrompt = getLocalDate().getDayOfMonth() == getLocalDate().lengthOfMonth();
                break;
            case QUARTERLY:
                triggerTurnoverPrompt = (getLocalDate().getDayOfMonth() == getLocalDate().lengthOfMonth())
                        && (List.of(Month.MARCH, Month.JUNE, Month.SEPTEMBER, Month.DECEMBER)
                                .contains(getLocalDate().getMonth()));
                break;
            case ANNUALLY:
                triggerTurnoverPrompt = getLocalDate().getDayOfYear() == getLocalDate().lengthOfYear();
                break;
            default:
                return -1;
        }

        if (!triggerTurnoverPrompt) {
            return -1;
        }

        String dialogTitle;
        String dialogBody;

        if (getRetirementDefectionTracker().getRetirees().isEmpty()) {
            dialogTitle = resources.getString("turnoverRollRequired.text");
            dialogBody = resources.getString("turnoverDialogDescription.text");
        } else {
            dialogTitle = resources.getString("turnoverFinalPayments.text");
            dialogBody = resources.getString("turnoverPersonnelKilled.text");
        }

        Object[] options = {
                resources.getString("turnoverEmployeeTurnoverDialog.text"),
                resources.getString("turnoverAdvanceRegardless"),
                resources.getString("turnoverCancel.text")
        };

        return JOptionPane.showOptionDialog(
                null,
                dialogBody,
                dialogTitle,
                JOptionPane.YES_NO_CANCEL_OPTION,
                JOptionPane.INFORMATION_MESSAGE,
                null,
                options,
                options[0]
        );
    }

    /**
     * Checks if there are any scenarios that are due based on the current date.
     *
     * @return {@code true} if there are scenarios due, {@code false} otherwise
     */
    public boolean checkScenariosDue() {
        return getActiveMissions(true).stream()
                .flatMap(m -> m.getCurrentScenarios().stream())
                .anyMatch(s -> (s.getDate() != null) && !(s instanceof AtBScenario)
                        && !getLocalDate().isBefore(s.getDate()));
    }

    /**
     * Sets the type of rating method used.
     */
    public void setUnitRating(IUnitRating rating) {
        unitRating = rating;
    }

    /**
     * Returns the type of rating method as selected in the Campaign Options dialog.
     * Lazy-loaded for performance. Default is CampaignOpsReputation
     */
    @Deprecated
    public IUnitRating getUnitRating() {
        // if we switched unit rating methods,
        if (unitRating != null && (unitRating.getUnitRatingMethod() != getCampaignOptions().getUnitRatingMethod())) {
            unitRating = null;
        }

        if (unitRating == null) {
            UnitRatingMethod method = getCampaignOptions().getUnitRatingMethod();

            if (UnitRatingMethod.FLD_MAN_MERCS_REV.equals(method)) {
                unitRating = new FieldManualMercRevDragoonsRating(this);
            }
        }

        return unitRating;
    }

    @Override
    public int getTechIntroYear() {
        if (getCampaignOptions().isLimitByYear()) {
            return getGameYear();
        } else {
            return Integer.MAX_VALUE;
        }
    }

    @Override
    public int getGameYear() {
        return getLocalDate().getYear();
    }

    @Override
    public int getTechFaction() {
        return techFactionCode;
    }

    public void updateTechFactionCode() {
        if (campaignOptions.isFactionIntroDate()) {
            for (int i = 0; i < ITechnology.MM_FACTION_CODES.length; i++) {
                if (ITechnology.MM_FACTION_CODES[i].equals(getFaction().getShortName())) {
                    techFactionCode = i;
                    UnitTechProgression.loadFaction(techFactionCode);
                    return;
                }
            }
            // If the tech progression data does not include the current faction,
            // use a generic.
            if (getFaction().isClan()) {
                techFactionCode = ITechnology.F_CLAN;
            } else if (getFaction().isPeriphery()) {
                techFactionCode = ITechnology.F_PER;
            } else {
                techFactionCode = ITechnology.F_IS;
            }
        } else {
            techFactionCode = ITechnology.F_NONE;
        }
        // Unit tech level will be calculated if the code has changed.
        UnitTechProgression.loadFaction(techFactionCode);
    }

    @Override
    public boolean useClanTechBase() {
        return getFaction().isClan();
    }

    @Override
    public boolean useMixedTech() {
        if (useClanTechBase()) {
            return campaignOptions.isAllowISPurchases();
        } else {
            return campaignOptions.isAllowClanPurchases();
        }
    }

    @Override
    public SimpleTechLevel getTechLevel() {
        for (SimpleTechLevel lvl : SimpleTechLevel.values()) {
            if (campaignOptions.getTechLevel() == lvl.ordinal()) {
                return lvl;
            }
        }
        return SimpleTechLevel.UNOFFICIAL;
    }

    @Override
    public boolean unofficialNoYear() {
        return false;
    }

    @Override
    public boolean useVariableTechLevel() {
        return campaignOptions.isVariableTechLevel();
    }

    @Override
    public boolean showExtinct() {
        return !campaignOptions.isDisallowExtinctStuff();
    }

<<<<<<< HEAD
    public BehaviorSettings getAutoResolveBehaviorSettings() {
        return autoResolveBehaviorSettings;
    }

    public void setAutoResolveBehaviorSettings(BehaviorSettings settings) {
        autoResolveBehaviorSettings = settings;
=======
    /**
     * Gets a string to use for addressing the commander.
     * If no commander is flagged, returns a default address.
     *
     * @return The title of the commander, or a default string if no commander.
     */
    public String getCommanderAddress() {
        Person commander = getFlaggedCommander();

        if (commander == null) {
            return resources.getString("generalFallbackAddress.text");
        }

        String commanderRank = commander.getRankName();

        if (commanderRank.equalsIgnoreCase("None") || commanderRank.isBlank()) {
            return commander.getFullName();
        }

        return commanderRank;
>>>>>>> 39795444
    }

}<|MERGE_RESOLUTION|>--- conflicted
+++ resolved
@@ -271,11 +271,8 @@
     private final Quartermaster quartermaster;
     private StoryArc storyArc;
     private FameAndInfamyController fameAndInfamy;
-<<<<<<< HEAD
     private BehaviorSettings autoResolveBehaviorSettings;
-=======
     private List<Unit> automatedMothballUnits;
->>>>>>> 39795444
 
     private final transient ResourceBundle resources = ResourceBundle.getBundle("mekhq.resources.Campaign",
             MekHQ.getMHQOptions().getLocale());
@@ -343,11 +340,8 @@
         quartermaster = new Quartermaster(this);
         fieldKitchenWithinCapacity = false;
         fameAndInfamy = new FameAndInfamyController();
-<<<<<<< HEAD
         autoResolveBehaviorSettings = BehaviorSettingsFactory.getInstance().DEFAULT_BEHAVIOR;
-=======
         automatedMothballUnits = new ArrayList<>();
->>>>>>> 39795444
     }
 
     /**
@@ -8412,14 +8406,14 @@
         return !campaignOptions.isDisallowExtinctStuff();
     }
 
-<<<<<<< HEAD
     public BehaviorSettings getAutoResolveBehaviorSettings() {
         return autoResolveBehaviorSettings;
     }
 
     public void setAutoResolveBehaviorSettings(BehaviorSettings settings) {
         autoResolveBehaviorSettings = settings;
-=======
+    }
+
     /**
      * Gets a string to use for addressing the commander.
      * If no commander is flagged, returns a default address.
@@ -8440,7 +8434,6 @@
         }
 
         return commanderRank;
->>>>>>> 39795444
     }
 
 }