/*
 * Copyright (C) 2013-2025 The MegaMek Team. All Rights Reserved.
 *
 * This file is part of MekHQ.
 *
 * MekHQ is free software: you can redistribute it and/or modify
 * it under the terms of the GNU General Public License (GPL),
 * version 3 or (at your option) any later version,
 * as published by the Free Software Foundation.
 *
 * MekHQ is distributed in the hope that it will be useful,
 * but WITHOUT ANY WARRANTY; without even the implied warranty
 * of MERCHANTABILITY or FITNESS FOR A PARTICULAR PURPOSE.
 * See the GNU General Public License for more details.
 *
 * A copy of the GPL should have been included with this project;
 * if not, see <https://www.gnu.org/licenses/>.
 *
 * NOTICE: The MegaMek organization is a non-profit group of volunteers
 * creating free software for the BattleTech community.
 *
 * MechWarrior, BattleMech, `Mech and AeroTech are registered trademarks
 * of The Topps Company, Inc. All Rights Reserved.
 *
 * Catalyst Game Labs and the Catalyst Game Labs logo are trademarks of
 * InMediaRes Productions, LLC.
 *
 * MechWarrior Copyright Microsoft Corporation. MekHQ was created under
 * Microsoft's "Game Content Usage Rules"
 * <https://www.xbox.com/en-US/developers/rules> and it is not endorsed by or
 * affiliated with Microsoft.
 */
package mekhq.gui.view;

import static java.awt.Color.BLACK;
import static java.awt.Color.RED;
import static java.lang.Math.ceil;
import static megamek.client.ui.WrapLayout.wordWrap;
import static megamek.common.options.PilotOptions.LVL3_ADVANTAGES;
import static megamek.common.options.PilotOptions.MD_ADVANTAGES;
import static megamek.common.units.EntityWeightClass.WEIGHT_ULTRA_LIGHT;
import static megamek.utilities.ImageUtilities.addTintToImageIcon;
import static mekhq.campaign.personnel.Person.getLoyaltyName;
import static mekhq.campaign.personnel.PersonnelOptions.ATOW_AMBIDEXTROUS;
import static mekhq.campaign.personnel.enums.PersonnelStatus.ACTIVE;
import static mekhq.campaign.personnel.skills.Skill.getIndividualAttributeModifier;
import static mekhq.campaign.personnel.skills.Skill.getTotalAttributeModifier;
import static mekhq.campaign.personnel.skills.SkillType.RP_ONLY_TAG;
import static mekhq.campaign.personnel.skills.enums.SkillSubType.*;
import static mekhq.campaign.personnel.turnoverAndRetention.Fatigue.getEffectiveFatigue;
import static mekhq.utilities.ReportingUtilities.CLOSING_SPAN_TAG;
import static mekhq.utilities.ReportingUtilities.getAmazingColor;
import static mekhq.utilities.ReportingUtilities.getNegativeColor;
import static mekhq.utilities.ReportingUtilities.getPositiveColor;
import static mekhq.utilities.ReportingUtilities.getWarningColor;
import static mekhq.utilities.ReportingUtilities.messageSurroundedBySpanWithColor;
import static mekhq.utilities.ReportingUtilities.spanOpeningWithCustomColor;
import static org.jfree.chart.ChartColor.DARK_BLUE;
import static org.jfree.chart.ChartColor.DARK_RED;

import java.awt.BorderLayout;
import java.awt.Component;
import java.awt.Cursor;
import java.awt.Dimension;
import java.awt.FlowLayout;
import java.awt.GridBagConstraints;
import java.awt.GridBagLayout;
import java.awt.Image;
import java.awt.Insets;
import java.awt.event.MouseAdapter;
import java.awt.event.MouseEvent;
import java.awt.event.MouseListener;
import java.time.LocalDate;
import java.util.ArrayList;
import java.util.Collections;
import java.util.Enumeration;
import java.util.HashMap;
import java.util.List;
import java.util.Map;
import java.util.Objects;
import java.util.ResourceBundle;
import java.util.function.BiConsumer;
import java.util.regex.Pattern;
import java.util.stream.Collectors;
import javax.accessibility.AccessibleRelation;
import javax.swing.Box;
import javax.swing.BoxLayout;
import javax.swing.ImageIcon;
import javax.swing.JLabel;
import javax.swing.JPanel;
import javax.swing.JTable;
import javax.swing.JTextPane;
import javax.swing.table.TableColumn;

import megamek.codeUtilities.MathUtility;
import megamek.common.annotations.Nullable;
import megamek.common.icons.Portrait;
import megamek.common.options.IOption;
import megamek.common.rolls.TargetRoll;
import megamek.logging.MMLogger;
import megamek.utilities.ImageUtilities;
import mekhq.MHQStaticDirectoryManager;
import mekhq.MekHQ;
import mekhq.campaign.Campaign;
import mekhq.campaign.Kill;
import mekhq.campaign.campaignOptions.CampaignOptions;
import mekhq.campaign.finances.Money;
import mekhq.campaign.log.LogEntry;
import mekhq.campaign.personnel.Award;
import mekhq.campaign.personnel.Injury;
import mekhq.campaign.personnel.Person;
import mekhq.campaign.personnel.PersonAwardController;
import mekhq.campaign.personnel.PersonnelOptions;
import mekhq.campaign.personnel.SpecialAbility;
import mekhq.campaign.personnel.education.Academy;
import mekhq.campaign.personnel.education.EducationController;
import mekhq.campaign.personnel.enums.BloodmarkLevel;
import mekhq.campaign.personnel.enums.GenderDescriptors;
import mekhq.campaign.personnel.enums.PersonnelRole;
import mekhq.campaign.personnel.enums.PersonnelStatus;
import mekhq.campaign.personnel.enums.education.EducationLevel;
import mekhq.campaign.personnel.enums.education.EducationStage;
import mekhq.campaign.personnel.familyTree.FormerSpouse;
import mekhq.campaign.personnel.medical.advancedMedicalAlternate.AdvancedMedicalAlternate;
import mekhq.campaign.personnel.medical.advancedMedicalAlternate.InjuryEffect;
import mekhq.campaign.personnel.skills.Attributes;
import mekhq.campaign.personnel.skills.Skill;
import mekhq.campaign.personnel.skills.SkillModifierData;
import mekhq.campaign.personnel.skills.enums.SkillAttribute;
import mekhq.campaign.universe.PlanetarySystem;
import mekhq.gui.CampaignGUI;
import mekhq.gui.baseComponents.JScrollablePanel;
import mekhq.gui.baseComponents.roundedComponents.RoundedLineBorder;
import mekhq.gui.enums.MHQTabType;
import mekhq.gui.model.PersonnelEventLogModel;
import mekhq.gui.model.PersonnelKillLogModel;
import mekhq.gui.utilities.MarkdownRenderer;
import mekhq.gui.utilities.WrapLayout;
import mekhq.utilities.ReportingUtilities;

/**
 * A custom panel that gets filled in with goodies from a Person record
 *
 * @author Jay Lawson (jaylawson39 at yahoo.com)
 */
public class PersonViewPanel extends JScrollablePanel {
    private static final MMLogger LOGGER = MMLogger.create(PersonViewPanel.class);

    private static final int MAX_NUMBER_OF_RIBBON_AWARDS_PER_ROW = 5;
    private static final org.apache.commons.logging.Log log = org.apache.commons.logging.LogFactory.getLog(
          PersonViewPanel.class);

    private final CampaignGUI gui;

    private Person person;
    private final Campaign campaign;
    private final CampaignOptions campaignOptions;

    private final transient ResourceBundle resourceMap = ResourceBundle.getBundle("mekhq.resources.PersonViewPanel",
          MekHQ.getMHQOptions().getLocale());

    public PersonViewPanel(@Nullable Person person, Campaign campaign, CampaignGUI gui) {
        super();
        this.person = person;
        this.campaign = campaign;
        campaignOptions = campaign.getCampaignOptions();
        this.gui = gui;
        if (person == null) {
            fillInfoEmpty();
        } else {
            initComponents();
        }
    }

    private void initComponents() {
        setLayout(new GridBagLayout());
        getAccessibleContext().setAccessibleName("Details for " + person.getFullName());

        JPanel pnlPortrait = setPortrait();
        GridBagConstraints gbc_pnlPortrait = new GridBagConstraints();
        gbc_pnlPortrait.gridx = 0;
        gbc_pnlPortrait.gridy = 0;
        gbc_pnlPortrait.fill = GridBagConstraints.NONE;
        gbc_pnlPortrait.anchor = GridBagConstraints.NORTHWEST;
        gbc_pnlPortrait.insets = new Insets(10, 0, 0, 0);
        add(pnlPortrait, gbc_pnlPortrait);

        JPanel pnlInfo = fillInfo();
        GridBagConstraints gridBagConstraints = new GridBagConstraints();
        gridBagConstraints.gridx = 1;
        gridBagConstraints.gridy = 0;
        gridBagConstraints.weightx = 1.0;
        gridBagConstraints.insets = new Insets(0, 0, 10, 0);
        gridBagConstraints.fill = GridBagConstraints.BOTH;
        gridBagConstraints.anchor = GridBagConstraints.NORTHWEST;
        add(pnlInfo, gridBagConstraints);

        int gridY = 1;

        PersonAwardController awardController = person.getAwardController();
        if (awardController.hasAwards()) {
            gridY = applyAndDisplayAwards(awardController, pnlPortrait, gridY);
        }

        JPanel pnlAttributes = null;
        if (campaignOptions.isDisplayAllAttributes()) {
            pnlAttributes = fillAttributeScores();
        } else {
            Map<SkillAttribute, Integer> relevantAttributes = getRelevantAttributes();
            if (!relevantAttributes.isEmpty()) {
                pnlAttributes = fillAttributeModifiers(relevantAttributes);
            }
        }

        if (pnlAttributes != null) {
            gridBagConstraints = new GridBagConstraints();
            gridBagConstraints.gridx = 0;
            gridBagConstraints.gridy = gridY;
            gridBagConstraints.gridwidth = 2;
            gridBagConstraints.weightx = 1.0;
            gridBagConstraints.insets = new Insets(0, 0, 10, 0);
            gridBagConstraints.fill = GridBagConstraints.BOTH;
            gridBagConstraints.anchor = GridBagConstraints.NORTHWEST;
            add(pnlAttributes, gridBagConstraints);
            gridY++;
        }

        List<String> relevantSkills = person.getKnownSkillsBySkillSubType(List.of(COMBAT_GUNNERY, COMBAT_PILOTING,
              SUPPORT));
        if (!relevantSkills.isEmpty()) {
            JPanel pnlCombatSkills = fillSkills(relevantSkills, "pnlSkills.profession");
            gridBagConstraints = new GridBagConstraints();
            gridBagConstraints.gridx = 0;
            gridBagConstraints.gridy = gridY;
            gridBagConstraints.gridwidth = 2;
            gridBagConstraints.weightx = 1.0;
            gridBagConstraints.insets = new Insets(0, 0, 10, 0);
            gridBagConstraints.fill = GridBagConstraints.BOTH;
            gridBagConstraints.anchor = GridBagConstraints.NORTHWEST;
            add(pnlCombatSkills, gridBagConstraints);
            gridY++;
        }

        relevantSkills = person.getKnownSkillsBySkillSubType(List.of(UTILITY, UTILITY_COMMAND));
        if (!relevantSkills.isEmpty()) {
            JPanel pnlSupportSkills = fillSkills(relevantSkills, "pnlSkills.utility");
            gridBagConstraints = new GridBagConstraints();
            gridBagConstraints.gridx = 0;
            gridBagConstraints.gridy = gridY;
            gridBagConstraints.gridwidth = 2;
            gridBagConstraints.weightx = 1.0;
            gridBagConstraints.insets = new Insets(0, 0, 10, 0);
            gridBagConstraints.fill = GridBagConstraints.BOTH;
            gridBagConstraints.anchor = GridBagConstraints.NORTHWEST;
            add(pnlSupportSkills, gridBagConstraints);
            gridY++;
        }

        relevantSkills = person.getKnownSkillsBySkillSubType(List.of(ROLEPLAY_GENERAL,
              ROLEPLAY_ART,
              ROLEPLAY_INTEREST,
              ROLEPLAY_SCIENCE,
              ROLEPLAY_SECURITY));
        if (!relevantSkills.isEmpty()) {
            JPanel pnlRoleplaySkills = fillSkills(relevantSkills, "pnlSkills.roleplay");
            gridBagConstraints = new GridBagConstraints();
            gridBagConstraints.gridx = 0;
            gridBagConstraints.gridy = gridY;
            gridBagConstraints.gridwidth = 2;
            gridBagConstraints.weightx = 1.0;
            gridBagConstraints.insets = new Insets(0, 0, 10, 0);
            gridBagConstraints.fill = GridBagConstraints.BOTH;
            gridBagConstraints.anchor = GridBagConstraints.NORTHWEST;
            add(pnlRoleplaySkills, gridBagConstraints);
            gridY++;
        }

        Map<IOption, String> relevantAbilities = getRelevantAbilities();
        if (!relevantAbilities.isEmpty()) {
            JPanel pnlAbilities = fillAbilitiesAndImplants(relevantAbilities);
            gridBagConstraints = new GridBagConstraints();
            gridBagConstraints.gridx = 0;
            gridBagConstraints.gridy = gridY;
            gridBagConstraints.gridwidth = 2;
            gridBagConstraints.weightx = 1.0;
            gridBagConstraints.insets = new Insets(0, 0, 10, 0);
            gridBagConstraints.fill = GridBagConstraints.BOTH;
            gridBagConstraints.anchor = GridBagConstraints.NORTHWEST;
            add(pnlAbilities, gridBagConstraints);
            gridY++;
        }

        JPanel pnlOther = fillOther();
        gridBagConstraints = new GridBagConstraints();
        gridBagConstraints.gridx = 0;
        gridBagConstraints.gridy = gridY;
        gridBagConstraints.gridwidth = 2;
        gridBagConstraints.weightx = 1.0;
        gridBagConstraints.insets = new Insets(0, 0, 10, 0);
        gridBagConstraints.fill = GridBagConstraints.BOTH;
        gridBagConstraints.anchor = GridBagConstraints.NORTHWEST;
        add(pnlOther, gridBagConstraints);
        gridY++;

        List<Injury> injuries = person.getInjuries();
        if (campaignOptions.isUseAdvancedMedical() && !injuries.isEmpty()) {
            JPanel pnlInjuries = fillInjuries(injuries);
            gridBagConstraints = new GridBagConstraints();
            gridBagConstraints.gridx = 0;
            gridBagConstraints.gridy = gridY;
            gridBagConstraints.gridwidth = 2;
            gridBagConstraints.insets = new Insets(0, 0, 10, 0);
            gridBagConstraints.fill = GridBagConstraints.BOTH;
            gridBagConstraints.anchor = GridBagConstraints.NORTHWEST;
            add(pnlInjuries, gridBagConstraints);
            gridY++;
        }

        if ((!person.getPersonalityDescription().isBlank()) &&
                  (campaignOptions.isUseRandomPersonalities()) &&
                  (!person.isHidePersonality()) &&
                  (!person.isChild(campaign.getLocalDate()))) { // we don't display for children, as most of the
            // descriptions won't fit
            JTextPane txtDesc = new JTextPane();
            txtDesc.setName("personalityDescription");
            txtDesc.setEditable(false);
            txtDesc.setContentType("text/html");

            String borderTitleKey = "pnlPersonality.normal";
            if (person.getJoinedCampaign() == null) {
                borderTitleKey = "pnlPersonality.interview";
                txtDesc.setText(person.getPersonalityInterviewNotes());
            } else {
                txtDesc.setText(person.getPersonalityDescription());
            }
            txtDesc.setBorder(RoundedLineBorder.createRoundedLineBorder(resourceMap.getString(borderTitleKey)));
            gridBagConstraints = new GridBagConstraints();
            gridBagConstraints.gridx = 0;
            gridBagConstraints.gridy = gridY;
            gridBagConstraints.gridwidth = 2;
            gridBagConstraints.insets = new Insets(0, 0, 10, 0);
            gridBagConstraints.fill = GridBagConstraints.BOTH;
            gridBagConstraints.anchor = GridBagConstraints.NORTHWEST;
            add(txtDesc, gridBagConstraints);
            gridY++;
        }

        if (!person.getBiography().isBlank()) {
            JTextPane txtDesc = new JTextPane();
            txtDesc.setName("txtDesc");
            txtDesc.setEditable(false);
            txtDesc.setContentType("text/html");
            txtDesc.setText(MarkdownRenderer.getRenderedHtml(person.getBiography()));
            txtDesc.setBorder(RoundedLineBorder.createRoundedLineBorder(resourceMap.getString("pnlDescription.title")));
            gridBagConstraints = new GridBagConstraints();
            gridBagConstraints.gridx = 0;
            gridBagConstraints.gridy = gridY;
            gridBagConstraints.gridwidth = 2;
            gridBagConstraints.insets = new Insets(0, 0, 10, 0);
            gridBagConstraints.fill = GridBagConstraints.BOTH;
            gridBagConstraints.anchor = GridBagConstraints.NORTHWEST;
            add(txtDesc, gridBagConstraints);
            gridY++;
        }

        if (!person.getPersonalLog().isEmpty()) {
            JPanel pnlPersonalLogHeader = new JPanel();
            pnlPersonalLogHeader.setName("pnlLogHeader");
            pnlPersonalLogHeader.setBorder(RoundedLineBorder.createRoundedLineBorder(resourceMap.getString(
                  "pnlLogHeader.title")));
            pnlPersonalLogHeader.setVisible(!campaignOptions.isDisplayPersonnelLog());

            JPanel pnlPersonalLog = fillPersonalLog();
            pnlPersonalLog.setName("pnlLog");
            pnlPersonalLog.setBorder(RoundedLineBorder.createRoundedLineBorder(resourceMap.getString("pnlLog.title")));
            pnlPersonalLog.setVisible(campaignOptions.isDisplayPersonnelLog());

            pnlPersonalLogHeader.addMouseListener(getSwitchListener(pnlPersonalLogHeader, pnlPersonalLog));
            pnlPersonalLog.addMouseListener(getSwitchListener(pnlPersonalLog, pnlPersonalLogHeader));

            gridBagConstraints = new GridBagConstraints();
            gridBagConstraints.gridx = 0;
            gridBagConstraints.gridy = gridY;
            gridBagConstraints.gridwidth = 2;
            gridBagConstraints.insets = new Insets(0, 0, 10, 0);
            gridBagConstraints.fill = GridBagConstraints.BOTH;
            gridBagConstraints.anchor = GridBagConstraints.NORTHWEST;
            add(pnlPersonalLogHeader, gridBagConstraints);
            add(pnlPersonalLog, gridBagConstraints);
            gridY++;
        }

        if (!person.getPerformanceLog().isEmpty()) {
            JPanel pnlPerformanceLogHeader = new JPanel();
            pnlPerformanceLogHeader.setName("pnlPerformanceLogHeader");
            pnlPerformanceLogHeader.setBorder(RoundedLineBorder.createRoundedLineBorder(resourceMap.getString(
                  "pnlPerformanceLogHeader.title")));
            pnlPerformanceLogHeader.setVisible(!campaignOptions.isDisplayPerformanceRecord());

            JPanel pnlPerformanceLog = fillPerformanceLog();
            pnlPerformanceLog.setName("pnlPerformanceLog");
            pnlPerformanceLog.setBorder(RoundedLineBorder.createRoundedLineBorder(resourceMap.getString(
                  "pnlPerformanceLog.title")));
            pnlPerformanceLog.setVisible(campaignOptions.isDisplayPerformanceRecord());

            pnlPerformanceLogHeader.addMouseListener(getSwitchListener(pnlPerformanceLogHeader, pnlPerformanceLog));
            pnlPerformanceLog.addMouseListener(getSwitchListener(pnlPerformanceLog, pnlPerformanceLogHeader));

            gridBagConstraints = new GridBagConstraints();
            gridBagConstraints.gridx = 0;
            gridBagConstraints.gridy = gridY;
            gridBagConstraints.gridwidth = 2;
            gridBagConstraints.insets = new Insets(0, 0, 10, 0);
            gridBagConstraints.fill = GridBagConstraints.BOTH;
            gridBagConstraints.anchor = GridBagConstraints.NORTHWEST;
            add(pnlPerformanceLogHeader, gridBagConstraints);
            add(pnlPerformanceLog, gridBagConstraints);
            gridY++;
        }

        if (!person.getMedicalLog().isEmpty()) {
            JPanel pnlMedicalLogHeader = new JPanel();
            pnlMedicalLogHeader.setName("pnlMedicalLogHeader");
            pnlMedicalLogHeader.setBorder(RoundedLineBorder.createRoundedLineBorder(resourceMap.getString(
                  "pnlMedicalLogHeader.title")));
            pnlMedicalLogHeader.setVisible(!campaignOptions.isDisplayMedicalRecord());

            JPanel pnlMedicalLog = fillMedicalLog();
            pnlMedicalLog.setName("pnlMedicalLog");
            pnlMedicalLog.setBorder(RoundedLineBorder.createRoundedLineBorder(resourceMap.getString(
                  "pnlMedicalLog.title")));
            pnlMedicalLog.setVisible(campaignOptions.isDisplayMedicalRecord());

            pnlMedicalLogHeader.addMouseListener(getSwitchListener(pnlMedicalLogHeader, pnlMedicalLog));
            pnlMedicalLog.addMouseListener(getSwitchListener(pnlMedicalLog, pnlMedicalLogHeader));

            gridBagConstraints = new GridBagConstraints();
            gridBagConstraints.gridx = 0;
            gridBagConstraints.gridy = gridY;
            gridBagConstraints.gridwidth = 2;
            gridBagConstraints.insets = new Insets(0, 0, 10, 0);
            gridBagConstraints.fill = GridBagConstraints.BOTH;
            gridBagConstraints.anchor = GridBagConstraints.NORTHWEST;
            add(pnlMedicalLogHeader, gridBagConstraints);
            add(pnlMedicalLog, gridBagConstraints);
            gridY++;
        }

        if (!person.getPatientLog().isEmpty()) {
            JPanel pnlPatientLogHeader = new JPanel();
            pnlPatientLogHeader.setName("pnlPatientLogHeader");
            pnlPatientLogHeader.setBorder(RoundedLineBorder.createRoundedLineBorder(resourceMap.getString(
                  "pnlPatientLogHeader.title")));
            pnlPatientLogHeader.setVisible(!campaignOptions.isDisplayPatientRecord());

            JPanel pnlPatientLog = fillPatientLog();
            pnlPatientLog.setName("pnlPatientLog");
            pnlPatientLog.setBorder(RoundedLineBorder.createRoundedLineBorder(resourceMap.getString(
                  "pnlPatientLog.title")));
            pnlPatientLog.setVisible(campaignOptions.isDisplayPatientRecord());

            pnlPatientLogHeader.addMouseListener(getSwitchListener(pnlPatientLogHeader, pnlPatientLog));
            pnlPatientLog.addMouseListener(getSwitchListener(pnlPatientLog, pnlPatientLogHeader));

            gridBagConstraints = new GridBagConstraints();
            gridBagConstraints.gridx = 0;
            gridBagConstraints.gridy = gridY;
            gridBagConstraints.gridwidth = 2;
            gridBagConstraints.insets = new Insets(0, 0, 10, 0);
            gridBagConstraints.fill = GridBagConstraints.BOTH;
            gridBagConstraints.anchor = GridBagConstraints.NORTHWEST;
            add(pnlPatientLogHeader, gridBagConstraints);
            add(pnlPatientLog, gridBagConstraints);
            gridY++;
        }

        if (!person.getAssignmentLog().isEmpty()) {
            JPanel pnlAssignmentsLogHeader = new JPanel();
            pnlAssignmentsLogHeader.setName("assignmentLogHeader");
            pnlAssignmentsLogHeader.setBorder(RoundedLineBorder.createRoundedLineBorder(resourceMap.getString(
                  "assignmentLogHeader.title")));
            pnlAssignmentsLogHeader.setVisible(!campaignOptions.isDisplayAssignmentRecord());

            JPanel pnlAssignmentsLog = fillAssignmentLog();

            pnlAssignmentsLog.setName("assignmentLog");
            pnlAssignmentsLog.setBorder(RoundedLineBorder.createRoundedLineBorder(resourceMap.getString(
                  "assignmentLog.title")));
            pnlAssignmentsLog.setVisible(campaignOptions.isDisplayAssignmentRecord());

            pnlAssignmentsLogHeader.addMouseListener(getSwitchListener(pnlAssignmentsLogHeader, pnlAssignmentsLog));
            pnlAssignmentsLog.addMouseListener(getSwitchListener(pnlAssignmentsLog, pnlAssignmentsLogHeader));

            gridBagConstraints = new GridBagConstraints();
            gridBagConstraints.gridx = 0;
            gridBagConstraints.gridy = gridY;
            gridBagConstraints.gridwidth = 2;
            gridBagConstraints.insets = new Insets(0, 0, 10, 0);
            gridBagConstraints.fill = GridBagConstraints.BOTH;
            gridBagConstraints.anchor = GridBagConstraints.NORTHWEST;
            add(pnlAssignmentsLogHeader, gridBagConstraints);
            add(pnlAssignmentsLog, gridBagConstraints);
            gridY++;
        }

        if (!campaign.getKillsFor(person.getId()).isEmpty()) {
            JPanel pnlKillsHeader = new JPanel();
            pnlKillsHeader.setName("killsHeader");
            pnlKillsHeader.setBorder(RoundedLineBorder.createRoundedLineBorder(resourceMap.getString(
                  "pnlKillsHeader.title")));
            pnlKillsHeader.setVisible(!campaignOptions.isDisplayKillRecord());

            JPanel pnlKills = fillKillRecord();

            pnlKills.setName("txtKills");
            pnlKills.setBorder(RoundedLineBorder.createRoundedLineBorder(resourceMap.getString("pnlKills.title")));
            pnlKills.setVisible(campaignOptions.isDisplayKillRecord());

            pnlKillsHeader.addMouseListener(getSwitchListener(pnlKillsHeader, pnlKills));
            pnlKills.addMouseListener(getSwitchListener(pnlKills, pnlKillsHeader));

            gridBagConstraints = new GridBagConstraints();
            gridBagConstraints.gridx = 0;
            gridBagConstraints.gridy = gridY;
            gridBagConstraints.gridwidth = 2;
            gridBagConstraints.insets = new Insets(0, 0, 10, 0);
            gridBagConstraints.fill = GridBagConstraints.BOTH;
            gridBagConstraints.anchor = GridBagConstraints.NORTHWEST;
            add(pnlKillsHeader, gridBagConstraints);
            add(pnlKills, gridBagConstraints);
            gridY++;
        }

        if (!person.getScenarioLog().isEmpty()) {
            JPanel pnlScenariosLogHeader = new JPanel();
            pnlScenariosLogHeader.setName("scenarioLogHeader");
            pnlScenariosLogHeader.setBorder(RoundedLineBorder.createRoundedLineBorder(resourceMap.getString(
                  "scenarioLogHeader.title")));
            pnlScenariosLogHeader.setVisible(!campaignOptions.isDisplayScenarioLog());

            JPanel pnlScenariosLog = fillScenarioLog();

            pnlScenariosLog.setName("scenarioLog");
            pnlScenariosLog.setBorder(RoundedLineBorder.createRoundedLineBorder(resourceMap.getString(
                  "scenarioLog.title")));
            pnlScenariosLog.setVisible(campaignOptions.isDisplayScenarioLog());

            pnlScenariosLogHeader.addMouseListener(getSwitchListener(pnlScenariosLogHeader, pnlScenariosLog));
            pnlScenariosLog.addMouseListener(getSwitchListener(pnlScenariosLog, pnlScenariosLogHeader));

            gridBagConstraints = new GridBagConstraints();
            gridBagConstraints.gridx = 0;
            gridBagConstraints.gridy = gridY;
            gridBagConstraints.gridwidth = 2;
            gridBagConstraints.insets = new Insets(0, 0, 10, 0);
            gridBagConstraints.fill = GridBagConstraints.BOTH;
            gridBagConstraints.anchor = GridBagConstraints.NORTHWEST;
            add(pnlScenariosLogHeader, gridBagConstraints);
            add(pnlScenariosLog, gridBagConstraints);
            gridY++;
        }

        if (!person.getGenealogy().isEmpty()) {
            JPanel pnlFamily = fillFamily();
            gridBagConstraints = new GridBagConstraints();
            gridBagConstraints.gridx = 0;
            gridBagConstraints.gridy = gridY;
            gridBagConstraints.gridwidth = 2;
            gridBagConstraints.weightx = 1.0;
            gridBagConstraints.insets = new Insets(0, 0, 10, 0);
            gridBagConstraints.fill = GridBagConstraints.BOTH;
            gridBagConstraints.anchor = GridBagConstraints.NORTHWEST;
            add(pnlFamily, gridBagConstraints);
            gridY++;
        }

        // use glue to fill up the remaining space so everything is aligned to the top
        gridBagConstraints = new GridBagConstraints();
        gridBagConstraints.gridx = 0;
        gridBagConstraints.gridy = gridY;
        gridBagConstraints.gridwidth = 2;
        gridBagConstraints.weighty = 1.0;
        gridBagConstraints.fill = GridBagConstraints.BOTH;
        gridBagConstraints.anchor = GridBagConstraints.NORTHWEST;
        add(Box.createGlue(), gridBagConstraints);
    }

    /**
     * Initializes and lays out the award sections within a portrait panel for a person.
     *
     * <p>If ribbon awards are present, they are added above the awards panel. If medal or miscellaneous awards exist,
     * they are displayed in their respective panels using a {@link WrapLayout}, all contained within a titled section.
     * This method adds the constructed awards panel to the layout using {@link GridBagConstraints} and updates the grid
     * Y position accordingly.</p>
     *
     * @param awardController the {@link PersonAwardController} providing award data and state
     * @param pnlPortrait     the portrait {@link JPanel} to which award ribbons may be added
     * @param gridY           the starting Y grid position for layout
     *
     * @return the next available grid Y position after inserting any new panels
     *
     * @author Illiani
     * @since 0.50.06
     */
    private int applyAndDisplayAwards(PersonAwardController awardController, JPanel pnlPortrait, int gridY) {
        GridBagConstraints gridBagConstraints;
        if (awardController.hasAwardsWithRibbons()) {
            Box boxRibbons = drawRibbons();

            GridBagConstraints gbc_pnlAllRibbons = new GridBagConstraints();
            gbc_pnlAllRibbons.gridx = 0;
            gbc_pnlAllRibbons.gridy = 1;
            gbc_pnlAllRibbons.fill = GridBagConstraints.NONE;
            gbc_pnlAllRibbons.anchor = GridBagConstraints.NORTHWEST;
            gbc_pnlAllRibbons.insets = new Insets(-10, 10, 0, 5);
            pnlPortrait.add(boxRibbons, gbc_pnlAllRibbons);
        }

        JPanel pnlAllAwards = new JPanel();
        pnlAllAwards.setLayout(new BoxLayout(pnlAllAwards, BoxLayout.PAGE_AXIS));
        pnlAllAwards.setBorder(RoundedLineBorder.createRoundedLineBorder(resourceMap.getString("pnlAwards.title")));

        if (awardController.hasAwardsWithMedals()) {
            JPanel pnlMedals = drawMedals();
            pnlMedals.setName("pnlMedals");
            pnlMedals.setLayout(new WrapLayout(FlowLayout.LEFT));
            pnlAllAwards.add(pnlMedals);
        }

        if (awardController.hasAwardsWithMiscs()) {
            JPanel pnlMiscAwards = drawMiscAwards();
            pnlMiscAwards.setName("pnlMiscAwards");
            pnlMiscAwards.setLayout(new WrapLayout(FlowLayout.LEFT));
            pnlAllAwards.add(pnlMiscAwards);
        }

        if (awardController.hasAwardsWithMedals() || awardController.hasAwardsWithMiscs()) {
            gridBagConstraints = new GridBagConstraints();
            gridBagConstraints.fill = GridBagConstraints.BOTH;
            gridBagConstraints.gridwidth = 2;
            gridBagConstraints.insets = new Insets(0, 0, 10, 0);
            gridBagConstraints.gridx = 0;
            gridBagConstraints.gridy = gridY;
            gridBagConstraints.anchor = GridBagConstraints.NORTHWEST;
            add(pnlAllAwards, gridBagConstraints);
            gridY++;
        }
        return gridY;
    }

    /**
     * Retrieves a map of relevant special abilities and implants for the person based on the current campaign options.
     *
     * <p>This method checks whether abilities and/or implants are enabled in the campaign options.</p>
     *
     * <p>For each enabled category, it iterates over the person's corresponding options. If an option is selected
     * (its boolean value is {@code true}), it retrieves the corresponding {@link IOption} instance and adds it to the
     * result map, associating it with a string indicating its category (e.g., {@code LVL3_ADVANTAGES} for abilities or
     * {@code MD_ADVANTAGES} for implants).</p>
     *
     * @return a {@link Map} where the key is a relevant {@link IOption} (representing a special ability or implant) and
     *       the value is a {@link String} indicating the ability or implant category
     *
     * @author Illiani
     * @since 0.50.06
     */
    private Map<IOption, String> getRelevantAbilities() {
        Map<IOption, String> relevantAbilities = new HashMap<>();

        PersonnelOptions options = person.getOptions();
        if (campaignOptions.isUseAbilities() && (person.countOptions(LVL3_ADVANTAGES) > 0)) {
            for (Enumeration<IOption> i = person.getOptions(LVL3_ADVANTAGES); i.hasMoreElements(); ) {
                IOption option = i.nextElement();
                if (option.booleanValue()) {
                    IOption ability = options.getOption(option.getName());
                    relevantAbilities.put(ability, LVL3_ADVANTAGES);
                }
            }
        }

        if (campaignOptions.isUseImplants() && (person.countOptions(MD_ADVANTAGES) > 0)) {
            for (Enumeration<IOption> i = person.getOptions(MD_ADVANTAGES); i.hasMoreElements(); ) {
                IOption option = i.nextElement();
                if (option.booleanValue()) {
                    IOption ability = options.getOption(option.getName());
                    relevantAbilities.put(ability, MD_ADVANTAGES);
                }
            }
        }
        return relevantAbilities;
    }

    /**
     * Returns a map of relevant skill attributes and their corresponding modifiers for the person.
     *
     * <p>This method iterates over all possible {@link SkillAttribute} values (excluding {@link SkillAttribute#NONE}),
     * retrieves each attribute's score for the person, and computes the associated modifier using
     * {@link Skill#getIndividualAttributeModifier(int)}. Only attributes with a non-zero modifier are included in the
     * result map.</p>
     *
     * @return a {@link Map} mapping each relevant {@link SkillAttribute} to its computed modifier for the person
     *
     * @author Illiani
     * @since 0.50.06
     */
    private Map<SkillAttribute, Integer> getRelevantAttributes() {
        Map<SkillAttribute, Integer> relevantAttributes = new HashMap<>();
        for (SkillAttribute attribute : SkillAttribute.values()) {
            if (attribute == SkillAttribute.NONE) {
                continue;
            }

            int attributeScore = person.getAttributeScore(attribute);
            int modifier = getIndividualAttributeModifier(attributeScore);
            if (modifier != 0) {
                relevantAttributes.put(attribute, modifier);
            }
        }
        return relevantAttributes;
    }

    private MouseListener getSwitchListener(JPanel current, JPanel switchTo) {
        return new MouseAdapter() {
            @Override
            public void mouseClicked(MouseEvent e) {
                if (current.isVisible()) {
                    current.setVisible(false);
                    switchTo.setVisible(true);
                }
            }
        };
    }

    /**
     * Draws the ribbons below the person portrait.
     */
    private Box drawRibbons() {
        Box boxRibbons = Box.createVerticalBox();
        boxRibbons.add(Box.createRigidArea(new Dimension(100, 0)));

        List<Award> awards = person.getAwardController()
                                   .getAwards()
                                   .stream()
                                   .filter(a -> a.getNumberOfRibbonFiles() > 0)
                                   .sorted()
                                   .collect(Collectors.toList());
        Collections.reverse(awards);

        int i = 0;
        Box rowRibbonsBox = Box.createHorizontalBox();
        ArrayList<Box> rowRibbonsBoxes = new ArrayList<>();

        for (Award award : awards) {
            JLabel ribbonLabel = new JLabel();
            Image ribbon;

            if (i % MAX_NUMBER_OF_RIBBON_AWARDS_PER_ROW == 0) {
                rowRibbonsBox = Box.createHorizontalBox();
                rowRibbonsBox.setBackground(RED);
            }
            try {
                int maximumTiers = award.getNumberOfRibbonFiles();
                int awardTierCount = getAwardTierCount(award, maximumTiers);

                String ribbonFileName = award.getRibbonFileName(awardTierCount);
                String directory = award.getSet() + "/ribbons/";

                ribbon = (Image) MHQStaticDirectoryManager.getAwardIcons().getItem(directory, ribbonFileName);
                if (ribbon == null) {
                    LOGGER.warn("No ribbon icon found for award: {}", directory + ribbonFileName);
                    continue;
                }

                ImageIcon ribbonAsImageIcon = new ImageIcon(ribbon);
                ribbonAsImageIcon = ImageUtilities.scaleImageIcon(ribbonAsImageIcon, 8, false);
                ribbon = ribbonAsImageIcon.getImage();

                ribbonLabel.setIcon(new ImageIcon(ribbon));
                ribbonLabel.setToolTipText(award.getTooltip(campaignOptions, person));
                rowRibbonsBox.add(ribbonLabel, 0);
            } catch (Exception e) {
                LOGGER.error("", e);
            }

            i++;
            if (i % MAX_NUMBER_OF_RIBBON_AWARDS_PER_ROW == 0) {
                rowRibbonsBoxes.add(rowRibbonsBox);
            }
        }
        if (i % MAX_NUMBER_OF_RIBBON_AWARDS_PER_ROW != 0) {
            rowRibbonsBoxes.add(rowRibbonsBox);
        }

        for (Box box : rowRibbonsBoxes) {
            boxRibbons.add(box);
        }

        return boxRibbons;
    }

    /**
     * Returns the number of image tiers for an award based on the maximum number of tiers and the number of awards
     * received.
     *
     * @param award        The award for which to calculate the number of tiers.
     * @param maximumTiers The maximum number of tiers allowed for the award.
     *
     * @return The number of tiers for the award. The value is clamped between 1 and the maximum number of tiers.
     */
    private int getAwardTierCount(Award award, int maximumTiers) {
        int numAwards = person.getAwardController().getNumberOfAwards(award);
        int tierSize = campaignOptions.getAwardTierSize();

        int divisionResult = numAwards / tierSize;
        int addition = (tierSize == 1) ? 0 : 1;

        return MathUtility.clamp(divisionResult + addition, 1, maximumTiers);
    }

    /**
     * Draws the medals above the personal log.
     */
    private JPanel drawMedals() {
        JPanel pnlMedals = new JPanel();

        List<Award> awards = new ArrayList<>();
        for (Award award : person.getAwardController().getAwards()) {
            if (award.getNumberOfMedalFiles() > 0) {
                awards.add(award);
            }
        }
        Collections.sort(awards);

        for (Award award : awards) {
            JLabel medalLabel = new JLabel();

            Image medal;
            try {
                int maximumTiers = award.getNumberOfMedalFiles();
                int awardTierCount = getAwardTierCount(award, maximumTiers);

                String medalFileName = award.getMedalFileName(awardTierCount);
                String directory = award.getSet() + "/medals/";

                medal = (Image) MHQStaticDirectoryManager.getAwardIcons().getItem(directory, medalFileName);
                if (medal == null) {
                    LOGGER.warn("No medal icon found for award: {}", directory + medalFileName);
                    continue;
                }

                ImageIcon medalAsImageIcon = new ImageIcon(medal);
                medalAsImageIcon = ImageUtilities.scaleImageIcon(medalAsImageIcon, 40, false);
                medal = medalAsImageIcon.getImage();

                medalLabel.setIcon(new ImageIcon(medal));
                medalLabel.setToolTipText(award.getTooltip(campaignOptions, person));
                pnlMedals.add(medalLabel);
            } catch (Exception e) {
                LOGGER.error("", e);
            }
        }

        return pnlMedals;
    }

    /**
     * Draws the misc awards below the medals.
     */
    private JPanel drawMiscAwards() {
        JPanel pnlMisc = new JPanel();

        List<Award> awards = new ArrayList<>();
        for (Award award : person.getAwardController().getAwards()) {
            if (award.getNumberOfMiscFiles() > 0) {
                awards.add(award);
            }
        }
        Collections.sort(awards);

        for (Award award : awards) {
            JLabel miscLabel = new JLabel();

            Image misc;
            try {
                int maximumTiers = award.getNumberOfMiscFiles();
                int awardTierCount = getAwardTierCount(award, maximumTiers);

                String miscFileName = award.getMiscFileName(awardTierCount);
                String directory = award.getSet() + "/misc/";

                misc = (Image) MHQStaticDirectoryManager.getAwardIcons().getItem(directory, miscFileName);
                if (misc == null) {
                    LOGGER.warn("No misc icon found for award: {}", directory + miscFileName);
                    continue;
                }

                ImageIcon miscAsImageIcon = new ImageIcon(misc);
                miscAsImageIcon = ImageUtilities.scaleImageIcon(miscAsImageIcon, 40, false);
                misc = miscAsImageIcon.getImage();

                miscLabel.setIcon(new ImageIcon(misc));
                miscLabel.setToolTipText(award.getTooltip(campaignOptions, person));
                pnlMisc.add(miscLabel);
            } catch (Exception e) {
                LOGGER.error("", e);
            }
        }

        return pnlMisc;
    }

    /**
     * set the portrait for the given person.
     *
     * @return The <code>Image</code> of the pilot's portrait. This value will be
     *       <code>null</code> if no portrait was selected or if there was an
     *       error loading it.
     */
    public JPanel setPortrait() {
        JPanel pnlPortrait = new JPanel();

        // Panel portrait will include the person picture and the ribbons
        pnlPortrait.setName("pnlPortrait");
        pnlPortrait.setLayout(new GridBagLayout());
        pnlPortrait.getAccessibleContext().setAccessibleName("Portrait for: " + person.getFullName());

        JLabel lblPortrait = new JLabel();
        lblPortrait.setName("lblPortrait");

        ImageIcon portraitImageIcon = getPortraitImageIcon();

        lblPortrait.setIcon(portraitImageIcon);
        GridBagConstraints gbc_lblPortrait = new GridBagConstraints();
        gbc_lblPortrait.gridx = 0;
        gbc_lblPortrait.gridy = 0;
        gbc_lblPortrait.fill = GridBagConstraints.NONE;
        gbc_lblPortrait.anchor = GridBagConstraints.NORTHWEST;
        gbc_lblPortrait.insets = new Insets(0, 0, 10, 0);
        pnlPortrait.add(lblPortrait, gbc_lblPortrait);

        return pnlPortrait;
    }

    /**
     * Retrieves a tinted {@link ImageIcon} representation of the person's portrait based on their current status.
     *
     * <ul>
     *     <li>If the person is deceased, a dark red tint is applied.</li>
     *     <li>If the person is retired, a dark blue tint is applied.</li>
     *     <li>If the person has departed the campaign, a black tint is applied.</li>
     * </ul>
     * <p>
     * If the person's status does not meet any of the above conditions, their portrait will be
     * returned without any modifications.
     *
     * @return a tinted {@link ImageIcon} representing the person's portrait.
     */
    private ImageIcon getPortraitImageIcon() {
        Portrait portrait = person.getPortrait();
        ImageIcon portraitImageIcon = portrait.getImageIcon(175);

        PersonnelStatus status = person.getStatus();
        if (status.isDead()) {
            portraitImageIcon = addTintToImageIcon(portraitImageIcon.getImage(), DARK_RED);
        } else if (status.isRetired()) {
            portraitImageIcon = addTintToImageIcon(portrait.getImage(100), DARK_BLUE);
        } else if (status.isDepartedUnit()) {
            portraitImageIcon = addTintToImageIcon(portrait.getImage(100), BLACK);
        }

        return portraitImageIcon;
    }

    /**
     * Constructs and returns a {@link JPanel} with empty or placeholder information fields.
     *
     * <p>The panel uses a {@link GridBagLayout} and is intended to display default or empty details for when no
     * person is selected. Rows are added for various labels, including status, origin, age, gender, and blood type,
     * with placeholder values.</p>
     *
     * <p>Origin information is conditionally added depending on campaign options.</p>
     *
     * @author Illiani
     * @since 0.50.06
     */
    private void fillInfoEmpty() {
        // TODO Update layout for new person view (needs that PR to be merged) - Illiani, 50.06

        JPanel pnlInfo = new JPanel(new GridBagLayout());
        pnlInfo.setBorder(RoundedLineBorder.createRoundedLineBorder("-"));

        // Helper to simplify row addition (text, value, isPair, gridwidth)
        BiConsumer<String[], Integer> addRow = (arr, gridWidth) -> {
            GridBagConstraints gbc = new GridBagConstraints();
            gbc.anchor = GridBagConstraints.NORTHWEST;
            gbc.fill = GridBagConstraints.NONE;
            if (arr.length == 1) {
                gbc.gridx = 0;
                gbc.gridwidth = gridWidth;
                gbc.weightx = 1.0;
                gbc.insets = new Insets(0, 0, 5, 0);
                pnlInfo.add(new JLabel(arr[0]), gbc);
            } else {
                gbc.gridx = 0;
                gbc.gridwidth = 1;
                pnlInfo.add(new JLabel(arr[0]), gbc);

                gbc.gridx = 1;
                gbc.gridwidth = 3;
                gbc.weightx = 1.0;
                gbc.insets = new Insets(0, 10, 0, 0);
                pnlInfo.add(new JLabel(arr[1]), gbc);
            }
        };

        addRow.accept(new String[] { String.format(resourceMap.getString("format.italic"), '-') }, 4);
        addRow.accept(new String[] { resourceMap.getString("lblStatus1.text"), ACTIVE.toString() }, 4);

        if (campaign.getCampaignOptions().isShowOriginFaction()) {
            addRow.accept(new String[] { resourceMap.getString("lblOrigin1.text"),
                                         "<html><a href='#'>-</a> (-)</html>" }, 4);
        }
        addRow.accept(new String[] { resourceMap.getString("lblAge1.text"), "-" }, 4);
        addRow.accept(new String[] { resourceMap.getString("lblGender1.text"), "-" }, 4);
        addRow.accept(new String[] { resourceMap.getString("lblBloodType1.text"), "-" }, 4);

    }

    private JPanel fillInfo() {
        JPanel pnlInfo = new JPanel(new GridBagLayout());
        pnlInfo.setBorder(RoundedLineBorder.createRoundedLineBorder(person.getFullTitle()));
        JLabel lblBounty = new JLabel();
        JLabel lblType = new JLabel();
        JLabel lblUnitNotResponsibleForSalary = new JLabel();
        JLabel lblStatus1 = new JLabel();
        JLabel lblStatus2 = new JLabel();
        JLabel lblOrigin1 = new JLabel();
        JLabel lblOrigin2 = new JLabel();
        JLabel lblCall1 = new JLabel();
        JLabel lblCall2 = new JLabel();
        JLabel lblAge1 = new JLabel();
        JLabel lblAge2 = new JLabel();
        JLabel lblGender1 = new JLabel();
        JLabel lblGender2 = new JLabel();
        JLabel lblBloodType1 = new JLabel();
        JLabel lblBloodType2 = new JLabel();
        JLabel lblOriginalUnit1 = new JLabel();
        JLabel lblOriginalUnit2 = new JLabel();
        JLabel lblDueDate1 = new JLabel();
        JLabel lblDueDate2 = new JLabel();
        JLabel lblRecruited1 = new JLabel();
        JLabel lblRecruited2 = new JLabel();
        JLabel lblTimeServed1 = new JLabel();
        JLabel lblTimeServed2 = new JLabel();

        int y = 0;

        GridBagConstraints gridBagConstraints;

        LocalDate today = campaign.getLocalDate();

        int bloodmarkLevel = person.getBloodmark();
        boolean isChild = person.isChild(today, true);
        if (!isChild && (bloodmarkLevel > BloodmarkLevel.BLOODMARK_ZERO.getLevel())) {
            BloodmarkLevel bloodmark = BloodmarkLevel.parseBloodmarkLevelFromInt(bloodmarkLevel);
            Money bounty = bloodmark.getBounty();
            String bountyText = String.format(resourceMap.getString("lblBounty.text"),
                  spanOpeningWithCustomColor(getNegativeColor()), CLOSING_SPAN_TAG, bounty.toAmountString());

            lblBounty.setName("lblBounty");
            lblBounty.setText(bountyText);
            gridBagConstraints = new GridBagConstraints();
            gridBagConstraints.gridx = 0;
            gridBagConstraints.gridy = y;
            gridBagConstraints.gridwidth = 4;
            gridBagConstraints.weightx = 1.0;
            gridBagConstraints.weighty = 0.0;
            gridBagConstraints.insets = new Insets(0, 0, 5, 0);
            gridBagConstraints.fill = GridBagConstraints.NONE;
            gridBagConstraints.anchor = GridBagConstraints.NORTHWEST;
            pnlInfo.add(lblBounty, gridBagConstraints);
            y++;
        }

        if (!person.isEmployed()) {
            lblUnitNotResponsibleForSalary.setName("lblNotResponsibleForSalary");
            lblUnitNotResponsibleForSalary.setText(resourceMap.getString("lblNotEmployedByUnit.text"));
            gridBagConstraints = new GridBagConstraints();
            gridBagConstraints.gridwidth = 3;
            gridBagConstraints.gridx = 0;
            gridBagConstraints.gridy = y;
            gridBagConstraints.fill = GridBagConstraints.NONE;
            gridBagConstraints.anchor = GridBagConstraints.NORTHWEST;
            pnlInfo.add(lblUnitNotResponsibleForSalary, gridBagConstraints);
            y++;
        }

        lblType.setName("lblType");
        lblType.setText(String.format(resourceMap.getString("format.italic"), person.getRoleDesc()));
        lblType.getAccessibleContext().setAccessibleName("Role: " + person.getRoleDesc());
        gridBagConstraints = new GridBagConstraints();
        gridBagConstraints.gridx = 0;
        gridBagConstraints.gridy = y;
        gridBagConstraints.gridwidth = 4;
        gridBagConstraints.weightx = 1.0;
        gridBagConstraints.weighty = 0.0;
        gridBagConstraints.insets = new Insets(0, 0, 5, 0);
        gridBagConstraints.fill = GridBagConstraints.NONE;
        gridBagConstraints.anchor = GridBagConstraints.NORTHWEST;
        pnlInfo.add(lblType, gridBagConstraints);
        y++;

        lblStatus1.setName("lblStatus1");
        lblStatus1.setText(resourceMap.getString("lblStatus1.text"));
        gridBagConstraints = new GridBagConstraints();
        gridBagConstraints.gridwidth = 1;
        gridBagConstraints.gridx = 0;
        gridBagConstraints.gridy = y;
        gridBagConstraints.fill = GridBagConstraints.NONE;
        gridBagConstraints.anchor = GridBagConstraints.NORTHWEST;
        pnlInfo.add(lblStatus1, gridBagConstraints);

        lblStatus2.setName("lblStatus2");
        lblStatus2.setText(person.getStatus().toString() + person.pregnancyStatus());
        lblStatus1.setLabelFor(lblStatus2);
        gridBagConstraints = new GridBagConstraints();
        gridBagConstraints.gridx = 1;
        gridBagConstraints.gridy = y;
        gridBagConstraints.gridwidth = 3;
        gridBagConstraints.weightx = 1.0;
        gridBagConstraints.insets = new Insets(0, 10, 0, 0);
        gridBagConstraints.fill = GridBagConstraints.NONE;
        gridBagConstraints.anchor = GridBagConstraints.NORTHWEST;
        pnlInfo.add(lblStatus2, gridBagConstraints);
        y++;

        if (campaignOptions.isShowOriginFaction()) {
            lblOrigin1.setName("lblOrigin1");
            lblOrigin1.setText(resourceMap.getString("lblOrigin1.text"));
            gridBagConstraints = new GridBagConstraints();
            gridBagConstraints.gridx = 0;
            gridBagConstraints.gridy = y;
            gridBagConstraints.fill = GridBagConstraints.NONE;
            gridBagConstraints.anchor = GridBagConstraints.NORTHWEST;
            pnlInfo.add(lblOrigin1, gridBagConstraints);

            lblOrigin2.setName("lblOrigin2");
            lblOrigin1.setLabelFor(lblOrigin2);
            String factionName = person.getOriginFaction().getFullName(campaign.getGameYear());
            if (person.getOriginPlanet() != null) {
                String planetName = person.getOriginPlanet().getName(today);
                lblOrigin2.setText(String.format("<html><a href='#'>%s</a> (%s)</html>", planetName, factionName));
                lblOrigin2.setCursor(Cursor.getPredefinedCursor(Cursor.HAND_CURSOR));
                lblOrigin2.addMouseListener(new MouseAdapter() {
                    @Override
                    public void mouseClicked(MouseEvent e) {
                        PlanetarySystem system = person.getOriginPlanet().getParentSystem();
                        // Stay on the interstellar map if their origin planet is the primary planet...
                        if (system.getPrimaryPlanet().equals(person.getOriginPlanet())) {
                            gui.getMapTab().switchSystemsMap(system);
                        } else {
                            // ...otherwise, dive on in to the system view!
                            gui.getMapTab().switchPlanetaryMap(person.getOriginPlanet());
                        }
                        gui.setSelectedTab(MHQTabType.INTERSTELLAR_MAP);
                    }
                });
            } else {
                lblOrigin2.setText(factionName);
            }
            gridBagConstraints = new GridBagConstraints();
            gridBagConstraints.gridx = 1;
            gridBagConstraints.gridy = y;
            gridBagConstraints.gridwidth = 3;
            gridBagConstraints.weightx = 1.0;
            gridBagConstraints.insets = new Insets(0, 10, 0, 0);
            gridBagConstraints.fill = GridBagConstraints.NONE;
            gridBagConstraints.anchor = GridBagConstraints.NORTHWEST;
            pnlInfo.add(lblOrigin2, gridBagConstraints);
            y++;
        }

        if (!person.getCallsign().equals("-") && !person.getCallsign().isBlank()) {
            lblCall1.setName("lblCall1");
            lblCall1.setText(resourceMap.getString("lblCall1.text"));
            gridBagConstraints = new GridBagConstraints();
            gridBagConstraints.gridx = 0;
            gridBagConstraints.gridy = y;
            gridBagConstraints.fill = GridBagConstraints.NONE;
            gridBagConstraints.anchor = GridBagConstraints.NORTHWEST;
            pnlInfo.add(lblCall1, gridBagConstraints);

            lblCall2.setName("lblCall2");
            lblCall2.setText(person.getCallsign());
            lblCall1.setLabelFor(lblCall2);
            gridBagConstraints = new GridBagConstraints();
            gridBagConstraints.gridx = 1;
            gridBagConstraints.gridy = y;
            gridBagConstraints.gridwidth = 3;
            gridBagConstraints.weightx = 1.0;
            gridBagConstraints.insets = new Insets(0, 10, 0, 0);
            gridBagConstraints.fill = GridBagConstraints.NONE;
            gridBagConstraints.anchor = GridBagConstraints.NORTHWEST;
            pnlInfo.add(lblCall2, gridBagConstraints);
            y++;
        }

        lblAge1.setName("lblAge1");
        lblAge1.setText(resourceMap.getString("lblAge1.text"));
        gridBagConstraints = new GridBagConstraints();
        gridBagConstraints.gridx = 0;
        gridBagConstraints.gridy = y;
        gridBagConstraints.fill = GridBagConstraints.NONE;
        gridBagConstraints.anchor = GridBagConstraints.NORTHWEST;
        pnlInfo.add(lblAge1, gridBagConstraints);

        lblAge2.setName("lblAge2");
        lblAge2.setText(Integer.toString(person.getAge(today)));
        lblAge1.setLabelFor(lblAge2);
        gridBagConstraints = new GridBagConstraints();
        gridBagConstraints.gridx = 1;
        gridBagConstraints.gridy = y;
        gridBagConstraints.weightx = 0.5;
        gridBagConstraints.insets = new Insets(0, 10, 0, 0);
        gridBagConstraints.fill = GridBagConstraints.NONE;
        gridBagConstraints.anchor = GridBagConstraints.NORTHWEST;
        pnlInfo.add(lblAge2, gridBagConstraints);
        y++;

        lblGender1.setName("lblGender1");
        lblGender1.setText(resourceMap.getString("lblGender1.text"));
        gridBagConstraints = new GridBagConstraints();
        gridBagConstraints.gridx = 0;
        gridBagConstraints.gridy = y;
        gridBagConstraints.fill = GridBagConstraints.NONE;
        gridBagConstraints.anchor = GridBagConstraints.NORTHWEST;
        pnlInfo.add(lblGender1, gridBagConstraints);

        lblGender2.setName("lblGender2");
        lblGender2.setText(GenderDescriptors.MALE_FEMALE_OTHER.getDescriptorCapitalized(person.getGender()));
        lblGender1.setLabelFor(lblGender2);
        gridBagConstraints = new GridBagConstraints();
        gridBagConstraints.gridx = 1;
        gridBagConstraints.gridy = y;
        gridBagConstraints.weightx = 0.5;
        gridBagConstraints.insets = new Insets(0, 10, 0, 0);
        gridBagConstraints.fill = GridBagConstraints.NONE;
        gridBagConstraints.anchor = GridBagConstraints.NORTHWEST;
        pnlInfo.add(lblGender2, gridBagConstraints);
        y++;

        lblBloodType1.setName("lblBloodType1");
        lblBloodType1.setText(resourceMap.getString("lblBloodType1.text"));
        gridBagConstraints = new GridBagConstraints();
        gridBagConstraints.gridx = 0;
        gridBagConstraints.gridy = y;
        gridBagConstraints.fill = GridBagConstraints.NONE;
        gridBagConstraints.anchor = GridBagConstraints.NORTHWEST;
        pnlInfo.add(lblBloodType1, gridBagConstraints);

        lblBloodType2.setName("lblBloodType2");
        lblBloodType2.setText(person.getBloodGroup().getLabel());
        lblBloodType1.setLabelFor(lblBloodType2);
        gridBagConstraints = new GridBagConstraints();
        gridBagConstraints.gridx = 1;
        gridBagConstraints.gridy = y;
        gridBagConstraints.weightx = 0.5;
        gridBagConstraints.insets = new Insets(0, 10, 0, 0);
        gridBagConstraints.fill = GridBagConstraints.NONE;
        gridBagConstraints.anchor = GridBagConstraints.NORTHWEST;
        pnlInfo.add(lblBloodType2, gridBagConstraints);
        y++;

        boolean displayOriginalUnit = person.getOriginalUnitId() != null ||
                                            person.getOriginalUnitWeight() != WEIGHT_ULTRA_LIGHT;

        if (displayOriginalUnit) {
            lblOriginalUnit1.setName("lblOriginalUnit1");
            lblOriginalUnit1.setText(resourceMap.getString("lblOriginalUnit1.text"));
            gridBagConstraints = new GridBagConstraints();
            gridBagConstraints.gridx = 0;
            gridBagConstraints.gridy = y;
            gridBagConstraints.fill = GridBagConstraints.NONE;
            gridBagConstraints.anchor = GridBagConstraints.NORTHWEST;
            pnlInfo.add(lblOriginalUnit1, gridBagConstraints);

            lblOriginalUnit2.setName("lblOriginalUnit2");

            if (campaign.getUnit(person.getOriginalUnitId()) != null) {
                lblOriginalUnit2.setText(campaign.getUnit(person.getOriginalUnitId()).getName());
            } else {
                List<String> originalUnitWeight = List.of("None", "Light", "Medium", "Heavy", "Assault");
                int originalUnitWeightIndex = person.getOriginalUnitWeight();

                List<String> originalUnitTech = List.of("IS1", "IS2", "Clan");
                int originalUnitTechIndex = person.getOriginalUnitTech();

                lblOriginalUnit2.setText(originalUnitWeight.get(originalUnitWeightIndex) +
                                               " (" +
                                               originalUnitTech.get(originalUnitTechIndex) +
                                               ')');
            }
            lblOriginalUnit1.setLabelFor(lblOriginalUnit2);
            gridBagConstraints = new GridBagConstraints();
            gridBagConstraints.gridx = 1;
            gridBagConstraints.gridy = y;
            gridBagConstraints.weightx = 1.0;
            gridBagConstraints.insets = new Insets(0, 10, 0, 0);
            gridBagConstraints.fill = GridBagConstraints.NONE;
            gridBagConstraints.anchor = GridBagConstraints.NORTHWEST;
            pnlInfo.add(lblOriginalUnit2, gridBagConstraints);
            y++;
        }

        if (person.isPregnant()) {
            lblDueDate1.setName("lblDueDate1");
            lblDueDate1.setText(resourceMap.getString("lblDueDate1.text"));
            gridBagConstraints = new GridBagConstraints();
            gridBagConstraints.gridx = 0;
            gridBagConstraints.gridy = y;
            gridBagConstraints.fill = GridBagConstraints.NONE;
            gridBagConstraints.anchor = GridBagConstraints.NORTHWEST;
            pnlInfo.add(lblDueDate1, gridBagConstraints);

            lblDueDate2.setName("lblDueDate2");
            lblDueDate2.setText(person.getDueDateAsString(campaign));
            lblDueDate1.setLabelFor(lblDueDate2);
            gridBagConstraints = new GridBagConstraints();
            gridBagConstraints.gridx = 1;
            gridBagConstraints.gridy = y;
            gridBagConstraints.weightx = 1.0;
            gridBagConstraints.insets = new Insets(0, 10, 0, 0);
            gridBagConstraints.fill = GridBagConstraints.NONE;
            gridBagConstraints.anchor = GridBagConstraints.NORTHWEST;
            pnlInfo.add(lblDueDate2, gridBagConstraints);
            y++;
        }

        if (person.getRetirement() != null) {
            JLabel lblRetirement1 = new JLabel(resourceMap.getString("lblRetirement1.text"));
            lblRetirement1.setName("lblRetirement1");
            gridBagConstraints = new GridBagConstraints();
            gridBagConstraints.gridx = 0;
            gridBagConstraints.gridy = y;
            gridBagConstraints.fill = GridBagConstraints.NONE;
            gridBagConstraints.anchor = GridBagConstraints.NORTHWEST;
            pnlInfo.add(lblRetirement1, gridBagConstraints);

            JLabel lblRetirement2 = new JLabel(MekHQ.getMHQOptions().getDisplayFormattedDate(person.getRetirement()));
            lblRetirement2.setName("lblRetirement2");
            lblRetirement1.setLabelFor(lblRetirement2);
            gridBagConstraints = new GridBagConstraints();
            gridBagConstraints.gridx = 1;
            gridBagConstraints.gridy = y;
            gridBagConstraints.weightx = 1.0;
            gridBagConstraints.insets = new Insets(0, 10, 0, 0);
            gridBagConstraints.fill = GridBagConstraints.NONE;
            gridBagConstraints.anchor = GridBagConstraints.NORTHWEST;
            pnlInfo.add(lblRetirement2, gridBagConstraints);
            y++;
        }

        // We show the following if track total earnings is on for a free person or if
        // the
        // person has previously tracked total earnings
        if (campaignOptions.isTrackTotalEarnings() &&
                  (person.getPrisonerStatus().isFree() || person.getTotalEarnings().isGreaterThan(Money.zero()))) {
            JLabel lblTotalEarnings1 = new JLabel(resourceMap.getString("lblTotalEarnings1.text"));
            lblTotalEarnings1.setName("lblTotalEarnings1");
            gridBagConstraints = new GridBagConstraints();
            gridBagConstraints.gridx = 0;
            gridBagConstraints.gridy = y;
            gridBagConstraints.fill = GridBagConstraints.NONE;
            gridBagConstraints.anchor = GridBagConstraints.NORTHWEST;
            pnlInfo.add(lblTotalEarnings1, gridBagConstraints);

            JLabel lblTotalEarnings2 = new JLabel(person.getTotalEarnings().toAmountAndSymbolString());
            lblTotalEarnings2.setName("lblTotalEarnings2");
            lblTotalEarnings1.setLabelFor(lblTotalEarnings2);
            gridBagConstraints = new GridBagConstraints();
            gridBagConstraints.gridx = 1;
            gridBagConstraints.gridy = y;
            gridBagConstraints.weightx = 1.0;
            gridBagConstraints.insets = new Insets(0, 10, 0, 0);
            gridBagConstraints.fill = GridBagConstraints.NONE;
            gridBagConstraints.anchor = GridBagConstraints.NORTHWEST;
            pnlInfo.add(lblTotalEarnings2, gridBagConstraints);
            y++;
        }

        // We show the following if track total xp earnings is on for a free person or
        // if the
        // person has previously tracked total xp earnings
        if (campaignOptions.isTrackTotalXPEarnings() &&
                  (person.getPrisonerStatus().isFree() || (person.getTotalXPEarnings() != 0))) {
            JLabel lblTotalXPEarnings1 = new JLabel(resourceMap.getString("lblTotalXPEarnings1.text"));
            lblTotalXPEarnings1.setName("lblTotalXPEarnings1");
            gridBagConstraints = new GridBagConstraints();
            gridBagConstraints.gridx = 0;
            gridBagConstraints.gridy = y;
            gridBagConstraints.fill = GridBagConstraints.NONE;
            gridBagConstraints.anchor = GridBagConstraints.NORTHWEST;
            pnlInfo.add(lblTotalXPEarnings1, gridBagConstraints);

            JLabel lblTotalXPEarnings2 = new JLabel(Integer.toString(person.getTotalXPEarnings()));
            lblTotalXPEarnings2.setName("lblTotalXPEarnings2");
            lblTotalXPEarnings1.setLabelFor(lblTotalXPEarnings2);
            gridBagConstraints = new GridBagConstraints();
            gridBagConstraints.gridx = 1;
            gridBagConstraints.gridy = y;
            gridBagConstraints.weightx = 1.0;
            gridBagConstraints.insets = new Insets(0, 10, 0, 0);
            gridBagConstraints.fill = GridBagConstraints.NONE;
            gridBagConstraints.anchor = GridBagConstraints.NORTHWEST;
            pnlInfo.add(lblTotalXPEarnings2, gridBagConstraints);
            y++;
        }

        if (person.getRecruitment() != null) {
            lblRecruited1.setName("lblRecruited1");
            lblRecruited1.setText(resourceMap.getString("lblRecruited1.text"));
            gridBagConstraints = new GridBagConstraints();
            gridBagConstraints.gridx = 0;
            gridBagConstraints.gridy = y;
            gridBagConstraints.fill = GridBagConstraints.NONE;
            gridBagConstraints.anchor = GridBagConstraints.NORTHWEST;
            pnlInfo.add(lblRecruited1, gridBagConstraints);

            lblRecruited2.setName("lblRecruited2");
            lblRecruited2.setText(MekHQ.getMHQOptions().getDisplayFormattedDate(person.getRecruitment()));
            lblRecruited1.setLabelFor(lblRecruited2);
            gridBagConstraints = new GridBagConstraints();
            gridBagConstraints.gridx = 1;
            gridBagConstraints.gridy = y;
            gridBagConstraints.weightx = 1.0;
            gridBagConstraints.insets = new Insets(0, 10, 0, 0);
            gridBagConstraints.fill = GridBagConstraints.NONE;
            gridBagConstraints.anchor = GridBagConstraints.NORTHWEST;
            pnlInfo.add(lblRecruited2, gridBagConstraints);
            y++;

            lblTimeServed1.setName("lblTimeServed1");
            lblTimeServed1.setText(resourceMap.getString("lblTimeServed1.text"));
            gridBagConstraints = new GridBagConstraints();
            gridBagConstraints.gridx = 0;
            gridBagConstraints.gridy = y;
            gridBagConstraints.fill = GridBagConstraints.NONE;
            gridBagConstraints.anchor = GridBagConstraints.NORTHWEST;
            pnlInfo.add(lblTimeServed1, gridBagConstraints);

            lblTimeServed2.setName("lblTimeServed2");
            lblTimeServed2.setText(person.getTimeInService(campaign));
            lblTimeServed1.setLabelFor(lblTimeServed2);
            gridBagConstraints = new GridBagConstraints();
            gridBagConstraints.gridx = 1;
            gridBagConstraints.gridy = y;
            gridBagConstraints.weightx = 1.0;
            gridBagConstraints.insets = new Insets(0, 10, 0, 0);
            gridBagConstraints.fill = GridBagConstraints.NONE;
            gridBagConstraints.anchor = GridBagConstraints.NORTHWEST;
            pnlInfo.add(lblTimeServed2, gridBagConstraints);
            y++;
        }

        if (person.getLastRankChangeDate() != null) {
            JLabel lblLastRankChangeDate1 = new JLabel(resourceMap.getString("lblLastRankChangeDate1.text"));
            lblLastRankChangeDate1.setName("lblLastRankChangeDate1");
            gridBagConstraints = new GridBagConstraints();
            gridBagConstraints.gridx = 0;
            gridBagConstraints.gridy = y;
            gridBagConstraints.fill = GridBagConstraints.NONE;
            gridBagConstraints.anchor = GridBagConstraints.NORTHWEST;
            pnlInfo.add(lblLastRankChangeDate1, gridBagConstraints);

            JLabel lblLastRankChangeDate2 = new JLabel(MekHQ.getMHQOptions()
                                                             .getDisplayFormattedDate(person.getLastRankChangeDate()));
            lblLastRankChangeDate2.setName("lblLastRankChangeDate2");
            lblLastRankChangeDate1.setLabelFor(lblLastRankChangeDate2);
            gridBagConstraints = new GridBagConstraints();
            gridBagConstraints.gridx = 1;
            gridBagConstraints.gridy = y;
            gridBagConstraints.weightx = 1.0;
            gridBagConstraints.insets = new Insets(0, 10, 0, 0);
            gridBagConstraints.fill = GridBagConstraints.NONE;
            gridBagConstraints.anchor = GridBagConstraints.NORTHWEST;
            pnlInfo.add(lblLastRankChangeDate2, gridBagConstraints);
            y++;

            JLabel lblTimeInRank1 = new JLabel(resourceMap.getString("lblTimeInRank1.text"));
            lblTimeInRank1.setName("lblTimeInRank1");
            gridBagConstraints = new GridBagConstraints();
            gridBagConstraints.gridx = 0;
            gridBagConstraints.gridy = y;
            gridBagConstraints.fill = GridBagConstraints.NONE;
            gridBagConstraints.anchor = GridBagConstraints.NORTHWEST;
            pnlInfo.add(lblTimeInRank1, gridBagConstraints);

            JLabel lblTimeInRank2 = new JLabel(person.getTimeInRank(campaign));
            lblTimeInRank2.setName("lblTimeInRank2");
            lblTimeInRank1.setLabelFor(lblTimeInRank2);
            gridBagConstraints = new GridBagConstraints();
            gridBagConstraints.gridx = 1;
            gridBagConstraints.gridy = y;
            gridBagConstraints.weightx = 1.0;
            gridBagConstraints.insets = new Insets(0, 10, 0, 0);
            gridBagConstraints.fill = GridBagConstraints.NONE;
            gridBagConstraints.anchor = GridBagConstraints.NORTHWEST;
            pnlInfo.add(lblTimeInRank2, gridBagConstraints);
        }

        return pnlInfo;
    }

    private JPanel fillFamily() {
        JPanel pnlFamily = new JPanel(new GridBagLayout());
        pnlFamily.setBorder(RoundedLineBorder.createRoundedLineBorder(resourceMap.getString("pnlFamily.title")));

        // family panel
        JLabel lblSpouse2 = new JLabel();
        JLabel lblFormerSpouses1 = new JLabel();
        JLabel lblFormerSpouses2;
        JLabel lblChildren1 = new JLabel();
        JLabel lblChildren2;
        JLabel lblGrandchildren1 = new JLabel();
        JLabel lblGrandchildren2;
        JLabel lblSiblings1 = new JLabel();
        JLabel lblSiblings2;
        JLabel lblGrandparents1 = new JLabel();
        JLabel lblGrandparents2;
        JLabel lblAuntsOrUncles1 = new JLabel();
        JLabel lblAuntsOrUncles2;
        JLabel lblCousins1 = new JLabel();
        JLabel lblCousins2;

        GridBagConstraints gridBagConstraints;

        int firstY = 0;

        final Person spouse = person.getGenealogy().getSpouse();
        if (spouse != null) {
            JLabel lblSpouse1 = new JLabel(resourceMap.getString("lblSpouse1.text"));
            lblSpouse1.setName("lblSpouse1");
            gridBagConstraints = new GridBagConstraints();
            gridBagConstraints.gridx = 0;
            gridBagConstraints.gridy = firstY;
            gridBagConstraints.fill = GridBagConstraints.NONE;
            gridBagConstraints.anchor = GridBagConstraints.NORTHWEST;
            pnlFamily.add(lblSpouse1, gridBagConstraints);

            lblSpouse2.setName("lblSpouse2");
            lblSpouse1.setLabelFor(lblSpouse2);
            lblSpouse2.setText(String.format("<html>%s</html>", spouse.getHyperlinkedFullTitle()));
            lblSpouse2.setCursor(Cursor.getPredefinedCursor(Cursor.HAND_CURSOR));
            lblSpouse2.addMouseListener(new MouseAdapter() {
                @Override
                public void mouseClicked(MouseEvent e) {
                    gui.focusOnPerson(spouse);
                }
            });
            gridBagConstraints.gridx = 1;
            gridBagConstraints.gridy = firstY;
            gridBagConstraints.weightx = 1.0;
            gridBagConstraints.insets = new Insets(0, 10, 0, 0);
            pnlFamily.add(lblSpouse2, gridBagConstraints);
            firstY++;
        }

        if (person.getGenealogy().hasFormerSpouse()) {
            lblFormerSpouses1.setName("lblFormerSpouses1");
            lblFormerSpouses1.setText(resourceMap.getString("lblFormerSpouses1.text"));
            gridBagConstraints = new GridBagConstraints();
            gridBagConstraints.gridx = 0;
            gridBagConstraints.gridy = firstY;
            gridBagConstraints.fill = GridBagConstraints.NONE;
            gridBagConstraints.anchor = GridBagConstraints.NORTHWEST;
            pnlFamily.add(lblFormerSpouses1, gridBagConstraints);

            gridBagConstraints.gridx = 1;
            gridBagConstraints.weightx = 1.0;
            gridBagConstraints.insets = new Insets(0, 10, 0, 0);

            List<FormerSpouse> formerSpouses = person.getGenealogy().getFormerSpouses();
            Collections.reverse(person.getGenealogy().getFormerSpouses());

            for (FormerSpouse formerSpouse : formerSpouses) {
                Person ex = formerSpouse.getFormerSpouse();
                String name = getRelativeName(ex);

                gridBagConstraints.gridy = firstY;
                lblFormerSpouses2 = new JLabel();
                lblFormerSpouses2.setName("lblFormerSpouses2");
                lblFormerSpouses2.getAccessibleContext()
                      .getAccessibleRelationSet()
                      .add(new AccessibleRelation(AccessibleRelation.LABELED_BY, lblFormerSpouses1));
                lblFormerSpouses2.setCursor(Cursor.getPredefinedCursor(Cursor.HAND_CURSOR));
                lblFormerSpouses2.setText(String.format("<html>%s, %s, %s</html>",
                      name,
                      formerSpouse.getReason(),
                      MekHQ.getMHQOptions().getDisplayFormattedDate(formerSpouse.getDate())));
                lblFormerSpouses2.addMouseListener(new MouseAdapter() {
                    @Override
                    public void mouseClicked(MouseEvent e) {
                        gui.focusOnPerson(ex);
                    }
                });
                pnlFamily.add(lblFormerSpouses2, gridBagConstraints);
                firstY++;
            }
        }

        if (campaignOptions.getFamilyDisplayLevel().displayParentsChildrenSiblings()) {
            final List<Person> children = person.getGenealogy().getChildren();
            if (!children.isEmpty()) {
                lblChildren1.setName("lblChildren1");
                lblChildren1.setText(resourceMap.getString("lblChildren1.text"));
                gridBagConstraints = new GridBagConstraints();
                gridBagConstraints.gridx = 0;
                gridBagConstraints.gridy = firstY;
                gridBagConstraints.fill = GridBagConstraints.NONE;
                gridBagConstraints.anchor = GridBagConstraints.NORTHWEST;
                pnlFamily.add(lblChildren1, gridBagConstraints);

                gridBagConstraints.gridx = 1;
                gridBagConstraints.weightx = 1.0;
                gridBagConstraints.insets = new Insets(0, 10, 0, 0);

                for (Person child : children) {
                    String name = getRelativeName(child);

                    gridBagConstraints.gridy = firstY;
                    lblChildren2 = new JLabel();
                    lblChildren2.setName("lblChildren2");
                    lblChildren2.getAccessibleContext()
                          .getAccessibleRelationSet()
                          .add(new AccessibleRelation(AccessibleRelation.LABELED_BY, lblChildren1));
                    lblChildren2.setCursor(Cursor.getPredefinedCursor(Cursor.HAND_CURSOR));
                    lblChildren2.setText(String.format("<html>%s</html>", name));
                    lblChildren2.addMouseListener(new MouseAdapter() {
                        @Override
                        public void mouseClicked(MouseEvent e) {
                            gui.focusOnPerson(child);
                        }
                    });
                    pnlFamily.add(lblChildren2, gridBagConstraints);
                    firstY++;
                }
            }

            final List<Person> grandchildren = person.getGenealogy().getGrandchildren();
            if (!grandchildren.isEmpty() &&
                      campaignOptions.getFamilyDisplayLevel().displayGrandparentsGrandchildren()) {
                lblGrandchildren1.setName("lblGrandchildren1");
                lblGrandchildren1.setText(resourceMap.getString("lblGrandchildren1.text"));
                gridBagConstraints = new GridBagConstraints();
                gridBagConstraints.gridx = 0;
                gridBagConstraints.gridy = firstY;
                gridBagConstraints.fill = GridBagConstraints.NONE;
                gridBagConstraints.anchor = GridBagConstraints.NORTHWEST;
                pnlFamily.add(lblGrandchildren1, gridBagConstraints);

                gridBagConstraints = new GridBagConstraints();
                gridBagConstraints.gridx = 1;
                gridBagConstraints.weightx = 1.0;
                gridBagConstraints.insets = new Insets(0, 10, 0, 0);
                gridBagConstraints.fill = GridBagConstraints.NONE;
                gridBagConstraints.anchor = GridBagConstraints.NORTHWEST;

                for (Person grandchild : grandchildren) {
                    String name = getRelativeName(grandchild);

                    gridBagConstraints.gridy = firstY;
                    lblGrandchildren2 = new JLabel();
                    lblGrandchildren2.setName("lblGrandchildren2");
                    lblGrandchildren2.getAccessibleContext()
                          .getAccessibleRelationSet()
                          .add(new AccessibleRelation(AccessibleRelation.LABELED_BY, lblGrandchildren1));
                    lblGrandchildren2.setCursor(Cursor.getPredefinedCursor(Cursor.HAND_CURSOR));
                    lblGrandchildren2.setText(String.format("<html>%s</html>", name));
                    lblGrandchildren2.addMouseListener(new MouseAdapter() {
                        @Override
                        public void mouseClicked(MouseEvent e) {
                            gui.focusOnPerson(grandchild);
                        }
                    });
                    pnlFamily.add(lblGrandchildren2, gridBagConstraints);
                    firstY++;
                }
            }

            for (Person parent : person.getGenealogy().getParents()) {
                JLabel labelParent = new JLabel(resourceMap.getString(parent.getGender().isMale() ?
                                                                            "lblFather1.text" :
                                                                            "lblMother1.text"));
                labelParent.setName("lblParent");
                gridBagConstraints = new GridBagConstraints();
                gridBagConstraints.gridx = 0;
                gridBagConstraints.gridy = firstY;
                gridBagConstraints.fill = GridBagConstraints.NONE;
                gridBagConstraints.anchor = GridBagConstraints.NORTHWEST;
                pnlFamily.add(labelParent, gridBagConstraints);

                JLabel labelParentName = new JLabel(String.format("<html>%s</html>", parent.getHyperlinkedName()));
                labelParentName.setName("lblParentName");
                labelParent.setLabelFor(labelParentName);
                labelParentName.setCursor(Cursor.getPredefinedCursor(Cursor.HAND_CURSOR));
                labelParentName.addMouseListener(new MouseAdapter() {
                    @Override
                    public void mouseClicked(MouseEvent e) {
                        gui.focusOnPerson(parent);
                    }
                });
                gridBagConstraints.gridx = 1;
                gridBagConstraints.weightx = 1.0;
                gridBagConstraints.insets = new Insets(0, 10, 0, 0);
                pnlFamily.add(labelParentName, gridBagConstraints);
                firstY++;
            }

            final List<Person> siblings = person.getGenealogy().getSiblings();
            if (!siblings.isEmpty()) {
                lblSiblings1.setName("lblSiblings1");
                lblSiblings1.setText(resourceMap.getString("lblSiblings1.text"));
                gridBagConstraints = new GridBagConstraints();
                gridBagConstraints.gridx = 0;
                gridBagConstraints.gridy = firstY;
                gridBagConstraints.fill = GridBagConstraints.NONE;
                gridBagConstraints.anchor = GridBagConstraints.NORTHWEST;
                pnlFamily.add(lblSiblings1, gridBagConstraints);

                gridBagConstraints = new GridBagConstraints();
                gridBagConstraints.gridx = 1;
                gridBagConstraints.weightx = 1.0;
                gridBagConstraints.insets = new Insets(0, 10, 0, 0);
                gridBagConstraints.fill = GridBagConstraints.NONE;
                gridBagConstraints.anchor = GridBagConstraints.NORTHWEST;

                for (Person sibling : siblings) {
                    String name = getRelativeName(sibling);

                    gridBagConstraints.gridy = firstY;
                    lblSiblings2 = new JLabel(String.format("<html>%s</html>", name));
                    lblSiblings2.setName("lblSiblings2");
                    lblSiblings2.getAccessibleContext()
                          .getAccessibleRelationSet()
                          .add(new AccessibleRelation(AccessibleRelation.LABELED_BY, lblSiblings1));

                    lblSiblings2.setCursor(Cursor.getPredefinedCursor(Cursor.HAND_CURSOR));
                    lblSiblings2.addMouseListener(new MouseAdapter() {
                        @Override
                        public void mouseClicked(MouseEvent e) {
                            gui.focusOnPerson(sibling);
                        }
                    });
                    pnlFamily.add(lblSiblings2, gridBagConstraints);
                    firstY++;
                }
            }

            final List<Person> grandparents = person.getGenealogy().getGrandparents();
            if (!grandparents.isEmpty() && campaignOptions.getFamilyDisplayLevel().displayGrandparentsGrandchildren()) {
                lblGrandparents1.setName("lblGrandparents1");
                lblGrandparents1.setText(resourceMap.getString("lblGrandparents1.text"));
                gridBagConstraints = new GridBagConstraints();
                gridBagConstraints.gridx = 0;
                gridBagConstraints.gridy = firstY;
                gridBagConstraints.fill = GridBagConstraints.NONE;
                gridBagConstraints.anchor = GridBagConstraints.NORTHWEST;
                pnlFamily.add(lblGrandparents1, gridBagConstraints);

                gridBagConstraints = new GridBagConstraints();
                gridBagConstraints.gridx = 1;
                gridBagConstraints.weightx = 1.0;
                gridBagConstraints.insets = new Insets(0, 10, 0, 0);
                gridBagConstraints.fill = GridBagConstraints.NONE;
                gridBagConstraints.anchor = GridBagConstraints.NORTHWEST;

                for (Person grandparent : grandparents) {
                    String name = getRelativeName(grandparent);

                    gridBagConstraints.gridy = firstY;
                    lblGrandparents2 = new JLabel(String.format("<html>%s</html>", name));
                    lblGrandparents2.setName("lblGrandparents2");
                    lblGrandparents2.getAccessibleContext()
                          .getAccessibleRelationSet()
                          .add(new AccessibleRelation(AccessibleRelation.LABELED_BY, lblGrandparents1));
                    lblGrandparents2.setCursor(Cursor.getPredefinedCursor(Cursor.HAND_CURSOR));
                    lblGrandparents2.addMouseListener(new MouseAdapter() {
                        @Override
                        public void mouseClicked(MouseEvent e) {
                            gui.focusOnPerson(grandparent);
                        }
                    });
                    pnlFamily.add(lblGrandparents2, gridBagConstraints);
                    firstY++;
                }
            }

            final List<Person> auntsAndUncles = person.getGenealogy().getsAuntsAndUncles();
            if (!auntsAndUncles.isEmpty() && campaignOptions.getFamilyDisplayLevel().isAuntsUnclesCousins()) {
                lblAuntsOrUncles1.setName("lblAuntsOrUncles1");
                lblAuntsOrUncles1.setText(resourceMap.getString("lblAuntsOrUncles1.text"));
                gridBagConstraints = new GridBagConstraints();
                gridBagConstraints.gridx = 0;
                gridBagConstraints.gridy = firstY;
                gridBagConstraints.fill = GridBagConstraints.NONE;
                gridBagConstraints.anchor = GridBagConstraints.NORTHWEST;
                pnlFamily.add(lblAuntsOrUncles1, gridBagConstraints);

                gridBagConstraints = new GridBagConstraints();
                gridBagConstraints.gridx = 1;
                gridBagConstraints.weightx = 1.0;
                gridBagConstraints.insets = new Insets(0, 10, 0, 0);
                gridBagConstraints.fill = GridBagConstraints.NONE;
                gridBagConstraints.anchor = GridBagConstraints.NORTHWEST;

                for (Person auntOrUncle : auntsAndUncles) {
                    String name = getRelativeName(auntOrUncle);

                    gridBagConstraints.gridy = firstY;
                    lblAuntsOrUncles2 = new JLabel(String.format("<html>%s</html>", name));
                    lblAuntsOrUncles2.setName("lblAuntsOrUncles2");
                    lblAuntsOrUncles2.getAccessibleContext()
                          .getAccessibleRelationSet()
                          .add(new AccessibleRelation(AccessibleRelation.LABELED_BY, lblAuntsOrUncles1));

                    lblAuntsOrUncles2.setCursor(Cursor.getPredefinedCursor(Cursor.HAND_CURSOR));
                    lblAuntsOrUncles2.addMouseListener(new MouseAdapter() {
                        @Override
                        public void mouseClicked(MouseEvent e) {
                            gui.focusOnPerson(auntOrUncle);
                        }
                    });
                    pnlFamily.add(lblAuntsOrUncles2, gridBagConstraints);
                    firstY++;
                }
            }

            final List<Person> cousins = person.getGenealogy().getCousins();
            if (!cousins.isEmpty() && campaignOptions.getFamilyDisplayLevel().isAuntsUnclesCousins()) {
                lblCousins1.setName("lblCousins1");
                lblCousins1.setText(resourceMap.getString("lblCousins1.text"));
                gridBagConstraints = new GridBagConstraints();
                gridBagConstraints.gridx = 0;
                gridBagConstraints.gridy = firstY;
                gridBagConstraints.fill = GridBagConstraints.NONE;
                gridBagConstraints.anchor = GridBagConstraints.NORTHWEST;
                pnlFamily.add(lblCousins1, gridBagConstraints);

                gridBagConstraints = new GridBagConstraints();
                gridBagConstraints.gridx = 1;
                gridBagConstraints.weightx = 1.0;
                gridBagConstraints.insets = new Insets(0, 10, 0, 0);
                gridBagConstraints.fill = GridBagConstraints.NONE;
                gridBagConstraints.anchor = GridBagConstraints.NORTHWEST;

                for (Person cousin : cousins) {
                    String name = getRelativeName(cousin);

                    gridBagConstraints.gridy = firstY;
                    lblCousins2 = new JLabel();
                    lblCousins2.setName("lblCousins2");
                    lblCousins2.getAccessibleContext()
                          .getAccessibleRelationSet()
                          .add(new AccessibleRelation(AccessibleRelation.LABELED_BY, lblCousins1));
                    lblCousins2.setCursor(Cursor.getPredefinedCursor(Cursor.HAND_CURSOR));
                    lblCousins2.setText(String.format("<html>%s</html>", name));
                    lblCousins2.addMouseListener(new MouseAdapter() {
                        @Override
                        public void mouseClicked(MouseEvent e) {
                            gui.focusOnPerson(cousin);
                        }
                    });
                    pnlFamily.add(lblCousins2, gridBagConstraints);
                    firstY++;
                }
            }
        }

        return pnlFamily;
    }

    /**
     * If the relative has joined the campaign, the hyperlinked full title is returned. Otherwise, the full name of the
     * relative is returned.
     *
     * @param relative The relative.
     *
     * @return The relative's name.
     */
    private static String getRelativeName(Person relative) {
        if (relative.getJoinedCampaign() == null) {
            return relative.getFirstName();
        } else {
            return "<a href='#'>" + relative.getHyperlinkedFullTitle() + "</a>";
        }
    }

    /**
     * Creates and returns a JPanel displaying a sorted list of skills arranged in columns, with each skill's name and
     * corresponding value shown side-by-side. The panel's title is determined by the provided resource key. Skills are
     * distributed evenly across a fixed number of columns (default is three).
     *
     * @param relevantSkills the list of skill names to display; will be sorted alphabetically
     * @param titleKey       the resource key for the panel's titled border
     *
     * @return a {@link JPanel} containing the skill names and values in a grid layout
     *
     * @author Illiani
     * @since 0.50.06
     */
    private JPanel fillSkills(List<String> relevantSkills, String titleKey) {
        Collections.sort(relevantSkills);
        JPanel pnlSkills = new JPanel(new GridBagLayout());
        pnlSkills.setBorder(RoundedLineBorder.createRoundedLineBorder(resourceMap.getString(titleKey)));

        Attributes attributes = person.getATOWAttributes();
        PersonnelOptions options = person.getOptions();
        int adjustedReputation = person.getAdjustedReputation(campaignOptions.isUseAgeEffects(),
              campaign.isClanCampaign(),
              campaign.getLocalDate(),
              person.getRankNumeric());

        boolean adminsHaveNegotiation = campaignOptions.isAdminsHaveNegotiation();
        boolean doctorsUseAdmin = campaignOptions.isDoctorsUseAdministration();
        boolean techsUseAdmin = campaignOptions.isTechsUseAdministration();
        boolean isUseArtillery = campaignOptions.isUseArtillery();
        PersonnelRole primaryProfession = person.getPrimaryRole();
        List<String> primaryProfessionSkills = primaryProfession.getSkillsForProfession(adminsHaveNegotiation,
              doctorsUseAdmin,
              techsUseAdmin,
              isUseArtillery);

        PersonnelRole secondaryProfession = person.getSecondaryRole();
        List<String> secondaryProfessionSkills = new ArrayList<>(secondaryProfession.getSkillsForProfession(
              adminsHaveNegotiation,
              doctorsUseAdmin,
              techsUseAdmin,
              isUseArtillery));
        secondaryProfessionSkills.removeAll(primaryProfessionSkills);

        // Calculate how many rows per column for even distribution
        double numColumns = 3.0;
        int skillsPerColumn = (int) ceil(relevantSkills.size() / numColumns);
        for (int i = 0; i < relevantSkills.size(); i++) {
            int column = i / skillsPerColumn; // 0, 1, 2
            int row = i % skillsPerColumn;
            int gridX = column * 2; // Each column takes 2 grid positions: name + value

            String skillName = relevantSkills.get(i);
            Skill skill = person.getSkill(skillName);
            String formattedSkillName = skillName.replaceAll(Pattern.quote(RP_ONLY_TAG), "");

            String label;
            if (primaryProfessionSkills.contains(skillName)) {
                label = String.format(resourceMap.getString("format.itemHeader.profession"),
                      ReportingUtilities.spanOpeningWithCustomColor(getAmazingColor()), CLOSING_SPAN_TAG,
                      formattedSkillName);
            } else if (secondaryProfessionSkills.contains(skillName)) {
                label = String.format(resourceMap.getString("format.itemHeader.profession"),
                      ReportingUtilities.spanOpeningWithCustomColor(getPositiveColor()), CLOSING_SPAN_TAG,
                      formattedSkillName);
            } else {
                label = formattedSkillName;
            }
            JLabel lblName = new JLabel(label);
            boolean isIlliterate = person.isIlliterate();
<<<<<<< HEAD
            boolean isAmbidextrous = person.getOptions().booleanOption(ATOW_AMBIDEXTROUS);
=======
            boolean isAmbidextrous = person.getOptions().booleanOption(PersonnelOptions.ATOW_AMBIDEXTROUS);
>>>>>>> b4673505
            List<InjuryEffect> injuryEffects = AdvancedMedicalAlternate.getAllActiveInjuryEffects(isAmbidextrous,
                  person.getInjuries());
            SkillModifierData skillModifierData = new SkillModifierData(options, attributes, adjustedReputation,
                  isIlliterate, injuryEffects);
<<<<<<< HEAD

=======
>>>>>>> b4673505
            int attributeModifier = getTotalAttributeModifier(new TargetRoll(), attributes, skill.getType());
            int spaModifier = skill.getSPAModifiers(options, adjustedReputation);
            int injuryModifier = Skill.getTotalInjuryModifier(skillModifierData, skill.getType());
            String adjustment = getAdjustment(skill, attributeModifier, spaModifier, injuryModifier);

            JLabel lblValue = new JLabel(String.format("<html>%s%s</html>",
                  skill.toString(skillModifierData),
                  adjustment));
            lblName.setLabelFor(lblValue);
            String tooltip = wordWrap(skill.getTooltip(skillModifierData));
            lblName.setToolTipText(tooltip);
            lblValue.setToolTipText(tooltip);

            // Name label constraints
            GridBagConstraints nameConstraints = new GridBagConstraints();
            nameConstraints.gridx = gridX;
            nameConstraints.gridy = row;
            nameConstraints.anchor = GridBagConstraints.NORTHWEST;

            // Value label constraints
            GridBagConstraints valueConstraints = new GridBagConstraints();
            valueConstraints.gridx = gridX + 1;
            valueConstraints.gridy = row;
            valueConstraints.anchor = GridBagConstraints.NORTHWEST;
            valueConstraints.insets = new Insets(0, 5, 0, 10);
            valueConstraints.weightx = 1;

            pnlSkills.add(lblName, nameConstraints);
            pnlSkills.add(lblValue, valueConstraints);
        }

        return pnlSkills;
    }

    private static String getAdjustment(Skill skill, int attributeModifier, int spaModifier, int injuryModifier) {
        int ageModifier = skill.getAgingModifier();
        int totalModifier = attributeModifier + spaModifier + ageModifier + injuryModifier;

        String color = "";
        String icon = "";
        if (totalModifier != 0) {
            color = totalModifier < 0 ?
                          ReportingUtilities.getNegativeColor() :
                          ReportingUtilities.getPositiveColor();
            icon = totalModifier < 0 ? "&#x25BC" : "&#x25B2";
        }

        String adjustment = "";
        if (!color.isBlank()) {
            adjustment = String.format(" %s%s%s", spanOpeningWithCustomColor(color), icon, CLOSING_SPAN_TAG);
        }
        return adjustment;
    }

    /**
     * Creates and returns a JPanel displaying attribute modifiers arranged in columns, with each attribute's name and
     * its corresponding modifier value shown side-by-side. The attributes are distributed evenly across a fixed number
     * of columns (default is three). The panel's title is set using a localized resource key.
     *
     * @param relevantAttributes a map of {@link SkillAttribute} to their integer modifier values; each entry will be
     *                           displayed as a name/value pair
     *
     * @return a {@link JPanel} containing the attribute names and values in a grid layout
     */
    private JPanel fillAttributeModifiers(Map<SkillAttribute, Integer> relevantAttributes) {
        JPanel pnlAttributes = new JPanel(new GridBagLayout());
        pnlAttributes.setBorder(RoundedLineBorder.createRoundedLineBorder(
              resourceMap.getString("pnlSkills.attributes.modifiers")));

        // Calculate how many rows per column for even distribution
        double numColumns = 3.0;
        int skillsPerColumn = (int) ceil(relevantAttributes.size() / numColumns);

        int i = 0;
        for (SkillAttribute attribute : relevantAttributes.keySet()) {
            int column = i / skillsPerColumn; // 0, 1, 2
            int row = i % skillsPerColumn;
            int gridX = column * 2; // Each column takes 2 grid positions: name + value

            String attributeName = attribute.getLabel();
            int attributeModifier = relevantAttributes.get(attribute);

            JLabel lblName = new JLabel(attributeName);
            JLabel lblValue = new JLabel((attributeModifier > 0 ? "+" : "") + attributeModifier);
            lblName.setLabelFor(lblValue);

            String tooltip = wordWrap(attribute.getDescription());
            lblName.setToolTipText(tooltip);
            lblValue.setToolTipText(tooltip);

            // Name label constraints
            GridBagConstraints nameConstraints = new GridBagConstraints();
            nameConstraints.gridx = gridX;
            nameConstraints.gridy = row;
            nameConstraints.anchor = GridBagConstraints.NORTHWEST;

            // Value label constraints
            GridBagConstraints valueConstraints = new GridBagConstraints();
            valueConstraints.gridx = gridX + 1;
            valueConstraints.gridy = row;
            valueConstraints.anchor = GridBagConstraints.NORTHWEST;
            valueConstraints.insets = new Insets(0, 5, 0, 10);
            valueConstraints.weightx = 1;

            pnlAttributes.add(lblName, nameConstraints);
            pnlAttributes.add(lblValue, valueConstraints);

            i++;
        }

        return pnlAttributes;
    }

    /**
     * Constructs and returns a JPanel displaying the attribute scores and modifiers for a {@link Person}'s ATOW (A Time
     * of War) attributes.
     *
     * <p>The attributes are displayed in three columns for even distribution, with each attribute's label and
     * corresponding score (including modifier, if applicable). Tooltips are added to each label and value to provide
     * attribute descriptions.</p>
     *
     * @return a {@link JPanel} arranged in a GridBagLayout, showing each attribute's name and value (with modifier, if
     *       any), each with appropriate tooltips.
     *
     * @author Illiani
     * @since 0.50.07
     */
    private JPanel fillAttributeScores() {
        JPanel pnlAttributes = new JPanel(new GridBagLayout());
        pnlAttributes.setBorder(RoundedLineBorder.createRoundedLineBorder(resourceMap.getString(
              "pnlSkills.attributes.scores")));

        Attributes attributes = person.getATOWAttributes();

        // Calculate how many rows per column for even distribution
        double numColumns = 3.0;
        SkillAttribute[] allAttributes = SkillAttribute.values();
        int numAttributes = allAttributes.length - 1; // -1 to exclude NONE
        int skillsPerColumn = (int) ceil(numAttributes / numColumns);

        int i = 0;
        for (SkillAttribute attribute : allAttributes) {
            if (attribute == SkillAttribute.NONE) {
                continue;
            }

            int column = i / skillsPerColumn; // 0, 1, 2
            int row = i % skillsPerColumn;
            int gridX = column * 2; // Each column takes 2 grid positions: name + value

            String attributeName = attribute.getLabel();
            int attributeScore = attributes.getAttributeScore(attribute);
            int attributeModifier = attributes.getAttributeModifier(attribute);

            JLabel lblName = new JLabel(attributeName);
            String value = String.valueOf(attributeScore);
            if (attributeModifier != 0) {
                value += " (" + (attributeModifier > 0 ? "+" : "") + attributeModifier + ")";
            }

            JLabel lblValue = new JLabel(value);
            lblName.setLabelFor(lblValue);

            String tooltip = wordWrap(attribute.getDescription());
            lblName.setToolTipText(tooltip);
            lblValue.setToolTipText(tooltip);

            // Name label constraints
            GridBagConstraints nameConstraints = new GridBagConstraints();
            nameConstraints.gridx = gridX;
            nameConstraints.gridy = row;
            nameConstraints.anchor = GridBagConstraints.NORTHWEST;

            // Value label constraints
            GridBagConstraints valueConstraints = new GridBagConstraints();
            valueConstraints.gridx = gridX + 1;
            valueConstraints.gridy = row;
            valueConstraints.anchor = GridBagConstraints.NORTHWEST;
            valueConstraints.insets = new Insets(0, 5, 0, 10);
            valueConstraints.weightx = 1;

            pnlAttributes.add(lblName, nameConstraints);
            pnlAttributes.add(lblValue, valueConstraints);

            i++;
        }

        return pnlAttributes;
    }

    /**
     * Creates and returns a {@link JPanel} displaying abilities and implants in a grid layout.
     *
     * <p>Each ability/implant (represented by the keys of {@code relevantAbilities}) is shown as a {@link JLabel}
     * with its name and a tooltip description. Optionally, special abilities recognized as "flaws" are highlighted
     * using a colored icon. The items are laid out in columns to distribute them evenly based on the total number of
     * abilities.</p>
     *
     * @param relevantAbilities A map where the key is an {@link IOption} representing an ability or implant, and the
     *                          value is an associated string (such as a type or category).
     *
     * @return a {@link JPanel} containing the visual representation of the abilities and implants.
     *
     * @author Illiani
     * @since 0.50.06
     */
    private JPanel fillAbilitiesAndImplants(Map<IOption, String> relevantAbilities) {
        JPanel pnlAbilitiesAndImplants = new JPanel(new GridBagLayout());
        pnlAbilitiesAndImplants.setBorder(RoundedLineBorder.createRoundedLineBorder(resourceMap.getString(
              "pnlSkills.abilities")));

        // Calculate how many rows per column for even distribution
        double numColumns = 3.0;
        int skillsPerColumn = (int) ceil(relevantAbilities.size() / numColumns);

        int counter = 0;
        for (IOption option : relevantAbilities.keySet()) {
            int column = counter / skillsPerColumn; // 0, 1
            int row = counter % skillsPerColumn;

            String name = option.getDisplayableNameWithValue();
            String description = option.getDescription();

            boolean isFlaw = false;
            if (Objects.equals(relevantAbilities.get(option), LVL3_ADVANTAGES)) {
                SpecialAbility ability = SpecialAbility.getOption(option.getName());
                if (ability != null) {
                    isFlaw = ability.getCost() < -1; // -1 is currently used to designate an origin only SPA
                }
            }

            String adjustment = "";
            if (isFlaw) {
                String color = ReportingUtilities.getNegativeColor();
                String icon = "&#x25BC;";
                adjustment = String.format(" %s%s%s", spanOpeningWithCustomColor(color), icon, CLOSING_SPAN_TAG);
            }

            JLabel lblName = new JLabel(String.format("<html>%s%s</html>",
                  name.replaceAll("\\s*\\([^)]*\\)", ""),
                  adjustment));
            String tooltip = wordWrap(description);
            lblName.setToolTipText(tooltip);

            // Name label constraints
            GridBagConstraints nameConstraints = new GridBagConstraints();
            nameConstraints.gridx = column;
            nameConstraints.gridy = row;
            nameConstraints.anchor = GridBagConstraints.NORTHWEST;
            nameConstraints.insets = new Insets(0, 5, 0, 10);
            nameConstraints.weightx = 1;

            pnlAbilitiesAndImplants.add(lblName, nameConstraints);

            counter++;
        }

        return pnlAbilitiesAndImplants;
    }

    private JPanel fillOther() {
        JPanel pnlOther = new JPanel(new GridBagLayout());
        pnlOther.setBorder(RoundedLineBorder.createRoundedLineBorder(resourceMap.getString("pnlSkills.traits")));

        JLabel lblConnections = null;
        int connections = person.getAdjustedConnections();
        if (connections != 0) {
            String connectionsLabel = String.format(resourceMap.getString("format.traitValue"),
                  resourceMap.getString("lblConnections.text"),
                  connections,
                  "");
            lblConnections = new JLabel(connectionsLabel);
            lblConnections.setToolTipText(wordWrap(resourceMap.getString("lblConnections.tooltip")));
        }

        JLabel lblWealth = null;
        int wealth = person.getWealth();
        if (wealth != 0) {
            String wealthLabel = String.format(resourceMap.getString("format.traitValue"),
                  resourceMap.getString("lblWealth.text"),
                  wealth,
                  "");
            lblWealth = new JLabel(wealthLabel);
            lblWealth.setToolTipText(wordWrap(resourceMap.getString("lblWealth.tooltip")));
        }

        JLabel lblReputation = null;
        int baseReputation = person.getReputation();
        int adjustedReputation = person.getAdjustedReputation(campaignOptions.isUseAgeEffects(),
              campaign.isClanCampaign(),
              campaign.getLocalDate(),
              person.getRankNumeric());
        if (baseReputation != 0 || adjustedReputation != 0) {
            String adjustment = getTraitAdjustmentIcon(baseReputation, adjustedReputation);
            String reputationLabel = String.format(resourceMap.getString("format.traitValue"),
                  resourceMap.getString("lblReputation.text"),
                  adjustedReputation,
                  adjustment);
            lblReputation = new JLabel(reputationLabel);
            lblReputation.setToolTipText(wordWrap(String.format(resourceMap.getString("lblReputation.tooltip"),
                  baseReputation,
                  adjustedReputation)));
        }

        JLabel lblToughness = null;
        int totalToughness = person.getToughness();
        if ((campaignOptions.isUseToughness()) && (totalToughness != 0)) {
            String toughnessLabel = String.format(resourceMap.getString("format.traitValue"),
                  resourceMap.getString("lblToughness.text"),
                  totalToughness,
                  "");
            lblToughness = new JLabel(toughnessLabel);
            lblToughness.setToolTipText(wordWrap(resourceMap.getString("lblToughness.tooltip")));
        }

        JLabel lblEdge = null;
        int baseEdge = person.getEdge();
        int adjustedEdge = person.getAdjustedEdge();
        int currentEdge = person.getCurrentEdge();
        if (campaignOptions.isUseEdge() && (baseEdge != 0 || adjustedEdge != 0)) {
            String adjustment = getTraitAdjustmentIcon(baseEdge, adjustedEdge);
            String edgeLabel = String.format(resourceMap.getString("format.traitValue"),
                  resourceMap.getString("lblEdge.text"),
                  currentEdge + "/" + adjustedEdge,
                  adjustment);
            lblEdge = new JLabel(edgeLabel);
            lblEdge.setToolTipText(wordWrap(resourceMap.getString("lblEdge.tooltip")));
        }

        JLabel lblLoyalty = null;
        int loyaltyModifier = person.getLoyaltyModifier(person.getAdjustedLoyalty(campaign.getFaction()));
        if ((campaignOptions.isUseLoyaltyModifiers()) &&
                  (!campaignOptions.isUseHideLoyalty()) &&
                  (loyaltyModifier != 0)) {
            String loyaltyLabel = String.format(resourceMap.getString("format.traitValue"),
                  resourceMap.getString("lblLoyalty.text"),
                  loyaltyModifier + " (" + getLoyaltyName(loyaltyModifier) + ')',
                  "");
            lblLoyalty = new JLabel(loyaltyLabel);
            lblLoyalty.setToolTipText(wordWrap(resourceMap.getString("lblLoyalty.tooltip")));
        }

        JLabel lblFatigue = null;
        int baseFatigue = person.getFatigue();
        int effectiveFatigue = getEffectiveFatigue(person.getFatigue(),
              person.isClanPersonnel(),
              person.getSkillLevel(campaign, false));
        if (campaignOptions.isUseFatigue() && (baseFatigue != 0 || effectiveFatigue != 0)) {
            StringBuilder fatigueDisplay = new StringBuilder("<html>");
            int fatigueTurnoverModifier = MathUtility.clamp(((effectiveFatigue - 1) / 4) - 1, 0, 3);
            if (effectiveFatigue != baseFatigue) {
                fatigueDisplay.append("<s><font color='gray'>")
                      .append(baseFatigue)
                      .append("</font></s> ")
                      .append(effectiveFatigue);
            } else {
                fatigueDisplay.append("<font color='gray'>").append(effectiveFatigue).append("</font>");
            }
            if (fatigueTurnoverModifier > 0) {
                fatigueDisplay.append(" (-").append(fatigueTurnoverModifier).append(')');
            }
            fatigueDisplay.append("</html>");

            String adjustment = getTraitAdjustmentIcon(baseFatigue, effectiveFatigue);
            String fatigueLabel = String.format(resourceMap.getString("format.traitValue"),
                  resourceMap.getString("lblFatigue.text"),
                  fatigueDisplay,
                  adjustment);
            lblFatigue = new JLabel(fatigueLabel);
            lblFatigue.setToolTipText(wordWrap(resourceMap.getString("lblFatigue.tooltip")));
        }

        JLabel lblHighestEducation = null;
        JLabel lblEducationStage = null;
        if (campaignOptions.isUseEducationModule()) {
            EducationLevel highestEducation = person.getEduHighestEducation();
            String highestEducationLabel = String.format(resourceMap.getString("format.traitValue"),
                  resourceMap.getString("lblHighestEducation.text"),
                  highestEducation,
                  "");
            lblHighestEducation = new JLabel(highestEducationLabel);
            lblHighestEducation.setToolTipText(wordWrap(highestEducation.getToolTipText()));

            EducationStage educationStage = person.getEduEducationStage();
            Academy academy = EducationController.getAcademy(person.getEduAcademySet(),
                  person.getEduAcademyNameInSet());

            if (academy != null && educationStage != EducationStage.NONE) {
                String educationLabel;
                String educationValue;
                switch (educationStage) {
                    case EDUCATION -> {
                        educationLabel = resourceMap.getString("lblEducationStage.educationTime");

                        if (academy.isPrepSchool()) {
                            educationValue = String.format(resourceMap.getString("lblEducationDurationAge.text"),
                                  academy.getAgeMax());
                        } else {
                            educationValue = String.format(resourceMap.getString("lblEducationDurationDays.text"),
                                  person.getEduEducationTime());
                        }
                    }
                    case JOURNEY_TO_CAMPUS, JOURNEY_FROM_CAMPUS -> {
                        educationLabel = resourceMap.getString("lblEducationStage.journeyTime");

                        if (educationStage.isJourneyToCampus()) {
                            educationValue = String.format(resourceMap.getString("lblEducationTravelTo.text"),
                                  person.getEduDaysOfTravel(),
                                  person.getEduJourneyTime(),
                                  campaign.getSystemById(person.getEduAcademySystem())
                                        .getName(campaign.getLocalDate()));
                        } else {
                            educationValue = String.format(resourceMap.getString("lblEducationTravelFrom.text"),
                                  person.getEduDaysOfTravel(),
                                  person.getEduJourneyTime(),
                                  campaign.getSystemById(person.getEduAcademySystem())
                                        .getName(campaign.getLocalDate()));

                        }
                    }
                    default -> {
                        educationLabel = educationStage.toString();
                        educationValue = "-";
                    }
                }

                String educationStageLabel = String.format(resourceMap.getString("format.traitValue"),
                      educationLabel,
                      educationValue,
                      "");
                lblEducationStage = new JLabel(educationStageLabel);
                lblEducationStage.setToolTipText(wordWrap(educationStage.getToolTipText()));
            }
        }

        List<JLabel> components = new ArrayList<>();
        if (lblConnections != null) {
            components.add(lblConnections);
        }
        if (lblWealth != null) {
            components.add(lblWealth);
        }
        if (lblReputation != null) {
            components.add(lblReputation);
        }
        if (lblToughness != null) {
            components.add(lblToughness);
        }
        if (lblEdge != null) {
            components.add(lblEdge);
        }
        if (lblLoyalty != null) {
            components.add(lblLoyalty);
        }
        if (lblFatigue != null) {
            components.add(lblFatigue);
        }
        if (lblHighestEducation != null) {
            components.add(lblHighestEducation);
        }
        if (lblEducationStage != null) {
            components.add(lblEducationStage);
        }

        GridBagConstraints gbc = new GridBagConstraints();
        gbc.anchor = GridBagConstraints.WEST;
        gbc.fill = GridBagConstraints.HORIZONTAL;
        gbc.weightx = 1.0;

        int total = components.size();
        int numRows = (int) Math.ceil(total / 2.0);

        for (int i = 0; i < total; i++) {
            int col = i / numRows;
            int row = i % numRows;

            gbc.gridx = col;
            gbc.gridy = row;
            pnlOther.add(components.get(i), gbc);
        }

        return pnlOther;
    }

    /**
     * Returns an HTML-formatted icon indicating whether the adjusted trait value is higher or lower than the base
     * value.
     *
     * <p>If the adjusted value is lower than the base value, a downward arrow is returned,
     * colored based on the configured negative color. If the adjusted value is higher, an upward arrow is returned,
     * colored according to the configured positive color. When there is no adjustment (base and adjusted values are
     * equal), an empty string is returned.</p>
     *
     * @param baseValue     the original or unmodified value of the trait
     * @param adjustedValue the value of the trait after adjustment
     *
     * @return an HTML string containing a colored up or down arrow, or an empty string if there is no adjustment
     *
     * @author Illiani
     * @since 0.50.06
     */
    private static String getTraitAdjustmentIcon(int baseValue, int adjustedValue) {
        String adjustment = "";
        if (baseValue > adjustedValue) {
            String color = ReportingUtilities.getNegativeColor();
            adjustment = String.format(" %s%s%s", spanOpeningWithCustomColor(color), "&#x25BC", CLOSING_SPAN_TAG);
        } else if (baseValue < adjustedValue) {
            String color = ReportingUtilities.getPositiveColor();
            adjustment = String.format(" %s%s%s", spanOpeningWithCustomColor(color), "&#x25B2", CLOSING_SPAN_TAG);
        }
        return adjustment;
    }

    private JPanel fillPersonalLog() {
        List<LogEntry> logs = person.getPersonalLog();
        Collections.reverse(logs);

        return getLogPanel(logs, "Event log for ", person.getFullName());
    }

    private JPanel fillPerformanceLog() {
        List<LogEntry> logs = person.getPerformanceLog();
        Collections.reverse(logs);

        return getLogPanel(logs, "Performance report for ", person.getFullName());
    }

    private JPanel getLogPanel(List<LogEntry> logs, String accessibleName, String person) {
        JPanel pnlLog = new JPanel(new GridBagLayout());

        PersonnelEventLogModel eventModel = new PersonnelEventLogModel();
        eventModel.setData(logs);
        JTable eventTable = new JTable(eventModel);
        eventTable.getAccessibleContext().setAccessibleName(accessibleName + person);
        eventTable.setRowSelectionAllowed(false);
        eventTable.setAutoResizeMode(JTable.AUTO_RESIZE_LAST_COLUMN);
        TableColumn column;
        for (int i = 0; i < eventModel.getColumnCount(); ++i) {
            column = eventTable.getColumnModel().getColumn(i);
            column.setCellRenderer(eventModel.getRenderer());
            column.setPreferredWidth(eventModel.getPreferredWidth(i));
            if (eventModel.hasConstantWidth(i)) {
                column.setMinWidth(eventModel.getPreferredWidth(i));
                column.setMaxWidth(eventModel.getPreferredWidth(i));
            }
        }
        eventTable.setIntercellSpacing(new Dimension(0, 0));
        eventTable.setShowGrid(false);
        eventTable.setTableHeader(null);
        GridBagConstraints gridBagConstraints = new GridBagConstraints();

        gridBagConstraints.gridx = 0;
        gridBagConstraints.gridy = 0;
        gridBagConstraints.gridwidth = 1;
        gridBagConstraints.fill = GridBagConstraints.BOTH;
        gridBagConstraints.weightx = 1.0;
        gridBagConstraints.weighty = 1.0;

        pnlLog.add(eventTable, gridBagConstraints);

        return pnlLog;
    }

    private JPanel fillMedicalLog() {
        List<LogEntry> logs = person.getMedicalLog();
        Collections.reverse(logs);

        return getLogPanel(logs, "Medical log for ", person.getFullName());
    }

    private JPanel fillPatientLog() {
        List<LogEntry> logs = person.getPatientLog();
        Collections.reverse(logs);

        return getLogPanel(logs, "Patient log for ", person.getFullName());
    }

    private JPanel fillAssignmentLog() {
        List<LogEntry> logs = person.getAssignmentLog();
        Collections.reverse(logs);

        return getLogPanel(logs, "Assignment log for ", person.getFullTitle());
    }

    private JPanel fillScenarioLog() {
        List<LogEntry> scenarioLog = person.getScenarioLog();
        Collections.reverse(scenarioLog);

        JPanel pnlScenariosLog = new JPanel(new GridBagLayout());

        JLabel lblScenarios = new JLabel(String.format(resourceMap.getString("format.scenarios"), scenarioLog.size()));
        GridBagConstraints gridBagConstraints = new GridBagConstraints();
        gridBagConstraints.gridx = 0;
        gridBagConstraints.gridy = 0;
        gridBagConstraints.weightx = 1.0;
        gridBagConstraints.insets = new Insets(0, 5, 0, 0);
        gridBagConstraints.fill = GridBagConstraints.NONE;
        gridBagConstraints.anchor = GridBagConstraints.NORTHWEST;
        pnlScenariosLog.add(lblScenarios, gridBagConstraints);

        PersonnelEventLogModel eventModel = new PersonnelEventLogModel();
        eventModel.setData(scenarioLog);
        JTable scenariosTable = new JTable(eventModel);
        lblScenarios.setLabelFor(scenariosTable);
        scenariosTable.getAccessibleContext().setAccessibleName("Scenario log for " + person.getFullName());
        scenariosTable.setRowSelectionAllowed(false);
        scenariosTable.setAutoResizeMode(JTable.AUTO_RESIZE_LAST_COLUMN);
        TableColumn column;
        for (int i = 0; i < eventModel.getColumnCount(); ++i) {
            column = scenariosTable.getColumnModel().getColumn(i);
            column.setCellRenderer(eventModel.getRenderer());
            column.setPreferredWidth(eventModel.getPreferredWidth(i));
            if (eventModel.hasConstantWidth(i)) {
                column.setMinWidth(eventModel.getPreferredWidth(i));
                column.setMaxWidth(eventModel.getPreferredWidth(i));
            }
        }
        scenariosTable.setIntercellSpacing(new Dimension(0, 0));
        scenariosTable.setShowGrid(false);
        scenariosTable.setTableHeader(null);

        gridBagConstraints = new GridBagConstraints();
        gridBagConstraints.gridx = 0;
        gridBagConstraints.gridy = 1;
        gridBagConstraints.fill = GridBagConstraints.BOTH;
        gridBagConstraints.weightx = 1.0;
        gridBagConstraints.weighty = 1.0;
        pnlScenariosLog.add(scenariosTable, gridBagConstraints);

        return pnlScenariosLog;
    }

    private JPanel fillInjuries(List<Injury> injuries) {
        final String WARNING_ICON = "\u26A0";

        JPanel pnlInjuries = new JPanel(new BorderLayout());
        pnlInjuries.setBorder(RoundedLineBorder.createRoundedLineBorder(resourceMap.getString("pnlInjuries.title")));

        JPanel pnlInjuryDetails = new JPanel(new GridBagLayout());
        pnlInjuryDetails.getAccessibleContext().setAccessibleName("Injury Details for " + person.getFullName());
        pnlInjuryDetails.setAlignmentY(Component.TOP_ALIGNMENT);

        JLabel lblAdvancedMedical1 = new JLabel();
        JLabel lblAdvancedMedical2 = new JLabel();

        GridBagConstraints gridBagConstraints = new GridBagConstraints();
        gridBagConstraints.gridx = 0;
        gridBagConstraints.gridy = 0;
        gridBagConstraints.weightx = 1.0;
        gridBagConstraints.fill = GridBagConstraints.NONE;
        gridBagConstraints.anchor = GridBagConstraints.NORTHWEST;

        double vWeight = 1.0;
        if (person.hasInjuries(true)) {
            vWeight = 0.0;
        }

        if (campaignOptions.isUseAlternativeAdvancedMedical()) {
            getAlternativeAdvancedMedicalDisplay(injuries,
                  lblAdvancedMedical2,
                  lblAdvancedMedical1,
                  gridBagConstraints,
                  vWeight,
                  pnlInjuryDetails);
        } else {
            getAdvancedMedicalDisplay(lblAdvancedMedical1,
                  pnlInjuryDetails,
                  gridBagConstraints,
                  lblAdvancedMedical2,
                  vWeight);
        }

        // This adds a dummy/invisible label to column 2, row 0 to prevent column 3 from being pushed away
        JLabel dummy = new JLabel();
        dummy.setPreferredSize(new Dimension(0, 0));
        gridBagConstraints.gridx = 2;
        gridBagConstraints.gridy = 0;
        gridBagConstraints.weightx = 1.0;
        gridBagConstraints.weighty = 1.0;
        gridBagConstraints.gridwidth = 1;
        gridBagConstraints.insets = new Insets(0, 0, 0, 0);
        gridBagConstraints.fill = GridBagConstraints.NONE;
        gridBagConstraints.anchor = GridBagConstraints.NORTHWEST;
        pnlInjuryDetails.add(dummy, gridBagConstraints);

        JLabel lblInjury;
        int columns = 3;
        int rowsPerColumn = (int) Math.ceil((double) injuries.size() / columns);
        for (int i = 0; i < injuries.size(); ++i) {
            Injury injury = injuries.get(i);

            int col = i / rowsPerColumn;
            int displayRow = (i % rowsPerColumn) + 1; // Start rows at 1 as we have a header

            String durationValue = injury.isPermanent() ? WARNING_ICON : String.valueOf(injury.getTime());
            String durationColor = injury.isPermanent() ? getNegativeColor() : getWarningColor();
            String durationText = messageSurroundedBySpanWithColor(durationColor, durationValue);
            String label = String.format(resourceMap.getString("format.injuryLabel"), injury.getName(), durationText);

            lblInjury = new JLabel(label);
            gridBagConstraints.gridx = col;
            gridBagConstraints.gridy = displayRow;
            gridBagConstraints.weightx = 1.0;
            gridBagConstraints.weighty = 1.0;
            gridBagConstraints.insets = new Insets(0, 10, 0, 0);
            gridBagConstraints.fill = GridBagConstraints.HORIZONTAL;
            gridBagConstraints.anchor = GridBagConstraints.NORTHWEST;
            pnlInjuryDetails.add(lblInjury, gridBagConstraints);
        }

        pnlInjuries.add(pnlInjuryDetails, BorderLayout.CENTER);

        return pnlInjuries;
    }

    private void getAlternativeAdvancedMedicalDisplay(List<Injury> injuries, JLabel lblAdvancedMedical2,
          JLabel lblAdvancedMedical1,
          GridBagConstraints gridBagConstraints, double vWeight, JPanel pnlInjuryDetails) {
        lblAdvancedMedical2.setName("lblAdvancedMedical2");
        boolean isAmbidextrous = person.getOptions().booleanOption(ATOW_AMBIDEXTROUS);
        List<InjuryEffect> injuryEffects = AdvancedMedicalAlternate.getAllActiveInjuryEffects(isAmbidextrous, injuries);
        lblAdvancedMedical2.setText(InjuryEffect.getEffectsLabel(injuryEffects));
        String injuryEffectTooltip = wordWrap(InjuryEffect.getTooltip(injuryEffects));
        lblAdvancedMedical2.setToolTipText(injuryEffectTooltip);
        lblAdvancedMedical1.setLabelFor(lblAdvancedMedical2);
        gridBagConstraints.gridx = 0;
        gridBagConstraints.gridy = 0;
        gridBagConstraints.weightx = 1.0;
        gridBagConstraints.weighty = vWeight;
        gridBagConstraints.gridwidth = 3;
        gridBagConstraints.insets = new Insets(0, 10, 0, 0);
        gridBagConstraints.fill = GridBagConstraints.HORIZONTAL;
        gridBagConstraints.anchor = GridBagConstraints.NORTHWEST;
        pnlInjuryDetails.add(lblAdvancedMedical2, gridBagConstraints);
    }

    private void getAdvancedMedicalDisplay(JLabel lblAdvancedMedical1, JPanel pnlInjuryDetails,
          GridBagConstraints gridBagConstraints,
          JLabel lblAdvancedMedical2, double vWeight) {
        lblAdvancedMedical1.setName("lblAdvancedMedical1");
        lblAdvancedMedical1.setText(resourceMap.getString("lblAdvancedMedical1.text"));
        pnlInjuryDetails.add(lblAdvancedMedical1, gridBagConstraints);

        lblAdvancedMedical2.setName("lblAdvancedMedical2");
        lblAdvancedMedical2.setText(getAdvancedMedalEffectString(person));
        lblAdvancedMedical1.setLabelFor(lblAdvancedMedical2);
        gridBagConstraints.gridx = 1;
        gridBagConstraints.gridy = 0;
        gridBagConstraints.weightx = 1.0;
        gridBagConstraints.weighty = vWeight;
        gridBagConstraints.insets = new Insets(0, 10, 0, 0);
        gridBagConstraints.fill = GridBagConstraints.NONE;
        gridBagConstraints.anchor = GridBagConstraints.NORTHWEST;
        pnlInjuryDetails.add(lblAdvancedMedical2, gridBagConstraints);
    }

    /**
     * Gets the advanced medical effects active for the person.
     *
     * @return an HTML encoded string of effects
     */
    private String getAdvancedMedalEffectString(Person person) {
        StringBuilder medicalEffects = new StringBuilder();
        final int pilotingMod = person.getInjuryModifiers(true);
        final int gunneryMod = person.getInjuryModifiers(false);
        boolean hadEffect = false;

        if ((pilotingMod != 0) && (pilotingMod < Integer.MAX_VALUE)) {
            medicalEffects.append(String.format("Piloting %+d", pilotingMod));
            hadEffect = true;
        } else if (pilotingMod == Integer.MAX_VALUE) {
            medicalEffects.append("Piloting: Impossible");
            hadEffect = true;
        }

        if ((gunneryMod != 0) && (gunneryMod < Integer.MAX_VALUE)) {
            if (hadEffect) {medicalEffects.append(", ");}
            medicalEffects.append(String.format("Gunnery %+d", gunneryMod));
            hadEffect = true;
        } else if (gunneryMod == Integer.MAX_VALUE) {
            if (hadEffect) {medicalEffects.append(", ");}
            medicalEffects.append("Gunnery: Impossible");
            hadEffect = true;
        }

        if (!hadEffect) {
            medicalEffects.append("None");
        }
        return medicalEffects.toString();
    }

    private JPanel fillKillRecord() {
        List<Kill> kills = campaign.getKillsFor(person.getId());
        Collections.reverse(kills);

        JPanel pnlKills = new JPanel(new GridBagLayout());

        JLabel lblRecord = new JLabel(String.format(resourceMap.getString("format.kills"), kills.size()));
        GridBagConstraints gridBagConstraints = new GridBagConstraints();
        gridBagConstraints.gridx = 0;
        gridBagConstraints.gridy = 0;
        gridBagConstraints.weightx = 1.0;
        gridBagConstraints.insets = new Insets(0, 5, 0, 0);
        gridBagConstraints.fill = GridBagConstraints.NONE;
        gridBagConstraints.anchor = GridBagConstraints.NORTHWEST;
        pnlKills.add(lblRecord, gridBagConstraints);

        PersonnelKillLogModel killModel = new PersonnelKillLogModel();
        killModel.setData(kills);
        JTable killTable = new JTable(killModel);
        lblRecord.setLabelFor(killTable);
        killTable.getAccessibleContext().setAccessibleName("Personnel Kill Log");
        killTable.setRowSelectionAllowed(false);
        killTable.setAutoResizeMode(JTable.AUTO_RESIZE_LAST_COLUMN);
        TableColumn column;
        for (int i = 0; i < killModel.getColumnCount(); ++i) {
            column = killTable.getColumnModel().getColumn(i);
            column.setCellRenderer(killModel.getRenderer());
            column.setPreferredWidth(killModel.getPreferredWidth(i));
            if (killModel.hasConstantWidth(i)) {
                column.setMinWidth(killModel.getPreferredWidth(i));
                column.setMaxWidth(killModel.getPreferredWidth(i));
            }
        }
        killTable.setIntercellSpacing(new Dimension(0, 0));
        killTable.setShowGrid(false);
        killTable.setTableHeader(null);
        gridBagConstraints = new GridBagConstraints();

        gridBagConstraints.gridx = 0;
        gridBagConstraints.gridy = 1;
        gridBagConstraints.fill = GridBagConstraints.BOTH;
        gridBagConstraints.weightx = 1.0;
        gridBagConstraints.weighty = 1.0;

        pnlKills.add(killTable, gridBagConstraints);

        return pnlKills;
    }

    /**
     * Sets the current {@link Person} object to be displayed by this panel.
     *
     * <p>If the provided {@code person} is {@code null}, the panel is initialized to show default (empty) content.
     * Otherwise, it configures the panel to display the details of the specified {@link Person}.</p>
     *
     * <p>After updating, the panel is revalidated and repainted to reflect the changes.</p>
     *
     * @param person the {@link Person} to display, or {@code null} for empty content
     *
     * @author Illiani
     * @since 0.50.06
     */
    public void setPerson(@Nullable Person person) {
        this.person = person;
        removeAll();
        if (person == null) {
            fillInfoEmpty();
        } else {
            initComponents();
        }
        revalidate();
        repaint();
    }
}<|MERGE_RESOLUTION|>--- conflicted
+++ resolved
@@ -1964,19 +1964,11 @@
             }
             JLabel lblName = new JLabel(label);
             boolean isIlliterate = person.isIlliterate();
-<<<<<<< HEAD
-            boolean isAmbidextrous = person.getOptions().booleanOption(ATOW_AMBIDEXTROUS);
-=======
             boolean isAmbidextrous = person.getOptions().booleanOption(PersonnelOptions.ATOW_AMBIDEXTROUS);
->>>>>>> b4673505
             List<InjuryEffect> injuryEffects = AdvancedMedicalAlternate.getAllActiveInjuryEffects(isAmbidextrous,
                   person.getInjuries());
             SkillModifierData skillModifierData = new SkillModifierData(options, attributes, adjustedReputation,
                   isIlliterate, injuryEffects);
-<<<<<<< HEAD
-
-=======
->>>>>>> b4673505
             int attributeModifier = getTotalAttributeModifier(new TargetRoll(), attributes, skill.getType());
             int spaModifier = skill.getSPAModifiers(options, adjustedReputation);
             int injuryModifier = Skill.getTotalInjuryModifier(skillModifierData, skill.getType());
