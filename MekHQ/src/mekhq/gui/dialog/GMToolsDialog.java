/*
 * GMToolsDialog.java
 *
 * Copyright (c) 2013-2022 - The MegaMek Team. All Rights Reserved.
 *
 * This file is part of MekHQ.
 *
 * MekHQ is free software: you can redistribute it and/or modify
 * it under the terms of the GNU General Public License as published by
 * the Free Software Foundation, either version 3 of the License, or
 * (at your option) any later version.
 *
 * MekHQ is distributed in the hope that it will be useful,
 * but WITHOUT ANY WARRANTY; without even the implied warranty of
 * MERCHANTABILITY or FITNESS FOR A PARTICULAR PURPOSE. See the
 * GNU General Public License for more details.
 *
 * You should have received a copy of the GNU General Public License
 * along with MekHQ. If not, see <http://www.gnu.org/licenses/>.
 */
package mekhq.gui.dialog;

import static mekhq.campaign.personnel.backgrounds.BackgroundsController.randomMercenaryCompanyNameGenerator;

import java.awt.Component;
import java.awt.Container;
import java.awt.Cursor;
import java.awt.GridBagConstraints;
import java.awt.GridBagLayout;
import java.awt.Insets;
import java.awt.event.ActionEvent;
import java.awt.event.MouseAdapter;
import java.awt.event.MouseEvent;
import java.util.List;
import java.util.Objects;
import java.util.StringJoiner;
import java.util.function.Predicate;

import javax.swing.*;
import javax.swing.GroupLayout.Alignment;

import megamek.client.generator.RandomCallsignGenerator;
import megamek.client.generator.RandomNameGenerator;
import megamek.client.ui.baseComponents.MMButton;
import megamek.client.ui.baseComponents.MMComboBox;
import megamek.client.ui.dialogs.EntityReadoutDialog;
import megamek.client.ui.preferences.JComboBoxPreference;
import megamek.client.ui.preferences.JIntNumberSpinnerPreference;
import megamek.client.ui.preferences.JTabbedPanePreference;
import megamek.client.ui.preferences.JTextFieldPreference;
import megamek.client.ui.preferences.PreferencesNode;
import megamek.codeUtilities.StringUtility;
import megamek.common.Compute;
import megamek.common.Entity;
import megamek.common.EntityWeightClass;
import megamek.common.MekFileParser;
import megamek.common.MekSummary;
import megamek.common.Messages;
import megamek.common.UnitType;
import megamek.common.annotations.Nullable;
import megamek.common.enums.Gender;
import megamek.logging.MMLogger;
import mekhq.MekHQ;
import mekhq.campaign.event.PersonChangedEvent;
import mekhq.campaign.mission.AtBDynamicScenarioFactory;
import mekhq.campaign.personnel.Bloodname;
import mekhq.campaign.personnel.Clan;
import mekhq.campaign.personnel.Person;
import mekhq.campaign.personnel.enums.Phenotype;
import mekhq.campaign.personnel.randomEvents.PersonalityController;
import mekhq.campaign.unit.Unit;
import mekhq.campaign.universe.Factions;
import mekhq.gui.CampaignGUI;
import mekhq.gui.baseComponents.AbstractMHQDialog;
import mekhq.gui.baseComponents.AbstractMHQScrollablePanel;
import mekhq.gui.baseComponents.DefaultMHQScrollablePanel;
import mekhq.gui.displayWrappers.ClanDisplay;
import mekhq.gui.displayWrappers.FactionDisplay;
import mekhq.gui.panels.LayeredForceIconCreationPanel;

public class GMToolsDialog extends AbstractMHQDialog {
    private static final MMLogger logger = MMLogger.create(GMToolsDialog.class);

    // region Variable Declarations
    private final CampaignGUI gui;
    private final Person person;

    // region GUI Variables
    private JTabbedPane tabbedPane;

    // region General Tab
    // General Tools Panel
    private JSpinner spnMorale;

    // Dice Panel
    private JSpinner spnDiceCount;
    private JSpinner spnDiceNumber;
    private JSpinner spnDiceSides;
    private JLabel lblTotalDiceResult;
    private JTextPane txtIndividualDiceResults;

    // RAT Panel
    private MMComboBox<FactionDisplay> comboRATFaction;
    private JTextField txtYear;
    private MMComboBox<String> comboQuality;
    private MMComboBox<String> comboUnitType;
    private MMComboBox<String> comboUnitWeight;
    private JLabel lblUnitPicked;
    private Entity lastRolledUnit;
    // endregion General Tab

    // region Name Tab
    // Name Panel
    private MMComboBox<String> comboEthnicCode;
    private MMComboBox<Gender> comboGender;
    private MMComboBox<FactionDisplay> comboNameGeneratorFaction;
    private JCheckBox chkClanPersonnel;
    private JSpinner spnNameNumber;
    private JLabel lblCurrentName;
    private JTextArea txtNamesGenerated;
    private String[] lastGeneratedName;

    // Callsign Panel
    private JSpinner spnCallsignNumber;
    private JLabel lblCurrentCallsign;
    private JTextArea txtCallsignsGenerated;
    private String lastGeneratedCallsign;

    // Company Name Panel
    private JLabel lblCurrentCompany;
    private JTextArea txtCompanyNamesGenerated;
    private String lastGeneratedCompanyName;

    // Bloodname Panel
    private MMComboBox<ClanDisplay> comboOriginClan;
    private MMComboBox<Integer> comboBloodnameEra;
    private MMComboBox<Phenotype> comboPhenotype;
    private JLabel lblCurrentBloodname;
    private JLabel lblBloodnameGenerated;
    private JLabel lblOriginClanGenerated;
    private JLabel lblPhenotypeGenerated;
    private JLabel lblBloodnameWarning;
    private Clan originClan;
    private int bloodnameYear;
    private Phenotype selectedPhenotype;
    private String lastGeneratedBloodname;
    // endregion Name Tab

    // region Personnel Module Tab
    // Procreation Panel
    private JCheckBox chkProcreationEligibilityType;
    private JSpinner spnPregnancySize;
    // endregion Personnel Module Tab
    // endregion GUI Variables

    // region Constants
    // FIXME : Inline Magic Constants
    private static final String[] QUALITY_NAMES = { "F", "D", "C", "B", "A", "A*" };
    private static final String[] WEIGHT_NAMES = { "Light", "Medium", "Heavy", "Assault" };
    private static final Integer[] BLOODNAME_ERAS = { 2807, 2825, 2850, 2900, 2950, 3000, 3050, 3060, 3075, 3085,
            3100 };
    // endregion Constants
    // endregion Variable Declarations

    // region Constructors
    public GMToolsDialog(final JFrame frame, final CampaignGUI gui, final @Nullable Person person) {
        super(frame, (person != null), "GMToolsDialog", "GMToolsDialog.title");
        this.gui = gui;
        this.person = person;
        initialize();
        setValuesFromPerson();
        validateBloodnameInput();
    }
    // endregion Constructors

    // region Getters and Setters
    public CampaignGUI getGUI() {
        return gui;
    }

    public Person getPerson() {
        return person;
    }

    // region GUI Variables
    public JTabbedPane getTabbedPane() {
        return tabbedPane;
    }

    public void setTabbedPane(final JTabbedPane tabbedPane) {
        this.tabbedPane = tabbedPane;
    }

    // region General Tab
    public JSpinner getSpnDiceCount() {
        return spnDiceCount;
    }

    public void setSpnDiceCount(final JSpinner spnDiceCount) {
        this.spnDiceCount = spnDiceCount;
    }

    public JSpinner getSpnDiceNumber() {
        return spnDiceNumber;
    }

    public void setSpnDiceNumber(final JSpinner spnDiceNumber) {
        this.spnDiceNumber = spnDiceNumber;
    }

    public JSpinner getSpnDiceSides() {
        return spnDiceSides;
    }

    public void setSpnDiceSides(final JSpinner spnDiceSides) {
        this.spnDiceSides = spnDiceSides;
    }

    public JSpinner getSpnMorale() {
        return spnMorale;
    }

    public void setSpnMorale(final JSpinner spnMorale) {
        this.spnMorale = spnMorale;
    }

    public JLabel getLblTotalDiceResult() {
        return lblTotalDiceResult;
    }

    public void setLblTotalDiceResult(final JLabel lblTotalDiceResult) {
        this.lblTotalDiceResult = lblTotalDiceResult;
    }

    public JTextPane getTxtIndividualDiceResults() {
        return txtIndividualDiceResults;
    }

    public void setTxtIndividualDiceResults(final JTextPane txtIndividualDiceResults) {
        this.txtIndividualDiceResults = txtIndividualDiceResults;
    }

    public MMComboBox<FactionDisplay> getComboRATFaction() {
        return comboRATFaction;
    }

    public void setComboRATFaction(final MMComboBox<FactionDisplay> comboRATFaction) {
        this.comboRATFaction = comboRATFaction;
    }

    public JTextField getTxtYear() {
        return txtYear;
    }

    public void setTxtYear(final JTextField txtYear) {
        this.txtYear = txtYear;
    }

    public MMComboBox<String> getComboQuality() {
        return comboQuality;
    }

    public void setComboQuality(final MMComboBox<String> comboQuality) {
        this.comboQuality = comboQuality;
    }

    public MMComboBox<String> getComboUnitType() {
        return comboUnitType;
    }

    public void setComboUnitType(final MMComboBox<String> comboUnitType) {
        this.comboUnitType = comboUnitType;
    }

    public MMComboBox<String> getComboUnitWeight() {
        return comboUnitWeight;
    }

    public void setComboUnitWeight(final MMComboBox<String> comboUnitWeight) {
        this.comboUnitWeight = comboUnitWeight;
    }

    public JLabel getLblUnitPicked() {
        return lblUnitPicked;
    }

    public void setLblUnitPicked(final JLabel lblUnitPicked) {
        this.lblUnitPicked = lblUnitPicked;
    }

    public @Nullable Entity getLastRolledUnit() {
        return lastRolledUnit;
    }

    public void setLastRolledUnit(final @Nullable Entity lastRolledUnit) {
        this.lastRolledUnit = lastRolledUnit;
    }
    // endregion General Tab

    // region Name Tab
    public MMComboBox<String> getComboEthnicCode() {
        return comboEthnicCode;
    }

    public void setComboEthnicCode(final MMComboBox<String> comboEthnicCode) {
        this.comboEthnicCode = comboEthnicCode;
    }

    public MMComboBox<Gender> getComboGender() {
        return comboGender;
    }

    public void setComboGender(final MMComboBox<Gender> comboGender) {
        this.comboGender = comboGender;
    }

    public MMComboBox<FactionDisplay> getComboNameGeneratorFaction() {
        return comboNameGeneratorFaction;
    }

    public void setComboNameGeneratorFaction(final MMComboBox<FactionDisplay> comboNameGeneratorFaction) {
        this.comboNameGeneratorFaction = comboNameGeneratorFaction;
    }

    public JCheckBox getChkClanPersonnel() {
        return chkClanPersonnel;
    }

    public void setChkClanPersonnel(final JCheckBox chkClanPersonnel) {
        this.chkClanPersonnel = chkClanPersonnel;
    }

    public JSpinner getSpnNameNumber() {
        return spnNameNumber;
    }

    public void setSpnNameNumber(final JSpinner spnNameNumber) {
        this.spnNameNumber = spnNameNumber;
    }

    public JLabel getLblCurrentName() {
        return lblCurrentName;
    }

    public void setLblCurrentName(final JLabel lblCurrentName) {
        this.lblCurrentName = lblCurrentName;
    }

    public JTextArea getTxtNamesGenerated() {
        return txtNamesGenerated;
    }

    public void setTxtNamesGenerated(final JTextArea txtNamesGenerated) {
        this.txtNamesGenerated = txtNamesGenerated;
    }

    public @Nullable String[] getLastGeneratedName() {
        return lastGeneratedName;
    }

    public void setLastGeneratedName(final @Nullable String... lastGeneratedName) {
        this.lastGeneratedName = lastGeneratedName;
    }

    public JSpinner getSpnCallsignNumber() {
        return spnCallsignNumber;
    }

    public void setSpnCallsignNumber(final JSpinner spnCallsignNumber) {
        this.spnCallsignNumber = spnCallsignNumber;
    }

    public JLabel getLblCurrentCallsign() {
        return lblCurrentCallsign;
    }

    public void setLblCurrentCallsign(JLabel lblCurrentCallsign) {
        this.lblCurrentCallsign = lblCurrentCallsign;
    }

    public JTextArea getTxtCallsignsGenerated() {
        return txtCallsignsGenerated;
    }

    public void setTxtCallsignsGenerated(final JTextArea txtCallsignsGenerated) {
        this.txtCallsignsGenerated = txtCallsignsGenerated;
    }

    public @Nullable String getLastGeneratedCallsign() {
        return lastGeneratedCallsign;
    }

    public void setLastGeneratedCallsign(final @Nullable String lastGeneratedCallsign) {
        this.lastGeneratedCallsign = lastGeneratedCallsign;
    }

    public JLabel getLblCurrentCompanyName() {
        return lblCurrentCompany;
    }

    public void setLblCurrentCompanyName(JLabel lblCurrentCompany) {
        this.lblCurrentCompany = lblCurrentCompany;
    }

    public JTextArea getTxtCompanyNamesGenerated() {
        return txtCompanyNamesGenerated;
    }

    public void setTxtCompanyNamesGenerated(final JTextArea txtCompanyNamesGenerated) {
        this.txtCompanyNamesGenerated = txtCompanyNamesGenerated;
    }

    public @Nullable String getLastGeneratedCompanyName() {
        return lastGeneratedCompanyName;
    }

    public void setLastGeneratedCompanyName(final @Nullable String lastGeneratedCompanyName) {
        this.lastGeneratedCompanyName = lastGeneratedCompanyName;
    }

    public MMComboBox<ClanDisplay> getComboOriginClan() {
        return comboOriginClan;
    }

    public void setComboOriginClan(final MMComboBox<ClanDisplay> comboOriginClan) {
        this.comboOriginClan = comboOriginClan;
    }

    public MMComboBox<Integer> getComboBloodnameEra() {
        return comboBloodnameEra;
    }

    public void setComboBloodnameEra(final MMComboBox<Integer> comboBloodnameEra) {
        this.comboBloodnameEra = comboBloodnameEra;
    }

    public MMComboBox<Phenotype> getComboPhenotype() {
        return comboPhenotype;
    }

    public void setComboPhenotype(final MMComboBox<Phenotype> comboPhenotype) {
        this.comboPhenotype = comboPhenotype;
    }

    public JLabel getLblCurrentBloodname() {
        return lblCurrentBloodname;
    }

    public void setLblCurrentBloodname(final JLabel lblCurrentBloodname) {
        this.lblCurrentBloodname = lblCurrentBloodname;
    }

    public JLabel getLblBloodnameGenerated() {
        return lblBloodnameGenerated;
    }

    public void setLblBloodnameGenerated(final JLabel lblBloodnameGenerated) {
        this.lblBloodnameGenerated = lblBloodnameGenerated;
    }

    public JLabel getLblOriginClanGenerated() {
        return lblOriginClanGenerated;
    }

    public void setLblOriginClanGenerated(final JLabel lblOriginClanGenerated) {
        this.lblOriginClanGenerated = lblOriginClanGenerated;
    }

    public JLabel getLblPhenotypeGenerated() {
        return lblPhenotypeGenerated;
    }

    public void setLblPhenotypeGenerated(final JLabel lblPhenotypeGenerated) {
        this.lblPhenotypeGenerated = lblPhenotypeGenerated;
    }

    public JLabel getLblBloodnameWarning() {
        return lblBloodnameWarning;
    }

    public void setLblBloodnameWarning(final JLabel lblBloodnameWarning) {
        this.lblBloodnameWarning = lblBloodnameWarning;
    }

    public @Nullable Clan getOriginClan() {
        return originClan;
    }

    public void setOriginClan(final @Nullable Clan originClan) {
        this.originClan = originClan;
    }

    public int getBloodnameYear() {
        return bloodnameYear;
    }

    public void setBloodnameYear(final int bloodnameYear) {
        this.bloodnameYear = bloodnameYear;
    }

    public @Nullable Phenotype getSelectedPhenotype() {
        return selectedPhenotype;
    }

    public void setSelectedPhenotype(final @Nullable Phenotype selectedPhenotype) {
        this.selectedPhenotype = selectedPhenotype;
    }

    public @Nullable String getLastGeneratedBloodname() {
        return lastGeneratedBloodname;
    }

    public void setLastGeneratedBloodname(final @Nullable String lastGeneratedBloodname) {
        this.lastGeneratedBloodname = lastGeneratedBloodname;
    }
    // endregion Name Tab

    // region Personnel Module Tab
    public JCheckBox getChkProcreationEligibilityType() {
        return chkProcreationEligibilityType;
    }

    public void setChkProcreationEligibilityType(final JCheckBox chkProcreationEligibilityType) {
        this.chkProcreationEligibilityType = chkProcreationEligibilityType;
    }

    public JSpinner getSpnPregnancySize() {
        return spnPregnancySize;
    }

    public void setSpnPregnancySize(final JSpinner spnPregnancySize) {
        this.spnPregnancySize = spnPregnancySize;
    }
    // endregion Personnel Module Tab
    // endregion GUI Variables
    // endregion Getters and Setters

    // region Initialization
    @Override
    protected Container createCenterPane() {
        setTabbedPane(new JTabbedPane());
        getTabbedPane().setName("GMToolsTabbedPane");
        getTabbedPane().addTab(resources.getString("generalTab.title"), createGeneralTab());
        getTabbedPane().addTab(resources.getString("namesTab.title"), createNamesTab());
        // getTabbedPane().addTab(resources.getString("personnelModuleTab.title"),
        // createPersonnelModuleTab());
        getTabbedPane().addTab(resources.getString("layeredForceIconTab.title"), createLayeredForceIconTab());
        return getTabbedPane();
    }

    // region General Tab
    private JScrollPane createGeneralTab() {
        // Create Panel Components
        final JPanel dicePanel = createDicePanel();

        final JPanel ratPanel = createRATPanel();

        // Layout the Panel
        final JPanel panel = new DefaultMHQScrollablePanel(getFrame(), "generalTab");
        final GroupLayout layout = new GroupLayout(panel);
        panel.setLayout(layout);

        layout.setAutoCreateGaps(true);
        layout.setAutoCreateContainerGaps(true);

        layout.setVerticalGroup(
                layout.createSequentialGroup()
                        .addComponent(dicePanel)
                        .addComponent(ratPanel));

        layout.setHorizontalGroup(
                layout.createParallelGroup(Alignment.LEADING)
                        .addComponent(dicePanel)
                        .addComponent(ratPanel));

        return new JScrollPane(panel);
    }

    private JPanel createDicePanel() {
        // Create the Panel
        final JPanel panel = new JPanel(new GridBagLayout());
        panel.setBorder(BorderFactory.createTitledBorder(resources.getString("dicePanel.title")));
        panel.setName("dicePanel");

        // Create the Constraints
        final GridBagConstraints gbc = new GridBagConstraints();
        gbc.gridx = 0;
        gbc.gridy = 0;
        gbc.anchor = GridBagConstraints.NORTHWEST;
        gbc.fill = GridBagConstraints.BOTH;
        gbc.insets = new Insets(0, 3, 0, 3);

        final int maxGridX;

        // Create the Components and Layout
        setSpnDiceCount(new JSpinner(new SpinnerNumberModel(2, 1, 100, 1)));
        getSpnDiceCount().setName("spnDiceCount");
        panel.add(getSpnDiceCount(), gbc);

        final JLabel lblRolls = new JLabel(resources.getString("lblRolls.text"));
        lblRolls.setName("lblRolls");
        gbc.gridx++;
        panel.add(lblRolls, gbc);

        setSpnDiceNumber(new JSpinner(new SpinnerNumberModel(2, 1, 100, 1)));
        getSpnDiceNumber().setName("spnDiceNumber");
        gbc.gridx++;
        panel.add(getSpnDiceNumber(), gbc);

        final JLabel lblSides = new JLabel(resources.getString("lblSides.text"));
        lblSides.setName("lblSides");
        gbc.gridx++;
        panel.add(lblSides, gbc);

        setSpnDiceSides(new JSpinner(new SpinnerNumberModel(6, 1, 200, 1)));
        getSpnDiceSides().setName("spnDiceSides");
        gbc.gridx++;
        panel.add(getSpnDiceSides(), gbc);

        maxGridX = gbc.gridx;

        final JLabel lblTotalDiceResults = new JLabel(resources.getString("lblTotalDiceResults.text"));
        lblTotalDiceResults.setName("lblTotalDiceResults");
        gbc.gridx = 0;
        gbc.gridy++;
        panel.add(lblTotalDiceResults, gbc);

        setLblTotalDiceResult(new JLabel("-"));
        getLblTotalDiceResult().setName("lblTotalDiceResult");
        gbc.gridx++;
        panel.add(getLblTotalDiceResult(), gbc);

        final JButton btnDiceRoll = new MMButton("btnDiceRoll", resources, "btnDiceRoll.text",
                "btnDiceRoll.toolTipText", evt -> performDiceRoll());
        gbc.gridx = maxGridX;
        panel.add(btnDiceRoll, gbc);

        final JLabel lblIndividualDiceResults = new JLabel(resources.getString("lblIndividualDiceResults.text"));
        lblIndividualDiceResults.setName("lblIndividualDiceResults");
        gbc.gridx = 0;
        gbc.gridy++;
        panel.add(lblIndividualDiceResults, gbc);

        setTxtIndividualDiceResults(new JTextPane());
        getTxtIndividualDiceResults().setText("-");
        getTxtIndividualDiceResults().setName("txtIndividualDiceResults");
        getTxtIndividualDiceResults().setEditable(false);
        gbc.gridx++;
        gbc.gridwidth = maxGridX - 1;
        panel.add(getTxtIndividualDiceResults(), gbc);

        // Programmatically Assign Accessibility Labels
        lblTotalDiceResults.setLabelFor(getLblTotalDiceResult());
        lblIndividualDiceResults.setLabelFor(getTxtIndividualDiceResults());

        return panel;
    }

    private JPanel createRATPanel() {
        // Create the Panel
        final JPanel panel = new JPanel(new GridBagLayout());
        panel.setBorder(BorderFactory.createTitledBorder(resources.getString("ratPanel.title")));
        panel.setName("ratPanel");

        // Create the Constraints
        final GridBagConstraints gbc = new GridBagConstraints();
        gbc.gridx = 0;
        gbc.gridy = 0;
        gbc.anchor = GridBagConstraints.NORTHWEST;
        gbc.fill = GridBagConstraints.BOTH;
        gbc.insets = new Insets(0, 3, 0, 3);

        final int maxGridX;

        // Create the Components and Layout
        final JLabel lblYear = new JLabel(resources.getString("Year.text"));
        lblYear.setName("lblYear");
        panel.add(lblYear, gbc);

        final JLabel lblFaction = new JLabel(resources.getString("Faction.text"));
        lblFaction.setName("lblFaction");
        gbc.gridx++;
        panel.add(lblFaction, gbc);

        final JLabel lblQuality = new JLabel(resources.getString("lblQuality.text"));
        lblQuality.setName("lblQuality");
        gbc.gridx++;
        panel.add(lblQuality, gbc);

        final JLabel lblUnitType = new JLabel(resources.getString("lblUnitType.text"));
        lblUnitType.setName("lblUnitType");
        gbc.gridx++;
        panel.add(lblUnitType, gbc);

        final JLabel lblWeight = new JLabel(resources.getString("lblWeight.text"));
        lblWeight.setName("lblWeight");
        gbc.gridx++;
        panel.add(lblWeight, gbc);

        maxGridX = gbc.gridx;

        setTxtYear(new JTextField(5));
        getTxtYear().setText(String.valueOf(getGUI().getCampaign().getGameYear()));
        getTxtYear().setName("txtYear");
        gbc.gridx = 0;
        gbc.gridy++;
        panel.add(getTxtYear(), gbc);

        final DefaultComboBoxModel<FactionDisplay> factionModel = new DefaultComboBoxModel<>();
        factionModel.addAll(FactionDisplay.getSortedValidFactionDisplays(Factions.getInstance().getFactions(),
                (getPerson() == null) ? getGUI().getCampaign().getLocalDate() : getPerson().getBirthday()));
        setComboRATFaction(new MMComboBox<>("comboRATFaction", factionModel));
        getComboRATFaction().setSelectedIndex(0);
        gbc.gridx++;
        panel.add(getComboRATFaction(), gbc);

        setComboQuality(new MMComboBox<>("comboQuality", QUALITY_NAMES));
        gbc.gridx++;
        panel.add(getComboQuality(), gbc);

        DefaultComboBoxModel<String> unitTypeModel = new DefaultComboBoxModel<>();
        for (int ut = 0; ut < UnitType.SIZE; ut++) {
            if (getGUI().getCampaign().getUnitGenerator().isSupportedUnitType(ut)) {
                unitTypeModel.addElement(UnitType.getTypeName(ut));
            }
        }
        setComboUnitType(new MMComboBox<>("comboUnitType", unitTypeModel));
        getComboUnitType().addItemListener(ev -> {
            final int unitType = getComboUnitType().getSelectedIndex();
            getComboUnitWeight().setEnabled((unitType == UnitType.MEK) || (unitType == UnitType.TANK)
                    || (unitType == UnitType.AEROSPACEFIGHTER));
        });
        gbc.gridx++;
        panel.add(getComboUnitType(), gbc);

        setComboUnitWeight(new MMComboBox<>("comboUnitWeight", WEIGHT_NAMES));
        gbc.gridx++;
        panel.add(getComboUnitWeight(), gbc);

        setLblUnitPicked(new JLabel("-"));
        getLblUnitPicked().setName("lblUnitPicked");
        getLblUnitPicked().setCursor(Cursor.getPredefinedCursor(Cursor.HAND_CURSOR));
        getLblUnitPicked().addMouseListener(new MouseAdapter() {
            @Override
            public void mouseClicked(final MouseEvent evt) {
                if (getLastRolledUnit() != null) {
                    new EntityReadoutDialog(getFrame(), isModal(), getLastRolledUnit()).setVisible(true);
                }
            }
        });
        gbc.gridx = 0;
        gbc.gridy++;
        gbc.gridwidth = maxGridX - (getGUI().getCampaign().isGM() ? 2 : 1);
        panel.add(getLblUnitPicked(), gbc);

        final JButton btnRollRAT = new MMButton("btnRollRAT", resources, "btnRollRAT.text",
                "btnRollRAT.toolTipText", evt -> setLastRolledUnit(performRATRoll()));
        gbc.gridx = getGUI().getCampaign().isGM() ? maxGridX - 1 : maxGridX;
        gbc.gridwidth = 1;
        panel.add(btnRollRAT, gbc);

        if (getGUI().getCampaign().isGM()) {
            final JButton btnAddUnit = new MMButton("btnAddUnit", resources, "btnAddUnit.text",
                    "btnAddUnit.toolTipText", evt -> addRATRolledUnit());
            gbc.gridx++;
            panel.add(btnAddUnit, gbc);
        }

        return panel;
    }
    // endregion General Tab

    // region Names Tab
    private JScrollPane createNamesTab() {
        // Create Panel Components
        final JPanel namePanel = createNamePanel();

        final JPanel callsignPanel = createCallsignPanel();

        final JPanel companyNamePanel = createCompanyName();

        final JPanel bloodnamePanel = createBloodnamePanel();

        // Layout the Panel
        final AbstractMHQScrollablePanel namesPanel = new DefaultMHQScrollablePanel(getFrame(), "namesPanel");
        final GroupLayout layout = new GroupLayout(namesPanel);
        namesPanel.setLayout(layout);

        layout.setAutoCreateGaps(true);
        layout.setAutoCreateContainerGaps(true);

        layout.setVerticalGroup(
                layout.createSequentialGroup()
                        .addComponent(namePanel)
                        .addComponent(callsignPanel)
                        .addComponent(companyNamePanel)
                        .addComponent(bloodnamePanel));

        layout.setHorizontalGroup(
                layout.createParallelGroup(Alignment.LEADING)
                        .addComponent(namePanel)
                        .addComponent(callsignPanel)
                        .addComponent(companyNamePanel)
                        .addComponent(bloodnamePanel));

        return new JScrollPane(namesPanel);
    }

    private JPanel createNamePanel() {
        // Create the Panel
        final JPanel panel = new JPanel(new GridBagLayout());
        panel.setBorder(BorderFactory.createTitledBorder(resources.getString("namePanel.title")));
        panel.setName("namePanel");

        // Create the Constraints
        final GridBagConstraints gbc = new GridBagConstraints();
        gbc.gridx = 0;
        gbc.gridy = 0;
        gbc.anchor = GridBagConstraints.NORTHWEST;
        gbc.fill = GridBagConstraints.HORIZONTAL;
        gbc.insets = new Insets(0, 3, 0, 3);

        final int maxGridX;

        // Create the Components and Layout
        final JLabel lblGender = new JLabel(resources.getString("Gender.text"));
        lblGender.setName("lblGender");
        panel.add(lblGender, gbc);

        final JLabel lblOriginFaction = new JLabel(resources.getString("lblOriginFaction.text"));
        lblOriginFaction.setName("lblOriginFaction");
        gbc.gridx++;
        panel.add(lblOriginFaction, gbc);

        final JLabel lblHistoricalEthnicity = new JLabel(resources.getString("lblHistoricalEthnicity.text"));
        lblHistoricalEthnicity.setName("lblHistoricalEthnicity");
        gbc.gridx++;
        panel.add(lblHistoricalEthnicity, gbc);

        final JLabel lblClanPersonnel = new JLabel(resources.getString("lblClanPersonnel.text"));
        lblClanPersonnel.setName("lblClanPersonnel");
        gbc.gridx++;
        panel.add(lblClanPersonnel, gbc);

        maxGridX = gbc.gridx;

        final DefaultComboBoxModel<Gender> genderModel = new DefaultComboBoxModel<>();
        genderModel.addAll(Gender.getExternalOptions());
        setComboGender(new MMComboBox<>("comboGender", genderModel));
        getComboGender().setSelectedIndex(0);
        gbc.gridx = 0;
        gbc.gridy++;
        panel.add(getComboGender(), gbc);

        final DefaultComboBoxModel<FactionDisplay> factionModel = new DefaultComboBoxModel<>();
        factionModel.addAll(FactionDisplay.getSortedValidFactionDisplays(Factions.getInstance().getFactions(),
                (getPerson() == null) ? getGUI().getCampaign().getLocalDate() : getPerson().getBirthday()));
        setComboNameGeneratorFaction(new MMComboBox<>("comboRATFaction", factionModel));
        getComboNameGeneratorFaction().setSelectedIndex(0);
        gbc.gridx++;
        panel.add(getComboNameGeneratorFaction(), gbc);

        final DefaultComboBoxModel<String> historicalEthnicityModel = new DefaultComboBoxModel<>();
        historicalEthnicityModel.addElement(resources.getString("factionWeighted.text"));
        for (final String historicalEthnicity : RandomNameGenerator.getInstance().getHistoricalEthnicity().values()) {
            historicalEthnicityModel.addElement(historicalEthnicity);
        }
        setComboEthnicCode(new MMComboBox<>("comboEthnicCode", historicalEthnicityModel));
        getComboEthnicCode().setSelectedIndex(0);
        getComboEthnicCode().addActionListener(
                evt -> getComboNameGeneratorFaction().setEnabled(getComboEthnicCode().getSelectedIndex() == 0));
        gbc.gridx++;
        panel.add(getComboEthnicCode(), gbc);

        setChkClanPersonnel(new JCheckBox());
        getChkClanPersonnel().setName("clanPersonnelPicker");
        getChkClanPersonnel().getAccessibleContext().setAccessibleName(resources.getString("lblClanPersonnel.text"));
        gbc.gridx++;
        panel.add(getChkClanPersonnel(), gbc);

        gbc.gridx = 0;
        gbc.gridy++;

        if (getPerson() != null) {
            final JLabel lblCurrentName = new JLabel(resources.getString("lblCurrentName.text"));
            lblCurrentName.setName("lblCurrentName");
            panel.add(lblCurrentName, gbc);

            setLblCurrentName(new JLabel("-"));
            getLblCurrentName().setName("lblCurrentName");
            gbc.gridx++;
            panel.add(getLblCurrentName(), gbc);

            // Some minor adjustments we need to do within the if statement
            lblCurrentName.setLabelFor(getLblCurrentName());
            gbc.gridx++;
        }

        final JLabel lblNameGenerated = new JLabel(resources.getString((getPerson() == null)
                ? "lblNamesGenerated.text"
                : "lblNameGenerated.text"));
        lblNameGenerated.setName((getPerson() == null) ? "lblNamesGenerated" : "lblNameGenerated");
        panel.add(lblNameGenerated, gbc);

        setTxtNamesGenerated(new JTextArea("-"));
        getTxtNamesGenerated().setName((getPerson() == null) ? "txtNamesGenerated" : "txtNameGenerated");
        gbc.gridx++;
        panel.add(getTxtNamesGenerated(), gbc);

        if (getPerson() == null) {
            setSpnNameNumber(new JSpinner(new SpinnerNumberModel(1, 1, 10, 1)));
            getSpnNameNumber().setName("spnNameNumber");
            gbc.gridx = maxGridX - 1;
            panel.add(getSpnNameNumber(), gbc);

            final JButton btnGenerateNames = new MMButton("btnGenerateNames", resources,
                    "btnGenerateNames.text", "btnGenerateNames.toolTipText", evt -> generateNames());
            gbc.gridx++;
            panel.add(btnGenerateNames, gbc);
        } else {
            final JButton btnAssignName = new MMButton("btnAssignName", resources,
                    "btnAssignName.text", "btnAssignName.toolTipText", evt -> assignName());
            gbc.gridx = maxGridX - 1;
            gbc.gridy++;
            panel.add(btnAssignName, gbc);

            final JButton btnGenerateName = new MMButton("btnGenerateName", resources,
                    "btnGenerateName.text", "btnGenerateName.toolTipText", evt -> generateName());
            gbc.gridx++;
            panel.add(btnGenerateName, gbc);
        }

        // Programmatically Assign Accessibility Labels
        lblGender.setLabelFor(getComboGender());
        lblOriginFaction.setLabelFor(getComboNameGeneratorFaction());
        lblHistoricalEthnicity.setLabelFor(getComboEthnicCode());
        lblClanPersonnel.setLabelFor(getChkClanPersonnel());
        lblNameGenerated.setLabelFor(getTxtNamesGenerated());

        return panel;
    }

    private JPanel createCallsignPanel() {
        // Create the Panel
        final JPanel panel = new JPanel(new GridBagLayout());
        panel.setBorder(BorderFactory.createTitledBorder(resources.getString("callsignPanel.title")));
        panel.setName("callsignPanel");

        // Create the Constraints
        final GridBagConstraints gbc = new GridBagConstraints();
        gbc.gridx = 0;
        gbc.gridy = 0;
        gbc.anchor = GridBagConstraints.NORTHWEST;
        gbc.fill = GridBagConstraints.HORIZONTAL;
        gbc.insets = new Insets(0, 3, 0, 3);

        final int maxGridX;

        // Create the Components and Layout
        if (getPerson() != null) {
            final JLabel lblCurrentCallsign = new JLabel(resources.getString("lblCurrentCallsign.text"));
            lblCurrentCallsign.setName("lblCurrentCallsign");
            panel.add(lblCurrentCallsign, gbc);

            setLblCurrentCallsign(new JLabel("-"));
            getLblCurrentCallsign().setName("lblCurrentCallsign");
            gbc.gridx++;
            panel.add(getLblCurrentCallsign(), gbc);

            // Some minor adjustments we need to do within the if statement
            lblCurrentCallsign.setLabelFor(getLblCurrentCallsign());
            gbc.gridx++;
        }

        final JLabel lblCallsignGenerated = new JLabel(resources.getString((getPerson() == null)
                ? "lblCallsignsGenerated.text"
                : "lblCallsignGenerated.text"));
        lblCallsignGenerated.setName((getPerson() == null) ? "lblCallsignsGenerated" : "lblCallsignGenerated");
        panel.add(lblCallsignGenerated, gbc);

        setTxtCallsignsGenerated(new JTextArea("-"));
        getTxtCallsignsGenerated().setName((getPerson() == null) ? "txtCallsignsGenerated" : "txtCallsignGenerated");
        gbc.gridx++;
        panel.add(getTxtCallsignsGenerated(), gbc);

        maxGridX = gbc.gridx;

        if (getPerson() == null) {
            setSpnCallsignNumber(new JSpinner(new SpinnerNumberModel(1, 1, 10, 1)));
            getSpnCallsignNumber().setName("spnCallsignNumber");
            gbc.gridx++;
            panel.add(getSpnCallsignNumber(), gbc);

            final JButton btnGenerateCallsigns = new MMButton("btnGenerateCallsigns", resources,
                    "btnGenerateCallsigns.text", "btnGenerateCallsigns.toolTipText", evt -> generateCallsigns());
            gbc.gridx++;
            panel.add(btnGenerateCallsigns, gbc);
        } else {
            final JButton btnAssignCallsign = new MMButton("btnAssignCallsign", resources,
                    "btnAssignCallsign.text", "btnAssignCallsign.toolTipText", evt -> assignCallsign());
            gbc.gridx = maxGridX - 1;
            gbc.gridy++;
            panel.add(btnAssignCallsign, gbc);

            final JButton btnGenerateCallsign = new MMButton("btnGenerateCallsign", resources,
                    "btnGenerateCallsign.text", "btnGenerateCallsign.toolTipText", evt -> generateCallsign());
            gbc.gridx++;
            panel.add(btnGenerateCallsign, gbc);
        }

        // Programmatically Assign Accessibility Labels
        lblCallsignGenerated.setLabelFor(getTxtCallsignsGenerated());

        return panel;
    }

    private void addComponent(JPanel panel, Component component, GridBagConstraints constraints, int x, int y) {
        constraints.gridx = x;
        constraints.gridy = y;
        panel.add(component, constraints);
    }

    /**
     * Creates and returns a JPanel containing components related to the generation
     * of random company names.
     */
    private JPanel createCompanyName() {
        // Create the Panel
        final JPanel panel = new JPanel(new GridBagLayout());
        panel.setBorder(BorderFactory.createTitledBorder(resources.getString("companyNamePanel.title")));
        panel.setName("companyNamePanel");

        // Create the Constraints
        final GridBagConstraints gridBagConstraints = new GridBagConstraints();
        gridBagConstraints.anchor = GridBagConstraints.NORTHWEST;
        gridBagConstraints.fill = GridBagConstraints.HORIZONTAL;
        gridBagConstraints.insets = new Insets(0, 3, 0, 3);

        JLabel lblCurrentCompanyName = new JLabel(resources.getString("lblCurrentCompanyName.text"));
        lblCurrentCompanyName.setName("lblCurrentCompanyName");
        addComponent(panel, lblCurrentCompanyName, gridBagConstraints, 0, 0);

        JLabel lblCurrentCompanyNameValue = new JLabel(gui.getCampaign().getName());
        lblCurrentCompanyNameValue.setName("lblCurrentCompanyName");
        lblCurrentCompanyName.setLabelFor(lblCurrentCompanyNameValue);
        addComponent(panel, lblCurrentCompanyNameValue, gridBagConstraints, 1, 0);

        JLabel lblCompanyNameGenerated = new JLabel(resources.getString("lblCompanyNameGenerated.text"));
        lblCompanyNameGenerated.setName("lblCompanyNameGenerated");
        addComponent(panel, lblCompanyNameGenerated, gridBagConstraints, 0, 1);

        txtCompanyNamesGenerated = new JTextArea(gui.getCampaign().getName());
        txtCompanyNamesGenerated.setName("txtCompanyNamesGenerated");
        addComponent(panel, txtCompanyNamesGenerated, gridBagConstraints, 1, 1);
        lblCompanyNameGenerated.setLabelFor(txtCompanyNamesGenerated);

        JButton btnGenerateCompanyName = createGenerateNameButton();
        addComponent(panel, btnGenerateCompanyName, gridBagConstraints, 0, 2);

        JButton btnAssignCompanyName = createAssignCompanyNameButton();
        addComponent(panel, btnAssignCompanyName, gridBagConstraints, 1, 2);

        return panel;
    }

    /**
<<<<<<< HEAD
     * Creates a MMButton object that generates a company name and updates the appropriate JTextArea with the generated name.
=======
     * Creates a MMButton object that generates a company name and updates the
     * appropriate JTextArea with the generated name.
     *
     * @return a MMButton object that generates a company name and updates the given
     *         JTextArea
>>>>>>> c6d0ada9
     */
    private MMButton createGenerateNameButton() {
        return new MMButton("btnGenerateCompanyName",
                resources,
                "btnGenerateCompanyName.text",
                "btnGenerateCompanyName.toolTipText",
                evt -> {
                    lastGeneratedCompanyName = randomMercenaryCompanyNameGenerator(
                            gui.getCampaign().getFlaggedCommander());
                    txtCompanyNamesGenerated.setText(lastGeneratedCompanyName);
                });
    }

    /**
     * Creates an instance of MMButton with the label "btnAssignCompanyName" and
     * sets the resource bundle,
     * text key, tooltip text key, and event handler for the button.
     *
     * @return an instance of MMButton with the specified properties
     */
    private MMButton createAssignCompanyNameButton() {
        return new MMButton(
                "btnAssignCompanyName",
                resources,
                "btnAssignCompanyName.text",
                "btnAssignCompanyName.toolTipText",
                this::assignCompanyName);
    }

    /**
     * Assigns the company name to the campaign and origin force based on certain
     * conditions.
     *
     * @param evt the ActionEvent associated with the button click
     */
    private void assignCompanyName(ActionEvent evt) {
        if (gui.getCampaign().getForce(0).getName().equals(gui.getCampaign().getName())) {
            gui.getCampaign().getForce(0).setName(lastGeneratedCompanyName);
        }
        gui.getCampaign().setName(lastGeneratedCompanyName);
        gui.refreshAllTabs();
    }

    private JPanel createBloodnamePanel() {
        // Create the Panel
        final JPanel panel = new JPanel(new GridBagLayout());
        panel.setBorder(BorderFactory.createTitledBorder(resources.getString("bloodnamePanel.title")));
        panel.setName("bloodnamePanel");

        // Create the Constraints
        final GridBagConstraints gbc = new GridBagConstraints();
        gbc.gridx = 0;
        gbc.gridy = 0;
        gbc.anchor = GridBagConstraints.NORTHWEST;
        gbc.fill = GridBagConstraints.BOTH;
        gbc.insets = new Insets(0, 3, 0, 3);

        final int maxGridX;

        // Create the Components and Layout
        final JLabel lblOriginClan = new JLabel(resources.getString("Clan.text"));
        lblOriginClan.setName("lblOriginClan");
        panel.add(lblOriginClan, gbc);

        final JLabel lblYear = new JLabel(resources.getString("Year.text"));
        lblYear.setName("lblYear");
        gbc.gridx++;
        panel.add(lblYear, gbc);

        final JLabel lblPhenotype = new JLabel(resources.getString("Phenotype.text"));
        lblPhenotype.setName("lblPhenotype");
        gbc.gridx++;
        panel.add(lblPhenotype, gbc);

        final DefaultComboBoxModel<ClanDisplay> originClanModel = new DefaultComboBoxModel<>();
        originClanModel.addAll(ClanDisplay.getSortedClanDisplays(Clan.getClans(),
                getGUI().getCampaign().getLocalDate()));
        setComboOriginClan(new MMComboBox<>("comboOriginClan", originClanModel));
        getComboOriginClan().setSelectedIndex(0);
        getComboOriginClan().addActionListener(evt -> validateBloodnameInput());
        gbc.gridx = 0;
        gbc.gridy++;
        panel.add(getComboOriginClan(), gbc);

        setComboBloodnameEra(new MMComboBox<>("comboBloodnameEra", BLOODNAME_ERAS));
        getComboBloodnameEra().setSelectedIndex(0);
        getComboBloodnameEra().addActionListener(evt -> validateBloodnameInput());
        gbc.gridx++;
        panel.add(getComboBloodnameEra(), gbc);

        final DefaultComboBoxModel<Phenotype> phenotypeModel = new DefaultComboBoxModel<>();
        phenotypeModel.addElement(Phenotype.GENERAL);
        for (final Phenotype phenotype : Phenotype.getExternalPhenotypes()) {
            phenotypeModel.addElement(phenotype);
        }
        setComboPhenotype(new MMComboBox<>("comboPhenotype", phenotypeModel));
        getComboPhenotype().setSelectedItem(Phenotype.GENERAL);
        getComboPhenotype().setRenderer(new DefaultListCellRenderer() {
            @Override
            public Component getListCellRendererComponent(final JList<?> list, final Object value,
                    final int index, final boolean isSelected,
                    final boolean cellHasFocus) {
                super.getListCellRendererComponent(list, value, index, isSelected, cellHasFocus);
                setText((value == null) ? ""
                        : ((value instanceof Phenotype) ? ((Phenotype) value).getGroupingName() : "ERROR"));
                return this;
            }
        });
        getComboPhenotype().addActionListener(evt -> validateBloodnameInput());
        gbc.gridx++;
        panel.add(getComboPhenotype(), gbc);

        gbc.gridx = 0;
        gbc.gridy++;

        if (getPerson() != null) {
            final JLabel lblCurrentBloodname = new JLabel(resources.getString("lblCurrentBloodname.text"));
            lblCurrentBloodname.setName("lblCurrentBloodname");
            panel.add(lblCurrentBloodname, gbc);

            setLblCurrentBloodname(new JLabel("-"));
            getLblCurrentBloodname().setName("lblCurrentBloodname");
            gbc.gridx++;
            panel.add(getLblCurrentBloodname(), gbc);

            // Some minor adjustments we need to do within the if statement
            lblCurrentBloodname.setLabelFor(getLblCurrentBloodname());
            gbc.gridx++;
        }

        final JLabel lblBloodnameGenerated = new JLabel(resources.getString("lblBloodnameGenerated.text"));
        lblBloodnameGenerated.setName("lblBloodnameGenerated");
        panel.add(lblBloodnameGenerated, gbc);

        setLblBloodnameGenerated(new JLabel("-"));
        getLblBloodnameGenerated().setName("lblBloodnameGenerated");
        gbc.gridx++;
        panel.add(getLblBloodnameGenerated(), gbc);

        final JLabel lblOriginClanGenerated = new JLabel(resources.getString("lblOriginClanGenerated.text"));
        lblOriginClanGenerated.setName("lblOriginClanGenerated");
        gbc.gridx = 0;
        gbc.gridy++;
        panel.add(lblOriginClanGenerated, gbc);

        setLblOriginClanGenerated(new JLabel("-"));
        getLblOriginClanGenerated().setName("lblOriginClanGenerated");
        gbc.gridx++;
        panel.add(getLblOriginClanGenerated(), gbc);

        final JLabel lblPhenotypeGenerated = new JLabel(resources.getString("lblPhenotypeGenerated.text"));
        lblPhenotypeGenerated.setName("lblPhenotypeGenerated");
        gbc.gridx++;
        panel.add(lblPhenotypeGenerated, gbc);

        setLblPhenotypeGenerated(new JLabel("-"));
        getLblPhenotypeGenerated().setName("lblPhenotypeGenerated");
        gbc.gridx++;
        panel.add(getLblPhenotypeGenerated(), gbc);

        maxGridX = gbc.gridx;

        setLblBloodnameWarning(new JLabel(""));
        getLblBloodnameWarning().setName("lblBloodnameWarning");
        gbc.gridx = 0;
        gbc.gridy++;
        gbc.gridwidth = maxGridX - ((getPerson() == null) ? 1 : 2);
        panel.add(getLblBloodnameWarning(), gbc);

        final JButton btnGenerateBloodname = new MMButton("btnGenerateBloodname", resources,
                "btnGenerateBloodname.text", "btnGenerateBloodname.toolTipText", evt -> generateBloodname());
        gbc.gridx = maxGridX - ((getPerson() == null) ? 0 : 1);
        gbc.gridwidth = 1;
        panel.add(btnGenerateBloodname, gbc);

        if (getPerson() != null) {
            final JButton btnAssignBloodname = new MMButton("btnAssignBloodname", resources,
                    "btnAssignBloodname.text", "btnAssignBloodname.toolTipText", evt -> assignBloodname());
            gbc.gridx++;
            panel.add(btnAssignBloodname, gbc);
        }

        // Programmatically Assign Accessibility Labels
        lblOriginClan.setLabelFor(getComboOriginClan());
        lblYear.setLabelFor(getComboBloodnameEra());
        lblPhenotype.setLabelFor(getComboPhenotype());
        lblBloodnameGenerated.setLabelFor(getLblBloodnameGenerated());
        lblOriginClanGenerated.setLabelFor(getLblOriginClanGenerated());
        lblPhenotypeGenerated.setLabelFor(getLblPhenotypeGenerated());

        return panel;
    }
    // endregion Names Tab

    // region Personnel Module Tab
    private JScrollPane createPersonnelModuleTab() {
        // Create Panel Components
        final JPanel procreationPanel = createProcreationPanel();

        // Layout the Panel
        final AbstractMHQScrollablePanel personnelModulePanel = new DefaultMHQScrollablePanel(
                getFrame(), "personnelModulePanel");
        final GroupLayout layout = new GroupLayout(personnelModulePanel);
        personnelModulePanel.setLayout(layout);

        layout.setAutoCreateGaps(true);
        layout.setAutoCreateContainerGaps(true);

        layout.setVerticalGroup(
                layout.createSequentialGroup()
                        .addComponent(procreationPanel));

        layout.setHorizontalGroup(
                layout.createParallelGroup(Alignment.LEADING)
                        .addComponent(procreationPanel));

        return new JScrollPane(personnelModulePanel);
    }

    private JPanel createProcreationPanel() {
        // Create the Panel
        final JPanel panel = new JPanel(new GridBagLayout());
        panel.setBorder(BorderFactory.createTitledBorder(resources.getString("procreationPanel.title")));
        panel.setName("procreationPanel");

        // Create the Constraints
        final GridBagConstraints gbc = new GridBagConstraints();
        gbc.gridx = 0;
        gbc.gridy = 0;
        gbc.anchor = GridBagConstraints.NORTHWEST;
        gbc.fill = GridBagConstraints.HORIZONTAL;
        gbc.insets = new Insets(0, 3, 0, 3);

        final int maxGridX;

        // Create the Components and Layout
        if (getPerson() != null) {
            final JLabel lblEligible = new JLabel(resources.getString("Eligible.text"));
            lblEligible.setName("lblEligible");
            panel.add(lblEligible, gbc);

            final JLabel lblEligibility = new JLabel(resources.getString("True.text"));
            lblEligibility.setName("lblEligibility");
            gbc.gridx++;
            panel.add(lblEligibility, gbc);

            setChkProcreationEligibilityType(new JCheckBox(resources.getString("chkProcreationEligibilityType.text")));
            getChkProcreationEligibilityType()
                    .setToolTipText(resources.getString("chkProcreationEligibilityType.toolTipText"));
            getChkProcreationEligibilityType().setName("chkProcreationEligibilityType");
            getChkProcreationEligibilityType().addActionListener(evt -> {
                final String reason = getGUI().getCampaign().getProcreation().canProcreate(
                        getGUI().getCampaign().getLocalDate(), getPerson(),
                        getChkProcreationEligibilityType().isSelected());
                lblEligibility.setText(resources.getString((reason == null) ? "True.text" : "False.text"));
                lblEligibility.setToolTipText(reason);
            });
            gbc.gridx++;
            panel.add(getChkProcreationEligibilityType(), gbc);

            // Male Personnel are invalid after this point
            if (getPerson().getGender().isMale()) {
                return panel;
            }
        }

        final JPanel procreationSimulationPanel = new JPanel();
        procreationSimulationPanel
                .setBorder(BorderFactory.createTitledBorder(resources.getString("procreationSimulationPanel.title")));
        procreationSimulationPanel.setToolTipText(resources.getString("procreationSimulationPanel.toolTipText"));
        procreationSimulationPanel.setName("procreationSimulationPanel");

        return panel;
    }
    // endregion Personnel Module Tab

    // region Layered Force Icon Tab
    private JPanel createLayeredForceIconTab() {
        return new LayeredForceIconCreationPanel(getFrame(), null, true);
    }
    // endregion Layered Force Icon Tab

    @Override
    protected void setCustomPreferences(final PreferencesNode preferences) throws Exception {
        super.setCustomPreferences(preferences);
        preferences.manage(new JTabbedPanePreference(getTabbedPane()));
        preferences.manage(new JIntNumberSpinnerPreference(getSpnDiceCount()));
        preferences.manage(new JIntNumberSpinnerPreference(getSpnDiceNumber()));
        preferences.manage(new JIntNumberSpinnerPreference(getSpnDiceSides()));

        preferences.manage(new JComboBoxPreference(getComboRATFaction()));
        preferences.manage(new JTextFieldPreference(getTxtYear()));
        preferences.manage(new JComboBoxPreference(getComboQuality()));
        preferences.manage(new JComboBoxPreference(getComboUnitType()));
        preferences.manage(new JComboBoxPreference(getComboUnitWeight()));

        if (getSpnNameNumber() != null) {
            preferences.manage(new JIntNumberSpinnerPreference(getSpnNameNumber()));
        }

        if (getSpnCallsignNumber() != null) {
            preferences.manage(new JIntNumberSpinnerPreference(getSpnCallsignNumber()));
        }
    }

    private void setValuesFromPerson() {
        if (getPerson() == null) {
            return;
        }

        setTitle(getTitle() + " - " + getPerson().getFullTitle());

        // Current Name is the Person's full name
        getLblCurrentName().setText(getPerson().getFullName());

        // Gender is set based on the person's gender
        getComboGender().setSelectedItem(getPerson().getGender().isExternal() ? getPerson().getGender()
                : getPerson().getGender().getExternalVariant());

        // Current Callsign is set if applicable
        if (!StringUtility.isNullOrBlank(getPerson().getCallsign())) {
            getLblCurrentCallsign().setText(getPerson().getCallsign());
        }

        // We set the clan personnel value based on whether or not the person is clan
        // personell
        getChkClanPersonnel().setSelected(getPerson().isClanPersonnel());

        // Now we figure out the person's origin faction
        final FactionDisplay faction = new FactionDisplay(getPerson().getOriginFaction(), getPerson().getBirthday());
        getComboRATFaction().setSelectedItem(faction);
        getComboNameGeneratorFaction().setSelectedItem(faction);

        // Finally, we determine the default unit type
        for (int i = 0; i < getComboUnitType().getModel().getSize(); i++) {
            if (doesPersonPrimarilyDriveUnitType(UnitType.determineUnitTypeCode(getComboUnitType().getItemAt(i)))) {
                getComboUnitType().setSelectedIndex(i);
                break;
            }
        }

        if (!StringUtility.isNullOrBlank(getPerson().getBloodname())) {
            getLblCurrentBloodname().setText(getPerson().getBloodname());
        }

        int year = getGUI().getCampaign().getGameYear();
        for (int i = BLOODNAME_ERAS.length - 1; i >= 0; i--) {
            if (BLOODNAME_ERAS[i] <= year) {
                getComboBloodnameEra().setSelectedIndex(i);
                break;
            }
        }

        final Clan clan = Clan.getClan((getGUI().getCampaign().getFaction().isClan()
                ? getGUI().getCampaign().getFaction()
                : getPerson().getOriginFaction()).getShortName());
        if (clan != null) {
            getComboOriginClan().setSelectedItem(new ClanDisplay(clan, getGUI().getCampaign().getLocalDate()));
        }

        getComboPhenotype().setSelectedItem(getPerson().getPhenotype());
    }

    /**
     * Determine if a person's primary role supports operating a given unit type.
     */
    private boolean doesPersonPrimarilyDriveUnitType(final int unitType) {
        switch (unitType) {
            case UnitType.AERO:
            case UnitType.AEROSPACEFIGHTER:
                return getPerson().getPrimaryRole().isAerospacePilot();
            case UnitType.BATTLE_ARMOR:
                return getPerson().getPrimaryRole().isBattleArmour();
            case UnitType.CONV_FIGHTER:
                return getPerson().getPrimaryRole().isConventionalAircraftPilot()
                        || getPerson().getPrimaryRole().isAerospacePilot();
            case UnitType.DROPSHIP:
            case UnitType.JUMPSHIP:
            case UnitType.SMALL_CRAFT:
            case UnitType.WARSHIP:
                return getPerson().getPrimaryRole().isVesselPilot();
            case UnitType.INFANTRY:
                return getPerson().getPrimaryRole().isSoldier();
            case UnitType.MEK:
                return getPerson().getPrimaryRole().isMekWarrior();
            case UnitType.NAVAL:
                return getPerson().getPrimaryRole().isNavalVehicleDriver();
            case UnitType.PROTOMEK:
                return getPerson().getPrimaryRole().isProtoMekPilot();
            case UnitType.TANK:
                return getPerson().getPrimaryRole().isGroundVehicleDriver();
            case UnitType.VTOL:
                return getPerson().getPrimaryRole().isVTOLPilot();
            default:
                return false;
        }
    }
    // endregion Initialization

    // region ActionEvent Handlers
    public void performDiceRoll() {
        final List<Integer> individualDice = Compute.individualRolls((Integer) getSpnDiceCount().getValue(),
                (Integer) getSpnDiceNumber().getValue(), (Integer) getSpnDiceSides().getValue());
        getLblTotalDiceResult()
                .setText(String.format(resources.getString("lblTotalDiceResult.text"), individualDice.get(0)));

        final StringBuilder sb = new StringBuilder();
        for (int i = 1; i < individualDice.size() - 1; i++) {
            sb.append(individualDice.get(i)).append(", ");
        }
        sb.append(individualDice.get(individualDice.size() - 1));

        getTxtIndividualDiceResults().setText((sb.length() > 0) ? sb.toString() : "-");
    }

    private @Nullable Entity performRATRoll() {
        final int targetYear;
        try {
            targetYear = Integer.parseInt(getTxtYear().getText());
        } catch (Exception ignored) {
            getLblUnitPicked().setText(Messages.getString("yearParsingFailure.error"));
            return null;
        }

        final Predicate<MekSummary> predicate = summary -> (!getGUI().getCampaign().getCampaignOptions().isLimitByYear()
                || (targetYear > summary.getYear()))
                && (!summary.isClan() || getGUI().getCampaign().getCampaignOptions().isAllowClanPurchases())
                && (summary.isClan() || getGUI().getCampaign().getCampaignOptions().isAllowISPurchases());
        final int unitType = UnitType.determineUnitTypeCode(getComboUnitType().getSelectedItem());
        final int unitWeight = getComboUnitWeight().isEnabled()
                ? getComboUnitWeight().getSelectedIndex() + EntityWeightClass.WEIGHT_LIGHT
                : AtBDynamicScenarioFactory.UNIT_WEIGHT_UNSPECIFIED;
        final MekSummary summary = getGUI().getCampaign().getUnitGenerator()
                .generate(Objects.requireNonNull(getComboRATFaction().getSelectedItem()).getFaction().getShortName(),
                        unitType, unitWeight, targetYear, getComboQuality().getSelectedIndex(), predicate);

        if (summary == null) {
            getLblUnitPicked().setText(Messages.getString("noValidUnit.error"));
            return null;
        }

        try {
            final Entity entity = new MekFileParser(summary.getSourceFile(), summary.getEntryName()).getEntity();
            getLblUnitPicked().setText(String.format("<html><a href='ENTITY'>%s</html>", summary.getName()));
            return entity;
        } catch (Exception ex) {
            final String message = String.format(Messages.getString("entityLoadFailure.error"),
                    summary.getName(), summary.getSourceFile());
            logger.error(message, ex);
            getLblUnitPicked().setText(message);
            return null;
        }
    }

    private void addRATRolledUnit() {
        if (getLastRolledUnit() == null) {
            setLastRolledUnit(performRATRoll());
        }

        if (getLastRolledUnit() != null) {
            int quality;

            if (getGUI().getCampaign().getCampaignOptions().isUseRandomUnitQualities()) {
                quality = Unit.getRandomUnitQuality(0);
            } else {
                quality = 3;
            }

            final Unit unit = getGUI().getCampaign().addNewUnit(getLastRolledUnit(), false, 0, quality);

            if ((getPerson() != null) && (getPerson().getUnit() == null)) {
                unit.addPilotOrSoldier(getPerson());
                getPerson().setOriginalUnit(unit);
            }
            setLastRolledUnit(null);
        }
    }

    private void generateName() {
        final String[] name = generateIndividualName();
        getTxtNamesGenerated().setText((name[0] + ' ' + name[1]).trim());
        setLastGeneratedName(name);
    }

    private void generateNames() {
        final StringJoiner sj = new StringJoiner("\n");
        for (int i = 0; i < (Integer) getSpnNameNumber().getValue(); i++) {
            final String[] name = generateIndividualName();
            sj.add((name[0] + ' ' + name[1]).trim());
        }
        getTxtNamesGenerated().setText(sj.toString());
    }

    private String[] generateIndividualName() {
        final int ethnicCode = getComboEthnicCode().getSelectedIndex();
        final String[] name;

        if (ethnicCode == 0) {
            name = RandomNameGenerator.getInstance().generateGivenNameSurnameSplit(
                    getComboGender().getSelectedItem(), getChkClanPersonnel().isSelected(),
                    (Objects.requireNonNull(getComboNameGeneratorFaction().getSelectedItem()))
                            .getFaction().getShortName());
        } else {
            name = RandomNameGenerator.getInstance().generateGivenNameSurnameSplitWithEthnicCode(
                    getComboGender().getSelectedItem(), getChkClanPersonnel().isSelected(), ethnicCode);
        }
        return name;
    }

    private void assignName() {
        if (getLastGeneratedName() == null) {
            generateName();
        }

        if (getLastGeneratedName() != null) {
            getLblCurrentName().setText((getLastGeneratedName()[0] + ' ' + getLastGeneratedName()[1]).trim());
            getPerson().setGivenName(getLastGeneratedName()[0]);
            getPerson().setSurname(getLastGeneratedName()[1]);
            PersonalityController.writeDescription(person);
            MekHQ.triggerEvent(new PersonChangedEvent(getPerson()));
        }
    }

    private void generateCallsign() {
        getTxtCallsignsGenerated().setText(RandomCallsignGenerator.getInstance().generate());
        setLastGeneratedCallsign(getTxtCallsignsGenerated().getText());
    }

    private void generateCallsigns() {
        final StringJoiner sj = new StringJoiner("\n");
        for (int i = 0; i < (Integer) getSpnCallsignNumber().getValue(); i++) {
            sj.add(RandomCallsignGenerator.getInstance().generate());
        }
        getTxtCallsignsGenerated().setText(sj.toString());
    }

    private void assignCallsign() {
        if (getLastGeneratedCallsign() == null) {
            generateCallsign();
        }

        if (getLastGeneratedCallsign() != null) {
            getLblCurrentCallsign().setText(getLastGeneratedCallsign());
            getPerson().setCallsign(getLastGeneratedCallsign());
            MekHQ.triggerEvent(new PersonChangedEvent(getPerson()));
        }
    }

    private void generateBloodname() {
        final Bloodname bloodname = Bloodname.randomBloodname(getOriginClan(),
                getSelectedPhenotype(), getBloodnameYear());
        if (bloodname != null) {
            getLblBloodnameGenerated().setText(bloodname.getName() + " (" + bloodname.getFounder() + ')');
            getLblOriginClanGenerated().setText(bloodname.getOriginClan().getFullName(getBloodnameYear()));
            getLblPhenotypeGenerated().setText(bloodname.getPhenotype().getGroupingName());
            setLastGeneratedBloodname(bloodname.getName());
        }
    }

    private void assignBloodname() {
        if (getLastGeneratedBloodname() == null) {
            generateBloodname();
        }

        if (getLastGeneratedBloodname() != null) {
            getLblCurrentBloodname().setText(getLastGeneratedBloodname());
            getPerson().setBloodname(getLastGeneratedBloodname());
            MekHQ.triggerEvent(new PersonChangedEvent(getPerson()));
        }
    }

    private void validateBloodnameInput() {
        setOriginClan((getComboOriginClan().getSelectedItem() == null) ? null
                : getComboOriginClan().getSelectedItem().getClan());
        setBloodnameYear(BLOODNAME_ERAS[getComboBloodnameEra().getSelectedIndex()]);
        setSelectedPhenotype(getComboPhenotype().getSelectedItem());

        if ((getOriginClan() == null) || (getSelectedPhenotype() == null)
                || getSelectedPhenotype().isNone()) {
            return;
        }

        String txt = "<html>";

        if (getBloodnameYear() < getOriginClan().getStartDate()) {
            for (int era : BLOODNAME_ERAS) {
                if (era >= getOriginClan().getStartDate()) {
                    setBloodnameYear(era);
                    txt += "<div>" + getOriginClan().getFullName(getBloodnameYear()) + " formed in "
                            + getOriginClan().getStartDate() + ". Using " + getBloodnameYear() + ".</div>";
                    break;
                }
            }

            if (getBloodnameYear() < getOriginClan().getStartDate()) {
                setBloodnameYear(getOriginClan().getStartDate());
            }
        } else if (getBloodnameYear() > getOriginClan().getEndDate()) {
            for (int i = BLOODNAME_ERAS.length - 1; i >= 0; i--) {
                if (BLOODNAME_ERAS[i] <= getOriginClan().getEndDate()) {
                    setBloodnameYear(BLOODNAME_ERAS[i]);
                    txt += "<div>" + getOriginClan().getFullName(getBloodnameYear()) + " ceased to existed in "
                            + getOriginClan().getEndDate() + ". Using " + getBloodnameYear() + ".</div>";
                    break;
                }
            }

            if (getBloodnameYear() > getOriginClan().getEndDate()) {
                setBloodnameYear(getOriginClan().getEndDate());
            }
        }

        if (getSelectedPhenotype().isProtoMek() && (getBloodnameYear() < 3060)) {
            txt += "<div>ProtoMeks did not exist in " + getBloodnameYear() + ". Using Aerospace.</div>";
            setSelectedPhenotype(Phenotype.AEROSPACE);
        } else if (getSelectedPhenotype().isNaval() && (!"CSR".equals(getOriginClan().getGenerationCode()))) {
            txt += "<div>The Naval phenotype is unique to Clan Snow Raven. Using General.</div>";
            setSelectedPhenotype(Phenotype.GENERAL);
        } else if (getSelectedPhenotype().isVehicle() && (!"CHH".equals(getOriginClan().getGenerationCode()))) {
            txt += "<div>The vehicle phenotype is unique to Clan Hell's Horses. Using General.</div>";
            setSelectedPhenotype(Phenotype.GENERAL);
        } else if (getSelectedPhenotype().isVehicle() && (getBloodnameYear() < 3100)) {
            txt += "<div>The vehicle phenotype began development in the 32nd century. Using 3100.</div>";
            setBloodnameYear(3100);
        }
        txt += "</html>";

        getLblBloodnameWarning().setText(txt);
    }
    // endregion ActionEvent Handlers
}<|MERGE_RESOLUTION|>--- conflicted
+++ resolved
@@ -1064,15 +1064,11 @@
     }
 
     /**
-<<<<<<< HEAD
-     * Creates a MMButton object that generates a company name and updates the appropriate JTextArea with the generated name.
-=======
      * Creates a MMButton object that generates a company name and updates the
      * appropriate JTextArea with the generated name.
      *
      * @return a MMButton object that generates a company name and updates the given
      *         JTextArea
->>>>>>> c6d0ada9
      */
     private MMButton createGenerateNameButton() {
         return new MMButton("btnGenerateCompanyName",
