--- conflicted
+++ resolved
@@ -118,25 +118,15 @@
             }
             case OptionsConstants.GUNNERY_WEAPON_SPECIALIST: {
                 final String special = SpecialAbility.chooseWeaponSpecialization(person,
-<<<<<<< HEAD
                         campaign.getCampaignOptions().getTechLevel(), campaign.getGameYear(), false);
-                person.getOptions().acquireAbility(PilotOptions.LVL3_ADVANTAGES, name, special);
-=======
-                        getCampaignOptions(person).getTechLevel(), person.getCampaign().getGameYear(), false);
                 person.getOptions().acquireAbility(PersonnelOptions.LVL3_ADVANTAGES, name, special);
->>>>>>> f5fc0468
                 displayName += " " + special;
                 break;
             }
             case OptionsConstants.GUNNERY_SANDBLASTER: {
                 final String special = SpecialAbility.chooseWeaponSpecialization(person,
-<<<<<<< HEAD
                         campaign.getCampaignOptions().getTechLevel(), campaign.getGameYear(), true);
-                person.getOptions().acquireAbility(PilotOptions.LVL3_ADVANTAGES, name, special);
-=======
-                        getCampaignOptions(person).getTechLevel(), person.getCampaign().getGameYear(), true);
                 person.getOptions().acquireAbility(PersonnelOptions.LVL3_ADVANTAGES, name, special);
->>>>>>> f5fc0468
                 displayName += " " + special;
                 break;
             }
