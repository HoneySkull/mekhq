/*
 * Copyright (c) 2019 The Megamek Team. All rights reserved.
 *
 * This file is part of MekHQ.
 *
 * MekHQ is free software: you can redistribute it and/or modify
 * it under the terms of the GNU General Public License as published by
 * the Free Software Foundation, either version 3 of the License, or
 * (at your option) any later version.
 *
 * MekHQ is distributed in the hope that it will be useful,
 * but WITHOUT ANY WARRANTY; without even the implied warranty of
 * MERCHANTABILITY or FITNESS FOR A PARTICULAR PURPOSE.  See the
 * GNU General Public License for more details.
 *
 * You should have received a copy of the GNU General Public License
 * along with MekHQ.  If not, see <http://www.gnu.org/licenses/>.
 */

package mekhq.campaign.mission;

import java.io.PrintWriter;
import java.text.ParseException;
import java.util.ArrayList;
import java.util.Collections;
import java.util.HashMap;
import java.util.List;
import java.util.Map;
import java.util.UUID;

import megamek.common.enums.SkillLevel;
import mekhq.Version;
import org.apache.commons.lang3.StringUtils;
import org.w3c.dom.Node;
import org.w3c.dom.NodeList;

import megamek.common.Entity;
import megamek.common.annotations.Nullable;
import mekhq.MekHqXmlUtil;
import mekhq.campaign.Campaign;
import mekhq.campaign.force.Lance;
import mekhq.campaign.mission.ScenarioForceTemplate.ForceGenerationMethod;
import mekhq.campaign.mission.atb.AtBScenarioModifier;
import mekhq.campaign.personnel.Person;
import mekhq.campaign.personnel.SkillType;

/**
 * Data structure intended to hold data relevant to AtB Dynamic Scenarios (AtB 3.0)
 * @author NickAragua
 */
public class AtBDynamicScenario extends AtBScenario {
    /**
     * Data relevant to an entity that was swapped out in a "player or fixed unit count" force.
     */
    public static class BenchedEntityData {
        public Entity entity;
        public String templateName;
    }

    private static final long serialVersionUID = 4671466413188687036L;

    // by convention, this is the ID specified in the template for the primary player force
    public static final String PRIMARY_PLAYER_FORCE_ID = "Player";

    private static final String PLAYER_UNIT_SWAPS_ELEMENT = "PlayerUnitSwaps";
    private static final String PLAYER_UNIT_SWAP_ELEMENT = "PlayerUnitSwap";
    private static final String PLAYER_UNIT_SWAP_ID_ELEMENT = "UnitID";
    private static final String PLAYER_UNIT_SWAP_TEMPLATE_ELEMENT = "Template";
    private static final String PLAYER_UNIT_SWAP_ENTITY_ELEMENT = "entity";

    private double effectivePlayerUnitCountMultiplier;
    private double effectivePlayerBVMultiplier;
    
    private int friendlyReinforcementDelayReduction;
    private int hostileReinforcementDelayReduction;

<<<<<<< HEAD
    private SkillLevel effectiveOpforSkill;
=======
    // derived fields used for various calculations
    private int effectiveOpforSkill;
>>>>>>> 715d834c
    private int effectiveOpforQuality;

    // convenient pointers that let us keep data around that would otherwise need reloading
    private ScenarioTemplate template;      // the template that is being used to generate this scenario

    private Map<BotForce, ScenarioForceTemplate> botForceTemplates;
    private Map<UUID, ScenarioForceTemplate> botUnitTemplates;
    private Map<Integer, ScenarioForceTemplate> playerForceTemplates;
    private Map<UUID, ScenarioForceTemplate> playerUnitTemplates;

    // map of player unit external ID to bot unit external ID where the bot unit was swapped out.
    private Map<UUID, BenchedEntityData> playerUnitSwaps;

    private List<AtBScenarioModifier> scenarioModifiers;

    private boolean finalized;

    public AtBDynamicScenario() {
        super();

        botForceTemplates = new HashMap<>();
        botUnitTemplates = new HashMap<>();
        playerForceTemplates = new HashMap<>();
        playerUnitTemplates = new HashMap<>();
        scenarioModifiers = new ArrayList<>();
        externalIDLookup = new HashMap<>();
        setPlayerUnitSwaps(new HashMap<>());
    }

    @Override
    public void addForces(int forceID) {
        super.addForces(forceID);

        // loop through all player-supplied forces in the template, if there is one
        // assign the newly-added force to the first template we find
        if (template != null) {
            for (ScenarioForceTemplate forceTemplate : template.getAllScenarioForces()) {
                if ((forceTemplate.getGenerationMethod() == ForceGenerationMethod.PlayerSupplied.ordinal()) &&
                        !playerForceTemplates.containsValue(forceTemplate)) {
                    playerForceTemplates.put(forceID, forceTemplate);
                    return;
                }
            }
        }

        playerForceTemplates.put(forceID, null);
    }

    /**
     * Add a force to the scenario, explicitly linked to the given template.
     * @param forceID ID of the force to add.
     * @param templateName Name of the force template.
     */
    public void addForce(int forceID, String templateName) {
        // if we're not supplied a template name, fall back to trying to automatically place the force
        if(StringUtils.isEmpty(templateName)) {
            addForces(forceID);
            return;
        }

        super.addForces(forceID);

        ScenarioForceTemplate forceTemplate = template.getScenarioForces().get(templateName);
        playerForceTemplates.put(forceID, forceTemplate);
    }

    public void addUnit(UUID unitID, String templateName) {
        super.addUnit(unitID);
        ScenarioForceTemplate forceTemplate = template.getScenarioForces().get(templateName);
        playerUnitTemplates.put(unitID, forceTemplate);
        AtBDynamicScenarioFactory.benchAllyUnit(unitID, templateName, this);
    }

    @Override
    public void removeForce(int fid) {
        super.removeForce(fid);
        playerForceTemplates.remove(fid);
    }

    @Override
    public void removeUnit(UUID unitID) {
        super.removeUnit(unitID);
        AtBDynamicScenarioFactory.unbenchAttachedAlly(unitID, this);
        playerUnitTemplates.remove(unitID);
    }

    /**
     * The Board.START_X constant representing the starting zone for the player's primary force
     */
    @Override
    public int getStart() {
        // If we've assigned at least one force
        // and there's a player force template associated with the first force
        // then return the generated deployment zone associated with the first force
        if(!getForceIDs().isEmpty() &&
                playerForceTemplates.containsKey(getForceIDs().get(0))) {
            return playerForceTemplates.get(getForceIDs().get(0)).getActualDeploymentZone();
        }

        return super.getStart();
    }

    /**
     * Horizontal map size.
     * Unlike the AtBScenario, we only perform map size calculations once (once all primary forces are committed),
     * so we don't re-calculate the map size each time.
     */
    @Override
    public int getMapX() {
        return getMapSizeX();
    }

    /**
     * Vertical map size.
     * Unlike the AtBScenario, we only perform map size calculations once (once all primary forces are committed),
     * so we don't re-calculate the map size each time.
     */
    @Override
    public int getMapY() {
        return getMapSizeY();
    }

    @Override
    public void setMapSize() {
        AtBDynamicScenarioFactory.setScenarioMapSize(this);
    }

    /**
     * Adds a bot force to this scenario.
     */
    public void addBotForce(BotForce botForce, ScenarioForceTemplate forceTemplate) {
        botForce.setTemplateName(forceTemplate.getForceName());
        super.addBotForce(botForce);
        botForceTemplates.put(botForce, forceTemplate);

        // put all bot units into the external ID lookup.
        for (Entity entity : botForce.getEntityList()) {
            getExternalIDLookup().put(entity.getExternalIdAsString(), entity);
        }
    }

    /**
     * Removes a bot force from this dynamic scenario, and its associated template as well.
     */
    @Override
    public void removeBotForce(int x) {
        // safety check, just in case
        if ((x >= 0) && (x < botForces.size())) {
            BotForce botToRemove = botForces.get(x);

            if (botForceTemplates.containsKey(botToRemove)) {
                botForceTemplates.remove(botToRemove);
            }
        }

        super.removeBotForce(x);
    }

    public double getEffectivePlayerUnitCountMultiplier() {
        return effectivePlayerUnitCountMultiplier;
    }

    public void setEffectivePlayerUnitCountMultiplier(double multiplier) {
        effectivePlayerUnitCountMultiplier = multiplier;
    }

    public double getEffectivePlayerBVMultiplier() {
        return effectivePlayerBVMultiplier;
    }

    public void setEffectivePlayerBVMultiplier(double multiplier) {
        effectivePlayerBVMultiplier = multiplier;
    }

    public void setScenarioTemplate(ScenarioTemplate template) {
        this.template = template;
    }

    public ScenarioTemplate getTemplate() {
        return template;
    }

    public Map<Integer, ScenarioForceTemplate> getPlayerForceTemplates() {
        return playerForceTemplates;
    }

    public Map<UUID, ScenarioForceTemplate> getPlayerUnitTemplates() {
        return playerUnitTemplates;
    }

    public Map<BotForce, ScenarioForceTemplate> getBotForceTemplates() {
        return botForceTemplates;
    }

    public Map<UUID, ScenarioForceTemplate> getBotUnitTemplates() {
        return botUnitTemplates;
    }

    public Map<UUID, BenchedEntityData> getPlayerUnitSwaps() {
        return playerUnitSwaps;
    }

    public void setPlayerUnitSwaps(Map<UUID, BenchedEntityData> playerUnitSwaps) {
        this.playerUnitSwaps = playerUnitSwaps;
    }

    public SkillLevel getEffectiveOpforSkill() {
        return effectiveOpforSkill;
    }

    public int getEffectiveOpforQuality() {
        return effectiveOpforQuality;
    }

    public void setEffectiveOpforSkill(SkillLevel skillLevel) {
        effectiveOpforSkill = skillLevel;
    }

    public void setEffectiveOpforQuality(int qualityLevel) {
        effectiveOpforQuality = qualityLevel;
    }

    public int getFriendlyReinforcementDelayReduction() {
        return friendlyReinforcementDelayReduction;
    }

    public void setFriendlyReinforcementDelayReduction(int friendlyReinforcementDelayReduction) {
        this.friendlyReinforcementDelayReduction = friendlyReinforcementDelayReduction;
    }

    public int getHostileReinforcementDelayReduction() {
        return hostileReinforcementDelayReduction;
    }

    public void setHostileReinforcementDelayReduction(int hostileReinforcementDelayReduction) {
        this.hostileReinforcementDelayReduction = hostileReinforcementDelayReduction;
    }

    /**
     * This is used to indicate that player forces have been assigned to this scenario
     * and that AtBDynamicScenarioFactory.finalizeScenario() has been called on this scenario to
     * generate opposing forces and their bots, apply any present scenario modifiers,
     * set up deployment turns, calculate which units belong to which objectives, and many other things.
     *
     * Further "post-force-generation" modifiers can be applied to this scenario, but calling
     * finalizeScenario() on it again will lead to "unsupported" behavior.
     *
     * Can be called as a short hand way of telling "is this scenario ready to play".
     */
    public boolean isFinalized() {
        return finalized;
    }

    public void setFinalized(boolean finalized) {
        this.finalized = finalized;
    }

    /**
     * A list of all the force IDs associated with pre-defined scenario templates
     */
    public List<Integer> getPlayerTemplateForceIDs() {
        List<Integer> retval = new ArrayList<>();

        for (int forceID : getForceIDs()) {
            if (getPlayerForceTemplates().containsKey(forceID)) {
                retval.add(forceID);
            }
        }

        return retval;
    }

    /**
     * Convenience method that returns the commander of the first force assigned to this scenario.
     * @return
     */
    public Person getLanceCommander(Campaign campaign) {
        if (getForceIDs().isEmpty()) {
            return null; // if we don't have forces, just a bunch of units, then get the highest-ranked?
        }

        Lance lance = campaign.getLances().get(getForceIDs().get(0));

        if (lance != null) {
            lance.refreshCommander(campaign);
            return lance.getCommander(campaign);
        } else {
            return null;
        }
    }

    /**
     * Convenience method to return the int value of the lance commander's skill in the specified area.
     * Encapsulates a fairly obnoxious number of null checks and other safety code.
     * @param skillType The type of skill to check
     * @param campaign The campaign the lance commander is a part of
     * @return The skill level. SKILL_NONE (0) if not present.
     */
    public int getLanceCommanderSkill(String skillType, Campaign campaign) {
        Person commander = getLanceCommander(campaign);
        int skillValue = SkillType.SKILL_NONE;

        if ((commander != null) &&
                commander.hasSkill(skillType)) {
            skillValue = commander.getSkill(skillType).getLevel();
        }

        return skillValue;
    }

    public void setScenarioModifiers(List<AtBScenarioModifier> scenarioModifiers) {
        this.scenarioModifiers = new ArrayList<>();
        Collections.copy(this.scenarioModifiers, scenarioModifiers);
    }

    public List<AtBScenarioModifier> getScenarioModifiers() {
        return scenarioModifiers;
    }

    /**
     * Adds a scenario modifier and any linked modifiers to this scenario,
     * provided that the modifier exists and can be applied to the scenario (e.g. ground units on air map)
     */
    public void addScenarioModifier(@Nullable AtBScenarioModifier modifier) {
        if (modifier == null) {
            return;
        }

        // the default is that this modifier is allowed to apply to any map
        if ((modifier.getAllowedMapLocations() != null) && !modifier.getAllowedMapLocations().isEmpty() &&
                !modifier.getAllowedMapLocations().contains(getTemplate().mapParameters.getMapLocation())) {
            return;
        }

        scenarioModifiers.add(modifier);

        for (String modifierKey : modifier.getLinkedModifiers().keySet()) {
            AtBScenarioModifier subMod = AtBScenarioModifier.getScenarioModifier(modifierKey);

            // if the modifier exists and has not already been added (to avoid infinite loops, as it's possible to define those in data)
            if ((subMod != null) && !alreadyHasModifier(subMod)) {
                // set the briefing text of the alternate modifier to the 'alternate' text supplied here
                subMod.setAdditionalBriefingText(modifier.getLinkedModifiers().get(modifierKey));
                addScenarioModifier(subMod);
            }
        }
    }

    /**
     * Check if the modifier list already has a modifier with the given modifier's name.
     */
    public boolean alreadyHasModifier(AtBScenarioModifier modifier) {
        for (AtBScenarioModifier existingModifier : scenarioModifiers) {
            if (existingModifier.getModifierName().equals(modifier.getModifierName())) {
                return true;
            }
        }

        return false;
    }

    @Override
    public int getScenarioType() {
        return DYNAMIC;
    }

    @Override
    public String getDesc() {
        return getScenarioTypeDescription();
    }

    @Override
    public String getScenarioTypeDescription() {
        return (getTemplate() != null) && (getTemplate().name != null) && !getTemplate().name.isBlank() ?
                getTemplate().name : "Dynamic Scenario";
    }

    @Override
    public String getResourceKey() {
        return null;
    }

    @Override
    protected void writeToXmlEnd(PrintWriter pw1, int indent) {
        // if we have a scenario template and haven't played the scenario out yet, serialize the template
        // in its current state
        if ((template != null) && getStatus().isCurrent()) {
            template.Serialize(pw1);

            MekHqXmlUtil.writeSimpleXmlTag(pw1, indent, "finalized", isFinalized());

            if (!playerUnitSwaps.isEmpty()) {
                MekHqXmlUtil.writeSimpleXMLOpenIndentedLine(pw1, indent, PLAYER_UNIT_SWAPS_ELEMENT);

                // note: if you update the order in which data is stored here or anything else about it
                // double check loadFieldsFromXmlNode
                for (UUID unitID : playerUnitSwaps.keySet()) {
                    MekHqXmlUtil.writeSimpleXMLOpenIndentedLine(pw1, indent + 1, PLAYER_UNIT_SWAP_ELEMENT);
                    MekHqXmlUtil.writeSimpleXmlTag(pw1, indent + 2, PLAYER_UNIT_SWAP_ID_ELEMENT, unitID);

                    BenchedEntityData benchedEntityData = playerUnitSwaps.get(unitID);
                    MekHqXmlUtil.writeSimpleXmlTag(pw1, indent + 2, PLAYER_UNIT_SWAP_TEMPLATE_ELEMENT, benchedEntityData.templateName);
                    pw1.println(MekHqXmlUtil.writeEntityToXmlString(benchedEntityData.entity, indent + 2, Collections.emptyList()));
                    MekHqXmlUtil.writeSimpleXMLCloseIndentedLine(pw1, indent + 1, PLAYER_UNIT_SWAP_ELEMENT);
                }

                MekHqXmlUtil.writeSimpleXMLCloseIndentedLine(pw1, indent, PLAYER_UNIT_SWAPS_ELEMENT);
            }
        }

        super.writeToXmlEnd(pw1, indent);
    }

    @Override
    protected void loadFieldsFromXmlNode(final Node wn, final Version version) throws ParseException {
        NodeList nl = wn.getChildNodes();

        for (int x = 0; x < nl.getLength(); x++) {
            Node wn2 = nl.item(x);

            if (wn2.getNodeName().equalsIgnoreCase(ScenarioTemplate.ROOT_XML_ELEMENT_NAME)) {
                template = ScenarioTemplate.Deserialize(wn2);
            } else if (wn2.getNodeName().equalsIgnoreCase("finalized")) {
                setFinalized(Boolean.parseBoolean(wn2.getTextContent().trim()));
            } else if (wn2.getNodeName().equalsIgnoreCase(PLAYER_UNIT_SWAPS_ELEMENT)) {
                for (int snsIndex = 0; snsIndex < wn2.getChildNodes().getLength(); snsIndex++) {
                    Node swapNode = wn2.getChildNodes().item(snsIndex);

                    if (swapNode.getNodeName().equalsIgnoreCase(PLAYER_UNIT_SWAP_ELEMENT)) {
                        BenchedEntityData benchedEntityData = new BenchedEntityData();
                        UUID playerUnitID = null;

                        for (int swapIndex = 0; swapIndex < swapNode.getChildNodes().getLength(); swapIndex++) {
                            Node dataNode = swapNode.getChildNodes().item(swapIndex);

                            if (dataNode.getNodeName().equalsIgnoreCase(PLAYER_UNIT_SWAP_ID_ELEMENT)) {
                                playerUnitID = UUID.fromString(dataNode.getTextContent());
                            } else if (dataNode.getNodeName().equalsIgnoreCase(PLAYER_UNIT_SWAP_TEMPLATE_ELEMENT)) {
                                benchedEntityData.templateName = dataNode.getTextContent();
                            } else if (dataNode.getNodeName().equalsIgnoreCase(PLAYER_UNIT_SWAP_ENTITY_ELEMENT)) {
                                benchedEntityData.entity = MekHqXmlUtil.getEntityFromXmlString(dataNode);
                            }
                        }

                        playerUnitSwaps.put(playerUnitID, benchedEntityData);
                    }
                }
            }
        }

        super.loadFieldsFromXmlNode(wn, version);
    }

    @Override
    public void setTerrain() {
        AtBDynamicScenarioFactory.setTerrain(this);
    }

    @Override
    public void refresh(Campaign campaign) {

    }

    @Override
    public void clearAllForcesAndPersonnel(Campaign campaign) {
        playerUnitTemplates.clear();
        playerForceTemplates.clear();
        super.clearAllForcesAndPersonnel(campaign);
    }

    @Override
    public String getBattlefieldControlDescription() {
        return "";
    }
}<|MERGE_RESOLUTION|>--- conflicted
+++ resolved
@@ -70,16 +70,12 @@
 
     private double effectivePlayerUnitCountMultiplier;
     private double effectivePlayerBVMultiplier;
-    
+
     private int friendlyReinforcementDelayReduction;
     private int hostileReinforcementDelayReduction;
 
-<<<<<<< HEAD
+    // derived fields used for various calculations
     private SkillLevel effectiveOpforSkill;
-=======
-    // derived fields used for various calculations
-    private int effectiveOpforSkill;
->>>>>>> 715d834c
     private int effectiveOpforQuality;
 
     // convenient pointers that let us keep data around that would otherwise need reloading
