/*
 * Copyright (c) 2009 - Jay Lawson (jaylawson39 at yahoo.com). All Rights Reserved.
 * Copyright (C) 2020-2025 The MegaMek Team. All Rights Reserved.
 *
 * This file is part of MekHQ.
 *
 * MekHQ is free software: you can redistribute it and/or modify
 * it under the terms of the GNU General Public License (GPL),
 * version 3 or (at your option) any later version,
 * as published by the Free Software Foundation.
 *
 * MekHQ is distributed in the hope that it will be useful,
 * but WITHOUT ANY WARRANTY; without even the implied warranty
 * of MERCHANTABILITY or FITNESS FOR A PARTICULAR PURPOSE.
 * See the GNU General Public License for more details.
 *
 * A copy of the GPL should have been included with this project;
 * if not, see <https://www.gnu.org/licenses/>.
 *
 * NOTICE: The MegaMek organization is a non-profit group of volunteers
 * creating free software for the BattleTech community.
 *
 * MechWarrior, BattleMech, `Mech and AeroTech are registered trademarks
 * of The Topps Company, Inc. All Rights Reserved.
 *
 * Catalyst Game Labs and the Catalyst Game Labs logo are trademarks of
 * InMediaRes Productions, LLC.
 *
 * MechWarrior Copyright Microsoft Corporation. MekHQ was created under
 * Microsoft's "Game Content Usage Rules"
 * <https://www.xbox.com/en-US/developers/rules> and it is not endorsed by or
 * affiliated with Microsoft.
 */
package mekhq.campaign.personnel;

import static java.lang.Math.abs;
import static java.lang.Math.floor;
import static java.lang.Math.min;
import static java.lang.Math.round;
import static megamek.codeUtilities.MathUtility.clamp;
import static megamek.codeUtilities.StringUtility.isNullOrBlank;
import static megamek.common.Compute.d6;
import static megamek.common.Compute.randomInt;
import static megamek.common.enums.SkillLevel.REGULAR;
import static mekhq.campaign.log.LogEntryType.ASSIGNMENT;
import static mekhq.campaign.log.LogEntryType.MEDICAL;
import static mekhq.campaign.log.LogEntryType.PERFORMANCE;
import static mekhq.campaign.log.LogEntryType.SERVICE;
import static mekhq.campaign.personnel.BodyLocation.INTERNAL;
import static mekhq.campaign.personnel.PersonnelOptions.*;
import static mekhq.campaign.personnel.enums.BloodGroup.getRandomBloodGroup;
import static mekhq.campaign.personnel.medical.advancedMedical.InjuryTypes.DISCONTINUATION_SYNDROME;
import static mekhq.campaign.personnel.medical.advancedMedical.InjuryTypes.CRIPPLING_FLASHBACKS;
import static mekhq.campaign.personnel.skills.Aging.getReputationAgeModifier;
import static mekhq.campaign.personnel.skills.Attributes.DEFAULT_ATTRIBUTE_SCORE;
import static mekhq.campaign.personnel.skills.Attributes.MAXIMUM_ATTRIBUTE_SCORE;
import static mekhq.campaign.personnel.skills.Attributes.MINIMUM_ATTRIBUTE_SCORE;
import static mekhq.campaign.personnel.skills.SkillType.*;
import static mekhq.utilities.ReportingUtilities.CLOSING_SPAN_TAG;
import static mekhq.utilities.ReportingUtilities.getNegativeColor;
import static mekhq.utilities.ReportingUtilities.getPositiveColor;
import static mekhq.utilities.ReportingUtilities.getWarningColor;
import static mekhq.utilities.ReportingUtilities.spanOpeningWithCustomColor;

import java.io.PrintWriter;
import java.time.LocalDate;
import java.time.temporal.ChronoUnit;
import java.util.*;
import java.util.function.Consumer;
import java.util.stream.Collectors;
import java.util.stream.IntStream;
import java.util.stream.Stream;

import megamek.Version;
import megamek.client.generator.RandomNameGenerator;
import megamek.codeUtilities.MathUtility;
import megamek.codeUtilities.ObjectUtility;
import megamek.common.*;
import megamek.common.annotations.Nullable;
import megamek.common.enums.Gender;
import megamek.common.enums.SkillLevel;
import megamek.common.icons.Portrait;
import megamek.common.options.IOption;
import megamek.common.options.IOptionGroup;
import megamek.common.options.OptionsConstants;
import megamek.common.options.PilotOptions;
import megamek.logging.MMLogger;
import mekhq.MekHQ;
import mekhq.Utilities;
import mekhq.campaign.Campaign;
import mekhq.campaign.CampaignOptions;
import mekhq.campaign.ExtraData;
import mekhq.campaign.event.PersonChangedEvent;
import mekhq.campaign.event.PersonStatusChangedEvent;
import mekhq.campaign.finances.Money;
import mekhq.campaign.force.Force;
import mekhq.campaign.log.LogEntry;
import mekhq.campaign.log.LogEntryFactory;
import mekhq.campaign.log.LogEntryType;
import mekhq.campaign.log.PersonalLogger;
import mekhq.campaign.log.ServiceLogger;
import mekhq.campaign.parts.Part;
import mekhq.campaign.parts.Refit;
import mekhq.campaign.personnel.enums.*;
import mekhq.campaign.personnel.enums.education.EducationLevel;
import mekhq.campaign.personnel.enums.education.EducationStage;
import mekhq.campaign.personnel.familyTree.Genealogy;
import mekhq.campaign.personnel.medical.advancedMedical.InjuryTypes;
import mekhq.campaign.personnel.medical.advancedMedical.InjuryUtil;
import mekhq.campaign.personnel.ranks.Rank;
import mekhq.campaign.personnel.ranks.RankSystem;
import mekhq.campaign.personnel.ranks.RankValidator;
import mekhq.campaign.personnel.ranks.Ranks;
import mekhq.campaign.personnel.skills.Attributes;
import mekhq.campaign.personnel.skills.Skill;
import mekhq.campaign.personnel.skills.SkillType;
import mekhq.campaign.personnel.skills.Skills;
import mekhq.campaign.personnel.skills.enums.SkillAttribute;
import mekhq.campaign.personnel.skills.enums.SkillSubType;
import mekhq.campaign.randomEvents.personalities.enums.Aggression;
import mekhq.campaign.randomEvents.personalities.enums.Ambition;
import mekhq.campaign.randomEvents.personalities.enums.Greed;
import mekhq.campaign.randomEvents.personalities.enums.PersonalityQuirk;
import mekhq.campaign.randomEvents.personalities.enums.Reasoning;
import mekhq.campaign.randomEvents.personalities.enums.Social;
import mekhq.campaign.randomEvents.prisoners.enums.PrisonerStatus;
import mekhq.campaign.unit.Unit;
import mekhq.campaign.universe.Faction;
import mekhq.campaign.universe.Factions;
import mekhq.campaign.universe.Planet;
import mekhq.campaign.universe.PlanetarySystem;
import mekhq.campaign.work.IPartWork;
import mekhq.utilities.MHQXMLUtility;
import mekhq.utilities.ReportingUtilities;
import org.w3c.dom.Node;
import org.w3c.dom.NodeList;

/**
 * @author Jay Lawson (jaylawson39 at yahoo.com)
 * @author Justin "Windchild" Bowen
 */
public class Person {
    // region Variable Declarations
    public static final Map<Integer, Money> MEKWARRIOR_AERO_RANSOM_VALUES;
    public static final Map<Integer, Money> OTHER_RANSOM_VALUES;

    // Traits
    public static final int TRAIT_MODIFICATION_COST = 100;

    public static final String CONNECTIONS_LABEL = "CONNECTIONS";
    public static final int MINIMUM_CONNECTIONS = 0;
    public static final int MAXIMUM_CONNECTIONS = 10;

    public static final String REPUTATION_LABEL = "REPUTATION";
    public static final int MINIMUM_REPUTATION = -5;
    public static final int MAXIMUM_REPUTATION = 5;

    public static final String WEALTH_LABEL = "WEALTH";
    public static final int MINIMUM_WEALTH = -1;
    public static final int MAXIMUM_WEALTH = 10;

    public static final String UNLUCKY_LABEL = "UNLUCKY";
    public static final int MINIMUM_UNLUCKY = 0;
    public static final int MAXIMUM_UNLUCKY = 5;

    public static final String BLOODMARK_LABEL = "BLOODMARK";
    public static final int MINIMUM_BLOODMARK = 0;
    public static final int MAXIMUM_BLOODMARK = 5;

    private static final String DELIMITER = "::";


    private PersonAwardController awardController;

    // region Family Variables
    // Lineage
    private final Genealogy genealogy;

    // region Procreation
    private LocalDate dueDate;
    private LocalDate expectedDueDate;
    // endregion Procreation
    // endregion Family Variables

    private UUID id;

    // region Name
    private transient String fullName; // this is a runtime variable, and shouldn't be saved
    private String preNominal;
    private String givenName;
    private String surname;
    private String postNominal;
    private String maidenName;
    private String callsign;
    // endregion Name

    private Gender gender;
    private BloodGroup bloodGroup;

    private Portrait portrait;

    private PersonnelRole primaryRole;
    private PersonnelRole secondaryRole;

    private ROMDesignation primaryDesignator;
    private ROMDesignation secondaryDesignator;

    private String biography;
    private LocalDate birthday;
    private LocalDate joinedCampaign;
    private LocalDate recruitment;
    private LocalDate lastRankChangeDate;
    private LocalDate dateOfDeath;
    private List<LogEntry> personnelLog;
    private List<LogEntry> medicalLog;
    private List<LogEntry> scenarioLog;
    private List<LogEntry> assignmentLog;
    private List<LogEntry> performanceLog;

    // this is used by autoAwards to abstract the support person of the year award
    private int autoAwardSupportPoints;

    private LocalDate retirement;
    private int loyalty;
    private int fatigue;
    private Boolean isRecoveringFromFatigue;

    private Skills skills;
    private PersonnelOptions options;
    private int toughness;
    private int connections;
    private int wealth;
    private boolean hasPerformedExtremeExpenditure;
    private int reputation;
    private int unlucky;
    private int bloodmark;
    private List<LocalDate> bloodhuntSchedule;
    private Attributes atowAttributes;

    private PersonnelStatus status;
    private int xp;
    private int totalXPEarnings;
    private int acquisitions;
    private Money salary;
    private Money totalEarnings;
    private int hits;
    private int hitsPrior;
    private PrisonerStatus prisonerStatus;

    // Supports edge usage by a ship's engineer composite crewman
    private int edgeUsedThisRound;
    // To track how many edge points personnel have left until next refresh
    private int currentEdge;

    // phenotype and background
    private Phenotype phenotype;
    private String bloodname;
    private Faction originFaction;
    private Planet originPlanet;
    private LocalDate becomingBondsmanEndDate;

    // assignments
    private Unit unit;
    private UUID doctorId;
    private List<Unit> techUnits;

    private int vocationalXPTimer;

    // days of rest
    private int daysToWaitForHealing;

    // Our rank
    private RankSystem rankSystem;
    private int rank;
    private int rankLevel;

    private ManeiDominiClass maneiDominiClass;
    private ManeiDominiRank maneiDominiRank;

    // stuff to track for support teams
    private int minutesLeft;
    private int overtimeLeft;
    private int nTasks;
    private boolean engineer;
    public static final int PRIMARY_ROLE_SUPPORT_TIME = 480;
    public static final int PRIMARY_ROLE_OVERTIME_SUPPORT_TIME = 240;
    public static final int SECONDARY_ROLE_SUPPORT_TIME = 240;
    public static final int SECONDARY_ROLE_OVERTIME_SUPPORT_TIME = 120;

    // region Advanced Medical
    private List<Injury> injuries;
    // endregion Advanced Medical

    // region Against the Bot
    private int originalUnitWeight; // uses EntityWeightClass with 0 (Extra-Light) for no original unit
    public static final int TECH_IS1 = 0;
    public static final int TECH_IS2 = 1;
    public static final int TECH_CLAN = 2;
    private int originalUnitTech;
    private UUID originalUnitId;
    // endregion Against the Bot

    // region Education
    private EducationLevel eduHighestEducation;
    private String eduAcademyName;
    private String eduAcademySet;
    private String eduAcademyNameInSet;
    private String eduAcademyFaction;
    private String eduAcademySystem;
    private int eduCourseIndex;
    private EducationStage eduEducationStage;
    private int eduJourneyTime;
    private int eduEducationTime;
    private int eduDaysOfTravel;
    private List<UUID> eduTagAlongs;
    private List<String> eduFailedApplications;
    // endregion Education

    // region Personality
    private Aggression aggression;
    private int aggressionDescriptionIndex;
    private Ambition ambition;
    private int ambitionDescriptionIndex;
    private Greed greed;
    private int greedDescriptionIndex;
    private Social social;
    private int socialDescriptionIndex;
    private PersonalityQuirk personalityQuirk;
    private int personalityQuirkDescriptionIndex;
    private Reasoning reasoning;
    private int reasoningDescriptionIndex;
    private String personalityDescription;
    private String personalityInterviewNotes;
    // endregion Personality

    // region Flags
    private boolean clanPersonnel;
    private boolean commander;
    private boolean divorceable;
    private boolean founder; // +1 share if using shares system
    private boolean immortal;
    private boolean employed;
    // this is a flag used in determine whether a person is a potential marriage
    // candidate provided
    // that they are not married, are old enough, etc.
    private boolean marriageable;
    // this is a flag used in random procreation to determine whether to attempt to
    // procreate
    private boolean tryingToConceive;
    private boolean hidePersonality;
    // endregion Flags

    // Generic extra data, for use with plugins and mods
    private ExtraData extraData;

    private final static ResourceBundle resources = ResourceBundle.getBundle("mekhq.resources.Personnel",
          MekHQ.getMHQOptions().getLocale());
    private static final MMLogger logger = MMLogger.create(Person.class);

    // initializes the AtB ransom values
    static {
        MEKWARRIOR_AERO_RANSOM_VALUES = new HashMap<>();

        // no official AtB rules for really inexperienced scrubs, but...
        MEKWARRIOR_AERO_RANSOM_VALUES.put(EXP_NONE, Money.of(2500));

        // no official AtB rules for really inexperienced scrubs, but...
        MEKWARRIOR_AERO_RANSOM_VALUES.put(EXP_ULTRA_GREEN, Money.of(5000));

        MEKWARRIOR_AERO_RANSOM_VALUES.put(EXP_GREEN, Money.of(10000));
        MEKWARRIOR_AERO_RANSOM_VALUES.put(EXP_REGULAR, Money.of(25000));
        MEKWARRIOR_AERO_RANSOM_VALUES.put(EXP_VETERAN, Money.of(50000));
        MEKWARRIOR_AERO_RANSOM_VALUES.put(EXP_ELITE, Money.of(100000));
        MEKWARRIOR_AERO_RANSOM_VALUES.put(EXP_HEROIC, Money.of(150000));
        MEKWARRIOR_AERO_RANSOM_VALUES.put(EXP_LEGENDARY, Money.of(200000));

        OTHER_RANSOM_VALUES = new HashMap<>();
        OTHER_RANSOM_VALUES.put(EXP_NONE, Money.of(1250));
        OTHER_RANSOM_VALUES.put(EXP_ULTRA_GREEN, Money.of(2500));
        OTHER_RANSOM_VALUES.put(EXP_GREEN, Money.of(5000));
        OTHER_RANSOM_VALUES.put(EXP_REGULAR, Money.of(10000));
        OTHER_RANSOM_VALUES.put(EXP_VETERAN, Money.of(25000));
        OTHER_RANSOM_VALUES.put(EXP_ELITE, Money.of(50000));
        OTHER_RANSOM_VALUES.put(EXP_HEROIC, Money.of(100000));
        OTHER_RANSOM_VALUES.put(EXP_LEGENDARY, Money.of(150000));
    }
    // endregion Variable Declarations

    // region Constructors
    protected Person(final UUID id) {
        this.id = id;
        this.genealogy = new Genealogy(this);
    }

    public Person(final Campaign campaign) {
        this(RandomNameGenerator.UNNAMED, RandomNameGenerator.UNNAMED_SURNAME, campaign);
    }

    public Person(final Campaign campaign, final String factionCode) {
        this(RandomNameGenerator.UNNAMED, RandomNameGenerator.UNNAMED_SURNAME, campaign, factionCode);
    }

    public Person(final String givenName, final String surname, final Campaign campaign) {
        this(givenName, surname, campaign, campaign.getFaction().getShortName());
    }

    public Person(final String givenName, final String surname, final @Nullable Campaign campaign,
          final String factionCode) {
        this("", givenName, surname, "", campaign, factionCode);
    }

    /**
     * Primary Person constructor, variables are initialized in the exact same order as they are saved to the XML file
     *
     * @param preNominal  the person's pre-nominal
     * @param givenName   the person's given name
     * @param surname     the person's surname
     * @param postNominal the person's post-nominal
     * @param campaign    the campaign this person is a part of, or null (unit testing only)
     * @param factionCode the faction this person was borne into
     */
    public Person(final String preNominal, final String givenName, final String surname, final String postNominal,
          final @Nullable Campaign campaign, final String factionCode) {
        // We assign the variables in XML file order
        id = UUID.randomUUID();

        // region Name
        setPreNominalDirect(preNominal);
        setGivenNameDirect(givenName);
        setSurnameDirect(surname);
        setPostNominalDirect(postNominal);
        setMaidenName(null); // this is set to null to handle divorce cases
        setCallsignDirect("");
        // endregion Name

        primaryRole = PersonnelRole.NONE;
        secondaryRole = PersonnelRole.NONE;
        primaryDesignator = ROMDesignation.NONE;
        secondaryDesignator = ROMDesignation.NONE;
        setDateOfBirth(LocalDate.now());

        originFaction = Factions.getInstance().getFaction(factionCode);
        originPlanet = null;
        becomingBondsmanEndDate = null;
        phenotype = Phenotype.NONE;
        bloodname = "";
        biography = "";
        this.genealogy = new Genealogy(this);
        dueDate = null;
        expectedDueDate = null;
        setPortrait(new Portrait());
        setXPDirect(0);
        setTotalXPEarnings(0);
        daysToWaitForHealing = 0;
        setGender(Gender.MALE);
        setRankSystemDirect((campaign == null) ? null : campaign.getRankSystem());
        setRank(0);
        setRankLevel(0);
        setManeiDominiClassDirect(ManeiDominiClass.NONE);
        setManeiDominiRankDirect(ManeiDominiRank.NONE);
        nTasks = 0;
        doctorId = null;
        salary = Money.of(-1);
        totalEarnings = Money.of(0);
        status = PersonnelStatus.ACTIVE;
        prisonerStatus = PrisonerStatus.FREE;
        hits = 0;
        hitsPrior = 0;
        toughness = 0;
        connections = 0;
        wealth = 0;
        hasPerformedExtremeExpenditure = false;
        reputation = 0;
        unlucky = 0;
        bloodmark = 0;
        bloodhuntSchedule = new ArrayList<>();
        atowAttributes = new Attributes();
        dateOfDeath = null;
        recruitment = null;
        joinedCampaign = null;
        lastRankChangeDate = null;
        autoAwardSupportPoints = 0;
        retirement = null;
        loyalty = 9;
        fatigue = 0;
        isRecoveringFromFatigue = false;
        skills = new Skills();
        options = new PersonnelOptions();
        currentEdge = 0;
        techUnits = new ArrayList<>();
        personnelLog = new ArrayList<>();
        medicalLog = new ArrayList<>();
        scenarioLog = new ArrayList<>();
        assignmentLog = new ArrayList<>();
        performanceLog = new ArrayList<>();
        awardController = new PersonAwardController(this);
        injuries = new ArrayList<>();
        originalUnitWeight = EntityWeightClass.WEIGHT_ULTRA_LIGHT;
        originalUnitTech = TECH_IS1;
        originalUnitId = null;
        acquisitions = 0;
        eduHighestEducation = EducationLevel.EARLY_CHILDHOOD;
        eduAcademyName = null;
        eduAcademySystem = null;
        eduCourseIndex = 0;
        eduEducationStage = EducationStage.NONE;
        eduJourneyTime = 0;
        eduEducationTime = 0;
        eduDaysOfTravel = 0;
        eduTagAlongs = new ArrayList<>();
        eduFailedApplications = new ArrayList<>();
        eduAcademySet = null;
        eduAcademyNameInSet = null;
        eduAcademyFaction = null;
        aggression = Aggression.NONE;
        aggressionDescriptionIndex = randomInt(Aggression.MAXIMUM_VARIATIONS);
        ambition = Ambition.NONE;
        ambitionDescriptionIndex = randomInt(Ambition.MAXIMUM_VARIATIONS);
        greed = Greed.NONE;
        greedDescriptionIndex = randomInt(Greed.MAXIMUM_VARIATIONS);
        social = Social.NONE;
        socialDescriptionIndex = randomInt(Social.MAXIMUM_VARIATIONS);
        personalityQuirk = PersonalityQuirk.NONE;
        personalityQuirkDescriptionIndex = randomInt(PersonalityQuirk.MAXIMUM_VARIATIONS);
        reasoning = Reasoning.AVERAGE;
        reasoningDescriptionIndex = randomInt(Reasoning.MAXIMUM_VARIATIONS);
        personalityDescription = "";
        personalityInterviewNotes = "";

        // This assigns minutesLeft and overtimeLeft. Must be after skills to avoid an NPE.
        if (campaign != null) {
            // The reason for this paranoid checking is to allow us to Unit Test with real Person objects without
            // needing
            // to initialize CampaignOptions
            CampaignOptions campaignOptions = campaign.getCampaignOptions();

            if (campaignOptions != null) {
                resetMinutesLeft(campaignOptions.isTechsUseAdministration());
            }
        }

        // region Flags
        setClanPersonnel(originFaction.isClan());
        setCommander(false);
        setDivorceable(true);
        setFounder(false);
        setImmortal(false);
        setEmployed(true);
        setMarriageable(true);
        setTryingToConceive(true);
        // endregion Flags

        extraData = new ExtraData();

        // Initialize Data based on these settings
        setFullName();
    }
    // endregion Constructors

    public Phenotype getPhenotype() {
        return phenotype;
    }

    public void setPhenotype(final Phenotype phenotype) {
        this.phenotype = phenotype;
    }

    public @Nullable String getBloodname() {
        return bloodname;
    }

    public void setBloodname(final String bloodname) {
        this.bloodname = bloodname;
        setFullName();
    }

    public Faction getOriginFaction() {
        return originFaction;
    }

    public void setOriginFaction(final Faction originFaction) {
        this.originFaction = originFaction;
    }

    public Planet getOriginPlanet() {
        return originPlanet;
    }

    public void setOriginPlanet(final Planet originPlanet) {
        this.originPlanet = originPlanet;
    }

    public LocalDate getBecomingBondsmanEndDate() {
        return becomingBondsmanEndDate;
    }

    public void setBecomingBondsmanEndDate(final LocalDate becomingBondsmanEndDate) {
        this.becomingBondsmanEndDate = becomingBondsmanEndDate;
    }

    public PrisonerStatus getPrisonerStatus() {
        return prisonerStatus;
    }

    /**
     * This requires expanded checks because a number of functionalities are strictly dependent on the current person's
     * prisoner status.
     *
     * @param campaign       the campaign the person is a part of
     * @param prisonerStatus The new prisoner status for the person in question
     * @param log            whether to log the change or not
     */
    public void setPrisonerStatus(final Campaign campaign, final PrisonerStatus prisonerStatus, final boolean log) {
        // This must be processed completely, as the unchanged prisoner status of Free
        // to Free is
        // used during recruitment

        final boolean freed = !getPrisonerStatus().isFree();
        final boolean isPrisoner = prisonerStatus.isCurrentPrisoner();
        setPrisonerStatusDirect(prisonerStatus);

        // Now, we need to fix values and ranks based on the Person's status
        switch (prisonerStatus) {
            case PRISONER:
            case PRISONER_DEFECTOR:
            case BECOMING_BONDSMAN:
                setRecruitment(null);
                setLastRankChangeDate(null);
                if (log) {
                    if (isPrisoner) {
                        ServiceLogger.madePrisoner(this, campaign.getLocalDate(), campaign.getName(), "");
                    } else {
                        ServiceLogger.madeBondsman(this, campaign.getLocalDate(), campaign.getName(), "");
                    }
                }
                break;
            case BONDSMAN:
                LocalDate today = campaign.getLocalDate();
                setRecruitment(today);
                setLastRankChangeDate(today);
                break;
            case FREE:
                if (!getPrimaryRole().isDependent()) {
                    setRecruitment(campaign.getLocalDate());
                    setLastRankChangeDate(campaign.getLocalDate());
                }

                if (log) {
                    if (freed) {
                        ServiceLogger.freed(this, campaign.getLocalDate(), campaign.getName(), "");
                    } else {
                        ServiceLogger.joined(this, campaign.getLocalDate(), campaign.getName(), "");
                    }
                }
                break;
        }

        if (!prisonerStatus.isFree()) {
            if (getUnit() != null) {
                getUnit().remove(this, true);
            }
        }

        MekHQ.triggerEvent(new PersonChangedEvent(this));
    }

    /**
     * This is public for unit testing reasons
     *
     * @param prisonerStatus the person's new prisoner status
     */
    public void setPrisonerStatusDirect(final PrisonerStatus prisonerStatus) {
        this.prisonerStatus = prisonerStatus;
    }

    // region Text Getters
    public String pregnancyStatus() {
        return isPregnant() ? " (Pregnant)" : "";
    }
    // endregion Text Getters

    // region Name

    /**
     * @return the person's full name
     */
    public String getFullName() {
        return fullName;
    }

    /**
     * @return a hyperlinked string for the person's name
     */
    public String getHyperlinkedName() {
        return String.format("<a href='PERSON:%s'>%s</a>", getId(), getFullName());
    }

    /**
     * This is used to create the full name of the person, based on their first and last names
     */
    public void setFullName() {
        final String lastName = getLastName();
        setFullNameDirect(getFirstName() +
                                (getCallsign().isBlank() ? "" : (" \"" + getCallsign() + '"')) +
                                (lastName.isBlank() ? "" : ' ' + lastName));
    }

    /**
     * @param fullName this sets the full name to be equal to the input string. This can ONLY be called by
     *                 {@link Person#setFullName()} or its overrides.
     */
    protected void setFullNameDirect(final String fullName) {
        this.fullName = fullName;
    }

    /**
     * @return a String containing the person's first name including their pre-nominal
     */
    public String getFirstName() {
        return (getPreNominal().isBlank() ? "" : (getPreNominal() + ' ')) + getGivenName();
    }

    /**
     * Return a full last name which may be a bloodname or a surname with or without a post-nominal. A bloodname will
     * overrule a surname, but we do not disallow surnames for clan personnel, if the player wants to input them
     *
     * @return a String of the person's last name
     */
    public String getLastName() {
        String lastName = !isNullOrBlank(getBloodname()) ?
                                getBloodname() :
                                !isNullOrBlank(getSurname()) ? getSurname() : "";
        if (!isNullOrBlank(getPostNominal())) {
            lastName += (lastName.isBlank() ? "" : " ") + getPostNominal();
        }
        return lastName;
    }

    /**
     * @return the person's pre-nominal
     */
    public String getPreNominal() {
        return preNominal;
    }

    /**
     * @param preNominal the person's new pre-nominal
     */
    public void setPreNominal(final String preNominal) {
        setPreNominalDirect(preNominal);
        setFullName();
    }

    protected void setPreNominalDirect(final String preNominal) {
        this.preNominal = preNominal;
    }

    /**
     * @return the person's given name
     */
    public String getGivenName() {
        return givenName;
    }

    /**
     * @param givenName the person's new given name
     */
    public void setGivenName(final String givenName) {
        setGivenNameDirect(givenName);
        setFullName();
    }

    protected void setGivenNameDirect(final String givenName) {
        this.givenName = givenName;
    }

    /**
     * @return the person's surname
     */
    public String getSurname() {
        return surname;
    }

    /**
     * @param surname the person's new surname
     */
    public void setSurname(final String surname) {
        setSurnameDirect(surname);
        setFullName();
    }

    protected void setSurnameDirect(final String surname) {
        this.surname = surname;
    }

    /**
     * @return the person's post-nominal
     */
    public String getPostNominal() {
        return postNominal;
    }

    /**
     * @param postNominal the person's new post-nominal
     */
    public void setPostNominal(final String postNominal) {
        setPostNominalDirect(postNominal);
        setFullName();
    }

    protected void setPostNominalDirect(final String postNominal) {
        this.postNominal = postNominal;
    }

    /**
     * @return the person's maiden name
     */
    public @Nullable String getMaidenName() {
        return maidenName;
    }

    /**
     * @param maidenName the person's new maiden name
     */
    public void setMaidenName(final @Nullable String maidenName) {
        this.maidenName = maidenName;
    }

    /**
     * @return the person's callsign
     */
    public String getCallsign() {
        return callsign;
    }

    /**
     * @param callsign the person's new callsign
     */
    public void setCallsign(final String callsign) {
        setCallsignDirect(callsign);
        setFullName();
    }

    protected void setCallsignDirect(final String callsign) {
        this.callsign = callsign;
    }

    /**
     * This method is used to migrate names from being a joined name to split between given name and surname, as part of
     * the Personnel changes in MekHQ 0.47.4, and is used to migrate from MM-style names to MHQ-style names
     *
     * @param text text containing the name to be migrated
     */
    public void migrateName(final String text) {
        // How this works:
        // Takes the input name, and splits it into individual parts.
        // Then, it depends on whether the person is Clan or not.
        // For Clan names:
        // Takes the input name, and assumes that person does not have a surname
        // Bloodnames are assumed to have been assigned by MekHQ
        // For Inner Sphere names:
        // Depending on the length of the resulting array, the name is processed
        // differently
        // Array of length 1: the name is assumed to not have a surname, just a given
        // name
        // Array of length 2: the name is assumed to be a given name and a surname
        // Array of length 3: the name is assumed to be a given name and two surnames
        // Array of length 4+: the name is assumed to be as many given names as possible
        // and two surnames
        //
        // Then, the full name is set
        final String[] name = text.trim().split("\\s+");
        final StringBuilder givenName = new StringBuilder(name[0]);

        if (isClanPersonnel()) {
            if (name.length > 1) {
                int i;
                for (i = 1; i < name.length - 1; i++) {
                    givenName.append(' ').append(name[i]);
                }

                if (!(!isNullOrBlank(getBloodname()) && getBloodname().equals(name[i]))) {
                    givenName.append(' ').append(name[i]);
                }
            }
        } else {
            if (name.length == 2) {
                setSurnameDirect(name[1]);
            } else if (name.length == 3) {
                setSurnameDirect(name[1] + ' ' + name[2]);
            } else if (name.length > 3) {
                int i;
                for (i = 1; i < name.length - 2; i++) {
                    givenName.append(' ').append(name[i]);
                }
                setSurnameDirect(name[i] + ' ' + name[i + 1]);
            }
        }

        if ((getSurname() == null) || getSurname().equals(RandomNameGenerator.UNNAMED_SURNAME)) {
            setSurnameDirect("");
        }

        setGivenNameDirect(givenName.toString());
        setFullName();
    }
    // endregion Names

    public Portrait getPortrait() {
        return portrait;
    }

    public void setPortrait(final Portrait portrait) {
        this.portrait = Objects.requireNonNull(portrait, "Illegal assignment: cannot have a null Portrait");
    }

    // region Personnel Roles
    public PersonnelRole getPrimaryRole() {
        return primaryRole;
    }

    /**
     * Use {@link #setPrimaryRole(LocalDate, PersonnelRole)} instead
     */
    @Deprecated(since = "0.50.07", forRemoval = false) // we need to remove the uses before removal
    public void setPrimaryRole(final Campaign campaign, final PersonnelRole primaryRole) {
        // don't need to do any processing for no changes
        if (primaryRole == getPrimaryRole()) {
            return;
        }

        // Now, we can perform the time in service and last rank change tracking change for dependents
        if (!primaryRole.isCivilian() && recruitment == null) {
            setRecruitment(campaign.getLocalDate());
            setLastRankChangeDate(campaign.getLocalDate());
        }

        // Finally, we can set the primary role
        setPrimaryRoleDirect(primaryRole);

        // and trigger the update event
        MekHQ.triggerEvent(new PersonChangedEvent(this));
    }

    /**
     * Sets the primary role for this person as of the given date.
     *
     * <p>If the new primary role differs from the current primary role, this method updates internal state as
     * follows:</p>
     * <ul>
     *     <li>If the new role is not civilian and this person does not already have a recruitment date, assigns
     *     the provided date as both recruitment and last-rank-change dates.</li>
     *     <li>Updates the person's primary role to the provided value.</li>
     *     <li>Triggers a {@link PersonChangedEvent} so that relevant systems are notified of the change.</li>
     * </ul>
     *
     * <p><b>Usage tip:</b> If it’s unclear whether this person is eligible for the new role, call
     * {@code canPerformRole(LocalDate, PersonnelRole, boolean)} before this method.</p>
     *
     * @param today       the current in-game date, used for setting recruitment and rank-change dates if required
     * @param primaryRole the new {@link PersonnelRole} to be set as primary for this person
     */
    public void setPrimaryRole(final LocalDate today, final PersonnelRole primaryRole) {
        // don't need to do any processing for no changes
        if (primaryRole == getPrimaryRole()) {
            return;
        }

        // Now, we can perform the time in service and last rank change tracking change for dependents
        if (!primaryRole.isCivilian() && recruitment == null) {
            setRecruitment(today);
            setLastRankChangeDate(today);
        }

        // Finally, we can set the primary role
        setPrimaryRoleDirect(primaryRole);

        // and trigger the update event
        MekHQ.triggerEvent(new PersonChangedEvent(this));
    }



    public void setPrimaryRoleDirect(final PersonnelRole primaryRole) {
        this.primaryRole = primaryRole;
    }

    public PersonnelRole getSecondaryRole() {
        return secondaryRole;
    }

    public void setSecondaryRole(final PersonnelRole secondaryRole) {
        if (secondaryRole == getSecondaryRole()) {
            return;
        }

        setSecondaryRoleDirect(secondaryRole);
        MekHQ.triggerEvent(new PersonChangedEvent(this));
    }

    public void setSecondaryRoleDirect(final PersonnelRole secondaryRole) {
        this.secondaryRole = secondaryRole;
    }

    /**
     * This is used to determine if a person has a specific role as either their primary OR their secondary role
     *
     * @param role the role to determine
     *
     * @return true if the person has the specific role either as their primary or secondary role
     */
    public boolean hasRole(final PersonnelRole role) {
        return (getPrimaryRole() == role) || (getSecondaryRole() == role);
    }

    /**
     * @return true if the person has a primary or secondary combat role
     */
    public boolean hasCombatRole() {
        return getPrimaryRole().isCombat() || getSecondaryRole().isCombat();
    }

    /**
     * @param excludeUnmarketable whether to exclude the unmarketable roles from the comparison
     *
     * @return true if the person has a primary or secondary support role
     */
    public boolean hasSupportRole(final boolean excludeUnmarketable) {
        return getPrimaryRole().isSupport(excludeUnmarketable) || getSecondaryRole().isSupport(excludeUnmarketable);
    }

    public String getRoleDesc() {
        String role = getPrimaryRoleDesc();
        if (!getSecondaryRole().isNone()) {
            role += '/' + getSecondaryRoleDesc();
        }
        return role;
    }

    public String getPrimaryRoleDesc() {
        String bgPrefix = "";
        if (isClanPersonnel()) {
            bgPrefix = getPhenotype().getShortName() + ' ';
        }
        return bgPrefix + getPrimaryRole().getLabel(isClanPersonnel());
    }

    /**
     * Returns an HTML-formatted string describing the primary and, if applicable, secondary personnel roles. Civilian
     * roles are displayed in italics. If a secondary role is present and is not {@code NONE}, it is appended to the
     * description, separated by a slash. The description is wrapped in HTML tags.
     *
     * @return an HTML-formatted string describing the personnel roles, with civilian roles shown in italics
     *
     * @author Illiani
     * @since 0.50.06
     */
    public String getFormatedRoleDescriptions(LocalDate today) {
        StringBuilder description = new StringBuilder("<html>");

        if (!employed) {
            description.append("\u25CF ");
        }

        String primaryDesc = getPrimaryRoleDesc();

        if (primaryRole.isSubType(PersonnelRoleSubType.CIVILIAN)) {
            if (primaryRole.isNone()) {
                // Error state: emphasize the issue
                description.append("<b><i><u>").append(primaryDesc.toUpperCase()).append("</u></i></b>");
            } else if (primaryRole.isDependent()) {
                String label;
                if (status.isStudent()) {
                    label = status.getLabel();
                } else if (isChild(today)) {
                    label = resources.getString("relationChild.text");
                } else {
                    label = primaryDesc;
                }
                description.append("<i>").append(label).append("</i>");
            } else {
                description.append("<i>").append(primaryDesc).append("</i>");
            }
        } else {
            description.append(primaryDesc);
        }

        if (!secondaryRole.isNone()) {
            description.append(" / ");
            String secondaryDesc = getSecondaryRoleDesc();
            if (secondaryRole.isSubType(PersonnelRoleSubType.CIVILIAN)) {
                description.append("<i>").append(secondaryDesc).append("</i>");
            } else {
                description.append(secondaryDesc);
            }
        }

        description.append("</html>");
        return description.toString();
    }

    public String getSecondaryRoleDesc() {
        return getSecondaryRole().getLabel(isClanPersonnel());
    }

    /**
     * Determines if this person can perform the specified {@link PersonnelRole} as either a primary or secondary role
     * on the given date.
     *
     * <p>For primary roles, certain constraints are enforced, such as uniqueness compared to the secondary role and
     * limitations based on the type of role (e.g., tech, medical, administrator).</p>
     *
     * <p>For secondary roles, different restrictions apply, including the ability to always select "None" and
     * disallowing dependent roles.</p>
     *
     * <p>Additionally, the person's age and required skill sets are considered to ensure eligibility for the chosen
     * role.</p>
     *
     * @param today   the {@link LocalDate} representing the current date, used for age-based checks
     * @param role    the {@link PersonnelRole} being considered for assignment
     * @param primary {@code true} to check eligibility as a primary role, {@code false} for secondary
     *
     * @return {@code true} if the person is eligible to perform the given role as specified; {@code false} otherwise
     */
    public boolean canPerformRole(LocalDate today, final PersonnelRole role, final boolean primary) {
        if (primary) {
            // Primary Role:
            // 1) Can always be Dependent
            // 2) Cannot be None
            // 3) Cannot be equal to the secondary role
            // 4) Cannot be a tech role if the secondary role is a tech role (inc. Astech)
            // 5) Cannot be a medical if the secondary role is one of the medical staff roles
            // 6) Cannot be an admin role if the secondary role is one of the administrator roles
            if (role.isDependent()) {
                return true;
            }

            if (role.isNone()) {
                return false;
            }

            if (role == secondaryRole) {
                return false;
            }

            if (role.isTech() && (secondaryRole.isTech() || secondaryRole.isAstech())) {
                return false;
            }

            if (role.isMedicalStaff() && secondaryRole.isMedicalStaff()) {
                return false;
            }

            if (role.isAdministrator() && secondaryRole.isAdministrator()) {
                return false;
            }
        } else {
            // Secondary Role:
            // 1) Can always be None
            // 2) Cannot be Dependent
            // 3) Cannot be equal to the primary role
            // 4) Cannot be a tech role if the primary role is a tech role (inc. Astech)
            // 5) Cannot be a medical role if the primary role is one of the medical staff roles
            // 6) Cannot be an admin role if the primary role is one of the administrator roles
            if (role.isNone()) {
                return true;
            }

            if (role.isDependent()) {
                return false;
            }

            if (role == primaryRole) {
                return false;
            }

            if (role.isTech() && (primaryRole.isTech() || primaryRole.isAstech())) {
                return false;
            }

            if (role.isMedicalStaff() && primaryRole.isMedicalStaff()) {
                return false;
            }

            if (role.isAdministrator() && primaryRole.isAdministrator()) {
                return false;
            }
        }

        if (isChild(today)) {
            return false;
        }

        List<String> skillsForProfession = role.getSkillsForProfession();
        return switch (role) {
            case VEHICLE_CREW -> Stream.of(S_TECH_MEK,
                  S_TECH_AERO,
                  S_TECH_MECHANIC,
                  S_TECH_BA,
                  S_SURGERY,
                  S_MEDTECH,
                  S_ASTECH,
                  S_COMMUNICATIONS,
                  S_SENSOR_OPERATIONS,
                  S_ART_COOKING).anyMatch(this::hasSkill);
            case BATTLE_ARMOUR -> hasSkill(S_GUN_BA);
            case VESSEL_CREW -> hasSkill(S_TECH_VESSEL);
            case MEK_TECH -> hasSkill(S_TECH_MEK);
            case AERO_TEK -> hasSkill(S_TECH_AERO);
            case BA_TECH -> hasSkill(S_TECH_BA);
            case DOCTOR -> hasSkill(S_SURGERY);
            case ADMINISTRATOR_COMMAND, ADMINISTRATOR_LOGISTICS, ADMINISTRATOR_TRANSPORT, ADMINISTRATOR_HR ->
                  hasSkill(S_ADMIN);
            case ADULT_ENTERTAINER -> {
                // A character under the age of 18 should never have access to this profession
                if (isChild(today, true)) {
                    yield false;
                } else {
                    yield hasSkill(S_ART_OTHER) && hasSkill(S_ACTING);
                }
            }
            case LUXURY_COMPANION -> {
                // A character under the age of 18 should never have access to this profession
                if (isChild(today, true)) {
                    yield false;
                } else {
                    yield hasSkill(S_ACTING) && hasSkill(S_PROTOCOLS);
                }
            }
            default -> {
                for (String skillName : skillsForProfession) {
                    if (!hasSkill(skillName)) {
                        yield false;
                    }
                }

                yield true;
            }
        };
    }

    /**
     * Validates and updates the primary and secondary roles of this person for the given campaign.
     *
     * <p>This method checks if the current primary and secondary roles can be performed based on the campaign's
     * local date. If the person is not eligible for their primary role, it will be set to
     * {@link PersonnelRole#DEPENDENT}. If they cannot perform their secondary role, it will be set to
     * {@link PersonnelRole#NONE}.
     *
     * @param campaign the {@link Campaign} context used for validation, particularly the local date
     */
    public void validateRoles(Campaign campaign) {
        if (!primaryRole.isNone()) {
            boolean canPerform = canPerformRole(campaign.getLocalDate(), primaryRole, true);

            if (!canPerform) {
                setPrimaryRole(campaign, PersonnelRole.DEPENDENT);
            }
        }

        if (!secondaryRole.isNone()) {
            boolean canPerform = canPerformRole(campaign.getLocalDate(), secondaryRole, false);

            if (!canPerform) {
                setSecondaryRole(PersonnelRole.NONE);
            }
        }
    }

    // endregion Personnel Roles

    public PersonnelStatus getStatus() {
        return status;
    }

    /**
     * This is used to change the person's PersonnelStatus
     *
     * @param campaign the campaign the person is part of
     * @param today    the current date
     * @param status   the person's new PersonnelStatus
     */
    public void changeStatus(final Campaign campaign, final LocalDate today, final PersonnelStatus status) {
        if (status == getStatus()) { // no change means we don't need to process anything
            return;
        } else if (getStatus().isDead() && !status.isDead()) {
            // remove date of death for resurrection
            setDateOfDeath(null);
            campaign.addReport(String.format(resources.getString("resurrected.report"), getHyperlinkedFullTitle()));
            ServiceLogger.resurrected(this, today);
        }

        switch (status) {
            case ACTIVE:
                if (getStatus().isMIA()) {
                    campaign.addReport(String.format(resources.getString("recoveredMIA.report"),
                          getHyperlinkedFullTitle()));
                    ServiceLogger.recoveredMia(this, today);
                } else if (getStatus().isPoW()) {
                    campaign.addReport(String.format(resources.getString("recoveredPoW.report"),
                          getHyperlinkedFullTitle()));
                    ServiceLogger.recoveredPoW(this, campaign.getLocalDate());
                } else if (getStatus().isOnLeave() || getStatus().isOnMaternityLeave()) {
                    campaign.addReport(String.format(resources.getString("returnedFromLeave.report"),
                          getHyperlinkedFullTitle()));
                    ServiceLogger.returnedFromLeave(this, campaign.getLocalDate());
                } else if (getStatus().isStudent()) {
                    campaign.addReport(String.format(resources.getString("returnedFromEducation.report"),
                          getHyperlinkedFullTitle()));
                    ServiceLogger.returnedFromEducation(this, campaign.getLocalDate());
                } else if (getStatus().isMissing()) {
                    campaign.addReport(String.format(resources.getString("returnedFromMissing.report"),
                          getHyperlinkedFullTitle()));
                    ServiceLogger.returnedFromMissing(this, campaign.getLocalDate());
                } else if (getStatus().isAwol()) {
                    campaign.addReport(String.format(resources.getString("returnedFromAWOL.report"),
                          getHyperlinkedFullTitle()));
                    ServiceLogger.returnedFromAWOL(this, campaign.getLocalDate());
                } else {
                    campaign.addReport(String.format(resources.getString("rehired.report"), getHyperlinkedFullTitle()));
                    ServiceLogger.rehired(this, today);
                }
                setRetirement(null);
                break;
            case RETIRED:
                campaign.addReport(String.format(status.getReportText(), getHyperlinkedFullTitle()));
                ServiceLogger.retired(this, today);

                setRetirement(today);

                break;
            case RESIGNED:
                campaign.addReport(String.format(status.getReportText(), getHyperlinkedFullTitle()));
                ServiceLogger.resigned(this, today);

                setRetirement(today);

                break;
            case DESERTED:
                campaign.addReport(String.format(status.getReportText(), getHyperlinkedFullTitle()));
                ServiceLogger.deserted(this, today);

                setRetirement(today);

                break;
            case DEFECTED:
                campaign.addReport(String.format(status.getReportText(), getHyperlinkedFullTitle()));
                ServiceLogger.defected(this, today);

                setRetirement(today);

                break;
            case SACKED:
                campaign.addReport(String.format(status.getReportText(), getHyperlinkedFullTitle()));
                ServiceLogger.sacked(this, today);

                setRetirement(today);

                break;
            case LEFT:
                campaign.addReport(String.format(status.getReportText(), getHyperlinkedFullTitle()));
                ServiceLogger.left(this, today);

                setRetirement(today);

                break;
            case STUDENT:
                // log entries and reports are handled by the education package
                // (mekhq/campaign/personnel/education)
                break;
            case PREGNANCY_COMPLICATIONS:
                campaign.getProcreation().processPregnancyComplications(campaign, campaign.getLocalDate(), this);
                // purposeful fall through
            default:
                campaign.addReport(String.format(status.getReportText(), getHyperlinkedFullTitle()));
                ServiceLogger.changedStatus(this, campaign.getLocalDate(), status);
                break;
        }

        setStatus(status);

        if (status.isDead()) {
            setDateOfDeath(today);

            if ((genealogy.hasSpouse()) && (!genealogy.getSpouse().getStatus().isDead())) {
                campaign.getDivorce().widowed(campaign, campaign.getLocalDate(), this);
            }

            // log death across genealogy
            if (genealogy.hasChildren()) {
                for (Person child : genealogy.getChildren()) {
                    if (!child.getStatus().isDead()) {
                        if (!child.getGenealogy().hasLivingParents()) {
                            ServiceLogger.orphaned(child, campaign.getLocalDate());
                        } else if (child.getGenealogy().hasLivingParents()) {
                            PersonalLogger.RelativeHasDied(child,
                                  this,
                                  resources.getString("relationParent.text"),
                                  campaign.getLocalDate());
                        }
                    }
                }
            }

            if (genealogy.hasLivingParents()) {
                for (Person parent : genealogy.getParents()) {
                    if (!parent.getStatus().isDead()) {
                        PersonalLogger.RelativeHasDied(parent,
                              this,
                              resources.getString("relationChild.text"),
                              campaign.getLocalDate());
                    }
                }
            }
        }

        if (status.isActive()) {
            // Check Pregnancy
            if (isPregnant() && getDueDate().isBefore(today)) {
                campaign.getProcreation().birth(campaign, getDueDate(), this);
            }
        } else {
            setDoctorId(null, campaign.getCampaignOptions().getNaturalHealingWaitingPeriod());

            // If we're assigned to a unit, remove us from it
            if (getUnit() != null) {
                getUnit().remove(this, true);
            }

            // Clear Tech Setup
            removeAllTechJobs(campaign);
        }

        // release the commander flag.
        if ((isCommander()) && (status.isDepartedUnit())) {
            if ((!status.isResigned()) && (!status.isRetired())) {
                leadershipMassChangeLoyalty(campaign);
            }

            setCommander(false);
        }

        // clean up the save entry
        this.setEduAcademyName(null);
        this.setEduAcademyFaction(null);
        this.setEduAcademySet(null);
        this.setEduAcademyNameInSet(null);
        this.setEduAcademySystem(null);
        this.setEduCourseIndex(0);
        this.setEduEducationStage(EducationStage.NONE);
        this.setEduEducationTime(0);
        this.setEduJourneyTime(0);
        this.setEduDaysOfTravel(0);

        for (UUID tagAlongId : eduTagAlongs) {
            Person tagAlong = campaign.getPerson(tagAlongId);

            if (tagAlong != null) {
                tagAlong.changeStatus(campaign, campaign.getLocalDate(), PersonnelStatus.ACTIVE);
            }
        }
        this.setEduTagAlongs(new ArrayList<>());

        MekHQ.triggerEvent(new PersonStatusChangedEvent(this));
    }

    /**
     * If the current character is the campaign commander, adjust loyalty across the entire unit.
     *
     * @param campaign The current campaign
     */
    private void leadershipMassChangeLoyalty(Campaign campaign) {
        for (Person person : campaign.getPersonnel()) {
            if (person.getStatus().isDepartedUnit()) {
                continue;
            }

            if (person.getPrisonerStatus().isCurrentPrisoner()) {
                continue;
            }

            person.performRandomizedLoyaltyChange(campaign, false, false);
        }

        if (campaign.getCampaignOptions().isUseLoyaltyModifiers()) {
            campaign.addReport(String.format(resources.getString("loyaltyChangeGroup.text"),
                  "<span color=" + getWarningColor() + "'>",
                  CLOSING_SPAN_TAG));
        }
    }

    /**
     * Performs a randomized loyalty change for an individual
     *
     * @param campaign  The current campaign
     * @param isMajor   Flag to indicate if the loyalty change is major.
     * @param isVerbose Flag to indicate if the change should be individually posted to the campaign report.
     */
    public void performRandomizedLoyaltyChange(Campaign campaign, boolean isMajor, boolean isVerbose) {
        int originalLoyalty = loyalty;

        Consumer<Integer> applyLoyaltyChange = (roll) -> {
            switch (roll) {
                case 1, 2, 3 -> changeLoyalty(-3);
                case 4 -> changeLoyalty(-2);
                case 5, 6 -> changeLoyalty(-1);
                case 15, 16 -> changeLoyalty(1);
                case 17 -> changeLoyalty(2);
                case 18 -> changeLoyalty(3);
                default -> {
                }
            }
        };

        int roll = d6(3);
        int secondRoll = d6(3);

        // if this is a major change, we use whichever result is furthest from the
        // midpoint (9)
        if (isMajor) {
            roll = abs(roll - 9) > abs(secondRoll - 9) ? roll : secondRoll;
        }

        applyLoyaltyChange.accept(roll);

        if (isVerbose && originalLoyalty != loyalty) {
            reportLoyaltyChange(campaign, originalLoyalty);
        }
    }

    /**
     * Performs a loyalty change where the results will always be neutral or positive, or neutral or negative.
     *
     * @param campaign   the current campaign
     * @param isPositive a boolean indicating whether the loyalty change should be positive or negative
     * @param isMajor    a boolean indicating whether a major loyalty change should be performed in addition to the
     *                   initial change
     * @param isVerbose  a boolean indicating whether the method should generate a report if the loyalty has changed
     */
    public void performForcedDirectionLoyaltyChange(Campaign campaign, boolean isPositive, boolean isMajor,
          boolean isVerbose) {
        int originalLoyalty = loyalty;

        Consumer<Integer> applyLoyaltyChange = (roll) -> {
            int changeValue = switch (roll) {
                case 1, 2, 3, 18 -> 3;
                case 4, 17 -> 2;
                case 5, 6, 15, 16 -> 1;
                default -> 0;
            };

            if (changeValue > 0) {
                changeLoyalty(isPositive ? changeValue : -changeValue);
            }
        };

        applyLoyaltyChange.accept(d6(3));

        if (isMajor) {
            applyLoyaltyChange.accept(d6(3));
        }

        if ((isVerbose) && (originalLoyalty != loyalty)) {
            reportLoyaltyChange(campaign, originalLoyalty);
        }
    }

    /**
     * Applies a forced loyalty change to all eligible personnel in the campaign.
     *
     * <p>This method iterates through all personnel in the given {@link Campaign} and, for each person who is
     * neither departed from the unit nor currently a prisoner, calls {@link Person#performForcedDirectionLoyaltyChange}
     * with the specified parameters. After all changes, if the campaign is using loyalty modifiers, a report about the
     * group loyalty change is added to the campaign reports.</p>
     *
     * @param campaign   the {@link Campaign} whose personnel will have their loyalty modified
     * @param isPositive {@code true} for a positive loyalty direction change, {@code false} for negative
     * @param isMajor    {@code true} for a major loyalty change, {@code false} for minor
     */
    public static void performMassForcedDirectionLoyaltyChange(Campaign campaign, boolean isPositive,
          boolean isMajor) {
        for (Person person : campaign.getPersonnel()) {
            if (person.getStatus().isDepartedUnit()) {
                continue;
            }

            if (person.getPrisonerStatus().isCurrentPrisoner()) {
                continue;
            }

            person.performForcedDirectionLoyaltyChange(campaign, isPositive, isMajor, false);
        }

        if (campaign.getCampaignOptions().isUseLoyaltyModifiers()) {
            campaign.addReport(String.format(resources.getString("loyaltyChangeGroup.text"),
                  "<span color=" + ReportingUtilities.getWarningColor() + "'>",
                  ReportingUtilities.CLOSING_SPAN_TAG));
        }
    }

    /**
     * Reports the change in loyalty.
     *
     * @param campaign        The campaign for which the loyalty change is being reported.
     * @param originalLoyalty The original loyalty value before the change.
     */
    private void reportLoyaltyChange(Campaign campaign, int originalLoyalty) {
        if (!campaign.getCampaignOptions().isUseLoyaltyModifiers()) {
            return;
        }

        StringBuilder changeString = new StringBuilder();
        String color;

        // choose the color and string based on the loyalty comparison.
        if (originalLoyalty > loyalty) {
            color = ReportingUtilities.getNegativeColor();
            changeString.append(resources.getString("loyaltyChangeNegative.text"));
        } else {
            color = ReportingUtilities.getPositiveColor();
            changeString.append(resources.getString("loyaltyChangePositive.text"));
        }

        String report = String.format(resources.getString("loyaltyChangeReport.text"),
              getHyperlinkedFullTitle(),
              "<span color=" + color + "'>",
              changeString,
              CLOSING_SPAN_TAG);

        campaign.addReport(report);
    }

    /**
     * This is used to directly set the Person's PersonnelStatus without any processing
     *
     * @param status the person's new status
     */
    public void setStatus(final PersonnelStatus status) {
        this.status = status;
    }

    public int getVocationalXPTimer() {
        return vocationalXPTimer;
    }

    public void setVocationalXPTimer(final int vocationalXPTimer) {
        this.vocationalXPTimer = vocationalXPTimer;
    }

    public int getDaysToWaitForHealing() {
        return daysToWaitForHealing;
    }

    public void setDaysToWaitForHealing(final int daysToWaitForHealing) {
        this.daysToWaitForHealing = daysToWaitForHealing;
    }

    public void setGender(final Gender gender) {
        this.gender = gender;
    }

    public Gender getGender() {
        return gender;
    }

    public void setBloodGroup(final BloodGroup bloodGroup) {
        this.bloodGroup = bloodGroup;
    }

    /**
     * Retrieves the blood group of the person. If the blood group has not been set, it generates a random blood group
     * using {@link BloodGroup#getRandomBloodGroup()}.
     *
     * @return The {@link BloodGroup} of the entity. If no blood group is previously assigned, a random one is generated
     *       and returned.
     */
    public BloodGroup getBloodGroup() {
        if (bloodGroup == null) {
            bloodGroup = getRandomBloodGroup();
        }

        return bloodGroup;
    }

    /**
     * Sets the date of birth (the date they are born) for the person.
     *
     * @param birthday the person's new date of birth
     */
    public void setDateOfBirth(final LocalDate birthday) {
        this.birthday = birthday;
    }

    /**
     * Returns the date a person was born.
     *
     * @return a LocalDate representing the person's date of birth
     */
    public LocalDate getDateOfBirth() {
        return birthday;
    }

    /**
     * Retrieves the birthday for a person, with the year set to the same as the provided year.
     *
     * @param currentYear the current in-game year
     *
     * @return the birthday with the year updated to match the provided year
     */
    public LocalDate getBirthday(int currentYear) {
        return birthday.withYear(currentYear);
    }

    public @Nullable LocalDate getDateOfDeath() {
        return dateOfDeath;
    }

    public void setDateOfDeath(final @Nullable LocalDate dateOfDeath) {
        this.dateOfDeath = dateOfDeath;
    }

    public int getAge(LocalDate today) {
        // Get age based on year
        if (getDateOfDeath() != null) {
            // use date of death instead of birthday
            today = getDateOfDeath();
        }

        return Math.toIntExact(ChronoUnit.YEARS.between(getDateOfBirth(), today));
    }

    public @Nullable LocalDate getJoinedCampaign() {
        return joinedCampaign;
    }

    public void setJoinedCampaign(final @Nullable LocalDate joinedCampaign) {
        this.joinedCampaign = joinedCampaign;
    }

    public @Nullable LocalDate getRecruitment() {

        return recruitment;
    }

    /**
     * Sets the recruitment (join) date for this entity.
     * <p>
     * If the provided date is not {@code null}, the entity is marked as employed.
     * </p>
     *
     * @param recruitment the date the entity was recruited, or {@code null} to unset
     */
    public void setRecruitment(final @Nullable LocalDate recruitment) {
        employed = recruitment != null;

        this.recruitment = recruitment;
    }

    public String getTimeInService(final Campaign campaign) {
        // Get time in service based on year
        if (getRecruitment() == null) {
            // use "" they haven't been recruited
            return "";
        }

        LocalDate today = campaign.getLocalDate();

        // If the person is dead, we only care about how long they spent in service to
        // the company
        if (getDateOfDeath() != null) {
            // use date of death instead of the current day
            today = getDateOfDeath();
        }

        return campaign.getCampaignOptions()
                     .getTimeInServiceDisplayFormat()
                     .getDisplayFormattedOutput(getRecruitment(), today);
    }

    /**
     * @param campaign the current Campaign
     *
     * @return how many years a character has spent employed in the campaign, factoring in date of death and retirement
     */
    public long getYearsInService(final Campaign campaign) {
        // Get time in service based on year
        if (getRecruitment() == null) {
            return 0;
        }

        LocalDate today = campaign.getLocalDate();

        // If the person is dead or has left the unit, we only care about how long they
        // spent in service to the company
        if (getRetirement() != null) {
            today = getRetirement();
        } else if (getDateOfDeath() != null) {
            today = getDateOfDeath();
        }

        return ChronoUnit.YEARS.between(getRecruitment(), today);
    }

    public @Nullable LocalDate getLastRankChangeDate() {
        return lastRankChangeDate;
    }

    public void setLastRankChangeDate(final @Nullable LocalDate lastRankChangeDate) {
        this.lastRankChangeDate = lastRankChangeDate;
    }

    public String getTimeInRank(final Campaign campaign) {
        if (getLastRankChangeDate() == null) {
            return "";
        }

        LocalDate today = campaign.getLocalDate();

        // If the person is dead, we only care about how long it was from their last
        // promotion till they died
        if (getDateOfDeath() != null) {
            // use date of death instead of the current day
            today = getDateOfDeath();
        }

        return campaign.getCampaignOptions()
                     .getTimeInRankDisplayFormat()
                     .getDisplayFormattedOutput(getLastRankChangeDate(), today);
    }

    public void setId(final UUID id) {
        this.id = id;
    }

    public UUID getId() {
        return id;
    }

    /**
     * Checks if the person is considered a child based on their age and today's date.
     *
     * <p>This method uses the default context where the person is not being checked
     * for procreation-specific thresholds.</p>
     *
     * @param today the current date to calculate the age against
     *
     * @return {@code true} if the person's age is less than 16; {@code false} otherwise
     */
    public boolean isChild(final LocalDate today) {
        return isChild(today, false);
    }

    /**
     * Checks if the person is considered a child based on their age, today's date, and procreation status.
     *
     * @param today the current date to calculate the age against
     * @param use18 if {@code true}, the threshold considers a person a child if their age is less than 18; otherwise,
     *              the default age threshold of 16 applies
     *
     * @return {@code true} if the person's age is less than the specified threshold (procreation or default),
     *       {@code false} otherwise
     */
    public boolean isChild(final LocalDate today, boolean use18) {
        int age = getAge(today);
        return age < (use18 ? 18 : 16);
    }

    public Genealogy getGenealogy() {
        return genealogy;
    }

    // region autoAwards
    public int getAutoAwardSupportPoints() {
        return autoAwardSupportPoints;
    }

    public void setAutoAwardSupportPoints(final int autoAwardSupportPoints) {
        this.autoAwardSupportPoints = autoAwardSupportPoints;
    }

    public void changeAutoAwardSupportPoints(int change) {
        autoAwardSupportPoints += change;
    }
    // endregion autoAwards

    // region Turnover and Retention
    public @Nullable LocalDate getRetirement() {
        return retirement;
    }

    public void setRetirement(final @Nullable LocalDate retirement) {
        this.retirement = retirement;
    }

    /**
     * Use {@link #getBaseLoyalty()} instead.
     */
    @Deprecated(since = "0.50.07", forRemoval = true)
    public int getLoyalty() {
        return getBaseLoyalty();
    }

    /**
     * This method returns the character's base loyalty score.
     *
     * <p><b>Usage:</b> In most cases you will want to use {@link #getAdjustedLoyalty(Faction)} instead.</p>
     *
     * @return the loyalty value as an {@link Integer}
     */
    public int getBaseLoyalty() {
        return loyalty;
    }

    /**
     * Calculates and returns the adjusted loyalty value for the given campaign faction.
     *
     * @param campaignFaction the campaign {@link Faction} being compared with the origin {@link Faction}
     *
     * @return the loyalty value adjusted based on the provided campaign {@link Faction}
     *
     * @author Illiani
     * @since 0.50.07
     */
    public int getAdjustedLoyalty(Faction campaignFaction) {
        final int LOYALTY_PENALTY_FOR_ANARCHIST = -2;

        boolean campaignFactionMatchesOriginFaction = originFaction.equals(campaignFaction);

        int modifier = 0;
        boolean hasHatredForAuthority = options.booleanOption(COMPULSION_ANARCHIST);
        if (hasHatredForAuthority) {
            modifier += commander ? 0 : LOYALTY_PENALTY_FOR_ANARCHIST;
        }

        boolean hasFactionPride = options.booleanOption(COMPULSION_FACTION_PRIDE);
        if (hasFactionPride) {
            modifier += campaignFactionMatchesOriginFaction ? 1 : -2;
        }

        boolean hasFactionLoyalty = options.booleanOption(COMPULSION_FACTION_LOYALTY);
        if (hasFactionLoyalty) {
            modifier += campaignFactionMatchesOriginFaction ? 1 : -4;
        }

        return loyalty + modifier;
    }

    public void setLoyalty(int loyalty) {
        this.loyalty = loyalty;
    }

    /**
     * Changes the loyalty value for the current person by the specified amount. Positive values increase loyalty, while
     * negative values decrease loyalty.
     *
     * @param change The amount to change the loyalty value by.
     */
    public void changeLoyalty(int change) {
        this.loyalty += change;
    }

    /**
     * @param loyaltyModifier the loyalty modifier
     *
     * @return the name corresponding to an individual's loyalty modifier.
     *
     * @throws IllegalStateException if an unexpected value is passed for loyaltyModifier
     */
    public static String getLoyaltyName(int loyaltyModifier) {
        return switch (loyaltyModifier) {
            case -3 -> "Devoted";
            case -2 -> "Loyal";
            case -1 -> "Reliable";
            case 0 -> "Neutral";
            case 1 -> "Unreliable";
            case 2 -> "Disloyal";
            case 3 -> "Treacherous";
            default -> throw new IllegalStateException(
                  "Unexpected value in mekhq/campaign/personnel/Person.java/getLoyaltyName: " + loyaltyModifier);
        };
    }

    public int getFatigue() {
        return fatigue;
    }

    public void setFatigue(final int fatigue) {
        this.fatigue = fatigue;
    }

    /**
     * Adjusts the current fatigue level by the specified amount, applying an SPA fatigue multiplier where applicable.
     *
     * <p>This method modifies the fatigue level based on the given {@code delta} value. Positive values, which
     * indicate an increase in fatigue, are scaled by the result of {@link #getFatigueMultiplier()} and rounded down
     * using {@link Math#floor(double)} to ensure consistent results. Negative values, which indicate a reduction in
     * fatigue, are applied directly without modification.</p>
     *
     * @param delta The amount to adjust the fatigue by. Positive values represent fatigue gain and are scaled by the
     *              fatigue multiplier, while negative values represent fatigue reduction and are applied as-is.
     */
    public void changeFatigue(int delta) {
        if (delta > 0) {
            // Only fatigue gain is modified by SPAs, not reduction.
            delta = (int) floor(delta * getFatigueMultiplier());
        }

        this.fatigue = this.fatigue + delta;
    }

    public boolean getIsRecoveringFromFatigue() {
        return isRecoveringFromFatigue;
    }

    public void setIsRecoveringFromFatigue(final boolean isRecoveringFromFatigue) {
        this.isRecoveringFromFatigue = isRecoveringFromFatigue;
    }

    /**
     * Calculates the fatigue multiplier for a character based on their traits and fitness-related options.
     *
     * <p>The calculation is influenced by the following conditions:</p>
     * <ul>
     *     <li><b>{@code FLAW_GLASS_JAW}</b>: If set, increases the multiplier by 1.</li>
     *     <li><b>{@code ATOW_TOUGHNESS}</b>: If set, decreases the multiplier by 1.</li>
     *     <li>Both {@code FLAW_GLASS_JAW} and {@code ATOW_TOUGHNESS} cannot modify the multiplier if both are
     *     present, as they cancel each other out.</li>
     *     <li><b>{@code ATOW_FIT}</b>: If set, decreases the multiplier by 1.</li>
     *     <li><b>{@code FLAW_UNFIT}</b>: If set, increases the multiplier by 1.</li>
     *     <li>Both {@code ATOW_FIT} and {@code FLAW_UNFIT}, when present simultaneously, cancel each other out and
     *     do not affect the multiplier.</li>
     * </ul>
     *
     * <p>After calculating the initial multiplier, the following adjustments are applied:</p>
     * <ul>
     *     <li>If the resulting multiplier equals {@code 0}, it is set to {@code 0.5} to avoid zeroing Fatigue.</li>
     *     <li>If the resulting multiplier is less than {@code 0}, it is set to a minimum value of {@code 0.25}.</li>
     * </ul>
     *
     * @return the calculated fatigue multiplier, adjusted based on the character's traits and options
     *
     * @author Illiani
     * @since 0.50.05
     */
    private double getFatigueMultiplier() {
        double fatigueMultiplier = 1;

        // Glass Jaw and Toughness
        boolean hasGlassJaw = options.booleanOption(FLAW_GLASS_JAW);
        boolean hasToughness = options.booleanOption(ATOW_TOUGHNESS);
        boolean modifyForGlassJawToughness = !(hasGlassJaw && hasToughness);

        if (modifyForGlassJawToughness) {
            fatigueMultiplier += (hasGlassJaw ? 1 : 0);
            fatigueMultiplier -= (hasToughness ? 1 : 0);
        }

        // Fit and Unfit
        boolean hasFit = options.booleanOption(ATOW_FIT);
        boolean hasUnfit = options.booleanOption(FLAW_UNFIT);
        boolean modifyForFitness = !(hasFit && hasUnfit);

        if (modifyForFitness) {
            fatigueMultiplier += (hasUnfit ? 1 : 0);
            fatigueMultiplier -= (hasFit ? 1 : 0);
        }

        // Conclusion
        if (fatigueMultiplier == 0) {
            fatigueMultiplier = 0.5;
        } else if (fatigueMultiplier < 0) {
            fatigueMultiplier = 0.25;
        }

        return fatigueMultiplier;
    }
    // region Turnover and Retention

    // region Pregnancy
    public LocalDate getDueDate() {
        return dueDate;
    }

    public void setDueDate(final LocalDate dueDate) {
        this.dueDate = dueDate;
    }

    public LocalDate getExpectedDueDate() {
        return expectedDueDate;
    }

    public void setExpectedDueDate(final LocalDate expectedDueDate) {
        this.expectedDueDate = expectedDueDate;
    }

    public String getDueDateAsString(final Campaign campaign) {
        final LocalDate date = campaign.getCampaignOptions().isDisplayTrueDueDate() ?
                                     getDueDate() :
                                     getExpectedDueDate();
        return (date == null) ? "" : MekHQ.getMHQOptions().getDisplayFormattedDate(date);
    }

    public boolean isPregnant() {
        return dueDate != null;
    }
    // endregion Pregnancy

    // region Experience

    /**
     * @return the current experience points (XP) of the character.
     */
    public int getXP() {
        return xp;
    }

    /**
     * Awards experience points (XP) to the character and optionally tracks the total XP earnings if enabled.
     *
     * <p>This method increments the current XP by the specified amount and, if the campaign
     * option for tracking total XP earnings is enabled, updates the total XP earnings as well.</p>
     *
     * @param campaign the {@link Campaign} instance providing the campaign options
     * @param xp       the amount of XP to be awarded
     */
    public void awardXP(final Campaign campaign, final int xp) {
        this.xp += xp;
        if (campaign.getCampaignOptions().isTrackTotalXPEarnings()) {
            changeTotalXPEarnings(xp);
        }
    }

    /**
     * Spends (deducts) experience points (XP) from the character's current XP total.
     *
     * <p>This method decrements the current XP by the specified amount.</p>
     *
     * @param xp the amount of XP to deduct
     */
    public void spendXP(final int xp) {
        this.xp -= xp;
    }

    /**
     * Sets the current experience points (XP) for the character and optionally tracks the adjustment in total XP
     * earnings if enabled.
     *
     * <p>This method updates the current XP to the specified value. If the campaign option for tracking total XP
     * earnings is enabled, it also calculates and updates the total XP earnings based on the difference between the new
     * and current XP values.</p>
     *
     * @param campaign the {@link Campaign} instance providing the campaign options
     * @param xp       the new XP value to set
     */
    public void setXP(final Campaign campaign, final int xp) {
        if (campaign.getCampaignOptions().isTrackTotalXPEarnings()) {
            changeTotalXPEarnings(xp - getXP());
        }
        setXPDirect(xp);
    }

    /**
     * Directly sets the experience points (XP) for the entity without adjusting total XP earnings tracking.
     *
     * <p>This method updates the XP value directly, bypassing any optional campaign-related tracking logic.</p>
     *
     * <p><b>Usage:</b> Generally this should only be used in special circumstances, as it bypasses the tracking of
     * experience point gains. For most use cases {@code #awardXP()} or {@code #setXP()} are preferred.</p>
     *
     * @param xp the new XP value to set
     */
    public void setXPDirect(final int xp) {
        this.xp = xp;
    }

    public int getTotalXPEarnings() {
        return totalXPEarnings;
    }

    public void changeTotalXPEarnings(final int xp) {
        setTotalXPEarnings(getTotalXPEarnings() + xp);
    }

    public void setTotalXPEarnings(final int totalXPEarnings) {
        this.totalXPEarnings = totalXPEarnings;
    }
    // endregion Experience

    public int getAcquisitions() {
        return acquisitions;
    }

    public void setAcquisition(final int acquisitions) {
        this.acquisitions = acquisitions;
    }

    public void incrementAcquisition() {
        acquisitions++;
    }

    public void setDoctorId(final @Nullable UUID doctorId, final int daysToWaitForHealing) {
        this.doctorId = doctorId;
        this.daysToWaitForHealing = daysToWaitForHealing;
    }

    public void decrementDaysToWaitForHealing() {
        if (daysToWaitForHealing > 0) {
            daysToWaitForHealing--;
        }
    }

    public boolean isDeployed() {
        return (getUnit() != null) && (getUnit().getScenarioId() != -1);
    }

    public String getBiography() {
        return biography;
    }

    public void setBiography(final String biography) {
        this.biography = biography;
    }

    public EducationLevel getEduHighestEducation() {
        return eduHighestEducation;
    }

    public void setEduHighestEducation(final EducationLevel eduHighestEducation) {
        this.eduHighestEducation = eduHighestEducation;
    }

    public int getEduJourneyTime() {
        return eduJourneyTime;
    }

    public void setEduJourneyTime(final int eduJourneyTime) {
        this.eduJourneyTime = eduJourneyTime;
    }

    public int getEduDaysOfTravel() {
        return eduDaysOfTravel;
    }

    public void setEduDaysOfTravel(final int eduDaysOfTravel) {
        this.eduDaysOfTravel = eduDaysOfTravel;
    }

    public List<UUID> getEduTagAlongs() {
        return eduTagAlongs;
    }

    public void setEduTagAlongs(final List<UUID> eduTagAlongs) {
        this.eduTagAlongs = eduTagAlongs;
    }

    public void addEduTagAlong(final UUID tagAlong) {
        this.eduTagAlongs.add(tagAlong);
    }

    public List<String> getEduFailedApplications() {
        return eduFailedApplications;
    }

    public void addEduFailedApplications(final String failedApplication) {
        eduFailedApplications.add(failedApplication);
    }

    /**
     * Increments the number educational travel days by 1.
     */
    public void incrementEduDaysOfTravel() {
        this.eduDaysOfTravel++;
    }

    public int getEduEducationTime() {
        return eduEducationTime;
    }

    public void setEduEducationTime(final int eduEducationTime) {
        this.eduEducationTime = eduEducationTime;
    }

    public String getEduAcademySystem() {
        return eduAcademySystem;
    }

    public void setEduAcademySystem(final String eduAcademySystem) {
        this.eduAcademySystem = eduAcademySystem;
    }

    public String getEduAcademyNameInSet() {
        return eduAcademyNameInSet;
    }

    public void setEduAcademyNameInSet(final String eduAcademyNameInSet) {
        this.eduAcademyNameInSet = eduAcademyNameInSet;
    }

    public String getEduAcademyFaction() {
        return eduAcademyFaction;
    }

    public void setEduAcademyFaction(final String eduAcademyFaction) {
        this.eduAcademyFaction = eduAcademyFaction;
    }

    public Integer getEduCourseIndex() {
        return eduCourseIndex;
    }

    public void setEduCourseIndex(final Integer eduCourseIndex) {
        this.eduCourseIndex = eduCourseIndex;
    }

    public EducationStage getEduEducationStage() {
        return eduEducationStage;
    }

    public void setEduEducationStage(final EducationStage eduEducationStage) {
        this.eduEducationStage = eduEducationStage;
    }

    public String getEduAcademyName() {
        return eduAcademyName;
    }

    public void setEduAcademyName(final String eduAcademyName) {
        this.eduAcademyName = eduAcademyName;
    }

    public void setEduAcademySet(final String eduAcademySet) {
        this.eduAcademySet = eduAcademySet;
    }

    public String getEduAcademySet() {
        return eduAcademySet;
    }

    public Aggression getAggression() {
        return aggression;
    }

    public void setAggression(final Aggression aggression) {
        this.aggression = aggression;
    }

    public int getAggressionDescriptionIndex() {
        return aggressionDescriptionIndex;
    }

    /**
     * Sets the index value for the {@link Aggression} description.
     *
     * @param aggressionDescriptionIndex The index value to set for the aggression description. It will be clamped to
     *                                   ensure it remains within the valid range.
     */
    public void setAggressionDescriptionIndex(final int aggressionDescriptionIndex) {
        this.aggressionDescriptionIndex = clamp(aggressionDescriptionIndex, 0, Aggression.MAXIMUM_VARIATIONS - 1);
    }

    public Ambition getAmbition() {
        return ambition;
    }

    public void setAmbition(final Ambition ambition) {
        this.ambition = ambition;
    }

    public int getAmbitionDescriptionIndex() {
        return ambitionDescriptionIndex;
    }

    /**
     * Sets the index value for the {@link Ambition} description.
     *
     * @param ambitionDescriptionIndex The index value to set for the Ambition description. It will be clamped to ensure
     *                                 it remains within the valid range.
     */
    public void setAmbitionDescriptionIndex(final int ambitionDescriptionIndex) {
        this.ambitionDescriptionIndex = clamp(ambitionDescriptionIndex, 0, Ambition.MAXIMUM_VARIATIONS - 1);
    }

    public Greed getGreed() {
        return greed;
    }

    public void setGreed(final Greed greed) {
        this.greed = greed;
    }

    public int getGreedDescriptionIndex() {
        return greedDescriptionIndex;
    }

    /**
     * Sets the index value for the {@link Greed} description.
     *
     * @param greedDescriptionIndex The index value to set for the Greed description. It will be clamped to ensure it
     *                              remains within the valid range.
     */
    public void setGreedDescriptionIndex(final int greedDescriptionIndex) {
        this.greedDescriptionIndex = clamp(greedDescriptionIndex, 0, Greed.MAXIMUM_VARIATIONS - 1);
    }

    public Social getSocial() {
        return social;
    }

    public void setSocial(final Social social) {
        this.social = social;
    }

    public int getSocialDescriptionIndex() {
        return socialDescriptionIndex;
    }

    /**
     * Sets the index value for the {@link Social} description.
     *
     * @param socialDescriptionIndex The index value to set for the Social description. It will be clamped to ensure it
     *                               remains within the valid range.
     */
    public void setSocialDescriptionIndex(final int socialDescriptionIndex) {
        this.socialDescriptionIndex = clamp(socialDescriptionIndex, 0, Social.MAXIMUM_VARIATIONS - 1);
    }

    public PersonalityQuirk getPersonalityQuirk() {
        return personalityQuirk;
    }

    public void setPersonalityQuirk(final PersonalityQuirk personalityQuirk) {
        this.personalityQuirk = personalityQuirk;
    }

    public int getPersonalityQuirkDescriptionIndex() {
        return personalityQuirkDescriptionIndex;
    }

    /**
     * Sets the index value for the {@link PersonalityQuirk} description.
     *
     * @param personalityQuirkDescriptionIndex The index value to set for the quirk description. It will be clamped to
     *                                         ensure it remains within the valid range.
     */
    public void setPersonalityQuirkDescriptionIndex(final int personalityQuirkDescriptionIndex) {
        this.personalityQuirkDescriptionIndex = clamp(personalityQuirkDescriptionIndex,
              0,
              PersonalityQuirk.MAXIMUM_VARIATIONS - 1);
    }

    public Reasoning getReasoning() {
        return reasoning;
    }

    public void setReasoning(final Reasoning reasoning) {
        this.reasoning = reasoning;
    }

    public int getReasoningDescriptionIndex() {
        return reasoningDescriptionIndex;
    }

    /**
     * Sets the index value for the {@link Reasoning} description.
     *
     * @param reasoningDescriptionIndex The index value to set for the Reasoning description. It will be clamped to
     *                                  ensure it remains within the valid range.
     */
    public void setReasoningDescriptionIndex(final int reasoningDescriptionIndex) {
        this.reasoningDescriptionIndex = clamp(reasoningDescriptionIndex, 0, Reasoning.MAXIMUM_VARIATIONS - 1);
    }

    public String getPersonalityDescription() {
        return personalityDescription;
    }

    public void setPersonalityDescription(final String personalityDescription) {
        this.personalityDescription = personalityDescription;
    }

    public String getPersonalityInterviewNotes() {
        return personalityInterviewNotes;
    }

    public void setPersonalityInterviewNotes(final String personalityInterviewNotes) {
        this.personalityInterviewNotes = personalityInterviewNotes;
    }

    // region Flags
    public boolean isClanPersonnel() {
        return clanPersonnel;
    }

    public void setClanPersonnel(final boolean clanPersonnel) {
        this.clanPersonnel = clanPersonnel;
    }

    /**
     * @return true if the person is the campaign commander, false otherwise.
     */
    public boolean isCommander() {
        return commander;
    }

    /**
     * Flags the person as the campaign commander.
     */
    public void setCommander(final boolean commander) {
        this.commander = commander;
    }

    public boolean isDivorceable() {
        return divorceable;
    }

    public void setDivorceable(final boolean divorceable) {
        this.divorceable = divorceable;
    }

    public boolean isFounder() {
        return founder;
    }

    public void setFounder(final boolean founder) {
        this.founder = founder;
    }

    public boolean isImmortal() {
        return immortal;
    }

    public void setImmortal(final boolean immortal) {
        this.immortal = immortal;
    }

    public boolean isEmployed() {
        return employed;
    }

    public void setEmployed(final boolean employed) {
        this.employed = employed;
    }

    public boolean isMarriageable() {
        return marriageable;
    }

    public void setMarriageable(final boolean marriageable) {
        this.marriageable = marriageable;
    }

    public boolean isTryingToConceive() {
        return tryingToConceive;
    }

    public void setTryingToConceive(final boolean tryingToConceive) {
        this.tryingToConceive = tryingToConceive;
    }

    public boolean isHidePersonality() {
        return hidePersonality;
    }

    public void setHidePersonality(final boolean hidePersonality) {
        this.hidePersonality = hidePersonality;
    }
    // endregion Flags

    public ExtraData getExtraData() {
        return extraData;
    }

    // region File I/O
    public void writeToXML(final PrintWriter pw, int indent, final Campaign campaign) {
        MHQXMLUtility.writeSimpleXMLOpenTag(pw, indent++, "person", "id", id, "type", getClass());
        indent = writeToXMLHeadless(pw, indent, campaign);
        MHQXMLUtility.writeSimpleXMLCloseTag(pw, --indent, "person");
    }

    public int writeToXMLHeadless(PrintWriter pw, int indent, Campaign campaign) {
        try {
            MHQXMLUtility.writeSimpleXMLTag(pw, indent, "id", id.toString());

            // region Name
            if (!isNullOrBlank(getPreNominal())) {
                MHQXMLUtility.writeSimpleXMLTag(pw, indent, "preNominal", getPreNominal());
            }
            MHQXMLUtility.writeSimpleXMLTag(pw, indent, "givenName", getGivenName());
            MHQXMLUtility.writeSimpleXMLTag(pw, indent, "surname", getSurname());
            if (!isNullOrBlank(getPostNominal())) {
                MHQXMLUtility.writeSimpleXMLTag(pw, indent, "postNominal", getPostNominal());
            }

            if (getMaidenName() != null) { // this is only a != null comparison because empty is a use case for divorce
                MHQXMLUtility.writeSimpleXMLTag(pw, indent, "maidenName", getMaidenName());
            }

            if (!isNullOrBlank(getCallsign())) {
                MHQXMLUtility.writeSimpleXMLTag(pw, indent, "callsign", getCallsign());
            }
            // endregion Name

            // Always save the primary role
            MHQXMLUtility.writeSimpleXMLTag(pw, indent, "primaryRole", getPrimaryRole().name());
            if (!getSecondaryRole().isNone()) {
                MHQXMLUtility.writeSimpleXMLTag(pw, indent, "secondaryRole", getSecondaryRole().name());
            }

            if (primaryDesignator != ROMDesignation.NONE) {
                MHQXMLUtility.writeSimpleXMLTag(pw, indent, "primaryDesignator", primaryDesignator.name());
            }

            if (secondaryDesignator != ROMDesignation.NONE) {
                MHQXMLUtility.writeSimpleXMLTag(pw, indent, "secondaryDesignator", secondaryDesignator.name());
            }

            // Always save the person's origin faction
            MHQXMLUtility.writeSimpleXMLTag(pw, indent, "faction", originFaction.getShortName());
            if (originPlanet != null) {
                MHQXMLUtility.writeSimpleXMLAttributedTag(pw, indent,
                      "planetId",
                      "systemId",
                      originPlanet.getParentSystem().getId(),
                      originPlanet.getId());
            }

            if (becomingBondsmanEndDate != null) {
                MHQXMLUtility.writeSimpleXMLTag(pw, indent, "becomingBondsmanEndDate", becomingBondsmanEndDate);
            }

            if (!getPhenotype().isNone()) {
                MHQXMLUtility.writeSimpleXMLTag(pw, indent, "phenotype", getPhenotype().name());
            }

            if (!isNullOrBlank(bloodname)) {
                MHQXMLUtility.writeSimpleXMLTag(pw, indent, "bloodname", bloodname);
            }

            if (!isNullOrBlank(biography)) {
                MHQXMLUtility.writeSimpleXMLTag(pw, indent, "biography", biography);
            }

            if (vocationalXPTimer > 0) {
                MHQXMLUtility.writeSimpleXMLTag(pw, indent, "vocationalXPTimer", vocationalXPTimer);
            }

            if (!genealogy.isEmpty()) {
                genealogy.writeToXML(pw, indent);
            }
            MHQXMLUtility.writeSimpleXMLTag(pw, indent, "dueDate", getDueDate());
            MHQXMLUtility.writeSimpleXMLTag(pw, indent, "expectedDueDate", getExpectedDueDate());
            getPortrait().writeToXML(pw, indent);
            if (getXP() != 0) {
                MHQXMLUtility.writeSimpleXMLTag(pw, indent, "xp", getXP());
            }

            if (getTotalXPEarnings() != 0) {
                MHQXMLUtility.writeSimpleXMLTag(pw, indent, "totalXPEarnings", getTotalXPEarnings());
            }

            if (daysToWaitForHealing != 0) {
                MHQXMLUtility.writeSimpleXMLTag(pw, indent, "daysToWaitForHealing", daysToWaitForHealing);
            }
            // Always save the person's gender, as it would otherwise get confusing fast
            MHQXMLUtility.writeSimpleXMLTag(pw, indent, "gender", getGender().name());
            MHQXMLUtility.writeSimpleXMLTag(pw, indent, "bloodGroup", getBloodGroup().name());
            if (!getRankSystem().equals(campaign.getRankSystem())) {
                MHQXMLUtility.writeSimpleXMLTag(pw, indent, "rankSystem", getRankSystem().getCode());
            }
            // Always save a person's rank
            MHQXMLUtility.writeSimpleXMLTag(pw, indent, "rank", getRankNumeric());
            if (getRankLevel() != 0) {
                MHQXMLUtility.writeSimpleXMLTag(pw, indent, "rankLevel", getRankLevel());
            }

            if (!getManeiDominiClass().isNone()) {
                MHQXMLUtility.writeSimpleXMLTag(pw, indent, "maneiDominiClass", getManeiDominiClass().name());
            }

            if (!getManeiDominiRank().isNone()) {
                MHQXMLUtility.writeSimpleXMLTag(pw, indent, "maneiDominiRank", getManeiDominiRank().name());
            }

            if (nTasks > 0) {
                MHQXMLUtility.writeSimpleXMLTag(pw, indent, "nTasks", nTasks);
            }
            MHQXMLUtility.writeSimpleXMLTag(pw, indent, "doctorId", doctorId);
            if (getUnit() != null) {
                MHQXMLUtility.writeSimpleXMLTag(pw, indent, "unitId", getUnit().getId());
            }

            if (!salary.equals(Money.of(-1))) {
                MHQXMLUtility.writeSimpleXMLTag(pw, indent, "salary", salary);
            }

            if (!totalEarnings.equals(Money.of(0))) {
                MHQXMLUtility.writeSimpleXMLTag(pw, indent, "totalEarnings", totalEarnings);
            }
            // Always save a person's status, to make it easy to parse the personnel saved
            // data
            MHQXMLUtility.writeSimpleXMLTag(pw, indent, "status", status.name());
            if (prisonerStatus != PrisonerStatus.FREE) {
                MHQXMLUtility.writeSimpleXMLTag(pw, indent, "prisonerStatus", prisonerStatus.name());
            }

            if (hits > 0) {
                MHQXMLUtility.writeSimpleXMLTag(pw, indent, "hits", hits);
            }

            if (hitsPrior > 0) {
                MHQXMLUtility.writeSimpleXMLTag(pw, indent, "hitsPrior", hitsPrior);
            }

            if (toughness != 0) {
                MHQXMLUtility.writeSimpleXMLTag(pw, indent, "toughness", toughness);
            }

            if (connections != 0) {
                MHQXMLUtility.writeSimpleXMLTag(pw, indent, "connections", connections);
            }

            if (wealth != 0) {
                MHQXMLUtility.writeSimpleXMLTag(pw, indent, "wealth", wealth);
            }

            if (hasPerformedExtremeExpenditure) {
                MHQXMLUtility.writeSimpleXMLTag(pw, indent, "hasPerformedExtremeExpenditure", true);
            }

            if (reputation != 0) {
                MHQXMLUtility.writeSimpleXMLTag(pw, indent, "reputation", reputation);
            }

            if (unlucky != 0) {
                MHQXMLUtility.writeSimpleXMLTag(pw, indent, "unlucky", unlucky);
            }

            if (bloodmark != 0) {
                MHQXMLUtility.writeSimpleXMLTag(pw, indent, "bloodmark", bloodmark);
            }

            if (!bloodhuntSchedule.isEmpty()) {
                MHQXMLUtility.writeSimpleXMLOpenTag(pw, indent++, "bloodhuntSchedule");
                for (LocalDate attemptDate : bloodhuntSchedule) {
                    MHQXMLUtility.writeSimpleXMLTag(pw, indent, "attemptDate", attemptDate);
                }
                MHQXMLUtility.writeSimpleXMLCloseTag(pw, --indent, "bloodhuntSchedule");
            }

            MHQXMLUtility.writeSimpleXMLOpenTag(pw, indent++, "atowAttributes");
            atowAttributes.writeAttributesToXML(pw, indent);
            MHQXMLUtility.writeSimpleXMLCloseTag(pw, --indent, "atowAttributes");

            MHQXMLUtility.writeSimpleXMLTag(pw, indent, "minutesLeft", minutesLeft);

            if (overtimeLeft > 0) {
                MHQXMLUtility.writeSimpleXMLTag(pw, indent, "overtimeLeft", overtimeLeft);
            }
            MHQXMLUtility.writeSimpleXMLTag(pw, indent, "birthday", getDateOfBirth());
            MHQXMLUtility.writeSimpleXMLTag(pw, indent, "deathday", getDateOfDeath());
            MHQXMLUtility.writeSimpleXMLTag(pw, indent, "recruitment", getRecruitment());
            MHQXMLUtility.writeSimpleXMLTag(pw, indent, "joinedCampaign", getJoinedCampaign());

            MHQXMLUtility.writeSimpleXMLTag(pw, indent, "lastRankChangeDate", getLastRankChangeDate());
            MHQXMLUtility.writeSimpleXMLTag(pw, indent, "autoAwardSupportPoints", getAutoAwardSupportPoints());
            MHQXMLUtility.writeSimpleXMLTag(pw, indent, "retirement", getRetirement());
            MHQXMLUtility.writeSimpleXMLTag(pw, indent, "loyalty", getBaseLoyalty());
            MHQXMLUtility.writeSimpleXMLTag(pw, indent, "fatigue", getFatigue());
            MHQXMLUtility.writeSimpleXMLTag(pw, indent, "isRecoveringFromFatigue", getIsRecoveringFromFatigue());
            for (Skill skill : skills.getSkills()) {
                skill.writeToXML(pw, indent);
            }

            if (countOptions(PersonnelOptions.LVL3_ADVANTAGES) > 0) {
                MHQXMLUtility.writeSimpleXMLTag(pw, indent,
                      "advantages",
                      getOptionList(DELIMITER, PersonnelOptions.LVL3_ADVANTAGES));
            }

            if (countOptions(PersonnelOptions.EDGE_ADVANTAGES) > 0) {
                MHQXMLUtility.writeSimpleXMLTag(pw, indent,
                      "edge",
                      getOptionList(DELIMITER, PersonnelOptions.EDGE_ADVANTAGES));
                MHQXMLUtility.writeSimpleXMLTag(pw, indent, "edgeAvailable", getCurrentEdge());
            }

            if (countOptions(PersonnelOptions.MD_ADVANTAGES) > 0) {
                MHQXMLUtility.writeSimpleXMLTag(pw, indent,
                      "implants",
                      getOptionList(DELIMITER, PersonnelOptions.MD_ADVANTAGES));
            }

            if (!techUnits.isEmpty()) {
                MHQXMLUtility.writeSimpleXMLOpenTag(pw, indent++, "techUnitIds");
                for (Unit unit : techUnits) {
                    MHQXMLUtility.writeSimpleXMLTag(pw, indent, "id", unit.getId());
                }
                MHQXMLUtility.writeSimpleXMLCloseTag(pw, --indent, "techUnitIds");
            }

            if (!personnelLog.isEmpty()) {
                MHQXMLUtility.writeSimpleXMLOpenTag(pw, indent++, "personnelLog");
                for (LogEntry entry : personnelLog) {
                    entry.writeToXML(pw, indent);
                }
                MHQXMLUtility.writeSimpleXMLCloseTag(pw, --indent, "personnelLog");
            }

            if (!medicalLog.isEmpty()) {
                MHQXMLUtility.writeSimpleXMLOpenTag(pw, indent++, "medicalLog");
                for (LogEntry entry : medicalLog) {
                    entry.writeToXML(pw, indent);
                }
                MHQXMLUtility.writeSimpleXMLCloseTag(pw, --indent, "medicalLog");
            }

            if (!scenarioLog.isEmpty()) {
                MHQXMLUtility.writeSimpleXMLOpenTag(pw, indent++, "scenarioLog");
                for (LogEntry entry : scenarioLog) {
                    entry.writeToXML(pw, indent);
                }
                MHQXMLUtility.writeSimpleXMLCloseTag(pw, --indent, "scenarioLog");
            }

            if (!assignmentLog.isEmpty()) {
                MHQXMLUtility.writeSimpleXMLOpenTag(pw, indent++, "assignmentLog");
                for (LogEntry entry : assignmentLog) {
                    entry.writeToXML(pw, indent);
                }
                MHQXMLUtility.writeSimpleXMLCloseTag(pw, --indent, "assignmentLog");
            }

            if (!performanceLog.isEmpty()) {
                MHQXMLUtility.writeSimpleXMLOpenTag(pw, indent++, "performanceLog");
                for (LogEntry entry : performanceLog) {
                    entry.writeToXML(pw, indent);
                }
                MHQXMLUtility.writeSimpleXMLCloseTag(pw, --indent, "performanceLog");
            }

            if (!getAwardController().getAwards().isEmpty()) {
                MHQXMLUtility.writeSimpleXMLOpenTag(pw, indent++, "awards");
                for (Award award : getAwardController().getAwards()) {
                    award.writeToXML(pw, indent);
                }
                MHQXMLUtility.writeSimpleXMLCloseTag(pw, --indent, "awards");
            }

            if (!injuries.isEmpty()) {
                MHQXMLUtility.writeSimpleXMLOpenTag(pw, indent++, "injuries");
                for (Injury injury : injuries) {
                    injury.writeToXml(pw, indent);
                }
                MHQXMLUtility.writeSimpleXMLCloseTag(pw, --indent, "injuries");
            }

            if (originalUnitWeight != EntityWeightClass.WEIGHT_ULTRA_LIGHT) {
                MHQXMLUtility.writeSimpleXMLTag(pw, indent, "originalUnitWeight", originalUnitWeight);
            }

            if (originalUnitTech != TECH_IS1) {
                MHQXMLUtility.writeSimpleXMLTag(pw, indent, "originalUnitTech", originalUnitTech);
            }
            MHQXMLUtility.writeSimpleXMLTag(pw, indent, "originalUnitId", originalUnitId);
            if (acquisitions != 0) {
                MHQXMLUtility.writeSimpleXMLTag(pw, indent, "acquisitions", acquisitions);
            }

            if (eduHighestEducation != EducationLevel.EARLY_CHILDHOOD) {
                MHQXMLUtility.writeSimpleXMLTag(pw, indent, "eduHighestEducation", eduHighestEducation.name());
            }

            if (eduJourneyTime != 0) {
                MHQXMLUtility.writeSimpleXMLTag(pw, indent, "eduJourneyTime", eduJourneyTime);
            }

            if (eduDaysOfTravel != 0) {
                MHQXMLUtility.writeSimpleXMLTag(pw, indent, "eduDaysOfTravel", eduDaysOfTravel);
            }

            if (!eduTagAlongs.isEmpty()) {
                MHQXMLUtility.writeSimpleXMLOpenTag(pw, indent++, "eduTagAlongs");

                for (UUID tagAlong : eduTagAlongs) {
                    MHQXMLUtility.writeSimpleXMLTag(pw, indent, "tagAlong", tagAlong.toString());
                }

                MHQXMLUtility.writeSimpleXMLCloseTag(pw, --indent, "eduTagAlongs");
            }

            if (!eduTagAlongs.isEmpty()) {
                MHQXMLUtility.writeSimpleXMLOpenTag(pw, indent++, "eduFailedApplications");

                for (String failedApplication : eduFailedApplications) {
                    MHQXMLUtility.writeSimpleXMLTag(pw, indent, "eduFailedApplication", failedApplication);
                }

                MHQXMLUtility.writeSimpleXMLCloseTag(pw, --indent, "eduFailedApplications");
            }

            if (eduAcademySystem != null) {
                MHQXMLUtility.writeSimpleXMLTag(pw, indent, "eduAcademySystem", eduAcademySystem);
            }

            if (eduAcademyNameInSet != null) {
                MHQXMLUtility.writeSimpleXMLTag(pw, indent, "eduAcademyNameInSet", eduAcademyNameInSet);
            }

            if (eduAcademyFaction != null) {
                MHQXMLUtility.writeSimpleXMLTag(pw, indent, "eduAcademyFaction", eduAcademyFaction);
            }

            if (eduAcademySet != null) {
                MHQXMLUtility.writeSimpleXMLTag(pw, indent, "eduAcademySet", eduAcademySet);
            }

            if (eduAcademyName != null) {
                MHQXMLUtility.writeSimpleXMLTag(pw, indent, "eduAcademyName", eduAcademyName);
            }

            if (eduCourseIndex != 0) {
                MHQXMLUtility.writeSimpleXMLTag(pw, indent, "eduCourseIndex", eduCourseIndex);
            }

            if (eduEducationStage != EducationStage.NONE) {
                MHQXMLUtility.writeSimpleXMLTag(pw, indent, "eduEducationStage", eduEducationStage.toString());
            }

            if (eduEducationTime != 0) {
                MHQXMLUtility.writeSimpleXMLTag(pw, indent, "eduEducationTime", eduEducationTime);
            }

            if (aggression != Aggression.NONE) {
                MHQXMLUtility.writeSimpleXMLTag(pw, indent, "aggression", aggression.name());
            }

            MHQXMLUtility.writeSimpleXMLTag(pw, indent, "aggressionDescriptionIndex", aggressionDescriptionIndex);

            if (ambition != Ambition.NONE) {
                MHQXMLUtility.writeSimpleXMLTag(pw, indent, "ambition", ambition.name());
            }

            MHQXMLUtility.writeSimpleXMLTag(pw, indent, "ambitionDescriptionIndex", ambitionDescriptionIndex);

            if (greed != Greed.NONE) {
                MHQXMLUtility.writeSimpleXMLTag(pw, indent, "greed", greed.name());
            }

            MHQXMLUtility.writeSimpleXMLTag(pw, indent, "greedDescriptionIndex", greedDescriptionIndex);

            if (social != Social.NONE) {
                MHQXMLUtility.writeSimpleXMLTag(pw, indent, "social", social.name());
            }

            MHQXMLUtility.writeSimpleXMLTag(pw, indent, "socialDescriptionIndex", socialDescriptionIndex);

            if (personalityQuirk != PersonalityQuirk.NONE) {
                MHQXMLUtility.writeSimpleXMLTag(pw, indent, "personalityQuirk", personalityQuirk.name());
            }

            MHQXMLUtility.writeSimpleXMLTag(pw, indent,
                  "personalityQuirkDescriptionIndex",
                  personalityQuirkDescriptionIndex);

            if (reasoning != Reasoning.AVERAGE) {
                MHQXMLUtility.writeSimpleXMLTag(pw, indent, "reasoning", reasoning.ordinal());
            }

            MHQXMLUtility.writeSimpleXMLTag(pw, indent, "reasoningDescriptionIndex", reasoningDescriptionIndex);

            if (!isNullOrBlank(personalityDescription)) {
                MHQXMLUtility.writeSimpleXMLTag(pw, indent, "personalityDescription", personalityDescription);
            }

            if (!isNullOrBlank(personalityInterviewNotes)) {
                MHQXMLUtility.writeSimpleXMLTag(pw, indent, "personalityInterviewNotes", personalityInterviewNotes);
            }

            // region Flags
            MHQXMLUtility.writeSimpleXMLTag(pw, indent, "clanPersonnel", isClanPersonnel());
            MHQXMLUtility.writeSimpleXMLTag(pw, indent, "commander", commander);
            MHQXMLUtility.writeSimpleXMLTag(pw, indent, "divorceable", divorceable);
            MHQXMLUtility.writeSimpleXMLTag(pw, indent, "founder", founder);
            MHQXMLUtility.writeSimpleXMLTag(pw, indent, "immortal", immortal);
            MHQXMLUtility.writeSimpleXMLTag(pw, indent, "employed", employed);
            MHQXMLUtility.writeSimpleXMLTag(pw, indent, "marriageable", marriageable);
            MHQXMLUtility.writeSimpleXMLTag(pw, indent, "tryingToConceive", tryingToConceive);
            MHQXMLUtility.writeSimpleXMLTag(pw, indent, "hidePersonality", hidePersonality);
            // endregion Flags

            if (!extraData.isEmpty()) {
                extraData.writeToXml(pw);
            }
        } catch (Exception ex) {
            logger.error(ex, "Failed to write {} to the XML File", getFullName());
            throw ex; // we want to rethrow to ensure that the save fails
        }
        return indent;
    }

    public static Person generateInstanceFromXML(Node wn, Campaign campaign, Version version) {
        Person person = new Person(campaign);

        try {
            // Okay, now load Person-specific fields!
            NodeList nl = wn.getChildNodes();

            String advantages = null;
            String edge = null;
            String implants = null;

            for (int x = 0; x < nl.getLength(); x++) {
                Node wn2 = nl.item(x);
                String nodeName = wn2.getNodeName();

                if (nodeName.equalsIgnoreCase("preNominal")) {
                    person.setPreNominalDirect(wn2.getTextContent().trim());
                } else if (nodeName.equalsIgnoreCase("givenName")) {
                    person.setGivenNameDirect(wn2.getTextContent().trim());
                } else if (nodeName.equalsIgnoreCase("surname")) {
                    person.setSurnameDirect(wn2.getTextContent().trim());
                } else if (nodeName.equalsIgnoreCase("postNominal")) {
                    person.setPostNominalDirect(wn2.getTextContent().trim());
                } else if (nodeName.equalsIgnoreCase("maidenName")) {
                    person.setMaidenName(wn2.getTextContent().trim());
                } else if (nodeName.equalsIgnoreCase("callsign")) {
                    person.setCallsignDirect(wn2.getTextContent().trim());
                } else if (nodeName.equalsIgnoreCase("faction")) {
                    person.setOriginFaction(Factions.getInstance().getFaction(wn2.getTextContent().trim()));
                } else if (nodeName.equalsIgnoreCase("planetId")) {
                    String systemId = "", planetId = "";
                    try {
                        systemId = wn2.getAttributes().getNamedItem("systemId").getTextContent().trim();
                        planetId = wn2.getTextContent().trim();
                        PlanetarySystem ps = campaign.getSystemById(systemId);
                        Planet p = null;
                        if (ps == null) {
                            ps = campaign.getSystemByName(systemId);
                        }
                        if (ps != null) {
                            p = ps.getPlanetById(planetId);
                        }
                        person.originPlanet = p;
                    } catch (NullPointerException e) {
                        logger.error("Error loading originPlanet for {}, {}", systemId, planetId, e);
                    }
                } else if (nodeName.equalsIgnoreCase("becomingBondsmanEndDate")) {
                    person.becomingBondsmanEndDate = MHQXMLUtility.parseDate(wn2.getTextContent().trim());
                } else if (nodeName.equalsIgnoreCase("phenotype")) {
                    person.phenotype = Phenotype.fromString(wn2.getTextContent().trim());
                } else if (nodeName.equalsIgnoreCase("bloodname")) {
                    person.bloodname = wn2.getTextContent();
                } else if (nodeName.equalsIgnoreCase("biography")) {
                    person.biography = wn2.getTextContent();
                } else if (nodeName.equalsIgnoreCase("primaryRole")) {
                    final PersonnelRole primaryRole = PersonnelRole.fromString(wn2.getTextContent().trim());
                    person.setPrimaryRoleDirect(primaryRole);
                } else if (nodeName.equalsIgnoreCase("secondaryRole")) {
                    person.setSecondaryRoleDirect(PersonnelRole.fromString(wn2.getTextContent().trim()));
                } else if (nodeName.equalsIgnoreCase("acquisitions")) {
                    person.acquisitions = MathUtility.parseInt(wn2.getTextContent());
                } else if (nodeName.equalsIgnoreCase("primaryDesignator")) {
                    person.primaryDesignator = ROMDesignation.parseFromString(wn2.getTextContent().trim());
                } else if (nodeName.equalsIgnoreCase("secondaryDesignator")) {
                    person.secondaryDesignator = ROMDesignation.parseFromString(wn2.getTextContent().trim());
                } else if (nodeName.equalsIgnoreCase("daysToWaitForHealing")) {
                    person.daysToWaitForHealing = MathUtility.parseInt(wn2.getTextContent());
                } else if (nodeName.equalsIgnoreCase("vocationalXPTimer")) {
                    person.vocationalXPTimer = MathUtility.parseInt(wn2.getTextContent());
                } else if (nodeName.equalsIgnoreCase("id")) {
                    person.id = UUID.fromString(wn2.getTextContent());
                } else if (nodeName.equalsIgnoreCase("genealogy")) {
                    person.getGenealogy().fillFromXML(wn2.getChildNodes());
                } else if (nodeName.equalsIgnoreCase("dueDate")) {
                    person.dueDate = MHQXMLUtility.parseDate(wn2.getTextContent().trim());
                } else if (nodeName.equalsIgnoreCase("expectedDueDate")) {
                    person.expectedDueDate = MHQXMLUtility.parseDate(wn2.getTextContent().trim());
                } else if (nodeName.equalsIgnoreCase(Portrait.XML_TAG)) {
                    person.setPortrait(Portrait.parseFromXML(wn2));
                } else if (nodeName.equalsIgnoreCase("xp")) {
                    person.setXPDirect(MathUtility.parseInt(wn2.getTextContent().trim()));
                } else if (nodeName.equalsIgnoreCase("totalXPEarnings")) {
                    person.setTotalXPEarnings(MathUtility.parseInt(wn2.getTextContent().trim()));
                } else if (nodeName.equalsIgnoreCase("nTasks")) {
                    person.nTasks = MathUtility.parseInt(wn2.getTextContent());
                } else if (nodeName.equalsIgnoreCase("hits")) {
                    person.hits = MathUtility.parseInt(wn2.getTextContent());
                } else if (nodeName.equalsIgnoreCase("hitsPrior")) {
                    person.hitsPrior = MathUtility.parseInt(wn2.getTextContent());
                } else if (nodeName.equalsIgnoreCase("gender")) {
                    person.setGender(Gender.parseFromString(wn2.getTextContent().trim()));
                } else if (nodeName.equalsIgnoreCase("bloodGroup")) {
                    person.setBloodGroup(BloodGroup.fromString(wn2.getTextContent().trim()));
                } else if (nodeName.equalsIgnoreCase("rankSystem")) {
                    final RankSystem rankSystem = Ranks.getRankSystemFromCode(wn2.getTextContent().trim());

                    if (rankSystem != null) {
                        person.setRankSystemDirect(rankSystem);
                    }
                } else if (nodeName.equalsIgnoreCase("rank")) {
                    person.setRank(MathUtility.parseInt(wn2.getTextContent().trim()));
                } else if (nodeName.equalsIgnoreCase("rankLevel")) {
                    person.setRankLevel(MathUtility.parseInt(wn2.getTextContent().trim()));
                } else if (nodeName.equalsIgnoreCase("maneiDominiClass")) {
                    person.setManeiDominiClassDirect(ManeiDominiClass.parseFromString(wn2.getTextContent().trim()));
                } else if (nodeName.equalsIgnoreCase("maneiDominiRank")) {
                    person.setManeiDominiRankDirect(ManeiDominiRank.parseFromString(wn2.getTextContent().trim()));
                } else if (nodeName.equalsIgnoreCase("doctorId")) {
                    if (!wn2.getTextContent().equals("null")) {
                        person.doctorId = UUID.fromString(wn2.getTextContent());
                    }
                } else if (nodeName.equalsIgnoreCase("unitId")) {
                    if (!wn2.getTextContent().equals("null")) {
                        person.unit = new PersonUnitRef(UUID.fromString(wn2.getTextContent()));
                    }
                } else if (nodeName.equalsIgnoreCase("status")) {
                    person.setStatus(PersonnelStatus.fromString(wn2.getTextContent().trim()));
                } else if (nodeName.equalsIgnoreCase("prisonerStatus")) {
                    person.prisonerStatus = PrisonerStatus.parseFromString(wn2.getTextContent().trim());
                } else if (nodeName.equalsIgnoreCase("salary")) {
                    person.salary = Money.fromXmlString(wn2.getTextContent().trim());
                } else if (nodeName.equalsIgnoreCase("totalEarnings")) {
                    person.totalEarnings = Money.fromXmlString(wn2.getTextContent().trim());
                } else if (nodeName.equalsIgnoreCase("minutesLeft")) {
                    person.minutesLeft = MathUtility.parseInt(wn2.getTextContent());
                } else if (nodeName.equalsIgnoreCase("overtimeLeft")) {
                    person.overtimeLeft = MathUtility.parseInt(wn2.getTextContent());
                } else if (nodeName.equalsIgnoreCase("birthday")) {
                    person.birthday = MHQXMLUtility.parseDate(wn2.getTextContent().trim());
                } else if (nodeName.equalsIgnoreCase("deathday")) {
                    person.dateOfDeath = MHQXMLUtility.parseDate(wn2.getTextContent().trim());
                } else if (nodeName.equalsIgnoreCase("recruitment")) {
                    person.recruitment = MHQXMLUtility.parseDate(wn2.getTextContent().trim());
                } else if (nodeName.equalsIgnoreCase("joinedCampaign")) {
                    person.joinedCampaign = MHQXMLUtility.parseDate(wn2.getTextContent().trim());
                } else if (nodeName.equalsIgnoreCase("lastRankChangeDate")) {
                    person.lastRankChangeDate = MHQXMLUtility.parseDate(wn2.getTextContent().trim());
                } else if (nodeName.equalsIgnoreCase("autoAwardSupportPoints")) {
                    person.setAutoAwardSupportPoints(MathUtility.parseInt(wn2.getTextContent().trim()));
                } else if (nodeName.equalsIgnoreCase("retirement")) {
                    person.setRetirement(MHQXMLUtility.parseDate(wn2.getTextContent().trim()));
                } else if (nodeName.equalsIgnoreCase("loyalty")) {
                    person.loyalty = MathUtility.parseInt(wn2.getTextContent(), 9);
                } else if (nodeName.equalsIgnoreCase("fatigue")) {
                    person.fatigue = MathUtility.parseInt(wn2.getTextContent());
                } else if (nodeName.equalsIgnoreCase("isRecoveringFromFatigue")) {
                    person.isRecoveringFromFatigue = Boolean.parseBoolean(wn2.getTextContent().trim());
                } else if (nodeName.equalsIgnoreCase("advantages")) {
                    advantages = wn2.getTextContent();
                } else if (nodeName.equalsIgnoreCase("edge")) {
                    edge = wn2.getTextContent();
                } else if (nodeName.equalsIgnoreCase("edgeAvailable")) {
                    person.currentEdge = MathUtility.parseInt(wn2.getTextContent(), 0);
                } else if (nodeName.equalsIgnoreCase("implants")) {
                    implants = wn2.getTextContent();
                } else if (nodeName.equalsIgnoreCase("toughness")) {
                    person.toughness = MathUtility.parseInt(wn2.getTextContent());
                } else if (nodeName.equalsIgnoreCase("connections")) {
                    person.connections = MathUtility.parseInt(wn2.getTextContent());
                } else if (nodeName.equalsIgnoreCase("wealth")) {
                    person.wealth = MathUtility.parseInt(wn2.getTextContent());
                } else if (nodeName.equalsIgnoreCase("hasPerformedExtremeExpenditure")) {
                    person.hasPerformedExtremeExpenditure = Boolean.parseBoolean(wn2.getTextContent());
                } else if (nodeName.equalsIgnoreCase("reputation")) {
                    person.reputation = MathUtility.parseInt(wn2.getTextContent());
                } else if (nodeName.equalsIgnoreCase("unlucky")) {
                    person.unlucky = MathUtility.parseInt(wn2.getTextContent());
                } else if (nodeName.equalsIgnoreCase("bloodmark")) {
                    person.bloodmark = MathUtility.parseInt(wn2.getTextContent());
                } else if (nodeName.equalsIgnoreCase("bloodhuntSchedule")) {
                    NodeList nl2 = wn2.getChildNodes();
                    for (int y = 0; y < nl2.getLength(); y++) {
                        Node wn3 = nl2.item(y);
                        // If it's not an element node, we ignore it.
                        if (wn3.getNodeType() != Node.ELEMENT_NODE) {
                            continue;
                        }

                        if (!wn3.getNodeName().equalsIgnoreCase("attemptDate")) {
                            logger.error("(techUnitIds) Unknown node type not loaded in bloodhuntSchedule nodes: {}",
                                  wn3.getNodeName());
                            continue;
                        }
                        person.addBloodhuntDate(LocalDate.parse(wn3.getTextContent().trim()));
                    }
                } else if (nodeName.equalsIgnoreCase("atowAttributes")) {
                    person.atowAttributes = new Attributes().generateAttributesFromXML(wn2);
                } else if (nodeName.equalsIgnoreCase("pilotHits")) {
                    person.hits = MathUtility.parseInt(wn2.getTextContent());
                } else if (nodeName.equalsIgnoreCase("skill")) {
                    Skill s = Skill.generateInstanceFromXML(wn2);
                    if ((s != null) && (s.getType() != null)) {
                        person.skills.addSkill(s.getType().getName(), s);
                    }
                } else if (nodeName.equalsIgnoreCase("techUnitIds")) {
                    NodeList nl2 = wn2.getChildNodes();
                    for (int y = 0; y < nl2.getLength(); y++) {
                        Node wn3 = nl2.item(y);
                        // If it's not an element node, we ignore it.
                        if (wn3.getNodeType() != Node.ELEMENT_NODE) {
                            continue;
                        }

                        if (!wn3.getNodeName().equalsIgnoreCase("id")) {
                            logger.error("(techUnitIds) Unknown node type not loaded in techUnitIds nodes: {}",
                                  wn3.getNodeName());
                            continue;
                        }
                        person.addTechUnit(new PersonUnitRef(UUID.fromString(wn3.getTextContent())));
                    }
                } else if (nodeName.equalsIgnoreCase("personnelLog")) {
                    NodeList nl2 = wn2.getChildNodes();
                    for (int y = 0; y < nl2.getLength(); y++) {
                        Node wn3 = nl2.item(y);
                        // If it's not an element node, we ignore it.
                        if (wn3.getNodeType() != Node.ELEMENT_NODE) {
                            continue;
                        }

                        if (!wn3.getNodeName().equalsIgnoreCase("logEntry")) {
                            logger.error("(personnelLog) Unknown node type not loaded in personnel logEntry nodes: {}",
                                  wn3.getNodeName());
                            continue;
                        }

                        final LogEntry logEntry = LogEntryFactory.getInstance().generateInstanceFromXML(wn3);
                        if (logEntry != null) {
                            // <50.05 compatibility handler
                            LogEntryType logEntryType = logEntry.getType();
                            String logEntryDescription = logEntry.getDesc();
                            if (logEntryType == MEDICAL) {
                                person.addMedicalLogEntry(logEntry);
                            } else if (logEntryType == SERVICE) {
                                // < 50.05 compatibility handler
                                List<String> assignmentTargetStrings = List.of("Assigned to",
                                      "Reassigned from",
                                      "Removed from",
                                      "Added to");

                                boolean shiftedLogType = false;
                                for (String targetString : assignmentTargetStrings) {
                                    if (logEntryDescription.startsWith(targetString)) {
                                        logEntry.setType(ASSIGNMENT);
                                        person.addAssignmentLogEntry(logEntry);
                                        shiftedLogType = true;
                                        break;
                                    }
                                }

                                if (!shiftedLogType) {
                                    person.addPersonalLogEntry(logEntry);
                                }
                            } else {
                                // < 50.05 compatibility handler
                                List<String> performanceTargetStrings = List.of("Changed edge to",
                                      "Gained",
                                      "Improved",
                                      "injuries, gaining",
                                      "XP from successful medical work");

                                boolean foundPerformanceTarget = false;
                                for (String targetString : performanceTargetStrings) {
                                    if (logEntryDescription.startsWith(targetString)) {
                                        foundPerformanceTarget = true;
                                        break;
                                    }
                                }

                                if (foundPerformanceTarget) {
                                    logEntry.setType(PERFORMANCE);
                                    person.addPerformanceLogEntry(logEntry);
                                } else {
                                    person.addPersonalLogEntry(logEntry);
                                }
                            }
                        }
                    }
                } else if (nodeName.equalsIgnoreCase("medicalLog")) {
                    NodeList nl2 = wn2.getChildNodes();
                    for (int y = 0; y < nl2.getLength(); y++) {
                        Node wn3 = nl2.item(y);
                        // If it's not an element node, we ignore it.
                        if (wn3.getNodeType() != Node.ELEMENT_NODE) {
                            continue;
                        }

                        if (!wn3.getNodeName().equalsIgnoreCase("logEntry")) {
                            logger.error("(medicalLog) Unknown node type not loaded in personnel logEntry nodes: {}",
                                  wn3.getNodeName());
                            continue;
                        }

                        final LogEntry logEntry = LogEntryFactory.getInstance().generateInstanceFromXML(wn3);
                        if (logEntry != null) {
                            person.addMedicalLogEntry(logEntry);
                        }
                    }
                } else if (nodeName.equalsIgnoreCase("scenarioLog")) {
                    NodeList nl2 = wn2.getChildNodes();
                    for (int y = 0; y < nl2.getLength(); y++) {
                        Node wn3 = nl2.item(y);
                        // If it's not an element node, we ignore it.
                        if (wn3.getNodeType() != Node.ELEMENT_NODE) {
                            continue;
                        }

                        if (!wn3.getNodeName().equalsIgnoreCase("logEntry")) {
                            logger.error("Unknown node type not loaded in scenario logEntry nodes: {}",
                                  wn3.getNodeName());
                            continue;
                        }

                        final LogEntry logEntry = LogEntryFactory.getInstance().generateInstanceFromXML(wn3);
                        if (logEntry != null) {
                            person.addScenarioLogEntry(logEntry);
                        }
                    }
                } else if (nodeName.equalsIgnoreCase("assignmentLog")) {
                    NodeList nl2 = wn2.getChildNodes();
                    for (int y = 0; y < nl2.getLength(); y++) {
                        Node wn3 = nl2.item(y);
                        // If it's not an element node, we ignore it.
                        if (wn3.getNodeType() != Node.ELEMENT_NODE) {
                            continue;
                        }

                        if (!wn3.getNodeName().equalsIgnoreCase("logEntry")) {
                            logger.error("(assignmentLog) Unknown node type not loaded in scenario logEntry nodes: {}",
                                  wn3.getNodeName());
                            continue;
                        }

                        final LogEntry logEntry = LogEntryFactory.getInstance().generateInstanceFromXML(wn3);
                        if (logEntry != null) {
                            person.addAssignmentLogEntry(logEntry);
                        }
                    }
                } else if (nodeName.equalsIgnoreCase("performanceLog")) {
                    NodeList nl2 = wn2.getChildNodes();
                    for (int y = 0; y < nl2.getLength(); y++) {
                        Node wn3 = nl2.item(y);
                        // If it's not an element node, we ignore it.
                        if (wn3.getNodeType() != Node.ELEMENT_NODE) {
                            continue;
                        }

                        if (!wn3.getNodeName().equalsIgnoreCase("logEntry")) {
                            logger.error("(performanceLog) Unknown node type not loaded in scenario logEntry nodes: {}",
                                  wn3.getNodeName());
                            continue;
                        }

                        final LogEntry logEntry = LogEntryFactory.getInstance().generateInstanceFromXML(wn3);
                        if (logEntry != null) {
                            person.addPerformanceLogEntry(logEntry);
                        }
                    }
                } else if (nodeName.equalsIgnoreCase("awards")) {
                    NodeList nl2 = wn2.getChildNodes();
                    for (int y = 0; y < nl2.getLength(); y++) {
                        Node wn3 = nl2.item(y);
                        if (wn3.getNodeType() != Node.ELEMENT_NODE) {
                            continue;
                        }

                        if (!wn3.getNodeName().equalsIgnoreCase("award")) {
                            logger.error("Unknown node type not loaded in personnel award log nodes: {}",
                                  wn3.getNodeName());
                            continue;
                        }

                        person.getAwardController()
                              .addAwardFromXml(AwardsFactory.getInstance().generateNewFromXML(wn3));
                    }
                } else if (nodeName.equalsIgnoreCase("injuries")) {
                    NodeList nl2 = wn2.getChildNodes();
                    for (int y = 0; y < nl2.getLength(); y++) {
                        Node wn3 = nl2.item(y);
                        // If it's not an element node, we ignore it.
                        if (wn3.getNodeType() != Node.ELEMENT_NODE) {
                            continue;
                        }

                        if (!wn3.getNodeName().equalsIgnoreCase("injury")) {
                            logger.error("Unknown node type not loaded in injury nodes: {}", wn3.getNodeName());
                            continue;
                        }
                        person.injuries.add(Injury.generateInstanceFromXML(wn3));
                    }
                    LocalDate now = campaign.getLocalDate();
                    person.injuries.stream()
                          .filter(inj -> (null == inj.getStart()))
                          .forEach(inj -> inj.setStart(now.minusDays(inj.getOriginalTime() - inj.getTime())));
                } else if (nodeName.equalsIgnoreCase("originalUnitWeight")) {
                    person.originalUnitWeight = MathUtility.parseInt(wn2.getTextContent());
                } else if (nodeName.equalsIgnoreCase("originalUnitTech")) {
                    person.originalUnitTech = MathUtility.parseInt(wn2.getTextContent());
                } else if (nodeName.equalsIgnoreCase("originalUnitId")) {
                    person.originalUnitId = UUID.fromString(wn2.getTextContent());
                } else if (nodeName.equalsIgnoreCase("eduHighestEducation")) {
                    person.eduHighestEducation = EducationLevel.fromString(wn2.getTextContent());
                } else if (nodeName.equalsIgnoreCase("eduJourneyTime")) {
                    person.eduJourneyTime = MathUtility.parseInt(wn2.getTextContent());
                } else if (nodeName.equalsIgnoreCase("eduDaysOfTravel")) {
                    person.eduDaysOfTravel = MathUtility.parseInt(wn2.getTextContent());
                } else if (nodeName.equalsIgnoreCase("eduTagAlongs")) {
                    if (nodeName.equalsIgnoreCase("eduTagAlongs")) {
                        NodeList uuidNodes = wn2.getChildNodes();

                        for (int j = 0; j < uuidNodes.getLength(); j++) {
                            Node uuidNode = uuidNodes.item(j);

                            if (uuidNode.getNodeName().equalsIgnoreCase("tagAlong")) {
                                String uuidString = uuidNode.getTextContent();

                                UUID uuid = UUID.fromString(uuidString);

                                person.eduTagAlongs.add(uuid);
                            }
                        }
                    }
                } else if (nodeName.equalsIgnoreCase("eduFailedApplications")) {
                    if (nodeName.equalsIgnoreCase("eduFailedApplications")) {
                        NodeList nodes = wn2.getChildNodes();

                        for (int j = 0; j < nodes.getLength(); j++) {
                            Node node = nodes.item(j);

                            if (node.getNodeName().equalsIgnoreCase("eduFailedApplication")) {
                                person.eduFailedApplications.add(node.getTextContent());
                            }
                        }
                    }
                } else if (nodeName.equalsIgnoreCase("eduAcademySystem")) {
                    person.eduAcademySystem = String.valueOf(wn2.getTextContent());
                } else if (nodeName.equalsIgnoreCase("eduAcademyName")) {
                    person.eduAcademyName = String.valueOf(wn2.getTextContent());
                } else if (nodeName.equalsIgnoreCase("eduAcademySet")) {
                    person.eduAcademySet = String.valueOf(wn2.getTextContent());
                } else if (nodeName.equalsIgnoreCase("eduAcademyNameInSet")) {
                    person.eduAcademyNameInSet = String.valueOf(wn2.getTextContent());
                } else if (nodeName.equalsIgnoreCase("eduAcademyFaction")) {
                    person.eduAcademyFaction = String.valueOf(wn2.getTextContent());
                } else if (nodeName.equalsIgnoreCase("eduCourseIndex")) {
                    person.eduCourseIndex = MathUtility.parseInt(wn2.getTextContent());
                } else if (nodeName.equalsIgnoreCase("eduEducationStage")) {
                    person.eduEducationStage = EducationStage.parseFromString(wn2.getTextContent());
                } else if (nodeName.equalsIgnoreCase("eduEducationTime")) {
                    person.eduEducationTime = MathUtility.parseInt(wn2.getTextContent());
                } else if (nodeName.equalsIgnoreCase("aggression")) {
                    person.aggression = Aggression.fromString(wn2.getTextContent());
                } else if (nodeName.equalsIgnoreCase("aggressionDescriptionIndex")) {
                    person.aggressionDescriptionIndex = MathUtility.parseInt(wn2.getTextContent());
                } else if (nodeName.equalsIgnoreCase("ambition")) {
                    person.ambition = Ambition.fromString(wn2.getTextContent());
                } else if (nodeName.equalsIgnoreCase("ambitionDescriptionIndex")) {
                    person.ambitionDescriptionIndex = MathUtility.parseInt(wn2.getTextContent());
                } else if (nodeName.equalsIgnoreCase("greed")) {
                    person.greed = Greed.fromString(wn2.getTextContent());
                } else if (nodeName.equalsIgnoreCase("greedDescriptionIndex")) {
                    person.greedDescriptionIndex = MathUtility.parseInt(wn2.getTextContent());
                } else if (nodeName.equalsIgnoreCase("social")) {
                    person.social = Social.fromString(wn2.getTextContent());
                } else if (nodeName.equalsIgnoreCase("socialDescriptionIndex")) {
                    person.socialDescriptionIndex = MathUtility.parseInt(wn2.getTextContent());
                } else if (nodeName.equalsIgnoreCase("personalityQuirk")) {
                    person.personalityQuirk = PersonalityQuirk.fromString(wn2.getTextContent());

                    // < 50.07 compatibility handler
                    if (person.personalityQuirk == PersonalityQuirk.BROKEN) {
                        person.personalityQuirk = PersonalityQuirk.HAUNTED;
                    }
                } else if (nodeName.equalsIgnoreCase("personalityQuirkDescriptionIndex")) {
                    person.personalityQuirkDescriptionIndex = MathUtility.parseInt(wn2.getTextContent());
                } else if ((nodeName.equalsIgnoreCase("reasoning"))) {
                    person.reasoning = Reasoning.fromString(wn2.getTextContent());
                } else if ((nodeName.equalsIgnoreCase("reasoningDescriptionIndex"))) {
                    person.reasoningDescriptionIndex = MathUtility.parseInt(wn2.getTextContent());
                } else if (nodeName.equalsIgnoreCase("personalityDescription")) {
                    person.personalityDescription = wn2.getTextContent();
                } else if (nodeName.equalsIgnoreCase("personalityInterviewNotes")) {
                    person.personalityInterviewNotes = wn2.getTextContent();
                } else if (nodeName.equalsIgnoreCase("clanPersonnel")) {
                    person.setClanPersonnel(Boolean.parseBoolean(wn2.getTextContent().trim()));
                } else if (nodeName.equalsIgnoreCase("commander")) {
                    person.setCommander(Boolean.parseBoolean(wn2.getTextContent().trim()));
                } else if (nodeName.equalsIgnoreCase("divorceable")) {
                    person.setDivorceable(Boolean.parseBoolean(wn2.getTextContent().trim()));
                } else if (nodeName.equalsIgnoreCase("founder")) {
                    person.setFounder(Boolean.parseBoolean(wn2.getTextContent().trim()));
                } else if (nodeName.equalsIgnoreCase("immortal")) {
                    person.setImmortal(Boolean.parseBoolean(wn2.getTextContent().trim()));
                } else if (nodeName.equalsIgnoreCase("employed")) {
                    // Fixes a <50.07 bug
                    if (!person.isCivilian()) { // Non-civilians are always employed
                        person.setEmployed(true);
                    } else {
                        person.setEmployed(Boolean.parseBoolean(wn2.getTextContent().trim()));
                    }
                } else if (nodeName.equalsIgnoreCase("marriageable")) {
                    person.setMarriageable(Boolean.parseBoolean(wn2.getTextContent().trim()));
                } else if (nodeName.equalsIgnoreCase("tryingToConceive")) {
                    person.setTryingToConceive(Boolean.parseBoolean(wn2.getTextContent().trim()));
                } else if (nodeName.equalsIgnoreCase("hidePersonality")) {
                    person.setHidePersonality(Boolean.parseBoolean(wn2.getTextContent().trim()));
                } else if (nodeName.equalsIgnoreCase("extraData")) {
                    person.extraData = ExtraData.createFromXml(wn2);
                }
            }

            person.setFullName(); // this sets the name based on the loaded values

            if ((advantages != null) && !advantages.isBlank()) {
                StringTokenizer st = new StringTokenizer(advantages, DELIMITER);
                while (st.hasMoreTokens()) {
                    String adv = st.nextToken();
                    String advName = Crew.parseAdvantageName(adv);
                    Object value = Crew.parseAdvantageValue(adv);

                    try {
                        person.getOptions().getOption(advName).setValue(value);
                    } catch (Exception e) {
                        logger.warn("Error restoring advantage: {}", adv);
                    }
                }
            }

            if ((edge != null) && !edge.isBlank()) {
                List<String> edgeOptionList = getEdgeTriggersList();
                // this prevents an error caused by the Option Group name being included in the
                // list of options for that group
                edgeOptionList.remove(0);

                updateOptions(edge, person, edgeOptionList);
                removeUnusedEdgeTriggers(person, edgeOptionList);
            }

            if ((implants != null) && !implants.isBlank()) {
                StringTokenizer st = new StringTokenizer(implants, DELIMITER);
                while (st.hasMoreTokens()) {
                    String adv = st.nextToken();
                    String advName = Crew.parseAdvantageName(adv);
                    Object value = Crew.parseAdvantageValue(adv);

                    try {
                        person.getOptions().getOption(advName).setValue(value);
                    } catch (Exception e) {
                        logger.error("Error restoring implants: {}", adv);
                    }
                }
            }

            // Fixing Prisoner Ranks - 0.47.X Fix
            if (person.getRankNumeric() < 0) {
                person.setRank(0);
            }

            if (person.getJoinedCampaign() == null) {
                person.setJoinedCampaign(campaign.getLocalDate());
            }

            // This resolves a bug squashed in 2025 (50.03) but lurked in our codebase
            // potentially as far back as 2014. The next two handlers should never be removed.
            if (!person.canPerformRole(campaign.getLocalDate(), person.getSecondaryRole(), false)) {
                person.setSecondaryRole(PersonnelRole.NONE);

                campaign.addReport(String.format(resources.getString("ineligibleForSecondaryRole"),
                      spanOpeningWithCustomColor(getWarningColor()),
                      CLOSING_SPAN_TAG,
                      person.getHyperlinkedFullTitle()));
            }

            if (!person.canPerformRole(campaign.getLocalDate(), person.getPrimaryRole(), true)) {
                person.setPrimaryRole(campaign, PersonnelRole.NONE);

                campaign.addReport(String.format(resources.getString("ineligibleForPrimaryRole"),
                      spanOpeningWithCustomColor(ReportingUtilities.getNegativeColor()),
                      CLOSING_SPAN_TAG,
                      person.getHyperlinkedFullTitle()));
            }
        } catch (Exception e) {
            logger.error(e, "Failed to read person {} from file", person.getFullName());
            person = null;
        }

        return person;
    }
    // endregion File I/O

    public void setSalary(final Money salary) {
        this.salary = salary;
    }

    /**
     * Calculates and returns the salary for this person based on campaign rules and status.
     *
     * <p>The method applies the following logic:</p>
     * <ul>
     *     <li>If the person is not free (e.g., a prisoner), returns a zero salary.</li>
     *     <li>If a positive or zero custom salary has been set, it is used directly.</li>
     *     <li>If the salary is negative, the standard salary is calculated based on campaign options and the
     *     person's roles, skills, and attributes:</li>
     *     <li>Base salaries are taken from the campaign options, according to primary and secondary roles.</li>
     *     <li>If the person is specialized infantry with applicable unit and specialization, a multiplier is
     *     applied to the primary base salary.</li>
     *     <li>An experience-level multiplier is applied to both primary and secondary salaries based on the
     *     person's skills.</li>
     *     <li>Additional multipliers for specializations (e.g., anti-mek skill) may also apply.</li>
     *     <li>Secondary role salaries are halved and only applied if not disabled via campaign options.</li>
     *     <li>The base salaries for primary and secondary roles are summed.</li>
     *     <li>If the person's rank provides a pay multiplier, the calculated total is multiplied accordingly.</li>
     * </ul>
     *
     * <p>The method does not currently account for era modifiers or crew type (e.g., DropShip, JumpShip, WarShip).</p>
     *
     * @param campaign The current {@link Campaign} used to determine relevant options and settings.
     *
     * @return A {@link Money} object representing the person's salary according to current campaign rules and their
     *       status.
     */
    public Money getSalary(final Campaign campaign) {
        if (!getPrisonerStatus().isFree()) {
            return Money.zero();
        }

        if (!employed) {
            return Money.zero();
        }

        if (salary.isPositiveOrZero()) {
            return salary;
        }

        // If the salary is negative, then use the standard amounts
        Money primaryBase = campaign.getCampaignOptions().getRoleBaseSalaries()[getPrimaryRole().ordinal()];

        // SpecInf is a special case, this needs to be applied first to bring base
        // salary up to RAW.
        if (getPrimaryRole().isSoldierOrBattleArmour()) {
            if ((getUnit() != null) &&
                      getUnit().isConventionalInfantry() &&
                      ((Infantry) getUnit().getEntity()).hasSpecialization()) {
                primaryBase = primaryBase.multipliedBy(campaign.getCampaignOptions()
                                                             .getSalarySpecialistInfantryMultiplier());
            }
        }

        // Experience multiplier
        primaryBase = primaryBase.multipliedBy(campaign.getCampaignOptions()
                                                     .getSalaryXPMultipliers()
                                                     .get(getSkillLevel(campaign, false)));

        // Specialization multiplier
        if (getPrimaryRole().isSoldierOrBattleArmour()) {
            if (hasSkill(S_ANTI_MEK)) {
                primaryBase = primaryBase.multipliedBy(campaign.getCampaignOptions().getSalaryAntiMekMultiplier());
            }
        }

        // CamOps doesn't cover secondary roles, so we just half the base salary of the
        // secondary role.
        Money secondaryBase = Money.zero();

        if (!campaign.getCampaignOptions().isDisableSecondaryRoleSalary()) {
            secondaryBase = campaign.getCampaignOptions().getRoleBaseSalaries()[getSecondaryRole().ordinal()].dividedBy(
                  2);

            // SpecInf is a special case, this needs to be applied first to bring base
            // salary up to RAW.
            if (getSecondaryRole().isSoldierOrBattleArmour()) {
                if (hasSkill(S_ANTI_MEK)) {
                    secondaryBase = secondaryBase.multipliedBy(campaign.getCampaignOptions()
                                                                     .getSalaryAntiMekMultiplier());
                }
            }

            // Experience modifier
            secondaryBase = secondaryBase.multipliedBy(campaign.getCampaignOptions()
                                                             .getSalaryXPMultipliers()
                                                             .get(getSkillLevel(campaign, true)));

            // Specialization
            if (getSecondaryRole().isSoldierOrBattleArmour()) {
                if (hasSkill(S_ANTI_MEK)) {
                    secondaryBase = secondaryBase.multipliedBy(campaign.getCampaignOptions()
                                                                     .getSalaryAntiMekMultiplier());
                }
            }
        }

        // TODO: distinguish DropShip, JumpShip, and WarShip crew
        // TODO: Add era mod to salary calc..
        if (getRank().getPayMultiplier() > 0) {
            return primaryBase.plus(secondaryBase).multipliedBy(getRank().getPayMultiplier());
        } else {
            return primaryBase.plus(secondaryBase);
        }
    }

    /**
     * Retrieves a list of edge triggers from PilotOptions.
     *
     * @return a List of edge triggers. If no edge triggers are found, an empty List is returned.
     */
    private static List<String> getEdgeTriggersList() {
        Enumeration<IOptionGroup> groups = new PilotOptions().getGroups();

        while (groups.hasMoreElements()) {
            IOptionGroup group = groups.nextElement();

            if (group.getKey().equals(PilotOptions.EDGE_ADVANTAGES)) {
                return Collections.list(group.getOptionNames());
            }
        }

        return new ArrayList<>();
    }

    /**
     * Updates the status of Edge Triggers based on those stored in edgeTriggers
     *
     * @param edgeTriggers   the string containing edge triggers delimited by "::"
     * @param retVal         the person to update
     * @param edgeOptionList the list of edge triggers to remove
     */
    private static void updateOptions(String edgeTriggers, Person retVal, List<String> edgeOptionList) {
        StringTokenizer st = new StringTokenizer(edgeTriggers, DELIMITER);

        while (st.hasMoreTokens()) {
            String trigger = st.nextToken();
            String triggerName = Crew.parseAdvantageName(trigger);
            Object value = Crew.parseAdvantageValue(trigger);

            try {
                retVal.getOptions().getOption(triggerName).setValue(value);
                edgeOptionList.remove(triggerName);
            } catch (Exception e) {
                logger.error("Error restoring edge trigger: {}", trigger);
            }
        }
    }

    /**
     * Explicitly disables unused Edge triggers
     *
     * @param retVal         the person for whom the triggers are disabled
     * @param edgeOptionList the list of edge triggers to be processed
     */
    private static void removeUnusedEdgeTriggers(Person retVal, List<String> edgeOptionList) {
        for (String edgeTrigger : edgeOptionList) {
            String advName = Crew.parseAdvantageName(edgeTrigger);

            try {
                retVal.getOptions().getOption(advName).setValue(false);
            } catch (Exception e) {
                logger.error("Error disabling edge trigger: {}", edgeTrigger);
            }
        }
    }

    /**
     * @return the person's total earnings
     */
    public Money getTotalEarnings() {
        return totalEarnings;
    }

    /**
     * This is used to pay a person. Preventing negative payments is intentional to ensure we don't accidentally change
     * someone when trying to give them money. To charge a person, implement a new method. (And then add a @see here)
     *
     * @param money the amount of money to add to their total earnings
     */
    public void payPerson(final Money money) {
        if (money.isPositiveOrZero()) {
            totalEarnings = getTotalEarnings().plus((money));
        }
    }

    /**
     * This is used to pay a person their share value based on the value of a single share
     *
     * @param campaign     the campaign the person is a part of
     * @param money        the value of a single share
     * @param sharesForAll whether all personnel have shares
     */
    public void payPersonShares(final Campaign campaign, final Money money, final boolean sharesForAll) {
        final int shares = getNumShares(campaign, sharesForAll);
        if (shares > 0) {
            payPerson(money.multipliedBy(shares));
        }
    }

    // region Ranks
    public RankSystem getRankSystem() {
        return rankSystem;
    }

    public void setRankSystem(final RankValidator rankValidator, final RankSystem rankSystem) {
        setRankSystemDirect(rankSystem);
        rankValidator.checkPersonRank(this);
        MekHQ.triggerEvent(new PersonChangedEvent(this));
    }

    private void setRankSystemDirect(final RankSystem rankSystem) {
        this.rankSystem = rankSystem;
    }

    public Rank getRank() {
        return getRankSystem().getRank(getRankNumeric());
    }

    /**
     * Retrieves the index of the character's rank
     *
     * @return the numeric value of the rank as an {@link Integer}
     */
    public int getRankNumeric() {
        return rank;
    }

    public void setRank(final int rank) {
        this.rank = rank;
    }

    /**
     * Retrieves the character's rank <b>sub-level</b>. Predominantly used in ComStar rank styles.
     *
     * <p><b>Important:</b> You almost always want to use {@link #getRankNumeric()} instead.</p>
     *
     * @return the rank level as an integer
     */
    public int getRankLevel() {
        return rankLevel;
    }

    public void setRankLevel(final int rankLevel) {
        this.rankLevel = rankLevel;
    }

    public void changeRank(final Campaign campaign, final int rankNumeric, final int rankLevel, final boolean report) {
        final int oldRankNumeric = getRankNumeric();
        final int oldRankLevel = getRankLevel();
        setRank(rankNumeric);
        setRankLevel(rankLevel);

        if (getPrisonerStatus().isFree() && !getPrimaryRole().isDependent()) {
            setLastRankChangeDate(campaign.getLocalDate());
        } else {
            setLastRankChangeDate(null);
        }

        campaign.personUpdated(this);

        if (report) {
            if ((rankNumeric > oldRankNumeric) || ((rankNumeric == oldRankNumeric) && (rankLevel > oldRankLevel))) {
                ServiceLogger.promotedTo(this, campaign.getLocalDate());
            } else if ((rankNumeric < oldRankNumeric) || (rankLevel < oldRankLevel)) {
                ServiceLogger.demotedTo(this, campaign.getLocalDate());
            }
        }
    }

    public String getRankName() {
        final Profession profession = Profession.getProfessionFromPersonnelRole(getPrimaryRole());
        String rankName = getRank().getName(profession.getProfession(getRankSystem(), getRank()));

        // Manei Domini Additions
        if (getRankSystem().isUseManeiDomini()) {
            if (!getManeiDominiClass().isNone()) {
                rankName = getManeiDominiClass() + " " + rankName;
            }

            if (!getManeiDominiRank().isNone()) {
                rankName += " " + getManeiDominiRank();
            }
        }

        if (getRankSystem().isUseROMDesignation()) {
            rankName += ROMDesignation.getComStarBranchDesignation(this);
        }

        // Rank Level Modifications
        if (getRankLevel() > 0) {
            rankName += Utilities.getRomanNumeralsFromArabicNumber(rankLevel, true);
        }

        // Prisoner Status Modifications
        rankName = rankName.equalsIgnoreCase("None") ?
                         getPrisonerStatus().getTitleExtension() :
                         getPrisonerStatus().getTitleExtension() + ' ' + rankName;

        // We have our name, return it
        return rankName.trim();
    }

    public ManeiDominiClass getManeiDominiClass() {
        return maneiDominiClass;
    }

    public void setManeiDominiClass(final ManeiDominiClass maneiDominiClass) {
        setManeiDominiClassDirect(maneiDominiClass);
        MekHQ.triggerEvent(new PersonChangedEvent(this));
    }

    private void setManeiDominiClassDirect(final ManeiDominiClass maneiDominiClass) {
        this.maneiDominiClass = maneiDominiClass;
    }

    public ManeiDominiRank getManeiDominiRank() {
        return maneiDominiRank;
    }

    public void setManeiDominiRank(final ManeiDominiRank maneiDominiRank) {
        setManeiDominiRankDirect(maneiDominiRank);
        MekHQ.triggerEvent(new PersonChangedEvent(this));
    }

    private void setManeiDominiRankDirect(final ManeiDominiRank maneiDominiRank) {
        this.maneiDominiRank = maneiDominiRank;
    }

    /**
     * Determines whether this person outranks another, taking into account the seniority rank for ComStar and WoB
     * ranks.
     *
     * @param other The <code>Person</code> to compare ranks with
     *
     * @return true if <code>other</code> has a lower rank, or if <code>other</code> is null.
     */
    public boolean outRanks(final @Nullable Person other) {
        if (other == null) {
            return true;
        } else if (getRankNumeric() == other.getRankNumeric()) {
            return getRankLevel() > other.getRankLevel();
        } else {
            return getRankNumeric() > other.getRankNumeric();
        }
    }

    /**
     * Checks if the current person outranks another person using a skill tiebreaker. If the other person is null, it is
     * considered that the current person outranks them. If both persons have the same rank numeric value, the rank
     * level is compared. If both persons have the same rank numeric value and rank level, the experience levels are
     * compared.
     *
     * @param campaign    the campaign used to calculate the experience levels
     * @param otherPerson the other person to compare ranks with
     *
     * @return true if the current person outranks the other person, false otherwise
     */
    public boolean outRanksUsingSkillTiebreaker(Campaign campaign, @Nullable Person otherPerson) {
        if (otherPerson == null) {
            return true;
        } else if (getRankNumeric() == otherPerson.getRankNumeric()) {
            if (getRankLevel() > otherPerson.getRankLevel()) {
                return true;
            } else if (getRankLevel() < otherPerson.getRankLevel()) {
                return false;
            } else {
                if (getExperienceLevel(campaign, false) == otherPerson.getExperienceLevel(campaign, false)) {
                    return getExperienceLevel(campaign, true) > otherPerson.getExperienceLevel(campaign, true);
                } else {
                    return getExperienceLevel(campaign, false) > otherPerson.getExperienceLevel(campaign, false);
                }
            }
        } else {
            return getRankNumeric() > otherPerson.getRankNumeric();
        }
    }
    // endregion Ranks

    @Override
    public String toString() {
        return getFullName();
    }

    /**
     * Two people are determined to be equal if they have the same id
     *
     * @param object The object to check if it is equal to the person or not
     *
     * @return True if they have the same id, otherwise false
     */
    @Override
    public boolean equals(final @Nullable Object object) {
        if (this == object) {
            return true;
        } else if (!(object instanceof Person)) {
            return false;
        } else {
            return getId().equals(((Person) object).getId());
        }
    }

    @Override
    public int hashCode() {
        return getId().hashCode();
    }

    public SkillLevel getSkillLevel(final Campaign campaign, final boolean secondary) {
        return Skills.SKILL_LEVELS[getExperienceLevel(campaign, secondary) + 1];
    }

    /**
     * Determines the experience level of a person in their current profession within the context of a campaign.
     *
     * <p>The calculation varies depending on the person's role and campaign options:</p>
     * <ul>
     *     <li>
     *         <b>Vehicle Gunners:</b> If artillery usage is enabled in the campaign, calculates the maximum
     *         experience level between Gunnery (Vee) and Artillery skills. Otherwise, uses the profession's
     *         associated skills and campaign averaging option.
     *     </li>
     *     <li>
     *         <b>Vehicle Crew:</b> Returns the highest experience level among a specific set of technical and support skills.
     *     </li>
     *     <li>
     *         <b>Administrators:</b> Averages the Administrator skill and (optionally) Negotiation skills,
     *         depending on campaign options. If all selected skills are untrained, returns {@link SkillType#EXP_NONE}.
     *         Otherwise, returns the average, floored at 0.
     *     </li>
     *     <li>
     *         <b>All other roles:</b> Calculates the experience level using their associated skills and campaign averaging option.
     *     </li>
     * </ul>
     *
     * @param campaign  the campaign context, providing options and relevant configuration
     * @param secondary if {@code true}, evaluates the person's secondary role; if {@code false}, evaluates the primary
     *                  role
     *
     * @return the calculated experience level for the relevant role, or {@link SkillType#EXP_NONE} if not qualified
     */
    public int getExperienceLevel(final Campaign campaign, final boolean secondary) {
        final PersonnelRole role = secondary ? getSecondaryRole() : getPrimaryRole();

        final CampaignOptions campaignOptions = campaign.getCampaignOptions();
        final boolean doAdminCountNegotiation = campaignOptions.isAdminExperienceLevelIncludeNegotiation();
        final boolean isUseArtillery = campaignOptions.isUseArtillery();

        final boolean isAlternativeQualityAveraging = campaignOptions.isAlternativeQualityAveraging();

        final int adjustedReputation = getAdjustedReputation(campaignOptions.isUseAgeEffects(),
              campaign.isClanCampaign(),
              campaign.getLocalDate(),
              rank);

        // Optional skills such as Admin for Techs are not counted towards the character's experience level, except
        // in the special case of Vehicle Gunners. So we only want to fetch the base professions.
        List<String> associatedSkillNames = role.getSkillsForProfession();

        return switch (role) {
            case VEHICLE_GUNNER -> {
                if (!isUseArtillery) {
                    yield calculateExperienceLevelForProfession(associatedSkillNames,
                          isAlternativeQualityAveraging,
                          adjustedReputation);
                } else {
                    if ((hasSkill(S_GUN_VEE)) && (hasSkill(S_ARTILLERY))) {
                        yield Math.max((getSkill(S_GUN_VEE).getExperienceLevel(options, atowAttributes)),
                              (getSkill(S_ARTILLERY).getExperienceLevel(options, atowAttributes)));
                    } else if (hasSkill(S_GUN_VEE)) {
                        yield getSkill(S_GUN_VEE).getExperienceLevel(options, atowAttributes);
                    } else if (hasSkill(S_ARTILLERY)) {
                        yield getSkill(S_ARTILLERY).getExperienceLevel(options, atowAttributes);
                    } else {
                        yield EXP_NONE;
                    }
                }
            }
            case VEHICLE_CREW -> {
                // Vehicle crew are a special case as they just need any one of the following skills to qualify,
                // rather than needing all relevant skills
                List<String> relevantSkills = List.of(S_TECH_MEK,
                      S_TECH_AERO,
                      S_TECH_MECHANIC,
                      S_TECH_BA,
                      S_SURGERY,
                      S_MEDTECH,
                      S_ASTECH,
                      S_COMMUNICATIONS,
                      S_ART_COOKING,
                      S_SENSOR_OPERATIONS);
                int highestExperienceLevel = EXP_NONE;
                for (String relevantSkill : relevantSkills) {
                    Skill skill = getSkill(relevantSkill);

                    if (skill == null) {
                        continue;
                    }

                    int currentExperienceLevel = skill.getExperienceLevel(options, atowAttributes);
                    if (currentExperienceLevel > highestExperienceLevel) {
                        highestExperienceLevel = currentExperienceLevel;
                    }
                }

                yield highestExperienceLevel;
            }
            case ADMINISTRATOR_COMMAND, ADMINISTRATOR_LOGISTICS, ADMINISTRATOR_TRANSPORT, ADMINISTRATOR_HR -> {
                int adminLevel = getSkillLevelOrNegative(S_ADMIN);
                adminLevel = adminLevel == -1 ? 0 : adminLevel;

                int negotiationLevel = getSkillLevelOrNegative(S_NEGOTIATION);
                negotiationLevel = negotiationLevel == -1 ? 0 : negotiationLevel;

                int levelSum;
                int divisor;

                if (doAdminCountNegotiation) {
                    levelSum = adminLevel + negotiationLevel;
                    divisor = 2;
                } else {
                    levelSum = adminLevel;
                    divisor = 1;
                }

                if (levelSum == -divisor) {
                    yield EXP_NONE;
                } else {
                    yield Math.max(0, levelSum / divisor);
                }
            }
            default -> calculateExperienceLevelForProfession(associatedSkillNames,
                  isAlternativeQualityAveraging,
                  adjustedReputation);
        };
    }

    /**
     * Calculates the experience level for a profession based on the specified skill names and quality averaging
     * method.
     *
     * <p>If the provided list of skill names is empty, this method returns {@link SkillType#EXP_REGULAR} by default.
     * If any skill is missing or its type cannot be determined, {@link SkillType#EXP_NONE} is returned.</p>
     *
     * <ul>
     *     <li>
     *         <b>Standard Averaging:</b> If {@code isAlternativeQualityAveraging} is {@code false}, the experience
     *         level is determined by averaging the levels of all provided skills and converting the average to an
     *         experience level using the first skill's type.
     *     </li>
     *     <li>
     *         <b>Alternative Quality Averaging:</b> If {@code isAlternativeQualityAveraging} is {@code true}, the
     *         method checks if all experience levels for the listed skills are equal. If they are, that shared
     *         experience level is returned. Otherwise, standard averaging is used as described above.
     *     </li>
     * </ul>
     *
     * @param skillNames                    list of skill names relevant to the profession
     * @param isAlternativeQualityAveraging if {@code true}, uses the alternative averaging method; if {@code false},
     *                                      uses standard averaging
     *
     * @return the determined experience level, or {@link SkillType#EXP_NONE} if an error occurs or prerequisite skills
     *       are missing
     *
     * @author Illiani
     * @since 0.50.06
     */
    private int calculateExperienceLevelForProfession(List<String> skillNames, boolean isAlternativeQualityAveraging,
          int adjustedReputation) {
        if (skillNames.isEmpty()) {
            // If we're not tracking skills for this profession, it always counts as REGULAR
            return EXP_REGULAR;
        }

        int totalSkillLevel = 0;
        boolean areAllEqual = true;
        Integer expectedExperienceLevel = null;

        for (String skillName : skillNames) {
            Skill skill = getSkill(skillName);
            if (skill == null) {
                // If a character is missing a skill, it means they're unqualified for a profession. They will lose
                // that profession the next time the campaign is loaded. We don't remove it here as that would
                // require passing in a bunch of extra information that is largely irrelevant.
                return EXP_NONE;
            }

            SkillType skillType = getType(skillName);
            if (skillType == null) {
                logger.warn("Unable to find skill type for {}. Experience level assessment aborted", skillName);
                return EXP_NONE;
            }

            int individualSkillLevel = skill.getTotalSkillLevel(options, atowAttributes, adjustedReputation);
            totalSkillLevel += individualSkillLevel;

            if (isAlternativeQualityAveraging) {
                int expLevel = skill.getExperienceLevel(options, atowAttributes, adjustedReputation);
                if (expectedExperienceLevel == null) {
                    expectedExperienceLevel = expLevel;
                } else if (!expectedExperienceLevel.equals(expLevel)) {
                    areAllEqual = false;
                }
            }
        }

        if (isAlternativeQualityAveraging && areAllEqual) {
            return expectedExperienceLevel;
        }

        int averageSkillLevel = (int) floor((double) totalSkillLevel / skillNames.size());

        Skill skill = getSkill(skillNames.get(0));
        if (skill == null) {
            return EXP_NONE;
        }

        return skill.getType().getExperienceLevel(averageSkillLevel);
    }

    /**
     * Retrieves the skills associated with the character's profession. The skills returned depend on whether the
     * personnel's primary or secondary role is being queried and may also vary based on the campaign's configuration
     * settings, such as whether artillery skills are enabled.
     *
     * @param campaign  the current {@link Campaign}
     * @param secondary a boolean indicating whether to retrieve skills for the secondary ({@code true}) or primary
     *                  ({@code false}) profession of the character
     *
     * @return a {@link List} of skill identifiers ({@link String}) associated with the personnel's role, possibly
     *       modified by campaign settings
     */
    public List<String> getProfessionSkills(final Campaign campaign, final boolean secondary) {
        final PersonnelRole profession = secondary ? getSecondaryRole() : getPrimaryRole();

        final CampaignOptions campaignOptions = campaign.getCampaignOptions();
        final boolean isAdminsHaveNegotiation = campaignOptions.isAdminsHaveNegotiation();
        final boolean isDoctorsUseAdministration = campaignOptions.isDoctorsUseAdministration();
        final boolean isTechsUseAdministration = campaignOptions.isTechsUseAdministration();
        final boolean isUseArtillery = campaignOptions.isUseArtillery();

        return profession.getSkillsForProfession(isAdminsHaveNegotiation,
              isDoctorsUseAdministration,
              isTechsUseAdministration,
              isUseArtillery);
    }

    /**
     * @param campaign the campaign the person is a part of
     *
     * @return a full description in HTML format that will be used for the graphical display in the personnel table
     *       among other places
     */
    public String getFullDesc(final Campaign campaign) {
        return "<b>" + getFullTitle() + "</b><br/>" + getSkillLevel(campaign, false) + ' ' + getRoleDesc();
    }

    public String getHTMLTitle() {
        return String.format("<html><div id=\"%s\" style=\"white-space: nowrap;\">%s</div></html>",
              getId(),
              getFullTitle());
    }

    /**
     * Constructs and returns the full title by combining the rank and full name. If the rank is not available or an
     * exception occurs while retrieving it, the method will only return the full name.
     *
     * @return the full title as a combination of rank and full name, or just the full name if the rank is unavailable
     */
    public String getFullTitle() {
        String rank = "";

        try {
            rank = getRankName();

            if (!rank.isBlank()) {
                rank = rank + ' ';
            }
        } catch (Exception ignored) {
            // This try-catch exists to allow us to more easily test Person objects. Previously, if
            // a method included 'getFullTitle' it would break if the Person object hadn't been
            // assigned a Rank System.
        }

        return rank + getFullName();
    }

    /**
     * Returns the person's title (rank) and surname as a single string.
     *
     * <p>If the person has an assigned rank, the rank (followed by a space) will precede the surname. If no rank is
     * available, only the surname is returned. If an exception occurs while retrieving the rank (for example, if the
     * person has not been assigned a rank system), the method will ignore the exception and return only the
     * surname.</p>
     *
     * <p>This design ensures robust behavior for test cases and scenarios where the person may not have a rank
     * assignment.</p>
     *
     * @return a string containing the person's rank (if any) and surname
     *
     * @author Illiani
     * @since 0.50.06
     */
    public String getTitleAndSurname() {
        String rank = "";

        try {
            rank = getRankName();

            if (!rank.isBlank()) {
                rank = rank + ' ';
            }
        } catch (Exception ignored) {
            // This try-catch exists to allow us to more easily test Person objects. Previously, if
            // a method included 'getTitleAndSurname' it would break if the Person object hadn't been
            // assigned a Rank System.
        }

        return rank + getSurname();
    }

    public String makeHTMLRank() {
        return String.format("<html><div id=\"%s\">%s</div></html>", getId(), getRankName().trim());
    }

    public String getHyperlinkedFullTitle() {
        return String.format("<a href='PERSON:%s'>%s</a>", getId(), getFullTitle());
    }

    public String getFullTitleAndProfessions() {
        return getFullTitle() + " (" + getPrimaryRoleDesc() + " / " + getSecondaryRoleDesc() + ')';
    }

    /**
     * @return the primaryDesignator
     */
    public ROMDesignation getPrimaryDesignator() {
        return primaryDesignator;
    }

    /**
     * @param primaryDesignator the primaryDesignator to set
     */
    public void setPrimaryDesignator(final ROMDesignation primaryDesignator) {
        this.primaryDesignator = primaryDesignator;
        MekHQ.triggerEvent(new PersonChangedEvent(this));
    }

    /**
     * @return the secondaryDesignator
     */
    public ROMDesignation getSecondaryDesignator() {
        return secondaryDesignator;
    }

    /**
     * @param secondaryDesignator the secondaryDesignator to set
     */
    public void setSecondaryDesignator(final ROMDesignation secondaryDesignator) {
        this.secondaryDesignator = secondaryDesignator;
        MekHQ.triggerEvent(new PersonChangedEvent(this));
    }

    public int getHealingDifficulty(final Campaign campaign) {
        return campaign.getCampaignOptions().isTougherHealing() ? Math.max(0, getHits() - 2) : 0;
    }

    public TargetRollModifier getHealingMods(final Campaign campaign) {
        return new TargetRollModifier(getHealingDifficulty(campaign), "difficulty");
    }

    public String fail() {
        return " <font color='" + ReportingUtilities.getNegativeColor() + "'><b>Failed to heal.</b></font>";
    }

    // region skill
    public boolean hasSkill(final @Nullable String skillName) {
        return skills.hasSkill(skillName);
    }

    public Skills getSkills() {
        return skills;
    }

    public @Nullable Skill getSkill(final @Nullable String skillName) {
        return skills.getSkill(skillName);
    }

    /**
     * @deprecated use {@link #getSkillLevel(String, boolean, boolean, LocalDate)} instead
     */
    @Deprecated(since = "0.50.06", forRemoval = true)
    public int getSkillLevel(final String skillName) {
        final Skill skill = getSkill(skillName);
        return (skill == null) ? 0 : skill.getExperienceLevel(options, atowAttributes);
    }

    /**
     * Retrieves the experience level for a specified skill by name, with options to account for aging effects and
     * campaign type.
     *
     * <p>This method calculates the experience level for the given skill, applying adjustments based on aging effects,
     * campaign context, and the current date. If the skill is not found, {@code 0} is returned.</p>
     *
     * @param skillName         the name of the skill to retrieve
     * @param isUseAgingEffects {@code true} to include aging effects in reputation adjustment, {@code false} otherwise
     * @param isClanCampaign    {@code true} if the context is a Clan campaign, {@code false} otherwise
     * @param today             the current date used for age-related calculations
     *
     * @return the corresponding experience level for the skill, or {@code 0} if the skill does not exist
     */
    public int getSkillLevel(final String skillName, boolean isUseAgingEffects, boolean isClanCampaign,
          LocalDate today) {
        final Skill skill = getSkill(skillName);

        int adjustedReputation = getAdjustedReputation(isUseAgingEffects, isClanCampaign, today, rank);

        return (skill == null) ? 0 : skill.getExperienceLevel(options, atowAttributes, adjustedReputation);
    }

    /**
     * Returns the experience level for the specified skill, or {@code -1} if the skill is not present.
     *
     * <p>If the entity has the specified skill, this method retrieves the skill and returns its experience level,
     * potentially taking into account any configured options or attribute modifiers. Otherwise, it returns {@code -1}
     * to indicate that the skill is not available.</p>
     *
     * @param skillName the name of the skill to query
     *
     * @return the experience level of the skill, or {@code -1} if the skill is not found
     */
    public int getSkillLevelOrNegative(final String skillName) {
        if (hasSkill(skillName)) {
            return getSkill(skillName).getExperienceLevel(options, atowAttributes);
        } else {
            return -1;
        }
    }

    public void addSkill(final String skillName, final Skill skill) {
        skills.addSkill(skillName, skill);
    }

    public void addSkill(final String skillName, final int level, final int bonus) {
        skills.addSkill(skillName, new Skill(skillName, level, bonus));
    }

    public void addSkill(final String skillName, final int level, final int bonus, final int ageModifier) {
        skills.addSkill(skillName, new Skill(skillName, level, bonus, ageModifier));
    }

    public void removeSkill(final String skillName) {
        skills.removeSkill(skillName);
    }

    /**
     * @return the number of skills learned by the character.
     */
    public int getSkillNumber() {
        return skills.size();
    }

    /**
     * Returns a list of skill names that the current object possesses, filtered by the specified skill subtypes.
     *
     * <p>For each skill subtype provided, this method collects all skill names associated
     * with those subtypes, then adds to the result only those skills that the object is known to have (i.e., those for
     * which {@code hasSkill(skillName)} returns true).</p>
     *
     * @param skillSubTypes the list of {@link SkillSubType} to use for filtering skills
     *
     * @return a {@link List} of skill names that are both of the specified subtypes and known to the object
     *
     * @author Illiani
     * @since 0.50.06
     */
    public List<String> getKnownSkillsBySkillSubType(List<SkillSubType> skillSubTypes) {
        List<String> knownSkills = new ArrayList<>();
        for (String skillName : getSkillsBySkillSubType(skillSubTypes)) {
            if (hasSkill(skillName)) {
                knownSkills.add(skillName);
            }
        }

        return knownSkills;
    }

    /**
     * Remove all skills
     */
    public void removeAllSkills() {
        skills.clear();
    }

    /**
     * Limit skills to the maximum of the given level
     */
    public void limitSkills(final int maxLevel) {
        for (final Skill skill : skills.getSkills()) {
            if (skill.getLevel() > maxLevel) {
                skill.setLevel(maxLevel);
            }
        }
    }

    public void improveSkill(final String skillName) {
        if (hasSkill(skillName)) {
            getSkill(skillName).improve();
        } else {
            addSkill(skillName, 0, 0);
        }
        MekHQ.triggerEvent(new PersonChangedEvent(this));
    }

    /**
     * Calculates the cost to improve a specific skill, with an optional reasoning multiplier.
     *
     * <p>If the skill exists, the cost is based on its current level's improvement cost.</p>
     *
     * <p>If the skill does not exist, the method calculates the cost using the default cost for the skill type at
     * level 0.</p>
     *
     * @param skillName    the name of the skill for which to calculate the improvement cost.
     * @param useReasoning a boolean indicating whether to apply {@link Reasoning} cost multipliers.
     *
     * @return the cost to improve the skill, adjusted by the reasoning multiplier if applicable, or the cost for level
     *       0 if the specified skill does not currently exist.
     */
    public int getCostToImprove(final String skillName, final boolean useReasoning) {
        final Skill skill = getSkill(skillName);
        final SkillType skillType = getType(skillName);
        int cost = hasSkill(skillName) ? skill.getCostToImprove() : skillType.getCost(0);

        double multiplier = getReasoningXpCostMultiplier(useReasoning);

        if (options.booleanOption(FLAW_SLOW_LEARNER)) {
            multiplier += 0.2;
        }

        if (options.booleanOption(ATOW_FAST_LEARNER)) {
            multiplier -= 0.2;
        }

        if (skillType.isAffectedByGremlinsOrTechEmpathy()) {
            if (options.booleanOption(FLAW_GREMLINS)) {
                multiplier += 0.1;
            }

            if (options.booleanOption(ATOW_TECH_EMPATHY)) {
                multiplier -= 0.1;
            }
        }

        return (int) round(cost * multiplier);
    }
    // endregion skill

    // region Awards
    public PersonAwardController getAwardController() {
        return awardController;
    }
    // endregion Awards

    public int getHits() {
        return hits;
    }

    public void setHits(final int hits) {
        this.hits = hits;
    }

    /**
     * @return the number of hits sustained prior to the last completed scenario.
     */
    public int getHitsPrior() {
        return hitsPrior;
    }

    /**
     * Sets the number of hits sustained prior to the last completed scenario.
     *
     * @param hitsPrior the new value for {@code hitsPrior}
     */
    public void setHitsPrior(final int hitsPrior) {
        this.hitsPrior = hitsPrior;
    }

    /**
     * @return <code>true</code> if the location (or any of its parent locations)
     *       has an injury which implies that the location (most likely a limb) is severed. By checking parents we can
     *       tell that they should be missing from the parent being severed, like a hand is missing if the corresponding
     *       arms is.
     */
    public boolean isLocationMissing(final @Nullable BodyLocation location) {
        return (location != null) &&
                     (getInjuriesByLocation(location).stream()
                            .anyMatch(injury -> injury.getType().impliesMissingLocation()) ||
                            isLocationMissing(location.Parent()));
    }

    public void heal() {
        hits = Math.max(hits - 1, 0);
        if (!needsFixing()) {
            doctorId = null;
        }
    }

    public boolean needsFixing() {
        return ((hits > 0) || needsAMFixing()) && getStatus().isActive();
    }

    /**
     * @deprecated No longer in use
     */
    @Deprecated(since = "0.50.06", forRemoval = true)
    public String succeed() {
        heal();
        return " <font color='" +
                     ReportingUtilities.getPositiveColor() +
                     "'><b>Successfully healed one hit.</b></font>";
    }

    // region Personnel Options
    public PersonnelOptions getOptions() {
        return options;
    }

    /**
     * @return the options of the given category that this pilot has
     */
    public Enumeration<IOption> getOptions(final String groupKey) {
        return options.getOptions(groupKey);
    }

    public int countOptions(final String groupKey) {
        int count = 0;

        for (final Enumeration<IOptionGroup> i = options.getGroups(); i.hasMoreElements(); ) {
            final IOptionGroup group = i.nextElement();

            if (!group.getKey().equalsIgnoreCase(groupKey)) {
                continue;
            }

            for (Enumeration<IOption> j = group.getOptions(); j.hasMoreElements(); ) {
                final IOption option = j.nextElement();

                if (option.booleanValue()) {
                    count++;
                }
            }
        }

        return count;
    }

    /**
     * Returns a string of all the option "codes" for this pilot, for a given group, using sep as the separator
     */
    public String getOptionList(@Nullable String sep, final String groupKey) {
        final StringBuilder adv = new StringBuilder();

        if (sep == null) {
            sep = "";
        }

        for (final Enumeration<IOptionGroup> i = options.getGroups(); i.hasMoreElements(); ) {
            final IOptionGroup group = i.nextElement();
            if (!group.getKey().equalsIgnoreCase(groupKey)) {
                continue;
            }

            for (Enumeration<IOption> j = group.getOptions(); j.hasMoreElements(); ) {
                final IOption option = j.nextElement();

                if (option.booleanValue()) {
                    if (!adv.isEmpty()) {
                        adv.append(sep);
                    }

                    adv.append(option.getName());
                    if (IntStream.of(IOption.STRING, IOption.CHOICE, IOption.INTEGER)
                              .anyMatch(k -> (option.getType() == k))) {
                        adv.append(' ').append(option.stringValue());
                    }
                }
            }
        }

        return adv.toString();
    }

    /**
     * @return a html-coded list that says what abilities are enabled for this pilot
     */
    public @Nullable String getAbilityListAsString(final String type) {
        final StringBuilder abilityString = new StringBuilder();
        for (Enumeration<IOption> i = getOptions(type); i.hasMoreElements(); ) {
            final IOption ability = i.nextElement();
            if (ability.booleanValue()) {
                abilityString.append(Utilities.getOptionDisplayName(ability)).append("<br>");
            }
        }

        return (abilityString.isEmpty()) ? null : "<html>" + abilityString + "</html>";
    }
    // endregion Personnel Options

    // region edge

    /**
     * Retrieves the edge value for the current person.
     *
     * <p><b>Usage:</b> This method gets the character's raw Edge score. Generally you likely want to use
     * {@link #getAdjustedEdge()} instead, as that includes adjustments for the character's {@code unlucky} trait.</p>
     *
     * @return The edge value defined in the person's options.
     */
    public int getEdge() {
        return getOptions().intOption(OptionsConstants.EDGE);
    }

    /**
     * Retrieves the adjusted edge value for the current person.
     *
     * <p>The adjusted Edge value is calculated by subtracting the person's level of bad luck (unlucky)
     * from their base Edge value.</p>
     *
     * @return The adjusted edge value after accounting for the person's level of bad luck.
     */
    public int getAdjustedEdge() {
        boolean hasTraumaticPast = options.booleanOption(COMPULSION_TRAUMATIC_PAST);
        int modifier = hasTraumaticPast ? -1 : 0;
        return options.intOption(OptionsConstants.EDGE) - unlucky + modifier;
    }

    public void setEdge(final int edge) {
        for (Enumeration<IOption> i = getOptions(PersonnelOptions.EDGE_ADVANTAGES); i.hasMoreElements(); ) {
            IOption ability = i.nextElement();
            if (OptionsConstants.EDGE.equals(ability.getName())) {
                ability.setValue(edge);
            }
        }
    }

    public void changeEdge(final int amount) {
        setEdge(Math.max(getEdge() + amount, 0));
    }

    /**
     * Resets edge points to the purchased level. Used for weekly refresh.
     */
    public void resetCurrentEdge() {
        setCurrentEdge(getAdjustedEdge());
    }

    /**
     * Sets edge points to the value 'currentEdge'. Used for weekly refresh.
     *
     * @param currentEdge - integer used to track this person's edge points available for the current week
     */
    public void setCurrentEdge(final int currentEdge) {
        this.currentEdge = currentEdge;
    }

    public void changeCurrentEdge(final int amount) {
        currentEdge = Math.max(currentEdge + amount, 0);
    }

    /**
     * @return this person's currently available edge points. Used for weekly refresh.
     */
    public int getCurrentEdge() {
        return currentEdge;
    }

    public void setEdgeUsed(final int edgeUsedThisRound) {
        this.edgeUsedThisRound = edgeUsedThisRound;
    }

    public int getEdgeUsed() {
        return edgeUsedThisRound;
    }

    /**
     * This will set a specific edge trigger, regardless of the current status
     */
    public void setEdgeTrigger(final String name, final boolean status) {
        for (Enumeration<IOption> i = getOptions(PersonnelOptions.EDGE_ADVANTAGES); i.hasMoreElements(); ) {
            final IOption ability = i.nextElement();
            if (ability.getName().equals(name)) {
                ability.setValue(status);
            }
        }
        MekHQ.triggerEvent(new PersonChangedEvent(this));
    }

    /**
     * This will flip the boolean status of the current edge trigger
     *
     * @param name of the trigger condition
     */
    public void changeEdgeTrigger(final String name) {
        for (Enumeration<IOption> i = getOptions(PersonnelOptions.EDGE_ADVANTAGES); i.hasMoreElements(); ) {
            final IOption ability = i.nextElement();
            if (ability.getName().equals(name)) {
                ability.setValue(!ability.booleanValue());
            }
        }
        MekHQ.triggerEvent(new PersonChangedEvent(this));
    }

    /**
     * @return a html-coded tooltip that says what edge will be used
     */
    public String getEdgeTooltip() {
        final StringBuilder stringBuilder = new StringBuilder();
        for (Enumeration<IOption> i = getOptions(PersonnelOptions.EDGE_ADVANTAGES); i.hasMoreElements(); ) {
            final IOption ability = i.nextElement();
            // yuck, it would be nice to have a more fool-proof way of identifying edge
            // triggers
            if (ability.getName().contains("edge_when") && ability.booleanValue()) {
                stringBuilder.append(ability.getDescription()).append("<br>");
            }
        }

        return stringBuilder.toString().isBlank() ? "No triggers set" : "<html>" + stringBuilder + "</html>";
    }
    // endregion edge

    /**
     * Determines whether the user possesses the necessary skills to operate the given entity.
     *
     * <p>The required skills are based on the type of the provided entity. The method checks for specific piloting or
     * gunnery skills relevant to the entity type, such as Meks, VTOLs, tanks, aerospace units, battle armor, and
     * others.</p>
     *
     * <p>If the appropriate skill(s) for the entity type are present, the method returns {@code true}; otherwise, it
     * returns {@code false}.</p>
     *
     * @param entity the entity to be checked for driving capability
     *
     * @return {@code true} if the required skill(s) to drive or operate the given entity are present; {@code false}
     *       otherwise
     */
    public boolean canDrive(final Entity entity) {
        if (entity instanceof LandAirMek) {
            return hasSkill(S_PILOT_MEK) && hasSkill(S_PILOT_AERO);
        } else if (entity instanceof Mek) {
            return hasSkill(S_PILOT_MEK);
        } else if (entity instanceof VTOL) {
            return hasSkill(S_PILOT_VTOL);
        } else if (entity instanceof Tank) {
            return hasSkill(entity.getMovementMode().isMarine() ? S_PILOT_NVEE : S_PILOT_GVEE);
        } else if (entity instanceof ConvFighter) {
            return hasSkill(S_PILOT_JET) || hasSkill(S_PILOT_AERO);
        } else if ((entity instanceof SmallCraft) || (entity instanceof Jumpship)) {
            return hasSkill(S_PILOT_SPACE);
        } else if (entity instanceof Aero) {
            return hasSkill(S_PILOT_AERO);
        } else if (entity instanceof BattleArmor) {
            return hasSkill(S_GUN_BA);
        } else if (entity instanceof Infantry) {
            return hasSkill(S_SMALL_ARMS);
        } else if (entity instanceof ProtoMek) {
            return hasSkill(S_GUN_PROTO);
        } else {
            return false;
        }
    }

    /**
     * Determines whether the user possesses the necessary skills to operate weapons for the given entity.
     *
     * <p>The required gunnery skill is dependent on the type of entity provided. This method checks for the relevant
     * gunnery or weapon skill associated with the entity type, such as Mek, tanks, aerospace units, battle armor,
     * infantry, and others.</p>
     *
     * <p>Returns {@code true} if the necessary skill(s) to use the entity's weapons are present; {@code false}
     * otherwise.</p>
     *
     * @param entity the entity to check for gunnery capability
     *
     * @return {@code true} if the user is qualified to operate weapons for the given entity; {@code false} otherwise
     */
    public boolean canGun(final Entity entity) {
        if (entity instanceof LandAirMek) {
            return hasSkill(S_GUN_MEK) && hasSkill(S_GUN_AERO);
        } else if (entity instanceof Mek) {
            return hasSkill(S_GUN_MEK);
        } else if (entity instanceof Tank) {
            return hasSkill(S_GUN_VEE);
        } else if (entity instanceof ConvFighter) {
            return hasSkill(S_GUN_JET) || hasSkill(S_GUN_AERO);
        } else if ((entity instanceof SmallCraft) || (entity instanceof Jumpship)) {
            return hasSkill(S_GUN_SPACE);
        } else if (entity instanceof Aero) {
            return hasSkill(S_GUN_AERO);
        } else if (entity instanceof BattleArmor) {
            return hasSkill(S_GUN_BA);
        } else if (entity instanceof Infantry) {
            return hasSkill(S_SMALL_ARMS);
        } else if (entity instanceof ProtoMek) {
            return hasSkill(S_GUN_PROTO);
        } else {
            return false;
        }
    }

    /**
     * Determines whether the user possesses the necessary technical skills to service or repair the given entity.
     *
     * <p>The required technical skill depends on the entity type. This method checks for the appropriate technical
     * skill based on whether the entity is a type of Mek, vessel, aerospace unit, battle armor, tank, or other
     * supported classes.</p>
     *
     * <p>Returns {@code true} if the user has the qualifying technical skill for the entity; {@code false} otherwise
     * .</p>
     *
     * @param entity the entity to check for technical capability
     *
     * @return {@code true} if the user is qualified to service or repair the given entity; {@code false} otherwise
     */
    public boolean canTech(final Entity entity) {
        if (entity == null) {
            return false;
        }
        if ((entity instanceof Mek) || (entity instanceof ProtoMek)) {
            return hasSkill(S_TECH_MEK);
        } else if (entity instanceof Dropship || entity instanceof Jumpship) {
            return hasSkill(S_TECH_VESSEL);
        } else if (entity instanceof Aero) {
            return hasSkill(S_TECH_AERO);
        } else if (entity instanceof BattleArmor) {
            return hasSkill(S_TECH_BA);
        } else if (entity instanceof Tank) {
            return hasSkill(S_TECH_MECHANIC);
        } else {
            return false;
        }
    }

    /**
     * Calculates and retrieves the current daily available tech time for the person.
     *
     * <p>This calculation does not account for any expended time but incorporates potential administrative
     * adjustments if specified.</p>
     *
     * <p>The calculation follows these rules:</p>
     * <ul>
     *   <li>If the person's primary role is a technician, the base support time is determined from the primary
     *   role.</li>
     *   <li>Otherwise, the base support time is taken from the secondary role.</li>
     * </ul>
     *
     * <p>If administrative adjustments are enabled (via the {@code isTechsUseAdministration} parameter),
     * the support time is multiplied by an administrative adjustment multiplier.</p>
     *
     * @param isTechsUseAdministration A boolean flag indicating whether administrative adjustments should be applied in
     *                                 the calculation.
     *
     * @return The adjusted daily available tech time for the person, after factoring in the appropriate role support
     *       time, applying the administrative multiplier (if enabled), and deducting maintenance time.
     */
    public int getDailyAvailableTechTime(final boolean isTechsUseAdministration) {
        int baseTime = (getPrimaryRole().isTech() ? PRIMARY_ROLE_SUPPORT_TIME : SECONDARY_ROLE_SUPPORT_TIME);

        return (int) round(baseTime * calculateTechTimeMultiplier(isTechsUseAdministration));
    }

    public int getMaintenanceTimeUsing() {
        return getTechUnits().stream()
                     .filter(unit -> !(unit.isRefitting() && unit.getRefit().getTech() == this))
                     .mapToInt(Unit::getMaintenanceTime)
                     .sum();
    }

    public boolean isMothballing() {
        return isTech() && techUnits.stream().anyMatch(Unit::isMothballing);
    }

    /**
     * Determines whether this {@code Person} is considered "busy" based on their current status, unit assignment, and
     * associated tasks.
     *
     * <p>This method checks:</p>
     * <ol>
     *     <li>If the personnel is active (i.e., has an active {@link PersonnelStatus}).</li>
     *     <li>Special cases for units that are self-crewed, including activities such as
     *         mothballing, refitting, or undergoing repairs, during which crew members are
     *         considered busy.</li>
     *     <li>If the personnel is a technician, by reviewing their current tech assignments,
     *         such as units being mothballed, refitted, or repaired.</li>
     *     <li>If the personnel has a unit assignment and whether that unit is currently deployed.</li>
     * </ol>
     *
     * @return {@code true} if the person is deemed busy due to one of the above conditions; {@code false} otherwise.
     */
    public boolean isBusy() {
        // Personnel status
        if (!status.isActive()) {
            return false;
        }

        final boolean hasUnitAssignment = unit != null;
        final Entity entity = hasUnitAssignment ? unit.getEntity() : null;
        final boolean isSpecialCase = entity != null && unit.isSelfCrewed();

        // Special case handlers (self crewed units have their tech teams formed as a composite of their crew, so all
        // crew are considered to be busy during these states)
        if (isSpecialCase) {
            if (unit.isMothballing()) {
                return true;
            }

            if (unit.isRefitting()) {
                return true;
            }

            if (unit.isUnderRepair()) {
                return true;
            }
        }

        // Tech assignments
        if (isTech()) {
            for (Unit unit : techUnits) {
                Refit refit = unit.getRefit();
                boolean isActiveTech = refit != null && Objects.equals(refit.getTech(), this);

                if (unit.isMothballing() && isActiveTech) {
                    return true;
                }

                if (unit.isRefitting() && isActiveTech) {
                    return true;
                }

                if (unit.isUnderRepair()) {
                    for (Part part : unit.getParts()) {
                        if (Objects.equals(part.getTech(), this)) {
                            return true;
                        }
                    }
                }
            }
        }

        // Unit assignments
        if (hasUnitAssignment) {
            return unit.isDeployed();
        }

        return false;
    }

    public @Nullable Unit getUnit() {
        return unit;
    }

    public void setUnit(final @Nullable Unit unit) {
        this.unit = unit;
    }

    public void removeTechUnit(final Unit unit) {
        techUnits.remove(unit);
    }

    public void addTechUnit(final Unit unit) {
        Objects.requireNonNull(unit);

        if (!techUnits.contains(unit)) {
            techUnits.add(unit);
        }
    }

    public void clearTechUnits() {
        techUnits.clear();
    }

    public List<Unit> getTechUnits() {
        return Collections.unmodifiableList(techUnits);
    }

    public void removeAllTechJobs(final Campaign campaign) {
        campaign.getHangar().forEachUnit(u -> {
            if (equals(u.getTech())) {
                u.remove(this, true);
            }

            if ((u.getRefit() != null) && equals(u.getRefit().getTech())) {
                u.getRefit().setTech(null);
            }
        });

        for (final Part part : campaign.getWarehouse().getParts()) {
            if (equals(part.getTech())) {
                part.cancelAssignment(true);
            }
        }

        for (final Force force : campaign.getAllForces()) {
            if (getId().equals(force.getTechID())) {
                force.setTechID(null);
            }
        }
    }

    public int getMinutesLeft() {
        return minutesLeft;
    }

    public void setMinutesLeft(final int minutesLeft) {
        this.minutesLeft = minutesLeft;
        if (engineer && (getUnit() != null)) {
            // set minutes for all crew members, except the engineer to not cause infinite recursion.
            getUnit().getActiveCrew().stream().filter(this::isNotSelf).forEach(p -> p.setMinutesLeft(minutesLeft));
        }
    }

    /**
     * Checks if the other person is not the same person as this person, easy right?
     *
     * @param p Person to check against
     *
     * @return true if the person is not the same person as this person
     */
    private boolean isNotSelf(Person p) {
        return !this.equals(p);
    }

    public int getOvertimeLeft() {
        return overtimeLeft;
    }

    public void setOvertimeLeft(final int overtimeLeft) {
        this.overtimeLeft = overtimeLeft;
        if (engineer && (getUnit() != null)) {
            getUnit().getActiveCrew().stream().filter(this::isNotSelf).forEach(p -> p.setOvertimeLeft(overtimeLeft));
        }
    }

    /**
     * Resets the number of minutes and overtime minutes a person has left for tasks, based on their primary or
     * secondary role. Administrative adjustments may be applied for technicians if specified.
     *
     * <p>This method calculates and assigns task and overtime time values depending on whether
     * the person is identified as a technician or doctor, and whether their role is primary or secondary. If
     * administrative adjustments are enabled (via the {@code isTechsUseAdministration} parameter), a multiplier is
     * applied to calculate the adjusted task time for technicians.</p>
     *
     * <ul>
     *   <li>If the primary role is a doctor, the base support time values for the primary role
     *       are assigned without any adjustments.</li>
     *   <li>If the secondary role is a doctor, the base support time values for the secondary role
     *       are assigned without any adjustments.</li>
     *   <li>If the primary role is a technician and administrative adjustments are enabled, the primary
     *       role's support time is multiplied by the administrative adjustment multiplier and assigned.</li>
     *   <li>If the secondary role is a technician (secondary-specific), and administrative adjustments
     *       are enabled, the secondary role's support time is multiplied by the adjustment multiplier and assigned.</li>
     *   <li>If administrative adjustments are not enabled for technicians, base (non-adjusted) time values
     *       are used for both primary and secondary roles.</li>
     * </ul>
     *
     * <p>If the person has both primary and secondary roles applicable (e.g., a doctor as the primary
     * and a technician as the secondary), the logic prioritizes the roles as listed above, with primary roles
     * taking precedence.</p>
     *
     * @param isTechsUseAdministration Indicates whether administrative adjustments should be applied to the time
     *                                 calculations for technicians.
     */
    public void resetMinutesLeft(boolean isTechsUseAdministration) {
        // Doctors and Technicians without adjustments
        if (primaryRole.isDoctor() || (primaryRole.isTech() && !isTechsUseAdministration)) {
            this.minutesLeft = PRIMARY_ROLE_SUPPORT_TIME;
            this.overtimeLeft = PRIMARY_ROLE_OVERTIME_SUPPORT_TIME;
        } else if (secondaryRole.isDoctor() || (secondaryRole.isTech() && !isTechsUseAdministration)) {
            this.minutesLeft = SECONDARY_ROLE_SUPPORT_TIME;
            this.overtimeLeft = SECONDARY_ROLE_OVERTIME_SUPPORT_TIME;
        }

        // Technicians with adjustments
        if (primaryRole.isTech()) {
            double techTimeMultiplier = calculateTechTimeMultiplier(isTechsUseAdministration);

            this.minutesLeft = (int) round(PRIMARY_ROLE_SUPPORT_TIME * techTimeMultiplier);
            this.overtimeLeft = (int) round(PRIMARY_ROLE_OVERTIME_SUPPORT_TIME * techTimeMultiplier);
        } else if (secondaryRole.isTechSecondary()) {
            double techTimeMultiplier = calculateTechTimeMultiplier(isTechsUseAdministration);

            this.minutesLeft = (int) round(SECONDARY_ROLE_SUPPORT_TIME * techTimeMultiplier);
            this.overtimeLeft = (int) round(SECONDARY_ROLE_OVERTIME_SUPPORT_TIME * techTimeMultiplier);
        }
    }

    /**
     * Determines and returns the tech skill with the highest experience level possessed by this entity.
     *
     * <p>This method evaluates all available technical skills (such as Mek, Aero, Mechanic, and Battle Armor tech
     * skills) and selects the one with the greatest experience level. If multiple skills are present, the one with the
     * highest experience is returned. If no relevant tech skills are found, returns {@code null}.</p>
     *
     * @return the {@link Skill} object representing the highest-level technical skill, or {@code null} if none are
     *       present
     */
    public @Nullable Skill getBestTechSkill() {
        Skill skill = null;
        int level = EXP_NONE;

        if (hasSkill(S_TECH_MEK) && getSkill(S_TECH_MEK).getExperienceLevel(options, atowAttributes) > level) {
            skill = getSkill(S_TECH_MEK);
            level = getSkill(S_TECH_MEK).getExperienceLevel(options, atowAttributes);
        }
        if (hasSkill(S_TECH_AERO) && getSkill(S_TECH_AERO).getExperienceLevel(options, atowAttributes) > level) {
            skill = getSkill(S_TECH_AERO);
            level = getSkill(S_TECH_AERO).getExperienceLevel(options, atowAttributes);
        }
        if (hasSkill(S_TECH_MECHANIC) &&
                  getSkill(S_TECH_MECHANIC).getExperienceLevel(options, atowAttributes) > level) {
            skill = getSkill(S_TECH_MECHANIC);
            level = getSkill(S_TECH_MECHANIC).getExperienceLevel(options, atowAttributes);
        }
        if (hasSkill(S_TECH_BA) && getSkill(S_TECH_BA).getExperienceLevel(options, atowAttributes) > level) {
            skill = getSkill(S_TECH_BA);
        }
        return skill;
    }

    public boolean isTech() {
        return isTechMek() || isTechAero() || isTechMechanic() || isTechBA();
    }

    /**
     * Checks if the person is a tech, includes mektek, mechanic, aerotek, BAtek and the non-cannon "large vessel tek"
     *
     * @return true if the person is a tech
     */
    public boolean isTechExpanded() {
        return isTechMek() || isTechAero() || isTechMechanic() || isTechBA() || isTechLargeVessel();
    }

    public boolean isTechLargeVessel() {
        boolean hasSkill = hasSkill(S_TECH_VESSEL);
        return hasSkill && (getPrimaryRole().isVesselCrew() || getSecondaryRole().isVesselCrew());
    }

    public boolean isTechMek() {
        boolean hasSkill = hasSkill(S_TECH_MEK);
        return hasSkill && (getPrimaryRole().isMekTech() || getSecondaryRole().isMekTech());
    }

    public boolean isTechAero() {
        boolean hasSkill = hasSkill(S_TECH_AERO);
        return hasSkill && (getPrimaryRole().isAeroTek() || getSecondaryRole().isAeroTek());
    }

    public boolean isTechMechanic() {
        boolean hasSkill = hasSkill(S_TECH_MECHANIC);
        return hasSkill && (getPrimaryRole().isMechanic() || getSecondaryRole().isMechanic());
    }

    public boolean isTechBA() {
        boolean hasSkill = hasSkill(S_TECH_BA);
        return hasSkill && (getPrimaryRole().isBATech() || getSecondaryRole().isBATech());
    }

    /**
     * Calculates the tech availability time multiplier for tasks based on the technician's experience level and
     * administration skill.
     *
     * <p>The method considers whether administration skills should be applied to improve efficiency. If
     * administration is enabled, the multiplier is adjusted based on the technician's baseline experience level and
     * their administration skill level.</p>
     *
     * @param isTechsUseAdministration {@code true} if administration skills are considered for task calculation;
     *                                 {@code false} otherwise.
     *
     * @return the calculated time multiplier, where:
     *       <ul>
     *         <li>0.0 indicates the person is not a technician.</li>
     *         <li>1.0 indicates no adjustment is applied.</li>
     *         <li>Values greater or less than 1.0 adjust task times accordingly.</li>
     *       </ul>
     */
    public double calculateTechTimeMultiplier(boolean isTechsUseAdministration) {
        final double TECH_ADMINISTRATION_MULTIPLIER = 0.05;
        final int REGULAR_EXPERIENCE_LEVEL = REGULAR.getExperienceLevel();

        if (!isTechExpanded()) {
            return 0;
        }

        if (!isTechsUseAdministration) {
            return 1.0;
        }

        double administrationMultiplier = 1.0 - (TECH_ADMINISTRATION_MULTIPLIER * REGULAR_EXPERIENCE_LEVEL);

        Skill administration = skills.getSkill(S_ADMIN);
        int experienceLevel = SkillLevel.NONE.getExperienceLevel();

        if (administration != null) {
            experienceLevel = administration.getExperienceLevel(options, atowAttributes);
        }

        administrationMultiplier += experienceLevel * TECH_ADMINISTRATION_MULTIPLIER;

        return administrationMultiplier;
    }

    public boolean isAdministrator() {
        return (getPrimaryRole().isAdministrator() || getSecondaryRole().isAdministrator());
    }

    public boolean isDoctor() {
        return hasSkill(S_SURGERY) && (getPrimaryRole().isDoctor() || getSecondaryRole().isDoctor());
    }

    /**
     * Calculates the medical capacity of a doctor based on their administrative skills, and the base number of hospital
     * beds they are responsible for. If the entity represented is not a doctor, the capacity is returned as 0.
     *
     * @param doctorsUseAdministration A flag indicating whether the doctor's administrative skills should be considered
     *                                 in the calculation. If {@code true}, administrative skills are included in the
     *                                 performance multiplier adjustment. If {@code false}, {@code baseBedCount} is
     *                                 returned, instead.
     * @param baseBedCount             The base number of hospital beds assigned to the doctor. This value is adjusted
     *                                 by the calculated multiplier to determine the doctor's effective capacity.
     *
     * @return The calculated medical capacity of the doctor, as an {@link Integer} representing their ability to
     *       effectively manage hospital beds. If the entity is not a doctor, returns {@code 0}.
     */
    public int getDoctorMedicalCapacity(final boolean doctorsUseAdministration, final int baseBedCount) {
        final double DOCTOR_ADMINISTRATION_MULTIPLIER = 0.2;
        final int REGULAR_EXPERIENCE_LEVEL = REGULAR.getExperienceLevel();

        if (!isDoctor()) {
            return 0;
        }

        if (!doctorsUseAdministration) {
            return baseBedCount;
        }

        double administrationMultiplier = 1.0 - (DOCTOR_ADMINISTRATION_MULTIPLIER * REGULAR_EXPERIENCE_LEVEL);

        Skill administration = skills.getSkill(S_ADMIN);
        int experienceLevel = SkillLevel.NONE.getExperienceLevel();

        if (administration != null) {
            experienceLevel = administration.getExperienceLevel(options, atowAttributes);
        }

        administrationMultiplier += experienceLevel * DOCTOR_ADMINISTRATION_MULTIPLIER;

        return (int) round(baseBedCount * administrationMultiplier);
    }

    public boolean isSupport() {
        return !isCombat();
    }

    public boolean isCombat() {
        return getPrimaryRole().isCombat() || getSecondaryRole().isCombat();
    }

    public boolean isDependent() {
        return (getPrimaryRole().isDependent() || getSecondaryRole().isDependent());
    }

    public boolean isCivilian() {
        return (getPrimaryRole().isCivilian() && getSecondaryRole().isCivilian());
    }

    public boolean isTaskOvertime(final IPartWork partWork) {
        return (partWork.getTimeLeft() > getMinutesLeft()) && (getOvertimeLeft() > 0);
    }

    public @Nullable Skill getSkillForWorkingOn(final IPartWork part) {
        final Unit unit = part.getUnit();
        Skill skill = getSkillForWorkingOn(unit);
        if (skill != null) {
            return skill;
        }
        // check spare parts
        // return the best one
        if (part.isRightTechType(S_TECH_MEK) && hasSkill(S_TECH_MEK)) {
            skill = getSkill(S_TECH_MEK);
        }

        if (part.isRightTechType(S_TECH_BA) && hasSkill(S_TECH_BA)) {
            if ((skill == null) ||
                      (skill.getFinalSkillValue(options, atowAttributes, reputation) >
                             getSkill(S_TECH_BA).getFinalSkillValue(options, atowAttributes, reputation))) {
                skill = getSkill(S_TECH_BA);
            }
        }

        if (part.isRightTechType(S_TECH_AERO) && hasSkill(S_TECH_AERO)) {
            if ((skill == null) ||
                      (skill.getFinalSkillValue(options, atowAttributes, reputation) >
                             getSkill(S_TECH_AERO).getFinalSkillValue(options, atowAttributes, reputation))) {
                skill = getSkill(S_TECH_AERO);
            }
        }

        if (part.isRightTechType(S_TECH_MECHANIC) && hasSkill(S_TECH_MECHANIC)) {
            if ((skill == null) ||
                      (skill.getFinalSkillValue(options, atowAttributes, reputation) >
                             getSkill(S_TECH_MECHANIC).getFinalSkillValue(options, atowAttributes, reputation))) {
                skill = getSkill(S_TECH_MECHANIC);
            }
        }

        if (part.isRightTechType(S_TECH_VESSEL) && hasSkill(S_TECH_VESSEL)) {
            if ((skill == null) ||
                      (skill.getFinalSkillValue(options, atowAttributes, reputation) >
                             getSkill(S_TECH_VESSEL).getFinalSkillValue(options, atowAttributes, reputation))) {
                skill = getSkill(S_TECH_VESSEL);
            }
        }

        if (skill != null) {
            return skill;
        }
        // if we are still here then we didn't have the right tech skill, so return the
        // highest
        // of any tech skills that we do have
        if (hasSkill(S_TECH_MEK)) {
            skill = getSkill(S_TECH_MEK);
        }

        if (hasSkill(S_TECH_BA)) {
            if ((skill == null) ||
                      (skill.getFinalSkillValue(options, atowAttributes, reputation) >
                             getSkill(S_TECH_BA).getFinalSkillValue(options, atowAttributes, reputation))) {
                skill = getSkill(S_TECH_BA);
            }
        }

        if (hasSkill(S_TECH_MECHANIC)) {
            if ((skill == null) ||
                      (skill.getFinalSkillValue(options, atowAttributes, reputation) >
                             getSkill(S_TECH_MECHANIC).getFinalSkillValue(options, atowAttributes, reputation))) {
                skill = getSkill(S_TECH_MECHANIC);
            }
        }

        if (hasSkill(S_TECH_AERO)) {
            if ((skill == null) ||
                      (skill.getFinalSkillValue(options, atowAttributes, reputation) >
                             getSkill(S_TECH_AERO).getFinalSkillValue(options, atowAttributes, reputation))) {
                skill = getSkill(S_TECH_AERO);
            }
        }

        return skill;
    }

    public @Nullable Skill getSkillForWorkingOn(final @Nullable Unit unit) {
        if (unit == null) {
            return null;
        } else if (((unit.getEntity() instanceof Mek) || (unit.getEntity() instanceof ProtoMek)) &&
                         hasSkill(S_TECH_MEK)) {
            return getSkill(S_TECH_MEK);
        } else if ((unit.getEntity() instanceof BattleArmor) && hasSkill(S_TECH_BA)) {
            return getSkill(S_TECH_BA);
        } else if ((unit.getEntity() instanceof Tank) && hasSkill(S_TECH_MECHANIC)) {
            return getSkill(S_TECH_MECHANIC);
        } else if (((unit.getEntity() instanceof Dropship) || (unit.getEntity() instanceof Jumpship)) &&
                         hasSkill(S_TECH_VESSEL)) {
            return getSkill(S_TECH_VESSEL);
        } else if ((unit.getEntity() instanceof Aero) &&
                         !(unit.getEntity() instanceof Dropship) &&
                         !(unit.getEntity() instanceof Jumpship) &&
                         hasSkill(S_TECH_AERO)) {
            return getSkill(S_TECH_AERO);
        } else {
            return null;
        }
    }

    public @Nullable Skill getSkillForWorkingOn(final @Nullable String skillName) {
        if (CampaignOptions.S_TECH.equals(skillName)) {
            return getBestTechSkill();
        } else if (hasSkill(skillName)) {
            return getSkill(skillName);
        } else {
            return null;
        }
    }

    public int getBestTechLevel() {
        int level = EXP_NONE;
        final Skill mekSkill = getSkill(S_TECH_MEK);
        final Skill mechanicSkill = getSkill(S_TECH_MECHANIC);
        final Skill baSkill = getSkill(S_TECH_BA);
        final Skill aeroSkill = getSkill(S_TECH_AERO);
        if ((mekSkill != null) && (mekSkill.getLevel() > level)) {
            level = mekSkill.getLevel();
        }

        if ((mechanicSkill != null) && (mechanicSkill.getLevel() > level)) {
            level = mechanicSkill.getLevel();
        }

        if ((baSkill != null) && (baSkill.getLevel() > level)) {
            level = baSkill.getLevel();
        }

        if ((aeroSkill != null) && (aeroSkill.getLevel() > level)) {
            level = aeroSkill.getLevel();
        }

        return level;
    }

    public boolean isRightTechTypeFor(final IPartWork part) {
        Unit unit = part.getUnit();
        if (unit == null) {
            return (hasSkill(S_TECH_MEK) && part.isRightTechType(S_TECH_MEK)) ||
                         (hasSkill(S_TECH_AERO) && part.isRightTechType(S_TECH_AERO)) ||
                         (hasSkill(S_TECH_MECHANIC) && part.isRightTechType(S_TECH_MECHANIC)) ||
                         (hasSkill(S_TECH_BA) && part.isRightTechType(S_TECH_BA)) ||
                         (hasSkill(S_TECH_VESSEL) && part.isRightTechType(S_TECH_VESSEL));
        } else if ((unit.getEntity() instanceof Mek) || (unit.getEntity() instanceof ProtoMek)) {
            return hasSkill(S_TECH_MEK);
        } else if (unit.getEntity() instanceof BattleArmor) {
            return hasSkill(S_TECH_BA);
        } else if ((unit.getEntity() instanceof Tank) || (unit.getEntity() instanceof Infantry)) {
            return hasSkill(S_TECH_MECHANIC);
        } else if ((unit.getEntity() instanceof Dropship) || (unit.getEntity() instanceof Jumpship)) {
            return hasSkill(S_TECH_VESSEL);
        } else if (unit.getEntity() instanceof Aero) {
            return hasSkill(S_TECH_AERO);
        } else {
            return false;
        }
    }

    public @Nullable UUID getDoctorId() {
        return doctorId;
    }

    public int getToughness() {
        return toughness;
    }

    public void setToughness(final int toughness) {
        this.toughness = toughness;
    }

    public int getConnections() {
        return connections;
    }

    /**
     * Calculates and returns the character's adjusted Connections value.
     *
     * <p>If the character has the {@link PersonnelOptions#COMPULSION_XENOPHOBIA} SPA their Connections value is
     * decreased by 1.</p>
     *
     * <p>If the character has the {@link PersonnelOptions#ATOW_CITIZENSHIP} SPA their Connections value is
     * increased by 1.</p>
     *
     * <p>If the character has the {@link PersonnelOptions#COMPULSION_MILD_PARANOIA} SPA their Connections value is
     * reduced by 1.</p>
     *
     * <p>The Connections value is clamped within the allowed minimum and maximum range before being returned.</p>
     *
     * @return the character's Connections value, clamped within the minimum and maximum limits
     *
     * @author Illiani
     * @since 0.50.07
     */
    public int getAdjustedConnections() {
        boolean hasXenophobia = options.booleanOption(COMPULSION_XENOPHOBIA);
        int modifiers = (hasXenophobia ? -1 : 0);

        boolean hasCitizenship = options.booleanOption(ATOW_CITIZENSHIP);
        modifiers += (hasCitizenship ? 1 : 0);

        boolean hasMildParanoia = options.booleanOption(COMPULSION_MILD_PARANOIA);
        modifiers += (hasMildParanoia ? -1 : 0);

        return clamp(connections + modifiers, MINIMUM_CONNECTIONS, MAXIMUM_CONNECTIONS);
    }

    public void setConnections(final int connections) {
        this.connections = clamp(connections, MINIMUM_CONNECTIONS, MAXIMUM_CONNECTIONS);
    }

    /**
     * Adjusts the person's Connections score by the specified amount.
     *
     * <p>The change in connections can be positive or negative, depending on the provided delta value.</p>
     *
     * @param delta The amount by which to adjust the number of connections. A positive value increases the connections,
     *              while a negative value decreases them.
     */
    public void changeConnections(final int delta) {
        int newValue = connections + delta;
        connections = clamp(newValue, MINIMUM_CONNECTIONS, MAXIMUM_CONNECTIONS);
    }

    public int getWealth() {
        return wealth;
    }

    public void setWealth(final int wealth) {
        this.wealth = clamp(wealth, MINIMUM_WEALTH, MAXIMUM_WEALTH);
    }

    /**
     * Adjusts the person's wealth by the specified amount.
     *
     * <p>The change in wealth can be positive or negative, depending on the provided delta value.</p>
     *
     * @param delta The amount by which to adjust the wealth. A positive value increases the wealth, while a negative
     *              value decreases it.
     */
    public void changeWealth(final int delta) {
        int newValue = wealth + delta;
        wealth = clamp(newValue, MINIMUM_WEALTH, MAXIMUM_WEALTH);
    }

    public boolean isHasPerformedExtremeExpenditure() {
        return hasPerformedExtremeExpenditure;
    }

    public void setHasPerformedExtremeExpenditure(final boolean hasPerformedExtremeExpenditure) {
        this.hasPerformedExtremeExpenditure = hasPerformedExtremeExpenditure;
    }

    /**
     * Retrieves the raw reputation value of the character.
     *
     * <p>This method returns the unadjusted reputation value associated with the character.</p>
     *
     * <p><b>Usage:</b> If aging effects are enabled, you likely want to use
     * {@link #getAdjustedReputation(boolean, boolean, LocalDate, int)}  instead.</p>
     *
     * @return The raw reputation value.
     */
    public int getReputation() {
        return reputation;
    }

    /**
     * Calculates the adjusted reputation value for the character based on aging effects, the current campaign type,
     * date, and rank.
     *
     * <p>This method computes the character's reputation by applying age-based modifiers, which depend on factors such
     * as whether aging effects are enabled, whether the campaign is clan-specific, the character's bloodname status,
     * and their rank in the clan hierarchy. If aging effects are disabled, the reputation remains unchanged.</p>
     *
     * <p><b>Usage:</b> If aging effects are disabled, the result will be equivalent to the base reputation value
     * provided by {@link #getReputation()}.</p>
     *
     * @param isUseAgingEffects Indicates whether aging effects should be applied to the reputation calculation.
     * @param isClanCampaign    Indicates whether the current campaign is specific to a clan.
     * @param today             The current date used to calculate the character's age.
     * @param rankNumeric       The rank index of the character, which can adjust the reputation modifier in clan-based
     *                          campaigns.
     *
     * @return The adjusted reputation value, accounting for factors like age, clan campaign status, bloodname
     *       possession, and rank. If aging effects are disabled, the base reputation value is returned.
     */
    public int getAdjustedReputation(boolean isUseAgingEffects, boolean isClanCampaign, LocalDate today,
          int rankNumeric) {
        final int PATHOLOGIC_RACISM_REPUTATION_PENALTY = -2;

        int modifiers = isUseAgingEffects ?
                             getReputationAgeModifier(getAge(today),
                                   isClanCampaign,
                                   !isNullOrBlank(bloodname),
                                   rankNumeric) :
                             0;

        boolean hasRacism = options.booleanOption(COMPULSION_RACISM);
        modifiers -= hasRacism ? 1 : 0;

        boolean hasPathologicRacism = options.booleanOption(COMPULSION_PATHOLOGIC_RACISM);
        modifiers += hasPathologicRacism ? PATHOLOGIC_RACISM_REPUTATION_PENALTY : 0;

        boolean hasXenophobia = options.booleanOption(COMPULSION_XENOPHOBIA);
        modifiers -= hasXenophobia ? 1 : 0;

        return clamp(reputation + modifiers, MINIMUM_REPUTATION, MAXIMUM_REPUTATION);
    }

    public void setReputation(final int reputation) {
        this.reputation = clamp(reputation, MINIMUM_REPUTATION, MAXIMUM_REPUTATION);
    }

    /**
     * Adjusts the person's reputation by the specified amount.
     *
     * <p>The change in reputation can be positive or negative, depending on the provided delta value.</p>
     *
     * @param delta The amount by which to adjust the reputation. A positive value increases the reputation, while a
     *              negative value decreases it.
     */
    public void changeReputation(final int delta) {
        int newValue = reputation + delta;
        reputation = clamp(newValue, MINIMUM_REPUTATION, MAXIMUM_REPUTATION);
    }

    public int getUnlucky() {
        return unlucky;
    }

    public void setUnlucky(final int unlucky) {
        this.unlucky = clamp(unlucky, MINIMUM_UNLUCKY, MAXIMUM_UNLUCKY);
    }

    public void changeUnlucky(final int delta) {
        int newValue = unlucky + delta;
        unlucky = clamp(newValue, MINIMUM_UNLUCKY, MAXIMUM_UNLUCKY);
    }

    public int getBloodmark() {
        return bloodmark;
    }

    public Money getBloodmarkValue() {
        return Money.of(bloodmark);
    }

    public void setBloodmark(final int unlucky) {
        this.bloodmark = clamp(unlucky, MINIMUM_BLOODMARK, MAXIMUM_BLOODMARK);
    }

    public void changeBloodmark(final int delta) {
        int newValue = bloodmark + delta;
        bloodmark = clamp(newValue, MINIMUM_BLOODMARK, MAXIMUM_BLOODMARK);
    }

    public List<LocalDate> getBloodhuntSchedule() {
        return bloodhuntSchedule;
    }

    public void addBloodhuntDate(final LocalDate date) {
        bloodhuntSchedule.add(date);
    }

    public void removeBloodhuntDate(final LocalDate date) {
        bloodhuntSchedule.remove(date);
    }

    /**
     * Retrieves the character's {@link Attributes} object containing the character's attribute scores.
     *
     * <p><b>Usage:</b> In most cases you'll want to use {@link #getAttributeScore(SkillAttribute)} instead, as that
     * will allow you to jump straight to the exact score you need.</p>
     *
     * @return the character's {@link Attributes} object.
     *
     * @since 0.50.5
     */
    public Attributes getATOWAttributes() {
        return atowAttributes;
    }

    /**
     * Updates the score for a specific skill attribute.
     *
     * <p>This method sets the provided score for the given {@link SkillAttribute}. If the attribute is
     * <code>null</code> or represents "NONE", the method logs a warning and exits without making any changes.</p>
     *
     * <p>The actual attribute score update is delegated to the underlying attribute handler.</p>
     *
     * @param attribute The {@link SkillAttribute} to be updated. Must not be <code>null</code> or "NONE".
     * @param newScore  The new score to assign to the specified skill attribute.
     *
     * @author Illiani
     * @since 0.50.05
     */
    public void setAttributeScore(final SkillAttribute attribute, final int newScore) {
        if (attribute == null || attribute == SkillAttribute.NONE) {
            logger.warn("(setAttributeScore) SkillAttribute is null or NONE.");
            return;
        }

        atowAttributes.setAttributeScore(phenotype, options, attribute, newScore);
    }

    /**
     * Retrieves the score of a specified attribute.
     *
     * @param attribute the {@link SkillAttribute} to retrieve the score for.
     *
     * @return the score of the specified attribute, or {@link Attributes#DEFAULT_ATTRIBUTE_SCORE} if the attribute is
     *       {@code NONE} or {@code null}.
     *
     * @since 0.50.5
     */
    public int getAttributeScore(final SkillAttribute attribute) {
        if (attribute == null || attribute.isNone()) {
            logger.error("(getAttributeScore) SkillAttribute is null or NONE.");
            return DEFAULT_ATTRIBUTE_SCORE;
        }

        boolean hasFreakishStrength = options.booleanOption(MUTATION_FREAKISH_STRENGTH);
        boolean hasExoticAppearance = options.booleanOption(MUTATION_EXOTIC_APPEARANCE);
        boolean hasFacialHair = options.booleanOption(MUTATION_FACIAL_HAIR);
        boolean hasSeriousDisfigurement = options.booleanOption(MUTATION_SERIOUS_DISFIGUREMENT);
        boolean isCatGirl = options.booleanOption(MUTATION_CAT_GIRL);
        boolean isCatGirlUnofficial = options.booleanOption(MUTATION_CAT_GIRL_UNOFFICIAL);

        return switch (attribute) {
            case NONE -> 0;
            case STRENGTH -> {
                int attributeScore = atowAttributes.getAttributeScore(attribute);
                if (hasFreakishStrength) {
                    attributeScore += 2;
                }
                yield min(attributeScore, MAXIMUM_ATTRIBUTE_SCORE);
            }
            case BODY, REFLEXES, DEXTERITY, INTELLIGENCE, WILLPOWER -> atowAttributes.getAttributeScore(attribute);
            case CHARISMA -> {
                int attributeScore = atowAttributes.getAttributeScore(attribute);
                if (hasExoticAppearance) {
                    attributeScore++;
                }
                if (hasFacialHair) {
                    attributeScore--;
                }
                if (hasSeriousDisfigurement) {
                    attributeScore -= 3;
                }
                if (isCatGirl) {
                    attributeScore -= 3;
                }
                if (isCatGirlUnofficial) {
                    attributeScore++;
                }
                yield clamp(attributeScore, MINIMUM_ATTRIBUTE_SCORE, MAXIMUM_ATTRIBUTE_SCORE);
            }
        };
    }

    /**
     * Retrieves the maximum allowed value (cap) for the specified {@link SkillAttribute}.
     *
     * <p>If the attribute is {@code null} or marked as {@link SkillAttribute#NONE}, a default maximum attribute score
     * is returned, and a warning is logged.</p>
     *
     * <p>For valid attributes, this method delegates to
     * {@link Attributes#getAttributeCap(Phenotype, PersonnelOptions, SkillAttribute)}.</p>
     *
     * @param attribute The {@link SkillAttribute} for which the maximum value is being retrieved. Must not be
     *                  {@code null} or {@link SkillAttribute#NONE}.
     *
     * @return The maximum allowed value (cap) for the given attribute. Returns the default maximum value if the input
     *       attribute is invalid.
     *
     * @author Illiani
     * @since 0.50.05
     */
    public int getAttributeCap(final SkillAttribute attribute) {
        if (attribute == null || attribute.isNone()) {
            logger.warn("(getAttributeCap) SkillAttribute is null or NONE.");
            return MAXIMUM_ATTRIBUTE_SCORE;
        }

        return atowAttributes.getAttributeCap(phenotype, options, attribute);
    }

    /**
     * Sets the character's {@link Attributes} object which contains their ATOW Attribute scores.
     *
     * <p><b>Usage:</b> This completely wipes the character's attribute scores and is likely not the method you're
     * looking for. Consider{@link #changeAttributeScore(SkillAttribute, int)} if you just want to increment or
     * decrement a specific attribute by a certain value.</p>
     *
     * @param atowAttributes the {@link Attributes} object to set.
     *
     * @since 0.50.5
     */
    public void setATOWAttributes(final Attributes atowAttributes) {
        this.atowAttributes = atowAttributes;
    }

    /**
     * Modifies the score of a specified skill attribute by a given delta value.
     *
     * <p>This method adjusts the current score of the provided {@link SkillAttribute} by adding the specified delta
     * to it. If the attribute is {@code null} or {@link SkillAttribute#NONE}, a warning is logged, and the method exits
     * without making any changes.</p>
     *
     * <p>The new score is computed as the sum of the current score and the delta, and it is passed
     * to {@link Attributes#setAttributeScore(Phenotype, PersonnelOptions, SkillAttribute, int)} to ensure it compiles
     * with the character's minimum and maximum attribute score values.</p>
     *
     * @param attribute The {@link SkillAttribute} whose score is to be modified. Must not be <code>null</code>.
     * @param delta     The value to add to the current score of the specified skill attribute.
     *
     * @author Illiani
     * @since 0.50.05
     */
    public void changeAttributeScore(final SkillAttribute attribute, final int delta) {
        if (attribute == null || attribute.isNone()) {
            logger.warn("(changeAttributeScore) SkillAttribute is null or NONE.");
            return;
        }

        int current = atowAttributes.getAttributeScore(attribute);
        int newScore = current + delta;

        setAttributeScore(attribute, newScore);
    }

    public void resetSkillTypes() {
        skills.getSkills().forEach(Skill::updateType);
    }

    public int getNTasks() {
        return nTasks;
    }

    public void setNTasks(final int nTasks) {
        this.nTasks = nTasks;
    }

    /**
     * @deprecated use {@link #getPersonalLog()} instead.
     */
    @Deprecated(forRemoval = true, since = "0.50.5")
    public List<LogEntry> getPersonnelLog() {
        return getPersonalLog();
    }

    public List<LogEntry> getPersonalLog() {
        personnelLog.sort(Comparator.comparing(LogEntry::getDate));
        return personnelLog;
    }

    public List<LogEntry> getMedicalLog() {
        medicalLog.sort(Comparator.comparing(LogEntry::getDate));
        return medicalLog;
    }

    public List<LogEntry> getScenarioLog() {
        scenarioLog.sort(Comparator.comparing(LogEntry::getDate));
        return scenarioLog;
    }

    public List<LogEntry> getAssignmentLog() {
        assignmentLog.sort(Comparator.comparing(LogEntry::getDate));
        return assignmentLog;
    }

    public List<LogEntry> getPerformanceLog() {
        performanceLog.sort(Comparator.comparing(LogEntry::getDate));
        return performanceLog;
    }

    /**
     * @deprecated use {@link #addPersonalLogEntry(LogEntry)} instead.
     */
    @Deprecated(forRemoval = true, since = "0.50.5")
    public void addLogEntry(final LogEntry entry) {
        addPersonalLogEntry(entry);
    }

    public void addPersonalLogEntry(final LogEntry entry) {
        personnelLog.add(entry);
    }

    public void addMedicalLogEntry(final LogEntry entry) {
        medicalLog.add(entry);
    }

    public void addScenarioLogEntry(final LogEntry entry) {
        scenarioLog.add(entry);
    }

    public void addAssignmentLogEntry(final LogEntry entry) {
        assignmentLog.add(entry);
    }

    public void addPerformanceLogEntry(final LogEntry entry) {
        performanceLog.add(entry);
    }

    // region injuries

    /**
     * All methods below are for the Advanced Medical option
     */

    public List<Injury> getInjuries() {
        return new ArrayList<>(injuries);
    }

    public List<Injury> getPermanentInjuries() {
        return injuries.stream().filter(Injury::isPermanent).collect(Collectors.toList());
    }

    public void clearInjuries() {
        injuries.clear();

        // Clear the doctor if there is one
        doctorId = null;
        MekHQ.triggerEvent(new PersonChangedEvent(this));
    }

    public void removeInjury(final Injury injury) {
        injuries.remove(injury);
        MekHQ.triggerEvent(new PersonChangedEvent(this));
    }

    public void diagnose(final Campaign campaign, final int hits) {
        InjuryUtil.resolveAfterCombat(campaign, this, hits);
        InjuryUtil.resolveCombatDamage(campaign, this, hits);
        setHits(0);
    }

    public int getAbilityTimeModifier(final Campaign campaign) {
        int modifier = 100;
        if (campaign.getCampaignOptions().isUseToughness()) {
            if (getToughness() == 1) {
                modifier -= 10;
            }
            if (getToughness() > 1) {
                modifier -= 15;
            }
        } // TODO: Fully implement this for advanced healing

        if (getOptions().booleanOption(OptionsConstants.MISC_PAIN_RESISTANCE)) {
            modifier -= 15;
        } else if (getOptions().booleanOption(OptionsConstants.MISC_IRON_MAN)) {
            modifier -= 10;
        }

        return modifier;
    }

    public boolean hasInjury(final BodyLocation location) {
        return getInjuryByLocation(location) != null;
    }

    public boolean needsAMFixing() {
        return !injuries.isEmpty() &&
                     injuries.stream().anyMatch(injury -> (injury.getTime() > 0) || !injury.isPermanent());
    }

    /**
     * Calculates the total injury modifier for the pilot, based on the character's injuries and ambidextrous trait (if
     * present). This modifier can apply to either piloting or gunnery checks depending on the input parameter.
     *
     * <p>This method examines all injuries and their associated modifiers, distinguishing between left-side and
     * right-side injuries if the character is ambidextrous, and the injury implies a missing body location. If the
     * character is not ambidextrous, all modifiers are considered uniformly.</p>
     *
     * <p>The method performs the following steps:</p>
     * <ul>
     *    <li>If the character is ambidextrous and the injury implies a missing location:
     *        <ul>
     *            <li>Classifies injuries into left-side or right-side based on their body location.</li>
     *            <li>Adds associated modifiers to separate lists for left-side and right-side injuries.</li>
     *            <li>If injuries are only present on one side, the modifiers for the opposite side are removed.</li>
     *        </ul>
     *    </li>
     *    <li>If the character is not ambidextrous or the injury does not imply a missing body location all modifiers
     *    from all injuries are included without distinguishing between left and right sides.</li>
     * </ul>
     *
     * <p>After processing the injuries, the method calculates the total injury modifier by summing up the relevant
     * modifier values, taking into account whether the modifier applies to piloting or gunnery checks.</p>
     *
     * @param isPiloting A boolean value indicating whether the modifier calculation is for piloting checks
     *                   ({@code true}) or gunnery checks ({@code false}).
     *
     * @return The total injury modifier calculated from the character's injuries, specific to piloting or gunnery.
     *
     * @author Illiani
     * @since 0.50.05
     */
    public int getInjuryModifiers(boolean isPiloting) {
        boolean isAmbidextrous = options.booleanOption(ATOW_AMBIDEXTROUS);

        List<Modifier> leftSideModifiers = new ArrayList<>();
        List<Modifier> rightSideModifiers = new ArrayList<>();

        List<Modifier> allModifiers = new ArrayList<>();
        for (Injury injury : injuries) {
            boolean isLeftSide = false;
            boolean isRightSide = false;
            if (isAmbidextrous && injury.getType().impliesMissingLocation()) {
                BodyLocation location = injury.getLocation();
                if (location.isLimb()) {
                    if (location == BodyLocation.LEFT_ARM || location == BodyLocation.LEFT_HAND) {
                        isLeftSide = true;
                    } else if (location == BodyLocation.RIGHT_ARM || location == BodyLocation.RIGHT_HAND) {
                        isRightSide = true;
                    }
                }
            }

            for (Modifier modifier : injury.getModifiers()) {
                if (isAmbidextrous) {
                    if (isLeftSide) {
                        leftSideModifiers.add(modifier);
                    }

                    if (isRightSide) {
                        rightSideModifiers.add(modifier);
                    }
                }

                allModifiers.add(modifier);
            }
        }

        if (isAmbidextrous) {
            if (leftSideModifiers.isEmpty() && !rightSideModifiers.isEmpty()) {
                allModifiers.removeAll(rightSideModifiers);
            }

            if (rightSideModifiers.isEmpty() && !leftSideModifiers.isEmpty()) {
                allModifiers.removeAll(leftSideModifiers);
            }
        }

        return Modifier.calcTotalModifier(allModifiers.stream(),
              isPiloting ? ModifierValue.PILOTING : ModifierValue.GUNNERY);
    }

    public boolean hasInjuries(final boolean permanentCheck) {
        return !injuries.isEmpty() &&
                     (!permanentCheck ||
                            injuries.stream().anyMatch(injury -> !injury.isPermanent() || (injury.getTime() > 0)));
    }

    public boolean hasOnlyHealedPermanentInjuries() {
        return !injuries.isEmpty() &&
                     injuries.stream().noneMatch(injury -> !injury.isPermanent() || (injury.getTime() > 0));
    }

    public List<Injury> getInjuriesByLocation(final BodyLocation location) {
        return injuries.stream().filter(injury -> (injury.getLocation() == location)).collect(Collectors.toList());
    }

    // Returns only the first injury in a location
    public @Nullable Injury getInjuryByLocation(final BodyLocation location) {
        return injuries.stream().filter(injury -> (injury.getLocation() == location)).findFirst().orElse(null);
    }

    public void addInjury(final Injury injury) {
        injuries.add(Objects.requireNonNull(injury));
        if (getUnit() != null) {
            getUnit().resetPilotAndEntity();
        }
    }
    // endregion injuries

    /* For use by Against the Bot Employee Turnover rolls */
    public int getOriginalUnitWeight() {
        return originalUnitWeight;
    }

    public void setOriginalUnitWeight(final int originalUnitWeight) {
        this.originalUnitWeight = originalUnitWeight;
    }

    public int getOriginalUnitTech() {
        return originalUnitTech;
    }

    public void setOriginalUnitTech(final int originalUnitTech) {
        this.originalUnitTech = originalUnitTech;
    }

    public UUID getOriginalUnitId() {
        return originalUnitId;
    }

    public void setOriginalUnitId(final UUID originalUnitId) {
        this.originalUnitId = originalUnitId;
    }

    public void setOriginalUnit(final Unit unit) {
        if (unit == null) {
            originalUnitId = null;
            originalUnitTech = 0;
            originalUnitWeight = 0;

            return;
        }

        originalUnitId = unit.getId();

        if (unit.getEntity().isClan()) {
            originalUnitTech = TECH_CLAN;
        } else if (unit.getEntity().getTechLevel() > TechConstants.T_INTRO_BOXSET) {
            originalUnitTech = TECH_IS2;
        } else {
            originalUnitTech = TECH_IS1;
        }

        originalUnitWeight = unit.getEntity().getWeightClass();
    }

    /**
     * This is used to get the number of shares the person has
     *
     * @param campaign     the campaign the person is a part of
     * @param sharesForAll true if all combat and support personnel have shares, otherwise false if just MekWarriors
     *                     have shares
     *
     * @return the number of shares the person has
     */
    public int getNumShares(final Campaign campaign, final boolean sharesForAll) {
        if (!getStatus().isActive() ||
                  !getPrisonerStatus().isFree() ||
                  (!sharesForAll && !hasRole(PersonnelRole.MEKWARRIOR))) {
            return 0;
        }
        int shares = 1;
        if (isFounder()) {
            shares++;
        }
        shares += Math.max(-1, getExperienceLevel(campaign, false) - 2);

        if (getRank().isOfficer()) {
            final Profession profession = Profession.getProfessionFromPersonnelRole(getPrimaryRole());
            int rankOrder = getRankSystem().getOfficerCut();
            while ((rankOrder <= getRankNumeric()) && (rankOrder < Rank.RC_NUM)) {
                Rank rank = getRankSystem().getRanks().get(rankOrder);
                if (!rank.isEmpty(profession)) {
                    shares++;
                }
                rankOrder++;
            }
        }

        if (getOriginalUnitWeight() >= 1) {
            shares++;
        }

        if (getOriginalUnitWeight() >= 3) {
            shares++;
        }
        shares += getOriginalUnitTech();

        return shares;
    }

    public boolean isEngineer() {
        return engineer;
    }

    public void setEngineer(final boolean engineer) {
        this.engineer = engineer;
    }

    /**
     * @param campaign the campaign to get the ransom value based on
     *
     * @return the ransom value of this individual Useful for prisoner who you want to ransom or hand off to your
     *       employer in an AtB context
     */
    public Money getRansomValue(final Campaign campaign) {
        // MekWarriors and aero pilots are worth more than the other types of scrubs
        return (getPrimaryRole().isMekWarriorGrouping() || getPrimaryRole().isAerospacePilot() ?
                      MEKWARRIOR_AERO_RANSOM_VALUES :
                      OTHER_RANSOM_VALUES).get(getExperienceLevel(campaign, false));
    }

    public static class PersonUnitRef extends Unit {
        private PersonUnitRef(final UUID id) {
            setId(id);
        }
    }

    public void fixReferences(final Campaign campaign) {
        if (unit instanceof PersonUnitRef) {
            final UUID id = unit.getId();
            unit = campaign.getUnit(id);
            if (unit == null) {
                logger.error("Person {} ('{}') references missing unit {}", getId(), getFullName(), id);
            }
        }

        for (int ii = techUnits.size() - 1; ii >= 0; --ii) {
            final Unit techUnit = techUnits.get(ii);
            if (techUnit instanceof PersonUnitRef) {
                final Unit realUnit = campaign.getUnit(techUnit.getId());
                if (realUnit != null) {
                    techUnits.set(ii, realUnit);
                } else {
                    logger.error("Person {} ('{}') techs missing unit {}", getId(), getFullName(), techUnit.getId());
                    techUnits.remove(ii);
                }
            }
        }
    }

    /**
     * Generates the loyalty modifier for a given loyalty score.
     *
     * @param loyalty the person's loyalty score
     */
    public int getLoyaltyModifier(int loyalty) {
        if (loyalty < 1) {
            loyalty = 1;
        }

        return switch (loyalty) {
            case 1, 2, 3 -> 3;
            case 4 -> 2;
            case 5, 6 -> 1;
            case 7, 8, 9, 10, 11, 12, 13, 14 -> 0;
            case 15, 16 -> -1;
            case 17 -> -2;
            default -> -3;
        };
    }

    /**
     * Calculates the experience cost multiplier based on reasoning.
     *
     * <p>If reasoning adjustment is not enabled, the multiplier is 1 (no effect).</p>
     *
     * <p>Otherwise, the multiplier is determined by the reasoning score, where each point adjusts the cost by 2.5%.
     * A neutral reasoning score (resulting in a modifier of 0) will also return a multiplier of 1.</p>
     *
     * @param useReasoningXpCostMultiplier a {@link Boolean} indicating whether to apply the reasoning-based adjustment
     *                                     to the experience cost.
     *
     * @return the experience cost multiplier: - `1` if reasoning adjustment is disabled or {@link Reasoning} is
     *       neutral. - A value adjusted by the formula `1 - (score * 0.025)` otherwise.
     */
    public double getReasoningXpCostMultiplier(final boolean useReasoningXpCostMultiplier) {
        Reasoning reasoning = getReasoning();

        if (!useReasoningXpCostMultiplier || reasoning.isAverageType()) {
            return 1;
        }

        double reasoningMultiplier = 0.025; // each rank in Reasoning should adjust costs by 2.5%

        int score = reasoning.getReasoningScore();
        double modifier = score * reasoningMultiplier;

        if (modifier == 0) { // neutral reasoning
            return 1;
        } else {
            return 1 - modifier;
        }
    }

    /**
     * Removes all skills from the collection that match the specified subtype.
     *
     * <p>Iterates safely over the current list of skills, removing each skill whose type corresponds to the given
     * {@link SkillSubType}.</p>
     *
     * @param subType the {@code SkillSubType} to remove from the collection
     *
     * @author Illiani
     * @since 0.50.06
     */
    public void removeAllSkillsOfSubType(SkillSubType subType) {
        // We make an iteration safe list so we can easily remove skills during the loop
        List<Skill> allSkills = new ArrayList<>(skills.getSkills());
        for (Skill skill : allSkills) {
            SkillType skillType = skill.getType();

            if (skillType.isSubTypeOf(subType)) {
                removeSkill(skillType.getName());
            }
        }
    }

    public void updateTimeData(LocalDate today) {
        boolean updateRecruitment = recruitment == null;
        boolean updateLastRankChange = lastRankChangeDate == null;

        // Nothing to update
        if (!updateRecruitment && !updateLastRankChange) {
            return;
        }

        if (employed) {
            LocalDate estimatedJoinDate = null;
            for (LogEntry logEntry : getPersonalLog()) {
                if (estimatedJoinDate == null) {
                    // If by some nightmare there is no Joined date just use the first entry.
                    estimatedJoinDate = logEntry.getDate();
                }
                if (logEntry.getDesc().startsWith("Joined ") ||
                          logEntry.getDesc().startsWith("Freed ") ||
                          logEntry.getDesc().startsWith("Promoted ") ||
                          logEntry.getDesc().startsWith("Demoted ")) {
                    estimatedJoinDate = logEntry.getDate();
                    break;
                }
            }

            if (estimatedJoinDate != null) {
                if (updateRecruitment) {
                    recruitment = estimatedJoinDate;
                }
                if (updateLastRankChange) {
                    lastRankChangeDate = estimatedJoinDate;
                }
                return;
            }

            if (joinedCampaign != null) {
                if (updateRecruitment) {
                    recruitment = estimatedJoinDate;
                }
                if (updateLastRankChange) {
                    lastRankChangeDate = estimatedJoinDate;
                }
                recruitment = joinedCampaign;
                return;
            }

            recruitment = today;
        }
    }

    /**
     * Resolves a gambling compulsion for the current person and adjusts their wealth accordingly.
     *
     * <p>If the person has the gambling compulsion option enabled, this method performs a d6 roll to determine
     * whether wealth is gained, lost, or unchanged, and formats the result as a localized string with appropriate
     * styling. If the gambling compulsion option is not present, the method returns an empty string.</p>
     *
     * <p>On a roll of 6, the person's wealth increases; on a roll of 4 or 5, it remains unchanged; and on a roll of
     * 1, 2, or 3, the person's wealth decreases.</p>
     *
     * @return a formatted localized result {@link String} reflecting the outcome, or an empty {@link String} if not
     *       applicable
     *
     * @author Illiani
     * @since 0.50.07
     */
    public String gambleWealth() {
        boolean hasGamblingCompulsion = options.booleanOption(COMPULSION_GAMBLING);
        if (!hasGamblingCompulsion) {
            return "";
        }

        String key;
        String color;

        int roll = d6();
        switch (roll) {
            case 4, 5 -> {
                key = "neutral";
                color = getWarningColor();
            }
            case 6 -> {
                changeWealth(1);
                key = "success";
                color = getPositiveColor();
            }
            default -> { // 1, 2, 3
                changeWealth(-1);
                key = "failure";
                color = getNegativeColor();
            }
        }

        return String.format(resources.getString("gambling." + key), getHyperlinkedFullTitle(),
              spanOpeningWithCustomColor(color), CLOSING_SPAN_TAG, wealth);
    }

    /**
     * Processes the effects of discontinuation syndrome.
     *
     * <p>This method applies the symptoms and risks associated with compulsive addiction discontinuation, adjusted
     * by campaign options and current conditions:</p>
     *
     * <ul>
     *   <li>If Advanced Medical is available, {@link InjuryTypes#DISCONTINUATION_SYNDROME} is added; otherwise, Hits
     *   are incremented.</li>
     *   <li>If Fatigue is enabled, the character's Fatigue level increases.</li>
     *   <li>If the number of injuries or cumulative hits exceeds a defined threshold, the entity's status is changed
     *   to {@link PersonnelStatus#MEDICAL_COMPLICATIONS} (killed).</li>
     * </ul>
     *
     * @param campaign               the active {@link Campaign} in which the discontinuation syndrome is processed
     * @param useAdvancedMedical     {@code true} if Advanced Medical is enabled
     * @param useFatigue             {@code true} if Fatigue should be increased
     * @param hasCompulsionAddiction specifies if the character has the {@link PersonnelOptions#COMPULSION_ADDICTION}
     *                               Flaw.
     * @param failedWillpowerCheck   {@code true} if the character failed the check to resist their compulsion
     *
     * @author Illiani
     * @since 0.50.07
     */
    public void processDiscontinuationSyndrome(Campaign campaign, boolean useAdvancedMedical, boolean useFatigue,
          // These boolean are here to ensure that we only ever pass in valid personnel
          boolean hasCompulsionAddiction, boolean failedWillpowerCheck) {
        final int FATIGUE_INCREASE = 2;
        final int DEATH_THRESHOLD = 5;


        if (hasCompulsionAddiction && failedWillpowerCheck) {
            if (useAdvancedMedical) {
                Injury injury = DISCONTINUATION_SYNDROME.newInjury(campaign, this, INTERNAL, 1);
                addInjury(injury);
            } else {
                hits++;
            }

            if (useFatigue) {
                changeFatigue(FATIGUE_INCREASE);
            }

            if ((getInjuries().size() > DEATH_THRESHOLD) || (hits > DEATH_THRESHOLD)) {
                changeStatus(campaign, campaign.getLocalDate(), PersonnelStatus.MEDICAL_COMPLICATIONS);
            }
        }
    }

    /**
<<<<<<< HEAD
     * Processes the effects of a berserker frenzy event for a character, potentially injuring themselves and other
     * victims.
     *
     * <p>If the character has the berserker trait and fails a willpower check, this method determines who is
     * affected by the frenzy (including the character and other victims depending on deployment). Each affected person
     * may receive one or two wounds, applied either as advanced medical injuries or as simple hit increments.</p>
     *
     * <p>If the number of injuries or hits for any victim exceeds a defined threshold, the status for that person
     * is updated to reflect medical complications (for the berserker) or homicide (for other victims). A formatted
     * message describing the frenzy is returned.</p>
     *
     * @param campaign             the campaign context used for looking up personnel, applying wounds, and updating
     *                             statuses
     * @param useAdvancedMedical   if {@code true}, applies wounds using the advanced medical system; otherwise,
     *                             increments hits directly
     * @param hasBerserker         if {@code true}, indicates the character is capable of berserker frenzy
     * @param failedWillpowerCheck if {@code true}, indicates the character failed their willpower check to resist
     *                             frenzy
     *
     * @return a formatted message describing the frenzy if one occurs, or an empty string if there is no effect
=======
     * Processes the effects of crippling flashbacks.
     *
     * <p>If the personnel has flashbacks and fails a willpower check, this method determines the outcome:</p>
     * <ul>
     *     <li>If advanced medical care is available, a new injury related to crippling flashbacks is added.</li>
     *     <li>Otherwise, the personnel takes additional damage (hits).</li>
     * </ul>
     *
     * <p>If the number of injuries or hits exceeds a predefined threshold, the character's status is updated to
     * {@link PersonnelStatus#MEDICAL_COMPLICATIONS} (killed).</p>
     *
     * @param campaign             The current campaign context.
     * @param useAdvancedMedical   {@code true} if advanced medical care is available; {@code false} otherwise.
     * @param hasFlashbacks        {@code true} if the personnel is suffering from flashbacks.
     * @param failedWillpowerCheck {@code true} if the personnel failed their willpower check due to flashbacks.
>>>>>>> 0a588cf2
     *
     * @author Illiani
     * @since 0.50.07
     */
<<<<<<< HEAD
    public String processBerserkerFrenzy(Campaign campaign, boolean useAdvancedMedical,
          // These boolean are here to ensure that we only ever pass in valid personnel
          boolean hasBerserker, boolean failedWillpowerCheck) {
        final int DEATH_THRESHOLD = 5;

        if (hasBerserker && failedWillpowerCheck) {
            Set<Person> victims = new HashSet<>();
            List<Person> allActivePersonnel = campaign.getActivePersonnel(false);
            if (isDeployed() && unit != null) {
                getLocalVictims(allActivePersonnel, victims);
            } else {
                getNonDeployedVictims(allActivePersonnel, victims);
            }

            // The berserker hurts themselves
            victims.add(this);

            for (Person victim : victims) {
                int wounds = randomInt(2) + 1; // (1-2)
                if (useAdvancedMedical) {
                    InjuryUtil.resolveCombatDamage(campaign, victim, wounds);
                } else {
                    hits += wounds;
                }

                if ((victim.getInjuries().size() > DEATH_THRESHOLD) || (victim.getHits() > DEATH_THRESHOLD)) {
                    changeStatus(campaign, campaign.getLocalDate(), victim.equals(this) ?
                                                                          PersonnelStatus.MEDICAL_COMPLICATIONS :
                                                                          PersonnelStatus.HOMICIDE);
                }
            }

            return String.format(resources.getString("compulsion.berserker"), getHyperlinkedFullTitle(),
                  spanOpeningWithCustomColor(getNegativeColor()), CLOSING_SPAN_TAG);
        }

        return "";
    }

    /**
     * Selects random victims from the list of all active, non-deployed personnel and adds them to the provided set of
     * victims.
     *
     * <p>The number of victims selected is determined by a single six-sided die roll. For each count, a random
     * non-deployed person is chosen from the available pool and added to the victims set. Once chosen, a victim will
     * not be selected again.</p>
     *
     * @param allActivePersonnel the list of all active personnel, including both deployed and non-deployed
     * @param victims            the set to which randomly selected non-deployed victims will be added
     *
     * @author Illiani
     * @since 0.50.07
     */
    private void getNonDeployedVictims(List<Person> allActivePersonnel, Set<Person> victims) {
        Set<Person> potentialVictims = new HashSet<>();

        for (Person bystander : allActivePersonnel) {
            if (!bystander.isDeployed()) {
                potentialVictims.add(bystander);
            }
        }

        potentialVictims.remove(this);

        int roll = d6(1);
        for (int i = 0; i < roll; ++i) {
            if (potentialVictims.isEmpty()) {
                break;
            }

            Person victim = ObjectUtility.getRandomItem(potentialVictims);
            potentialVictims.remove(victim);
            victims.add(victim);
        }
    }

    /**
     * Selects random victims from deployed personnel who are in the same scenario as the caller and adds them to the
     * provided set of victims.
     *
     * <p>Only personnel currently deployed in the same scenario (as determined by matching scenario IDs) are
     * eligible to be selected. The number of victims chosen is based on a single six-sided die roll. For each count, a
     * random eligible person is added to the victims set; once chosen, a victim will not be selected again.</p>
     *
     * @param allActivePersonnel the list of all active personnel, including both deployed and non-deployed
     * @param victims            the set to which randomly selected victims from the same scenario will be added
     *
     * @author Illiani
     * @since 0.50.07
     */
    private void getLocalVictims(List<Person> allActivePersonnel, Set<Person> victims) {
        Set<Person> potentialVictims = new HashSet<>();

        int scenarioId = unit.getScenarioId();
        for (Person bystander : allActivePersonnel) {
            Unit bystanderUnit = bystander.getUnit();
            if (bystanderUnit != null) {
                if (scenarioId == bystanderUnit.getScenarioId()) {
                    potentialVictims.add(bystander);
                }
            }
        }

        potentialVictims.remove(this);

        int roll = d6(1);
        for (int i = 0; i < roll; ++i) {
            if (potentialVictims.isEmpty()) {
                break;
            }

            Person victim = ObjectUtility.getRandomItem(potentialVictims);
            potentialVictims.remove(victim);
            victims.add(victim);
        }
=======
    public void processCripplingFlashbacks(Campaign campaign, boolean useAdvancedMedical,
          // These boolean are here to ensure that we only ever pass in valid personnel
          boolean hasFlashbacks, boolean failedWillpowerCheck) {
        final int DEATH_THRESHOLD = 5;

        if (hasFlashbacks && failedWillpowerCheck) {
            if (useAdvancedMedical) {
                Injury injury = CRIPPLING_FLASHBACKS.newInjury(campaign, this, INTERNAL, 1);
                addInjury(injury);
            } else {
                hits += 1;
            }

            if ((getInjuries().size() > DEATH_THRESHOLD) || (hits > DEATH_THRESHOLD)) {
                changeStatus(campaign, campaign.getLocalDate(), PersonnelStatus.MEDICAL_COMPLICATIONS);
            }
        }
>>>>>>> 0a588cf2
    }
}<|MERGE_RESOLUTION|>--- conflicted
+++ resolved
@@ -6514,7 +6514,45 @@
     }
 
     /**
-<<<<<<< HEAD
+     * Processes the effects of crippling flashbacks.
+     *
+     * <p>If the personnel has flashbacks and fails a willpower check, this method determines the outcome:</p>
+     * <ul>
+     *     <li>If advanced medical care is available, a new injury related to crippling flashbacks is added.</li>
+     *     <li>Otherwise, the personnel takes additional damage (hits).</li>
+     * </ul>
+     *
+     * <p>If the number of injuries or hits exceeds a predefined threshold, the character's status is updated to
+     * {@link PersonnelStatus#MEDICAL_COMPLICATIONS} (killed).</p>
+     *
+     * @param campaign             The current campaign context.
+     * @param useAdvancedMedical   {@code true} if advanced medical care is available; {@code false} otherwise.
+     * @param hasFlashbacks        {@code true} if the personnel is suffering from flashbacks.
+     * @param failedWillpowerCheck {@code true} if the personnel failed their willpower check due to flashbacks.
+     *
+     * @author Illiani
+     * @since 0.50.07
+     */
+    public void processCripplingFlashbacks(Campaign campaign, boolean useAdvancedMedical,
+          // These boolean are here to ensure that we only ever pass in valid personnel
+          boolean hasFlashbacks, boolean failedWillpowerCheck) {
+        final int DEATH_THRESHOLD = 5;
+
+        if (hasFlashbacks && failedWillpowerCheck) {
+            if (useAdvancedMedical) {
+                Injury injury = CRIPPLING_FLASHBACKS.newInjury(campaign, this, INTERNAL, 1);
+                addInjury(injury);
+            } else {
+                hits += 1;
+            }
+
+            if ((getInjuries().size() > DEATH_THRESHOLD) || (hits > DEATH_THRESHOLD)) {
+                changeStatus(campaign, campaign.getLocalDate(), PersonnelStatus.MEDICAL_COMPLICATIONS);
+            }
+        }
+    }
+
+    /**
      * Processes the effects of a berserker frenzy event for a character, potentially injuring themselves and other
      * victims.
      *
@@ -6535,28 +6573,10 @@
      *                             frenzy
      *
      * @return a formatted message describing the frenzy if one occurs, or an empty string if there is no effect
-=======
-     * Processes the effects of crippling flashbacks.
-     *
-     * <p>If the personnel has flashbacks and fails a willpower check, this method determines the outcome:</p>
-     * <ul>
-     *     <li>If advanced medical care is available, a new injury related to crippling flashbacks is added.</li>
-     *     <li>Otherwise, the personnel takes additional damage (hits).</li>
-     * </ul>
-     *
-     * <p>If the number of injuries or hits exceeds a predefined threshold, the character's status is updated to
-     * {@link PersonnelStatus#MEDICAL_COMPLICATIONS} (killed).</p>
-     *
-     * @param campaign             The current campaign context.
-     * @param useAdvancedMedical   {@code true} if advanced medical care is available; {@code false} otherwise.
-     * @param hasFlashbacks        {@code true} if the personnel is suffering from flashbacks.
-     * @param failedWillpowerCheck {@code true} if the personnel failed their willpower check due to flashbacks.
->>>>>>> 0a588cf2
      *
      * @author Illiani
      * @since 0.50.07
      */
-<<<<<<< HEAD
     public String processBerserkerFrenzy(Campaign campaign, boolean useAdvancedMedical,
           // These boolean are here to ensure that we only ever pass in valid personnel
           boolean hasBerserker, boolean failedWillpowerCheck) {
@@ -6672,24 +6692,5 @@
             potentialVictims.remove(victim);
             victims.add(victim);
         }
-=======
-    public void processCripplingFlashbacks(Campaign campaign, boolean useAdvancedMedical,
-          // These boolean are here to ensure that we only ever pass in valid personnel
-          boolean hasFlashbacks, boolean failedWillpowerCheck) {
-        final int DEATH_THRESHOLD = 5;
-
-        if (hasFlashbacks && failedWillpowerCheck) {
-            if (useAdvancedMedical) {
-                Injury injury = CRIPPLING_FLASHBACKS.newInjury(campaign, this, INTERNAL, 1);
-                addInjury(injury);
-            } else {
-                hits += 1;
-            }
-
-            if ((getInjuries().size() > DEATH_THRESHOLD) || (hits > DEATH_THRESHOLD)) {
-                changeStatus(campaign, campaign.getLocalDate(), PersonnelStatus.MEDICAL_COMPLICATIONS);
-            }
-        }
->>>>>>> 0a588cf2
     }
 }