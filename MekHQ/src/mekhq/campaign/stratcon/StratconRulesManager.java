/*
 * Copyright (c) 2019-2024 - The MegaMek Team. All Rights Reserved.
 *
 * This file is part of MekHQ.
 *
 * MekHQ is free software: you can redistribute it and/or modify
 * it under the terms of the GNU General Public License as published by
 * the Free Software Foundation, either version 3 of the License, or
 * (at your option) any later version.
 *
 * MekHQ is distributed in the hope that it will be useful,
 * but WITHOUT ANY WARRANTY; without even the implied warranty of
 * MERCHANTABILITY or FITNESS FOR A PARTICULAR PURPOSE. See the
 * GNU General Public License for more details.
 *
 * You should have received a copy of the GNU General Public License
 * along with MekHQ. If not, see <http://www.gnu.org/licenses/>.
 */
package mekhq.campaign.stratcon;

import megamek.common.Minefield;
import megamek.common.TargetRoll;
import megamek.common.TargetRollModifier;
import megamek.common.UnitType;
import megamek.common.annotations.Nullable;
import megamek.common.event.Subscribe;
import megamek.logging.MMLogger;
import mekhq.MHQConstants;
import mekhq.MekHQ;
import mekhq.campaign.Campaign;
import mekhq.campaign.ResolveScenarioTracker;
import mekhq.campaign.event.NewDayEvent;
import mekhq.campaign.event.ScenarioChangedEvent;
import mekhq.campaign.event.StratconDeploymentEvent;
import mekhq.campaign.force.CombatTeam;
import mekhq.campaign.force.Force;
import mekhq.campaign.mission.*;
import mekhq.campaign.mission.ScenarioForceTemplate.ForceAlignment;
import mekhq.campaign.mission.ScenarioForceTemplate.ForceGenerationMethod;
import mekhq.campaign.mission.ScenarioMapParameters.MapLocation;
import mekhq.campaign.mission.atb.AtBScenarioModifier;
import mekhq.campaign.mission.enums.AtBMoraleLevel;
import mekhq.campaign.mission.enums.ContractCommandRights;
import mekhq.campaign.personnel.Person;
import mekhq.campaign.personnel.Skill;
import mekhq.campaign.personnel.turnoverAndRetention.Fatigue;
import mekhq.campaign.stratcon.StratconContractDefinition.StrategicObjectiveType;
import mekhq.campaign.stratcon.StratconScenario.ScenarioState;
import mekhq.campaign.unit.Unit;

import java.time.DayOfWeek;
import java.time.LocalDate;
import java.util.*;
import java.util.stream.Collectors;

import static java.lang.Math.max;
import static java.lang.Math.min;
import static java.lang.Math.round;
import static megamek.codeUtilities.ObjectUtility.getRandomItem;
import static megamek.common.Compute.d6;
import static megamek.common.Compute.randomInt;
import static megamek.common.Coords.ALL_DIRECTIONS;
import static mekhq.campaign.force.Force.FORCE_NONE;
import static mekhq.campaign.icons.enums.LayeredForceIconOperationalStatus.determineLayeredForceIconOperationalStatus;
import static mekhq.campaign.mission.ScenarioForceTemplate.ForceAlignment.Allied;
import static mekhq.campaign.mission.ScenarioForceTemplate.ForceAlignment.Opposing;
import static mekhq.campaign.mission.ScenarioMapParameters.MapLocation.AllGroundTerrain;
import static mekhq.campaign.mission.ScenarioMapParameters.MapLocation.LowAtmosphere;
import static mekhq.campaign.mission.ScenarioMapParameters.MapLocation.Space;
import static mekhq.campaign.mission.ScenarioMapParameters.MapLocation.SpecificGroundTerrain;
import static mekhq.campaign.personnel.SkillType.S_ADMIN;
import static mekhq.campaign.personnel.SkillType.S_TACTICS;
import static mekhq.campaign.stratcon.StratconContractInitializer.getUnoccupiedCoords;
import static mekhq.campaign.stratcon.StratconRulesManager.ReinforcementEligibilityType.FIGHT_LANCE;
import static mekhq.campaign.stratcon.StratconRulesManager.ReinforcementResultsType.DELAYED;
import static mekhq.campaign.stratcon.StratconRulesManager.ReinforcementResultsType.FAILED;
import static mekhq.campaign.stratcon.StratconRulesManager.ReinforcementResultsType.INTERCEPTED;
import static mekhq.campaign.stratcon.StratconRulesManager.ReinforcementResultsType.SUCCESS;
import static mekhq.campaign.stratcon.StratconScenarioFactory.convertSpecificUnitTypeToGeneral;
import static mekhq.utilities.ReportingUtilities.CLOSING_SPAN_TAG;
import static mekhq.utilities.ReportingUtilities.spanOpeningWithCustomColor;

/**
 * This class contains "rules" logic for the AtB-Stratcon state
 *
 * @author NickAragua
 */
public class StratconRulesManager {
    public final static int BASE_LEADERSHIP_BUDGET = 1000;
    private static final MMLogger logger = MMLogger.create(StratconRulesManager.class);

    /**
     * What makes a particular lance eligible to be reinforcements for a scenario
     */
    public enum ReinforcementEligibilityType {
        /**
         * Nothing
         */
        NONE,

        /**
         * Lance is already deployed to the track
         */
        CHAINED_SCENARIO,

        /**
         * We pay a support point and make a regular roll
         */
        REGULAR,

        /**
         * The lance's deployment orders are "Fight". We pay a support point and make an enhanced roll
         */
        FIGHT_LANCE
    }

    /**
     * What were the results of the reinforcement roll?
     */
    public enum ReinforcementResultsType {
        /**
         * The reinforcement attempt was successful.
         */
        SUCCESS,

        /**
         * The reinforcements arrive later than normal.
         */
        DELAYED,

        /**
         * The attempt failed, nothing else happens.
         */
        FAILED,

        /**
         * The reinforcements were intercepted.
         */
        INTERCEPTED
    }

    /**
     * This method generates scenario dates for each week of the StratCon campaign.
     * <p>
     * The method first determines the number of required scenario rolls based on the required
     * lance count from the track, then multiplies that count depending on the contract's morale level.
     * <p>
     * If auto-assign for lances is enabled, and either there are no available forces or the number of
     * weekly scenarios equals or exceeds the number of available forces, it breaks from the scenario
     * generation loop.
     * <p>
     * For each scenario, a scenario odds target number is calculated, and a roll is made against
     * this target. If the roll is less than the target number, a new weekly scenario is created
     * with a random date within the week.
     *
     * @param campaign The campaign.
     * @param campaignState The state of the StratCon campaign.
     * @param contract The AtBContract for the campaign.
     * @param track The StratCon campaign track.
     */
    public static void generateScenariosDatesForWeek(Campaign campaign, StratconCampaignState campaignState,
                                                 AtBContract contract, StratconTrackState track) {
        // maps scenarios to force IDs
        final boolean autoAssignLances = contract.getCommandRights().isIntegrated();
        List<Integer> availableForceIDs = getAvailableForceIDs(campaign, contract);

        int scenarioRolls = track.getRequiredLanceCount();

        AtBMoraleLevel moraleLevel = contract.getMoraleLevel();

        switch (moraleLevel) {
            case STALEMATE -> scenarioRolls = (int) round(scenarioRolls * 1.25);
            case ADVANCING -> scenarioRolls = (int) round(scenarioRolls * 1.5);
            case DOMINATING -> scenarioRolls = scenarioRolls * 2;
            case OVERWHELMING -> scenarioRolls = scenarioRolls * 3;
        }

        for (int scenarioIndex = 0; scenarioIndex < scenarioRolls; scenarioIndex++) {
            if (autoAssignLances && availableForceIDs.isEmpty()) {
                break;
            }

            if (autoAssignLances && (campaignState.getWeeklyScenarios().size() >= availableForceIDs.size())) {
                break;
            }

            int targetNum = calculateScenarioOdds(track, contract, false);
            int roll = randomInt(100);

            if (roll < targetNum) {
                LocalDate scenarioDate = campaign.getLocalDate().plusDays(randomInt(7));
                campaignState.addWeeklyScenario(scenarioDate);
                logger.info(String.format("StratCon Weekly Scenario Roll: %s vs. %s (%s)", roll, targetNum, scenarioDate));
            } else {
                logger.info(String.format("StratCon Weekly Scenario Roll: %s vs. %s", roll, targetNum));
            }
        }
    }

    /**
     * This method generates a weekly scenario for a specific track.
     * <p>
     * First, it initializes empty collections for generated scenarios and available forces, and
     * determines whether lances are auto-assigned.
     * <p>
     * Then it generates a requested number of scenarios. If auto-assign is enabled and there
     * are no available forces, it breaks from the scenario generation loop.
     * <p>
     * For each scenario, it first tries to create a scenario for existing forces on the track.
     * If that is not possible, it selects random force, removes it from available forces, and
     * creates a scenario for it. For any scenario, if it is under liaison command, it may set the
     * scenario as required and attaches the liaison.
     * <p>
     * After scenarios are generated, OpFors, events, etc. are finalized for each scenario.
     *
     * @param campaign      The current campaign.
     * @param campaignState The relevant StratCon campaign state.
     * @param contract      The relevant contract.
     * @param scenarioCount The number of scenarios to generate.
     */
    public static void generateDailyScenariosForTrack(Campaign campaign, StratconCampaignState campaignState,
                                                      AtBContract contract, int scenarioCount) {
        final boolean autoAssignLances = contract.getCommandRights().isIntegrated();

        // get this list just so we have it available
        List<Integer> availableForceIDs = getAvailableForceIDs(campaign, contract);

        // Build the available force pool - this ensures operational forces have an increased
        // chance of being picked
        if (autoAssignLances && !availableForceIDs.isEmpty()) {
            List<Integer> availableForcePool = new ArrayList<>();

            for (int forceId : availableForceIDs) {
                Force force = campaign.getForce(forceId);

                if (force == null) {
                    continue;
                }

                int operationalStatus = 0;
                int unitCount = 0;

                for (UUID unitId : force.getAllUnits(true)) {
                    try {
                        Unit unit = campaign.getUnit(unitId);
                        operationalStatus += determineLayeredForceIconOperationalStatus(unit).ordinal();
                        unitCount++;
                    } catch (Exception e) {
                        logger.warn(e.getMessage(), e);
                    }
                }

                int calculatedOperationStatus = (int) round(Math.pow((3 - (double) operationalStatus / unitCount), 2.0));

                for (int i = 0; i < calculatedOperationStatus; i++) {
                    availableForcePool.add(forceId);
                }
            }

            Collections.shuffle(availableForcePool);
            availableForceIDs = availableForcePool;
        }


        Map<MapLocation, List<Integer>> sortedAvailableForceIDs = sortForcesByMapType(availableForceIDs, campaign);

        for (int scenarioIndex = 0; scenarioIndex < scenarioCount; scenarioIndex++) {
            if (autoAssignLances && availableForceIDs.isEmpty()) {
                break;
            }

            List<StratconTrackState> tracks = campaignState.getTracks();
            StratconTrackState track = campaignState.getTracks().get(0);

            if (tracks.size() > 1) {
                track = getRandomItem(tracks);
            }

            if (autoAssignLances && availableForceIDs.isEmpty()) {
                break;
            }

            StratconCoords scenarioCoords = getUnoccupiedCoords(track, true);

            if (scenarioCoords == null) {
                logger.warn("Target track is full, skipping scenario generation");
                continue;
            }

            // if forces are already assigned to these coordinates, use those instead of randomly
            // selected ones
            StratconScenario scenario;
            if (track.getAssignedCoordForces().containsKey(scenarioCoords)) {
                scenario = generateScenarioForExistingForces(scenarioCoords,
                    track.getAssignedCoordForces().get(scenarioCoords), contract, campaign, track);
            // otherwise, pick a random force from the avail
            } else {
                int randomForceIndex = randomInt(availableForceIDs.size());
                int randomForceID = availableForceIDs.get(randomForceIndex);

                // remove the force from the available lists, so we don't designate it as primary
                // twice
                if (autoAssignLances) {
                    availableForceIDs.removeIf(id -> id.equals(randomForceIndex));

                    // we want to remove the actual int with the value, not the value at the index
                    sortedAvailableForceIDs.get(AllGroundTerrain).removeIf(id -> id.equals(randomForceID));
                    sortedAvailableForceIDs.get(LowAtmosphere).removeIf(id -> id.equals(randomForceID));
                    sortedAvailableForceIDs.get(Space).removeIf(id -> id.equals(randomForceID));
                }

                // two scenarios on the same coordinates wind up increasing in size
                if (track.getScenarios().containsKey(scenarioCoords)) {
                    track.getScenarios().get(scenarioCoords).incrementRequiredPlayerLances();
                    assignAppropriateExtraForceToScenario(track.getScenarios().get(scenarioCoords),
                        sortedAvailableForceIDs);
                    continue;
                }

                scenario = setupScenario(scenarioCoords, randomForceID, campaign, contract, track);
            }

            if (scenario != null) {
                // if under liaison command, pick a random scenario from the ones generated
                // to set as required and attach liaison
                if (contract.getCommandRights().isLiaison() && (randomInt(4) == 0)) {
                    scenario.setRequiredScenario(true);
                    setAttachedUnitsModifier(scenario, contract);
                }

                finalizeBackingScenario(campaign, contract, track, autoAssignLances, scenario);
            }
        }
    }

    /**
     * Generates a StratCon scenario.
     * This is a utility method that allows us to generate a scenario quickly without specifying
     * track state and scenario template.
     *
     * @param campaign The current campaign.
     * @param contract The contract associated with the scenario.
     * @return A newly generated {@link StratconScenario}, or {@code null} if scenario creation fails.
     */
    public static @Nullable StratconScenario generateExternalScenario(Campaign campaign, AtBContract contract) {
        return generateExternalScenario(campaign, contract, null, null,
            null, false);
    }

    /**
     * Generates a new StratCon scenario using advanced configuration.
     * It provides a scenario based on a given campaign, contract, track, template.
     * This is meant for scenario control on a higher level than the overloading methods.
     *
     * @param campaign The current campaign.
     * @param contract The contract associated with the scenario.
     * @param track    The {@link StratconTrackState} the scenario should be assigned to, or
     *                 {@code null} to select a random track.
     * @param scenarioCoords   The {@link StratconCoords} where in the track to place the scenario, or
     *                 {@code null} to select a random hex. If populated, {@code track} cannot be
     *                 {@code null}
     * @param template A specific {@link ScenarioTemplate} to use for scenario generation,
     *                 or {@code null} to select scenario template randomly.
     * @param allowPlayerFacilities Whether the scenario is allowed to spawn on top of
     *                             player-allied facilities.
     * @return A newly generated {@link StratconScenario}, or {@code null} if scenario creation fails.
     */
     public static @Nullable StratconScenario generateExternalScenario(Campaign campaign, AtBContract contract,
                                    @Nullable StratconTrackState track, @Nullable StratconCoords scenarioCoords,
                                    @Nullable ScenarioTemplate template, boolean allowPlayerFacilities) {
         // If we're not generating for a specific track, randomly pick one.
         if (track == null) {
             track = getRandomTrack(contract);

             if (track == null) {
                 logger.error("Failed to generate a random track, aborting scenario generation.");
                 return null;
             }
         }

         // Are we automatically assigning lances?
         boolean autoAssignLances = contract.getCommandRights().isIntegrated();

         // Grab the available lances and sort them by map type
         List<Integer> availableForceIDs = getAvailableForceIDs(campaign, contract);
         Map<MapLocation, List<Integer>> sortedAvailableForceIDs = sortForcesByMapType(availableForceIDs, campaign);

         // Select the target coords.
         if (scenarioCoords == null) {
             scenarioCoords = getUnoccupiedCoords(track, allowPlayerFacilities);
         }

         if (scenarioCoords == null) {
             logger.warn("Target track is full, aborting scenario generation.");
             return null;
         }

         // If forces are already assigned to the target coordinates, use those instead of randomly
         // selected a new force
         StratconScenario scenario = null;
         if (track.getAssignedCoordForces().containsKey(scenarioCoords)) {
             scenario = generateScenarioForExistingForces(scenarioCoords,
                 track.getAssignedCoordForces().get(scenarioCoords), contract, campaign, track,
                 template);
         }

         // Otherwise, pick a random force from those available
         // If a template has been specified, remove forces that aren't appropriate for the
         // template.
         if (template != null) {
             MapLocation location = template.mapParameters.getMapLocation();

             switch (location) {
                 case AllGroundTerrain, SpecificGroundTerrain -> {
                     sortedAvailableForceIDs.get(LowAtmosphere).clear();
                     sortedAvailableForceIDs.get(Space).clear();
                 }
                 case LowAtmosphere -> {
                     sortedAvailableForceIDs.get(AllGroundTerrain).clear();
                     sortedAvailableForceIDs.get(Space).clear();
                 }
                 case Space -> {
                     sortedAvailableForceIDs.get(AllGroundTerrain).clear();
                     sortedAvailableForceIDs.get(LowAtmosphere).clear();
                 }
             }
         }

         // If we haven't generated a scenario yet, it's because we need to pick a random force.
         if (scenario == null) {
             int availableForces = availableForceIDs.size();
             int randomForceID = FORCE_NONE;

             if (availableForces > 0) {
                 int randomForceIndex = randomInt(availableForces);
                 randomForceID = availableForceIDs.get(randomForceIndex);
             }

             scenario = setupScenario(scenarioCoords, randomForceID, campaign, contract, track, template, false);
         }

         if (scenario == null) {
             return null;
         }

         // We end by finalizing the scenario
         finalizeBackingScenario(campaign, contract, track, autoAssignLances, scenario);

         // We return the scenario in case we want to make specific changes.
         return scenario;
     }

    /**
     * Generates a reinforcement interception scenario for a given StratCon track.
     * An interception scenario is set up at unoccupied coordinates on the track.
     * If the scenario setup is successful, it is finalized and the deployment date for the
     * scenario is set as the current date.
     *
     * @param campaign the current campaign
     * @param contract the {@link AtBContract} for which the scenario is created
     * @param track the {@link StratconTrackState} where the scenario is located, or {@code null}
     * if not located on a track
     * @param template the {@link ScenarioTemplate} used to create the scenario
     * @param interceptedForce the {@link Force} that's being intercepted in the scenario
     */
     public static @Nullable void generateReinforcementInterceptionScenario(
         Campaign campaign, AtBContract contract,
         StratconTrackState track, ScenarioTemplate template, Force interceptedForce) {
         StratconCoords scenarioCoords = getUnoccupiedCoords(track, false);

         StratconScenario scenario = setupScenario(scenarioCoords, interceptedForce.getId(), campaign,
             contract, track, template, true);

         if (scenario == null) {
             logger.error("Failed to generate a random interception scenario, aborting scenario generation.");
             return;
         }

         finalizeBackingScenario(campaign, contract, track, true, scenario);
         scenario.setDeploymentDate(campaign.getLocalDate());
     }

    /**
     * Adds a {@link StratconScenario} to the specified contract. This scenario is cloaked so will
     * not be visible until the player uncovers it.
     * If no {@link StratconTrackState} or {@link ScenarioTemplate} is provided, random one will be
     * picked.
     *
     * @param campaign   The current campaign.
     * @param contract   The {@link AtBContract} associated with the scenario.
     * @param trackState The {@link StratconTrackState} in which the scenario occurs.
     *                  If {@code null}, a random trackState is selected.
     * @param template   The {@link ScenarioTemplate} for the scenario.
     *                  If {@code null}, the default template is used.
     * @param allowPlayerFacilities Whether the scenario is allowed to spawn on top of
     *                             player-allied facilities.
     *
     * @return The created {@link StratconScenario} or @code null},
     * if no {@link ScenarioTemplate} is found or if all coordinates in the provided
     * {@link StratconTrackState} are occupied (and therefore, scenario placement is not possible).
     */
    public static @Nullable StratconScenario addHiddenExternalScenario(Campaign campaign, AtBContract contract,
                                                      @Nullable StratconTrackState trackState,
                                                      @Nullable ScenarioTemplate template,
                                                      boolean allowPlayerFacilities) {
        // If we're not generating for a specific track, randomly pick one.
        if (trackState == null) {
            trackState = getRandomTrack(contract);

            if (trackState == null) {
                logger.error("Failed to generate a random track, aborting scenario generation.");
                return null;
            }
        }

        StratconCoords coords = getUnoccupiedCoords(trackState, allowPlayerFacilities);

        if (coords == null) {
            logger.error(String.format("Unable to place objective scenario on track %s," +
                    " as all coords were occupied. Aborting.",
                trackState.getDisplayableName()));
            return null;
        }

        // create scenario - don't assign a force yet
        StratconScenario scenario = StratconRulesManager.generateScenario(campaign, contract,
            trackState, FORCE_NONE, coords, template);

        if (scenario == null) {
            return null;
        }

        // clear dates, because we don't want the scenario disappearing on us
        scenario.setDeploymentDate(null);
        scenario.setActionDate(null);
        scenario.setReturnDate(null);
        scenario.setStrategicObjective(true);
        scenario.getBackingScenario().setCloaked(true);

        trackState.addScenario(scenario);

        return scenario;
    }

    /**
     * Fetches a random {@link StratconTrackState} from the {@link StratconCampaignState}.
     * If no tracks are present, it logs an error message and returns {@code null}.
     *
     * @param contract The {@link AtBContract} from which the track state will be fetched.
     * @return The randomly chosen {@link StratconTrackState}, or {@code null} if no tracks are available.
     */
     public static @Nullable StratconTrackState getRandomTrack(AtBContract contract) {
          List<StratconTrackState> tracks = contract.getStratconCampaignState().getTracks();
          Random rand = new Random();

          if (!tracks.isEmpty()) {
               return tracks.get(rand.nextInt(tracks.size()));
          } else {
               logger.error("No tracks available. Unable to fetch random track");
               return null;
          }
     }

    /**
     * Finalizes the backing scenario, setting up the OpFor, scenario parameters, and other
     * necessary steps.
     *
     * @param campaign        The current campaign.
     * @param contract        The contract associated with the scenario.
     * @param track           The relevant {@link StratconTrackState}.
     * @param autoAssignLances  Flag indicating whether lances are to be auto-assigned.
     * @param scenario        The {@link StratconScenario} scenario to be finalized.
     */
    private static void finalizeBackingScenario(Campaign campaign, AtBContract contract,
                        @Nullable StratconTrackState track, boolean autoAssignLances,
                        StratconScenario scenario) {
        AtBDynamicScenarioFactory.finalizeScenario(scenario.getBackingScenario(), contract, campaign);
        setScenarioParametersFromBiome(track, scenario);
        swapInPlayerUnits(scenario, campaign, FORCE_NONE);

        if (!autoAssignLances && !scenario.ignoreForceAutoAssignment()) {
            for (int forceID : scenario.getPlayerTemplateForceIDs()) {
                scenario.getBackingScenario().removeForce(forceID);
            }

            scenario.setCurrentState(ScenarioState.UNRESOLVED);
            track.addScenario(scenario);
        } else {
            commitPrimaryForces(campaign, scenario, track);
            // if we're auto-assigning lances, deploy all assigned forces to the track as well
            for (int forceID : scenario.getPrimaryForceIDs()) {
                processForceDeployment(scenario.getCoords(), forceID, campaign, track, false);
            }
        }
    }

    /**
     * Picks the scenario terrain based on the scenario coordinates' biome
     * Note that "finalizeScenario" currently wipes out temperature/map info so this
     * method must be called afterward.
     */
    public static void setScenarioParametersFromBiome(StratconTrackState track, StratconScenario scenario) {
        StratconCoords coords = scenario.getCoords();
        AtBDynamicScenario backingScenario = scenario.getBackingScenario();
        StratconBiomeManifest biomeManifest = StratconBiomeManifest.getInstance();

        // for non-surface scenarios, we will skip the temperature update
        if (backingScenario.getBoardType() != Scenario.T_SPACE &&
                backingScenario.getBoardType() != Scenario.T_ATMOSPHERE) {
            backingScenario.setTemperature(track.getTemperature());
        }

        StratconFacility facility = track.getFacility(scenario.getCoords());
        String terrainType;

        // facilities have their own terrain lists
        if (facility != null) {
            int kelvinTemp = track.getTemperature() + StratconContractInitializer.ZERO_CELSIUS_IN_KELVIN;
            StratconBiome facilityBiome;

            // if facility doesn't have a biome temp map or no entry for the current
            // temperature, use the default one
            if (facility.getBiomes().isEmpty() || (facility.getBiomeTempMap().floorEntry(kelvinTemp) == null)) {
                facilityBiome = biomeManifest.getTempMap(StratconBiomeManifest.TERRAN_FACILITY_BIOME)
                        .floorEntry(kelvinTemp).getValue();
            } else {
                facilityBiome = facility.getBiomeTempMap().floorEntry(kelvinTemp).getValue();
            }
            terrainType = facilityBiome.allowedTerrainTypes
                    .get(randomInt(facilityBiome.allowedTerrainTypes.size()));
        } else {
            terrainType = track.getTerrainTile(coords);
        }

        var mapTypes = biomeManifest.getBiomeMapTypes();

        // don't have a map list for the given terrain, leave it alone
        if (!mapTypes.containsKey(terrainType)) {
            return;
        }

        // if we are in space, do not update the map; note that it's ok to do so in low
        // atmo
        if (backingScenario.getBoardType() != Scenario.T_SPACE) {
            var mapTypeList = mapTypes.get(terrainType).mapTypes;
            backingScenario.setHasTrack(true);
            backingScenario.setTerrainType(terrainType);
            // for now, if we're using a fixed map or in a facility, don't replace the
            // scenario
            // TODO: facility spaces will always have a relevant biome
            if (!backingScenario.isUsingFixedMap()) {
                backingScenario.setMap(mapTypeList.get(randomInt(mapTypeList.size())));
            }
            backingScenario.setLightConditions();
            backingScenario.setWeatherConditions();
        }
    }

    /**
     * Worker function that looks through the scenario's templates and swaps in
     * player units for "player or allied force" templates.
     */
    private static void swapInPlayerUnits(StratconScenario scenario, Campaign campaign, int explicitForceID) {
        for (ScenarioForceTemplate sft : scenario.getScenarioTemplate().getAllScenarioForces()) {
            if (sft.getGenerationMethod() == ForceGenerationMethod.PlayerOrFixedUnitCount.ordinal()) {
                int unitCount = (int) scenario.getBackingScenario().getBotUnitTemplates().values().stream()
                        .filter(template -> template.getForceName().equals(sft.getForceName()))
                        .count();

                // get all the units that have been generated for this template

                // or the units embedded in bot forces
                unitCount += scenario.getBackingScenario().getBotForceTemplates().entrySet().stream()
                        .filter(tuple -> tuple.getValue().getForceName().equals(sft.getForceName()))
                        .mapToInt(tuple -> tuple.getKey().getFullEntityList(campaign).size())
                        .sum();

                // now we have a unit count. Don't bother with the next step if we don't have
                // any substitutions to make
                if (unitCount == 0) {
                    continue;
                }

                Collection<Unit> potentialUnits = new HashSet<>();

                // find units in player's campaign by default, all units in the TO&E are eligible
                if (explicitForceID == FORCE_NONE) {
                    for (UUID unitId : campaign.getForces().getUnits()) {
                        try {
                            potentialUnits.add(campaign.getUnit(unitId));
                        } catch (Exception exception) {
                            logger.error(String.format("Error retrieving unit (%s): %s",
                                unitId, exception.getMessage()));
                        }
                    }
                // if we're using a seed force, then units transporting this force are eligible
                } else {
                    Force force = campaign.getForce(explicitForceID);
                    for (UUID unitID : force.getUnits()) {
                        Unit unit = campaign.getUnit(unitID);
                        if (unit.getTransportShipAssignment() != null) {
                            potentialUnits.add(unit.getTransportShipAssignment().getTransportShip());
                        }
                    }
                }
                for (Unit unit : potentialUnits) {
                    if ((sft.getAllowedUnitType() == 11) && (!campaign.getCampaignOptions().isUseDropShips())) {
                        continue;
                    }

                    // if it's the right type of unit and is around
                    if (forceCompositionMatchesDeclaredUnitType(unit.getEntity().getUnitType(),
                            sft.getAllowedUnitType()) &&
                            unit.isAvailable() && unit.isFunctional()) {

                        // add the unit to the scenario and bench the appropriate bot unit if one is
                        // present
                        scenario.addUnit(unit, sft.getForceName(), false);
                        AtBDynamicScenarioFactory.benchAllyUnit(unit.getId(), sft.getForceName(),
                                scenario.getBackingScenario());
                        unitCount--;

                        // once we've supplied enough units, end the process
                        if (unitCount == 0) {
                            break;
                        }
                    }
                }
            }
        }
    }

    /**
     * Generates a StratCon scenario for forces already existing at the given coordinates on the
     * provided track.
     *
     * @param scenarioCoords    The coordinates where the scenario will be placed on the track.
     * @param forceIDs          The set of force IDs (ideally for the forces already at the
     *                          specified location).
     * @param contract          The contract associated with the current scenario.
     * @param campaign          The current campaign.
     * @param track             The relevant StratCon track.
     * @return The newly generated {@link StratconScenario}.
     */
    public static @Nullable StratconScenario generateScenarioForExistingForces(StratconCoords scenarioCoords,
                                    Set<Integer> forceIDs, AtBContract contract, Campaign campaign,
                                    StratconTrackState track) {
        return generateScenarioForExistingForces(scenarioCoords, forceIDs, contract, campaign,
            track, null);
    }

    /**
     * Generates a StratCon scenario for forces already existing at the given coordinates on the
     * provided track. This method allows us to specify a specific scenario template.
     *
     * @param scenarioCoords    The coordinates where the scenario will be placed on the track.
     * @param forceIDs          The set of force IDs (ideally for the forces already at the
     *                          specified location).
     * @param contract          The contract associated with the current scenario.
     * @param campaign          The current campaign.
     * @param track             The relevant StratCon track.
     * @param template          A specific {@link ScenarioTemplate} to use, or {@code null} to
     *                          select a random template.
     * @return The newly generated {@link StratconScenario}.
     */
    public static @Nullable StratconScenario generateScenarioForExistingForces(StratconCoords scenarioCoords,
                                    Set<Integer> forceIDs, AtBContract contract, Campaign campaign,
                                    StratconTrackState track, @Nullable ScenarioTemplate template) {
        boolean firstForce = true;
        StratconScenario scenario = null;

        for (int forceID : forceIDs) {
            if (firstForce) {
                scenario = setupScenario(scenarioCoords, forceID, campaign, contract, track, template, false);
                firstForce = false;

                if (scenario == null) {
                    return null;
                }
            } else {
                scenario.incrementRequiredPlayerLances();
                scenario.addPrimaryForce(forceID);
            }
        }

        // this is theoretically possible if forceIDs is empty - not likely in practice
        // but might as well, to future-proof.
        if (scenario != null) {
            scenario.setIgnoreForceAutoAssignment(true);
        }

        return scenario;
    }

    /**
     * Deploys a force to a specified coordinate within the provided track and processes the
     * deployment accordingly.
     *
     * <p>The following actions are performed during force deployment:
     * <ol>
     *     <li>Processes the force deployment, which may reveal the fog of war in or around the
     *     coordinates depending on the force's role.</li>
     *     <li>If the target coordinates contain a hostile facility, a corresponding facility
     *     scenario is created.</li>
     *     <li>If the target coordinates are empty, there is a chance that a scenario may be created.</li>
     *     <li>If a scenario is revealed at the target coordinates, the force is assigned to it, and
     *     the scenario is finalized.</li>
     *     <li>If the target coordinates contain a non-allied facility or an empty coordinate that
     *     qualifies for a new scenario:
     *         <ul>
     *             <li>If the deploying force is performing a scouting role, the scenario is moved
     *             to an unoccupied adjacent coordinate, if available.</li>
     *         </ul>
     *     </li>
     * </ol>
     *
     * @param coords   the coordinates to deploy the force to
     * @param forceID  the identifier of the force being deployed
     * @param campaign the campaign in which the deployment is occurring
     * @param contract the contract associated with the current campaign
     * @param track    the track state containing information about scenarios, facilities, and
     *                 strategic details
     * @param sticky   whether the deployment is considered "sticky" (forces stay in position
     *                without auto-updates)
     */
    public static void deployForceToCoords(StratconCoords coords, int forceID, Campaign campaign,
                                           AtBContract contract, StratconTrackState track, boolean sticky) {
        // the following things should happen:
        // 1. call to "process force deployment", which reveals fog of war in or around
        // the coords, depending on force role
        // 2. if coords are a hostile facility, we get a facility scenario
        // 3. if coords are empty, we *may* get a scenario
        processForceDeployment(coords, forceID, campaign, track, sticky);

        // we may stumble on a fixed objective scenario - in that case assign the force
        // to it and finalize
        // we also will not be encountering any of the other stuff so bug out afterwards
        StratconScenario revealedScenario = track.getScenario(coords);
        if (revealedScenario != null) {
            revealedScenario.addPrimaryForce(forceID);
            AtBDynamicScenarioFactory.finalizeScenario(revealedScenario.getBackingScenario(), contract, campaign);
            setScenarioParametersFromBiome(track, revealedScenario);
            commitPrimaryForces(campaign, revealedScenario, track);
            return;
        }

        // don't create a scenario on top of allied facilities
        StratconFacility facility = track.getFacility(coords);
        boolean isNonAlliedFacility = (facility != null) && (facility.getOwner() != Allied);
        int targetNum = calculateScenarioOdds(track, contract, true);
        boolean spawnScenario = (facility == null) && (randomInt(100) <= targetNum);

        if (isNonAlliedFacility || spawnScenario) {
            // If the force is scouting, and we're placing a new scenario down,
            // place it in an unoccupied adjacent hex, instead.
            if (!isNonAlliedFacility) {
                CombatTeam combatTeam = campaign.getCombatTeamsTable().get(forceID);

                if (combatTeam != null && combatTeam.getRole().isScouting()) {
                    StratconCoords newCoords = getUnoccupiedAdjacentCoords(coords, track);

                    if (newCoords != null) {
                        coords = newCoords;
                    }
                }
            }

            // Once we've processed any coord changes, begin setting up the scenario
            StratconScenario scenario = setupScenario(coords, forceID, campaign, contract, track);
            // we deploy immediately in this case, since we deployed the force manually
            setScenarioDates(0, track, campaign, scenario);
            AtBDynamicScenarioFactory.finalizeScenario(scenario.getBackingScenario(), contract, campaign);
            setScenarioParametersFromBiome(track, scenario);

            // if we wound up with a field scenario, we may sub in DropShips carrying
            // units of the force in question
            if (spawnScenario) {
                swapInPlayerUnits(scenario, campaign, forceID);
            }

            commitPrimaryForces(campaign, scenario, track);
        }
    }

    /**
     * Finds an unoccupied coordinates adjacent to the given origin coordinates.
     *
     * <p>Adjacent coordinates are determined based on all possible directions defined by {@code ALL_DIRECTIONS}.
     * A coordinate is considered "unoccupied" if the following conditions are met:
     * <ul>
     *     <li>No scenario is assigned to the coordinate (using {@link StratconTrackState#getScenario})</li>
     *     <li>No facility exists at the coordinate (using {@link StratconTrackState#getFacility})</li>
     *     <li>The coordinate is not occupied by any assigned forces (using {@link StratconTrackState#getAssignedForceCoords})</li>
     * </ul>
     * If multiple suitable coordinates are found, one is selected at random and returned.
     * If no suitable coordinates are available, the method returns {@code null}.
     *
     * @param originCoords the coordinate from which to search for unoccupied adjacent ones
     * @param trackState   the state of the track containing information about scenarios, facilities, and forces
     * @return a randomly selected unoccupied adjacent coordinate, or {@code null} if none are available
     */
    private static @Nullable StratconCoords getUnoccupiedAdjacentCoords(StratconCoords originCoords,
                                                                       StratconTrackState trackState) {
        List<StratconCoords> suitableCoords = new ArrayList<>();

        for (int direction : ALL_DIRECTIONS) {
            StratconCoords newCoords = originCoords.translate(direction);

            if (trackState.getScenario(newCoords) != null) {
                continue;
            }

            if (trackState.getFacility(newCoords) != null) {
                continue;
            }

            if (trackState.getAssignedForceCoords().containsValue(newCoords)) {
                continue;
            }

            suitableCoords.add(newCoords);
        }

        if (suitableCoords.isEmpty()) {
            return null;
        }

        return getRandomItem(suitableCoords);
    }

    /**
     * Sets up a StratCon scenario with the given parameters.
     *
     * @param coords    The coordinates where the scenario is to be placed on the track.
     * @param forceID   The ID of the forces involved in the scenario.
     * @param campaign  The current campaign.
     * @param contract  The contract associated with the current scenario.
     * @param track     The relevant StratCon track.
     * @return The newly set up {@link StratconScenario}.
     */
    private static @Nullable StratconScenario setupScenario(StratconCoords coords, int forceID, Campaign campaign,
                                                  AtBContract contract, StratconTrackState track) {
        return setupScenario(coords, forceID, campaign, contract, track, null, false);
    }

    /**
     * Sets up a Stratcon scenario with the given parameters optionally allowing use a specific scenario template.
     * <p>
     * If a facility is already present at the provided coordinates, the scenario will be setup for that facility.
     * If there is no facility, a new scenario will be generated; if the ScenarioTemplate argument provided was non-null,
     * it will be used, else a randomly selected scenario will be generated.
     * In case the generated scenario turns out to be a facility scenario, a new facility will be added to the track at
     * the provided coordinates and setup for that facility.
     *
     * @param coords    The coordinates where the scenario is to be placed on the track.
     * @param forceID   The ID of the forces involved in the scenario.
     * @param campaign  The current campaign.
     * @param contract  The contract associated with the current scenario.
     * @param track     The relevant StratCon track.
     * @param template  A specific {@link ScenarioTemplate} to use for scenario setup, or
     *                  {@code null} to select the scenario template randomly.
     * @param ignoreFacilities  Whether we should ignore any facilities at the selected location
     * @return The newly set up {@link StratconScenario}.
     */
    private static @Nullable StratconScenario setupScenario(StratconCoords coords, int forceID, Campaign campaign,
                                                  AtBContract contract, StratconTrackState track,
                                                  @Nullable ScenarioTemplate template, boolean ignoreFacilities) {
        StratconScenario scenario;

        if (track.getFacilities().containsKey(coords) && !ignoreFacilities) {
            StratconFacility facility = track.getFacility(coords);
            boolean alliedFacility = facility.getOwner() == Allied;
            template = StratconScenarioFactory.getFacilityScenario(alliedFacility);
            scenario = generateScenario(campaign, contract, track, forceID, coords, template);
            setupFacilityScenario(scenario, facility);
        } else {
            if (template != null) {
                scenario = generateScenario(campaign, contract, track, forceID, coords, template);
            } else {
                scenario = generateScenario(campaign, contract, track, forceID, coords);
            }

            if (scenario == null) {
                return null;
            }

            // we may generate a facility scenario randomly - if so, do the facility-related
            // stuff and add a new facility to the track
            if (scenario.getBackingScenario().getTemplate().isFacilityScenario()) {
                StratconFacility facility = scenario.getBackingScenario().getTemplate().isHostileFacility()
                        ? StratconFacilityFactory.getRandomHostileFacility()
                        : StratconFacilityFactory.getRandomAlliedFacility();
                facility.setVisible(true);
                track.addFacility(coords, facility);
                setupFacilityScenario(scenario, facility);
            }
        }

        return scenario;
    }

    /**
     * carries out tasks relevant to facility scenarios
     */
    private static void setupFacilityScenario(StratconScenario scenario, StratconFacility facility) {
        // this includes:
        // for hostile facilities
        // - add a destroy objective (always the option to level the facility)
        // - add a capture objective (always the option to capture the facility)
        // - if so indicated by parameter, roll a random hostile facility objective and
        // add it if not capture/destroy
        // for allied facilities
        // - add a defend objective (always the option to defend the facility)
        // - if so indicated by parameter, roll a random allied facility objective and
        // add it if not defend
        AtBScenarioModifier objectiveModifier = null;
        boolean alliedFacility = facility.getOwner() == Allied;

        objectiveModifier = alliedFacility ? AtBScenarioModifier.getRandomAlliedFacilityModifier()
                : AtBScenarioModifier.getRandomHostileFacilityModifier();

        if (objectiveModifier != null) {
            scenario.getBackingScenario().addScenarioModifier(objectiveModifier);
            scenario.getBackingScenario().setName(String.format("%s - %s - %s", facility.getFacilityType(),
                    alliedFacility ? "Allied" : "Hostile", objectiveModifier.getModifierName()));
        }

        // add the "fixed" hostile facility modifiers after the primary ones
        if (!alliedFacility) {
            for (AtBScenarioModifier modifier : AtBScenarioModifier.getRequiredHostileFacilityModifiers()) {
                if (!scenario.getBackingScenario().alreadyHasModifier(modifier)) {
                    scenario.getBackingScenario().addScenarioModifier(modifier);
                }
            }
        }
    }

    /**
     * Applies time-sensitive facility effects.
     */
    private static void processFacilityEffects(StratconTrackState track,
            StratconCampaignState campaignState, boolean isStartOfMonth) {
        for (StratconFacility facility : track.getFacilities().values()) {
            if (isStartOfMonth) {
                campaignState.addSupportPoints(facility.getMonthlySPModifier());
            }
        }
    }

    /**
     * Process the deployment of a force to the given coordinates on the given
     * track.
     * This does not include assigning the force to any scenarios
     */
    public static void processForceDeployment(StratconCoords coords, int forceID, Campaign campaign,
            StratconTrackState track, boolean sticky) {
        // plan of action:
        // increase fatigue if the coordinates are not currently unrevealed reveal deployed coordinates
        // reveal facility in deployed coordinates (and all adjacent coordinates for scout lances)
        // reveal scenarios in deployed coordinates (and all adjacent coordinates for scout lances)

        // we want to ensure we only increase Fatigue once
        boolean hasFatigueIncreased = false;

        if (!track.getRevealedCoords().contains(coords)) {
            increaseFatigue(forceID, campaign);
            hasFatigueIncreased = true;
        }

        track.getRevealedCoords().add(coords);

        StratconFacility facility = track.getFacility(coords);
        if (facility != null) {
            facility.setVisible(true);
        }

        StratconScenario scenario = track.getScenario(coords);
        // if we're deploying on top of a scenario, and it's "cloaked" then we have to activate it
        if ((scenario != null) && scenario.getBackingScenario().isCloaked()) {
            scenario.getBackingScenario().setCloaked(false);
            setScenarioDates(0, track, campaign, scenario); // must be called before commitPrimaryForces
            MekHQ.triggerEvent(new ScenarioChangedEvent(scenario.getBackingScenario()));
        }

        CombatTeam combatTeam = campaign.getCombatTeamsTable().get(forceID);

        // This may return null if we're deploying a force that isn't a Combat Team for whatever reason
        if (combatTeam != null) {
            if (combatTeam.getRole().isScouting()) {
                for (int direction = 0; direction < 6; direction++) {
                    StratconCoords checkCoords = coords.translate(direction);

                    facility = track.getFacility(checkCoords);
                    if (facility != null) {
                        facility.setVisible(true);
                    }

                    scenario = track.getScenario(checkCoords);
                    // if we've revealed a scenario and it's "cloaked"
                    // we have to activate it
                    if ((scenario != null) && scenario.getBackingScenario().isCloaked()) {
                        scenario.getBackingScenario().setCloaked(false);
                        setScenarioDates(0, track, campaign, scenario);
                        MekHQ.triggerEvent(new ScenarioChangedEvent(scenario.getBackingScenario()));
                    }

                    if ((!track.getRevealedCoords().contains(checkCoords)) && (!hasFatigueIncreased)) {
                        increaseFatigue(forceID, campaign);
                        hasFatigueIncreased = true;
                    }

                    track.getRevealedCoords().add(coords.translate(direction));
                }
            }
        }

        // the force may be located in other places on the track - clear it out
        track.unassignForce(forceID);
        track.assignForce(forceID, coords, campaign.getLocalDate(), sticky);
        MekHQ.triggerEvent(new StratconDeploymentEvent(campaign.getForce(forceID)));
    }

    /**
     * Increases the fatigue for all crew members per Unit in a force.
     *
     * @param forceID  the ID of the force
     * @param campaign the campaign
     */
    private static void increaseFatigue(int forceID, Campaign campaign) {
        for (UUID unit : campaign.getForce(forceID).getAllUnits(false)) {
            for (Person person : campaign.getUnit(unit).getCrew()) {
                person.increaseFatigue(campaign.getCampaignOptions().getFatigueRate());

                if (campaign.getCampaignOptions().isUseFatigue()) {
                    Fatigue.processFatigueActions(campaign, person);
                }
            }
        }
    }

    /**
     * Worker function that processes the effects of deploying a reinforcement force to a scenario
     *
     * @param reinforcementType the type of reinforcement being deployed
     * @param campaignState     the state of the campaign
     * @param scenario          the current scenario
     * @param campaign          the campaign instance
     * @return {@code true} if the reinforcement deployment is successful, {@code false} otherwise
     */
    public static ReinforcementResultsType processReinforcementDeployment(
        Force force, ReinforcementEligibilityType reinforcementType, StratconCampaignState campaignState,
        StratconScenario scenario, Campaign campaign) {
        final ResourceBundle resources = ResourceBundle.getBundle("mekhq.resources.AtBStratCon",
            MekHQ.getMHQOptions().getLocale());

        if (reinforcementType.equals(ReinforcementEligibilityType.CHAINED_SCENARIO)) {
            return SUCCESS;
        }

        AtBContract contract = campaignState.getContract();

        // Start by determining who will be making the attempt
        Person commandLiaison = campaign.getSeniorAdminCommandPerson();

        if (commandLiaison == null) {
            campaign.addReport(String.format(resources.getString("reinforcementsNoAdmin.text"),
                scenario.getName(),
                spanOpeningWithCustomColor(MekHQ.getMHQOptions().getFontColorNegativeHexColor()),
                CLOSING_SPAN_TAG));
            return FAILED;
        }

        // Assuming we found a relevant character, spend the support point required for the attempt
        if (campaignState.getSupportPoints() >= 1) {
            campaignState.useSupportPoint();
        } else {
            campaign.addReport(String.format(resources.getString("reinforcementsNoSupportPoints.text"),
                scenario.getName(),
                spanOpeningWithCustomColor(MekHQ.getMHQOptions().getFontColorNegativeHexColor()),
                CLOSING_SPAN_TAG));
            return FAILED;
        }

        // Then calculate the target number and modifiers

        Skill skill = commandLiaison.getSkill(S_ADMIN);

        if (skill == null) {
            campaign.addReport(String.format(resources.getString("reinforcementsNoAdminSkill.text"),
                scenario.getName(),
                spanOpeningWithCustomColor(MekHQ.getMHQOptions().getFontColorNegativeHexColor()),
                CLOSING_SPAN_TAG), commandLiaison.getHyperlinkedFullTitle());
            return FAILED;
        }

        int skillTargetNumber = skill.getFinalSkillValue();

        TargetRoll reinforcementTargetNumber = new TargetRoll();

        // Base Target Number
        reinforcementTargetNumber.addModifier(skillTargetNumber, "Base TN");

        // Facilities Modifier
        StratconTrackState track = null;
        for (StratconTrackState trackState : campaignState.getTracks()) {
            if (trackState.getScenarios().containsValue(scenario)) {
                track = trackState;
                break;
            }
        }

        int facilityModifier = 0;
        if (track != null) {
            for (StratconFacility facility : track.getFacilities().values()) {
                if (facility.getOwner().equals(ForceAlignment.Player) || facility.getOwner().equals(Allied)) {
                    facilityModifier--;
                } else {
                    facilityModifier++;
                }
            }
        }

        reinforcementTargetNumber.addModifier(facilityModifier, "Facilities");

        // Skill Modifier
        int skillModifier = -contract.getAllySkill().getAdjustedValue();

        ContractCommandRights commandRights = contract.getCommandRights();
        if (commandRights.isIndependent()) {
            if (campaign.getCampaignOptions().getUnitRatingMethod().isCampaignOperations()) {
                skillModifier = -campaign.getReputation().getAverageSkillLevel().getAdjustedValue();
            }
        }

        skillModifier += contract.getEnemySkill().getAdjustedValue();

        reinforcementTargetNumber.addModifier(skillModifier, "Skill");

        // Liaison Modifier
        int liaisonModifier = 0;
        if (commandRights.isLiaison()) {
            liaisonModifier -= 1;
        } else if (commandRights.isHouse() || commandRights.isIntegrated()) {
            liaisonModifier -= 2;
        }

        reinforcementTargetNumber.addModifier(liaisonModifier, "Command Rights");

        // Make the roll
        int roll = d6(2);

        // If the formation is in Fight Stance, use the highest of two rolls
        String fightStanceReport = "";
        if (reinforcementType == FIGHT_LANCE) {
            int secondRoll = d6(2);
            roll = max(roll, secondRoll);
            fightStanceReport = String.format(" (%s)", roll);
        }

        StringBuilder modifierString = new StringBuilder();

        for (TargetRollModifier modifier : reinforcementTargetNumber.getModifiers()) {
            modifierString.append(modifier.getDesc()).append(' ').append(modifier.getValue()).append(' ');
        }

        logger.info(String.format("Reinforcement Roll Modifiers: %s", modifierString));

        StringBuilder reportStatus = new StringBuilder();
        reportStatus.append(String.format(resources.getString("reinforcementsAttempt.text"),
                scenario.getName(), roll, fightStanceReport, reinforcementTargetNumber.getValue()));

        // Critical Failure
        if (roll == 2) {
            reportStatus.append(' ');
            reportStatus.append(String.format(resources.getString("reinforcementsCriticalFailure.text"),
                spanOpeningWithCustomColor(MekHQ.getMHQOptions().getFontColorNegativeHexColor()),
                CLOSING_SPAN_TAG));
            campaign.addReport(reportStatus.toString());
            return FAILED;
        }

        // Reinforcement successful
        if (roll >= reinforcementTargetNumber.getValue()) {
            reportStatus.append(' ');
            reportStatus.append(String.format(resources.getString("reinforcementsSuccess.text"),
                spanOpeningWithCustomColor(MekHQ.getMHQOptions().getFontColorPositiveHexColor()),
                CLOSING_SPAN_TAG));
            campaign.addReport(reportStatus.toString());
            return SUCCESS;
        }

        // Reinforcement roll failed, make interception check
        int interceptionOdds = calculateScenarioOdds(track, campaignState.getContract(), true);
        int interceptionRoll = randomInt(100);

        // Check passed
        if (interceptionRoll >= interceptionOdds) {
            reportStatus.append(' ');
            reportStatus.append(String.format(resources.getString("reinforcementsCommandFailure.text"),
                spanOpeningWithCustomColor(MekHQ.getMHQOptions().getFontColorNegativeHexColor()),
                CLOSING_SPAN_TAG));
            campaign.addReport(reportStatus.toString());
            return FAILED;
        }

        // Check failed, but enemy is routed
        if (contract.getMoraleLevel().isRouted()) {
            reportStatus.append(' ');
            reportStatus.append(String.format(resources.getString("reinforcementsSuccessRouted.text"),
                spanOpeningWithCustomColor(MekHQ.getMHQOptions().getFontColorPositiveHexColor()),
                CLOSING_SPAN_TAG));
            campaign.addReport(reportStatus.toString());
            return SUCCESS;
        }

        // Check failed, enemy attempt interception
        reportStatus.append(' ');
        reportStatus.append(String.format(resources.getString("reinforcementsInterceptionAttempt.text"),
            spanOpeningWithCustomColor(MekHQ.getMHQOptions().getFontColorWarningHexColor()),
            CLOSING_SPAN_TAG));

        UUID commanderId = force.getForceCommanderID();

        if (commanderId == null) {
            logger.error("Force Commander ID is null.");

            reportStatus.append(' ');
            reportStatus.append(String.format(resources.getString("reinforcementsErrorNoCommander.text"),
                spanOpeningWithCustomColor(MekHQ.getMHQOptions().getFontColorNegativeHexColor()),
                CLOSING_SPAN_TAG));
            campaign.addReport(reportStatus.toString());
            return FAILED;
        }

        Person commander = campaign.getPerson(commanderId);

        if (commander == null) {
            logger.error("Failed to fetch commander from ID.");

            reportStatus.append(' ');
            reportStatus.append(String.format(resources.getString("reinforcementsErrorUnableToFetchCommander.text"),
                spanOpeningWithCustomColor(MekHQ.getMHQOptions().getFontColorNegativeHexColor()),
                CLOSING_SPAN_TAG));
            campaign.addReport(reportStatus.toString());
            return FAILED;
        }

        Skill tactics = commander.getSkill(S_TACTICS);

        if (tactics == null) {
            reportStatus.append(' ');
            reportStatus.append(String.format(resources.getString("reinforcementCommanderNoSkill.text"),
                spanOpeningWithCustomColor(MekHQ.getMHQOptions().getFontColorNegativeHexColor()),
                CLOSING_SPAN_TAG));
            campaign.addReport(reportStatus.toString());

            MapLocation mapLocation = scenario.getScenarioTemplate().mapParameters.getMapLocation();

            String templateString = "data/scenariotemplates/%sReinforcements Intercepted.xml";

            ScenarioTemplate scenarioTemplate = switch (mapLocation) {
                case AllGroundTerrain, SpecificGroundTerrain -> ScenarioTemplate.Deserialize(String.format(templateString, ""));
                case Space -> ScenarioTemplate.Deserialize(String.format(templateString, "Space "));
                case LowAtmosphere -> ScenarioTemplate.Deserialize(String.format(templateString, "Low-Atmosphere "));
            };

            generateReinforcementInterceptionScenario(campaign, contract, track, scenarioTemplate, force);

            return INTERCEPTED;
        }

        roll = d6(2);
        int baseTargetNumber = 9;
        int targetNumber = baseTargetNumber - tactics.getFinalSkillValue();

        if (roll >= targetNumber) {
            reportStatus.append(' ');
            reportStatus.append(String.format(resources.getString("reinforcementEvasionSuccessful.text"),
                spanOpeningWithCustomColor(MekHQ.getMHQOptions().getFontColorPositiveHexColor()),
                CLOSING_SPAN_TAG, roll, targetNumber));

            campaign.addReport(reportStatus.toString());

            if (campaign.getCampaignOptions().isUseFatigue()) {
                increaseFatigue(force.getId(), campaign);
            }

            return DELAYED;
        }

        reportStatus.append(' ');
        reportStatus.append(String.format(resources.getString("reinforcementEvasionUnsuccessful.text"),
            spanOpeningWithCustomColor(MekHQ.getMHQOptions().getFontColorNegativeHexColor()),
            CLOSING_SPAN_TAG, roll, targetNumber));
        campaign.addReport(reportStatus.toString());

        MapLocation mapLocation = scenario.getScenarioTemplate().mapParameters.getMapLocation();

        String templateString = "data/scenariotemplates/%sReinforcements Intercepted.xml";

        ScenarioTemplate scenarioTemplate = switch (mapLocation) {
            case AllGroundTerrain, SpecificGroundTerrain -> ScenarioTemplate.Deserialize(String.format(templateString, ""));
            case Space -> ScenarioTemplate.Deserialize(String.format(templateString, "Space "));
            case LowAtmosphere -> ScenarioTemplate.Deserialize(String.format(templateString, "Low-Atmosphere "));
        };

        generateReinforcementInterceptionScenario(campaign, contract, track, scenarioTemplate, force);

        return INTERCEPTED;
    }

    /**
     * Assigns a force to the scenario such that the majority of the force can be
     * deployed
     */
    private static void assignAppropriateExtraForceToScenario(StratconScenario scenario,
            Map<MapLocation, List<Integer>> sortedAvailableForceIDs) {
        // the goal of this function is to avoid assigning ground units to air battles
        // and ground units/conventional fighters to space battle

        List<MapLocation> mapLocations = new ArrayList<>();
        mapLocations.add(Space); // can always add ASFs

        MapLocation scenarioMapLocation = scenario.getScenarioTemplate().mapParameters.getMapLocation();

        if (scenarioMapLocation == LowAtmosphere) {
            mapLocations.add(LowAtmosphere); // can add conventional fighters to ground or low atmo battles
        }

        if ((scenarioMapLocation == AllGroundTerrain)
                || (scenarioMapLocation == SpecificGroundTerrain)) {
            mapLocations.add(AllGroundTerrain); // can only add ground units to ground battles
        }

        MapLocation selectedLocation = mapLocations.get(randomInt(mapLocations.size()));
        List<Integer> forceIDs = sortedAvailableForceIDs.get(selectedLocation);
        int forceIndex = randomInt(forceIDs.size());
        int forceID = forceIDs.get(forceIndex);
        forceIDs.remove(forceIndex);

        scenario.addPrimaryForce(forceID);
    }

    /**
     * Worker function that "locks in" a scenario - Adds it to the campaign so it's
     * visible in the
     * briefing room, adds it to the track
     */
    public static void commitPrimaryForces(Campaign campaign, StratconScenario scenario,
            StratconTrackState trackState) {
        trackState.addScenario(scenario);

        // set up dates for the scenario if doesn't have them already
        if (scenario.getDeploymentDate() == null) {
            scenario.setDeploymentDate(campaign.getLocalDate());
        }

        if (scenario.getActionDate() == null) {
            scenario.setActionDate(campaign.getLocalDate());
        }

        if (scenario.getReturnDate() == null) {
            scenario.setReturnDate(campaign.getLocalDate().plusDays(trackState.getDeploymentTime()));
        }

        // set the # of rerolls based on the actual lance assigned.
        int tactics = scenario.getBackingScenario().getLanceCommanderSkill(S_TACTICS, campaign);
        scenario.getBackingScenario().setRerolls(tactics);
        // The number of defensive points available to a force entering a scenario is
        // 2 x tactics. By default, those points are spent on conventional minefields.
        if (commanderLanceHasDefensiveAssignment(scenario.getBackingScenario(), campaign)) {
            scenario.setNumDefensivePoints(tactics * 2);
            scenario.updateMinefieldCount(Minefield.TYPE_CONVENTIONAL, tactics * 2);
        }

        for (int forceID : scenario.getPlayerTemplateForceIDs()) {
            Force force = campaign.getForce(forceID);
            force.clearScenarioIds(campaign, true);
            force.setScenarioId(scenario.getBackingScenarioID(), campaign);
        }

        scenario.commitPrimaryForces();
    }

    /**
     * Utility method to determine if the current scenario's force commander's force
     * is on defence
     */
    private static boolean commanderLanceHasDefensiveAssignment(AtBDynamicScenario scenario, Campaign campaign) {
        Person lanceCommander = scenario.getLanceCommander(campaign);
        if (lanceCommander != null){
            Unit commanderUnit = lanceCommander.getUnit();
            if (commanderUnit != null) {
                CombatTeam lance = campaign.getCombatTeamsTable().get(commanderUnit.getForceId());

                return (lance != null) && lance.getRole().isDefence();
            }
        }

        return false;
    }

    /**
     * A hackish worker function that takes the given list of force IDs and
     * separates it into three
     * sets; one of forces that can be "primary" on a ground map one of forces that
     * can be "primary" on
     * an atmospheric map one of forces that can be "primary" in a space map
     *
     * @param forceIDs List of force IDs to check
     * @return Sorted hash map
     */
    private static Map<MapLocation, List<Integer>> sortForcesByMapType(List<Integer> forceIDs, Campaign campaign) {
        Map<MapLocation, List<Integer>> retVal = new HashMap<>();

        retVal.put(AllGroundTerrain, new ArrayList<>());
        retVal.put(LowAtmosphere, new ArrayList<>());
        retVal.put(Space, new ArrayList<>());

        for (int forceID : forceIDs) {
            switch (campaign.getForce(forceID).getPrimaryUnitType(campaign)) {
                case UnitType.BATTLE_ARMOR:
                case UnitType.INFANTRY:
                case UnitType.MEK:
                case UnitType.TANK:
                case UnitType.PROTOMEK:
                case UnitType.VTOL:
                    retVal.get(AllGroundTerrain).add(forceID);
                    break;
                case UnitType.AEROSPACEFIGHTER:
                    retVal.get(Space).add(forceID);
                    // intentional fallthrough here, ASFs can go to atmospheric maps too
                case UnitType.CONV_FIGHTER:
                    retVal.get(LowAtmosphere).add(forceID);
                    break;
            }
        }
        return retVal;
    }

    /**
     * Worker function that generates stratcon scenario at the given coords, for the
     * given force, on the
     * given track. Also registers it with the track and campaign.
     */
    private static @Nullable StratconScenario generateScenario(Campaign campaign, AtBContract contract, StratconTrackState track,
            int forceID, StratconCoords coords) {
        int unitType = campaign.getForce(forceID).getPrimaryUnitType(campaign);
        ScenarioTemplate template = StratconScenarioFactory.getRandomScenario(unitType);
        // useful for debugging specific scenario types
        // template = StratconScenarioFactory.getSpecificScenario("Defend Grounded
        // Dropship.xml");

        return generateScenario(campaign, contract, track, forceID, coords, template);
    }

    /**
     * Worker function that generates stratcon scenario at the given coords, for the
     * given force, on the
     * given track, using the given template. Also registers it with the campaign.
     */
    static @Nullable StratconScenario generateScenario(Campaign campaign, AtBContract contract,
                                                       StratconTrackState track, int forceID,
                                                       StratconCoords coords, ScenarioTemplate template) {
        StratconScenario scenario = new StratconScenario();

        if (template == null) {
            int unitType = UnitType.MEK;

            try {
                unitType = campaign.getForce(forceID).getPrimaryUnitType(campaign);
            } catch (NullPointerException ignored) {
                // This just means the player has no units
            }

            template = StratconScenarioFactory.getRandomScenario(unitType);
        }

        if (template == null) {
            logger.error("Failed to fetch random scenario template. Aborting scenario generation.");
            return null;
        }

        AtBDynamicScenario backingScenario = AtBDynamicScenarioFactory.initializeScenarioFromTemplate(template,
                contract, campaign);
        scenario.setBackingScenario(backingScenario);
        scenario.setCoords(coords);

        // by default, certain conditions may make this bigger
        scenario.setRequiredPlayerLances(1);

        // do an appropriate allied force if the contract calls for it
        // do any attached or integrated units
        setAlliedForceModifier(scenario, contract);
        setAttachedUnitsModifier(scenario, contract);
        applyFacilityModifiers(scenario, track, coords);
        applyGlobalModifiers(scenario, contract.getStratconCampaignState());

        if (contract.getCommandRights().isHouse() || contract.getCommandRights().isIntegrated()) {
            scenario.setRequiredScenario(true);
        }

        AtBDynamicScenarioFactory.setScenarioModifiers(campaign.getCampaignOptions(), scenario.getBackingScenario());
        scenario.setCurrentState(ScenarioState.UNRESOLVED);
        setScenarioDates(track, campaign, scenario);

        // the backing scenario ID must be updated after registering the backing
        // scenario
        // with the campaign, so that the stratcon - backing scenario association is
        // maintained
        // registering the scenario with the campaign should be done after setting
        // dates, otherwise, the report messages for new scenarios look weird
        // also, suppress the "new scenario" report if not generating a scenario
        // for a specific force, as this indicates a contract initialization
        campaign.addScenario(backingScenario, contract, forceID == FORCE_NONE);
        scenario.setBackingScenarioID(backingScenario.getId());

        if (forceID > FORCE_NONE) {
            scenario.addPrimaryForce(forceID);
        }

        return scenario;
    }

    /**
     * Apply global scenario modifiers from campaign state to given scenario.
     */
    private static void applyGlobalModifiers(StratconScenario scenario, StratconCampaignState campaignState) {
        for (String modifierName : campaignState.getGlobalScenarioModifiers()) {
            AtBScenarioModifier modifier = AtBScenarioModifier.getScenarioModifier(modifierName);

            if (modifier == null) {
                logger.error(String.format("Modifier %s not found; ignoring", modifierName));
                continue;
            }

            scenario.getBackingScenario().addScenarioModifier(modifier);
        }
    }

    /**
     * Applies scenario modifiers from the current track to the given scenario.
     */
    private static void applyFacilityModifiers(StratconScenario scenario, StratconTrackState track,
            StratconCoords coords) {
        // loop through all the facilities on the track
        // if a facility has been revealed, then it has a 100% chance to apply its
        // effect
        // if a facility has not been revealed, then it has a x% chance to apply its
        // effect
        // where x is the current "aggro rating"
        // if a facility is on the scenario coordinates, then it applies the local
        // effects
        for (StratconCoords facilityCoords : track.getFacilities().keySet()) {
            boolean scenarioAtFacility = facilityCoords.equals(coords);
            StratconFacility facility = track.getFacilities().get(facilityCoords);
            List<String> modifierIDs = new ArrayList<>();

            if (scenarioAtFacility) {
                modifierIDs = facility.getLocalModifiers();
            } else if (facility.isVisible() || (randomInt(100) <= 75)) {
                modifierIDs = facility.getSharedModifiers();
            }

            for (String modifierID : modifierIDs) {
                AtBScenarioModifier modifier = AtBScenarioModifier.getScenarioModifier(modifierID);
                if (modifier == null) {
                    logger.error(String.format("Modifier %s not found for facility %s", modifierID,
                            facility.getFormattedDisplayableName()));
                    continue;
                }

                modifier.setAdditionalBriefingText('(' + facility.getDisplayableName() + ") "
                    + modifier.getAdditionalBriefingText());
                scenario.getBackingScenario().addScenarioModifier(modifier);
            }
        }
    }

    /**
     * Set up the appropriate primary allied force modifier, if any
     *
     * @param contract The scenario's contract.
     */
    private static void setAlliedForceModifier(StratconScenario scenario, AtBContract contract) {
        int alliedUnitOdds = 0;

        // first, we determine the odds of having an allied unit present
        // TODO: move this override out to the contract definition
        if (contract.getContractType().isReliefDuty()) {
            alliedUnitOdds = 50;
        } else {
            switch (contract.getCommandRights()) {
                case INTEGRATED:
                    alliedUnitOdds = 50;
                    break;
                case HOUSE:
                    alliedUnitOdds = 30;
                    break;
                case LIAISON:
                    alliedUnitOdds = 10;
                    break;
                default:
                    break;
            }
        }

        AtBDynamicScenario backingScenario = scenario.getBackingScenario();

        // if an allied unit is present, then we want to make sure that
        // it's ground units for ground battles
        if (randomInt(100) <= alliedUnitOdds) {
            if ((backingScenario.getTemplate().mapParameters.getMapLocation() == LowAtmosphere)
                    || (backingScenario.getTemplate().mapParameters.getMapLocation() == Space)) {
                backingScenario.addScenarioModifier(
                        AtBScenarioModifier.getScenarioModifier(MHQConstants.SCENARIO_MODIFIER_ALLIED_AIR_UNITS));
            } else {
                backingScenario.addScenarioModifier(
                        AtBScenarioModifier.getScenarioModifier(MHQConstants.SCENARIO_MODIFIER_ALLIED_GROUND_UNITS));
            }
        }
    }

    /**
     * Set the 'attached' units modifier for the current scenario (integrated,
     * house, liaison), and make
     * sure we're not deploying ground units to an air scenario
     *
     * @param contract The scenario's contract
     */
    public static void setAttachedUnitsModifier(StratconScenario scenario, AtBContract contract) {
        AtBDynamicScenario backingScenario = scenario.getBackingScenario();
        boolean airBattle = (backingScenario.getTemplate().mapParameters.getMapLocation() == LowAtmosphere)
                || (backingScenario.getTemplate().mapParameters.getMapLocation() == Space);

        // if we're on cadre duty, we're getting three trainees, period
        if (contract.getContractType().isCadreDuty()) {
            if (airBattle) {
                backingScenario.addScenarioModifier(
                        AtBScenarioModifier.getScenarioModifier(MHQConstants.SCENARIO_MODIFIER_TRAINEES_AIR));
            } else {
                backingScenario.addScenarioModifier(
                        AtBScenarioModifier.getScenarioModifier(MHQConstants.SCENARIO_MODIFIER_TRAINEES_GROUND));
            }
            return;
        }

        // if we're under non-independent command rights, a supervisor may come along
        switch (contract.getCommandRights()) {
            case INTEGRATED:
                backingScenario.addScenarioModifier(AtBScenarioModifier
                        .getScenarioModifier(airBattle ? MHQConstants.SCENARIO_MODIFIER_INTEGRATED_UNITS_AIR
                                : MHQConstants.SCENARIO_MODIFIER_INTEGRATED_UNITS_GROUND));
                break;
            case HOUSE:
                backingScenario.addScenarioModifier(
                        AtBScenarioModifier.getScenarioModifier(airBattle ? MHQConstants.SCENARIO_MODIFIER_HOUSE_CO_AIR
                                : MHQConstants.SCENARIO_MODIFIER_HOUSE_CO_GROUND));
                break;
            case LIAISON:
                if (scenario.isRequiredScenario()) {
                    backingScenario.addScenarioModifier(
                            AtBScenarioModifier
                                    .getScenarioModifier(airBattle ? MHQConstants.SCENARIO_MODIFIER_LIAISON_AIR
                                            : MHQConstants.SCENARIO_MODIFIER_LIAISON_GROUND));
                }
                break;
            default:
                break;
        }
    }

    /**
     * Worker function that sets scenario deploy/battle/return dates based on the
     * track's properties and
     * current campaign date
     */
    private static void setScenarioDates(StratconTrackState track, Campaign campaign, StratconScenario scenario) {
        int deploymentDay = track.getDeploymentTime() < 7 ? randomInt(7 - track.getDeploymentTime()) : 0;
        setScenarioDates(deploymentDay, track, campaign, scenario);
    }

    /**
     * Worker function that sets scenario deploy/battle/return dates based on the
     * track's properties and current campaign date. Takes a fixed deployment day of X days from
     * campaign's today date.
     */
    private static void setScenarioDates(int deploymentDay, StratconTrackState track, Campaign campaign,
            StratconScenario scenario) {
        // set up deployment day, battle day, return day here
        // safety code to prevent attempts to generate random int with upper bound of 0
        // which is apparently illegal
        int battleDay = deploymentDay
                + (track.getDeploymentTime() > 0 ? randomInt(track.getDeploymentTime()) : 0);
        int returnDay = deploymentDay + track.getDeploymentTime();

        LocalDate deploymentDate = campaign.getLocalDate().plusDays(deploymentDay);
        LocalDate battleDate = campaign.getLocalDate().plusDays(battleDay);
        LocalDate returnDate = campaign.getLocalDate().plusDays(returnDay);

        scenario.setDeploymentDate(deploymentDate);
        scenario.setActionDate(battleDate);
        scenario.setReturnDate(returnDate);
    }

    /**
     * Helper function that determines if the unit type specified in the given
     * scenario force template
     * would start out airborne on a ground map (hot dropped units aside)
     */
    private static boolean unitTypeIsAirborne(ScenarioForceTemplate template) {
        int unitType = template.getAllowedUnitType();

        return ((unitType == UnitType.AEROSPACEFIGHTER) ||
                (unitType == UnitType.CONV_FIGHTER) ||
                (unitType == UnitType.DROPSHIP) ||
                (unitType == ScenarioForceTemplate.SPECIAL_UNIT_TYPE_ATB_MIX)) &&
                (template.getStartingAltitude() > 0);
    }

    /**
     * Determines whether the force in question has the same primary unit type as
     * the force template.
     *
     * @return Whether or not the unit types match.
     */
    public static boolean forceCompositionMatchesDeclaredUnitType(int primaryUnitType, int unitType) {
        // special cases are "ATB_MIX" and "ATB_AERO_MIX", which encompass multiple unit types
        if (unitType == ScenarioForceTemplate.SPECIAL_UNIT_TYPE_ATB_MIX) {
            return primaryUnitType < UnitType.JUMPSHIP;
        } else if (unitType == ScenarioForceTemplate.SPECIAL_UNIT_TYPE_ATB_AERO_MIX) {
            return primaryUnitType >= UnitType.CONV_FIGHTER;
        } else {
            return primaryUnitType == unitType;
        }
    }

    /**
     * Retrieves a list of force IDs for all combat teams that are both available and suitable for
     * deployment under a specific contract.
     *
     * <p>This method filters out combat teams that do not meet the following criteria:
     * <ul>
     *   <li>The combat team must be assigned to the specified contract.</li>
     *   <li>The combat team must not currently be deployed.</li>
     *   <li>The combat team must have a role other than "In Reserve".</li>
     * </ul>
     *
     * @param campaign The {@link Campaign} object containing all contracts, formations, and states.
     * @param contract The {@link AtBContract} under which the combat teams are evaluated for deployment.
     * @return A {@link List} of force IDs ({@link Integer}) corresponding to all suitable combat teams ready for deployment.
     */
    public static List<Integer> getAvailableForceIDs(Campaign campaign, AtBContract contract) {
        // First, build a list of all combat teams in the campaign
        ArrayList<StrategicFormation> combatTeams = campaign.getAllStrategicFormations();

<<<<<<< HEAD
        if (combatTeams.isEmpty()) {
            // If we don't have any combat teams, there is no point in continuing, so we exit early
            return Collections.emptyList();
        }

        // Finally, loop through the available combat teams adding those found to be suitable to
        // the appropriate list.
        List<Integer> suitableForces = new ArrayList<>();
        for (StrategicFormation combatTeam : combatTeams) {
            // If the combat team isn't assigned to the current contract, it isn't eligible to be deployed
            if (!Objects.equals(contract, combatTeam.getContract(campaign))) {
                continue;
            }

            // If the combat team is currently deployed, they aren't eligible to be deployed
            StratconCampaignState campaignState = contract.getStratconCampaignState();

            if (campaignState.isForceDeployedHere(combatTeam.getForceId())) {
                continue;
            }

            // So long as the combat team isn't In Reserve, they are eligible to be deployed
            if (!combatTeam.getRole().isUnassigned()) {
                suitableForces.add(combatTeam.getForceId());
            }
        }

        return suitableForces;
=======
        // now, we get all the forces that qualify as "lances", and filter out those
        // that are
        // deployed to a scenario and not in a track already

        return campaign.getCombatTeamsTable().keySet().stream()
                .mapToInt(key -> key)
                .mapToObj(campaign::getForce).filter(force -> (force != null)
                        && !force.isDeployed()
                        && force.isCombatForce()
                        && !forcesInTracks.contains(force.getId()))
                .map(Force::getId)
                .collect(Collectors.toList());
>>>>>>> 17a19e2d
    }

    /**
     * This is a list of all force IDs for forces that can be deployed to a scenario
     * in the given force template a) have not been assigned to a track b) are combat-capable c) are
     * not deployed to a scenario d) if attempting to deploy as reinforcements, haven't already failed
     * to deploy
     */
    public static List<Integer> getAvailableForceIDs(int unitType, Campaign campaign, StratconTrackState currentTrack,
            boolean reinforcements, @Nullable StratconScenario currentScenario, StratconCampaignState campaignState) {
        List<Integer> retVal = new ArrayList<>();

        // assemble a set of all force IDs that are currently assigned to tracks that are not this one
        Set<Integer> forcesInTracks = campaign.getActiveAtBContracts().stream()
                .flatMap(contract -> contract.getStratconCampaignState().getTracks().stream())
                .filter(track -> (!Objects.equals(track, currentTrack)) || !reinforcements)
                .flatMap(track -> track.getAssignedForceCoords().keySet().stream())
                .collect(Collectors.toSet());

        // if there's an existing scenario, and we're doing reinforcements,
        // prevent forces that failed to deploy from trying to deploy again
        if (reinforcements && (currentScenario != null)) {
            forcesInTracks.addAll(currentScenario.getFailedReinforcements());
        }

        for (CombatTeam formation : campaign.getCombatTeamsTable().values()) {
            Force force = campaign.getForce(formation.getForceId());

            if (force == null) {
                continue;
            }

            int primaryUnitType = force.getPrimaryUnitType(campaign);
            boolean noReinforcementRestriction = !reinforcements ||
                (getReinforcementType(force.getId(), currentTrack, campaign, campaignState) != ReinforcementEligibilityType.NONE);

            if ((force.getScenarioId() <= 0)
                && !force.getAllUnits(true).isEmpty()
                && !forcesInTracks.contains(force.getId())
                && forceCompositionMatchesDeclaredUnitType(primaryUnitType, unitType)
                && noReinforcementRestriction
                && !subElementsOrSelfDeployed(force, campaign)) {

                retVal.add(force.getId());
            }
        }

        return retVal;
    }

    /**
     * Returns true if any sub-element (unit or sub-force) of this force is
     * deployed.
     */
    private static boolean subElementsOrSelfDeployed(Force force, Campaign campaign) {
        if (force.isDeployed()) {
            return true;
        }

        if (force.getUnits().stream()
                .map(campaign::getUnit)
                .anyMatch(Unit::isDeployed)) {
            return true;
        }

        return force.getSubForces().stream()
                .anyMatch(child -> subElementsOrSelfDeployed(child, campaign));
    }

    /**
     * Returns a list of individual units eligible for deployment in scenarios run
     * by "Defend" lances
     *
     * @return List of unit IDs.
     */
    public static List<Unit> getEligibleDefensiveUnits(Campaign campaign) {
        List<Unit> retVal = new ArrayList<>();

        for (Unit u : campaign.getUnits()) {
            // "defensive" units are infantry, battle armor and (Weisman help you) gun
            // emplacements
            // and also said unit should be intact/alive/etc
            boolean isEligibleInfantry = ((u.getEntity().getUnitType() == UnitType.INFANTRY)
                    || (u.getEntity().getUnitType() == UnitType.BATTLE_ARMOR)) && !u.isUnmanned();

            boolean isEligibleGunEmplacement = u.getEntity().getUnitType() == UnitType.GUN_EMPLACEMENT;

            if ((isEligibleInfantry || isEligibleGunEmplacement)
                    && !u.isDeployed()
                    && !u.isMothballed()
                    && (u.checkDeployment() == null)
                    && !isUnitDeployedToStratCon(u)) {

                // this is a little inefficient, but probably there aren't too many active AtB
                // contracts at a time
                for (AtBContract contract : campaign.getActiveAtBContracts()) {
                    if (contract.getStratconCampaignState().isForceDeployedHere(u.getForceId())) {
                        continue;
                    }
                }

                retVal.add(u);
            }
        }

        return retVal;
    }

    /**
     * Returns a list of individual units eligible for deployment in scenarios that
     * result from the
     * lance leader having a leadership score
     *
     * @return List of unit IDs.
     */
    public static List<Unit> getEligibleLeadershipUnits(Campaign campaign, Set<Integer> forceIDs, int leadershipSkill) {
        List<Unit> eligibleUnits = new ArrayList<>();

        // If there is no leadership skill, we shouldn't continue
        if (leadershipSkill <= 0) {
            return eligibleUnits;
        }

        // The criteria are as follows:
        // - unit is eligible to be spawned on the scenario type
        // - unit has a lower BV than the BV budget granted from Leadership
        // Leadership budget is capped at 5 levels
        int totalBudget = min(BASE_LEADERSHIP_BUDGET * leadershipSkill, BASE_LEADERSHIP_BUDGET * 5);

        int primaryUnitType = getPrimaryUnitType(campaign, forceIDs);

        // If there are no units (somehow), we've no reason to continue
        if (primaryUnitType == -1) {
            return eligibleUnits;
        }

        int generalUnitType = convertSpecificUnitTypeToGeneral(primaryUnitType);

        for (UUID unitId : campaign.getForce(0).getAllUnits(true)) {
            Unit unit = campaign.getUnit(unitId);
            if (unit == null) {
                continue;
            }

            // the general idea is that we want something that can be deployed to the scenario -
            // e.g., no infantry on air scenarios etc.
            boolean validUnitType = (forceCompositionMatchesDeclaredUnitType(unit.getEntity().getUnitType(),
                        generalUnitType));

            if (validUnitType
                && !unit.isDeployed()
                && !unit.isMothballed()
                && (unit.getEntity().calculateBattleValue(true, true) <= totalBudget)
                && (unit.checkDeployment() == null)
                && !isUnitDeployedToStratCon(unit)) {
                eligibleUnits.add(unit);
            }
        }

        return eligibleUnits;
    }

    /**
     * Check if the unit's force (if one exists) has been deployed to a StratCon
     * track
     */
    public static boolean isUnitDeployedToStratCon(Unit u) {
        if (!u.getCampaign().getCampaignOptions().isUseStratCon()) {
            return false;
        }

        // this is a little inefficient, but probably there aren't too many active AtB
        // contracts at a time
        return u.getCampaign().getActiveAtBContracts().stream()
                .anyMatch(contract -> (contract.getStratconCampaignState() != null) &&
                        contract.getStratconCampaignState().isForceDeployedHere(u.getForceId()));
    }

    /**
     * Calculates the majority unit type for the forces given the IDs.
     */
    private static int getPrimaryUnitType(Campaign campaign, Set<Integer> forceIDs) {
        Map<Integer, Integer> unitTypeBuckets = new TreeMap<>();
        int biggestBucketID = -1;
        int biggestBucketCount = 0;

        for (int forceID : forceIDs) {
            Force force = campaign.getForce(forceID);
            if (force == null) {
                continue;
            }

            for (UUID id : force.getUnits()) {
                Unit unit = campaign.getUnit(id);
                if ((unit == null) || (unit.getEntity() == null)) {
                    continue;
                }

                int unitType = unit.getEntity().getUnitType();

                unitTypeBuckets.merge(unitType, 1, Integer::sum);

                if (unitTypeBuckets.get(unitType) > biggestBucketCount) {
                    biggestBucketCount = unitTypeBuckets.get(unitType);
                    biggestBucketID = unitType;
                }
            }
        }

        return biggestBucketID;
    }

    /**
     * Determines what rules to use when deploying a force for reinforcements to the
     * given track.
     */
    public static ReinforcementEligibilityType getReinforcementType(int forceID, StratconTrackState trackState,
            Campaign campaign, StratconCampaignState campaignState) {
        // if the force is deployed elsewhere, it cannot be deployed as reinforcements
        if (campaign.getActiveAtBContracts().stream()
                .flatMap(contract -> contract.getStratconCampaignState().getTracks().stream())
                .anyMatch(track -> !Objects.equals(track, trackState)
                        && track.getAssignedForceCoords().containsKey(forceID))) {
            return ReinforcementEligibilityType.NONE;
        }

        // TODO: If the force has completed a scenario which allows it,
        // it can deploy "for free" (ReinforcementEligibilityType.ChainedScenario)

        // if the force is in 'fight' stance, it'll be able to deploy using 'fight lance' rules
        if (campaign.getCombatTeamsTable().containsKey(forceID)) {
            Hashtable<Integer, CombatTeam> combatTeamsTable = campaign.getCombatTeamsTable();
            CombatTeam formation = combatTeamsTable.get(forceID);

            if (formation == null) {
                return ReinforcementEligibilityType.NONE;
            }

            if (campaignState.getSupportPoints() > 0) {
                if (formation.getRole().isFighting()) {
                    return FIGHT_LANCE;
                } else {
                    return ReinforcementEligibilityType.REGULAR;
                }
            }
        }

        return ReinforcementEligibilityType.NONE;
    }

    /**
     * Can any force be manually deployed to the given coordinates on the given
     * track
     * for the given contract?
     */
    public static boolean canManuallyDeployAnyForce(StratconCoords coords,
            StratconTrackState track, AtBContract contract) {
        // Rules: can't manually deploy under integrated command
        // can't manually deploy if there's already a force deployed there
        // exception: on allied facilities
        // can't manually deploy if there's a non-cloaked scenario

        if (contract.getCommandRights().isIntegrated()) {
            return false;
        }

        StratconScenario scenario = track.getScenario(coords);
        boolean nonCloakedOrNoscenario = (scenario == null) || scenario.getBackingScenario().isCloaked();

        StratconFacility facility = track.getFacility(coords);
        boolean alliedFacility = (facility != null) && (facility.getOwner() == Allied);

        return (!track.areAnyForceDeployedTo(coords) || alliedFacility) && nonCloakedOrNoscenario;
    }

    /**
     * Given a track and the current campaign state, and if the player is deploying
     * a force or not,
     * figure out the odds of a scenario occurring.
     */
    public static int calculateScenarioOdds(StratconTrackState track, AtBContract contract,
            boolean isReinforcements) {
        if (contract.getMoraleLevel().isRouted()) {
            return -1;
        }

        int moraleModifier = switch (contract.getMoraleLevel()) {
            case CRITICAL -> {
                if (isReinforcements) {
                    yield -10;
                } else {
                    yield 0;
                }
            }
            case WEAKENED -> -5;
            case ADVANCING -> 5;
            case DOMINATING -> {
                if (isReinforcements) {
                    yield 20;
                } else {
                    yield 10;
                }
            }
            case OVERWHELMING -> {
                if (isReinforcements) {
                    yield 50;
                } else {
                    yield 25;
                }
            }
            default -> 0;
        };

        int dataCenterModifier = track.getScenarioOddsAdjustment();

        return track.getScenarioOdds() + moraleModifier + dataCenterModifier;
    }

    /**
     * Removes the facility associated with the given scenario from the relevant
     * track
     */
    public static void updateFacilityForScenario(AtBScenario scenario, AtBContract contract, boolean destroy,
            boolean capture) {
        if (contract.getStratconCampaignState() == null) {
            return;
        }

        // this is kind of kludgy, but there's currently no way to link a scenario back
        // to its backing scenario
        // TODO: introduce mapping in contract or at least trackstate
        // basically, we're looping through all scenarios on all the contract's tracks
        // if we find one with the same ID as the one being resolved, that's our
        // facility: get rid of it.
        for (StratconTrackState trackState : contract.getStratconCampaignState().getTracks()) {
            for (StratconCoords coords : trackState.getScenarios().keySet()) {
                StratconScenario potentialScenario = trackState.getScenario(coords);
                if (potentialScenario.getBackingScenarioID() == scenario.getId()) {
                    if (destroy) {
                        trackState.removeFacility(coords);
                    } else {
                        StratconFacility facility = trackState.getFacility(coords);

                        if (facility == null) {
                            continue;
                        }

                        if (capture) {
                            facility.incrementOwnershipChangeScore();
                        } else {
                            facility.decrementOwnershipChangeScore();
                        }
                    }

                    break;
                }
            }
        }
    }

    /**
     * Processes completion of a Stratcon scenario, if the given tracker is
     * associated with a
     * stratcon-enabled mission. Intended to be called after
     * ResolveScenarioTracker.finish()
     * has been invoked.
     */
    public static void processScenarioCompletion(ResolveScenarioTracker tracker) {
        Campaign campaign = tracker.getCampaign();
        Mission mission = tracker.getMission();

        if (mission instanceof AtBContract) {
            StratconCampaignState campaignState = ((AtBContract) mission).getStratconCampaignState();
            if (campaignState == null) {
                return;
            }

            Scenario backingScenario = tracker.getScenario();

            boolean victory = backingScenario.getStatus().isOverallVictory();

            for (StratconTrackState track : campaignState.getTracks()) {
                if (track.getBackingScenariosMap().containsKey(backingScenario.getId())) {
                    // things that may potentially happen:
                    // scenario is removed from track - implemented
                    // track gets remaining forces added to reinforcement pool
                    // facility gets remaining forces stored in reinforcement pool
                    // process VP and SO

                    StratconScenario scenario = track.getBackingScenariosMap().get(backingScenario.getId());

                    StratconFacility facility = track.getFacility(scenario.getCoords());

                    if (scenario.isRequiredScenario() && !backingScenario.getStatus().isDraw()) {
                        campaignState.updateVictoryPoints(victory ? 1 : -1);
                    }

                    // this must be done before removing the scenario from the track
                    // in case any objectives are linked to the scenario's coordinates
                    updateStrategicObjectives(victory, scenario, track);

                    if ((facility != null) && (facility.getOwnershipChangeScore() > 0)) {
                        switchFacilityOwner(facility);
                    }

                    processTrackForceReturnDates(track, campaign);

                    track.removeScenario(scenario);
                    break;
                }
            }
        }
    }

    /**
     * Worker function that updates strategic objectives relevant to the passed in
     * scenario, track and campaign state. For example, "win scenario A" or "win X
     * scenarios".
     */
    private static void updateStrategicObjectives(boolean victory, StratconScenario scenario,
            StratconTrackState track) {

        // first, we check if this scenario is associated with any specific scenario
        // objectives
        StratconStrategicObjective specificObjective = track.getObjectivesByCoords().get(scenario.getCoords());
        if ((specificObjective != null) &&
                (specificObjective.getObjectiveType() == StrategicObjectiveType.SpecificScenarioVictory)) {

            if (victory) {
                specificObjective.incrementCurrentObjectiveCount();
            } else {
                specificObjective.setCurrentObjectiveCount(StratconStrategicObjective.OBJECTIVE_FAILED);
            }
        }

        // "any scenario victory" is not linked to any specific coordinates, so we have
        // to
        // search through the track's objectives and update those.
        for (StratconStrategicObjective objective : track.getStrategicObjectives()) {
            if ((objective.getObjectiveType() == StrategicObjectiveType.AnyScenarioVictory) && victory) {
                objective.incrementCurrentObjectiveCount();
            }
        }
    }

    /**
     * Contains logic for what should happen when a facility gets captured:
     * modifier/type/alignment switches etc.
     */
    public static void switchFacilityOwner(StratconFacility facility) {
        if ((facility.getCapturedDefinition() != null) && !facility.getCapturedDefinition().isBlank()) {
            StratconFacility newOwnerData = StratconFacilityFactory.getFacilityByName(facility.getCapturedDefinition());

            if (newOwnerData != null) {
                facility.copyRulesDataFrom(newOwnerData);
                return;
            }
        }

        // if we the facility didn't have any data defined for what happens when it's
        // captured
        // fall back to the default of just switching the owner
        if (facility.getOwner() == Allied) {
            facility.setOwner(Opposing);
        } else {
            facility.setOwner(Allied);
        }
    }

    /**
     * Worker function that goes through a track and undeploys any forces where the
     * return date is on or before the given date.
     */
    public static void processTrackForceReturnDates(StratconTrackState track, Campaign campaign) {
        List<Integer> forcesToUndeploy = new ArrayList<>();
        LocalDate date = campaign.getLocalDate();

        // for each force on the track, if the return date is today or in the past,
        // and the scenario has not yet occurred, undeploy it.
        // "return to base", unless it's been told to stay in the field
        for (int forceID : track.getAssignedForceReturnDates().keySet()) {
            Force force = campaign.getForce(forceID);

            if ((track.getAssignedForceReturnDates().get(forceID).equals(date)
                    || track.getAssignedForceReturnDates().get(forceID).isBefore(date))
                    && (force != null) && !track.getBackingScenariosMap().containsKey(force.getScenarioId())
                    && !track.getStickyForces().contains(forceID)) {
                forcesToUndeploy.add(forceID);
            }
        }

        for (int forceID : forcesToUndeploy) {
            track.unassignForce(forceID);
        }
    }

    /**
     * Processes an ignored dynamic scenario - locates it on one of the tracks and
     * calls the standared
     * 'ignored scenario' routine.
     *
     * @return Whether or not we also need to get rid of the backing scenario from
     *         the campaign
     */
    public static boolean processIgnoredScenario(AtBDynamicScenario scenario, StratconCampaignState campaignState) {
        return campaignState.getTracks().stream()
                .filter(track -> track.getBackingScenariosMap().containsKey(scenario.getId()))
                .findFirst()
                .map(track -> processIgnoredScenario(track.getBackingScenariosMap().get(scenario.getId()),
                        campaignState))
                .orElse(true);

    }

    /**
     * Processes an ignored Stratcon scenario
     *
     * @return Whether or not we also need to get rid of the backing scenario from
     *         the campaign
     */
    public static boolean processIgnoredScenario(StratconScenario scenario, StratconCampaignState campaignState) {
        for (StratconTrackState track : campaignState.getTracks()) {
            if (track.getScenarios().containsKey(scenario.getCoords())) {
                // subtract VP if scenario is 'required'
                if (scenario.isRequiredScenario()) {
                    campaignState.updateVictoryPoints(-1);
                }

                track.removeScenario(scenario);

                StratconFacility localFacility = track.getFacility(scenario.getCoords());
                if (localFacility != null) {
                    // if the ignored scenario was on top of an allied facility
                    // then it'll get captured, and the player will possibly lose a SO
                    if (localFacility.getOwner() == Allied) {
                        localFacility.setOwner(Opposing);
                    }

                    return true;
                } else {
                    // if it's an open-field
                    // move scenario towards nearest allied facility
                    StratconCoords closestAlliedFacilityCoords = track
                            .findClosestAlliedFacilityCoords(scenario.getCoords());

                    if (closestAlliedFacilityCoords != null) {
                        StratconCoords newCoords = scenario.getCoords()
                                .translate(scenario.getCoords().direction(closestAlliedFacilityCoords));

                        boolean objectiveMoved = track.moveObjective(scenario.getCoords(), newCoords);
                        if (!objectiveMoved) {
                            track.failObjective(scenario.getCoords());
                        }

                        scenario.setCoords(newCoords);

                        int daysForward = max(1, track.getDeploymentTime());

                        scenario.setDeploymentDate(scenario.getDeploymentDate().plusDays(daysForward));
                        scenario.setActionDate(scenario.getActionDate().plusDays(daysForward));
                        scenario.setReturnDate(scenario.getReturnDate().plusDays(daysForward));

                        // refresh the scenario's position on the track
                        track.addScenario(scenario);

                        // TODO: Write some functionality to "copy" a scenario's bot forces
                        // over between scenarios

                        // TODO: if the allied facility is in the new coords, replace this scenario
                        // with a facility defense, with the opfor coming directly from all hostiles
                        // assigned to this scenario

                        // update the scenario's biome
                        setScenarioParametersFromBiome(track, scenario);
                        scenario.setCurrentState(ScenarioState.UNRESOLVED);
                        return false;
                    } else {
                        track.failObjective(scenario.getCoords());
                        // TODO: if there's no allied facilities here, add its forces to track
                        // reinforcement pool
                        return true;
                    }
                }
            }
        }

        // if we couldn't find the scenario on any tracks, then let's just
        // rid of any underlying AtB scenarios as well
        return true;
    }

    public void startup() {
        MekHQ.registerHandler(this);
    }

    /**
     * Event handler for the new day event.
     */
    @Subscribe
    public void handleNewDay(NewDayEvent ev) {
        Campaign campaign = ev.getCampaign();

        // don't do any of this if StratCon isn't turned on
        if (!campaign.getCampaignOptions().isUseStratCon()) {
            return;
        }

        LocalDate today = campaign.getLocalDate();
        boolean isMonday = today.getDayOfWeek() == DayOfWeek.MONDAY;
        boolean isStartOfMonth = today.getDayOfMonth() == 1;

        // run scenario generation routine for every track attached to an active
        // contract
        for (AtBContract contract : campaign.getActiveAtBContracts()) {
            StratconCampaignState campaignState = contract.getStratconCampaignState();

            if (campaignState != null) {
                for (StratconTrackState track : campaignState.getTracks()) {
                    cleanupPhantomScenarios(track);

                    // check if some of the forces have finished deployment
                    // please do this before generating scenarios for track
                    // to avoid unintentionally cleaning out integrated force deployments on
                    // 0-deployment-length tracks
                    processTrackForceReturnDates(track, campaign);

                    processFacilityEffects(track, campaignState, isStartOfMonth);

                    // loop through scenarios - if we haven't deployed in time,
                    // fail it and apply consequences
                    for (StratconScenario scenario : track.getScenarios().values()) {
                        if ((scenario.getDeploymentDate() != null) &&
                                scenario.getDeploymentDate().isBefore(campaign.getLocalDate()) &&
                                scenario.getPrimaryForceIDs().isEmpty()) {
                            processIgnoredScenario(scenario, campaignState);
                        }
                    }

                    // on monday, generate new scenario dates
                    if (isMonday) {
                        generateScenariosDatesForWeek(campaign, campaignState, contract, track);
                    }
                }

                List<LocalDate> weeklyScenarioDates = campaignState.getWeeklyScenarios();

                if (weeklyScenarioDates.contains(today)) {
                    int scenarioCount = 0;
                    for (LocalDate date : weeklyScenarioDates) {
                        if (date.equals(today)) {
                            scenarioCount++;
                        }
                    }
                    weeklyScenarioDates.removeIf(date -> date.equals(today));

                    generateDailyScenariosForTrack(campaign, campaignState, contract, scenarioCount);
                }
            }
        }
    }

    /**
     * Worker function that goes through a track and cleans up scenarios missing
     * required data
     */
    private void cleanupPhantomScenarios(StratconTrackState track) {
        List<StratconScenario> cleanupList = track.getScenarios().values().stream()
                .filter(scenario -> (scenario.getDeploymentDate() == null)
                        && !scenario.isStrategicObjective())
                .collect(Collectors.toList());

        for (StratconScenario scenario : cleanupList) {
            track.removeScenario(scenario);
        }
    }

    public void shutdown() {
        MekHQ.unregisterHandler(this);
    }
}<|MERGE_RESOLUTION|>--- conflicted
+++ resolved
@@ -1854,7 +1854,6 @@
         // First, build a list of all combat teams in the campaign
         ArrayList<StrategicFormation> combatTeams = campaign.getAllStrategicFormations();
 
-<<<<<<< HEAD
         if (combatTeams.isEmpty()) {
             // If we don't have any combat teams, there is no point in continuing, so we exit early
             return Collections.emptyList();
@@ -1883,20 +1882,6 @@
         }
 
         return suitableForces;
-=======
-        // now, we get all the forces that qualify as "lances", and filter out those
-        // that are
-        // deployed to a scenario and not in a track already
-
-        return campaign.getCombatTeamsTable().keySet().stream()
-                .mapToInt(key -> key)
-                .mapToObj(campaign::getForce).filter(force -> (force != null)
-                        && !force.isDeployed()
-                        && force.isCombatForce()
-                        && !forcesInTracks.contains(force.getId()))
-                .map(Force::getId)
-                .collect(Collectors.toList());
->>>>>>> 17a19e2d
     }
 
     /**
