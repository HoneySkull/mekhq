# This is used to store any Personnel Resources
## Generic Personnel Resources
Trueborn.text=Trueborn
Freeborn.text=Freeborn
## Divorce
# AbstractDivorce Class
cannotDivorce.NotMarried.text=They cannot divorce as they are not married.
cannotDivorce.NotDivorceable.text=They are not divorceable.
cannotDivorce.SpouseNotDivorceable.text=Their spouse is not divorceable.
cannotDivorce.ClanPersonnel.text=They are from a clan, and clan personnel divorce is disabled.
cannotDivorce.ClanPersonnelSpouse.text=Their spouse is from a clan, and clan personnel divorce is disabled.
cannotDivorce.Prisoner.text=They are a prisoner, and prisoner divorce is disabled.
cannotDivorce.PrisonerSpouse.text=Their spouse is a prisoner, and prisoner divorce is disabled.
cannotDivorce.RandomClanPersonnel.text=They are from a clan, and random clan personnel divorce is disabled.
cannotDivorce.RandomClanPersonnelSpouse.text=Their spouse is from a clan, and random clan personnel divorce is disabled.
cannotDivorce.RandomPrisoner.text=They are a prisoner, and random prisoner divorce is disabled.
cannotDivorce.RandomPrisonerSpouse.text=Their spouse is a prisoner, and random prisoner divorce is disabled.
cannotDivorce.RandomNotOriginSpouse.text=Only the character that initiated a marriage can roll for divorce
cannotDivorce.OppositeSexDivorceDisabled.text=They cannot randomly divorce as they are in an opposite sex marriage and opposite sex random divorce is disabled.
cannotDivorce.SameSexDivorceDisabled.text=They cannot randomly divorce as they are in a same-sex marriage and same-sex random divorce is disabled.
divorce.report=%s has divorced %s.
widowed.report=%s has widowed %s.
## Enums
# AgeGroup Enum
AgeGroup.ELDER.text=Elder
AgeGroup.ELDER.toolTipText=Personnel are Elders after turning 65.
AgeGroup.ADULT.text=Adult
AgeGroup.ADULT.toolTipText=Personnel are Adults from their 20th birthday until their 65th birthday.
AgeGroup.TEENAGER.text=Teenager
AgeGroup.TEENAGER.toolTipText=Personnel are Teenagers from their 13th birthday until their 20th birthday.
AgeGroup.PRETEEN.text=Pre-teen
AgeGroup.PRETEEN.toolTipText=Personnel are Pre-teens from their 10th birthday until their 13th birthday.
AgeGroup.CHILD.text=Child
AgeGroup.CHILD.toolTipText=Personnel are Children from their 3rd birthday until their 10th birthday.
AgeGroup.TODDLER.text=Toddler
AgeGroup.TODDLER.toolTipText=Personnel are Toddlers from their 1st birthday until their 3rd birthday.
AgeGroup.BABY.text=Baby
AgeGroup.BABY.toolTipText=Personnel are babies until their 1st birthday.
# Award Enum
AwardBonuses.BOTH.text=XP/Edge
AwardBonuses.BOTH.toolTipText=All Award bonuses are enabled
AwardBonuses.XP.text=XP
AwardBonuses.XP.toolTipText=Only XP Award bonuses are enabled
AwardBonuses.EDGE.text=Edge
AwardBonuses.EDGE.toolTipText=Only Edge Award bonuses are enabled
AwardBonuses.NONE.text=None
AwardBonuses.NONE.toolTipText=All Award bonuses are disabled
#AcademyType Enum
AcademyType.NONE.text=None
AcademyType.NONE.toolTipText=Academy type is undefined.
AcademyType.HIGH_SCHOOL.text=High School
AcademyType.HIGH_SCHOOL.toolTipText=This academy is classified as a high school.
AcademyType.COLLEGE.text=College
AcademyType.COLLEGE.toolTipText=This academy is classified as a college.
AcademyType.UNIVERSITY.text=University
AcademyType.UNIVERSITY.toolTipText=This academy is classified as a university.
AcademyType.MILITARY_ACADEMY.text=Military Academy
AcademyType.MILITARY_ACADEMY.toolTipText=This academy is classified as a military academy.
AcademyType.BASIC_TRAINING.text=Basic Training
AcademyType.BASIC_TRAINING.toolTipText=This academy is classified as a basic training facility.
AcademyType.NCO_ACADEMY.text=NCO Academy
AcademyType.NCO_ACADEMY.toolTipText=This academy is classified as a NCO academy.
AcademyType.WARRANT_OFFICER_ACADEMY.text=Warrant Officer Academy
AcademyType.WARRANT_OFFICER_ACADEMY.toolTipText=This academy is classified as a Warrant Officer academy.
AcademyType.OFFICER_ACADEMY.text=Officer Academy
AcademyType.OFFICER_ACADEMY.toolTipText=This academy is classified as an Officer academy.
#EducationLevel Enum
EducationLevel.EARLY_CHILDHOOD.text=Early Childhood
EducationLevel.EARLY_CHILDHOOD.toolTipText=This individual has not graduated from high school.
EducationLevel.HIGH_SCHOOL.text=High School
EducationLevel.HIGH_SCHOOL.toolTipText=This individual has graduated from high school.
EducationLevel.COLLEGE.text=College
EducationLevel.COLLEGE.toolTipText=This individual has graduated from college or university.
EducationLevel.POST_GRADUATE.text=Post-Graduate
EducationLevel.POST_GRADUATE.toolTipText=This individual has earned their Master's degree.
EducationLevel.DOCTORATE.text=Doctorate
EducationLevel.DOCTORATE.toolTipText=This individual has earned their Doctorate.
#EducationStage Enum
EducationStage.NONE.text=None
EducationStage.NONE.toolTipText=This individual is not currently undergoing education or training.
EducationStage.JOURNEY_TO_CAMPUS.text=Journeying to Campus
EducationStage.JOURNEY_TO_CAMPUS.toolTipText=This individual is journeying to campus.
EducationStage.EDUCATION.text=Undergoing Education
EducationStage.EDUCATION.toolTipText=This individual is undergoing education or training.
EducationStage.GRADUATING.text=Graduating
EducationStage.GRADUATING.toolTipText=This individual is graduating.
EducationStage.DROPPING_OUT.text=Dropping Out
EducationStage.DROPPING_OUT.toolTipText=This individual is dropping out of their education.
EducationStage.JOURNEY_FROM_CAMPUS.text=Journeying from Campus
EducationStage.JOURNEY_FROM_CAMPUS.toolTipText=This individual is journeying from campus.
# BabySurnameStyle Enum
BabySurnameStyle.FATHERS.text=Fathers
BabySurnameStyle.FATHERS.toolTipText=The baby will use the father's surname, or the mother's surname if there is no father
BabySurnameStyle.MOTHERS.text=Mothers
BabySurnameStyle.MOTHERS.toolTipText=The baby will use the mother's surname
BabySurnameStyle.MOTHERS_FATHERS.text=Mothers Fathers
BabySurnameStyle.MOTHERS_FATHERS.toolTipText=The baby will use a surname made of their mother's surname followed by the father's surname
BabySurnameStyle.MOTHERS_HYPHEN_FATHERS.text=Mothers-Fathers
BabySurnameStyle.MOTHERS_HYPHEN_FATHERS.toolTipText=The baby will use a surname made of their mother's surname hyphenated to the father's surname
BabySurnameStyle.FATHERS_MOTHERS.text=Fathers Mothers
BabySurnameStyle.FATHERS_MOTHERS.toolTipText=The baby will use a surname made of their father's surname followed by the mother's surname
BabySurnameStyle.FATHERS_HYPHEN_MOTHERS.text=Fathers-Mothers
BabySurnameStyle.FATHERS_HYPHEN_MOTHERS.toolTipText=The baby will use a surname made of their father's surname hyphenated to the mother's surname
BabySurnameStyle.WELSH_PATRONYMICS.text=Welsh Patronymics
BabySurnameStyle.WELSH_PATRONYMICS.toolTipText=The baby will use a Welsh patronymic surname (e.g. ap Gwythyr, ab Owain, ferch Owain), or a Welsh matronymic surname if there is no father
BabySurnameStyle.WELSH_MATRONYMICS.text=Welsh Matronymics
BabySurnameStyle.WELSH_MATRONYMICS.toolTipText=The baby will use a Welsh matronymic surname (e.g. ap Gwynn, ab Alwen, ferch Alwen)
BabySurnameStyle.ICELANDIC_PATRONYMICS.text=Icelandic Patronymics
BabySurnameStyle.ICELANDIC_PATRONYMICS.toolTipText=The baby will use an Icelandic patronymic surname (e.g. Georgsson, Georgsd\u00F3ttir), or an Icelandic matronymic surname if there is no father.
BabySurnameStyle.ICELANDIC_MATRONYMICS.text=Icelandic Matronymics
BabySurnameStyle.ICELANDIC_MATRONYMICS.toolTipText=The baby will use an Icelandic matronymic surname (e.g. Gu\u00F0r\u00FAnsson, Gu\u00F0r\u00FAnd\u00F3ttir)
BabySurnameStyle.ICELANDIC_COMBINATION_NYMICS.text=Icelandic Combined Nymics
BabySurnameStyle.ICELANDIC_COMBINATION_NYMICS.toolTipText=The baby will use an Icelandic matronymic surname followed by an Icelandic patronymic surname, or an Icelandic matronymic surname if there is no father.
BabySurnameStyle.RUSSIAN_PATRONYMICS.text=Russian Patronymics
BabySurnameStyle.RUSSIAN_PATRONYMICS.toolTipText=The baby will use a basic Anglicized Russian patronymic surname (e.g. Romanovich, Romanovna, Nikolaevich, Nikolaevna), or the mother's surname if there is no father.
# BodyLocation Enum
BodyLocation.HEAD.text=Head
BodyLocation.CHEST.text=Chest
BodyLocation.ABDOMEN.text=Abdomen
BodyLocation.RIGHT_ARM.text=Right Arm
BodyLocation.LEFT_ARM.text=Left Arm
BodyLocation.RIGHT_LEG.text=Right Leg
BodyLocation.LEFT_LEG.text=Left Leg
BodyLocation.RIGHT_HAND.text=Right Hand
BodyLocation.LEFT_HAND.text=Left Hand
BodyLocation.RIGHT_FOOT.text=Right Foot
BodyLocation.LEFT_FOOT.text=Left Foot
BodyLocation.INTERNAL.text=Innards
BodyLocation.GENERIC.text=
# FamilialConnectionType Enum
FamilialConnectionType.MARRIED.text=Married
FamilialConnectionType.DIVORCED.text=Divorced
FamilialConnectionType.WIDOWED.text=Widowed
FamilialConnectionType.PARTNER.text=Partner
FamilialConnectionType.SINGLE_PARENT.text=Single Parent
FamilialConnectionType.ADOPTED.text=Adopted
FamilialConnectionType.UNDEFINED.text=ERROR
# FamilialRelationshipDisplayLevel Enum
FamilialRelationshipDisplayLevel.SPOUSE.text=Spouse
FamilialRelationshipDisplayLevel.PARENTS_CHILDREN_SIBLINGS.text=Parents, Siblings, and Children
FamilialRelationshipDisplayLevel.GRANDPARENTS_GRANDCHILDREN.text=Grandparents and Grandchildren
FamilialRelationshipDisplayLevel.AUNTS_UNCLES_COUSINS.text=Aunts, Uncles, and Cousins
# FamilialRelationshipType Enum
FamilialRelationshipType.adopted=Adoptive
FamilialRelationshipType.great=Great-
FamilialRelationshipType.GRANDPARENT.MALE.text=Grandfather
FamilialRelationshipType.GRANDPARENT.FEMALE.text=Grandmother
FamilialRelationshipType.GRANDPARENT.OTHER.text=Grandparent
FamilialRelationshipType.PARENT.MALE.text=Father
FamilialRelationshipType.PARENT.FEMALE.text=Mother
FamilialRelationshipType.PARENT.OTHER.text=Parent
FamilialRelationshipType.SIBLING.MALE.text=Brother
FamilialRelationshipType.SIBLING.FEMALE.text=Sister
FamilialRelationshipType.SIBLING.OTHER.text=Sibling
FamilialRelationshipType.HALF_SIBLING.MALE.text=Half Brother
FamilialRelationshipType.HALF_SIBLING.FEMALE.text=Half Sister
FamilialRelationshipType.HALF_SIBLING.OTHER.text=Half Sibling
FamilialRelationshipType.CHILD.MALE.text=Son
FamilialRelationshipType.CHILD.FEMALE.text=Daughter
FamilialRelationshipType.CHILD.OTHER.text=Child
FamilialRelationshipType.GRANDCHILD.MALE.text=Grandson
FamilialRelationshipType.GRANDCHILD.FEMALE.text=Granddaughter
FamilialRelationshipType.GRANDCHILD.OTHER.text=Grandchild
FamilialRelationshipType.GRANDPIBLING.MALE.text=Granduncle
FamilialRelationshipType.GRANDPIBLING.FEMALE.text=Grandaunt
FamilialRelationshipType.GRANDPIBLING.OTHER.text=Grandpibling
FamilialRelationshipType.PIBLING.MALE.text=Uncle
FamilialRelationshipType.PIBLING.FEMALE.text=Aunt
FamilialRelationshipType.PIBLING.OTHER.text=Pibling
FamilialRelationshipType.COUSIN.text=Cousin
FamilialRelationshipType.NIBLING.MALE.text=Nephew
FamilialRelationshipType.NIBLING.FEMALE.text=Niece
FamilialRelationshipType.NIBLING.OTHER.text=Nibling
FamilialRelationshipType.SPOUSE.MALE.text=Husband
FamilialRelationshipType.SPOUSE.FEMALE.text=Wife
FamilialRelationshipType.SPOUSE.OTHER.text=Spouse
FamilialRelationshipType.PARTNER.text=Partner
FamilialRelationshipType.DIVORCE.text=Divorced
FamilialRelationshipType.WIDOW.text=Widow
FamilialRelationshipType.PARENT_IN_LAW.MALE.text=Father-in-law
FamilialRelationshipType.PARENT_IN_LAW.FEMALE.text=Mother-in-law
FamilialRelationshipType.PARENT_IN_LAW.OTHER.text=Parent-in-law
FamilialRelationshipType.SIBLING_IN_LAW.MALE.text=Brother-in-law
FamilialRelationshipType.SIBLING_IN_LAW.FEMALE.text=Sister-in-law
FamilialRelationshipType.SIBLING_IN_LAW.OTHER.text=Sibling-in-law
FamilialRelationshipType.CHILD_IN_LAW.MALE.text=Son-in-law
FamilialRelationshipType.CHILD_IN_LAW.FEMALE.text=Daughter-in-law
FamilialRelationshipType.CHILD_IN_LAW.OTHER.text=Child-in-law
FamilialRelationshipType.STEPPARENT.MALE.text=Stepfather
FamilialRelationshipType.STEPPARENT.FEMALE.text=Stepmother
FamilialRelationshipType.STEPPARENT.OTHER.text=Stepparent
FamilialRelationshipType.STEPSIBLING.MALE.text=Stepbrother
FamilialRelationshipType.STEPSIBLING.FEMALE.text=Stepsister
FamilialRelationshipType.STEPSIBLING.OTHER.text=Stepsibling
FamilialRelationshipType.STEPCHILD.MALE.text=Stepson
FamilialRelationshipType.STEPCHILD.FEMALE.text=Stepdaughter
FamilialRelationshipType.STEPCHILD.OTHER.text=Stepchild
# FormerSpouseReason Enum
FormerSpouseReason.WIDOWED.text=Widowed
FormerSpouseReason.DIVORCE.text=Divorced
# GenderDescriptors Enum
GenderDescriptors.MALE.text=male
GenderDescriptors.FEMALE.text=female
GenderDescriptors.OTHER.text=other
GenderDescriptors.HE.text=he
GenderDescriptors.SHE.text=she
GenderDescriptors.THEY.text=they
GenderDescriptors.HIM.text=him
GenderDescriptors.HER.text=her
GenderDescriptors.THEM.text=them
GenderDescriptors.HIS.text=his
GenderDescriptors.HERS.text=hers
GenderDescriptors.THEIR.text=their
GenderDescriptors.THEIRS.text=theirs
GenderDescriptors.BOY.text=boy
GenderDescriptors.GIRL.text=girl
# ManeiDominiClass Enum
ManeiDominiClass.NONE.text=None
ManeiDominiClass.GHOST.text=Ghost
ManeiDominiClass.WRAITH.text=Wraith
ManeiDominiClass.BANSHEE.text=Banshee
ManeiDominiClass.ZOMBIE.text=Zombie
ManeiDominiClass.PHANTOM.text=Phantom
ManeiDominiClass.SPECTER.text=Specter
ManeiDominiClass.POLTERGEIST.text=Poltergeist
# ManeiDominiRank Enum
ManeiDominiRank.NONE.text=None
ManeiDominiRank.ALPHA.text=Alpha
ManeiDominiRank.BETA.text=Beta
ManeiDominiRank.OMEGA.text=Omega
ManeiDominiRank.TAU.text=Tau
ManeiDominiRank.DELTA.text=Delta
ManeiDominiRank.SIGMA.text=Sigma
ManeiDominiRank.OMICRON.text=Omicron
# MergingSurnameStyle Enum
MergingSurnameStyle.NO_CHANGE.text=No Change
MergingSurnameStyle.NO_CHANGE.toolTipText=Neither you nor your spouse change their surname
MergingSurnameStyle.NO_CHANGE.dropDownText=No name change
MergingSurnameStyle.YOURS.text=Yours
MergingSurnameStyle.YOURS.toolTipText=Your spouse takes your surname
MergingSurnameStyle.YOURS.dropDownText=Spouse takes your surname
MergingSurnameStyle.SPOUSE.text=Spouse
MergingSurnameStyle.SPOUSE.toolTipText=You take your spouse's surname
MergingSurnameStyle.SPOUSE.dropDownText=Take spouse's surname
MergingSurnameStyle.SPACE_YOURS.text=Spouse Yours
MergingSurnameStyle.SPACE_YOURS.toolTipText=Your spouse adds their surname to yours, in the format of Spouse Yours
MergingSurnameStyle.SPACE_YOURS.dropDownText=Spouse adds their surname to yours (Spouse Yours)
MergingSurnameStyle.BOTH_SPACE_YOURS.text=Both Spouse Yours
MergingSurnameStyle.BOTH_SPACE_YOURS.toolTipText=You and your spouse both add their surname to yours, in the format of Spouse Yours
MergingSurnameStyle.BOTH_SPACE_YOURS.dropDownText=Both add your spouse's surname to yours (Spouse Yours)
MergingSurnameStyle.HYPHEN_YOURS.text=Spouse-Yours
MergingSurnameStyle.HYPHEN_YOURS.toolTipText=Your spouse hyphenates their surname with yours, in the format of Spouse-Yours
MergingSurnameStyle.HYPHEN_YOURS.dropDownText=Spouse hyphenates surname with yours (Spouse-Yours)
MergingSurnameStyle.BOTH_HYPHEN_YOURS.text=Both Spouse-Yours
MergingSurnameStyle.BOTH_HYPHEN_YOURS.toolTipText=You and your spouse both hyphenate their surname with yours, in the format of Spouse-Yours
MergingSurnameStyle.BOTH_HYPHEN_YOURS.dropDownText=Both hyphenate your spouse's surname with yours (Spouse-Yours)
MergingSurnameStyle.SPACE_SPOUSE.text=Yours Spouse
MergingSurnameStyle.SPACE_SPOUSE.toolTipText=You add your surname to your spouse's, in the format of Yours Spouse
MergingSurnameStyle.SPACE_SPOUSE.dropDownText=Add your surname to your spouse's (Yours Spouse's)
MergingSurnameStyle.BOTH_SPACE_SPOUSE.text=Both Yours Spouse
MergingSurnameStyle.BOTH_SPACE_SPOUSE.toolTipText=You and your spouse both add your surname to theirs, in the format of Yours Spouse
MergingSurnameStyle.BOTH_SPACE_SPOUSE.dropDownText=Both add your surname to your spouse's (Yours Spouse)
MergingSurnameStyle.HYPHEN_SPOUSE.text=Yours-Spouse
MergingSurnameStyle.HYPHEN_SPOUSE.toolTipText=You hyphenate your surname with your spouse's, in the format of Yours-Spouse
MergingSurnameStyle.HYPHEN_SPOUSE.dropDownText=Hyphenate your surname with spouse's (Yours-Spouse)
MergingSurnameStyle.BOTH_HYPHEN_SPOUSE.text=Both Yours-Spouse
MergingSurnameStyle.BOTH_HYPHEN_SPOUSE.toolTipText=You and your spouse both hyphenate your surname with theirs, in the format of Yours-Spouse
MergingSurnameStyle.BOTH_HYPHEN_SPOUSE.dropDownText=Both hyphenate your surname with your spouse's (Yours-Spouse)
MergingSurnameStyle.MALE.text=Male
MergingSurnameStyle.MALE.toolTipText=You and your spouse take the male member's surname, or yours for same-sex couples
MergingSurnameStyle.MALE.dropDownText=Both share the male spouse's surname (selected person for same sex)
MergingSurnameStyle.FEMALE.text=Female
MergingSurnameStyle.FEMALE.toolTipText=You and your spouse take the female member's surname, or yours for same-sex couples
MergingSurnameStyle.FEMALE.dropDownText=Both share the female spouse's surname (selected person for same sex)
MergingSurnameStyle.WEIGHTED.text=Weighted
MergingSurnameStyle.WEIGHTED.toolTipText=The surname style used will be randomly determined through set weights
MergingSurnameStyle.WEIGHTED.dropDownText=Surname style randomly determined through set weights
# Profession Enum
Profession.MEKWARRIOR.text=MekWarrior
Profession.MEKWARRIOR.toolTipText=The MekWarrior Profession contains MekWarriors, LAM Pilots, and ProtoMek Pilots.
Profession.AEROSPACE.text=Aerospace
Profession.AEROSPACE.toolTipText=The Aerospace Profession contains Aerospace and Conventional Aircraft Pilots.
Profession.VEHICLE.text=Vehicle
Profession.VEHICLE.toolTipText=The Vehicle Profession contains Ground Drivers, Naval Drivers, VTOL Pilots, Vehicle Gunners, and Vehicle Crewmembers.
Profession.NAVAL.text=Naval
Profession.NAVAL.toolTipText=The Naval Profession contains Naval Pilots, Naval Gunners, Naval Crewmembers, and Hyperspace Navigators.
Profession.INFANTRY.text=Infantry
Profession.INFANTRY.toolTipText=The Infantry Profession contains Soldiers and Battle Armour Pilots.
Profession.TECH.text=Tech
Profession.TECH.toolTipText=The Tech Profession contains Mek Techs, Mechanics, Aero Techs, Battle Armour Techs, and Astechs.
Profession.MEDICAL.text=Medical
Profession.MEDICAL.toolTipText=The Medical Profession contains Doctors and Medics.
Profession.ADMINISTRATOR.text=Administrator
Profession.ADMINISTRATOR.toolTipText=The Administrator Profession contains the four types of administrators.
Profession.CIVILIAN.text=Civilian
Profession.CIVILIAN.toolTipText=The Civilian Profession contains various civilian roles, including None.
# RandomDeathMethod Enum
RandomDeathMethod.NONE.text=Disabled
RandomDeathMethod.NONE.toolTipText=Random death is disabled
RandomDeathMethod.RANDOM.text=Enabled
RandomDeathMethod.RANDOM.toolTipText=Random death is enabled
# RandomDependentMethod Enum
RandomDependentMethod.NONE.text=Disabled
RandomDependentMethod.NONE.toolTipText=Random dependent addition and removal is disabled.
RandomDependentMethod.AGAINST_THE_BOT.text=Against the Bot
RandomDependentMethod.AGAINST_THE_BOT.toolTipText=This follows the dependent addition and removal rules as per the AtB rules in docs/AtB Stuff.
# RandomDivorceMethod
RandomDivorceMethod.NONE.text=Disabled
RandomDivorceMethod.NONE.toolTipText=Random divorce is disabled.
RandomDivorceMethod.DICE_ROLL.text=Dice Roll
RandomDivorceMethod.DICE_ROLL.toolTipText=A die is rolled each week to determine whether a marriage ends in divorce. The options below determine how many sides this dice has. Divorce occurs on a roll of 1.
# RandomMarriageMethod Enum
RandomMarriageMethod.NONE.text=Disabled
RandomMarriageMethod.NONE.toolTipText=Random marriage is disabled.
RandomMarriageMethod.DICE_ROLL.text=Dice Roll
RandomMarriageMethod.DICE_ROLL.toolTipText=A die is rolled each week to determine whether an eligible character gets married to another eligible character. The options below determine how many sides this dice has. Marriage occurs on a roll of 1.
# RandomProcreationMethod Enum
RandomProcreationMethod.NONE.text=Disabled
RandomProcreationMethod.NONE.toolTipText=Random procreation is disabled.
RandomProcreationMethod.DICE_ROLL.text=Dice Roll
RandomProcreationMethod.DICE_ROLL.toolTipText=Once per week roll a die with sides equal to those set below. On a roll of 1 the character falls pregnant.
# TurnoverTargetNumberMethod Enum
TurnoverTargetNumberMethod.FIXED.text=Fixed
TurnoverTargetNumberMethod.FIXED.toolTipText=Turnover checks use a fixed target number, assigned below.
TurnoverTargetNumberMethod.ADMINISTRATION.text=Administration
TurnoverTargetNumberMethod.ADMINISTRATION.toolTipText=The Target number is based on the mean Administration skill across all Admin/HR personnel.
TurnoverTargetNumberMethod.NEGOTIATION.text=Negotiation
TurnoverTargetNumberMethod.NEGOTIATION.toolTipText=The Target number is based on the mean Negotiation skill across all Admin/HR personnel.
# TurnoverFrequency Enum
TurnoverFrequency.NEVER.text=Never
TurnoverFrequency.NEVER.toolTipText=Never prompt for turnover checks.
TurnoverFrequency.WEEKLY.text=Weekly
TurnoverFrequency.WEEKLY.toolTipText=Turnover check prompts occur weekly.
TurnoverFrequency.MONTHLY.text=Monthly
TurnoverFrequency.MONTHLY.toolTipText=Turnover check prompts occur monthly.
TurnoverFrequency.QUARTERLY.text=Quarterly
TurnoverFrequency.QUARTERLY.toolTipText=Turnover check prompts occur every three months.
TurnoverFrequency.ANNUALLY.text=Annually
TurnoverFrequency.ANNUALLY.toolTipText=Turnover check prompts occur annually.
# ForceReliabilityMethod Enum
ForceReliabilityMethod.UNIT_RATING.text=Dynamic: Unit Rating
ForceReliabilityMethod.UNIT_RATING.toolTipText=Unit Rating modifies desertion and Mutiny checks
ForceReliabilityMethod.LOYALTY.text=Dynamic: Loyalty
ForceReliabilityMethod.LOYALTY.toolTipText=<html>Desertion and Mutiny checks are modified by average personnel loyalty.<br>If loyalty is disabled, this setting is identical to 'Dynamic: Unit Rating.'</html>
ForceReliabilityMethod.OVERRIDE_A.text=Fixed: A (Fanatical / Clan Front Line)
ForceReliabilityMethod.OVERRIDE_A.toolTipText=Desertion and Mutiny checks have a +1 modifier.
ForceReliabilityMethod.OVERRIDE_B.text=Fixed: B (Fanatical-Reliable / Clan Second Line)
ForceReliabilityMethod.OVERRIDE_B.toolTipText=Desertion checks have a +1 modifier. Mutiny checks have no modifier
ForceReliabilityMethod.OVERRIDE_C.text=Fixed: C (Reliable)
ForceReliabilityMethod.OVERRIDE_C.toolTipText=Desertion and Mutiny checks have no modifier.
ForceReliabilityMethod.OVERRIDE_D.text=Fixed: D (Reliable-Questionable / Clan Garrison or Solahma)
ForceReliabilityMethod.OVERRIDE_D.toolTipText=Desertion checks have no modifier. Mutiny checks have a -1 modifier
ForceReliabilityMethod.OVERRIDE_F.text=Fixed: F (Questionable)
ForceReliabilityMethod.OVERRIDE_F.toolTipText=Desertion and Mutiny checks have a -1 modifier.
# MutinyMethod Enum
MutinyMethod.CAMPAIGN_OPERATIONS.text=Campaign Operations
MutinyMethod.CAMPAIGN_OPERATIONS.toolTipText=Where possible, this option follows the rules outlined in Campaign Operations.
MutinyMethod.ADVANCED_MUTINIES.text=Advanced Mutinies
MutinyMethod.ADVANCED_MUTINIES.toolTipText=This option expands on Campaign Operations, attempting to provide a more nuanced and interactive experience.
# LeadershipMethod Enum
LeadershipMethod.REGULAR.text=Regular
LeadershipMethod.REGULAR.toolTipText=The average mercenary company. Applies no additional modifiers.
LeadershipMethod.GREEN.text=Green
LeadershipMethod.GREEN.toolTipText=An inexperienced commander does not inspire confidence or respect. Applies a -1 modifier to Desertion rolls.
LeadershipMethod.ELITE.text=Elite
LeadershipMethod.ELITE.toolTipText=An elite, disciplined and professional fighting force. Applies a +1 modifier to both Desertion and Mutiny rolls.
LeadershipMethod.FAMILY.text=Family
LeadershipMethod.FAMILY.toolTipText=Family treats everyone equally, but the unit lacks discipline. Applies a -1 modifier to Desertion rolls, but a +1 modifier to Mutiny rolls.
LeadershipMethod.IRON_FIST.text=Iron Fist
LeadershipMethod.IRON_FIST.toolTipText=Where there's a whip, there's a way. Applies a +1 modifier to Desertion and Mutiny rolls, but both desertions and mutinies are more impactful.
# RankSystemType Enum
RankSystemType.DEFAULT.text=Default Rank System
RankSystemType.DEFAULT.toolTipText=This rank system is a default MekHQ rank system and is stored within the standard data path.
RankSystemType.USER_DATA.text=User Data Rank System
RankSystemType.USER_DATA.toolTipText=This rank system is stored within the user data folder.
RankSystemType.CAMPAIGN.text=Campaign Custom Rank System
RankSystemType.CAMPAIGN.toolTipText=This rank system is unique to a specific campaign, and is the chosen rank system for that campaign. A campaign may only have a single campaign custom rank system.
# ROMDesignation Enum
ROMDesignation.NONE.text=None (Automatically Set)
ROMDesignation.EPSILON.text=Epsilon
ROMDesignation.PI.text=Pi
ROMDesignation.IOTA.text=Iota
ROMDesignation.XI.text=Xi
ROMDesignation.THETA.text=Theta
ROMDesignation.ZETA.text=Zeta
ROMDesignation.MU.text=Mu
ROMDesignation.RHO.text=Rho
ROMDesignation.LAMBDA.text=Lambda
ROMDesignation.PSI.text=Psi
ROMDesignation.OMICRON.text=Omicron
ROMDesignation.CHI.text=Chi
ROMDesignation.GAMMA.text=Gamma
ROMDesignation.KAPPA.text=Kappa
# SplittingSurnameStyle Enum
SplittingSurnameStyle.ORIGIN_CHANGES_SURNAME.text=Yours Reverts
SplittingSurnameStyle.ORIGIN_CHANGES_SURNAME.toolTipText=You revert to your maiden surname.
SplittingSurnameStyle.ORIGIN_CHANGES_SURNAME.dropDownText=You revert to your maiden surname.
SplittingSurnameStyle.SPOUSE_CHANGES_SURNAME.text=Spouse Reverts
SplittingSurnameStyle.SPOUSE_CHANGES_SURNAME.toolTipText=Your spouse reverts to their maiden surname.
SplittingSurnameStyle.SPOUSE_CHANGES_SURNAME.dropDownText=Spouse returns to their maiden surname
SplittingSurnameStyle.BOTH_CHANGE_SURNAME.text=Both Revert
SplittingSurnameStyle.BOTH_CHANGE_SURNAME.toolTipText=You and your spouse both revert to your maiden surnames.
SplittingSurnameStyle.BOTH_CHANGE_SURNAME.dropDownText=Both return to maiden surnames
SplittingSurnameStyle.BOTH_KEEP_SURNAME.text=Both Keep
SplittingSurnameStyle.BOTH_KEEP_SURNAME.toolTipText=You and your spouse both keep your married surnames.
SplittingSurnameStyle.BOTH_KEEP_SURNAME.dropDownText=Both keep married surnames
SplittingSurnameStyle.WEIGHTED.text=Weighted
SplittingSurnameStyle.WEIGHTED.toolTipText=The surname style used will be randomly determined through set weights.
SplittingSurnameStyle.WEIGHTED.dropDownText=Surname style randomly determined through set weights
SplittingSurnameStyle.WEIGHTED.ApplicationError.title=Surname Separation Error
SplittingSurnameStyle.WEIGHTED.ApplicationError.text=Cannot set surnames for the marriage of %s to %s. Please open up an issue on the MekHQ tracker including all log files, your previous campaign save file, your latest campaign save file, and all customs.
# TenYearAgeRange Enum
TenYearAgeRange.UNDER_ONE.text=Under 1
TenYearAgeRange.ONE_FOUR.text=1-4
TenYearAgeRange.FIVE_FOURTEEN.text=5-14
TenYearAgeRange.FIFTEEN_TWENTY_FOUR.text=15-24
TenYearAgeRange.TWENTY_FIVE_THIRTY_FOUR.text=25-34
TenYearAgeRange.THIRTY_FIVE_FORTY_FOUR.text=35-44
TenYearAgeRange.FORTY_FIVE_FIFTY_FOUR.text=45-54
TenYearAgeRange.FIFTY_FIVE_SIXTY_FOUR.text=55-64
TenYearAgeRange.SIXTY_FIVE_SEVENTY_FOUR.text=65-74
TenYearAgeRange.SEVENTY_FIVE_EIGHTY_FOUR.text=75-84
TenYearAgeRange.EIGHTY_FIVE_OR_OLDER.text=85 and Older
# TimeInDisplayFormat Enum
TimeInDisplayFormat.DAYS.text=Day(s)
TimeInDisplayFormat.DAYS.displayFormat=%d day(s)
TimeInDisplayFormat.WEEKS.text=Week(s)
TimeInDisplayFormat.WEEKS.displayFormat=%d week(s)
TimeInDisplayFormat.MONTHS.text=Month(s)
TimeInDisplayFormat.MONTHS.displayFormat=%d month(s)
TimeInDisplayFormat.MONTHS_YEARS.text=Month(s) and Year(s)
TimeInDisplayFormat.MONTHS_YEARS.displayFormat=%d month(s) and %d year(s)
TimeInDisplayFormat.YEARS.text=Year(s)
TimeInDisplayFormat.YEARS.displayFormat=%d year(s)
## Marriage
# AbstractMarriage Class
cannotMarry.NotMarriageable.text=They are not marriageable.
cannotMarry.AlreadyMarried.text=They are already married.
cannotMarry.Inactive.text=They are currently inactive.
cannotMarry.Deployed.text=They are actively deployed.
cannotMarry.TooYoung.text=They are too young to marry.
cannotMarry.ClanPersonnel.text=They are from a clan, and clan personnel marriage is disabled.
cannotMarry.Prisoner.text=They are a prisoner, and prisoner marriage is disabled.
cannotMarry.RandomClanPersonnel.text=They are from a clan, and random clan personnel marriage is disabled.
cannotMarry.RandomPrisoner.text=They are a prisoner, and random prisoner marriage is disabled.
marriage.report=%s has married %s!
## General
# Person Class
resurrected.report=%s has been resurrected
recoveredMIA.report=%s has been recovered alive, and is no longer MIA
recoveredPoW.report=%s has been rescued from the enemy after being captured
returnedFromLeave.report=%s has returned from leave
returnedFromEducation.report=%s has returned from education or training
returnedFromMissing.report=%s has been recovered safe and sound
returnedFromAWOL.report=%s has returned from their unauthorized leave
rehired.report=%s has returned to active duty
relationParent.text=Parent
relationChild.text=Child
loyaltyChangeReport.text=%s has reconsidered their loyalty to the unit. Their loyalty has %s%s%s.
loyaltyChangePositive.text=<b>improved</b>
loyaltyChangeNegative.text=<b>declined</b>
loyaltyChangeGroup.text=%sLoyalty has changed across the unit.%s
compulsion.personalityChange=%s suffered a %s<b>Personality Break</b>%s. They are now calling themselves <b>%s</b>. \
  Their entire personality has changed.
compulsion.confusion=%s suffered a %s<b>Personality Break</b>%s. They hurt themselves in their confusion.
<<<<<<< HEAD
compulsion.catatonia=%s suffered a %s<b>Personality Break</b>%s. They've entered a catatonic state.
=======
compulsion.clinicalParanoia=%s suffered a %s<b>Personality Break</b>%s. They are convinced that everyone is out to get \
  them.
>>>>>>> 0fc2e6aa
# Loading Errors
ineligibleForPrimaryRole=%s<b>WARNING:</b>%s %s was found to be ineligible for their <b>Primary</b> role. That role has\
  \ been removed, and they were assigned the <b>NONE</b> role. If the last time you saved this campaign predates 49.19.01,\
  \ you should save it in that version first.
ineligibleForSecondaryRole=%s<b>WARNING:</b>%s %s was found to be ineligible for their <b>Secondary</b> role. That role\
  \ has been removed, and they were assigned the <b>NONE</b> role. If the last time you saved this campaign predates\
  \ 49.19.01, you should save it in that version first.
# Gambling
gambling.success=%s gambled their Wealth. Wealth has %s<b>Improved</b>%s by 1. They now have %s Wealth.
gambling.neutral=%s gambled their Wealth. They %s<b>Broke Even</b>%s. They still have %s Wealth.
gambling.failure=%s gambled their Wealth. Wealth has %s<b>Decreased</b>%s by 1. They now have %s Wealth.<|MERGE_RESOLUTION|>--- conflicted
+++ resolved
@@ -463,12 +463,9 @@
 compulsion.personalityChange=%s suffered a %s<b>Personality Break</b>%s. They are now calling themselves <b>%s</b>. \
   Their entire personality has changed.
 compulsion.confusion=%s suffered a %s<b>Personality Break</b>%s. They hurt themselves in their confusion.
-<<<<<<< HEAD
-compulsion.catatonia=%s suffered a %s<b>Personality Break</b>%s. They've entered a catatonic state.
-=======
 compulsion.clinicalParanoia=%s suffered a %s<b>Personality Break</b>%s. They are convinced that everyone is out to get \
   them.
->>>>>>> 0fc2e6aa
+compulsion.catatonia=%s suffered a %s<b>Personality Break</b>%s. They've entered a catatonic state.
 # Loading Errors
 ineligibleForPrimaryRole=%s<b>WARNING:</b>%s %s was found to be ineligible for their <b>Primary</b> role. That role has\
   \ been removed, and they were assigned the <b>NONE</b> role. If the last time you saved this campaign predates 49.19.01,\
