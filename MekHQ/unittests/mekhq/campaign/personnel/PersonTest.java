--- conflicted
+++ resolved
@@ -1041,103 +1041,67 @@
     }
 
     @Test
-<<<<<<< HEAD
-    void testProcessCatatonia_noCatatonia() {
-=======
     void testProcessChildlikeRegression_noFlashbacks() {
->>>>>>> e6726c50
-        Campaign mockCampaign = mock(Campaign.class);
-        Faction mockFaction = mock(Faction.class);
-        when(mockCampaign.getFaction()).thenReturn(mockFaction);
-        when(mockFaction.getShortName()).thenReturn("MERC");
-
-        Person person = new Person(mockCampaign);
-<<<<<<< HEAD
-        person.processCatatonia(mockCampaign, false, false, false);
-=======
+        Campaign mockCampaign = mock(Campaign.class);
+        Faction mockFaction = mock(Faction.class);
+        when(mockCampaign.getFaction()).thenReturn(mockFaction);
+        when(mockFaction.getShortName()).thenReturn("MERC");
+
+        Person person = new Person(mockCampaign);
         person.processChildlikeRegression(mockCampaign, false, false, false);
->>>>>>> e6726c50
-        assertEquals(0, person.getInjuries().size());
-        assertEquals(0, person.getHits());
-        assertEquals(PersonnelStatus.ACTIVE, person.getStatus());
-    }
-
-    @Test
-<<<<<<< HEAD
-    void testProcessCatatonia_passedWillpowerCheck() {
-=======
+        assertEquals(0, person.getInjuries().size());
+        assertEquals(0, person.getHits());
+        assertEquals(PersonnelStatus.ACTIVE, person.getStatus());
+    }
+
+    @Test
     void testProcessChildlikeRegression_passedWillpowerCheck() {
->>>>>>> e6726c50
-        Campaign mockCampaign = mock(Campaign.class);
-        Faction mockFaction = mock(Faction.class);
-        when(mockCampaign.getFaction()).thenReturn(mockFaction);
-        when(mockFaction.getShortName()).thenReturn("MERC");
-
-        Person person = new Person(mockCampaign);
-<<<<<<< HEAD
-        person.processCatatonia(mockCampaign, false, true, false);
-=======
+        Campaign mockCampaign = mock(Campaign.class);
+        Faction mockFaction = mock(Faction.class);
+        when(mockCampaign.getFaction()).thenReturn(mockFaction);
+        when(mockFaction.getShortName()).thenReturn("MERC");
+
+        Person person = new Person(mockCampaign);
         person.processChildlikeRegression(mockCampaign, false, true, false);
->>>>>>> e6726c50
-        assertEquals(0, person.getInjuries().size());
-        assertEquals(0, person.getHits());
-        assertEquals(PersonnelStatus.ACTIVE, person.getStatus());
-    }
-
-    @Test
-<<<<<<< HEAD
-    void testProcessCatatonia_noAdvancedMedical() {
-=======
+        assertEquals(0, person.getInjuries().size());
+        assertEquals(0, person.getHits());
+        assertEquals(PersonnelStatus.ACTIVE, person.getStatus());
+    }
+
+    @Test
     void testProcessChildlikeRegression_noAdvancedMedical() {
->>>>>>> e6726c50
-        Campaign mockCampaign = mock(Campaign.class);
-        Faction mockFaction = mock(Faction.class);
-        when(mockCampaign.getFaction()).thenReturn(mockFaction);
-        when(mockFaction.getShortName()).thenReturn("MERC");
-
-        Person person = new Person(mockCampaign);
-<<<<<<< HEAD
-        person.processCatatonia(mockCampaign, false, true, true);
-=======
+        Campaign mockCampaign = mock(Campaign.class);
+        Faction mockFaction = mock(Faction.class);
+        when(mockCampaign.getFaction()).thenReturn(mockFaction);
+        when(mockFaction.getShortName()).thenReturn("MERC");
+
+        Person person = new Person(mockCampaign);
         person.processChildlikeRegression(mockCampaign, false, true, true);
->>>>>>> e6726c50
         assertEquals(0, person.getInjuries().size());
         assertEquals(1, person.getHits());
         assertEquals(PersonnelStatus.ACTIVE, person.getStatus());
     }
 
     @Test
-<<<<<<< HEAD
-    void testProcessCatatonia_useAdvancedMedical() {
-=======
     void testProcessChildlikeRegression_useAdvancedMedical() {
->>>>>>> e6726c50
-        Campaign mockCampaign = mock(Campaign.class);
-        Faction mockFaction = mock(Faction.class);
-        LocalDate currentDate = LocalDate.of(3151, 1, 1);
-        CampaignOptions mockCampaignOptions = mock(CampaignOptions.class);
-        when(mockCampaign.getFaction()).thenReturn(mockFaction);
-        when(mockFaction.getShortName()).thenReturn("MERC");
-        when(mockCampaign.getLocalDate()).thenReturn(currentDate);
-        when(mockCampaign.getCampaignOptions()).thenReturn(mockCampaignOptions);
-
-        Person person = new Person(mockCampaign);
-<<<<<<< HEAD
-        person.processCatatonia(mockCampaign, true, true, true);
-=======
+        Campaign mockCampaign = mock(Campaign.class);
+        Faction mockFaction = mock(Faction.class);
+        LocalDate currentDate = LocalDate.of(3151, 1, 1);
+        CampaignOptions mockCampaignOptions = mock(CampaignOptions.class);
+        when(mockCampaign.getFaction()).thenReturn(mockFaction);
+        when(mockFaction.getShortName()).thenReturn("MERC");
+        when(mockCampaign.getLocalDate()).thenReturn(currentDate);
+        when(mockCampaign.getCampaignOptions()).thenReturn(mockCampaignOptions);
+
+        Person person = new Person(mockCampaign);
         person.processChildlikeRegression(mockCampaign, true, true, true);
->>>>>>> e6726c50
         assertEquals(1, person.getInjuries().size());
         assertEquals(0, person.getHits());
         assertEquals(PersonnelStatus.ACTIVE, person.getStatus());
     }
 
     @Test
-<<<<<<< HEAD
-    void testProcessCatatonia_characterKilled_noAdvancedMedical() {
-=======
     void testProcessChildlikeRegression_characterKilled_noAdvancedMedical() {
->>>>>>> e6726c50
         Campaign mockCampaign = mock(Campaign.class);
         Faction mockFaction = mock(Faction.class);
         LocalDate currentDate = LocalDate.of(3151, 1, 1);
@@ -1154,22 +1118,14 @@
         Person person = new Person(mockCampaign);
         person.setHits(5);
 
-<<<<<<< HEAD
-        person.processCatatonia(mockCampaign, false, true, true);
-=======
         person.processChildlikeRegression(mockCampaign, false, true, true);
->>>>>>> e6726c50
         assertEquals(0, person.getInjuries().size());
         assertEquals(6, person.getHits());
         assertEquals(PersonnelStatus.MEDICAL_COMPLICATIONS, person.getStatus());
     }
 
     @Test
-<<<<<<< HEAD
-    void testProcessCatatonia_characterKilled_useAdvancedMedical() {
-=======
     void testProcessChildlikeRegression_characterKilled_useAdvancedMedical() {
->>>>>>> e6726c50
         Campaign mockCampaign = mock(Campaign.class);
         Faction mockFaction = mock(Faction.class);
         LocalDate currentDate = LocalDate.of(3151, 1, 1);
@@ -1188,11 +1144,117 @@
             person.addInjury(new Injury());
         }
 
-<<<<<<< HEAD
+        person.processChildlikeRegression(mockCampaign, true, true, true);
+        assertEquals(6, person.getInjuries().size());
+        assertEquals(0, person.getHits());
+        assertEquals(PersonnelStatus.MEDICAL_COMPLICATIONS, person.getStatus());
+    }
+
+    @Test
+    void testProcessCatatonia_noCatatonia() {
+        Campaign mockCampaign = mock(Campaign.class);
+        Faction mockFaction = mock(Faction.class);
+        when(mockCampaign.getFaction()).thenReturn(mockFaction);
+        when(mockFaction.getShortName()).thenReturn("MERC");
+
+        Person person = new Person(mockCampaign);
+        person.processCatatonia(mockCampaign, false, false, false);
+        assertEquals(0, person.getInjuries().size());
+        assertEquals(0, person.getHits());
+        assertEquals(PersonnelStatus.ACTIVE, person.getStatus());
+    }
+
+    @Test
+    void testProcessCatatonia_passedWillpowerCheck() {
+        Campaign mockCampaign = mock(Campaign.class);
+        Faction mockFaction = mock(Faction.class);
+        when(mockCampaign.getFaction()).thenReturn(mockFaction);
+        when(mockFaction.getShortName()).thenReturn("MERC");
+
+        Person person = new Person(mockCampaign);
+        person.processCatatonia(mockCampaign, false, true, false);
+        assertEquals(0, person.getInjuries().size());
+        assertEquals(0, person.getHits());
+        assertEquals(PersonnelStatus.ACTIVE, person.getStatus());
+    }
+
+    @Test
+    void testProcessCatatonia_noAdvancedMedical() {
+        Campaign mockCampaign = mock(Campaign.class);
+        Faction mockFaction = mock(Faction.class);
+        when(mockCampaign.getFaction()).thenReturn(mockFaction);
+        when(mockFaction.getShortName()).thenReturn("MERC");
+
+        Person person = new Person(mockCampaign);
+        person.processCatatonia(mockCampaign, false, true, true);
+        assertEquals(0, person.getInjuries().size());
+        assertEquals(1, person.getHits());
+        assertEquals(PersonnelStatus.ACTIVE, person.getStatus());
+    }
+
+    @Test
+    void testProcessCatatonia_useAdvancedMedical() {
+        Campaign mockCampaign = mock(Campaign.class);
+        Faction mockFaction = mock(Faction.class);
+        LocalDate currentDate = LocalDate.of(3151, 1, 1);
+        CampaignOptions mockCampaignOptions = mock(CampaignOptions.class);
+        when(mockCampaign.getFaction()).thenReturn(mockFaction);
+        when(mockFaction.getShortName()).thenReturn("MERC");
+        when(mockCampaign.getLocalDate()).thenReturn(currentDate);
+        when(mockCampaign.getCampaignOptions()).thenReturn(mockCampaignOptions);
+
+        Person person = new Person(mockCampaign);
         person.processCatatonia(mockCampaign, true, true, true);
-=======
-        person.processChildlikeRegression(mockCampaign, true, true, true);
->>>>>>> e6726c50
+        assertEquals(1, person.getInjuries().size());
+        assertEquals(0, person.getHits());
+        assertEquals(PersonnelStatus.ACTIVE, person.getStatus());
+    }
+
+    @Test
+    void testProcessCatatonia_characterKilled_noAdvancedMedical() {
+        Campaign mockCampaign = mock(Campaign.class);
+        Faction mockFaction = mock(Faction.class);
+        LocalDate currentDate = LocalDate.of(3151, 1, 1);
+        Hangar mockHangar = mock(Hangar.class);
+        Warehouse mockWarehouse = mock(Warehouse.class);
+        CampaignOptions mockCampaignOptions = mock(CampaignOptions.class);
+        when(mockCampaign.getFaction()).thenReturn(mockFaction);
+        when(mockFaction.getShortName()).thenReturn("MERC");
+        when(mockCampaign.getLocalDate()).thenReturn(currentDate);
+        when(mockCampaign.getHangar()).thenReturn(mockHangar);
+        when(mockCampaign.getWarehouse()).thenReturn(mockWarehouse);
+        when(mockCampaign.getCampaignOptions()).thenReturn(mockCampaignOptions);
+
+        Person person = new Person(mockCampaign);
+        person.setHits(5);
+
+        person.processCatatonia(mockCampaign, false, true, true);
+        assertEquals(0, person.getInjuries().size());
+        assertEquals(6, person.getHits());
+        assertEquals(PersonnelStatus.MEDICAL_COMPLICATIONS, person.getStatus());
+    }
+
+    @Test
+    void testProcessCatatonia_characterKilled_useAdvancedMedical() {
+        Campaign mockCampaign = mock(Campaign.class);
+        Faction mockFaction = mock(Faction.class);
+        LocalDate currentDate = LocalDate.of(3151, 1, 1);
+        Hangar mockHangar = mock(Hangar.class);
+        Warehouse mockWarehouse = mock(Warehouse.class);
+        CampaignOptions mockCampaignOptions = mock(CampaignOptions.class);
+        when(mockCampaign.getFaction()).thenReturn(mockFaction);
+        when(mockFaction.getShortName()).thenReturn("MERC");
+        when(mockCampaign.getLocalDate()).thenReturn(currentDate);
+        when(mockCampaign.getHangar()).thenReturn(mockHangar);
+        when(mockCampaign.getWarehouse()).thenReturn(mockWarehouse);
+        when(mockCampaign.getCampaignOptions()).thenReturn(mockCampaignOptions);
+
+        Person person = new Person(mockCampaign);
+        for (int i = 0; i < 5; i++) {
+            person.addInjury(new Injury());
+        }
+
+        person.processCatatonia(mockCampaign, true, true, true);
         assertEquals(6, person.getInjuries().size());
         assertEquals(0, person.getHits());
         assertEquals(PersonnelStatus.MEDICAL_COMPLICATIONS, person.getStatus());
