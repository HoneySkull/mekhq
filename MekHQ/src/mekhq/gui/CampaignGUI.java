/*
 * CampaignGUI.java
 *
 * Copyright (c) 2009 Jay Lawson (jaylawson39 at yahoo.com). All rights reserved.
 * Copyright (c) 2020-2022 - The MegaMek Team. All Rights Reserved.
 *
 * This file is part of MekHQ.
 *
 * MekHQ is free software: you can redistribute it and/or modify
 * it under the terms of the GNU General Public License as published by
 * the Free Software Foundation, either version 3 of the License, or
 * (at your option) any later version.
 *
 * MekHQ is distributed in the hope that it will be useful,
 * but WITHOUT ANY WARRANTY; without even the implied warranty of
 * MERCHANTABILITY or FITNESS FOR A PARTICULAR PURPOSE. See the
 * GNU General Public License for more details.
 *
 * You should have received a copy of the GNU General Public License
 * along with MekHQ. If not, see <http://www.gnu.org/licenses/>.
 */
package mekhq.gui;

import megamek.Version;
import megamek.client.generator.RandomUnitGenerator;
import megamek.client.ui.preferences.*;
import megamek.client.ui.swing.GameOptionsDialog;
import megamek.client.ui.swing.UnitLoadingDialog;
import megamek.client.ui.swing.dialog.AbstractUnitSelectorDialog;
import megamek.client.ui.swing.util.UIUtil;
import megamek.common.*;
import megamek.common.annotations.Nullable;
import megamek.common.enums.SkillLevel;
import megamek.common.event.Subscribe;
import megamek.common.loaders.EntityLoadingException;
import mekhq.*;
import mekhq.campaign.Campaign;
import mekhq.campaign.CampaignController;
import mekhq.campaign.CampaignOptions;
import mekhq.campaign.CampaignPreset;
import mekhq.campaign.event.*;
import mekhq.campaign.finances.Money;
import mekhq.campaign.finances.financialInstitutions.FinancialInstitutions;
import mekhq.campaign.force.Force;
import mekhq.campaign.icons.StandardForceIcon;
import mekhq.campaign.market.unitMarket.AbstractUnitMarket;
import mekhq.campaign.mission.Scenario;
import mekhq.campaign.parts.Part;
import mekhq.campaign.parts.Refit;
import mekhq.campaign.personnel.Person;
import mekhq.campaign.personnel.SkillType;
import mekhq.campaign.personnel.death.AgeRangeRandomDeath;
import mekhq.campaign.personnel.death.ExponentialRandomDeath;
import mekhq.campaign.personnel.death.PercentageRandomDeath;
import mekhq.campaign.personnel.divorce.PercentageRandomDivorce;
import mekhq.campaign.personnel.enums.*;
import mekhq.campaign.personnel.marriage.PercentageRandomMarriage;
import mekhq.campaign.personnel.procreation.AbstractProcreation;
import mekhq.campaign.personnel.procreation.PercentageRandomProcreation;
import mekhq.campaign.personnel.ranks.RankSystem;
import mekhq.campaign.personnel.ranks.Ranks;
import mekhq.campaign.report.CargoReport;
import mekhq.campaign.report.HangarReport;
import mekhq.campaign.report.PersonnelReport;
import mekhq.campaign.report.TransportReport;
import mekhq.campaign.unit.Unit;
import mekhq.campaign.universe.NewsItem;
import mekhq.gui.dialog.*;
import mekhq.gui.dialog.CampaignExportWizard.CampaignExportWizardState;
import mekhq.gui.dialog.nagDialogs.*;
import mekhq.gui.dialog.reportDialogs.*;
import mekhq.gui.enums.MHQTabType;
import mekhq.gui.model.PartsTableModel;
import mekhq.io.FileType;
import mekhq.utilities.MHQXMLUtility;
import org.apache.logging.log4j.LogManager;
import org.w3c.dom.Document;
import org.w3c.dom.Element;
import org.w3c.dom.Node;
import org.w3c.dom.NodeList;

import javax.swing.*;
import javax.swing.UIManager.LookAndFeelInfo;
import javax.xml.parsers.DocumentBuilder;
import java.awt.*;
import java.awt.event.*;
import java.io.*;
import java.lang.reflect.Method;
import java.nio.charset.StandardCharsets;
import java.time.format.DateTimeFormatter;
import java.util.List;
import java.util.*;
import java.util.stream.IntStream;
import java.util.zip.GZIPOutputStream;

/**
 * The application's main frame.
 */
public class CampaignGUI extends JPanel {
    //region Variable Declarations
    public static final int MAX_START_WIDTH = 1400;
    public static final int MAX_START_HEIGHT = 900;
    // the max quantity when mass purchasing parts, hiring, etc. using the JSpinner
    public static final int MAX_QUANTITY_SPINNER = 10000;

    private JFrame frame;

    private MekHQ app;

    private ResourceBundle resourceMap = ResourceBundle.getBundle("mekhq.resources.CampaignGUI",
            MekHQ.getMHQOptions().getLocale());

    /* for the main panel */
    private JTabbedPane tabMain;

    /* For the menu bar */
    private JMenuBar menuBar;
    private JMenu menuThemes;
    private JMenuItem miPersonnelMarket;
    private JMenuItem miContractMarket;
    private JMenuItem miUnitMarket;
    private JMenuItem miShipSearch;
    private JMenuItem miRetirementDefectionDialog;
    private JMenuItem miCompanyGenerator;

    private EnumMap<MHQTabType, CampaignGuiTab> standardTabs;

    /* Components for the status panel */
    private JPanel statusPanel;
    private JLabel lblLocation;
    private JLabel lblFunds;
    private JLabel lblTempAstechs;
    private JLabel lblTempMedics;
    private JLabel lblPartsAvailabilityRating;

    /* for the top button panel */
    private JPanel btnPanel;
    private JToggleButton btnGMMode;
    private JToggleButton btnOvertime;

    ReportHyperlinkListener reportHLL;

    private boolean logNagActive = false;

    private transient StandardForceIcon copyForceIcon = null;
    //endregion Variable Declarations

    //region Constructors
    public CampaignGUI(MekHQ app) {
        this.app = app;
        reportHLL = new ReportHyperlinkListener(this);
        standardTabs = new EnumMap<>(MHQTabType.class);
        initComponents();
        MekHQ.registerHandler(this);
        setUserPreferences();
    }
    //endregion Constructors

    //region Getters/Setters
    public JFrame getFrame() {
        return frame;
    }

    protected MekHQ getApplication() {
        return app;
    }

    public Campaign getCampaign() {
        return getApplication().getCampaign();
    }

    public CampaignController getCampaignController() {
        return getApplication().getCampaignController();
    }

    public IconPackage getIconPackage() {
        return getApplication().getIconPackage();
    }

    public ResourceBundle getResourceMap() {
        return resourceMap;
    }

    public JTabbedPane getTabMain() {
        return tabMain;
    }

    public ReportHyperlinkListener getReportHLL() {
        return reportHLL;
    }

    /**
     * @return the force icon to paste
     */
    public @Nullable StandardForceIcon getCopyForceIcon() {
        return copyForceIcon;
    }

    public void setCopyForceIcon(final @Nullable StandardForceIcon copyForceIcon) {
        this.copyForceIcon = copyForceIcon;
    }
    //endregion Getters/Setters

    //region Initialization
    private void initComponents() {
        frame = new JFrame("MekHQ");
        frame.setDefaultCloseOperation(JFrame.DO_NOTHING_ON_CLOSE);

        tabMain = new JTabbedPane();
        tabMain.setToolTipText("");
        tabMain.setMinimumSize(new Dimension(600, 200));
        tabMain.setPreferredSize(new Dimension(900, 300));

        addStandardTab(MHQTabType.COMMAND_CENTER);
        addStandardTab(MHQTabType.TOE);
        addStandardTab(MHQTabType.BRIEFING_ROOM);
        if (getCampaign().getCampaignOptions().isUseStratCon()) {
            addStandardTab(MHQTabType.STRAT_CON);
        }
        addStandardTab(MHQTabType.INTERSTELLAR_MAP);
        addStandardTab(MHQTabType.PERSONNEL);
        addStandardTab(MHQTabType.HANGAR);
        addStandardTab(MHQTabType.WAREHOUSE);
        addStandardTab(MHQTabType.REPAIR_BAY);
        addStandardTab(MHQTabType.INFIRMARY);
        addStandardTab(MHQTabType.MEK_LAB);
        addStandardTab(MHQTabType.FINANCES);

        // check to see if we just selected the command center tab
        // and if so change its color to standard
        tabMain.addChangeListener(evt -> {
            if (tabMain.getSelectedIndex() == 0) {
                tabMain.setBackgroundAt(0, null);
                logNagActive = false;
            }
        });

        initTopButtons();
        initStatusBar();

        setLayout(new BorderLayout());

        add(tabMain, BorderLayout.CENTER);
        add(btnPanel, BorderLayout.PAGE_START);
        add(statusPanel, BorderLayout.PAGE_END);

        standardTabs.values().forEach(CampaignGuiTab::refreshAll);

        refreshCalendar();
        refreshFunds();
        refreshLocation();
        refreshTempAstechs();
        refreshTempMedics();
        refreshPartsAvailability();

        Dimension dim = Toolkit.getDefaultToolkit().getScreenSize();

        frame.setSize(Math.min(MAX_START_WIDTH, dim.width),
                Math.min(MAX_START_HEIGHT, dim.height));

        // Determine the new location of the window
        int w = frame.getSize().width;
        int h = frame.getSize().height;
        int x = (dim.width - w) / 2;
        int y = (dim.height - h) / 2;

        // Move the window
        frame.setLocation(x, y);

        initMenu();
        frame.setJMenuBar(menuBar);
        frame.getContentPane().setLayout(new BorderLayout());
        frame.getContentPane().add(this, BorderLayout.CENTER);
        frame.validate();

        if (isMacOSX()) {
            enableFullScreenMode(frame);
        }

        frame.setVisible(true);
        frame.addWindowListener(new WindowAdapter() {
            @Override
            public void windowClosing(WindowEvent evt) {
                getApplication().exit();
            }
        });

    }

    @Deprecated // These need to be migrated to the Suite Constants / Suite Options Setup
    private void setUserPreferences() {
        try {
            PreferencesNode preferences = MekHQ.getMHQPreferences().forClass(CampaignGUI.class);
            frame.setName("mainWindow");
            preferences.manage(new JWindowPreference(frame));
            UIUtil.keepOnScreen(frame);
        } catch (Exception ex) {
            LogManager.getLogger().error("Failed to set user preferences", ex);
        }
    }

    /**
     * This is used to initialize the top menu bar.
     * All the top level menu bar and {@link MHQTabType} mnemonics must be unique, as they are both
     * accessed through the same GUI page.
     * The following mnemonic keys are being used as of 30-MAR-2020:
     * A, B, C, E, F, H, I, L, M, N, O, P, R, S, T, V, W, /
     *
     * Note 1: the slash is used for the help, as it is normally the same key as the ?
     * Note 2: the A mnemonic is used for the Advance Day button
     */
    private void initMenu() {
        // TODO : Implement "Export All" versions for Personnel and Parts
        // See the JavaDoc comment for used mnemonic keys
        menuBar = new JMenuBar();
        menuBar.getAccessibleContext().setAccessibleName("Main Menu");

        //region File Menu
        // The File menu uses the following Mnemonic keys as of 25-MAR-2022:
        // C, E, H, I, L, M, N, R, S, T, U, X
        JMenu menuFile = new JMenu(resourceMap.getString("fileMenu.text"));
        menuFile.setMnemonic(KeyEvent.VK_F);

        JMenuItem menuLoad = new JMenuItem(resourceMap.getString("menuLoad.text"));
        menuLoad.setMnemonic(KeyEvent.VK_L);
        menuLoad.setAccelerator(KeyStroke.getKeyStroke(KeyEvent.VK_L, InputEvent.ALT_DOWN_MASK));
        menuLoad.addActionListener(evt -> {
            final File file = FileDialogs.openCampaign(frame).orElse(null);
            if (file == null) {
                return;
            }
            new DataLoadingDialog(getFrame(), getApplication(), file).setVisible(true);
            // Unregister event handlers for CampaignGUI and tabs
            for (int i = 0; i < tabMain.getTabCount(); i++) {
                if (tabMain.getComponentAt(i) instanceof CampaignGuiTab) {
                    ((CampaignGuiTab) tabMain.getComponentAt(i)).disposeTab();
                }
            }
            MekHQ.unregisterHandler(this);
        });
        menuFile.add(menuLoad);

        JMenuItem menuSave = new JMenuItem(resourceMap.getString("menuSave.text"));
        menuSave.setMnemonic(KeyEvent.VK_S);
        menuSave.setAccelerator(KeyStroke.getKeyStroke(KeyEvent.VK_S, InputEvent.ALT_DOWN_MASK));
        menuSave.addActionListener(this::saveCampaign);
        menuFile.add(menuSave);

        JMenuItem menuNew = new JMenuItem(resourceMap.getString("menuNew.text"));
        menuNew.setMnemonic(KeyEvent.VK_N);
        menuNew.setAccelerator(KeyStroke.getKeyStroke(KeyEvent.VK_N, InputEvent.ALT_DOWN_MASK));
        menuNew.addActionListener(evt -> new DataLoadingDialog(frame, app, null).setVisible(true));
        menuFile.add(menuNew);

        //region menuImport
        // The Import menu uses the following Mnemonic keys as of 25-MAR-2022:
        // A, C, F, I, P
        JMenu menuImport = new JMenu(resourceMap.getString("menuImport.text"));
        menuImport.setMnemonic(KeyEvent.VK_I);

        final JMenuItem miImportCampaignPreset = new JMenuItem(resourceMap.getString("miImportCampaignPreset.text"));
        miImportCampaignPreset.setToolTipText(resourceMap.getString("miImportCampaignPreset.toolTipText"));
        miImportCampaignPreset.setName("miImportCampaignPreset");
        miImportCampaignPreset.setMnemonic(KeyEvent.VK_C);
        miImportCampaignPreset.setAccelerator(KeyStroke.getKeyStroke(KeyEvent.VK_C, InputEvent.ALT_DOWN_MASK));
        miImportCampaignPreset.addActionListener(evt -> {
            final CampaignPresetSelectionDialog campaignPresetSelectionDialog = new CampaignPresetSelectionDialog(getFrame());
            if (!campaignPresetSelectionDialog.showDialog().isConfirmed()) {
                return;
            }
            final CampaignPreset preset = campaignPresetSelectionDialog.getSelectedPreset();
            if (preset == null) {
                return;
            }
            preset.applyContinuousToCampaign(getCampaign());
        });
        menuImport.add(miImportCampaignPreset);

        JMenuItem miImportPerson = new JMenuItem(resourceMap.getString("miImportPerson.text"));
        miImportPerson.setMnemonic(KeyEvent.VK_P);
        miImportPerson.setAccelerator(KeyStroke.getKeyStroke(KeyEvent.VK_P, InputEvent.ALT_DOWN_MASK));
        miImportPerson.addActionListener(evt -> loadPersonFile());
        menuImport.add(miImportPerson);

        JMenuItem miImportIndividualRankSystem = new JMenuItem(resourceMap.getString("miImportIndividualRankSystem.text"));
        miImportIndividualRankSystem.setToolTipText(resourceMap.getString("miImportIndividualRankSystem.toolTipText"));
        miImportIndividualRankSystem.setName("miImportIndividualRankSystem");
        miImportIndividualRankSystem.setMnemonic(KeyEvent.VK_I);
        miImportIndividualRankSystem.setAccelerator(KeyStroke.getKeyStroke(KeyEvent.VK_I, InputEvent.ALT_DOWN_MASK));
        miImportIndividualRankSystem.addActionListener(evt -> getCampaign().setRankSystem(RankSystem
                .generateIndividualInstanceFromXML(FileDialogs.openIndividualRankSystem(getFrame()).orElse(null))));
        menuImport.add(miImportIndividualRankSystem);

        JMenuItem miImportParts = new JMenuItem(resourceMap.getString("miImportParts.text"));
        miImportParts.setMnemonic(KeyEvent.VK_A);
        miImportParts.setAccelerator(KeyStroke.getKeyStroke(KeyEvent.VK_A, InputEvent.ALT_DOWN_MASK));
        miImportParts.addActionListener(evt -> loadPartsFile());
        menuImport.add(miImportParts);

        JMenuItem miLoadForces = new JMenuItem(resourceMap.getString("miLoadForces.text"));
        miLoadForces.setMnemonic(KeyEvent.VK_F);
        miLoadForces.setAccelerator(KeyStroke.getKeyStroke(KeyEvent.VK_F, InputEvent.ALT_DOWN_MASK));
        miLoadForces.addActionListener(evt -> loadListFile(true));
        menuImport.add(miLoadForces);

        menuFile.add(menuImport);
        //endregion menuImport

        //region menuExport
        // The Export menu uses the following Mnemonic keys as of 25-MAR-2022:
        // C, X, S
        JMenu menuExport = new JMenu(resourceMap.getString("menuExport.text"));
        menuExport.setMnemonic(KeyEvent.VK_X);

        //region CSV Export
        // The CSV menu uses the following Mnemonic keys as of 25-MAR-2022:
        // F, P, U
        JMenu miExportCSVFile = new JMenu(resourceMap.getString("menuExportCSV.text"));
        miExportCSVFile.setMnemonic(KeyEvent.VK_C);

        JMenuItem miExportPersonCSV = new JMenuItem(resourceMap.getString("miExportPersonnel.text"));
        miExportPersonCSV.setMnemonic(KeyEvent.VK_P);
        miExportPersonCSV.setAccelerator(KeyStroke.getKeyStroke(KeyEvent.VK_P, InputEvent.ALT_DOWN_MASK));
        miExportPersonCSV.addActionListener(evt -> {
            try {
                exportPersonnel(FileType.CSV, resourceMap.getString("dlgSavePersonnelCSV.text"),
                        getCampaign().getLocalDate().format(
                                DateTimeFormatter.ofPattern(MHQConstants.FILENAME_DATE_FORMAT)
                                        .withLocale(MekHQ.getMHQOptions().getDateLocale()))
                                + "_ExportedPersonnel");
            } catch (Exception ex) {
                LogManager.getLogger().error("", ex);
            }
        });
        miExportCSVFile.add(miExportPersonCSV);

        JMenuItem miExportUnitCSV = new JMenuItem(resourceMap.getString("miExportUnit.text"));
        miExportUnitCSV.setMnemonic(KeyEvent.VK_U);
        miExportUnitCSV.setAccelerator(KeyStroke.getKeyStroke(KeyEvent.VK_U, InputEvent.ALT_DOWN_MASK));
        miExportUnitCSV.addActionListener(evt -> {
            try {
                exportUnits(FileType.CSV, resourceMap.getString("dlgSaveUnitsCSV.text"),
                        getCampaign().getName() + getCampaign().getLocalDate().format(
                                DateTimeFormatter.ofPattern(MHQConstants.FILENAME_DATE_FORMAT)
                                        .withLocale(MekHQ.getMHQOptions().getDateLocale()))
                                + "_ExportedUnits");
            } catch (Exception ex) {
                LogManager.getLogger().error("", ex);
            }
        });
        miExportCSVFile.add(miExportUnitCSV);

        JMenuItem miExportFinancesCSV = new JMenuItem(resourceMap.getString("miExportFinances.text"));
        miExportFinancesCSV.setMnemonic(KeyEvent.VK_F);
        miExportFinancesCSV.setAccelerator(KeyStroke.getKeyStroke(KeyEvent.VK_F, InputEvent.ALT_DOWN_MASK));
        miExportFinancesCSV.addActionListener(evt -> {
            try {
                exportFinances(FileType.CSV, resourceMap.getString("dlgSaveFinancesCSV.text"),
                        getCampaign().getName() + getCampaign().getLocalDate().format(
                                DateTimeFormatter.ofPattern(MHQConstants.FILENAME_DATE_FORMAT)
                                        .withLocale(MekHQ.getMHQOptions().getDateLocale()))
                                + "_ExportedFinances");
            } catch (Exception ex) {
                LogManager.getLogger().error("", ex);
            }
        });
        miExportCSVFile.add(miExportFinancesCSV);

        menuExport.add(miExportCSVFile);
        //endregion CSV Export

        //region XML Export
        // The XML menu uses the following Mnemonic keys as of 25-MAR-2022:
        // C, I, P, R
        JMenu miExportXMLFile = new JMenu(resourceMap.getString("menuExportXML.text"));
        miExportXMLFile.setMnemonic(KeyEvent.VK_X);

        final JMenuItem miExportCampaignPreset = new JMenuItem(resourceMap.getString("miExportCampaignPreset.text"));
        miExportCampaignPreset.setName("miExportCampaignPreset");
        miExportCampaignPreset.setMnemonic(KeyEvent.VK_C);
        miExportCampaignPreset.setAccelerator(KeyStroke.getKeyStroke(KeyEvent.VK_C, InputEvent.ALT_DOWN_MASK));
        miExportCampaignPreset.addActionListener(evt -> {
            final CreateCampaignPresetDialog createCampaignPresetDialog
                    = new CreateCampaignPresetDialog(getFrame(), getCampaign(), null);
            if (!createCampaignPresetDialog.showDialog().isConfirmed()) {
                return;
            }
            final CampaignPreset preset = createCampaignPresetDialog.getPreset();
            if (preset == null) {
                return;
            }
            preset.writeToFile(getFrame(),
                    FileDialogs.saveCampaignPreset(getFrame(), preset).orElse(null));
        });
        miExportXMLFile.add(miExportCampaignPreset);

        JMenuItem miExportRankSystems = new JMenuItem(resourceMap.getString("miExportRankSystems.text"));
        miExportRankSystems.setName("miExportRankSystems");
        miExportRankSystems.setMnemonic(KeyEvent.VK_R);
        miExportRankSystems.setAccelerator(KeyStroke.getKeyStroke(KeyEvent.VK_R, InputEvent.ALT_DOWN_MASK));
        miExportRankSystems.addActionListener(evt -> Ranks.exportRankSystemsToFile(FileDialogs
                .saveRankSystems(getFrame()).orElse(null), getCampaign().getRankSystem()));
        miExportXMLFile.add(miExportRankSystems);

        JMenuItem miExportIndividualRankSystem = new JMenuItem(resourceMap.getString("miExportIndividualRankSystem.text"));
        miExportIndividualRankSystem.setName("miExportIndividualRankSystem");
        miExportIndividualRankSystem.setMnemonic(KeyEvent.VK_I);
        miExportIndividualRankSystem.setAccelerator(KeyStroke.getKeyStroke(KeyEvent.VK_I, InputEvent.ALT_DOWN_MASK));
        miExportIndividualRankSystem.addActionListener(evt -> getCampaign().getRankSystem()
                .writeToFile(FileDialogs.saveIndividualRankSystem(getFrame()).orElse(null)));
        miExportXMLFile.add(miExportIndividualRankSystem);

        JMenuItem miExportPlanetsXML = new JMenuItem(resourceMap.getString("miExportPlanets.text"));
        miExportPlanetsXML.setMnemonic(KeyEvent.VK_P);
        miExportPlanetsXML.setAccelerator(KeyStroke.getKeyStroke(KeyEvent.VK_P, InputEvent.ALT_DOWN_MASK));
        miExportPlanetsXML.addActionListener(evt -> {
            try {
                exportPlanets(FileType.XML, resourceMap.getString("dlgSavePlanetsXML.text"),
                        getCampaign().getName() + getCampaign().getLocalDate().format(
                                DateTimeFormatter.ofPattern(MHQConstants.FILENAME_DATE_FORMAT)
                                        .withLocale(MekHQ.getMHQOptions().getDateLocale()))
                                + "_ExportedPlanets");
            } catch (Exception ex) {
                LogManager.getLogger().error("", ex);
            }
        });
        miExportXMLFile.add(miExportPlanetsXML);

        menuExport.add(miExportXMLFile);
        //endregion XML Export

        JMenuItem miExportCampaignSubset = new JMenuItem(resourceMap.getString("miExportCampaignSubset.text"));
        miExportCampaignSubset.setMnemonic(KeyEvent.VK_S);
        miExportCampaignSubset.setAccelerator(KeyStroke.getKeyStroke(KeyEvent.VK_S, InputEvent.ALT_DOWN_MASK));
        miExportCampaignSubset.addActionListener(evt -> {
            CampaignExportWizard cew = new CampaignExportWizard(getCampaign());
            cew.display(CampaignExportWizardState.ForceSelection);
        });
        menuExport.add(miExportCampaignSubset);

        menuFile.add(menuExport);
        //endregion menuExport

        //region Menu Refresh
        // The Refresh menu uses the following Mnemonic keys as of 12-APR-2022:
        // A, C, D, F, P, R, U
        JMenu menuRefresh = new JMenu(resourceMap.getString("menuRefresh.text"));
        menuRefresh.setMnemonic(KeyEvent.VK_R);

        JMenuItem miRefreshUnitCache = new JMenuItem(resourceMap.getString("miRefreshUnitCache.text"));
        miRefreshUnitCache.setName("miRefreshUnitCache");
        miRefreshUnitCache.setMnemonic(KeyEvent.VK_U);
        miRefreshUnitCache.setAccelerator(KeyStroke.getKeyStroke(KeyEvent.VK_U, InputEvent.ALT_DOWN_MASK));
        miRefreshUnitCache.addActionListener(evt -> MechSummaryCache.refreshUnitData(false));
        menuRefresh.add(miRefreshUnitCache);

        JMenuItem miRefreshCamouflage = new JMenuItem(resourceMap.getString("miRefreshCamouflage.text"));
        miRefreshCamouflage.setName("miRefreshCamouflage");
        miRefreshCamouflage.setMnemonic(KeyEvent.VK_C);
        miRefreshCamouflage.setAccelerator(KeyStroke.getKeyStroke(KeyEvent.VK_C, InputEvent.ALT_DOWN_MASK));
        miRefreshCamouflage.addActionListener(evt -> {
            MHQStaticDirectoryManager.refreshCamouflageDirectory();
            refreshAllTabs();
        });
        menuRefresh.add(miRefreshCamouflage);

        JMenuItem miRefreshPortraits = new JMenuItem(resourceMap.getString("miRefreshPortraits.text"));
        miRefreshPortraits.setName("miRefreshPortraits");
        miRefreshPortraits.setMnemonic(KeyEvent.VK_P);
        miRefreshPortraits.setAccelerator(KeyStroke.getKeyStroke(KeyEvent.VK_P, InputEvent.ALT_DOWN_MASK));
        miRefreshPortraits.addActionListener(evt -> {
            MHQStaticDirectoryManager.refreshPortraitDirectory();
            refreshAllTabs();
        });
        menuRefresh.add(miRefreshPortraits);

        JMenuItem miRefreshForceIcons = new JMenuItem(resourceMap.getString("miRefreshForceIcons.text"));
        miRefreshForceIcons.setName("miRefreshForceIcons");
        miRefreshForceIcons.setMnemonic(KeyEvent.VK_F);
        miRefreshForceIcons.setAccelerator(KeyStroke.getKeyStroke(KeyEvent.VK_F, InputEvent.ALT_DOWN_MASK));
        miRefreshForceIcons.addActionListener(evt -> {
            MHQStaticDirectoryManager.refreshForceIcons();
            refreshAllTabs();
        });
        menuRefresh.add(miRefreshForceIcons);

        JMenuItem miRefreshAwards = new JMenuItem(resourceMap.getString("miRefreshAwards.text"));
        miRefreshAwards.setName("miRefreshAwards");
        miRefreshAwards.setMnemonic(KeyEvent.VK_A);
        miRefreshAwards.setAccelerator(KeyStroke.getKeyStroke(KeyEvent.VK_A, InputEvent.ALT_DOWN_MASK));
        miRefreshAwards.addActionListener(evt -> {
            MHQStaticDirectoryManager.refreshAwardIcons();
            refreshAllTabs();
        });
        menuRefresh.add(miRefreshAwards);

        JMenuItem miRefreshRanks = new JMenuItem(resourceMap.getString("miRefreshRanks.text"));
        miRefreshRanks.setName("miRefreshRanks");
        miRefreshRanks.setMnemonic(KeyEvent.VK_R);
        miRefreshRanks.setAccelerator(KeyStroke.getKeyStroke(KeyEvent.VK_R, InputEvent.ALT_DOWN_MASK));
        miRefreshRanks.addActionListener(evt -> Ranks.reinitializeRankSystems(getCampaign()));
        menuRefresh.add(miRefreshRanks);

        JMenuItem miRefreshRandomDeathCauses = new JMenuItem(resourceMap.getString("miRefreshRandomDeathCauses.text"));
        miRefreshRandomDeathCauses.setToolTipText(resourceMap.getString("miRefreshRandomDeathCauses.toolTipText"));
        miRefreshRandomDeathCauses.setName("miRefreshRandomDeathCauses");
        miRefreshRandomDeathCauses.setMnemonic(KeyEvent.VK_D);
        miRefreshRandomDeathCauses.setAccelerator(KeyStroke.getKeyStroke(KeyEvent.VK_D, InputEvent.ALT_DOWN_MASK));
        miRefreshRandomDeathCauses.addActionListener(evt -> getCampaign().setDeath(
                getCampaign().getCampaignOptions().getRandomDeathMethod().getMethod(getCampaign().getCampaignOptions())));
        menuRefresh.add(miRefreshRandomDeathCauses);

        JMenuItem miRefreshFinancialInstitutions = new JMenuItem(resourceMap.getString("miRefreshFinancialInstitutions.text"));
        miRefreshFinancialInstitutions.setToolTipText(resourceMap.getString("miRefreshFinancialInstitutions.toolTipText"));
        miRefreshFinancialInstitutions.setName("miRefreshFinancialInstitutions");
        miRefreshFinancialInstitutions.addActionListener(evt -> FinancialInstitutions.initializeFinancialInstitutions());
        menuRefresh.add(miRefreshFinancialInstitutions);

        menuFile.add(menuRefresh);
        //endregion Menu Refresh

        JMenuItem miMercRoster = new JMenuItem(resourceMap.getString("miMercRoster.text"));
        miMercRoster.setMnemonic(KeyEvent.VK_U);
        miMercRoster.setAccelerator(KeyStroke.getKeyStroke(KeyEvent.VK_U, InputEvent.ALT_DOWN_MASK));
        miMercRoster.addActionListener(evt -> new MercRosterDialog(getFrame(), true, getCampaign()).setVisible(true));
        menuFile.add(miMercRoster);

        JMenuItem menuOptions = new JMenuItem(resourceMap.getString("menuOptions.text"));
        menuOptions.setMnemonic(KeyEvent.VK_C);
        menuOptions.setAccelerator(KeyStroke.getKeyStroke(KeyEvent.VK_C, InputEvent.ALT_DOWN_MASK));
        menuOptions.addActionListener(this::menuOptionsActionPerformed);
        menuFile.add(menuOptions);

        final JMenuItem miGameOptions = new JMenuItem(resourceMap.getString("miGameOptions.text"));
        miGameOptions.setToolTipText(resourceMap.getString("miGameOptions.toolTipText"));
        miGameOptions.setName("miGameOptions");
        miGameOptions.setMnemonic(KeyEvent.VK_M);
        miGameOptions.setAccelerator(KeyStroke.getKeyStroke(KeyEvent.VK_M, InputEvent.ALT_DOWN_MASK));
        miGameOptions.addActionListener(evt -> {
            final GameOptionsDialog god = new GameOptionsDialog(getFrame(), getCampaign().getGameOptions(), false);
            god.setEditable(true);
            if (god.showDialog().isConfirmed()) {
                getCampaign().setGameOptions(god.getOptions());
                refreshCalendar();
            }
        });
        menuFile.add(miGameOptions);

        final JMenuItem miMHQOptions = new JMenuItem(resourceMap.getString("miMHQOptions.text"));
        miMHQOptions.setToolTipText(resourceMap.getString("miMHQOptions.toolTipText"));
        miMHQOptions.setName("miMHQOptions");
        miMHQOptions.setMnemonic(KeyEvent.VK_H);
        miMHQOptions.setAccelerator(KeyStroke.getKeyStroke(KeyEvent.VK_H, InputEvent.ALT_DOWN_MASK));
        miMHQOptions.addActionListener(evt -> new MHQOptionsDialog(getFrame()).setVisible(true));
        menuFile.add(miMHQOptions);

        menuThemes = new JMenu(resourceMap.getString("menuThemes.text"));
        menuThemes.setMnemonic(KeyEvent.VK_T);
        refreshThemeChoices();
        menuFile.add(menuThemes);

        JMenuItem menuExitItem = new JMenuItem(resourceMap.getString("menuExit.text"));
        menuExitItem.setMnemonic(KeyEvent.VK_E);
        menuExitItem.setAccelerator(KeyStroke.getKeyStroke(KeyEvent.VK_E, InputEvent.ALT_DOWN_MASK));
        menuExitItem.addActionListener(evt -> getApplication().exit());
        menuFile.add(menuExitItem);

        menuBar.add(menuFile);
        //endregion File Menu

        //region Marketplace Menu
        // The Marketplace menu uses the following Mnemonic keys as of 19-March-2020:
        // A, B, C, H, M, N, P, R, S, U
        JMenu menuMarket = new JMenu(resourceMap.getString("menuMarket.text"));
        menuMarket.setMnemonic(KeyEvent.VK_M);

        miPersonnelMarket = new JMenuItem(resourceMap.getString("miPersonnelMarket.text"));
        miPersonnelMarket.setMnemonic(KeyEvent.VK_P);
        miPersonnelMarket.setAccelerator(KeyStroke.getKeyStroke(KeyEvent.VK_P, InputEvent.ALT_DOWN_MASK));
        miPersonnelMarket.addActionListener(evt -> hirePersonMarket());
        miPersonnelMarket.setVisible(!getCampaign().getPersonnelMarket().isNone());
        menuMarket.add(miPersonnelMarket);

        miContractMarket = new JMenuItem(resourceMap.getString("miContractMarket.text"));
        miContractMarket.setMnemonic(KeyEvent.VK_C);
        miContractMarket.setAccelerator(KeyStroke.getKeyStroke(KeyEvent.VK_C, InputEvent.ALT_DOWN_MASK));
        miContractMarket.addActionListener(evt -> showContractMarket());
        miContractMarket.setVisible(getCampaign().getCampaignOptions().isUseAtB());
        menuMarket.add(miContractMarket);

        miUnitMarket = new JMenuItem(resourceMap.getString("miUnitMarket.text"));
        miUnitMarket.setMnemonic(KeyEvent.VK_U);
        miUnitMarket.setAccelerator(KeyStroke.getKeyStroke(KeyEvent.VK_U, InputEvent.ALT_DOWN_MASK));
        miUnitMarket.addActionListener(evt -> showUnitMarket());
        miUnitMarket.setVisible(!getCampaign().getUnitMarket().getMethod().isNone());
        menuMarket.add(miUnitMarket);

        miShipSearch = new JMenuItem(resourceMap.getString("miShipSearch.text"));
        miShipSearch.setMnemonic(KeyEvent.VK_S);
        miShipSearch.setAccelerator(KeyStroke.getKeyStroke(KeyEvent.VK_S, InputEvent.ALT_DOWN_MASK));
        miShipSearch.addActionListener(evt -> new ShipSearchDialog(getFrame(), this).setVisible(true));
        miShipSearch.setVisible(getCampaign().getCampaignOptions().isUseAtB());
        menuMarket.add(miShipSearch);

        JMenuItem miPurchaseUnit = new JMenuItem(resourceMap.getString("miPurchaseUnit.text"));
        miPurchaseUnit.setMnemonic(KeyEvent.VK_N);
        miPurchaseUnit.setAccelerator(KeyStroke.getKeyStroke(KeyEvent.VK_N, InputEvent.ALT_DOWN_MASK));
        miPurchaseUnit.addActionListener(evt -> {
            UnitLoadingDialog unitLoadingDialog = new UnitLoadingDialog(frame);
            if (!MechSummaryCache.getInstance().isInitialized()) {
                unitLoadingDialog.setVisible(true);
            }
            AbstractUnitSelectorDialog usd = new MekHQUnitSelectorDialog(getFrame(), unitLoadingDialog,
                    getCampaign(), true);
            usd.setVisible(true);
        });
        menuMarket.add(miPurchaseUnit);

        JMenuItem miBuyParts = new JMenuItem(resourceMap.getString("miBuyParts.text"));
        miBuyParts.setMnemonic(KeyEvent.VK_R);
        miBuyParts.setAccelerator(KeyStroke.getKeyStroke(KeyEvent.VK_R, InputEvent.ALT_DOWN_MASK));
        miBuyParts.addActionListener(evt -> new PartsStoreDialog(true, this).setVisible(true));
        menuMarket.add(miBuyParts);

        JMenuItem miHireBulk = new JMenuItem(resourceMap.getString("miHireBulk.text"));
        miHireBulk.setMnemonic(KeyEvent.VK_B);
        miHireBulk.setAccelerator(KeyStroke.getKeyStroke(KeyEvent.VK_B, InputEvent.ALT_DOWN_MASK));
        miHireBulk.addActionListener(evt -> hireBulkPersonnel());
        menuMarket.add(miHireBulk);

        JMenu menuHire = new JMenu(resourceMap.getString("menuHire.text"));
        menuHire.setMnemonic(KeyEvent.VK_H);
        for (PersonnelRole role : PersonnelRole.getPrimaryRoles()) {
            JMenuItem miHire = new JMenuItem(role.getName(getCampaign().getFaction().isClan()));
            if (role.getMnemonic() != KeyEvent.VK_UNDEFINED) {
                miHire.setMnemonic(role.getMnemonic());
                miHire.setAccelerator(KeyStroke.getKeyStroke(role.getMnemonic(), InputEvent.ALT_DOWN_MASK));
            }
            miHire.setActionCommand(role.name());
            miHire.addActionListener(this::hirePerson);
            menuHire.add(miHire);
        }
        menuMarket.add(menuHire);

        //region Astech Pool
        // The Astech Pool menu uses the following Mnemonic keys as of 19-March-2020:
        // B, E, F, H
        JMenu menuAstechPool = new JMenu(resourceMap.getString("menuAstechPool.text"));
        menuAstechPool.setMnemonic(KeyEvent.VK_A);

        JMenuItem miHireAstechs = new JMenuItem(resourceMap.getString("miHireAstechs.text"));
        miHireAstechs.setMnemonic(KeyEvent.VK_H);
        miHireAstechs.setAccelerator(KeyStroke.getKeyStroke(KeyEvent.VK_H, InputEvent.ALT_DOWN_MASK));
        miHireAstechs.addActionListener(evt -> {
            PopupValueChoiceDialog pvcd = new PopupValueChoiceDialog(
                    getFrame(), true, resourceMap.getString("popupHireAstechsNum.text"),
                    1, 0, CampaignGUI.MAX_QUANTITY_SPINNER);
            pvcd.setVisible(true);
            if (pvcd.getValue() >= 0) {
                getCampaign().increaseAstechPool(pvcd.getValue());
            }
        });
        menuAstechPool.add(miHireAstechs);

        JMenuItem miFireAstechs = new JMenuItem(resourceMap.getString("miFireAstechs.text"));
        miFireAstechs.setMnemonic(KeyEvent.VK_E);
        miFireAstechs.setAccelerator(KeyStroke.getKeyStroke(KeyEvent.VK_E, InputEvent.ALT_DOWN_MASK));
        miFireAstechs.addActionListener(evt -> {
            PopupValueChoiceDialog pvcd = new PopupValueChoiceDialog(
                    getFrame(), true, resourceMap.getString("popupFireAstechsNum.text"),
                    1, 0, getCampaign().getAstechPool());
            pvcd.setVisible(true);
            if (pvcd.getValue() >= 0) {
                getCampaign().decreaseAstechPool(pvcd.getValue());
            }
        });
        menuAstechPool.add(miFireAstechs);

        JMenuItem miFullStrengthAstechs = new JMenuItem(resourceMap.getString("miFullStrengthAstechs.text"));
        miFullStrengthAstechs.setMnemonic(KeyEvent.VK_B);
        miFullStrengthAstechs.setAccelerator(KeyStroke.getKeyStroke(KeyEvent.VK_B, InputEvent.ALT_DOWN_MASK));
        miFullStrengthAstechs.addActionListener(evt -> getCampaign().fillAstechPool());
        menuAstechPool.add(miFullStrengthAstechs);

        JMenuItem miFireAllAstechs = new JMenuItem(resourceMap.getString("miFireAllAstechs.text"));
        miFireAllAstechs.setMnemonic(KeyEvent.VK_R);
        miFireAllAstechs.setAccelerator(KeyStroke.getKeyStroke(KeyEvent.VK_R, InputEvent.ALT_DOWN_MASK));
        miFireAllAstechs.addActionListener(evt -> getCampaign().decreaseAstechPool(getCampaign().getAstechPool()));
        menuAstechPool.add(miFireAllAstechs);
        menuMarket.add(menuAstechPool);
        //endregion Astech Pool

        //region Medic Pool
        // The Medic Pool menu uses the following Mnemonic keys as of 19-March-2020:
        // B, E, H, R
        JMenu menuMedicPool = new JMenu(resourceMap.getString("menuMedicPool.text"));
        menuMedicPool.setMnemonic(KeyEvent.VK_M);

        JMenuItem miHireMedics = new JMenuItem(resourceMap.getString("miHireMedics.text"));
        miHireMedics.setMnemonic(KeyEvent.VK_H);
        miHireMedics.setAccelerator(KeyStroke.getKeyStroke(KeyEvent.VK_H, InputEvent.ALT_DOWN_MASK));
        miHireMedics.addActionListener(evt -> {
            PopupValueChoiceDialog pvcd = new PopupValueChoiceDialog(
                    getFrame(), true, resourceMap.getString("popupHireMedicsNum.text"),
                    1, 0, CampaignGUI.MAX_QUANTITY_SPINNER);
            pvcd.setVisible(true);
            if (pvcd.getValue() >= 0) {
                getCampaign().increaseMedicPool(pvcd.getValue());
            }
        });
        menuMedicPool.add(miHireMedics);

        JMenuItem miFireMedics = new JMenuItem(resourceMap.getString("miFireMedics.text"));
        miFireMedics.setMnemonic(KeyEvent.VK_E);
        miFireMedics.setAccelerator(KeyStroke.getKeyStroke(KeyEvent.VK_E, InputEvent.ALT_DOWN_MASK));
        miFireMedics.addActionListener(evt -> {
            PopupValueChoiceDialog pvcd = new PopupValueChoiceDialog(
                    getFrame(), true, resourceMap.getString("popupFireMedicsNum.text"),
                    1, 0, getCampaign().getMedicPool());
            pvcd.setVisible(true);
            if (pvcd.getValue() >= 0) {
                getCampaign().decreaseMedicPool(pvcd.getValue());
            }
        });
        menuMedicPool.add(miFireMedics);

        JMenuItem miFullStrengthMedics = new JMenuItem(resourceMap.getString("miFullStrengthMedics.text"));
        miFullStrengthMedics.setMnemonic(KeyEvent.VK_B);
        miFullStrengthMedics.setAccelerator(KeyStroke.getKeyStroke(KeyEvent.VK_B, InputEvent.ALT_DOWN_MASK));
        miFullStrengthMedics.addActionListener(evt -> getCampaign().fillMedicPool());
        menuMedicPool.add(miFullStrengthMedics);

        JMenuItem miFireAllMedics = new JMenuItem(resourceMap.getString("miFireAllMedics.text"));
        miFireAllMedics.setMnemonic(KeyEvent.VK_R);
        miFireAllMedics.setAccelerator(KeyStroke.getKeyStroke(KeyEvent.VK_R, InputEvent.ALT_DOWN_MASK));
        miFireAllMedics.addActionListener(evt -> getCampaign().decreaseMedicPool(getCampaign().getMedicPool()));
        menuMedicPool.add(miFireAllMedics);
        menuMarket.add(menuMedicPool);
        //endregion Medic Pool

        menuBar.add(menuMarket);
        //endregion Marketplace Menu

        //region Reports Menu
        // The Reports menu uses the following Mnemonic keys as of 19-March-2020:
        // C, H, P, T, U
        JMenu menuReports = new JMenu(resourceMap.getString("menuReports.text"));
        menuReports.setMnemonic(KeyEvent.VK_E);

        JMenuItem miDragoonsRating = new JMenuItem(resourceMap.getString("miDragoonsRating.text"));
        miDragoonsRating.setMnemonic(KeyEvent.VK_U);
        miDragoonsRating.setAccelerator(KeyStroke.getKeyStroke(KeyEvent.VK_U, InputEvent.ALT_DOWN_MASK));
        miDragoonsRating.addActionListener(evt ->
                new UnitRatingReportDialog(getFrame(), getCampaign()).setVisible(true));
        menuReports.add(miDragoonsRating);

        JMenuItem miPersonnelReport = new JMenuItem(resourceMap.getString("miPersonnelReport.text"));
        miPersonnelReport.setMnemonic(KeyEvent.VK_P);
        miPersonnelReport.setAccelerator(KeyStroke.getKeyStroke(KeyEvent.VK_P, InputEvent.ALT_DOWN_MASK));
        miPersonnelReport.addActionListener(evt ->
                new PersonnelReportDialog(getFrame(), new PersonnelReport(getCampaign())).setVisible(true));
        menuReports.add(miPersonnelReport);

        JMenuItem miHangarBreakdown = new JMenuItem(resourceMap.getString("miHangarBreakdown.text"));
        miHangarBreakdown.setMnemonic(KeyEvent.VK_H);
        miHangarBreakdown.setAccelerator(KeyStroke.getKeyStroke(KeyEvent.VK_H, InputEvent.ALT_DOWN_MASK));
        miHangarBreakdown.addActionListener(evt ->
                new HangarReportDialog(getFrame(), new HangarReport(getCampaign())).setVisible(true));
        menuReports.add(miHangarBreakdown);

        JMenuItem miTransportReport = new JMenuItem(resourceMap.getString("miTransportReport.text"));
        miTransportReport.setMnemonic(KeyEvent.VK_T);
        miTransportReport.setAccelerator(KeyStroke.getKeyStroke(KeyEvent.VK_T, InputEvent.ALT_DOWN_MASK));
        miTransportReport.addActionListener(evt ->
                new TransportReportDialog(getFrame(), new TransportReport(getCampaign())).setVisible(true));
        menuReports.add(miTransportReport);

        JMenuItem miCargoReport = new JMenuItem(resourceMap.getString("miCargoReport.text"));
        miCargoReport.setMnemonic(KeyEvent.VK_C);
        miCargoReport.setAccelerator(KeyStroke.getKeyStroke(KeyEvent.VK_C, InputEvent.ALT_DOWN_MASK));
        miCargoReport.addActionListener(evt ->
                new CargoReportDialog(getFrame(), new CargoReport(getCampaign())).setVisible(true));
        menuReports.add(miCargoReport);

        menuBar.add(menuReports);
        //endregion Reports Menu

        //region View Menu
        // The View menu uses the following Mnemonic keys as of 02-June-2020:
        // H, R
        JMenu menuView = new JMenu(resourceMap.getString("menuView.text"));
        menuView.setMnemonic(KeyEvent.VK_V);

        JMenuItem miHistoricalDailyReportDialog = new JMenuItem(resourceMap.getString("miShowHistoricalReportLog.text"));
        miHistoricalDailyReportDialog.setMnemonic(KeyEvent.VK_H);
        miHistoricalDailyReportDialog.setAccelerator(KeyStroke.getKeyStroke(KeyEvent.VK_H, InputEvent.ALT_DOWN_MASK));
        miHistoricalDailyReportDialog.addActionListener(evt -> {
            HistoricalDailyReportDialog histDailyReportDialog = new HistoricalDailyReportDialog(getFrame(), this);
            histDailyReportDialog.setModal(true);
            histDailyReportDialog.setVisible(true);
            histDailyReportDialog.dispose();
        });
        menuView.add(miHistoricalDailyReportDialog);

        miRetirementDefectionDialog = new JMenuItem(resourceMap.getString("miRetirementDefectionDialog.text"));
        miRetirementDefectionDialog.setMnemonic(KeyEvent.VK_R);
        miRetirementDefectionDialog.setAccelerator(KeyStroke.getKeyStroke(KeyEvent.VK_R, InputEvent.ALT_DOWN_MASK));
        miRetirementDefectionDialog.setVisible(!getCampaign().getCampaignOptions().getRandomRetirementMethod().isNone());
        miRetirementDefectionDialog.addActionListener(evt -> showRetirementDefectionDialog());
        menuView.add(miRetirementDefectionDialog);

        menuBar.add(menuView);
        //endregion View Menu

        //region Manage Campaign Menu
        // The Manage Campaign menu uses the following Mnemonic keys as of 19-March-2020:
        // A, B, C, G, M, S
        JMenu menuManage = new JMenu(resourceMap.getString("menuManageCampaign.text"));
        menuManage.setMnemonic(KeyEvent.VK_C);
        menuManage.setName("manageMenu");

        JMenuItem miGMToolsDialog = new JMenuItem(resourceMap.getString("miGMToolsDialog.text"));
        miGMToolsDialog.setMnemonic(KeyEvent.VK_G);
        miGMToolsDialog.setAccelerator(KeyStroke.getKeyStroke(KeyEvent.VK_G, InputEvent.ALT_DOWN_MASK));
        miGMToolsDialog.addActionListener(evt -> new GMToolsDialog(getFrame(), this, null).setVisible(true));
        menuManage.add(miGMToolsDialog);

        JMenuItem miAdvanceMultipleDays = new JMenuItem(resourceMap.getString("miAdvanceMultipleDays.text"));
        miAdvanceMultipleDays.setMnemonic(KeyEvent.VK_A);
        miAdvanceMultipleDays.setAccelerator(KeyStroke.getKeyStroke(KeyEvent.VK_A, InputEvent.ALT_DOWN_MASK));
        miAdvanceMultipleDays.addActionListener(evt -> new AdvanceDaysDialog(getFrame(), this).setVisible(true));
        miAdvanceMultipleDays.setVisible(getCampaignController().isHost());
        menuManage.add(miAdvanceMultipleDays);

        JMenuItem miBloodnames = new JMenuItem(resourceMap.getString("miRandomBloodnames.text"));
        miBloodnames.setMnemonic(KeyEvent.VK_B);
        miBloodnames.setAccelerator(KeyStroke.getKeyStroke(KeyEvent.VK_B, InputEvent.ALT_DOWN_MASK));
        miBloodnames.addActionListener(evt -> {
            for (final Person person : getCampaign().getPersonnel()) {
                getCampaign().checkBloodnameAdd(person, false);
            }
        });
        menuManage.add(miBloodnames);

        final JMenuItem miMassPersonnelTraining = new JMenuItem(resourceMap.getString("miMassPersonnelTraining.text"));
        miMassPersonnelTraining.setToolTipText(resourceMap.getString("miMassPersonnelTraining.toolTipText"));
        miMassPersonnelTraining.setName("miMassPersonnelTraining");
        miMassPersonnelTraining.setMnemonic(KeyEvent.VK_M);
        miMassPersonnelTraining.setAccelerator(KeyStroke.getKeyStroke(KeyEvent.VK_M, InputEvent.ALT_DOWN_MASK));
        miMassPersonnelTraining.addActionListener(evt -> new BatchXPDialog(getFrame(), getCampaign()).setVisible(true));
        menuManage.add(miMassPersonnelTraining);

        JMenuItem miScenarioEditor = new JMenuItem(resourceMap.getString("miScenarioEditor.text"));
        miScenarioEditor.setMnemonic(KeyEvent.VK_S);
        miScenarioEditor.setAccelerator(KeyStroke.getKeyStroke(KeyEvent.VK_S, InputEvent.ALT_DOWN_MASK));
        miScenarioEditor.addActionListener(evt -> new ScenarioTemplateEditorDialog(getFrame()).setVisible(true));
        menuManage.add(miScenarioEditor);

        miCompanyGenerator = new JMenuItem(resourceMap.getString("miCompanyGenerator.text"));
        miCompanyGenerator.setMnemonic(KeyEvent.VK_C);
        miCompanyGenerator.setAccelerator(KeyStroke.getKeyStroke(KeyEvent.VK_C, InputEvent.ALT_DOWN_MASK));
        miCompanyGenerator.setVisible(MekHQ.getMHQOptions().getShowCompanyGenerator());
        miCompanyGenerator.addActionListener(evt ->
                new CompanyGenerationDialog(getFrame(), getCampaign()).setVisible(true));
        menuManage.add(miCompanyGenerator);

        menuBar.add(menuManage);
        //endregion Manage Campaign Menu

        //region Help Menu
        // The Help menu uses the following Mnemonic keys as of 19-March-2020:
        // A
        JMenu menuHelp = new JMenu(resourceMap.getString("menuHelp.text"));
        menuHelp.setMnemonic(KeyEvent.VK_SLASH);
        menuHelp.setName("helpMenu");

        JMenuItem menuAboutItem = new JMenuItem(resourceMap.getString("menuAbout.text"));
        menuAboutItem.setMnemonic(KeyEvent.VK_A);
        menuAboutItem.setAccelerator(KeyStroke.getKeyStroke(KeyEvent.VK_A, InputEvent.ALT_DOWN_MASK));
        menuAboutItem.setName("aboutMenuItem");
        menuAboutItem.addActionListener(evt -> {
            MekHQAboutBox aboutBox = new MekHQAboutBox(getFrame());
            aboutBox.setLocationRelativeTo(getFrame());
            aboutBox.setModal(true);
            aboutBox.setVisible(true);
            aboutBox.dispose();
        });
        menuHelp.add(menuAboutItem);

        menuBar.add(menuHelp);
        //endregion Help Menu
    }

    private void initStatusBar() {
        statusPanel = new JPanel(new FlowLayout(FlowLayout.LEADING, 20, 4));
        statusPanel.getAccessibleContext().setAccessibleName("Status Bar");

        lblFunds = new JLabel();
        lblTempAstechs = new JLabel();
        lblTempMedics = new JLabel();
        lblPartsAvailabilityRating = new JLabel();

        statusPanel.add(lblFunds);
        statusPanel.add(lblTempAstechs);
        statusPanel.add(lblTempMedics);
        statusPanel.add(lblPartsAvailabilityRating);
    }

    private void initTopButtons() {
        lblLocation = new JLabel(getCampaign().getLocation().getReport(getCampaign().getLocalDate()));

        btnPanel = new JPanel(new GridBagLayout());
        btnPanel.getAccessibleContext().setAccessibleName("Campaign Actions");

        GridBagConstraints gridBagConstraints = new GridBagConstraints();
        gridBagConstraints.gridx = 0;
        gridBagConstraints.gridy = 0;
        gridBagConstraints.fill = GridBagConstraints.NONE;
        gridBagConstraints.weightx = 0.0;
        gridBagConstraints.weighty = 0.0;
        gridBagConstraints.gridheight = 2;
        gridBagConstraints.anchor = GridBagConstraints.WEST;
        gridBagConstraints.insets = new Insets(3, 10, 3, 3);
        btnPanel.add(lblLocation, gridBagConstraints);

        btnGMMode = new JToggleButton(resourceMap.getString("btnGMMode.text"));
        btnGMMode.setToolTipText(resourceMap.getString("btnGMMode.toolTipText"));
        btnGMMode.setSelected(getCampaign().isGM());
        btnGMMode.addActionListener(e -> getCampaign().setGMMode(btnGMMode.isSelected()));
        btnGMMode.setMinimumSize(new Dimension(150, 25));
        btnGMMode.setPreferredSize(new Dimension(150, 25));
        btnGMMode.setMaximumSize(new Dimension(150, 25));
        gridBagConstraints = new GridBagConstraints();
        gridBagConstraints.gridx = 1;
        gridBagConstraints.gridy = 0;
        gridBagConstraints.fill = GridBagConstraints.NONE;
        gridBagConstraints.weightx = 1.0;
        gridBagConstraints.weighty = 0.0;
        gridBagConstraints.anchor = GridBagConstraints.EAST;
        gridBagConstraints.insets = new Insets(3, 3, 3, 3);
        btnPanel.add(btnGMMode, gridBagConstraints);

        btnOvertime = new JToggleButton(resourceMap.getString("btnOvertime.text"));
        btnOvertime.setToolTipText(resourceMap.getString("btnOvertime.toolTipText"));
        btnOvertime.addActionListener(evt -> getCampaign().setOvertime(btnOvertime.isSelected()));
        btnOvertime.setMinimumSize(new Dimension(150, 25));
        btnOvertime.setPreferredSize(new Dimension(150, 25));
        btnOvertime.setMaximumSize(new Dimension(150, 25));
        gridBagConstraints = new GridBagConstraints();
        gridBagConstraints.gridx = 1;
        gridBagConstraints.gridy = 1;
        gridBagConstraints.fill = GridBagConstraints.NONE;
        gridBagConstraints.weightx = 1.0;
        gridBagConstraints.weighty = 0.0;
        gridBagConstraints.anchor = GridBagConstraints.EAST;
        gridBagConstraints.insets = new Insets(3, 3, 3, 3);
        btnPanel.add(btnOvertime, gridBagConstraints);

        // This button uses a mnemonic that is unique and listed in the initMenu JavaDoc
        JButton btnAdvanceDay = new JButton(resourceMap.getString("btnAdvanceDay.text"));
        btnAdvanceDay.setToolTipText(resourceMap.getString("btnAdvanceDay.toolTipText"));
        btnAdvanceDay.addActionListener(evt -> getCampaignController().advanceDay());
        btnAdvanceDay.setMnemonic(KeyEvent.VK_A);
        btnAdvanceDay.setPreferredSize(new Dimension(250, 50));
        gridBagConstraints = new GridBagConstraints();
        gridBagConstraints.gridx = 2;
        gridBagConstraints.gridy = 0;
        gridBagConstraints.fill = GridBagConstraints.VERTICAL;
        gridBagConstraints.weightx = 0.0;
        gridBagConstraints.weighty = 0.0;
        gridBagConstraints.gridheight = 2;
        gridBagConstraints.anchor = GridBagConstraints.NORTHEAST;
        gridBagConstraints.insets = new Insets(3, 3, 3, 15);
        btnPanel.add(btnAdvanceDay, gridBagConstraints);
    }
    //endregion Initialization

    public @Nullable CampaignGuiTab getTab(final MHQTabType tabType) {
        return standardTabs.get(tabType);
    }

    public @Nullable CommandCenterTab getCommandCenterTab() {
        return (CommandCenterTab) getTab(MHQTabType.COMMAND_CENTER);
    }

    public @Nullable TOETab getTOETab() {
        return (TOETab) getTab(MHQTabType.TOE);
    }

    public @Nullable MapTab getMapTab() {
        return (MapTab) getTab(MHQTabType.INTERSTELLAR_MAP);
    }

    public @Nullable PersonnelTab getPersonnelTab() {
        return (PersonnelTab) getTab(MHQTabType.PERSONNEL);
    }

    public @Nullable WarehouseTab getWarehouseTab() {
        return (WarehouseTab) getTab(MHQTabType.WAREHOUSE);
    }

    public boolean hasTab(MHQTabType tabType) {
        return standardTabs.containsKey(tabType);
    }

    /**
     * Sets the selected tab by its {@link MHQTabType}.
     * @param tabType The type of tab to select.
     */
    public void setSelectedTab(MHQTabType tabType) {
        if (standardTabs.containsKey(tabType)) {
            final CampaignGuiTab tab = standardTabs.get(tabType);
            IntStream.range(0, tabMain.getTabCount())
                    .filter(ii -> tabMain.getComponentAt(ii) == tab)
                    .findFirst()
                    .ifPresent(ii -> tabMain.setSelectedIndex(ii));
        }
    }

    /**
     * Adds one of the built-in tabs to the gui, if it is not already present.
     *
     * @param tab The type of tab to add
     */
    public void addStandardTab(MHQTabType tab) {
        if (!standardTabs.containsKey(tab)) {
            CampaignGuiTab t = tab.createTab(this);
            if (t != null) {
                standardTabs.put(tab, t);
                int index = IntStream.range(0, tabMain.getTabCount())
                        .filter(i -> ((CampaignGuiTab) tabMain.getComponentAt(i)).tabType().ordinal() > tab.ordinal())
                        .findFirst()
                        .orElse(tabMain.getTabCount());
                tabMain.insertTab(t.getTabName(), null, t, null, index);
                tabMain.setMnemonicAt(index, tab.getMnemonic());
            }
        }
    }

    /**
     * Removes one of the built-in tabs from the gui.
     *
     * @param tabType The tab to remove
     */
    public void removeStandardTab(MHQTabType tabType) {
        CampaignGuiTab tab = standardTabs.get(tabType);
        if (tab != null) {
            MekHQ.unregisterHandler(tab);
            removeTab(tab);
        }
    }

    /**
     * Removes a tab from the gui.
     *
     * @param tab The tab to remove
     */
    public void removeTab(CampaignGuiTab tab) {
        tab.disposeTab();
        removeTab(tab.getTabName());
    }

    /**
     * Removes a tab from the gui.
     *
     * @param tabName The name of the tab to remove
     */
    public void removeTab(String tabName) {
        int index = tabMain.indexOfTab(tabName);
        if (index >= 0) {
            CampaignGuiTab tab = (CampaignGuiTab) tabMain.getComponentAt(index);
            standardTabs.remove(tab.tabType());
            tabMain.removeTabAt(index);
        }
    }

    public void showRetirementDefectionDialog() {
        /*
         * if there are unresolved personnel, show the results view; otherwise,
         * present the retirement view to give the player a chance to follow a
         * custom schedule
         */
        RetirementDefectionDialog rdd = new RetirementDefectionDialog(this, null,
                getCampaign().getRetirementDefectionTracker().getRetirees().isEmpty());
        rdd.setVisible(true);
        if (!rdd.wasAborted()) {
            getCampaign().applyRetirement(rdd.totalPayout(), rdd.getUnitAssignments());
        }
    }

    private static void enableFullScreenMode(Window window) {
        String className = "com.apple.eawt.FullScreenUtilities";
        String methodName = "setWindowCanFullScreen";

        try {
            Class<?> clazz = Class.forName(className);
            Method method = clazz.getMethod(methodName, Window.class, boolean.class);
            method.invoke(null, window, true);
        } catch (Throwable t) {
            LogManager.getLogger().error("Full screen mode is not supported", t);
        }
    }

    private static boolean isMacOSX() {
        return System.getProperty("os.name").contains("Mac OS X");
    }

    private void changeTheme(ActionEvent evt) {
        MekHQ.getSelectedTheme().setValue(evt.getActionCommand());
        refreshThemeChoices();
    }

    private void refreshThemeChoices() {
        menuThemes.removeAll();
        JCheckBoxMenuItem miPlaf;
        for (LookAndFeelInfo laf : UIManager.getInstalledLookAndFeels()) {
            miPlaf = new JCheckBoxMenuItem(laf.getName());
            if (laf.getClassName().equalsIgnoreCase(MekHQ.getSelectedTheme().getValue())) {
                miPlaf.setSelected(true);
            }

            menuThemes.add(miPlaf);
            miPlaf.setActionCommand(laf.getClassName());
            miPlaf.addActionListener(this::changeTheme);
        }
    }

    public void focusOnUnit(UUID id) {
        HangarTab ht = (HangarTab) getTab(MHQTabType.HANGAR);
        if (null == id || null == ht) {
            return;
        }
        ht.focusOnUnit(id);
        tabMain.setSelectedIndex(getTabIndexByName(resourceMap
                .getString("panHangar.TabConstraints.tabTitle")));
    }

    public void focusOnUnitInRepairBay(UUID id) {
        if (null == id) {
            return;
        }
        if (getTab(MHQTabType.REPAIR_BAY) != null) {
            ((RepairTab) getTab(MHQTabType.REPAIR_BAY)).focusOnUnit(id);
            tabMain.setSelectedComponent(getTab(MHQTabType.REPAIR_BAY));
        }
    }

    public void focusOnPerson(Person person) {
        if (person != null) {
            focusOnPerson(person.getId());
        }
    }

    public void focusOnPerson(UUID id) {
        if (id == null) {
            return;
        }
        PersonnelTab pt = (PersonnelTab) getTab(MHQTabType.PERSONNEL);
        if (pt == null) {
            return;
        }
        pt.focusOnPerson(id);
        tabMain.setSelectedComponent(pt);
    }

    public void showNews(int id) {
        NewsItem news = getCampaign().getNews().getNewsItem(id);
        if (null != news) {
            NewsReportDialog nrd = new NewsReportDialog(frame, news);
            nrd.setVisible(true);
        }
    }

    private void hirePerson(final ActionEvent evt) {
        final NewRecruitDialog npd = new NewRecruitDialog(this, true,
                getCampaign().newPerson(PersonnelRole.valueOf(evt.getActionCommand())));
        npd.setVisible(true);
    }

    public void hirePersonMarket() {
        PersonnelMarketDialog pmd = new PersonnelMarketDialog(getFrame(), this, getCampaign());
        pmd.setVisible(true);
    }

    private void hireBulkPersonnel() {
        HireBulkPersonnelDialog hbpd = new HireBulkPersonnelDialog(getFrame(), true, getCampaign());
        hbpd.setVisible(true);
    }

    public void showContractMarket() {
        ContractMarketDialog cmd = new ContractMarketDialog(getFrame(), getCampaign());
        cmd.setVisible(true);
    }

    public void showUnitMarket() {
        if (getCampaign().getUnitMarket().getMethod().isNone()) {
            LogManager.getLogger().error("Attempted to show the unit market while it is disabled");
        } else {
            new UnitMarketDialog(getFrame(), getCampaign()).showDialog();
        }
    }

    public boolean saveCampaign(ActionEvent evt) {
        LogManager.getLogger().info("Saving campaign...");
        // Choose a file...
        File file = FileDialogs.saveCampaign(frame, getCampaign()).orElse(null);
        if (file == null) {
            // I want a file, y'know!
            return false;
        }

        return saveCampaign(getFrame(), getCampaign(), file);
    }

    /**
     * Attempts to saves the given campaign to the given file.
     * @param frame The parent frame in which to display the error message. May be null.
     */
    public static boolean saveCampaign(JFrame frame, Campaign campaign, File file) {
        String path = file.getPath();
        if (!path.endsWith(".cpnx") && !path.endsWith(".cpnx.gz")) {
            path += ".cpnx";
            file = new File(path);
        }

        // check for existing file and make a back-up if found
        String path2 = path + "_backup";
        File backupFile = new File(path2);
        if (file.exists()) {
            Utilities.copyfile(file, backupFile);
        }

        // Then save it out to that file.
        try (FileOutputStream fos = new FileOutputStream(file);
             OutputStream os = path.endsWith(".gz") ? new GZIPOutputStream(fos) : fos;
             BufferedOutputStream bos = new BufferedOutputStream(os);
             OutputStreamWriter osw = new OutputStreamWriter(bos, StandardCharsets.UTF_8);
             PrintWriter pw = new PrintWriter(osw)) {
            campaign.writeToXML(pw);
            pw.flush();
            // delete the backup file because we didn't need it
            if (backupFile.exists() && !backupFile.delete()) {
                LogManager.getLogger().error("Backup file deletion failure. This means that the backup file of "
                        + backupFile.getPath() + " will be retained instead of being properly deleted.");
            }
            LogManager.getLogger().info("Campaign saved to " + file);
        } catch (Exception ex) {
            LogManager.getLogger().error("", ex);
            JOptionPane.showMessageDialog(frame,
                    "Oh no! The program was unable to correctly save your game. We know this\n"
                            + "is annoying and apologize. Please help us out and submit a bug with the\n"
                            + "mekhq.log file from this game so we can prevent this from happening in\n"
                            + "the future.", "Could not save game",
                    JOptionPane.ERROR_MESSAGE);

            // restore the backup file
            if (file.delete()) {
                if (backupFile.exists()) {
                    Utilities.copyfile(backupFile, file);
                    if (!backupFile.delete()) {
                        LogManager.getLogger().error("Backup file deletion failure after restoring the original file. This means that the backup file of "
                                + backupFile.getPath() + " will be retained instead of being properly deleted.");
                    }
                }
            } else {
                LogManager.getLogger().error(String.format(
                        "File deletion failure. This means that the file at %s will be retained instead of being properly deleted, with any backup at %s not being restored nor deleted.",
                        file.getPath(), backupFile.getPath()));
            }

            return false;
        }

        return true;
    }

    /**
     * @param evt the event triggering the opening of the Campaign Options Dialog
     */
    private void menuOptionsActionPerformed(final ActionEvent evt) {
        final CampaignOptions oldOptions = getCampaign().getCampaignOptions();
        // We need to handle it like this for now, as the options above get written to currently
        boolean atb = oldOptions.isUseAtB();
        boolean timeIn = oldOptions.isUseTimeInService();
        boolean rankIn = oldOptions.isUseTimeInRank();
        boolean staticRATs = oldOptions.isUseStaticRATs();
        boolean factionIntroDate = oldOptions.isFactionIntroDate();
        final RandomDeathMethod randomDeathMethod = oldOptions.getRandomDeathMethod();
        final boolean useRandomDeathSuicideCause = oldOptions.isUseRandomDeathSuicideCause();
        final RandomDivorceMethod randomDivorceMethod = oldOptions.getRandomDivorceMethod();
        final RandomMarriageMethod randomMarriageMethod = oldOptions.getRandomMarriageMethod();
        final RandomProcreationMethod randomProcreationMethod = oldOptions.getRandomProcreationMethod();
        final boolean retirementDateTracking = oldOptions.isUseRetirementDateTracking();
        final CampaignOptionsDialog cod = new CampaignOptionsDialog(getFrame(), getCampaign(), false);
        cod.setVisible(true);

        final CampaignOptions newOptions = getCampaign().getCampaignOptions();

        if (timeIn != newOptions.isUseTimeInService()) {
            if (newOptions.isUseTimeInService()) {
                getCampaign().initTimeInService();
            } else {
                for (Person person : getCampaign().getPersonnel()) {
                    person.setRecruitment(null);
                }
            }
        }

        if (rankIn != newOptions.isUseTimeInRank()) {
            if (newOptions.isUseTimeInRank()) {
                getCampaign().initTimeInRank();
            } else {
                for (Person person : getCampaign().getPersonnel()) {
                    person.setLastRankChangeDate(null);
                }
            }
        }

        if ((randomDeathMethod != newOptions.getRandomDeathMethod())
                || (useRandomDeathSuicideCause != newOptions.isUseRandomDeathSuicideCause())) {
            getCampaign().setDeath(newOptions.getRandomDeathMethod().getMethod(newOptions));
        } else {
            getCampaign().getDeath().setUseRandomClanPersonnelDeath(newOptions.isUseRandomClanPersonnelDeath());
            getCampaign().getDeath().setUseRandomPrisonerDeath(newOptions.isUseRandomPrisonerDeath());
            switch (getCampaign().getDeath().getMethod()) {
                case PERCENTAGE:
                    ((PercentageRandomDeath) getCampaign().getDeath()).setPercentage(
                            newOptions.getPercentageRandomDeathChance());
                    break;
                case EXPONENTIAL:
                    ((ExponentialRandomDeath) getCampaign().getDeath()).setMale(
                            newOptions.getExponentialRandomDeathMaleValues());
                    ((ExponentialRandomDeath) getCampaign().getDeath()).setFemale(
                            newOptions.getExponentialRandomDeathFemaleValues());
                    break;
                case AGE_RANGE:
                    ((AgeRangeRandomDeath) getCampaign().getDeath()).adjustRangeValues(newOptions);
                    break;
                default:
                    break;
            }
        }

        if (randomDivorceMethod != newOptions.getRandomDivorceMethod()) {
            getCampaign().setDivorce(newOptions.getRandomDivorceMethod().getMethod(newOptions));
        } else {
            getCampaign().getDivorce().setUseClanPersonnelDivorce(newOptions.isUseClanPersonnelDivorce());
            getCampaign().getDivorce().setUsePrisonerDivorce(newOptions.isUsePrisonerDivorce());
            getCampaign().getDivorce().setUseRandomOppositeSexDivorce(newOptions.isUseRandomOppositeSexDivorce());
            getCampaign().getDivorce().setUseRandomSameSexDivorce(newOptions.isUseRandomSameSexDivorce());
            getCampaign().getDivorce().setUseRandomClanPersonnelDivorce(newOptions.isUseRandomClanPersonnelDivorce());
            getCampaign().getDivorce().setUseRandomPrisonerDivorce(newOptions.isUseRandomPrisonerDivorce());
            if (getCampaign().getDivorce().getMethod().isPercentage()) {
                ((PercentageRandomDivorce) getCampaign().getDivorce()).setOppositeSexPercentage(
                        newOptions.getPercentageRandomDivorceOppositeSexChance());
                ((PercentageRandomDivorce) getCampaign().getDivorce()).setSameSexPercentage(
                        newOptions.getPercentageRandomDivorceSameSexChance());
            }
        }

        if (randomMarriageMethod != newOptions.getRandomMarriageMethod()) {
            getCampaign().setMarriage(newOptions.getRandomMarriageMethod().getMethod(newOptions));
        } else {
            getCampaign().getMarriage().setUseClanPersonnelMarriages(newOptions.isUseClanPersonnelMarriages());
            getCampaign().getMarriage().setUsePrisonerMarriages(newOptions.isUsePrisonerMarriages());
            getCampaign().getMarriage().setUseRandomSameSexMarriages(newOptions.isUseRandomSameSexMarriages());
            getCampaign().getMarriage().setUseRandomClanPersonnelMarriages(newOptions.isUseRandomClanPersonnelMarriages());
            getCampaign().getMarriage().setUseRandomPrisonerMarriages(newOptions.isUseRandomPrisonerMarriages());
            if (getCampaign().getMarriage().getMethod().isPercentage()) {
                ((PercentageRandomMarriage) getCampaign().getMarriage()).setOppositeSexPercentage(
                        newOptions.getPercentageRandomMarriageOppositeSexChance());
                ((PercentageRandomMarriage) getCampaign().getMarriage()).setSameSexPercentage(
                        newOptions.getPercentageRandomMarriageSameSexChance());
            }
        }

        if (randomProcreationMethod != newOptions.getRandomProcreationMethod()) {
            getCampaign().setProcreation(newOptions.getRandomProcreationMethod().getMethod(newOptions));
        } else {
            getCampaign().getProcreation().setUseClanPersonnelProcreation(newOptions.isUseClanPersonnelProcreation());
            getCampaign().getProcreation().setUsePrisonerProcreation(newOptions.isUsePrisonerProcreation());
            getCampaign().getProcreation().setUseRelationshiplessProcreation(newOptions.isUseRelationshiplessRandomProcreation());
            getCampaign().getProcreation().setUseRandomClanPersonnelProcreation(newOptions.isUseRandomClanPersonnelProcreation());
            getCampaign().getProcreation().setUseRandomPrisonerProcreation(newOptions.isUseRandomPrisonerProcreation());
            if (getCampaign().getProcreation().getMethod().isPercentage()) {
                ((PercentageRandomProcreation) getCampaign().getProcreation()).setPercentage(
                        newOptions.getPercentageRandomProcreationRelationshipChance());
                ((PercentageRandomProcreation) getCampaign().getProcreation()).setRelationshiplessPercentage(
                        newOptions.getPercentageRandomProcreationRelationshiplessChance());
            }
        }

        // Clear Procreation Data if Disabled
        if (!newOptions.isUseManualProcreation() && newOptions.getRandomProcreationMethod().isNone()) {
            getCampaign().getPersonnel().parallelStream().filter(Person::isPregnant)
                    .forEach(person -> getCampaign().getProcreation().removePregnancy(person));
        }

        if (retirementDateTracking != newOptions.isUseRetirementDateTracking()) {
            if (newOptions.isUseRetirementDateTracking()) {
                getCampaign().initRetirementDateTracking();
            } else {
                for (Person person : getCampaign().getPersonnel()) {
                    person.setRetirement(null);
                }
            }
        }

        miPersonnelMarket.setVisible(!getCampaign().getPersonnelMarket().isNone());

        final AbstractUnitMarket unitMarket = getCampaign().getUnitMarket();
        if (unitMarket.getMethod() != newOptions.getUnitMarketMethod()) {
            getCampaign().setUnitMarket(newOptions.getUnitMarketMethod().getUnitMarket());
            getCampaign().getUnitMarket().setOffers(unitMarket.getOffers());
            miUnitMarket.setVisible(!getCampaign().getUnitMarket().getMethod().isNone());
        }

        if (atb != newOptions.isUseAtB()) {
            if (newOptions.isUseAtB()) {
                getCampaign().initAtB(false);
                //refresh lance assignment table
                MekHQ.triggerEvent(new OrganizationChangedEvent(getCampaign().getForces()));
            }
            miContractMarket.setVisible(newOptions.isUseAtB());
            miShipSearch.setVisible(newOptions.isUseAtB());
            if (newOptions.isUseAtB()) {
                int loops = 0;
                while (!RandomUnitGenerator.getInstance().isInitialized()) {
                    try {
                        Thread.sleep(50);
                        if (++loops > 20) {
                            // Wait for up to a second
                            break;
                        }
                    } catch (InterruptedException ignore) {
                    }
                }
            } else {
                getCampaign().shutdownAtB();
            }
        }

        if (staticRATs != newOptions.isUseStaticRATs()) {
            getCampaign().initUnitGenerator();
        }

        if (factionIntroDate != newOptions.isFactionIntroDate()) {
            getCampaign().updateTechFactionCode();
        }
        refreshCalendar();
        getCampaign().reloadNews();
    }

    public void refitUnit(Refit r, boolean selectModelName) {
        if (r.getOriginalEntity() instanceof Dropship || r.getOriginalEntity() instanceof Jumpship) {
            Person engineer = r.getOriginalUnit().getEngineer();
            if (engineer == null) {
                JOptionPane.showMessageDialog(frame,
                        "You cannot refit a ship that does not have an engineer. Assign a qualified vessel crew to this unit.",
                        "No Engineer", JOptionPane.WARNING_MESSAGE);
                return;
            }
            r.setTech(engineer);
        } else if (getCampaign().getActivePersonnel().stream().anyMatch(Person::isTech)) {
            String name;
            Map<String, Person> techHash = new HashMap<>();
            List<String> techList = new ArrayList<>();

            List<Person> techs = getCampaign().getTechs(false, true);
            int lastRightTech = 0;

            for (Person tech : techs) {
                if (getCampaign().isWorkingOnRefit(tech) || tech.isEngineer()) {
                    continue;
                }
                name = tech.getFullName() + ", " + tech.getSkillLevel(getCampaign(), false) + " "
                        + tech.getPrimaryRoleDesc() + " ("
                        + getCampaign().getTargetFor(r, tech).getValueAsString() + "+), "
                        + tech.getMinutesLeft() + "/" + tech.getDailyAvailableTechTime() + " minutes";
                techHash.put(name, tech);
                if (tech.isRightTechTypeFor(r)) {
                    techList.add(lastRightTech++, name);
                } else {
                    techList.add(name);
                }
            }

            String s = (techList.isEmpty()) ? null : (String) JOptionPane.showInputDialog(frame,
                    "Which tech should work on the refit?", "Select Tech",
                    JOptionPane.PLAIN_MESSAGE, null, techList.toArray(), techList.get(0));

            if (null == s) {
                return;
            }

            Person selectedTech = techHash.get(s);

            if (!selectedTech.isRightTechTypeFor(r)) {
                if (JOptionPane.NO_OPTION == JOptionPane.showConfirmDialog(null,
                        "This tech is not appropriate for this unit. Would you like to continue?",
                        "Incorrect Tech Type", JOptionPane.YES_NO_OPTION)) {
                    return;
                }
            }

            r.setTech(selectedTech);
        } else {
            JOptionPane.showMessageDialog(frame,
                    "You have no techs available to work on this refit.",
                    "No Techs", JOptionPane.WARNING_MESSAGE);
            return;
        }
        if (selectModelName) {
            // select a model name
            RefitNameDialog rnd = new RefitNameDialog(frame, true, r);
            rnd.setVisible(true);
            if (rnd.wasCancelled()) {
                // Set the tech team to null since we may want to change it when we re-do the refit
                r.setTech(null);
                return;
            }
        }
        // TODO: allow overtime work?
        // check to see if user really wants to do it - give some info on what
        // will be done
        // TODO: better information
        String RefitRefurbish;
        if (r.isBeingRefurbished()) {
            RefitRefurbish = "Refurbishment is a " + r.getRefitClassName() + " refit and must be done at a factory and costs 10% of the purchase price"
                    + ".\n Are you sure you want to refurbish ";
        } else {
            RefitRefurbish = "This is a " + r.getRefitClassName() + " refit. Are you sure you want to refit ";
        }
        if (0 != JOptionPane
                .showConfirmDialog(null, RefitRefurbish
                                + r.getUnit().getName() + "?", "Proceed?",
                        JOptionPane.YES_NO_OPTION)) {
            return;
        }
        try {
            r.begin();
        } catch (EntityLoadingException ex) {
            JOptionPane.showMessageDialog(null,
                    "For some reason, the unit you are trying to customize cannot be loaded\n and so the customization was cancelled. Please report the bug with a description\nof the unit being customized.",
                    "Could not customize unit", JOptionPane.ERROR_MESSAGE);
            return;
        } catch (IOException e) {
            JOptionPane.showMessageDialog(null, e.getMessage(), "IO Exception",
                    JOptionPane.ERROR_MESSAGE);
            return;
        }
        getCampaign().refit(r);
        if (hasTab(MHQTabType.MEK_LAB)) {
            ((MekLabTab) getTab(MHQTabType.MEK_LAB)).clearUnit();
        }
    }

    /**
     * Shows a dialog that lets the user select a tech for a task on a particular unit
     *
     * @param u                 The unit to be serviced, used to filter techs for skill on the unit.
     * @param desc              The description of the task
     * @param ignoreMaintenance If true, ignores the time required for maintenance tasks when displaying
     *                          the tech's time available.
     * @return                  The ID of the selected tech, or null if none is selected.
     */
    public @Nullable UUID selectTech(Unit u, String desc, boolean ignoreMaintenance) {
        String name;
        Map<String, Person> techHash = new LinkedHashMap<>();
        for (Person tech : getCampaign().getTechs()) {
            if (!tech.isMothballing() && tech.canTech(u.getEntity())) {
                int time = tech.getMinutesLeft();
                if (!ignoreMaintenance) {
                    time -= Math.max(0, tech.getMaintenanceTimeUsing());
                }
                name = tech.getFullTitle() + ", "
                        + SkillType.getExperienceLevelName(tech.getSkillForWorkingOn(u).getExperienceLevel())
                        + " (" + time + "min)";
                techHash.put(name, tech);
            }
        }
        if (techHash.isEmpty()) {
            JOptionPane.showMessageDialog(frame,
                    "You have no techs available.", "No Techs",
                    JOptionPane.WARNING_MESSAGE);
            return null;
        }

        Object[] nameArray = techHash.keySet().toArray();

        String s = (String) JOptionPane.showInputDialog(frame,
                "Which tech should work on " + desc + "?", "Select Tech",
                JOptionPane.PLAIN_MESSAGE, null, nameArray, nameArray[0]);
        if (null == s) {
            return null;
        }
        return techHash.get(s).getId();
    }

    /**
     * Exports Planets to a file (CSV, XML, etc.)
     * @param format
     * @param dialogTitle
     * @param filename
     */
    protected void exportPlanets(FileType format, String dialogTitle, String filename) {
        //TODO: Fix this
        /*
        GUI.fileDialogSave(
                frame,
                dialogTitle,
                format,
                MekHQ.getPlanetsDirectory().getValue(),
                "planets." + format.getRecommendedExtension())
                .ifPresent(f -> {
                    MekHQ.getPlanetsDirectory().setValue(f.getParent());
                    File file = checkFileEnding(f, format.getRecommendedExtension());
                    checkToBackupFile(file, file.getPath());
                    String report = Planets.getInstance().exportPlanets(file.getPath(), format.getRecommendedExtension());
                    JOptionPane.showMessageDialog(mainPanel, report);
                });

        GUI.fileDialogSave(frame, dialogTitle, new File(".", "planets." + format.getRecommendedExtension()), format).ifPresent(f -> {
            File file = checkFileEnding(f, format.getRecommendedExtension());
            checkToBackupFile(file, file.getPath());
            String report = Planets.getInstance().exportPlanets(file.getPath(), format.getRecommendedExtension());
            JOptionPane.showMessageDialog(mainPanel, report);
        });
        */
    }

    /**
     * Exports Personnel to a file (CSV, XML, etc.)
     * @param format        file format to export to
     * @param dialogTitle   title of the dialog frame
     * @param filename      file name to save to
     */
    protected void exportPersonnel(FileType format, String dialogTitle, String filename) {
        if (((PersonnelTab) getTab(MHQTabType.PERSONNEL)).getPersonnelTable().getRowCount() != 0) {
            GUI.fileDialogSave(
                    frame,
                    dialogTitle,
                    format,
                    MekHQ.getPersonnelDirectory().getValue(),
                    filename + "." + format.getRecommendedExtension())
                    .ifPresent(f -> {
                        MekHQ.getPersonnelDirectory().setValue(f.getParent());
                        File file = checkFileEnding(f, format.getRecommendedExtension());
                        checkToBackupFile(file, file.getPath());
                        String report;
                        // TODO add support for xml and json export
                        if (format.equals(FileType.CSV)) {
                            report = Utilities.exportTableToCSV(((PersonnelTab) getTab(MHQTabType.PERSONNEL)).getPersonnelTable(), file);
                        } else {
                            report = "Unsupported FileType in Export Personnel";
                        }
                        JOptionPane.showMessageDialog(tabMain, report);
                    });
        } else {
            JOptionPane.showMessageDialog(tabMain, resourceMap.getString("dlgNoPersonnel.text"));
        }
    }

    /**
     * Exports Units to a file (CSV, XML, etc.)
     * @param format        file format to export to
     * @param dialogTitle   title of the dialog frame
     * @param filename      file name to save to
     */
    protected void exportUnits(FileType format, String dialogTitle, String filename) {
        if (((HangarTab) getTab(MHQTabType.HANGAR)).getUnitTable().getRowCount() != 0) {
            GUI.fileDialogSave(
                    frame,
                    dialogTitle,
                    format,
                    MekHQ.getUnitsDirectory().getValue(),
                    filename + "." + format.getRecommendedExtension())
                    .ifPresent(f -> {
                        MekHQ.getUnitsDirectory().setValue(f.getParent());
                        File file = checkFileEnding(f, format.getRecommendedExtension());
                        checkToBackupFile(file, file.getPath());
                        String report;
                        // TODO add support for xml and json export
                        if (format.equals(FileType.CSV)) {
                            report = Utilities.exportTableToCSV(((HangarTab) getTab(MHQTabType.HANGAR)).getUnitTable(), file);
                        } else {
                            report = "Unsupported FileType in Export Units";
                        }
                        JOptionPane.showMessageDialog(tabMain, report);
                    });
        } else {
            JOptionPane.showMessageDialog(tabMain, resourceMap.getString("dlgNoUnits.text"));
        }
    }

     /**
     * Exports Finances to a file (CSV, XML, etc.)
     * @param format        file format to export to
     * @param dialogTitle   title of the dialog frame
     * @param filename      file name to save to
     */
    protected void exportFinances(FileType format, String dialogTitle, String filename) {
        if (!getCampaign().getFinances().getTransactions().isEmpty()) {
            GUI.fileDialogSave(
                    frame,
                    dialogTitle,
                    format,
                    MekHQ.getFinancesDirectory().getValue(),
                    filename + "." + format.getRecommendedExtension())
                    .ifPresent(f -> {
                        MekHQ.getFinancesDirectory().setValue(f.getParent());
                        File file = checkFileEnding(f, format.getRecommendedExtension());
                        checkToBackupFile(file, file.getPath());
                        String report;
                        // TODO add support for xml and json export
                        if (format.equals(FileType.CSV)) {
                            report = getCampaign().getFinances().exportFinancesToCSV(file.getPath(),
                                    format.getRecommendedExtension());
                        } else {
                            report = "Unsupported FileType in Export Finances";
                        }
                        JOptionPane.showMessageDialog(tabMain, report);
                    });
        } else {
            JOptionPane.showMessageDialog(tabMain, resourceMap.getString("dlgNoFinances.text"));
        }
    }

    /**
     * Checks if a file already exists, if so it makes a backup copy.
     * @param file to determine if there is an existing file with that name
     * @param path path to the file
     */
    private void checkToBackupFile(File file, String path) {
        // check for existing file and make a back-up if found
        String path2 = path + "_backup";
        File backupFile = new File(path2);
        if (file.exists()) {
            Utilities.copyfile(file, backupFile);
        }
    }

    /**
     * Checks to make sure the file has the appropriate ending / extension.
     * @param file   the file to check
     * @param format proper format for the ending/extension
     * @return File  with the appropriate ending/ extension
     */
    private File checkFileEnding(File file, String format) {
        String path = file.getPath();
        if (!path.endsWith("." + format)) {
            path += "." + format;
            file = new File(path);
        }
        return file;
    }

    protected void loadListFile(final boolean allowNewPilots) {
        final File unitFile = FileDialogs.openUnits(getFrame()).orElse(null);
        if (unitFile != null) {
            try {
                for (Entity entity : new MULParser(unitFile, getCampaign().getGameOptions()).getEntities()) {
                    getCampaign().addNewUnit(entity, allowNewPilots, 0);
                }
            } catch (Exception e) {
                LogManager.getLogger().error("", e);
            }
        }
    }

    protected void loadPersonFile() {
        File personnelFile = FileDialogs.openPersonnel(frame).orElse(null);

        if (personnelFile != null) {
            LogManager.getLogger().info("Starting load of personnel file from XML...");
            // Initialize variables.
            Document xmlDoc;

            // Open the file
            try (InputStream is = new FileInputStream(personnelFile)) {
                // Using factory get an instance of document builder
                DocumentBuilder db = MHQXMLUtility.newSafeDocumentBuilder();

                // Parse using builder to get DOM representation of the XML file
                xmlDoc = db.parse(is);
            } catch (Exception ex) {
                LogManager.getLogger().error("Cannot load person XML", ex);
                return; // otherwise we NPE out in the next line
            }

            Element personnelEle = xmlDoc.getDocumentElement();
            NodeList nl = personnelEle.getChildNodes();

            // Get rid of empty text nodes and adjacent text nodes...
            // Stupid weird parsing of XML. At least this cleans it up.
            personnelEle.normalize();

            final Version version = new Version(personnelEle.getAttribute("version"));

            // we need to iterate through three times, the first time to collect
            // any custom units that might not be written yet
            for (int x = 0; x < nl.getLength(); x++) {
                Node wn2 = nl.item(x);

                // If it's not an element node, we ignore it.
                if (wn2.getNodeType() != Node.ELEMENT_NODE) {
                    continue;
                }

                if (!wn2.getNodeName().equalsIgnoreCase("person")) {
                    LogManager.getLogger().error("Unknown node type not loaded in Personnel nodes: " + wn2.getNodeName());
                    continue;
                }

                Person p = Person.generateInstanceFromXML(wn2, getCampaign(), version);
                if ((p != null) && (getCampaign().getPerson(p.getId()) != null)) {
                    LogManager.getLogger().error("ERROR: Cannot load person who exists, ignoring. (Name: "
                            + p.getFullName() + ", Id " + p.getId() + ")");
                    p = null;
                }

                if (p != null) {
                    getCampaign().recruitPerson(p, true);

                    // Clear some values we no longer should have set in case this
                    // has transferred campaigns or things in the campaign have
                    // changed...
                    p.setUnit(null);
                    p.clearTechUnits();
                }
            }

            // Fix Spouse Id Information - This is required to fix spouse NPEs where one doesn't export
            // both members of the couple
            // TODO : make it so that exports will automatically include both spouses
            for (Person p : getCampaign().getActivePersonnel()) {
                if (p.getGenealogy().hasSpouse()
                        && !getCampaign().getPersonnel().contains(p.getGenealogy().getSpouse())) {
                    // If this happens, we need to clear the spouse
                    if (p.getMaidenName() != null) {
                        p.setSurname(p.getMaidenName());
                    }

                    p.getGenealogy().setSpouse(null);
                }

                if (p.isPregnant()) {
                    String fatherIdString = p.getExtraData().get(AbstractProcreation.PREGNANCY_FATHER_DATA);
                    UUID fatherId = (fatherIdString != null) ? UUID.fromString(fatherIdString) : null;
                    if ((fatherId != null)
                            && !getCampaign().getPersonnel().contains(getCampaign().getPerson(fatherId))) {
                        p.getExtraData().set(AbstractProcreation.PREGNANCY_FATHER_DATA, null);
                    }
                }
            }

            LogManager.getLogger().info("Finished load of personnel file");
        }
    }

    public void savePersonFile() {
        File file = FileDialogs.savePersonnel(frame, getCampaign()).orElse(null);
        if (file == null) {
            // I want a file, y'know!
            return;
        }
        String path = file.getPath();
        if (!path.endsWith(".prsx")) {
            path += ".prsx";
            file = new File(path);
        }

        // check for existing file and make a back-up if found
        String path2 = path + "_backup";
        File backupFile = new File(path2);
        if (file.exists()) {
            Utilities.copyfile(file, backupFile);
        }

        PersonnelTab pt = getPersonnelTab();
        if (pt == null) {
            LogManager.getLogger().error("Cannot export person if there's not a personnel tab");
            return;
        }
        int row = pt.getPersonnelTable().getSelectedRow();
        if (row < 0) {
            LogManager.getLogger().warn("Cannot export person if no one is selected! Ignoring.");
            return;
        }
        Person selectedPerson = pt.getPersonModel().getPerson(pt.getPersonnelTable()
                .convertRowIndexToModel(row));
        int[] rows = pt.getPersonnelTable().getSelectedRows();
        Person[] people = Arrays.stream(rows)
                .mapToObj(j -> pt.getPersonModel().getPerson(pt.getPersonnelTable().convertRowIndexToModel(j)))
                .toArray(Person[]::new);

        // Then save it out to that file.
        try (FileOutputStream fos = new FileOutputStream(file);
             OutputStreamWriter osw = new OutputStreamWriter(fos, StandardCharsets.UTF_8);
             PrintWriter pw = new PrintWriter(osw)) {
            // File header
            pw.println("<?xml version=\"1.0\" encoding=\"UTF-8\"?>");

            // Start the XML root.
            pw.println("<personnel version=\"" + MHQConstants.VERSION + "\">");

            if (rows.length > 1) {
                for (int i = 0; i < rows.length; i++) {
                    people[i].writeToXML(pw, 1, getCampaign());
                }
            } else {
                selectedPerson.writeToXML(pw, 1, getCampaign());
            }
            // Okay, we're done.
            // Close everything out and be done with it.
            pw.println("</personnel>");
            pw.flush();
            // delete the backup file because we didn't need it
            if (backupFile.exists()) {
                backupFile.delete();
            }
            LogManager.getLogger().info("Personnel saved to " + file);
        } catch (Exception ex) {
            LogManager.getLogger().error("", ex);
            JOptionPane.showMessageDialog(getFrame(),
                    "Oh no! The program was unable to correctly export your personnel. We know this\n"
                            + "is annoying and apologize. Please help us out and submit a bug with the\n"
                            + "mekhq.log file from this game so we can prevent this from happening in\n"
                            + "the future.",
                    "Could not export personnel", JOptionPane.ERROR_MESSAGE);
            // restore the backup file
            file.delete();
            if (backupFile.exists()) {
                Utilities.copyfile(backupFile, file);
                backupFile.delete();
            }
        }
    }

    protected void loadPartsFile() {
        Optional<File> maybeFile = FileDialogs.openParts(frame);

        if (maybeFile.isEmpty()) {
            return;
        }

        File partsFile = maybeFile.get();

        LogManager.getLogger().info("Starting load of parts file from XML...");
        // Initialize variables.
        Document xmlDoc;

        // Open up the file.
        try (InputStream is = new FileInputStream(partsFile)) {
            // Using factory get an instance of document builder
            DocumentBuilder db = MHQXMLUtility.newSafeDocumentBuilder();

            // Parse using builder to get DOM representation of the XML file
            xmlDoc = db.parse(is);
        } catch (Exception ex) {
            LogManager.getLogger().error("", ex);
            return;
        }

        Element partsEle = xmlDoc.getDocumentElement();
        NodeList nl = partsEle.getChildNodes();

        // Get rid of empty text nodes and adjacent text nodes...
        // Stupid weird parsing of XML. At least this cleans it up.
        partsEle.normalize();

        final Version version = new Version(partsEle.getAttribute("version"));

        // we need to iterate through three times, the first time to collect
        // any custom units that might not be written yet
        List<Part> parts = new ArrayList<>();
        for (int x = 0; x < nl.getLength(); x++) {
            Node wn2 = nl.item(x);

            // If it's not an element node, we ignore it.
            if (wn2.getNodeType() != Node.ELEMENT_NODE) {
                continue;
            }

            if (!wn2.getNodeName().equalsIgnoreCase("part")) {
                // Error condition of sorts!
                // Errr, what should we do here?
                LogManager.getLogger().error("Unknown node type not loaded in Parts nodes: " + wn2.getNodeName());
                continue;
            }

            Part p = Part.generateInstanceFromXML(wn2, version);
            if (p != null) {
                parts.add(p);
            }
        }

        getCampaign().importParts(parts);
        LogManager.getLogger().info("Finished load of parts file");
    }

    public void savePartsFile() {
        Optional<File> maybeFile = FileDialogs.saveParts(frame, getCampaign());

        if (maybeFile.isEmpty()) {
            return;
        }

        File file = maybeFile.get();

        if (!file.getName().endsWith(".parts")) {
            file = new File(file.getAbsolutePath() + ".parts");
        }

        // check for existing file and make a back-up if found
        String path2 = file.getAbsolutePath() + "_backup";
        File backupFile = new File(path2);
        if (file.exists()) {
            Utilities.copyfile(file, backupFile);
        }

        // Get the information to export
        final WarehouseTab warehouseTab = getWarehouseTab();
        if (warehouseTab == null) {
            LogManager.getLogger().error("Cannot export parts for a null warehouse tab");
            return;
        }

        JTable partsTable = warehouseTab.getPartsTable();
        PartsTableModel partsModel = warehouseTab.getPartsModel();
        int row = partsTable.getSelectedRow();
        if (row < 0) {
            LogManager.getLogger().warn("Cannot export parts if none are selected! Ignoring.");
            return;
        }
        Part selectedPart = partsModel.getPartAt(partsTable.convertRowIndexToModel(row));
        int[] rows = partsTable.getSelectedRows();
        Part[] parts = Arrays.stream(rows)
                .mapToObj(j -> partsModel.getPartAt(partsTable.convertRowIndexToModel(j)))
                .toArray(Part[]::new);

        // Then save it out to the file.
        try (FileOutputStream fos = new FileOutputStream(file);
             OutputStreamWriter osw = new OutputStreamWriter(fos, StandardCharsets.UTF_8);
             PrintWriter pw = new PrintWriter(osw)) {
            // File header
            pw.println("<?xml version=\"1.0\" encoding=\"UTF-8\"?>");

            // Start the XML root.
            pw.println("<parts version=\"" + MHQConstants.VERSION + "\">");

            if (rows.length > 1) {
                for (int i = 0; i < rows.length; i++) {
                    parts[i].writeToXML(pw, 1);
                }
            } else {
                selectedPart.writeToXML(pw, 1);
            }
            // Okay, we're done.
            // Close everything out and be done with it.
            pw.println("</parts>");
            pw.flush();
            // delete the backup file because we didn't need it
            if (backupFile.exists()) {
                backupFile.delete();
            }
            LogManager.getLogger().info("Parts saved to " + file);
        } catch (Exception ex) {
            LogManager.getLogger().error("", ex);
            JOptionPane.showMessageDialog(getFrame(),
                    "Oh no! The program was unable to correctly export your parts. We know this\n"
                            + "is annoying and apologize. Please help us out and submit a bug with the\n"
                            + "mekhq.log file from this game so we can prevent this from happening in\n"
                            + "the future.", "Could not export parts", JOptionPane.ERROR_MESSAGE);
            // restore the backup file
            file.delete();
            if (backupFile.exists()) {
                Utilities.copyfile(backupFile, file);
                backupFile.delete();
            }
        }
    }

    /**
     * Check to see if the command center tab is currently active and if not, color the tab. Should be
     * called when items are added to daily report log panel and user is not on the command center tab
     * in order to draw attention to it
     */
    public void checkDailyLogNag() {
        if (!logNagActive) {
            if (tabMain.getSelectedIndex() != 0) {
                tabMain.setBackgroundAt(0, Color.RED);
                logNagActive = true;
            }
        }
    }

    public void refreshAllTabs() {
        for (int i = 0; i < tabMain.getTabCount(); i++) {
            ((CampaignGuiTab) tabMain.getComponentAt(i)).refreshAll();
        }
    }

    public void refreshLab() {
        MekLabTab lab = (MekLabTab) getTab(MHQTabType.MEK_LAB);
        if (null == lab) {
            return;
        }
        Unit u = lab.getUnit();
        if (null == u) {
            return;
        }

        if (null == getCampaign().getUnit(u.getId())) {
            // this unit has been removed so clear the mek lab
            lab.clearUnit();
        } else {
            // put a try-catch here so that bugs in the meklab don't screw up other stuff
            try {
                lab.refreshRefitSummary();
            } catch (Exception e) {
                LogManager.getLogger().error("", e);
            }
        }
    }

    public void refreshCalendar() {
        getFrame().setTitle(getCampaign().getTitle());
    }

    private void refreshFunds() {
        Money funds = getCampaign().getFunds();
        String inDebt = "";
        if (getCampaign().getFinances().isInDebt()) {
            // FIXME : Localize
            inDebt = " <font color='red'>(in Debt)</font>";
        }
        // FIXME : Localize
        String text = "<html><b>Funds</b>: " + funds.toAmountAndSymbolString() + inDebt + "</html>";
        lblFunds.setText(text);
    }

    private void refreshTempAstechs() {
        // FIXME : Localize
        String text = "<html><b>Temp Astechs</b>: " + getCampaign().getAstechPool() + "</html>";
        lblTempAstechs.setText(text);
    }

    private void refreshTempMedics() {
        // FIXME : Localize
        String text = "<html><b>Temp Medics</b>: " + getCampaign().getMedicPool() + "</html>";
        lblTempMedics.setText(text);
    }

    private void refreshPartsAvailability() {
        if (!getCampaign().getCampaignOptions().isUseAtB()
                || CampaignOptions.S_AUTO.equals(getCampaign().getCampaignOptions().getAcquisitionSkill())) {
            lblPartsAvailabilityRating.setText("");
        } else {
            StringBuilder report = new StringBuilder();
            int partsAvailability = getCampaign().findAtBPartsAvailabilityLevel(null, report);
            // FIXME : Localize
            lblPartsAvailabilityRating.setText("<html><b>Campaign Parts Availability</b>: " + partsAvailability + "</html>");
        }
    }

    private ActionScheduler fundsScheduler = new ActionScheduler(this::refreshFunds);

    public void refreshLocation() {
        lblLocation.setText(getCampaign().getLocation().getReport(getCampaign().getLocalDate()));
    }

    public int getTabIndexByName(String tabTitle) {
        int retVal = -1;
        for (int i = 0; i < tabMain.getTabCount(); i++) {
            if (tabMain.getTitleAt(i).equals(tabTitle)) {
                retVal = i;
                break;
            }
        }
        return retVal;
    }

    public void undeployUnit(Unit u) {
        Force f = getCampaign().getForce(u.getForceId());
        if (f != null) {
            undeployForce(f, false);
        }
        Scenario s = getCampaign().getScenario(u.getScenarioId());
        s.removeUnit(u.getId());
        u.undeploy();
        MekHQ.triggerEvent(new DeploymentChangedEvent(u, s));
    }

    public void undeployForces(Vector<Force> forces) {
        for (Force force : forces) {
            undeployForce(force);
            undeployForces(force.getSubForces());
        }
    }

    public void undeployForce(Force f) {
        undeployForce(f, true);
    }

    public void undeployForce(Force f, boolean killSubs) {
        int sid = f.getScenarioId();
        Scenario scenario = getCampaign().getScenario(sid);
        if (null != scenario) {
            f.clearScenarioIds(getCampaign(), killSubs);
            scenario.removeForce(f.getId());
            if (killSubs) {
                for (UUID uid : f.getAllUnits(false)) {
                    Unit u = getCampaign().getUnit(uid);
                    if (null != u) {
                        scenario.removeUnit(u.getId());
                        u.undeploy();
                    }
                }
            }

            // We have to clear out the parents as well.
            Force parent = f;
            int prevId = f.getId();
            while ((parent = parent.getParentForce()) != null) {
                if (parent.getScenarioId() == -1) {
                    break;
                }
                parent.clearScenarioIds(getCampaign(), false);
                scenario.removeForce(parent.getId());
                for (Force sub : parent.getSubForces()) {
                    if (sub.getId() == prevId) {
                        continue;
                    }
                    scenario.addForces(sub.getId());
                    sub.setScenarioId(scenario.getId());
                }
                prevId = parent.getId();
            }
        }

        if (null != scenario) {
            MekHQ.triggerEvent(new DeploymentChangedEvent(f, scenario));
        }
    }

    //region Subscriptions
    @Subscribe
    public void handleDayEnding(DayEndingEvent evt) {
        // first check for overdue loan payments - don't allow advancement until
        // these are addressed
        if (getCampaign().checkOverDueLoans()) {
            refreshFunds();
            // FIXME : Localize
            JOptionPane.showMessageDialog(null, "You must resolve overdue loans before advancing the day",
                    "Overdue loans", JOptionPane.WARNING_MESSAGE);
            evt.cancel();
            return;
        }

        if (getCampaign().checkRetirementDefections()) {
            showRetirementDefectionDialog();
            evt.cancel();
            return;
        }

        if (getCampaign().checkYearlyRetirements()) {
            showRetirementDefectionDialog();
            evt.cancel();
            return;
        }

        if (new UnmaintainedUnitsNagDialog(getFrame(), getCampaign()).showDialog().isCancelled()) {
            evt.cancel();
            return;
        }

<<<<<<< HEAD
        if (new PregnantCombatantNagDialog(getFrame(), getCampaign()).showDialog().isCancelled()) {
=======
        if (new PrisonersNagDialog(getFrame(), getCampaign()).showDialog().isCancelled()) {
>>>>>>> 53d13ae0
            evt.cancel();
            return;
        }

        if (new InsufficientAstechsNagDialog(getFrame(), getCampaign()).showDialog().isCancelled()) {
            evt.cancel();
            return;
        }

        if (new InsufficientAstechTimeNagDialog(getFrame(), getCampaign()).showDialog().isCancelled()) {
            evt.cancel();
            return;
        }

        if (new InsufficientMedicsNagDialog(getFrame(), getCampaign()).showDialog().isCancelled()) {
            evt.cancel();
            return;
        }

        if (getCampaign().getCampaignOptions().isUseAtB()) {
            if (new ShortDeploymentNagDialog(getFrame(), getCampaign()).showDialog().isCancelled()) {
                evt.cancel();
                return;
            }

            if (new UnresolvedStratConContactsNagDialog(getFrame(), getCampaign()).showDialog().isCancelled()) {
                evt.cancel();
                return;
            }

            if (new OutstandingScenariosNagDialog(getFrame(), getCampaign()).showDialog().isCancelled()) {
                evt.cancel();
                return;
            }
        }
    }

    @Subscribe
    public void handleNewDay(NewDayEvent evt) {
        refreshCalendar();
        refreshLocation();
        refreshFunds();
        refreshPartsAvailability();

        refreshAllTabs();
    }

    @Subscribe
    public void handle(final OptionsChangedEvent evt) {
        if (!getCampaign().getCampaignOptions().isUseStratCon() && (getTab(MHQTabType.STRAT_CON) != null)) {
            removeStandardTab(MHQTabType.STRAT_CON);
        } else if (getCampaign().getCampaignOptions().isUseStratCon() && (getTab(MHQTabType.STRAT_CON) == null)) {
            addStandardTab(MHQTabType.STRAT_CON);
        }

        refreshAllTabs();
        fundsScheduler.schedule();
        refreshPartsAvailability();

        miRetirementDefectionDialog.setVisible(!evt.getOptions().getRandomRetirementMethod().isNone());
        miUnitMarket.setVisible(!evt.getOptions().getUnitMarketMethod().isNone());
    }

    @Subscribe
    public void handle(TransactionEvent ev) {
        fundsScheduler.schedule();
        refreshPartsAvailability();
    }

    @Subscribe
    public void handle(LoanEvent ev) {
        fundsScheduler.schedule();
        refreshPartsAvailability();
    }

    @Subscribe
    public void handle(AssetEvent ev) {
        fundsScheduler.schedule();
    }

    @Subscribe
    public void handle(AstechPoolChangedEvent ev) {
        refreshTempAstechs();
    }

    @Subscribe
    public void handle(MedicPoolChangedEvent ev) {
        refreshTempMedics();
    }

    @Subscribe
    public void handleLocationChanged(LocationChangedEvent ev) {
        refreshLocation();
    }

    @Subscribe
    public void handleMissionChanged(MissionEvent ev) {
        refreshPartsAvailability();
    }

    @Subscribe
    public void handlePersonUpdate(PersonEvent ev) {
        // only bother recalculating AtB parts availability if a logistics admin has been changed
        // refreshPartsAvailability cuts out early with a "use AtB" check so it's not necessary here
        if (ev.getPerson().hasRole(PersonnelRole.ADMINISTRATOR_LOGISTICS)) {
            refreshPartsAvailability();
        }
    }

    @Subscribe
    public void handle(final MHQOptionsChangedEvent evt) {
        miCompanyGenerator.setVisible(MekHQ.getMHQOptions().getShowCompanyGenerator());
    }
    //endregion Subscriptions
}<|MERGE_RESOLUTION|>--- conflicted
+++ resolved
@@ -2375,11 +2375,12 @@
             return;
         }
 
-<<<<<<< HEAD
         if (new PregnantCombatantNagDialog(getFrame(), getCampaign()).showDialog().isCancelled()) {
-=======
+            evt.cancel();
+            return;
+        }
+
         if (new PrisonersNagDialog(getFrame(), getCampaign()).showDialog().isCancelled()) {
->>>>>>> 53d13ae0
             evt.cancel();
             return;
         }
