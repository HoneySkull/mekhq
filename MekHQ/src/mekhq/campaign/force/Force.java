/*
 * Force.java
 *
 * Copyright (c) 2011 - Jay Lawson (jaylawson39 at yahoo.com). All Rights Reserved.
 * Copyright (c) 2020-2025 - The MegaMek Team. All Rights Reserved.
 *
 * This file is part of MekHQ.
 *
 * MekHQ is free software: you can redistribute it and/or modify
 * it under the terms of the GNU General Public License as published by
 * the Free Software Foundation, either version 3 of the License, or
 * (at your option) any later version.
 *
 * MekHQ is distributed in the hope that it will be useful,
 * but WITHOUT ANY WARRANTY; without even the implied warranty of
 * MERCHANTABILITY or FITNESS FOR A PARTICULAR PURPOSE. See the
 * GNU General Public License for more details.
 *
 * You should have received a copy of the GNU General Public License
 * along with MekHQ. If not, see <http://www.gnu.org/licenses/>.
 */
package mekhq.campaign.force;

import megamek.Version;
import megamek.common.Entity;
import megamek.common.annotations.Nullable;
import megamek.common.icons.Camouflage;
import megamek.logging.MMLogger;
import mekhq.MekHQ;
import mekhq.campaign.Campaign;
import mekhq.campaign.event.OrganizationChangedEvent;
import mekhq.campaign.icons.ForcePieceIcon;
import mekhq.campaign.icons.LayeredForceIcon;
import mekhq.campaign.icons.StandardForceIcon;
import mekhq.campaign.icons.enums.LayeredForceIconLayer;
import mekhq.campaign.icons.enums.OperationalStatus;
import mekhq.campaign.log.ServiceLogger;
import mekhq.campaign.mission.Scenario;
import mekhq.campaign.personnel.Person;
import mekhq.campaign.unit.Unit;
import mekhq.utilities.MHQXMLUtility;
import org.w3c.dom.NamedNodeMap;
import org.w3c.dom.Node;
import org.w3c.dom.NodeList;

import java.io.PrintWriter;
import java.util.*;
import java.util.stream.Collectors;

import static java.lang.Math.round;

/**
 * This is a hierarchical object to define forces for TO&amp;E. Each Force
 * object can have a parent force object and a vector of child force objects.
 * Each force can also have a vector of PilotPerson objects. The idea
 * is that any time TOE is refreshed in MekHQView, the force object can be
 * traversed
 * to generate a set of TreeNodes that can be applied to the JTree showing the
 * force
 * TO&amp;E.
 *
 * @author Jay Lawson (jaylawson39 at yahoo.com)
 */
public class Force {
    private static final MMLogger logger = MMLogger.create(Force.class);

    // region Variable Declarations
    // pathway to force icon
    public static final int FORCE_NONE = -1;

    public static final int COMBAT_TEAM_OVERRIDE_NONE = -1;
    public static final int COMBAT_TEAM_OVERRIDE_FALSE = 0;
    public static final int COMBAT_TEAM_OVERRIDE_TRUE = 1;

    private String name;
    private StandardForceIcon forceIcon;
    private Camouflage camouflage;
    private String desc;
    private ForceType forceType;
    private boolean isCombatTeam;
    private int overrideCombatTeam;
    private FormationLevel formationLevel;
    private FormationLevel overrideFormationLevel;
    private Force parentForce;
    private final Vector<Force> subForces;
    private final Vector<UUID> units;
    private int scenarioId;
    private UUID forceCommanderID;
    private UUID overrideForceCommanderID;
    protected UUID techId;

    // an ID so that forces can be tracked in Campaign hash
    private int id;
    // endregion Variable Declarations

    // region Constructors
    public Force(String name) {
        setName(name);
        setForceIcon(new LayeredForceIcon());
        setCamouflage(new Camouflage());
        setDescription("");
        this.forceType = ForceType.STANDARD;
        this.isCombatTeam = false;
        this.overrideCombatTeam = COMBAT_TEAM_OVERRIDE_NONE;
        this.formationLevel = FormationLevel.NONE;
        this.overrideFormationLevel = FormationLevel.NONE;
        this.parentForce = null;
        this.subForces = new Vector<>();
        this.units = new Vector<>();
        this.scenarioId = -1;
    }
    // endregion Constructors

    public String getName() {
        return name;
    }

    public void setName(String n) {
        this.name = n;
    }

    public StandardForceIcon getForceIcon() {
        return forceIcon;
    }

    public void setForceIcon(final StandardForceIcon forceIcon) {
        setForceIcon(forceIcon, false);
    }

    public void setForceIcon(final StandardForceIcon forceIcon, final boolean setForSubForces) {
        this.forceIcon = forceIcon;
        if (setForSubForces) {
            for (final Force force : subForces) {
                force.setForceIcon(forceIcon.clone(), true);
            }
        }
    }

    public Camouflage getCamouflage() {
        return camouflage;
    }

    public Camouflage getCamouflageOrElse(final Camouflage camouflage) {
        return getCamouflage().hasDefaultCategory()
                ? ((getParentForce() == null) ? camouflage : getParentForce().getCamouflageOrElse(camouflage))
                : getCamouflage();
    }

    public void setCamouflage(Camouflage camouflage) {
        this.camouflage = camouflage;
    }

    public String getDescription() {
        return desc;
    }

    public void setDescription(String d) {
        this.desc = d;
    }

<<<<<<< HEAD
    public ForceType getForceType() {
        return forceType;
    }

=======
    /**
     * @return The {@code ForceType} currently assigned to this instance.
     */
    public ForceType getForceType() {
        return forceType;
    }

    /**
     * This method compares the provided {@code forceType} with the current instance's
     * {@code ForceType} to determine if they match.
     *
     * @param forceType The {@code ForceType} to compare against.
     * @return {@code true} if the current instance matches the specified {@code forceType};
     *         otherwise, {@code false}.
     */
    public boolean isForceType(ForceType forceType) {
        return this.forceType == forceType;
    }

    /**
     * Updates the {@code ForceType} for this instance and optionally propagates the change
     * to all sub-forces.
     *
     * <p>If the {@code setForSubForces} flag is {@code true}, the method recursively sets the
     * provided {@code forceType} for all sub-forces of this instance.</p>
     *
     * @param forceType The new {@code ForceType} to assign to this instance.
     * @param setForSubForces A flag indicating whether the change should also apply to sub-forces.
     */
>>>>>>> ceb988aa
    public void setForceType(ForceType forceType, boolean setForSubForces) {
        this.forceType = forceType;
        if (setForSubForces) {
            for (Force force : subForces) {
                force.setForceType(forceType, true);
            }
        }
    }

    public boolean isCombatTeam() {
        return isCombatTeam;
    }

    public void setCombatTeamStatus(final boolean isCombatTeam) {
        this.isCombatTeam = isCombatTeam;
    }

    public int getOverrideCombatTeam() {
        return overrideCombatTeam;
    }

    public void setOverrideCombatTeam(final int overrideCombatTeam) {
        this.overrideCombatTeam = overrideCombatTeam;
    }

    public FormationLevel getFormationLevel() {
        return formationLevel;
    }

    public void setFormationLevel(final FormationLevel formationLevel) {
        this.formationLevel = formationLevel;
    }

    public FormationLevel getOverrideFormationLevel() {
        return overrideFormationLevel;
    }

    public void setOverrideFormationLevel(final FormationLevel overrideFormationLevel) {
        this.overrideFormationLevel = overrideFormationLevel;
    }

    public int getScenarioId() {
        return scenarioId;
    }

    /**
     * Set scenario ID (e.g. deploy to scenario) for a force and all of its subforces and units
     * @param scenarioId scenario to deploy to
     * @param campaign campaign - required to update units
     */
    public void setScenarioId(int scenarioId, Campaign campaign) {
        this.scenarioId = scenarioId;
        for (Force sub : getSubForces()) {
            sub.setScenarioId(scenarioId, campaign);
        }
        for (UUID uid : getUnits()) {
            Unit unit = campaign.getUnit(uid);
            if (null != unit) {
                unit.setScenarioId(scenarioId);
            }
        }
    }

    public void setTechID(UUID tech) {
        techId = tech;
    }

    public UUID getTechID() {
        return techId;
    }

    public boolean isDeployed() {
        // forces are deployed if their parent force is
        if ((null != parentForce) && parentForce.isDeployed()) {
            return true;
        }
        return scenarioId != -1;
    }

    public @Nullable Force getParentForce() {
        return parentForce;
    }

    /**
     * This method generates a list of all parent forces for the current force object in the
     * hierarchy. It repeatedly fetches the parent force of the current force and adds it to a list
     * until no more parent forces can be found (i.e., until the top of the force hierarchy is reached).
     *
     * @return A list of {@link Force} objects representing all the parent forces of the current
     * force object in the hierarchy. The list will be empty if there are no parent forces.
     */
    public List<Force> getAllParents() {
        List<Force> parentForces = new ArrayList<>();

        Force parentFormation = parentForce;

        if (parentForce != null) {
            parentForces.add(parentForce);
        }

        while (parentFormation != null) {
            parentFormation = parentFormation.getParentForce();

            if (parentFormation != null) {
                parentForces.add(parentFormation);
            }
        }

        return parentForces;
    }

    public void setParentForce(final @Nullable Force parent) {
        this.parentForce = parent;
    }

    public Vector<Force> getSubForces() {
        return subForces;
    }

    /**
     * Returns a list of all of this forces' descendant forces.
     * This includes direct child forces and their descendents recursively.
     * <p>
     * This method works by first adding all direct child forces to the list, and
     * then recursively adding their descendants by calling this method on each child
     * force.
     *
     * @return A list of {@link Force} objects representing all descendant forces.
     *         If there are no descendant forces, this method will return an empty list.
     */
    public List<Force> getAllSubForces() {
        List<Force> allSubForces = new ArrayList<>();

        for (Force subForce : subForces) {
            allSubForces.add(subForce);

            allSubForces.addAll(subForce.getAllSubForces());
        }

        return allSubForces;
    }

    public boolean isAncestorOf(Force otherForce) {
        Force pForce = otherForce.getParentForce();
        while (pForce != null) {
            if (pForce.getId() == getId()) {
                return true;
            }
            pForce = pForce.getParentForce();
        }
        return false;
    }

    /**
     * @return the full hierarchical name of the force, including all parents
     */
    public String getFullName() {
        String toReturn = getName();
        if (null != parentForce) {
            toReturn += ", " + parentForce.getFullName();
        }
        return toReturn;
    }

    /**
     * @return A String representation of the full hierarchical force including ID
     *         for MM export
     */
    public String getFullMMName() {
        var ancestors = new ArrayList<Force>();
        ancestors.add(this);
        var p = parentForce;
        while (p != null) {
            ancestors.add(p);
            p = p.parentForce;
        }

        StringBuilder result = new StringBuilder();
        int id = 0;
        for (int i = ancestors.size() - 1; i >= 0; i--) {
            Force ancestor = ancestors.get(i);
            id = 17 * id + ancestor.id + 1;
            result.append(ancestor.getName()).append('|').append(id);
            if (!ancestor.getCamouflage().isDefault()) {
                result.append('|').append(ancestor.getCamouflage().getCategory()).append('|')
                        .append(ancestor.getCamouflage().getFilename());
            }
            result.append("||");
        }
        return result.toString();
    }

    /**
     * Add a subforce to the subforce vector. In general, this
     * should not be called directly to add forces to the campaign
     * because they will not be assigned an id. Use
     * {@link Campaign#addForce(Force, Force)}
     * instead
     * The boolean assignParent here is set to false when assigning forces from the
     * TOE to a scenario, because we don't want to switch this forces real parent
     *
     * @param sub the subforce to add, which may be null from a load failure. This
     *            returns without
     *            adding in that case
     */
    public void addSubForce(final @Nullable Force sub, boolean assignParent) {
        if (sub == null) {
            return;
        }

        if (assignParent) {
            sub.setParentForce(this);
        }
        subForces.add(sub);
    }

    public Vector<UUID> getUnits() {
        return units;
    }

    /**
     * @param standardForcesOnly to only include combat forces or to also include
     *                         support forces
     * @return all the unit ids in this force and all of its subforces
     */
    public Vector<UUID> getAllUnits(boolean standardForcesOnly) {
        Vector<UUID> allUnits;

<<<<<<< HEAD
        if (standardForcesOnly && !forceType.isStandard()) {
=======
        if (standardForcesOnly && forceType.isStandard()) {
>>>>>>> ceb988aa
            allUnits = new Vector<>();
        } else {
            allUnits = new Vector<>(units);
        }

        for (Force force : subForces) {
            allUnits.addAll(force.getAllUnits(standardForcesOnly));
        }

        return allUnits;
    }

    /**
     * Add a unit id to the units vector. In general, this
     * should not be called directly to add unid because they will
     * not be assigned a force id. Use {@link Campaign#addUnitToForce(Unit, int)}
     * instead
     *
     * @param uid
     */
    public void addUnit(UUID uid) {
        addUnit(null, uid, false, null);
    }

    public void addUnit(Campaign campaign, UUID uid, boolean useTransfers, Force oldForce) {
        units.add(uid);

        if (campaign == null) {
            return;
        }

        Unit unit = campaign.getUnit(uid);
        if (unit != null) {
            for (Person person : unit.getCrew()) {
                if (useTransfers) {
                    ServiceLogger.reassignedTOEForce(campaign, person, campaign.getLocalDate(), oldForce, this);
                } else {
                    ServiceLogger.addedToTOEForce(campaign, person, campaign.getLocalDate(), this);
                }
            }
        }

        updateCommander(campaign);
    }

    /**
     * This should not be directly called except by
     * {@link Campaign#removeUnitFromForce(Unit)}
     * instead
     *
     * @param id
     */
    public void removeUnit(Campaign campaign, UUID id, boolean log) {
        int idx = 0;
        boolean found = false;
        for (UUID uid : getUnits()) {
            if (uid.equals(id)) {
                found = true;
                break;
            }
            idx++;
        }
        if (found) {
            units.remove(idx);

            if (log) {
                Unit unit = campaign.getUnit(id);
                if (unit != null) {
                    for (Person person : unit.getCrew()) {
                        ServiceLogger.removedFromTOEForce(campaign, person, campaign.getLocalDate(), this);
                    }
                }
            }

            updateCommander(campaign);
        }
    }

    public void clearScenarioIds(Campaign c) {
        clearScenarioIds(c, true);
    }

    public void clearScenarioIds(Campaign c, boolean killSub) {
        if (killSub) {
            for (UUID uid : getUnits()) {
                Unit u = c.getUnit(uid);
                if (null != u) {
                    u.undeploy();
                }
            }
            // We only need to clear the subForces if we're killing everything.
            for (Force sub : getSubForces()) {
                Scenario s = c.getScenario(sub.getScenarioId());
                if (s != null) {
                    s.removeForce(sub.getId());
                }
                sub.clearScenarioIds(c);
            }
        } else {
            // If we're not killing the units from the scenario, then we need to assign them
            // with the
            // scenario ID and add them to the scenario.
            for (UUID uid : getUnits()) {
                c.getUnit(uid).setScenarioId(getScenarioId());
                c.getScenario(getScenarioId()).addUnit(uid);
            }
        }
        setScenarioId(-1,c);
    }

    public int getId() {
        return id;
    }

    public void setId(int i) {
        this.id = i;
    }

    public UUID getForceCommanderID() {
        return forceCommanderID;
    }

    /**
     * Sets the force commander ID to the provided UUID.
     * You probably want to use
     * setOverrideForceCommanderID(UUID) followed by
     * updateCommander(campaign).
     * @see #setOverrideForceCommanderID(UUID)
     * @see #updateCommander(Campaign)
     * @param commanderID UUID of the commander
     */
    private void setForceCommanderID(UUID commanderID) {
        forceCommanderID = commanderID;
    }

    public UUID getOverrideForceCommanderID() {
        return overrideForceCommanderID;
    }

    public void setOverrideForceCommanderID(UUID overrideForceCommanderID) {
        this.overrideForceCommanderID = overrideForceCommanderID;
    }

    /**
     * Returns a list of unit or force commanders eligible to be considered for the
     * position of force commander.
     *
     * @param campaign the campaign to get eligible commanders from
     * @return a list of UUIDs representing the eligible commanders
     */
    public List<UUID> getEligibleCommanders(Campaign campaign) {
        List<UUID> eligibleCommanders = new ArrayList<>();

        // don't use a stream here, it's not worth the added risk of an NPE
        for (UUID unitId : getUnits()) {
            Unit unit = campaign.getUnit(unitId);

            if ((unit != null) && (unit.getCommander() != null)) {
                eligibleCommanders.add(unit.getCommander().getId());
            }
        }

        // this means the force contains no Units, so we check against the leaders of
        // the sub-forces
        if (eligibleCommanders.isEmpty()) {
            for (Force force : getSubForces()) {
                UUID forceCommander = force.getForceCommanderID();

                if (forceCommander != null) {
                    eligibleCommanders.add(forceCommander);
                }
            }
        }

        return eligibleCommanders;
    }

    /**
     * Updates the commander for a force based on the ranking of eligible
     * commanders.
     *
     * @param campaign the current campaign
     */
    public void updateCommander(Campaign campaign) {
        List<UUID> eligibleCommanders = getEligibleCommanders(campaign);

        if (eligibleCommanders.isEmpty()) {
            forceCommanderID = null;
            overrideForceCommanderID = null;
            updateCombatTeamCommanderIfCombatTeam(campaign);
            return;
        }

        if (overrideForceCommanderID != null) {
            if (eligibleCommanders.contains(overrideForceCommanderID)) {
                forceCommanderID = overrideForceCommanderID;
                updateCombatTeamCommanderIfCombatTeam(campaign);

                if (getParentForce() != null) {
                    getParentForce().updateCommander(campaign);
                }
                return;
            } else {
                overrideForceCommanderID = null;
            }
        }

        Collections.shuffle(eligibleCommanders);
        Person highestRankedPerson = campaign.getPerson(eligibleCommanders.get(0));

        for (UUID eligibleCommanderId : eligibleCommanders) {
            Person eligibleCommander = campaign.getPerson(eligibleCommanderId);
            if (eligibleCommander == null) {
                continue;
            }

            if (eligibleCommander.outRanksUsingSkillTiebreaker(campaign, highestRankedPerson)) {
                highestRankedPerson = eligibleCommander;
            }
        }

        forceCommanderID = highestRankedPerson.getId();
        updateCombatTeamCommanderIfCombatTeam(campaign);

        if (getParentForce() != null) {
            getParentForce().updateCommander(campaign);
        }
    }

    private void updateCombatTeamCommanderIfCombatTeam(Campaign campaign) {
        if (isCombatTeam()) {
            CombatTeam combatTeam = campaign.getCombatTeamsTable().getOrDefault(getId(), null);
            if (combatTeam != null) {
                combatTeam.setCommander(getForceCommanderID());
            }
        }
    }

    public void removeSubForce(int id) {
        int idx = 0;
        boolean found = false;
        for (Force sforce : getSubForces()) {
            if (sforce.getId() == id) {
                found = true;
                break;
            }
            idx++;
        }
        if (found) {
            subForces.remove(idx);
        }
    }

    /**
     * This determines the proper operational status icon to use for this force and
     * sets it.
     *
     * @param campaign the campaign to determine the operational status of this
     *                 force using
     * @return a list of the operational statuses for units in this force and in all
     *         of its subForces.
     */
    public List<OperationalStatus> updateForceIconOperationalStatus(final Campaign campaign) {
        // First, update all subForces, collecting their unit statuses into a single
        // list
        final List<OperationalStatus> statuses = getSubForces().stream()
                .flatMap(subForce -> subForce.updateForceIconOperationalStatus(campaign).stream())
                .collect(Collectors.toList());

        // Then, Add the units assigned to this force
        statuses.addAll(getUnits().stream()
                .map(campaign::getUnit)
                .filter(Objects::nonNull)
                .map(OperationalStatus::determineLayeredForceIconOperationalStatus)
                .toList());

        // Can only update the icon for LayeredForceIcons, but still need to return the
        // processed
        // units for parent force updates
        if (!(getForceIcon() instanceof LayeredForceIcon)) {
            return statuses;
        }

        if (statuses.isEmpty()) {
            // No special modifier for empty forces
            ((LayeredForceIcon) getForceIcon()).getPieces().remove(LayeredForceIconLayer.SPECIAL_MODIFIER);
        } else {
            // Sum the unit status ordinals, then divide by the overall number of statuses,
            // to get
            // the ordinal of the force's status. Then assign the operational status to
            // this.
            final int index = (int) round(statuses.stream().mapToInt(Enum::ordinal).sum() / (statuses.size() * 1.0));
            final OperationalStatus status = OperationalStatus.values()[index];
            ((LayeredForceIcon) getForceIcon()).getPieces().put(LayeredForceIconLayer.SPECIAL_MODIFIER,
                    new ArrayList<>());
            ((LayeredForceIcon) getForceIcon()).getPieces().get(LayeredForceIconLayer.SPECIAL_MODIFIER)
                    .add(new ForcePieceIcon(
                            LayeredForceIconLayer.SPECIAL_MODIFIER,
                            MekHQ.getMHQOptions().getNewDayForceIconOperationalStatusStyle().getPath(),
                            status.getFilename()));
        }

        return statuses;
    }

    public void writeToXML(PrintWriter pw1, int indent) {
        pw1.println(MHQXMLUtility.indentStr(indent++) + "<force id=\"" + id + "\" type=\"" + this.getClass().getName()
                + "\">");
        MHQXMLUtility.writeSimpleXMLTag(pw1, indent, "name", name);
        getForceIcon().writeToXML(pw1, indent);
        getCamouflage().writeToXML(pw1, indent);
        if (!getDescription().isBlank()) {
            MHQXMLUtility.writeSimpleXMLTag(pw1, indent, "desc", desc);
        }
        MHQXMLUtility.writeSimpleXMLTag(pw1, indent, "forceType", forceType.ordinal());
        MHQXMLUtility.writeSimpleXMLTag(pw1, indent, "overrideCombatTeam", overrideCombatTeam);
        MHQXMLUtility.writeSimpleXMLTag(pw1, indent, "formationLevel", formationLevel.toString());
        MHQXMLUtility.writeSimpleXMLTag(pw1, indent, "populateOriginNode", overrideFormationLevel.toString());
        MHQXMLUtility.writeSimpleXMLTag(pw1, indent, "scenarioId", scenarioId);
        MHQXMLUtility.writeSimpleXMLTag(pw1, indent, "techId", techId);
        MHQXMLUtility.writeSimpleXMLTag(pw1, indent, "overrideForceCommanderID", overrideForceCommanderID);
        MHQXMLUtility.writeSimpleXMLTag(pw1, indent, "forceCommanderID", forceCommanderID);
        if (!units.isEmpty()) {
            MHQXMLUtility.writeSimpleXMLOpenTag(pw1, indent++, "units");
            for (UUID uid : units) {
                pw1.println(MHQXMLUtility.indentStr(indent) + "<unit id=\"" + uid + "\"/>");
            }
            MHQXMLUtility.writeSimpleXMLCloseTag(pw1, --indent, "units");
        }

        if (!subForces.isEmpty()) {
            MHQXMLUtility.writeSimpleXMLOpenTag(pw1, indent++, "subforces");
            for (Force sub : subForces) {
                sub.writeToXML(pw1, indent);
            }
            MHQXMLUtility.writeSimpleXMLCloseTag(pw1, --indent, "subforces");
        }
        MHQXMLUtility.writeSimpleXMLCloseTag(pw1, --indent, "force");
    }

    public static @Nullable Force generateInstanceFromXML(Node workingNode, Campaign campaign, Version version) {
        Force force = new Force("");
        NamedNodeMap attributes = workingNode.getAttributes();
        Node idNameNode = attributes.getNamedItem("id");
        String idString = idNameNode.getTextContent();

        try {
            NodeList childNodes = workingNode.getChildNodes();
            force.id = Integer.parseInt(idString);

            for (int x = 0; x < childNodes.getLength(); x++) {
                Node wn2 = childNodes.item(x);
                if (wn2.getNodeName().equalsIgnoreCase("name")) {
                    force.setName(wn2.getTextContent().trim());
                } else if (wn2.getNodeName().equalsIgnoreCase(StandardForceIcon.XML_TAG)) {
                    force.setForceIcon(StandardForceIcon.parseFromXML(wn2));
                } else if (wn2.getNodeName().equalsIgnoreCase(LayeredForceIcon.XML_TAG)) {
                    force.setForceIcon(LayeredForceIcon.parseFromXML(wn2));
                } else if (wn2.getNodeName().equalsIgnoreCase(Camouflage.XML_TAG)) {
                    force.setCamouflage(Camouflage.parseFromXML(wn2));
                } else if (wn2.getNodeName().equalsIgnoreCase("desc")) {
                    force.setDescription(wn2.getTextContent().trim());
                } else if (wn2.getNodeName().equalsIgnoreCase("forceType")) {
                    force.setForceType(ForceType.fromOrdinal(
                        Integer.parseInt(wn2.getTextContent().trim())), false);
                } else if (wn2.getNodeName().equalsIgnoreCase("overrideCombatTeam")) {
                    force.setOverrideCombatTeam(Integer.parseInt(wn2.getTextContent().trim()));
                } else if (wn2.getNodeName().equalsIgnoreCase("formationLevel")) {
                    force.setFormationLevel(FormationLevel.parseFromString(wn2.getTextContent().trim()));
                } else if (wn2.getNodeName().equalsIgnoreCase("populateOriginNode")) {
                    force.setOverrideFormationLevel(FormationLevel.parseFromString(wn2.getTextContent().trim()));
                } else if (wn2.getNodeName().equalsIgnoreCase("scenarioId")) {
                    force.scenarioId = Integer.parseInt(wn2.getTextContent());
                } else if (wn2.getNodeName().equalsIgnoreCase("techId")) {
                    force.techId = UUID.fromString(wn2.getTextContent());
                } else if (wn2.getNodeName().equalsIgnoreCase("overrideForceCommanderID")) {
                    force.overrideForceCommanderID = UUID.fromString(wn2.getTextContent());
                } else if (wn2.getNodeName().equalsIgnoreCase("forceCommanderID")) {
                    force.forceCommanderID = UUID.fromString(wn2.getTextContent());
                } else if (wn2.getNodeName().equalsIgnoreCase("units")) {
                    processUnitNodes(force, wn2, version);
                } else if (wn2.getNodeName().equalsIgnoreCase("subforces")) {
                    NodeList nl2 = wn2.getChildNodes();
                    for (int y = 0; y < nl2.getLength(); y++) {
                        Node wn3 = nl2.item(y);
                        // If it's not an element node, we ignore it.
                        if (wn3.getNodeType() != Node.ELEMENT_NODE) {
                            continue;
                        }

                        if (!wn3.getNodeName().equalsIgnoreCase("force")) {
                            String message = String.format("Unknown node type not loaded in Forces nodes: %s",
                                    wn3.getNodeName());
                            logger.error(message);
                            continue;
                        }

                        force.addSubForce(generateInstanceFromXML(wn3, campaign, version), true);
                    }
                }
            }
            campaign.importForce(force);
        } catch (Exception ex) {
            logger.error("", ex);
            return null;
        }

        return force;
    }

    private static void processUnitNodes(Force retVal, Node wn, Version version) {
        NodeList nl = wn.getChildNodes();
        for (int x = 0; x < nl.getLength(); x++) {
            Node wn2 = nl.item(x);
            if (wn2.getNodeType() != Node.ELEMENT_NODE) {
                continue;
            }
            NamedNodeMap attrs = wn2.getAttributes();
            Node classNameNode = attrs.getNamedItem("id");
            String idString = classNameNode.getTextContent();
            retVal.addUnit(UUID.fromString(idString));
        }
    }

    public Vector<Object> getAllChildren(Campaign campaign) {
        Vector<Object> children = new Vector<>(subForces);
        // add any units
        Enumeration<UUID> uids = getUnits().elements();
        // put them into a temporary array so I can sort it by rank
        List<Unit> units = new ArrayList<>();
        List<Unit> unmannedUnits = new ArrayList<>();
        while (uids.hasMoreElements()) {
            Unit u = campaign.getUnit(uids.nextElement());
            if (null != u) {
                if (null == u.getCommander()) {
                    unmannedUnits.add(u);
                } else {
                    units.add(u);
                }
            }
        }
        units.sort((u1, u2) -> ((Comparable<Integer>) u2.getCommander().getRankNumeric())
                .compareTo(u1.getCommander().getRankNumeric()));

        children.addAll(units);
        children.addAll(unmannedUnits);
        return children;
    }

    @Override
    public String toString() {
        return name;
    }

    @Override
    public boolean equals(Object o) {
        return (o instanceof Force) && (((Force) o).getId() == id) && ((Force) o).getFullName().equals(getFullName());
    }

    @Override
    public int hashCode() {
        return Objects.hash(getId(), getFullName());
    }

    /**
     * Calculates the force's total BV, including sub forces.
     *
     * @param campaign The working campaign. This is the campaign object that the force belongs to.
     * @param forceStandardBattleValue Flag indicating whether to override campaign settings that
     *                                 call for the use of Generic BV
     * @return The total battle value (BV) of the force.
     */
    public int getTotalBV(Campaign campaign, boolean forceStandardBattleValue) {
        int bvTotal = 0;

        for (UUID unitId : getAllUnits(false)) {
            // no idea how this would happen, but sometimes a unit in a forces unit ID list
            // has an invalid ID?
            if (campaign.getUnit(unitId) == null) {
                continue;
            }

            if (campaign.getCampaignOptions().isUseGenericBattleValue() && !forceStandardBattleValue) {
                bvTotal += campaign.getUnit(unitId).getEntity().getGenericBattleValue();
            } else {
                bvTotal += campaign.getUnit(unitId).getEntity().calculateBattleValue();
            }
        }

        return bvTotal;
    }

    /**
     * Calculates the total count of units in the given force, including all sub forces.
     *
     * @param campaign the current campaign
     * @param isClanBidding flag to indicate whether clan bidding is being performed
     * @return the total count of units in the force (including sub forces)
     */
    public int getTotalUnitCount(Campaign campaign, boolean isClanBidding) {
        int unitTotal = 0;

        for (Force subforce : getSubForces()) {
            unitTotal += subforce.getTotalUnitCount(campaign, isClanBidding);
        }

        // If we're getting the unit count specifically for Clan Bidding, we don't want to count
        // Conventional Infantry, and we only count Battle Armor as half a unit.
        // If we're not performing Clan Bidding, we just need the total count of units.
        if (isClanBidding) {
            double rollingCount = 0;

            for (UUID unitId : getUnits()) {
                Entity unit = campaign.getUnit(unitId).getEntity();

                if (unit.isBattleArmor()) {
                    rollingCount += 0.5;
                } else if (!unit.isConventionalInfantry()) {
                    rollingCount++;
                }
            }

            unitTotal += (int) round(rollingCount);
        } else {
            unitTotal += getUnits().size();
        }

        return unitTotal;
    }

    /**
     * Calculates the unit type most represented in this force
     * and all subforces.
     *
     * @param campaign Working campaign
     * @return Majority unit type.
     */
    public int getPrimaryUnitType(Campaign campaign) {
        Map<Integer, Integer> unitTypeBuckets = new TreeMap<>();
        int biggestBucketID = -1;
        int biggestBucketCount = 0;

        for (UUID id : getAllUnits(false)) {
            int unitType = campaign.getUnit(id).getEntity().getUnitType();

            unitTypeBuckets.merge(unitType, 1, Integer::sum);

            if (unitTypeBuckets.get(unitType) > biggestBucketCount) {
                biggestBucketCount = unitTypeBuckets.get(unitType);
                biggestBucketID = unitType;
            }
        }

        return biggestBucketID;
    }

    /**
     * Finds the distance (depth) from the origin force
     *
     * @param force the force to get depth for
     */
    public static int getDepth(Force force) {
        int depth = 0;

        Force parent = force.getParentForce();

        while (parent != null) {
            depth++;
            force = parent;
            parent = force.getParentForce();
        }

        return depth;
    }

    /**
     * Uses a recursive search to find the maximum distance (depth) from the origin
     * force
     *
     * @param force the current force. Should always equal campaign.getForce(0), if
     *              called remotely
     * @param depth the current recursive depth.
     */
    public static int getMaximumDepth(Force force, Integer depth) {
        int maximumDepth = depth;

        for (Force subforce : force.getSubForces()) {
            int nextDepth = getMaximumDepth(subforce, depth + 1);

            if (nextDepth > maximumDepth) {
                maximumDepth = nextDepth;
            }
        }

        return maximumDepth;
    }

    /**
     * Populates the formation levels of a force hierarchy starting from the origin
     * force.
     * For all subforces of the given force, it sets the formation level to one
     * level lower than the current level.
     * If the resulting formation level is below the lower boundary determined by
     * available formation level enums,
     * it sets the formation level to INVALID.
     *
     * @param campaign the campaign to determine the lower boundary
     */
    public static void populateFormationLevelsFromOrigin(Campaign campaign) {
        Force force = campaign.getForce(0);

        int currentFormationLevel = populateOriginNode(campaign, force);

        // we then set lower boundaries (i.e., how far we can decrease formation level)
        int lowerBoundary = getLowerBoundary(campaign);

        changeFormationLevel(force, currentFormationLevel, lowerBoundary);
    }

    /**
     * Changes the formation level of a force and its sub-forces.
     *
     * @param force                 the force whose formation level is to be changed
     * @param currentFormationLevel the current formation level of the force
     * @param lowerBoundary         the lower boundary for the formation level
     */
    private static void changeFormationLevel(Force force, int currentFormationLevel, int lowerBoundary) {
        for (Force subforce : force.getSubForces()) {
            if (currentFormationLevel - 1 < lowerBoundary) {
                subforce.setFormationLevel(FormationLevel.INVALID);
            } else {
                subforce.setFormationLevel(FormationLevel.parseFromInt(currentFormationLevel - 1));
            }

            MekHQ.triggerEvent(new OrganizationChangedEvent(force));

            changeFormationLevel(subforce, currentFormationLevel - 1, lowerBoundary);
        }
    }

    /**
     * Retrieves the lower boundary value based on the given campaign.
     *
     * @param campaign the campaign object to retrieve the lower boundary for
     * @return the lower boundary value as an integer
     */
    private static int getLowerBoundary(Campaign campaign) {
        int lowerBoundary = FormationLevel.values().length;

        for (FormationLevel level : FormationLevel.values()) {
            if (level.isNone() || level.isInvalid() || level.isRemoveOverride()) {
                continue;
            }

            boolean isValid = false;

            if (campaign.getFaction().isClan() && level.isClan()) {
                isValid = true;
            } else if (campaign.getFaction().isComStarOrWoB()) {
                isValid = true;
            }
            if (!campaign.getFaction().isClan() && !campaign.getFaction().isComStarOrWoB()) {
                isValid = level.isInnerSphere();
            }

            if (isValid) {
                lowerBoundary = level.parseToInt() < lowerBoundary ? level.parseToInt() : lowerBoundary;
            }
        }
        return lowerBoundary;
    }

    /**
     * Populates the origin node (the force normally named after the campaign) with
     * an appropriate Formation Level.
     *
     * @param campaign the current campaign
     * @param origin   the origin node
     * @return the parsed integer value of the origin node's formation level
     */
    private static int populateOriginNode(Campaign campaign, Force origin) {
        FormationLevel overrideFormationLevel = origin.getOverrideFormationLevel();
        int maximumDepth = getMaximumDepth(origin, 0);

        if (!overrideFormationLevel.isNone() && !overrideFormationLevel.isRemoveOverride()) {
            origin.setFormationLevel(overrideFormationLevel);
        } else {
            origin.setFormationLevel(FormationLevel.parseFromDepth(campaign, maximumDepth));
            origin.setOverrideFormationLevel(FormationLevel.NONE);
        }

        MekHQ.triggerEvent(new OrganizationChangedEvent(origin));

        return origin.getFormationLevel().parseToInt();
    }
}<|MERGE_RESOLUTION|>--- conflicted
+++ resolved
@@ -158,12 +158,6 @@
         this.desc = d;
     }
 
-<<<<<<< HEAD
-    public ForceType getForceType() {
-        return forceType;
-    }
-
-=======
     /**
      * @return The {@code ForceType} currently assigned to this instance.
      */
@@ -193,7 +187,6 @@
      * @param forceType The new {@code ForceType} to assign to this instance.
      * @param setForSubForces A flag indicating whether the change should also apply to sub-forces.
      */
->>>>>>> ceb988aa
     public void setForceType(ForceType forceType, boolean setForSubForces) {
         this.forceType = forceType;
         if (setForSubForces) {
@@ -422,11 +415,7 @@
     public Vector<UUID> getAllUnits(boolean standardForcesOnly) {
         Vector<UUID> allUnits;
 
-<<<<<<< HEAD
         if (standardForcesOnly && !forceType.isStandard()) {
-=======
-        if (standardForcesOnly && forceType.isStandard()) {
->>>>>>> ceb988aa
             allUnits = new Vector<>();
         } else {
             allUnits = new Vector<>(units);
