/*
 * Copyright (c) 2009 - Jay Lawson (jaylawson39 at yahoo.com). All Rights Reserved.
 * Copyright (C) 2013-2025 The MegaMek Team. All Rights Reserved.
 *
 * This file is part of MekHQ.
 *
 * MekHQ is free software: you can redistribute it and/or modify
 * it under the terms of the GNU General Public License (GPL),
 * version 3 or (at your option) any later version,
 * as published by the Free Software Foundation.
 *
 * MekHQ is distributed in the hope that it will be useful,
 * but WITHOUT ANY WARRANTY; without even the implied warranty
 * of MERCHANTABILITY or FITNESS FOR A PARTICULAR PURPOSE.
 * See the GNU General Public License for more details.
 *
 * A copy of the GPL should have been included with this project;
 * if not, see <https://www.gnu.org/licenses/>.
 *
 * NOTICE: The MegaMek organization is a non-profit group of volunteers
 * creating free software for the BattleTech community.
 *
 * MechWarrior, BattleMech, `Mech and AeroTech are registered trademarks
 * of The Topps Company, Inc. All Rights Reserved.
 *
 * Catalyst Game Labs and the Catalyst Game Labs logo are trademarks of
 * InMediaRes Productions, LLC.
 *
 * MechWarrior Copyright Microsoft Corporation. MekHQ was created under
 * Microsoft's "Game Content Usage Rules"
 * <https://www.xbox.com/en-US/developers/rules> and it is not endorsed by or
 * affiliated with Microsoft.
 */
package mekhq.campaign.unit;

import static java.lang.Math.max;
import static megamek.common.compute.Compute.d6;
import static mekhq.campaign.personnel.skills.SkillType.S_ZERO_G_OPERATIONS;
import static mekhq.campaign.unit.Unit.SITE_FACILITY_BASIC;
import static mekhq.utilities.MHQInternationalization.getFormattedTextAt;
import static mekhq.utilities.ReportingUtilities.CLOSING_SPAN_TAG;
import static mekhq.utilities.ReportingUtilities.getNegativeColor;
import static mekhq.utilities.ReportingUtilities.spanOpeningWithCustomColor;

import java.time.LocalDate;
import java.util.ArrayList;
import java.util.Comparator;
import java.util.HashMap;
import java.util.LinkedHashMap;
import java.util.List;
import java.util.Map;
import java.util.ResourceBundle;
import java.util.stream.Collectors;

import megamek.common.options.OptionsConstants;
import megamek.common.rolls.TargetRoll;
import megamek.logging.MMLogger;
import mekhq.MekHQ;
import mekhq.campaign.Campaign;
import mekhq.campaign.campaignOptions.CampaignOptions;
import mekhq.campaign.finances.enums.TransactionType;
import mekhq.campaign.parts.Part;
import mekhq.campaign.parts.enums.PartQuality;
import mekhq.campaign.personnel.Person;
import mekhq.campaign.personnel.skills.Skill;
import mekhq.campaign.personnel.skills.SkillModifierData;
import mekhq.campaign.universe.Atmosphere;
import mekhq.campaign.universe.Planet;
import mekhq.campaign.work.IPartWork;
import mekhq.utilities.ReportingUtilities;

/**
 * The code in this class previously lived in {@link Campaign} and were migrated as part of an effort to reduce the size
 * of that class. The move took place in the 0.50.10 cycle, and no changes were made beyond those necessary to
 * facilitate the move.
 */
public class Maintenance {
    private static final MMLogger LOGGER = MMLogger.create(Maintenance.class);

    private static final String RESOURCE_BUNDLE = "mekhq.resources.Maintenance";
    /** @deprecated Use {@link #RESOURCE_BUNDLE} instead */
    @Deprecated(since = "0.50.10", forRemoval = true)
    private static final ResourceBundle resources = ResourceBundle.getBundle("mekhq.resources.Campaign",
          MekHQ.getMHQOptions().getLocale());

    public static void doMaintenance(Campaign campaign, Unit unit) {
        CampaignOptions campaignOptions = campaign.getCampaignOptions();
        if (!unit.requiresMaintenance() || !campaignOptions.isCheckMaintenance()) {
            return;
        }
        // let's start by checking times
        int minutesUsed = unit.getMaintenanceTime();
        int asTechsUsed = 0;
        boolean maintained;
        boolean paidMaintenance = true;

        unit.incrementDaysSinceMaintenance(campaign, false, asTechsUsed);

        int ruggedMultiplier = 1;
        if (unit.getEntity().hasQuirk(OptionsConstants.QUIRK_POS_RUGGED_1)) {
            ruggedMultiplier = 2;
        }

        if (unit.getEntity().hasQuirk(OptionsConstants.QUIRK_POS_RUGGED_2)) {
            ruggedMultiplier = 3;
        }

        if (unit.getDaysSinceMaintenance() >= (campaignOptions.getMaintenanceCycleDays() * ruggedMultiplier)) {
            Person tech = unit.getTech();
            if (tech != null) {
                int availableMinutes = tech.getMinutesLeft();
                maintained = (availableMinutes >= minutesUsed);

                if (!maintained) {
<<<<<<< HEAD
                    // At this point, insufficient minutes is the only reason why maintenance would fail.
=======
                    // At this point, insufficient minutes is the only reason why this would be failed.
>>>>>>> 594cb6cb
                    campaign.addReport(String.format(resources.getString("maintenanceNotAvailable.text"),
                          unit.getName()));
                } else {
                    maintained = !tech.isMothballing();
                }

                if (maintained) {
                    tech.setMinutesLeft(availableMinutes - minutesUsed);
                    asTechsUsed = campaign.getAvailableAsTechs(minutesUsed, false);
                    campaign.setAsTechPoolMinutes(campaign.getAsTechPoolMinutes() - (asTechsUsed * minutesUsed));
                }
            }

            // maybe use the money
            if (campaignOptions.isPayForMaintain()) {
                if (!(campaign.getFinances().debit(TransactionType.MAINTENANCE,
                      campaign.getLocalDate(),
                      unit.getMaintenanceCost(),
                      "Maintenance for " + unit.getName()))) {
                    campaign.addReport("<font color='" +
                                             getNegativeColor() +
                                             "'><b>You cannot afford to pay maintenance costs for " +
                                             unit.getHyperlinkedName() +
                                             "!</b></font>");
                    paidMaintenance = false;
                }
            }
            // it is time for a maintenance check
            PartQuality qualityOrig = unit.getQuality();
            String techName = "Nobody";
            String techNameLinked = techName;
            if (null != tech) {
                techName = tech.getFullTitle();
                techNameLinked = tech.getHyperlinkedFullTitle();
            }
            // don't do actual damage until we clear the for loop to avoid
            // concurrent mod problems
            // put it into a hash - 4 points of damage will mean destruction
            Map<Part, Integer> partsToDamage = new HashMap<>();
            StringBuilder maintenanceReport = new StringBuilder("<strong>" +
                                                                      techName +
                                                                      " performing maintenance</strong><br><br>");
            for (Part part : unit.getParts()) {
                try {
                    String partReport = doMaintenanceOnUnitPart(campaign,
                          unit,
                          part,
                          partsToDamage,
                          paidMaintenance,
                          asTechsUsed);
                    if (partReport != null) {
                        maintenanceReport.append(partReport).append("<br>");
                    }
                } catch (Exception ex) {
                    LOGGER.error(ex,
                          "Could not perform maintenance on part {} ({}) for {} ({}) due to an error",
                          part.getName(),
                          part.getId(),
                          unit.getName(),
                          unit.getId().toString());
                    campaign.addReport(String.format(
                          "ERROR: An error occurred performing maintenance on %s for unit %s, check the log",
                          part.getName(),
                          unit.getName()));
                }
            }

            int nDamage = 0;
            int nDestroy = 0;
            for (Map.Entry<Part, Integer> p : partsToDamage.entrySet()) {
                int damage = p.getValue();
                if (damage > 3) {
                    nDestroy++;
                    p.getKey().remove(false);
                } else {
                    p.getKey().doMaintenanceDamage(damage);
                    nDamage++;
                }
            }

            unit.setLastMaintenanceReport(maintenanceReport.toString());

            if (campaignOptions.isLogMaintenance()) {
                LOGGER.info(maintenanceReport.toString());
            }

            PartQuality quality = unit.getQuality();
            String qualityString;
            boolean reverse = campaignOptions.isReverseQualityNames();
            if (quality.toNumeric() > qualityOrig.toNumeric()) {
                qualityString = ReportingUtilities.messageSurroundedBySpanWithColor(MekHQ.getMHQOptions()
                                                                                          .getFontColorPositiveHexColor(),
                      "Overall quality improves from " +
                            qualityOrig.toName(reverse) +
                            " to " +
                            quality.toName(reverse));
            } else if (quality.toNumeric() < qualityOrig.toNumeric()) {
                qualityString = ReportingUtilities.messageSurroundedBySpanWithColor(MekHQ.getMHQOptions()
                                                                                          .getFontColorNegativeHexColor(),
                      "Overall quality declines from " +
                            qualityOrig.toName(reverse) +
                            " to " +
                            quality.toName(reverse));
            } else {
                qualityString = "Overall quality remains " + quality.toName(reverse);
            }
            String damageString = getDamageString(unit, nDamage, nDestroy);
            String paidString = "";
            if (!paidMaintenance) {
                paidString = "<font color='" +
                                   getNegativeColor() +
                                   "'>Could not afford maintenance costs, so check is at a penalty.</font>";
            }
            campaign.addReport(techNameLinked +
                                     " performs maintenance on " +
                                     unit.getHyperlinkedName() +
                                     ". " +
                                     paidString +
                                     qualityString +
                                     ". " +
                                     damageString +
                                     " [<a href='MAINTENANCE|" +
                                     unit.getId() +
                                     "'>Get details</a>]");

            unit.resetDaysSinceMaintenance();
        }
    }

    private static String getDamageString(Unit unit, int nDamage, int nDestroy) {
        String damageString = "";
        if (nDamage > 0) {
            damageString += nDamage + " parts were damaged. ";
        }
        if (nDestroy > 0) {
            damageString += nDestroy + " parts were destroyed.";
        }
        if (!damageString.isEmpty()) {
            damageString = "<b><font color='" +
                                 getNegativeColor() +
                                 "'>" +
                                 damageString +
                                 "</b></font> [<a href='REPAIR|" +
                                 unit.getId() +
                                 "'>Repair bay</a>]";
        }
        return damageString;
    }

    private static String doMaintenanceOnUnitPart(Campaign campaign, Unit unit, Part part,
          Map<Part, Integer> partsToDamage,
          boolean paidMaintenance, int asTechsUsed) {
        CampaignOptions campaignOptions = campaign.getCampaignOptions();

        String partReport = "<b>" + part.getName() + "</b> (Quality " + part.getQualityName() + ')';
        if (!part.needsMaintenance()) {
            return null;
        }
        PartQuality oldQuality = part.getQuality();
        TargetRoll target = getTargetForMaintenance(campaign, part, unit.getTech(), asTechsUsed);
        if (!paidMaintenance) {
            // TODO : Make campaign modifier user configurable
            target.addModifier(1, "did not pay for maintenance");
        }

        partReport += ", TN " + target.getValue() + '[' + target.getDesc() + ']';
        int roll = d6(2);
        int margin = roll - target.getValue();
        partReport += " rolled a " + roll + ", margin of " + margin;

        switch (part.getQuality()) {
            case QUALITY_A: {
                if (margin >= 4) {
                    part.improveQuality();
                }
                if (!campaignOptions.isUseUnofficialMaintenance()) {
                    if (margin < -6) {
                        partsToDamage.put(part, 4);
                    } else if (margin < -4) {
                        partsToDamage.put(part, 3);
                    } else if (margin == -4) {
                        partsToDamage.put(part, 2);
                    } else if (margin < -1) {
                        partsToDamage.put(part, 1);
                    }
                } else if (margin < -6) {
                    partsToDamage.put(part, 1);
                }
                break;
            }
            case QUALITY_B: {
                if (margin >= 4) {
                    part.improveQuality();
                } else if (margin < -5) {
                    part.reduceQuality();
                }
                if (!campaignOptions.isUseUnofficialMaintenance()) {
                    if (margin < -6) {
                        partsToDamage.put(part, 2);
                    } else if (margin < -2) {
                        partsToDamage.put(part, 1);
                    }
                }
                break;
            }
            case QUALITY_C: {
                if (margin < -4) {
                    part.reduceQuality();
                } else if (margin >= 5) {
                    part.improveQuality();
                }
                if (!campaignOptions.isUseUnofficialMaintenance()) {
                    if (margin < -6) {
                        partsToDamage.put(part, 2);
                    } else if (margin < -3) {
                        partsToDamage.put(part, 1);
                    }
                }
                break;
            }
            case QUALITY_D: {
                if (margin < -3) {
                    part.reduceQuality();
                    if ((margin < -4) && !campaignOptions.isUseUnofficialMaintenance()) {
                        partsToDamage.put(part, 1);
                    }
                } else if (margin >= 5) {
                    part.improveQuality();
                }
                break;
            }
            case QUALITY_E:
                if (margin < -2) {
                    part.reduceQuality();
                    if ((margin < -5) && !campaignOptions.isUseUnofficialMaintenance()) {
                        partsToDamage.put(part, 1);
                    }
                } else if (margin >= 6) {
                    part.improveQuality();
                }
                break;
            case QUALITY_F:
            default:
                if (margin < -2) {
                    part.reduceQuality();
                    if (margin < -6 && !campaignOptions.isUseUnofficialMaintenance()) {
                        partsToDamage.put(part, 1);
                    }
                }

                break;
        }
        if (part.getQuality().toNumeric() > oldQuality.toNumeric()) {
            partReport += ": " +
                                ReportingUtilities.messageSurroundedBySpanWithColor(MekHQ.getMHQOptions()
                                                                                          .getFontColorPositiveHexColor(),
                                      "new quality is " + part.getQualityName());
        } else if (part.getQuality().toNumeric() < oldQuality.toNumeric()) {
            partReport += ": " +
                                ReportingUtilities.messageSurroundedBySpanWithColor(MekHQ.getMHQOptions()
                                                                                          .getFontColorNegativeHexColor(),
                                      "new quality is " + part.getQualityName());
        } else {
            partReport += ": quality remains " + part.getQualityName();
        }
        if (null != partsToDamage.get(part)) {
            if (partsToDamage.get(part) > 3) {
                partReport += ", " +
                                    ReportingUtilities.messageSurroundedBySpanWithColor(MekHQ.getMHQOptions()
                                                                                              .getFontColorNegativeHexColor(),
                                          "<b>part destroyed</b>");
            } else {
                partReport += ", " +
                                    ReportingUtilities.messageSurroundedBySpanWithColor(MekHQ.getMHQOptions()
                                                                                              .getFontColorNegativeHexColor(),
                                          "<b>part damaged</b>");
            }
        }

        return partReport;
    }

    public static TargetRoll getTargetForMaintenance(Campaign campaign, IPartWork partWork, Person tech,
          int asTechsUsed) {
        CampaignOptions campaignOptions = campaign.getCampaignOptions();

        int value = 10;
        String skillLevel = "Unmaintained";
        SkillModifierData skillModifierData = null;
        if (null != tech) {
            Skill skill = tech.getSkillForWorkingOn(partWork);
            skillModifierData = tech.getSkillModifierData();
            if (null != skill) {
                value = skill.getFinalSkillValue(skillModifierData);
                skillLevel = skill.getSkillLevel(skillModifierData).toString();
            }
        }

        TargetRoll target = new TargetRoll(value, skillLevel);
        if (target.getValue() == TargetRoll.IMPOSSIBLE) {
            return target;
        }

        target.append(partWork.getAllModsForMaintenance());

        if (campaignOptions.isUseEraMods()) {
            target.addModifier(campaign.getFaction().getEraMod(campaign.getGameYear()), "era");
        }

        if (partWork.getUnit().getSite() < SITE_FACILITY_BASIC) {
            if (campaign.getLocation().isOnPlanet() && campaignOptions.isUsePlanetaryModifiers()) {
                Planet planet = campaign.getLocation().getPlanet();
                Atmosphere atmosphere = planet.getAtmosphere(campaign.getLocalDate());
                megamek.common.planetaryConditions.Atmosphere planetaryConditions = planet.getPressure(campaign.getLocalDate());
                int temperature = planet.getTemperature(campaign.getLocalDate());

                Skill zeroGSkill = tech == null ? null : tech.getSkill(S_ZERO_G_OPERATIONS);
                int zeroGSkillLevel = 0;
                if (zeroGSkill != null) {
                    zeroGSkillLevel = zeroGSkill.getTotalSkillLevel(skillModifierData);
                }

                if (planet.getGravity() < 0.8) {
                    int modifier = 2;
                    target.addModifier(modifier, "Low Gravity");
                    addZeroGOperationsModifier(zeroGSkillLevel, modifier, target);
                } else if (planet.getGravity() >= 2.0) {
                    int modifier = 4;
                    target.addModifier(modifier, "Very High Gravity");
                    addZeroGOperationsModifier(zeroGSkillLevel, modifier, target);
                } else if (planet.getGravity() > 1.2) {
                    int modifier = 1;
                    target.addModifier(modifier, "High Gravity");
                    addZeroGOperationsModifier(zeroGSkillLevel, modifier, target);
                }

                if (atmosphere.isTainted() || atmosphere.isToxic()) {
                    target.addModifier(2, "Tainted or Toxic Atmosphere");
                } else if (planetaryConditions.isVacuum()) {
                    target.addModifier(2, "Vacuum");
                }

                if (planetaryConditions.isTrace() || planetaryConditions.isVeryHigh()) {
                    target.addModifier(1, "Trace or Very High Pressure Atmosphere");
                }

                if (temperature < -30 || temperature > 50) {
                    target.addModifier(1, "Extreme Temperature");
                }
            }
        }

        if (null != partWork.getUnit() && null != tech) {
            // the AsTech issue is crazy, because you can actually be better off
            // not maintaining
            // than going it short-handed, but that is just the way it is.
            // Still, there is also some fuzziness about what happens if you are
            // short AsTechs
            // for part of the cycle.
            final int helpMod;
            if (partWork.getUnit().isSelfCrewed()) {
                helpMod = campaign.getShorthandedModForCrews(partWork.getUnit().getEntity().getCrew());
            } else {
                helpMod = campaign.getShorthandedMod(asTechsUsed, false);
            }

            if (helpMod > 0) {
                target.addModifier(helpMod, "shorthanded");
            }

            // like repairs, per CamOps page 208 extra time gives a
            // reduction to the TN based on x2, x3, x4
            if (partWork.getUnit().getMaintenanceMultiplier() > 1) {
                target.addModifier(-(partWork.getUnit().getMaintenanceMultiplier() - 1), "extra time");
            }
        }

        return target;
    }

    /**
     * Applies a Zero-G Operations skill gravityModifier to the specified {@link TargetRoll}, offsetting a penalty
     * gravityModifier.
     *
     * <ul>
     *   <li>If {@code zeroGSkillLevel} >= {@code gravityModifier}, does nothing.</li>
     *   <li>If {@code zeroGSkillLevel} < {@code gravityModifier}, applies {@code -zeroGSkillLevel}.</li>
     * </ul>
     *
     * @param zeroGSkillLevel the Zero-G Operations skill level, which negates up to that much penalty from the
     *                        gravityModifier
     * @param gravityModifier the penalty modifier value to offset
     * @param target          the {@link TargetRoll} instance to modify
     */
    private static void addZeroGOperationsModifier(int zeroGSkillLevel, int gravityModifier, TargetRoll target) {
        if (zeroGSkillLevel > 0) {
            int effectiveModifier = zeroGSkillLevel >= gravityModifier ? 0 : -zeroGSkillLevel;

            if (effectiveModifier < 0) {
                target.addModifier(effectiveModifier, "Zero-G Operations");
            }
        }
    }

    /**
     * Verifies and corrects per-technician maintenance schedules so that each day does not exceed the technician's
     * available minutes and urgent work is not missed.
     *
     * <p>The method:</p>
     * <ul>
     *   <li>Sorts each day's jobs by shortest maintenance time first to maximize the number of units maintained per
     *   day.</li>
     *   <li>If a scheduled day overflows, backfills to the latest earlier day with capacity.</li>
     *   <li>If the only day with capacity is today, defers the actual call to immediate maintenance until after
     *   scheduling completes.</li>
     *   <li>If no day (including today) has capacity, records the unit as unable to maintain and reports it.</li>
     *   <li>For engineers (who only maintain their own unit), validates that today's available minutes are
     *   sufficient and reports if not.</li>
     * </ul>
     *
     * <p>A unit is marked as 'unable to maintain' when...</p>
     * <ul>
     *   <li>No earlier day (today -> scheduled−1) has enough remaining minutes.</li>
     *   <li>Today is the only candidate but lacks sufficient minutes.</li>
     * </ul>
     *
     * @param campaign the active campaign providing options, dates, personnel, unit data, and the reporting sink
     *
     * @author Illiani
     * @see #performImmediateMaintenance(Campaign, Unit)
     * @since 0.50.10
     */
    public static void checkAndCorrectMaintenanceSchedule(Campaign campaign) {
        final CampaignOptions campaignOptions = campaign.getCampaignOptions();
        final int maintenanceCycleDuration = campaignOptions.getMaintenanceCycleDays();
        final boolean techsUseAdmin = campaignOptions.isTechsUseAdministration();

        final boolean hasActiveMission = !campaign.getActiveMissions(false).isEmpty();
        final LocalDate today = campaign.getLocalDate();

        List<Person> allTechs = campaign.getTechsExpanded();
        for (Person tech : allTechs) {
            int dailyWorkMinutes = tech.getDailyAvailableTechTime(techsUseAdmin);

            // Engineers only maintain their own unit, so we're just going to verify that they will have enough time
            // to perform that maintenance.
            if (tech.isEngineer()) {
                String report = performEngineerCheck(tech, dailyWorkMinutes);
                if (!report.isBlank()) {
                    campaign.addReport(report);
                }
                continue;
            }

            List<Unit> techUnits = tech.getTechUnits();
            if (techUnits.isEmpty()) {
                continue;
            }

            // Build a map of dates -> units initially scheduled
            LinkedHashMap<LocalDate, List<Unit>> correctedSchedule = new LinkedHashMap<>();
            LinkedHashMap<LocalDate, List<Unit>> maintenanceSchedule = buildSchedule(techUnits,
                  maintenanceCycleDuration,
                  hasActiveMission,
                  today,
                  correctedSchedule);

            // Remaining minutes per day
            Map<LocalDate, Integer> remainingMinutesPerDay = new LinkedHashMap<>();
            for (LocalDate day : correctedSchedule.keySet()) {
                remainingMinutesPerDay.put(day, dailyWorkMinutes);
            }

            List<Unit> immediateToday = new ArrayList<>();
            List<Unit> unableToMaintain = new ArrayList<>();
            for (Map.Entry<LocalDate, List<Unit>> schedule : maintenanceSchedule.entrySet()) {
                evaluateMaintenanceSchedule(schedule,
                      remainingMinutesPerDay,
                      correctedSchedule,
                      today,
                      immediateToday,
                      unableToMaintain);
            }

            // Post-evaluation reports - this is where we tell the player what's going on.
            for (Unit maintainedUnit : immediateToday) {
                String report = getFormattedTextAt(RESOURCE_BUNDLE, "Maintenance.immediateToday",
                      tech.getHyperlinkedFullTitle(), maintainedUnit.getHyperlinkedName());
                campaign.addReport(report);
                performImmediateMaintenance(campaign, maintainedUnit);
            }

            for (Unit maintainedUnit : unableToMaintain) {
                String report = getFormattedTextAt(RESOURCE_BUNDLE, "Maintenance.unableToMaintain",
                      spanOpeningWithCustomColor(getNegativeColor()), CLOSING_SPAN_TAG,
                      tech.getHyperlinkedFullTitle(), maintainedUnit.getHyperlinkedName());
                campaign.addReport(report);
            }
        }
    }

    /**
     * Builds the initial and corrected maintenance schedules for a technician's assigned units, based on each unit's
     * remaining maintenance cycle time and the current campaign conditions.
     *
     * <p><b>Behavior</b></p>
     * <ul>
     *   <li>Calculates the number of days until each unit's next maintenance is due using
     *   {@link Unit#getDaysUntilNextMaintenance(int)}.</li>
     *   <li>Any negative or zero values are treated as due today to ensure overdue units are handled promptly.</li>
     *   <li>If the campaign has no active mission, multiplies the computed days by four to account for slower
     *   maintenance progress when idle. This only affects scheduling, not technician work time.</li>
     *   <li>Populates {@code maintenanceSchedule} with each unit keyed by its scheduled maintenance date.</li>
     *   <li>Determines the final day represented in the schedule and populates {@code correctedSchedule} with all
     *   dates from today through that day, initializing each with an empty list to ensure coverage for all days in
     *   the range.</li>
     *   <li>Finally, sorts the maintenance schedule chronologically (soonest to latest) and returns it as a
     *   {@link LinkedHashMap}.</li>
     * </ul>
     *
     * @param techUnits                the list of units assigned to the technician
     * @param maintenanceCycleDuration the duration of a full maintenance cycle in days
     * @param hasActiveMission         {@code true} if the campaign currently has an active mission, affecting
     *                                 scheduling
     * @param today                    the current in-game date
     * @param correctedSchedule        the map to populate with empty lists for all days between today and the last
     *                                 scheduled maintenance date
     *
     * @return a {@link LinkedHashMap} of maintenance jobs sorted by maintenance date (soonest -> latest)
     */
    private static LinkedHashMap<LocalDate, List<Unit>> buildSchedule(List<Unit> techUnits,
          int maintenanceCycleDuration, boolean hasActiveMission, LocalDate today,
          LinkedHashMap<LocalDate, List<Unit>> correctedSchedule) {
        LinkedHashMap<LocalDate, List<Unit>> maintenanceSchedule = new LinkedHashMap<>();

        for (Unit maintainedUnit : techUnits) {
            if (!maintainedUnit.requiresMaintenance()) {
                continue;
            }

            // Treat negative/zero as due today (this is just for added security)
            double daysUntilNextMaintenance =
                  max(0.0, maintainedUnit.getDaysUntilNextMaintenance(maintenanceCycleDuration));

            // Adjust when not under contract: maintenance progress is x0.25 normal
            if (!hasActiveMission) {
                daysUntilNextMaintenance *= 4;
            }

            LocalDate scheduleMaintenance = today.plusDays((int) Math.ceil(daysUntilNextMaintenance));
            maintenanceSchedule.computeIfAbsent(scheduleMaintenance, k -> new ArrayList<>())
                  .add(maintainedUnit);
        }

        LocalDate lastDay = maintenanceSchedule.keySet().stream()
                                  .max(Comparator.naturalOrder())
                                  .orElse(today);

        for (LocalDate day = today; !day.isAfter(lastDay); day = day.plusDays(1)) {
            correctedSchedule.put(day, new ArrayList<>());
        }

        // Sort the initial schedule by day (soonest -> latest)
        maintenanceSchedule = maintenanceSchedule.entrySet().stream()
                                    .sorted(Map.Entry.comparingByKey())
                                    .collect(Collectors.toMap(
                                          Map.Entry::getKey,
                                          Map.Entry::getValue,
                                          (a, b) -> a,
                                          LinkedHashMap::new
                                    ));
        return maintenanceSchedule;
    }

    /**
     * Evaluates a single day's maintenance schedule for a technician and adjusts assignments to ensure daily work
     * limits are not exceeded. Jobs that cannot fit on their scheduled day are backfilled to the latest earlier day
     * with remaining capacity. If only today has capacity, the job is marked for immediate maintenance. If no earlier
     * day has available time, the unit is recorded as unable to maintain.
     *
     * <p><b>Algorithm</b></p>
     * <ul>
     *   <li>Sorts all jobs for the scheduled day by shortest maintenance time first (shortest-job-first) to maximize
     *   the number of units maintained.</li>
     *   <li>Checks whether each job fits in the scheduled day. If not, iterates backward from the scheduled day − 1
     *   to today, selecting the latest day with enough remaining minutes.</li>
     *   <li>If that day is today, the job is queued for immediate maintenance.</li>
     *   <li>If no day (including today) has sufficient capacity, the unit is added to {@code unableToMaintain}.</li>
     * </ul>
     *
     * @param schedule               the entry representing one scheduled day and its units
     * @param remainingMinutesPerDay map tracking each day's remaining available minutes for maintenance
     * @param correctedSchedule      the corrected per-day schedule being built
     * @param today                  the current in-game date
     * @param immediateToday         list collecting units requiring immediate maintenance today
     * @param unableToMaintain       list collecting units that cannot be scheduled or maintained
     *
     * @author Illiani
     * @since 0.50.10
     */
    private static void evaluateMaintenanceSchedule(Map.Entry<LocalDate, List<Unit>> schedule,
          Map<LocalDate, Integer> remainingMinutesPerDay, LinkedHashMap<LocalDate, List<Unit>> correctedSchedule,
          LocalDate today, List<Unit> immediateToday, List<Unit> unableToMaintain) {
        LocalDate day = schedule.getKey();
        List<Unit> maintenanceJobs = new ArrayList<>(schedule.getValue());

        // Shortest-job-first maximizes the count of units maintained
        maintenanceJobs.sort(Comparator.comparingInt(Unit::getMaintenanceTime));

        for (Unit maintainedUnit : maintenanceJobs) {
            int maintenanceTime = maintainedUnit.getMaintenanceTime();

            // Try the scheduled day first
            if (maintenanceTime <= remainingMinutesPerDay.get(day)) {
                correctedSchedule.get(day).add(maintainedUnit);
                remainingMinutesPerDay.put(day, remainingMinutesPerDay.get(day) - maintenanceTime);
                continue;
            }

            // Backfill: latest earlier day with capacity (today..day-1)
            LocalDate assignedDate = null;
            for (LocalDate potentialDay = day.minusDays(1);
                  !potentialDay.isBefore(today);
                  potentialDay = potentialDay.minusDays(1)) {
                if (maintenanceTime <= remainingMinutesPerDay.get(potentialDay)) {
                    assignedDate = potentialDay;
                    break; // latest first because we iterate backward
                }
            }

            if (assignedDate != null) {
                if (assignedDate.equals(today)) {
                    // Only today can fit -> immediate maintenance
                    if (maintenanceTime <= remainingMinutesPerDay.get(today)) {
                        immediateToday.add(maintainedUnit);
                        remainingMinutesPerDay.put(today, remainingMinutesPerDay.get(today) - maintenanceTime);
                    } else {
                        unableToMaintain.add(maintainedUnit);
                    }
                } else {
                    correctedSchedule.get(assignedDate).add(maintainedUnit);
                    remainingMinutesPerDay.put(assignedDate,
                          remainingMinutesPerDay.get(assignedDate) - maintenanceTime);
                }
            } else {
                // No earlier day (including today) has capacity
                unableToMaintain.add(maintainedUnit);
            }
        }
    }

    /**
     * Checks whether an engineer has sufficient daily time to perform maintenance on their assigned unit and, if not,
     * returns a formatted warning message for reporting.
     *
     * @param tech             the engineer to evaluate
     * @param dailyWorkMinutes the engineer's available minutes for the day
     *
     * @return a formatted warning string if maintenance time exceeds available minutes; otherwise an empty string
     *
     * @author Illiani
     * @since 0.50.10
     */
    private static String performEngineerCheck(Person tech, int dailyWorkMinutes) {
        Unit techUnit = tech.getUnit();
        int maintenanceTime = techUnit.getMaintenanceTime();
        if (techUnit.requiresMaintenance() && maintenanceTime > dailyWorkMinutes) {
            return getFormattedTextAt(RESOURCE_BUNDLE, "Maintenance.largeVessel",
                  spanOpeningWithCustomColor(getNegativeColor()), CLOSING_SPAN_TAG,
                  tech.getHyperlinkedFullTitle(), techUnit.getHyperlinkedName());
        }

        return "";
    }

    /**
     * Attempts to perform immediate maintenance on a unit using its assigned technician's remaining minutes for today.
     *
     * @param campaign the campaign context used for maintenance processing and reporting
     * @param unit     the unit to service immediately
     *
     * @author Illiani
     * @since 0.50.10
     */
    public static void performImmediateMaintenance(Campaign campaign, Unit unit) {
        Person tech = unit.getTech(); // This gets the engineer, instead, if appropriate
        if (tech == null) {
            return;
        }

        int time = tech.getMinutesLeft();
        int maintenanceTime = unit.getMaintenanceTime();

        if ((time - maintenanceTime) >= 0) {
            // This will increase the number of days until maintenance and then perform the maintenance. We
            // do it this way to ensure that everything is processed cleanly.
            while (unit.getDaysSinceMaintenance() != 0) {
                Maintenance.doMaintenance(campaign, unit);
            }
        } else {
            campaign.addReport(String.format(resources.getString("maintenanceAdHoc.unable"),
                  tech.getHyperlinkedFullTitle(),
                  unit.getHyperlinkedName()));
        }
    }
}<|MERGE_RESOLUTION|>--- conflicted
+++ resolved
@@ -112,11 +112,7 @@
                 maintained = (availableMinutes >= minutesUsed);
 
                 if (!maintained) {
-<<<<<<< HEAD
                     // At this point, insufficient minutes is the only reason why maintenance would fail.
-=======
-                    // At this point, insufficient minutes is the only reason why this would be failed.
->>>>>>> 594cb6cb
                     campaign.addReport(String.format(resources.getString("maintenanceNotAvailable.text"),
                           unit.getName()));
                 } else {
