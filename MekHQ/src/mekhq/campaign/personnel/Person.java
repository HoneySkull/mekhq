--- conflicted
+++ resolved
@@ -1423,15 +1423,9 @@
 
     public void addRandomSpouse(boolean sameSex, Campaign campaign) {
         List<Person> potentials = new ArrayList<>();
-<<<<<<< HEAD
         Gender gender = sameSex ? getGender() : (getGender().isMale() ? Gender.FEMALE : Gender.MALE);
         for (Person p : getCampaign().getActivePersonnel()) {
-            if (isPotentialRandomSpouse(p, gender)) {
-=======
-        int gender = sameSex ? getGender() : (isMale() ? Crew.G_FEMALE : Crew.G_MALE);
-        for (Person p : campaign.getActivePersonnel()) {
             if (isPotentialRandomSpouse(p, gender, campaign)) {
->>>>>>> 26dea6f7
                 potentials.add(p);
             }
         }
@@ -1442,147 +1436,13 @@
         }
     }
 
-<<<<<<< HEAD
-    public boolean isPotentialRandomSpouse(Person p, Gender gender) {
-        if ((p.getGender() != gender) || !safeSpouse(p) || !(isFree() || (isPrisoner() && p.isPrisoner()))) {
+    public boolean isPotentialRandomSpouse(Person p, Gender gender, Campaign campaign) {
+        if ((p.getGender() != gender) || !safeSpouse(p, campaign)
+                || !(isFree() || (isPrisoner() && p.isPrisoner()))) {
             return false;
         }
 
-        int ageDifference = Math.abs(p.getAge(getCampaign().getLocalDate()) - getAge(getCampaign().getLocalDate()));
-
-        return (ageDifference <= getCampaign().getCampaignOptions().getMarriageAgeRange());
-    }
-
-    public void marry(Person spouse, int surnameOption) {
-        String surname = getSurname();
-        String spouseSurname = spouse.getSurname();
-
-        if (surnameOption == SURNAME_WEIGHTED) {
-            WeightedMap<Integer> map = createWeightedSurnameMap();
-            surnameOption = map.randomItem();
-        }
-
-        switch(surnameOption) {
-            case SURNAME_NO_CHANGE:
-                break;
-            case SURNAME_SPOUSE:
-                setSurname(spouseSurname);
-                setMaidenName(surname); //"" is handled in the divorce code
-                break;
-            case SURNAME_YOURS:
-                spouse.setSurname(surname);
-                spouse.setMaidenName(spouseSurname); //"" is handled in the divorce code
-                break;
-            case SURNAME_HYP_YOURS:
-                if (!StringUtil.isNullOrEmpty(surname) && !StringUtil.isNullOrEmpty(spouseSurname)) {
-                    setSurname(surname + "-" + spouseSurname);
-                } else {
-                    setSurname(spouseSurname);
-                }
-
-                setMaidenName(surname); //"" is handled in the divorce code
-                break;
-            case SURNAME_BOTH_HYP_YOURS:
-                if (!StringUtil.isNullOrEmpty(surname) && !StringUtil.isNullOrEmpty(spouseSurname)) {
-                    setSurname(surname + "-" + spouseSurname);
-                    spouse.setSurname(surname + "-" + spouseSurname);
-                } else if (!StringUtil.isNullOrEmpty(spouseSurname)) {
-                    setSurname(spouseSurname);
-                } else if (!StringUtil.isNullOrEmpty(surname)) {
-                    spouse.setSurname(surname);
-                }
-                //both null or "" is ignored as a case, as it would lead to no changes
-
-                setMaidenName(surname); //"" is handled in the divorce code
-                spouse.setMaidenName(spouseSurname); //"" is handled in the divorce code
-                break;
-            case SURNAME_HYP_SPOUSE:
-                if (!StringUtil.isNullOrEmpty(surname) && !StringUtil.isNullOrEmpty(spouseSurname)) {
-                    spouse.setSurname(spouseSurname + "-" + surname);
-                } else {
-                    spouse.setSurname(surname);
-                }
-
-                spouse.setMaidenName(spouseSurname); //"" is handled in the divorce code
-                break;
-            case SURNAME_BOTH_HYP_SPOUSE:
-                if (!StringUtil.isNullOrEmpty(surname) && !StringUtil.isNullOrEmpty(spouseSurname)) {
-                    setSurname(spouseSurname + "-" + surname);
-                    spouse.setSurname(spouseSurname + "-" + surname);
-                } else if (!StringUtil.isNullOrEmpty(spouseSurname)) {
-                    setSurname(spouseSurname);
-                } else if (!StringUtil.isNullOrEmpty(surname)) {
-                    spouse.setSurname(surname);
-                }
-                //both null or "" is ignored as a case, as it would lead to no changes
-
-                setMaidenName(surname); //"" is handled in the divorce code
-                spouse.setMaidenName(spouseSurname); //"" is handled in the divorce code
-                break;
-            case SURNAME_MALE:
-                if (getGender().isMale()) {
-                    spouse.setSurname(surname);
-                    spouse.setMaidenName(spouseSurname); //"" is handled in the divorce code
-                } else {
-                    setSurname(spouseSurname);
-                    setMaidenName(surname); //"" is handled in the divorce code
-                }
-                break;
-            case SURNAME_FEMALE:
-                if (getGender().isMale()) {
-                    setSurname(spouseSurname);
-                    setMaidenName(surname); //"" is handled in the divorce code
-                } else {
-                    spouse.setSurname(surname);
-                    spouse.setMaidenName(spouseSurname); //"" is handled in the divorce code
-                }
-                break;
-            default:
-                MekHQ.getLogger().log(getClass(), "marry", LogLevel.ERROR,
-                        String.format("Unknown error in Surname chooser between \"%s\" and \"%s\"",
-                        getFullName(), spouse.getFullName()));
-                break;
-        }
-
-        if (getCampaign().getCampaignOptions().logMarriageNameChange()) {
-            if (!spouse.getSurname().equals(spouseSurname)) {
-                PersonalLogger.marriageNameChange(spouse, this, getCampaign().getDate());
-
-            }
-            if (!getSurname().equals(surname)) {
-                PersonalLogger.marriageNameChange(this, spouse, getCampaign().getDate());
-            }
-        }
-
-        setSpouseId(spouse.getId());
-        spouse.setSpouseId(getId());
-
-        PersonalLogger.marriage(this, spouse, getCampaign().getDate());
-        PersonalLogger.marriage(spouse, this, getCampaign().getDate());
-
-        campaign.addReport(String.format("%s has married %s!", getHyperlinkedName(),
-                spouse.getHyperlinkedName()));
-
-        MekHQ.triggerEvent(new PersonChangedEvent(this));
-        MekHQ.triggerEvent(new PersonChangedEvent(spouse));
-    }
-
-    private WeightedMap<Integer> createWeightedSurnameMap() {
-        WeightedMap<Integer> map = new WeightedMap<>();
-
-        int[] weights = campaign.getCampaignOptions().getRandomMarriageSurnameWeights();
-
-        for (int i = 0; i < NUM_SURNAME; i++) {
-            map.add(weights[i], i);
-        }
-=======
-    public boolean isPotentialRandomSpouse(Person p, int gender, Campaign campaign) {
-        if ((p.getGender() != gender) || !safeSpouse(p, campaign) || !(isFree() || (isPrisoner() && p.isPrisoner()))) {
-            return false;
-        }
-
         int ageDifference = Math.abs(p.getAge(campaign.getLocalDate()) - getAge(campaign.getLocalDate()));
->>>>>>> 26dea6f7
 
         return (ageDifference <= campaign.getCampaignOptions().getMarriageAgeRange());
     }
