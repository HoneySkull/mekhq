--- conflicted
+++ resolved
@@ -35,37 +35,9 @@
 import megamek.common.loaders.EntityLoadingException;
 import megamek.common.options.PilotOptions;
 import megamek.common.util.EncodeControl;
-<<<<<<< HEAD
-import mekhq.IconPackage;
-import mekhq.MHQStaticDirectoryManager;
-import mekhq.MekHQ;
-import mekhq.MekHqConstants;
-import mekhq.MekHqXmlUtil;
-import mekhq.Utilities;
-import mekhq.Version;
-import mekhq.campaign.Campaign;
-import mekhq.campaign.CampaignController;
-import mekhq.campaign.CampaignOptions;
-import mekhq.campaign.RandomSkillPreferences;
-import mekhq.campaign.event.AssetEvent;
-import mekhq.campaign.event.AstechPoolChangedEvent;
-import mekhq.campaign.event.DayEndingEvent;
-import mekhq.campaign.event.DeploymentChangedEvent;
-import mekhq.campaign.event.LoanEvent;
-import mekhq.campaign.event.LocationChangedEvent;
-import mekhq.campaign.event.MedicPoolChangedEvent;
-import mekhq.campaign.event.MekHQOptionsChangedEvent;
-import mekhq.campaign.event.MissionEvent;
-import mekhq.campaign.event.NewDayEvent;
-import mekhq.campaign.event.OptionsChangedEvent;
-import mekhq.campaign.event.OrganizationChangedEvent;
-import mekhq.campaign.event.PersonEvent;
-import mekhq.campaign.event.TransactionEvent;
-=======
 import mekhq.*;
 import mekhq.campaign.*;
 import mekhq.campaign.event.*;
->>>>>>> 8e63aea5
 import mekhq.campaign.finances.Money;
 import mekhq.campaign.force.Force;
 import mekhq.campaign.market.unitMarket.AbstractUnitMarket;
@@ -82,47 +54,9 @@
 import mekhq.campaign.unit.Unit;
 import mekhq.campaign.universe.NewsItem;
 import mekhq.campaign.universe.RandomFactionGenerator;
-<<<<<<< HEAD
-import mekhq.gui.dialog.AdvanceDaysDialog;
-import mekhq.gui.dialog.BatchXPDialog;
-import mekhq.gui.dialog.CampaignExportWizard;
-import mekhq.gui.dialog.CampaignOptionsDialog;
-import mekhq.gui.dialog.CompanyGenerationDialog;
-import mekhq.gui.dialog.ContractMarketDialog;
-import mekhq.gui.dialog.DataLoadingDialog;
-import mekhq.gui.dialog.GMToolsDialog;
-import mekhq.gui.dialog.HireBulkPersonnelDialog;
-import mekhq.gui.dialog.HistoricalDailyReportDialog;
-import mekhq.gui.dialog.InsufficientAstechTimeNagDialog;
-import mekhq.gui.dialog.InsufficientAstechsNagDialog;
-import mekhq.gui.dialog.InsufficientMedicsNagDialog;
-import mekhq.gui.dialog.MaintenanceReportDialog;
-import mekhq.gui.dialog.MassMothballDialog;
-import mekhq.gui.dialog.MekHQAboutBox;
-import mekhq.gui.dialog.MekHQUnitSelectorDialog;
-import mekhq.gui.dialog.MekHqOptionsDialog;
-import mekhq.gui.dialog.MercRosterDialog;
-import mekhq.gui.dialog.NewRecruitDialog;
-import mekhq.gui.dialog.NewsReportDialog;
-import mekhq.gui.dialog.OutstandingScenariosNagDialog;
-import mekhq.gui.dialog.PartsStoreDialog;
-import mekhq.gui.dialog.PersonnelMarketDialog;
-import mekhq.gui.dialog.PopupValueChoiceDialog;
-import mekhq.gui.dialog.RefitNameDialog;
-import mekhq.gui.dialog.ReportDialog;
-import mekhq.gui.dialog.RetirementDefectionDialog;
-import mekhq.gui.dialog.ScenarioTemplateEditorDialog;
-import mekhq.gui.dialog.ShipSearchDialog;
-import mekhq.gui.dialog.ShortDeploymentNagDialog;
-import mekhq.gui.dialog.UnitCostReportDialog;
-import mekhq.gui.dialog.UnitMarketDialog;
-import mekhq.gui.dialog.UnmaintainedUnitsNagDialog;
-import mekhq.gui.dialog.UnresolvedStratConContactsNagDialog;
-=======
 import mekhq.gui.dialog.*;
 import mekhq.gui.dialog.nagDialogs.*;
 import mekhq.gui.dialog.reportDialogs.*;
->>>>>>> 8e63aea5
 import mekhq.gui.model.PartsTableModel;
 import mekhq.io.FileType;
 import org.w3c.dom.Document;
@@ -2209,126 +2143,6 @@
         MekHQ.getLogger().info("Finished load of parts file");
     }
 
-<<<<<<< HEAD
-    protected void loadOptionsFile() {
-        Optional<File> maybeFile = FileDialogs.openCampaignOptions(frame);
-
-        if (maybeFile.isEmpty()) {
-            return;
-        }
-
-        File optionsFile = maybeFile.get();
-
-        MekHQ.getLogger().info("Starting load of options file from XML...");
-        // Initialize variables.
-        Document xmlDoc;
-
-        // Open up the file.
-        try (InputStream is = new FileInputStream(optionsFile)) {
-            // Using factory get an instance of document builder
-            DocumentBuilder db = MekHqXmlUtil.newSafeDocumentBuilder();
-
-            // Parse using builder to get DOM representation of the XML file
-            xmlDoc = db.parse(is);
-        } catch (Exception ex) {
-            MekHQ.getLogger().error(ex);
-            return;
-        }
-
-        Element partsEle = xmlDoc.getDocumentElement();
-        NodeList nl = partsEle.getChildNodes();
-
-        // Get rid of empty text nodes and adjacent text nodes...
-        // Stupid weird parsing of XML. At least this cleans it up.
-        partsEle.normalize();
-
-        Version version = new Version(partsEle.getAttribute("version"));
-
-        CampaignOptions options = null;
-        RandomSkillPreferences rsp = null;
-
-        // we need to iterate through three times, the first time to collect
-        // any custom units that might not be written yet
-        for (int x = 0; x < nl.getLength(); x++) {
-            Node wn = nl.item(x);
-
-            // If it's not an element node, we ignore it.
-            if (wn.getNodeType() != Node.ELEMENT_NODE) {
-                continue;
-            }
-
-            String xn = wn.getNodeName();
-
-            if (xn.equalsIgnoreCase("campaignOptions")) {
-                options = CampaignOptions.generateCampaignOptionsFromXml(wn, version);
-            } else if (xn.equalsIgnoreCase("randomSkillPreferences")) {
-                rsp = RandomSkillPreferences.generateRandomSkillPreferencesFromXml(wn, version);
-            } else if (xn.equalsIgnoreCase("skillTypes")) {
-                NodeList wList = wn.getChildNodes();
-
-                // Okay, lets iterate through the children, eh?
-                for (int x2 = 0; x2 < wList.getLength(); x2++) {
-                    Node wn2 = wList.item(x2);
-
-                    // If it's not an element node, we ignore it.
-                    if (wn2.getNodeType() != Node.ELEMENT_NODE) {
-                        continue;
-                    }
-
-                    if (wn2.getNodeName().startsWith("ability-")) {
-                        continue;
-                    } else if (!wn2.getNodeName().equalsIgnoreCase("skillType")) {
-                        // Error condition of sorts!
-                        // Errr, what should we do here?
-                        MekHQ.getLogger().error("Unknown node type not loaded in Skill Type nodes: " + wn2.getNodeName());
-                        continue;
-                    }
-                    SkillType.generateInstanceFromXML(wn2, version);
-                }
-            } else if (xn.equalsIgnoreCase("specialAbilities")) {
-                PilotOptions pilotOptions = new PilotOptions();
-                SpecialAbility.clearSPA();
-
-                NodeList wList = wn.getChildNodes();
-
-                // Okay, lets iterate through the children, eh?
-                for (int x2 = 0; x2 < wList.getLength(); x2++) {
-                    Node wn2 = wList.item(x2);
-
-                    // If it's not an element node, we ignore it.
-                    if (wn2.getNodeType() != Node.ELEMENT_NODE) {
-                        continue;
-                    }
-
-                    if (!wn2.getNodeName().equalsIgnoreCase("ability")) {
-                        // Error condition of sorts!
-                        // Errr, what should we do here?
-                        MekHQ.getLogger().error("Unknown node type not loaded in Special Ability nodes: " + wn2.getNodeName());
-                        continue;
-                    }
-
-                    SpecialAbility.generateInstanceFromXML(wn2, pilotOptions, null);
-                }
-            }
-
-        }
-
-        if (null != options) {
-            this.getCampaign().setCampaignOptions(options);
-        }
-        if (null != rsp) {
-            this.getCampaign().setRandomSkillPreferences(rsp);
-        }
-
-        MekHQ.getLogger().info("Finished load of campaign options file");
-        MekHQ.triggerEvent(new OptionsChangedEvent(getCampaign(), options));
-
-        refreshCalendar();
-        getCampaign().reloadNews();
-    }
-
-=======
->>>>>>> 8e63aea5
     private void savePartsFile() {
         Optional<File> maybeFile = FileDialogs.saveParts(frame, getCampaign());
 
