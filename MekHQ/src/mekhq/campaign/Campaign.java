--- conflicted
+++ resolved
@@ -2248,39 +2248,6 @@
     }
 
     /**
-<<<<<<< HEAD
-     * @deprecated Use {@link #getActivePersonnel(boolean)} instead, as this method does not
-     *             provide flexibility to exclude prisoners from the result.
-     *
-     * <p>This method retrieves a filtered list of active personnel, but always includes prisoners
-     * in the result. It is now deprecated in favor of the more flexible overloaded method that
-     * accepts a parameter to specify whether prisoners should be excluded.</p>
-     *
-     * @return A {@link List} of {@link Person} objects containing all active personnel,
-     *         including prisoners.
-     */
-    @Deprecated
-    public List<Person> getActivePersonnel() {
-        return getActivePersonnel(false);
-    }
-
-    /**
-     * Retrieves a filtered list of personnel, including only those who are active. Optionally
-     * excludes prisoners from the filtered result based on the provided parameter.
-     *
-     * <p>This method iterates over the list of all personnel and filters <b>out</b> those who are
-     * not active or, if specified, those marked as prisoners. The resulting list contains only the
-     * personnel that satisfy the given conditions.</p>
-     *
-     * @param excludePrisoners A boolean flag indicating whether to exclude prisoners.
-     *                         If {@code true}, all personnel with prisoner status are removed
-     *                         from the resulting list.
-     * @return A {@link List} of {@link Person} objects containing only active personnel,
-     *         optionally excluding prisoners if the parameter is set to {@code true}.
-     */
-    public List<Person> getActivePersonnel(boolean excludePrisoners) {
-        List<Person> activePersonnel = new ArrayList<>();
-=======
      * Retrieves a list of all active personnel, including prisoners.
      *
      * <p>This method is deprecated and defaults to including prisoners in the result. Use
@@ -2319,24 +2286,15 @@
     public List<Person> getActivePersonnel(boolean includePrisoners) {
         List<Person> activePersonnel = new ArrayList<>();
 
->>>>>>> 20cd7249
         for (Person person : getPersonnel()) {
             if (!person.getStatus().isActive()) {
                 continue;
             }
 
-<<<<<<< HEAD
-            if (excludePrisoners && person.getPrisonerStatus().isPrisoner()) {
-                continue;
-            }
-
-            activePersonnel.add(person);
-=======
             PrisonerStatus prisonerStatus = person.getPrisonerStatus();
             if (includePrisoners || prisonerStatus.isFreeOrBondsman()) {
                 activePersonnel.add(person);
             }
->>>>>>> 20cd7249
         }
 
         return activePersonnel;
