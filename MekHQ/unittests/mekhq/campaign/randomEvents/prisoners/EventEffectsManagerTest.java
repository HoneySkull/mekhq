--- conflicted
+++ resolved
@@ -66,8 +66,6 @@
 import mekhq.campaign.universe.Faction;
 import org.junit.jupiter.api.Test;
 
-<<<<<<< HEAD
-=======
 import java.time.LocalDate;
 import java.util.ArrayList;
 import java.util.List;
@@ -87,7 +85,6 @@
 import static org.mockito.Mockito.mock;
 import static org.mockito.Mockito.when;
 
->>>>>>> 8a9cc1fe
 /**
  * Unit test class for the {@link EventEffectsManager}.
  *
