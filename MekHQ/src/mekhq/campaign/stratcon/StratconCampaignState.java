--- conflicted
+++ resolved
@@ -34,10 +34,13 @@
 
 import javax.xml.namespace.QName;
 import java.io.PrintWriter;
-<<<<<<< HEAD
-=======
+import java.util.ArrayList;
+import java.util.List;
+import org.w3c.dom.Node;
+
+import javax.xml.namespace.QName;
+import java.io.PrintWriter;
 import java.time.LocalDate;
->>>>>>> 3d3fc7ce
 import java.util.ArrayList;
 import java.util.List;
 
@@ -179,7 +182,6 @@
         supportPoints--;
     }
 
-<<<<<<< HEAD
     /**
      * Decreases the number of support points by the specified increment.
      *
@@ -194,8 +196,6 @@
         supportPoints++;
     }
 
-=======
->>>>>>> 3d3fc7ce
     /**
      * Convenience/speed method of determining whether or not a force with the given
      * ID has been deployed to a track in this campaign.
