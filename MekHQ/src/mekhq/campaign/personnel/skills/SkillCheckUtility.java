--- conflicted
+++ resolved
@@ -368,15 +368,8 @@
 
         if (includeMarginsOfSuccessText) {
             MarginOfSuccess marginOfSuccessObject = getMarginOfSuccessObjectFromMarginValue(marginOfSuccess);
-<<<<<<< HEAD
-            String marginOfSuccessText = getMarginOfSuccessString(marginOfSuccessObject);
+            String marginOfSuccessText = marginOfSuccessObject.getLabel();
             resultsText.append(" ").append(marginOfSuccessText);
-=======
-            String marginOfSuccessText = marginOfSuccessObject.getLabel();
-            return mainMessage + "<p>" + marginOfSuccessText + "</p>";
-        } else {
-            return mainMessage;
->>>>>>> d5fc9bca
         }
 
         return resultsText.toString();
