/*
 * Campaign.java
 *
 * Copyright (c) 2009 Jay Lawson <jaylawson39 at yahoo.com>. All rights reserved.
 *
 * This file is part of MekHQ.
 *
 * MekHQ is free software: you can redistribute it and/or modify
 * it under the terms of the GNU General Public License as published by
 * the Free Software Foundation, either version 3 of the License, or
 * (at your option) any later version.
 *
 * MekHQ is distributed in the hope that it will be useful,
 * but WITHOUT ANY WARRANTY; without even the implied warranty of
 * MERCHANTABILITY or FITNESS FOR A PARTICULAR PURPOSE. See the
 * GNU General Public License for more details.
 *
 * You should have received a copy of the GNU General Public License
 * along with MekHQ. If not, see <http://www.gnu.org/licenses/>.
 */
package mekhq.campaign;

import java.io.PrintWriter;
import java.io.Serializable;
import java.text.MessageFormat;
import java.time.DayOfWeek;
import java.time.LocalDate;
import java.time.temporal.ChronoUnit;
import java.util.*;
import java.util.stream.Collectors;

import javax.swing.JOptionPane;

import megamek.client.ui.swing.util.PlayerColour;
import megamek.common.icons.AbstractIcon;
import megamek.common.icons.Camouflage;
import megamek.common.util.EncodeControl;
import megamek.utils.MegaMekXmlUtil;
import mekhq.*;
import mekhq.campaign.againstTheBot.AtBConfiguration;
import mekhq.campaign.againstTheBot.enums.AtBLanceRole;
import mekhq.campaign.event.MissionRemovedEvent;
import mekhq.campaign.event.ScenarioRemovedEvent;
import mekhq.campaign.finances.*;
import mekhq.campaign.log.*;
import mekhq.campaign.mission.enums.MissionStatus;
import mekhq.campaign.personnel.*;
import mekhq.campaign.personnel.enums.PersonnelRole;
import mekhq.campaign.personnel.enums.PersonnelStatus;
import mekhq.campaign.personnel.enums.Phenotype;
import mekhq.campaign.personnel.enums.PrisonerStatus;
import mekhq.campaign.personnel.generator.AbstractPersonnelGenerator;
import mekhq.campaign.personnel.generator.DefaultPersonnelGenerator;
import mekhq.campaign.personnel.generator.RandomPortraitGenerator;
import mekhq.campaign.personnel.ranks.RankSystem;
import mekhq.campaign.personnel.ranks.RankValidator;
import mekhq.campaign.personnel.ranks.Ranks;
import mekhq.service.AutosaveService;
import mekhq.service.IAutosaveService;

import megamek.common.*;
import megamek.common.enums.Gender;
import megamek.client.generator.RandomNameGenerator;
import megamek.client.generator.RandomUnitGenerator;
import megamek.client.generator.RandomGenderGenerator;
import megamek.common.annotations.Nullable;
import megamek.common.loaders.BLKFile;
import megamek.common.loaders.EntityLoadingException;
import megamek.common.options.GameOptions;
import megamek.common.options.IBasicOption;
import megamek.common.options.IOption;
import megamek.common.options.IOptionGroup;
import megamek.common.options.OptionsConstants;
import megamek.common.util.BuildingBlock;
import mekhq.campaign.event.AcquisitionEvent;
import mekhq.campaign.event.AstechPoolChangedEvent;
import mekhq.campaign.event.DayEndingEvent;
import mekhq.campaign.event.DeploymentChangedEvent;
import mekhq.campaign.event.GMModeEvent;
import mekhq.campaign.event.LoanNewEvent;
import mekhq.campaign.event.LoanPaidEvent;
import mekhq.campaign.event.LocationChangedEvent;
import mekhq.campaign.event.MedicPoolChangedEvent;
import mekhq.campaign.event.MissionNewEvent;
import mekhq.campaign.event.NetworkChangedEvent;
import mekhq.campaign.event.NewDayEvent;
import mekhq.campaign.event.OrganizationChangedEvent;
import mekhq.campaign.event.OvertimeModeEvent;
import mekhq.campaign.event.PartChangedEvent;
import mekhq.campaign.event.PartWorkEvent;
import mekhq.campaign.event.PersonChangedEvent;
import mekhq.campaign.event.PersonNewEvent;
import mekhq.campaign.event.PersonRemovedEvent;
import mekhq.campaign.event.ReportEvent;
import mekhq.campaign.event.ScenarioNewEvent;
import mekhq.campaign.event.UnitNewEvent;
import mekhq.campaign.event.UnitRemovedEvent;
import mekhq.campaign.force.Force;
import mekhq.campaign.force.Lance;
import mekhq.campaign.market.ContractMarket;
import mekhq.campaign.market.PartsStore;
import mekhq.campaign.market.PersonnelMarket;
import mekhq.campaign.market.ShoppingList;
import mekhq.campaign.market.UnitMarket;
import mekhq.campaign.mission.AtBContract;
import mekhq.campaign.mission.AtBDynamicScenario;
import mekhq.campaign.mission.AtBScenario;
import mekhq.campaign.mission.Contract;
import mekhq.campaign.mission.Mission;
import mekhq.campaign.mission.Scenario;
import mekhq.campaign.mission.atb.AtBScenarioFactory;
import mekhq.campaign.mod.am.InjuryUtil;
import mekhq.campaign.parts.AmmoStorage;
import mekhq.campaign.parts.Armor;
import mekhq.campaign.parts.BaArmor;
import mekhq.campaign.parts.MekLocation;
import mekhq.campaign.parts.MissingMekActuator;
import mekhq.campaign.parts.MissingPart;
import mekhq.campaign.parts.OmniPod;
import mekhq.campaign.parts.Part;
import mekhq.campaign.parts.PartInUse;
import mekhq.campaign.parts.PartInventory;
import mekhq.campaign.parts.ProtomekArmor;
import mekhq.campaign.parts.Refit;
import mekhq.campaign.parts.SpacecraftCoolingSystem;
import mekhq.campaign.parts.StructuralIntegrity;
import mekhq.campaign.parts.equipment.AmmoBin;
import mekhq.campaign.parts.equipment.EquipmentPart;
import mekhq.campaign.parts.equipment.MissingEquipmentPart;
import mekhq.campaign.rating.CampaignOpsReputation;
import mekhq.campaign.rating.FieldManualMercRevDragoonsRating;
import mekhq.campaign.rating.IUnitRating;
import mekhq.campaign.rating.UnitRatingMethod;
import mekhq.campaign.stratcon.StratconContractInitializer;
import mekhq.campaign.stratcon.StratconRulesManager;
import mekhq.campaign.unit.CargoStatistics;
import mekhq.campaign.unit.CrewType;
import mekhq.campaign.unit.HangarStatistics;
import mekhq.campaign.unit.TestUnit;
import mekhq.campaign.unit.Unit;
import mekhq.campaign.unit.UnitOrder;
import mekhq.campaign.unit.UnitTechProgression;
import mekhq.campaign.universe.AbstractFactionSelector;
import mekhq.campaign.universe.AbstractPlanetSelector;
import mekhq.campaign.universe.DefaultFactionSelector;
import mekhq.campaign.universe.DefaultPlanetSelector;
import mekhq.campaign.universe.Era;
import mekhq.campaign.universe.Faction;
import mekhq.campaign.universe.Factions;
import mekhq.campaign.universe.IUnitGenerator;
import mekhq.campaign.universe.News;
import mekhq.campaign.universe.NewsItem;
import mekhq.campaign.universe.Planet;
import mekhq.campaign.universe.PlanetarySystem;
import mekhq.campaign.universe.RATGeneratorConnector;
import mekhq.campaign.universe.RATManager;
import mekhq.campaign.universe.RandomFactionGenerator;
import mekhq.campaign.universe.RangedFactionSelector;
import mekhq.campaign.universe.RangedPlanetSelector;
import mekhq.campaign.universe.Systems;
import mekhq.campaign.work.IAcquisitionWork;
import mekhq.campaign.work.IPartWork;
import mekhq.module.atb.AtBEventProcessor;
import mekhq.service.MassRepairService;

/**
 * The main campaign class, keeps track of teams and units
 * @author Taharqa
 */
public class Campaign implements Serializable, ITechManager {
    public static final String REPORT_LINEBREAK = "<br/><br/>";

    private static final long serialVersionUID = -6312434701389973056L;

    private UUID id;

    // we have three things to track: (1) teams, (2) units, (3) repair tasks
    // we will use the same basic system (borrowed from MegaMek) for tracking
    // all three
    // OK now we have more, parts, personnel, forces, missions, and scenarios.
    // and more still - we're tracking DropShips and WarShips in a separate set so that we can assign units to transports
    private Hangar units = new Hangar();
    private Set<Unit> transportShips = new HashSet<>();
    private Map<UUID, Person> personnel = new LinkedHashMap<>();
    private Warehouse parts = new Warehouse();
    private TreeMap<Integer, Force> forceIds = new TreeMap<>();
    private TreeMap<Integer, Mission> missions = new TreeMap<>();
    private TreeMap<Integer, Scenario> scenarios = new TreeMap<>();
    private Map<UUID, List<Kill>> kills = new HashMap<>();

    private final UnitNameTracker unitNameTracker = new UnitNameTracker();

    private int astechPool;
    private int astechPoolMinutes;
    private int astechPoolOvertime;
    private int medicPool;

    private int lastForceId;
    private int lastMissionId;
    private int lastScenarioId;

    // I need to put a basic game object in campaign so that I can
    // assign it to the entities, otherwise some entity methods may get NPE
    // if they try to call up game options
    private Game game;
    private Player player;

    private GameOptions gameOptions;

    private String name;
    private LocalDate currentDay;

    // hierarchically structured Force object to define TO&E
    private Force forces;
    private Hashtable<Integer, Lance> lances; //AtB

    private String factionCode;
    private int techFactionCode;
    private String retainerEmployerCode; //AtB
    private RankSystem rankSystem;

    private ArrayList<String> currentReport;
    private transient String currentReportHTML;
    private transient List<String> newReports;

    //this is updated and used per gaming session, it is enabled/disabled via the Campaign options
    //we're re-using the LogEntry class that is used to store Personnel entries
    public LinkedList<LogEntry> inMemoryLogHistory = new LinkedList<>();

    private boolean overtime;
    private boolean gmMode;
    private transient boolean overviewLoadingValue = true;

    private Camouflage camouflage = new Camouflage(Camouflage.COLOUR_CAMOUFLAGE, PlayerColour.BLUE.name());
    private PlayerColour colour = PlayerColour.BLUE;

    //unit icon
    private String iconCategory = AbstractIcon.ROOT_CATEGORY;
    private String iconFileName = AbstractIcon.DEFAULT_ICON_FILENAME;

    private Finances finances;

    private CurrentLocation location;

    private News news;

    private PartsStore partsStore;

    private List<String> customs;

    private CampaignOptions campaignOptions;
    private RandomSkillPreferences rskillPrefs = new RandomSkillPreferences();
    private MekHQ app;

    private ShoppingList shoppingList;

    private PersonnelMarket personnelMarket;
    private ContractMarket contractMarket; //AtB
    private UnitMarket unitMarket; //AtB
    private RetirementDefectionTracker retirementDefectionTracker; // AtB
    private int fatigueLevel; //AtB
    private AtBConfiguration atbConfig; //AtB
    private AtBEventProcessor atbEventProcessor; //AtB
    private LocalDate shipSearchStart; //AtB
    private int shipSearchType;
    private String shipSearchResult; //AtB
    private LocalDate shipSearchExpiration; //AtB
    private IUnitGenerator unitGenerator;
    private IUnitRating unitRating;
    private CampaignSummary campaignSummary;
    private final Quartermaster quartermaster;

    private final ResourceBundle resources = ResourceBundle.getBundle("mekhq.resources.Campaign", new EncodeControl());

    /** This is used to determine if the player has an active AtB Contract, and is recalculated on load */
    private transient boolean hasActiveContract;

    private final IAutosaveService autosaveService;

    public Campaign() {
        id = UUID.randomUUID();
        game = new Game();
        player = new Player(0, "self");
        game.addPlayer(0, player);
        currentDay = LocalDate.ofYearDay(3067, 1);
        CurrencyManager.getInstance().setCampaign(this);
        location = new CurrentLocation(Systems.getInstance().getSystems().get("Outreach"), 0);
        campaignOptions = new CampaignOptions();
        currentReport = new ArrayList<>();
        currentReportHTML = "";
        newReports = new ArrayList<>();
        name = "My Campaign";
        overtime = false;
        gmMode = false;
        factionCode = "MERC";
        techFactionCode = ITechnology.F_MERC;
        retainerEmployerCode = null;
        setRankSystemDirect(Ranks.getRankSystemFromCode(Ranks.DEFAULT_SYSTEM_CODE));
        forces = new Force(name);
        forceIds.put(0, forces);
        lances = new Hashtable<>();
        finances = new Finances();
        SkillType.initializeTypes();
        SpecialAbility.initializeSPA();
        astechPool = 0;
        medicPool = 0;
        resetAstechMinutes();
        partsStore = new PartsStore(this);
        gameOptions = new GameOptions();
        gameOptions.initialize();
        gameOptions.getOption("year").setValue(getGameYear());
        game.setOptions(gameOptions);
        customs = new ArrayList<>();
        shoppingList = new ShoppingList();
        news = new News(getGameYear(), id.getLeastSignificantBits());
        personnelMarket = new PersonnelMarket();
        contractMarket = new ContractMarket();
        unitMarket = new UnitMarket();
        retirementDefectionTracker = new RetirementDefectionTracker();
        fatigueLevel = 0;
        atbConfig = null;
        autosaveService = new AutosaveService();
        hasActiveContract = false;
        campaignSummary = new CampaignSummary(this);
        quartermaster = new Quartermaster(this);
    }

    /**
     * @return the app
     */
    public MekHQ getApp() {
        return app;
    }

    /**
     * @param app the app to set
     */
    public void setApp(MekHQ app) {
        this.app = app;
    }

    /**
     * @return the overviewLoadingValue
     */
    public boolean isOverviewLoadingValue() {
        return overviewLoadingValue;
    }

    /**
     * @param overviewLoadingValue the overviewLoadingValue to set
     */
    public void setOverviewLoadingValue(boolean overviewLoadingValue) {
        this.overviewLoadingValue = overviewLoadingValue;
    }

    public Game getGame() {
        return game;
    }

    public Player getPlayer() {
        return player;
    }

    public void setId(UUID id) {
        this.id = id;
    }

    public UUID getId() {
        return id;
    }

    public String getName() {
        return name;
    }

    public void setName(String s) {
        this.name = s;
    }

    public String getEraName() {
        return Era.getEraNameFromYear(getGameYear());
    }

    public int getEra() {
        return Era.getEra(getGameYear());
    }

    public String getTitle() {
        return getName() + " (" + getFactionName() + ")" + " - "
                + MekHQ.getMekHQOptions().getLongDisplayFormattedDate(getLocalDate())
                + " (" + getEraName() + ")";
    }

    public LocalDate getLocalDate() {
        return currentDay;
    }

    public void setLocalDate(LocalDate currentDay) {
        this.currentDay = currentDay;
    }

    public PlanetarySystem getCurrentSystem() {
        return location.getCurrentSystem();
    }

    public Money getFunds() {
        return finances.getBalance();
    }

    public void setForces(Force f) {
        forces = f;
    }

    public Force getForces() {
        return forces;
    }

    public void importLance(Lance l) {
        lances.put(l.getForceId(), l);
    }

    public Hashtable<Integer, Lance> getLances() {
        return lances;
    }

    public ArrayList<Lance> getLanceList() {
        ArrayList<Lance> retVal = new ArrayList<>();
        for (Lance l : lances.values()) {
            if (forceIds.containsKey(l.getForceId())) {
                retVal.add(l);
            }
        }
        return retVal;
    }

    public void setShoppingList(ShoppingList sl) {
        shoppingList = sl;
    }

    public ShoppingList getShoppingList() {
        return shoppingList;
    }

    public void setPersonnelMarket(PersonnelMarket pm) {
        personnelMarket = pm;
    }

    public PersonnelMarket getPersonnelMarket() {
        return personnelMarket;
    }

    public void generateNewPersonnelMarket() {
        personnelMarket.generatePersonnelForDay(this);
    }

    public void setContractMarket(ContractMarket cm) {
        contractMarket = cm;
    }

    public ContractMarket getContractMarket() {
        return contractMarket;
    }

    public void generateNewContractMarket() {
        contractMarket.generateContractOffers(this);
    }

    public void setUnitMarket(UnitMarket um) {
        unitMarket = um;
    }

    public UnitMarket getUnitMarket() {
        return unitMarket;
    }

    public void generateNewUnitMarket() {
        unitMarket.generateUnitOffers(this);
    }

    public void setRetirementDefectionTracker(RetirementDefectionTracker rdt) {
        retirementDefectionTracker = rdt;
    }

    public RetirementDefectionTracker getRetirementDefectionTracker() {
        return retirementDefectionTracker;
    }

    public void setFatigueLevel(int fl) {
        fatigueLevel = fl;
    }

    public int getFatigueLevel() {
        return fatigueLevel;
    }

    /**
     * Initializes the unit generator based on the method chosen in campaignOptions.
     * Called when the unit generator is first used or when the method has been
     * changed in campaignOptions.
     */
    public void initUnitGenerator() {
        if (unitGenerator != null && unitGenerator instanceof RATManager) {
            MekHQ.unregisterHandler(unitGenerator);
        }
        if (campaignOptions.useStaticRATs()) {
            RATManager rm = new RATManager();
            while (!RandomUnitGenerator.getInstance().isInitialized()) {
                try {
                    Thread.sleep(50);
                } catch (InterruptedException e) {
                    MekHQ.getLogger().error(e);
                }
            }
            rm.setSelectedRATs(campaignOptions.getRATs());
            rm.setIgnoreRatEra(campaignOptions.canIgnoreRatEra());
            unitGenerator = rm;
        } else {
            unitGenerator = new RATGeneratorConnector(getGameYear());
        }
    }

    /**
     * @return - the class responsible for generating random units
     */
    public IUnitGenerator getUnitGenerator() {
        if (unitGenerator == null) {
            initUnitGenerator();
        }
        return unitGenerator;
    }

    public void setAtBEventProcessor(AtBEventProcessor processor) {
        atbEventProcessor = processor;
    }

    public void setAtBConfig(AtBConfiguration config) {
        atbConfig = config;
    }

    public AtBConfiguration getAtBConfig() {
        if (atbConfig == null) {
            atbConfig = AtBConfiguration.loadFromXml();
        }
        return atbConfig;
    }

    //region Ship Search
    /**
     * Sets the date a ship search was started, or null if no search is in progress.
     */
    public void setShipSearchStart(@Nullable LocalDate shipSearchStart) {
        this.shipSearchStart = shipSearchStart;
    }

    /**
     * @return The date a ship search was started, or null if none is in progress.
     */
    public LocalDate getShipSearchStart() {
        return shipSearchStart;
    }

    /**
     * Sets the lookup name of the available ship, or null if none were found.
     */
    public void setShipSearchResult(@Nullable String result) {
        shipSearchResult = result;
    }

    /**
     * @return The lookup name of the available ship, or null if none is available
     */
    public String getShipSearchResult() {
        return shipSearchResult;
    }

    /**
     * @return The date the ship is no longer available, if there is one.
     */
    public LocalDate getShipSearchExpiration() {
        return shipSearchExpiration;
    }

    public void setShipSearchExpiration(LocalDate shipSearchExpiration) {
        this.shipSearchExpiration = shipSearchExpiration;
    }

    /**
     * Sets the unit type to search for.
     */
    public void setShipSearchType(int unitType) {
        shipSearchType = unitType;
    }

    public void startShipSearch(int unitType) {
        setShipSearchStart(getLocalDate());
        setShipSearchType(unitType);
    }

    private void processShipSearch() {
        if (getShipSearchStart() == null) {
            return;
        }
        StringBuilder report = new StringBuilder();
        if (getFinances().debit(getAtBConfig().shipSearchCostPerWeek(), Transaction.C_UNIT, "Ship search", getLocalDate())) {
            report.append(getAtBConfig().shipSearchCostPerWeek().toAmountAndSymbolString())
                    .append(" deducted for ship search.");
        } else {
            addReport("<font color=\"red\">Insufficient funds for ship search.</font>");
            setShipSearchStart(null);
            return;
        }
        long numDays = ChronoUnit.DAYS.between(getShipSearchStart(), getLocalDate());
        if (numDays > 21) {
            int roll = Compute.d6(2);
            TargetRoll target = getAtBConfig().shipSearchTargetRoll(shipSearchType, this);
            setShipSearchStart(null);
            report.append("<br/>Ship search target: ").append(target.getValueAsString()).append(" roll: ")
                    .append(roll);
            // TODO: mos zero should make ship available on retainer
            if (roll >= target.getValue()) {
                report.append("<br/>Search successful. ");
                MechSummary ms = unitGenerator.generate(getFactionCode(), shipSearchType, -1,
                        getGameYear(), getUnitRatingMod());
                if (ms == null) {
                    ms = getAtBConfig().findShip(shipSearchType);
                }
                if (ms != null) {
                    setShipSearchResult(ms.getName());
                    setShipSearchExpiration(getLocalDate().plusDays(31));
                    report.append(getShipSearchResult()).append(" is available for purchase for ")
                            .append(Money.of(ms.getCost()).toAmountAndSymbolString())
                            .append(" until ")
                            .append(MekHQ.getMekHQOptions().getDisplayFormattedDate(getShipSearchExpiration()));
                } else {
                    report.append(" <font color=\"red\">Could not determine ship type.</font>");
                }
            } else {
                report.append("<br/>Ship search unsuccessful.");
            }
        }
        addReport(report.toString());
    }

    public void purchaseShipSearchResult() {
        MechSummary ms = MechSummaryCache.getInstance().getMech(getShipSearchResult());
        if (ms == null) {
            MekHQ.getLogger().error("Cannot find entry for " + getShipSearchResult());
            return;
        }

        Money cost = Money.of(ms.getCost());

        if (getFunds().isLessThan(cost)) {
            addReport("<font color='red'><b> You cannot afford this unit. Transaction cancelled</b>.</font>");
            return;
        }

        MechFileParser mechFileParser;
        try {
            mechFileParser = new MechFileParser(ms.getSourceFile(), ms.getEntryName());
        } catch (Exception ex) {
            MekHQ.getLogger().error("Unable to load unit: " + ms.getEntryName(), ex);
            return;
        }
        Entity en = mechFileParser.getEntity();

        int transitDays = getCampaignOptions().getInstantUnitMarketDelivery() ? 0
                : calculatePartTransitTime(Compute.d6(2) - 2);

        getFinances().debit(cost, Transaction.C_UNIT, "Purchased " + en.getShortName(), getLocalDate());
        addNewUnit(en, true, transitDays);
        if (!getCampaignOptions().getInstantUnitMarketDelivery()) {
            addReport("<font color='green'>Unit will be delivered in " + transitDays + " days.</font>");
        }
        setShipSearchResult(null);
        setShipSearchExpiration(null);
    }
    //endregion Ship Search

    /**
     * Process retirements for retired personnel, if any.
     * @param totalPayout The total retirement payout.
     * @param unitAssignments List of unit assignments.
     * @return False if there were payments AND they were unable to be processed, true otherwise.
     */
    public boolean applyRetirement(Money totalPayout, HashMap<UUID, UUID> unitAssignments) {
        if ((totalPayout.isPositive()) || (null != getRetirementDefectionTracker().getRetirees())) {
            if (getFinances().debit(totalPayout, Transaction.C_SALARY, "Final Payout", getLocalDate())) {
                for (UUID pid : getRetirementDefectionTracker().getRetirees()) {
                    if (getPerson(pid).getStatus().isActive()) {
                        getPerson(pid).changeStatus(this, PersonnelStatus.RETIRED);
                        addReport(getPerson(pid).getFullName() + " has retired.");
                    }
                    if (!getRetirementDefectionTracker().getPayout(pid).getRecruitRole().isNone()) {
                        getPersonnelMarket().addPerson(newPerson(getRetirementDefectionTracker().getPayout(pid).getRecruitRole()));
                    }
                    if (getRetirementDefectionTracker().getPayout(pid).hasHeir()) {
                        Person p = newPerson(getPerson(pid).getPrimaryRole());
                        p.setOriginalUnitWeight(getPerson(pid).getOriginalUnitWeight());
                        p.setOriginalUnitTech(getPerson(pid).getOriginalUnitTech());
                        p.setOriginalUnitId(getPerson(pid).getOriginalUnitId());
                        if (unitAssignments.containsKey(pid)) {
                            getPersonnelMarket().addPerson(p, getHangar().getUnit(unitAssignments.get(pid)).getEntity());
                        } else {
                            getPersonnelMarket().addPerson(p);
                        }
                    }
                    if (getCampaignOptions().canAtBAddDependents()) {
                        int dependents = getRetirementDefectionTracker().getPayout(pid).getDependents();
                        while (dependents > 0) {
                            Person person = newDependent(false);
                            if (recruitPerson(person)) {
                                dependents--;
                            } else {
                                dependents = 0;
                            }
                        }
                    }
                    if (unitAssignments.containsKey(pid)) {
                        removeUnit(unitAssignments.get(pid));
                    }
                }
                getRetirementDefectionTracker().resolveAllContracts();
                return true;
            } else {
                addReport("<font color='red'>You cannot afford to make the final payments.</font>");
                return false;
            }
        }

        return true;
    }

    public CampaignSummary getCampaignSummary() {
        return campaignSummary;
    }

    public News getNews() {
        return news;
    }

    /**
     * Add force to an existing superforce. This method will also assign the force an id and place it in the forceId hash
     *
     * @param force      - the Force to add
     * @param superForce - the superforce to add the new force to
     */
    public void addForce(Force force, Force superForce) {
        int id = lastForceId + 1;
        force.setId(id);
        superForce.addSubForce(force, true);
        force.setScenarioId(superForce.getScenarioId());
        forceIds.put(id, force);
        lastForceId = id;

        if (campaignOptions.getUseAtB() && force.getUnits().size() > 0) {
            if (null == lances.get(id)) {
                lances.put(id, new Lance(force.getId(), this));
            }
        }
    }

    public void moveForce(Force force, Force superForce) {
        Force parentForce = force.getParentForce();
        if (null != parentForce) {
            parentForce.removeSubForce(force.getId());
        }
        superForce.addSubForce(force, true);
        force.setScenarioId(superForce.getScenarioId());
        for (Object o : force.getAllChildren(this)) {
            if (o instanceof Unit) {
                ((Unit) o).setScenarioId(superForce.getScenarioId());
            } else if (o instanceof Force) {
                ((Force) o).setScenarioId(superForce.getScenarioId());
            }
        }
    }

    /**
     * This is used by the XML loader. The id should already be set for this force so dont increment
     *
     * @param force
     */
    public void importForce(Force force) {
        lastForceId = Math.max(lastForceId, force.getId());
        forceIds.put(force.getId(), force);
    }

    /**
     * This is used by the XML loader. The id should already be set for this scenario so dont increment
     *
     * @param scenario
     */
    public void importScenario(Scenario scenario) {
        lastScenarioId = Math.max(lastScenarioId, scenario.getId());
        scenarios.put(scenario.getId(), scenario);
    }

    /**
     * Add unit to an existing force. This method will also assign that force's id to the unit.
     *
     * @param u
     * @param id
     */
    public void addUnitToForce(Unit u, int id) {
        Force prevForce = forceIds.get(u.getForceId());
        if (null != prevForce) {
            prevForce.removeUnit(u.getId());
            MekHQ.triggerEvent(new OrganizationChangedEvent(prevForce, u));
            if (null != prevForce.getTechID()) {
                u.removeTech();
            }
        }
        Force force = forceIds.get(id);
        if (null != force) {
            u.setForceId(id);
            force.addUnit(u.getId());
            u.setScenarioId(force.getScenarioId());
            MekHQ.triggerEvent(new OrganizationChangedEvent(force, u));
            if (null != force.getTechID()) {
                Person forceTech = getPerson(force.getTechID());
                if (forceTech.canTech(u.getEntity())) {
                    if (null != u.getTech()) {
                        u.removeTech();
                    }

                    u.setTech(forceTech);
                } else {
                    String cantTech = forceTech.getFullName() + " cannot maintain " + u.getName() + "\n"
                            + "You will need to assign a tech manually.";
                    JOptionPane.showMessageDialog(null, cantTech, "Warning", JOptionPane.WARNING_MESSAGE);
                }
            }
        }

        if (campaignOptions.getUseAtB()) {
            if (null != prevForce && prevForce.getUnits().size() == 0) {
                lances.remove(prevForce.getId());
            }
            if (null == lances.get(id) && null != force) {
                lances.put(id, new Lance(force.getId(), this));
            }
        }
    }

    /** Adds force and all its subforces to the AtB lance table
     */

    private void addAllLances(Force force) {
        if (force.getUnits().size() > 0) {
            lances.put(force.getId(), new Lance(force.getId(), this));
        }
        for (Force f : force.getSubForces()) {
            addAllLances(f);
        }
    }

    //region Missions/Contracts
    /**
     * Add a mission to the campaign
     *
     * @param m The mission to be added
     */
    public void addMission(Mission m) {
        int id = lastMissionId + 1;
        m.setId(id);
        missions.put(id, m);
        lastMissionId = id;
        MekHQ.triggerEvent(new MissionNewEvent(m));
    }

    /**
     * Imports a {@link Mission} into a campaign.
     * @param m Mission to import into the campaign.
     */
    public void importMission(Mission m) {
        // add scenarios to the scenarioId hash
        for (Scenario s : m.getScenarios()) {
            importScenario(s);
        }

        addMissionWithoutId(m);

        StratconContractInitializer.restoreTransientStratconInformation(m, this);
    }

    private void addMissionWithoutId(Mission m) {
        lastMissionId = Math.max(lastMissionId, m.getId());
        missions.put(m.getId(), m);
        MekHQ.triggerEvent(new MissionNewEvent(m));
    }

    /**
     * @param id the mission's id
     * @return the mission in question
     */
    public Mission getMission(int id) {
        return missions.get(id);
    }

    /**
     * @return an <code>Collection</code> of missions in the campaign
     */
    public Collection<Mission> getMissions() {
        return missions.values();
    }

    /**
     * @return missions List sorted with complete missions at the bottom
     */
    public List<Mission> getSortedMissions() {
        return getMissions().stream()
                .sorted(Comparator.comparing(Mission::getStatus).thenComparing(m ->
                        (m instanceof Contract) ? ((Contract) m).getStartDate() : LocalDate.now()))
                .collect(Collectors.toList());
    }

    public List<Mission> getActiveMissions() {
        return getMissions().stream()
                .filter(m -> m.isActiveOn(getLocalDate()))
                .collect(Collectors.toList());
    }

    public List<Mission> getCompletedMissions() {
        return getMissions().stream()
                .filter(m -> m.getStatus().isCompleted())
                .collect(Collectors.toList());
    }

    /**
     * @return a list of all currently active contracts
     */
    public List<Contract> getActiveContracts() {
        return getMissions().stream()
                .filter(c -> (c instanceof Contract) && c.isActiveOn(getLocalDate()))
                .map(c -> (Contract) c)
                .collect(Collectors.toList());
    }

    public List<AtBContract> getAtBContracts() {
        return getMissions().stream()
                .filter(c -> c instanceof AtBContract)
                .map(c -> (AtBContract) c)
                .collect(Collectors.toList());
    }

    public List<AtBContract> getActiveAtBContracts() {
        return getActiveAtBContracts(false);
    }

    public List<AtBContract> getActiveAtBContracts(boolean excludeEndDateCheck) {
        return getMissions().stream()
                .filter(c -> (c instanceof AtBContract) && c.isActiveOn(getLocalDate(), excludeEndDateCheck))
                .map(c -> (AtBContract) c)
                .collect(Collectors.toList());
    }

    public List<AtBContract> getCompletedAtBContracts() {
        return getMissions().stream()
                .filter(c -> (c instanceof AtBContract) && c.getStatus().isCompleted())
                .map(c -> (AtBContract) c)
                .collect(Collectors.toList());
    }

    /**
     * @return whether or not the current campaign has an active contract for the current date
     */
    public boolean hasActiveContract() {
        return hasActiveContract;
    }

    /**
     * This is used to check if the current campaign has one or more active contacts, and sets the
     * value of hasActiveContract based on that check. This value should not be set elsewhere
     */
    public void setHasActiveContract() {
        hasActiveContract = getMissions().stream()
                .anyMatch(c -> (c instanceof Contract) && c.isActiveOn(getLocalDate()));
    }
    //endregion Missions/Contracts

    /**
     * Add scenario to an existing mission. This method will also assign the scenario an id, provided
     * that it is a new scenario. It then adds the scenario to the scenarioId hash.
     *
     * Scenarios with previously set ids can be sent to this mission, allowing one to remove
     * and then re-add scenarios if needed. This functionality is used in the
     * <code>AtBScenarioFactory</code> class in method <code>createScenariosForNewWeek</code> to
     * ensure that scenarios are generated properly.
     *
     * @param s - the Scenario to add
     * @param m - the mission to add the new scenario to
     */
    public void addScenario(Scenario s, Mission m) {
        final boolean newScenario = s.getId() == Scenario.S_DEFAULT_ID;
        final int id = newScenario ? ++lastScenarioId : s.getId();
        s.setId(id);
        m.addScenario(s);
        scenarios.put(id, s);

        if (newScenario) {
            addReport(MessageFormat.format(
                    resources.getString("newAtBMission.format"),
                    s.getName(), MekHQ.getMekHQOptions().getDisplayFormattedDate(s.getDate())));
        }

        MekHQ.triggerEvent(new ScenarioNewEvent(s));
    }

    public Scenario getScenario(int id) {
        return scenarios.get(id);
    }

    public void setLocation(CurrentLocation l) {
        location = l;
    }

    /**
     * Moves immediately to a {@link PlanetarySystem}.
     * @param s The {@link PlanetarySystem} the campaign
     *          has been moved to.
     */
    public void moveToPlanetarySystem(PlanetarySystem s) {
        setLocation(new CurrentLocation(s, 0.0));
        MekHQ.triggerEvent(new LocationChangedEvent(getLocation(), false));
    }

    public CurrentLocation getLocation() {
        return location;
    }

    /**
     * Imports a {@link Unit} into a campaign.
     *
     * @param u A {@link Unit} to import into the campaign.
     */
    public void importUnit(Unit u) {
        Objects.requireNonNull(u);

        MekHQ.getLogger().debug("Importing unit: (" + u.getId() + "): " + u.getName());

        getHangar().addUnit(u);

        checkDuplicateNamesDuringAdd(u.getEntity());

        //If this is a ship, add it to the list of potential transports
        //Jumpships and space stations are intentionally ignored at present, because this functionality is being
        //used to auto-load ground units into bays, and doing this for large craft that can't transit is pointless.
        if ((u.getEntity() instanceof Dropship) || (u.getEntity() instanceof Warship)) {
            addTransportShip(u);
        }

        // Assign an entity ID to our new unit
        if (Entity.NONE == u.getEntity().getId()) {
            u.getEntity().setId(game.getNextEntityId());
        }

        game.addEntity(u.getEntity().getId(), u.getEntity());
    }

    /**
     * Adds an entry to the list of transit-capable transport ships. We'll use this
     * to look for empty bays that ground units can be assigned to
     * @param unit - The ship we want to add to this Set
     */
    public void addTransportShip(Unit unit) {
        MekHQ.getLogger().debug("Adding DropShip/WarShip: " + unit.getId());

        transportShips.add(Objects.requireNonNull(unit));
    }

    /**
     * Deletes an entry from the list of transit-capable transport ships. This gets updated when
     * the ship is removed from the campaign for one reason or another
     * @param unit - The ship we want to remove from this Set
     */
    public void removeTransportShip(Unit unit) {
        // If we remove a transport ship from the campaign,
        // we need to remove any transported units from it
        if (transportShips.remove(unit)
                && unit.hasTransportedUnits()) {
            List<Unit> transportedUnits = new ArrayList<>(unit.getTransportedUnits());
            for (Unit transportedUnit : transportedUnits) {
                unit.removeTransportedUnit(transportedUnit);
            }
        }
    }

    /**
     * This is for adding a TestUnit that was previously created and had parts added to
     * it. We need to do the normal stuff, but we also need to take the existing parts and
     * add them to the campaign.
     * @param tu
     */
    public void addTestUnit(TestUnit tu) {
        // we really just want the entity and the parts so lets just wrap that around a
        // new
        // unit.
        Unit unit = new Unit(tu.getEntity(), this);
        getHangar().addUnit(unit);

        // we decided we like the test unit so much we are going to keep it
        unit.getEntity().setOwner(player);
        unit.getEntity().setGame(game);
        unit.getEntity().setExternalIdAsString(unit.getId().toString());

        // now lets grab the parts from the test unit and set them up with this unit
        for (Part p : tu.getParts()) {
            unit.addPart(p);
            getQuartermaster().addPart(p, 0);
        }

        unit.resetPilotAndEntity();

        if (!unit.isRepairable()) {
            unit.setSalvage(true);
        }

        // Assign an entity ID to our new unit
        if (Entity.NONE == unit.getEntity().getId()) {
            unit.getEntity().setId(game.getNextEntityId());
        }
        game.addEntity(unit.getEntity().getId(), unit.getEntity());

        checkDuplicateNamesDuringAdd(unit.getEntity());
        addReport(unit.getHyperlinkedName() + " has been added to the unit roster.");
    }

    /**
     * Add a new unit to the campaign.
     *
     * @param en An <code>Entity</code> object that the new unit will be wrapped around
     */
    public Unit addNewUnit(Entity en, boolean allowNewPilots, int days) {
        Unit unit = new Unit(en, this);
        getHangar().addUnit(unit);

        // reset the game object
        en.setOwner(player);
        en.setGame(game);
        en.setExternalIdAsString(unit.getId().toString());

        unit.initializeBaySpace();
        removeUnitFromForce(unit); // Added to avoid the 'default force bug'
        // when calculating cargo

        //If this is a ship, add it to the list of potential transports
        //Jumpships and space stations are intentionally ignored at present, because this functionality is being
        //used to auto-load ground units into bays, and doing this for large craft that can't transit is pointless.
        if ((unit.getEntity() instanceof Dropship) || (unit.getEntity() instanceof Warship)) {
            addTransportShip(unit);
        }

        unit.initializeParts(true);
        unit.runDiagnostic(false);
        if (!unit.isRepairable()) {
            unit.setSalvage(true);
        }
        unit.setDaysToArrival(days);

        if (allowNewPilots) {
            Map<CrewType, Collection<Person>> newCrew = Utilities.genRandomCrewWithCombinedSkill(this, unit, getFactionCode());
            newCrew.forEach((type, personnel) -> personnel.forEach(p -> type.addMethod.accept(unit, p)));
        }
        unit.resetPilotAndEntity();

        // Assign an entity ID to our new unit
        if (Entity.NONE == en.getId()) {
            en.setId(game.getNextEntityId());
        }
        game.addEntity(en.getId(), en);

        checkDuplicateNamesDuringAdd(en);
        addReport(unit.getHyperlinkedName() + " has been added to the unit roster.");
        MekHQ.triggerEvent(new UnitNewEvent(unit));

        return unit;
    }

    /**
     * Gets the current hangar containing the player's units.
     */
    public Hangar getHangar() {
        return units;
    }

    /**
     * Gets statistics related to units in the hangar.
     */
    public HangarStatistics getHangarStatistics() {
        return new HangarStatistics(getHangar());
    }

    /**
     * Gets statistics related to cargo in the hangar.
     */
    public CargoStatistics getCargoStatistics() {
        return new CargoStatistics(this);
    }

    public Collection<Unit> getUnits() {
        return getHangar().getUnits();
    }

    public ArrayList<Entity> getEntities() {
        ArrayList<Entity> entities = new ArrayList<>();
        for (Unit unit : getUnits()) {
            entities.add(unit.getEntity());
        }
        return entities;
    }

    public Unit getUnit(UUID id) {
        return getHangar().getUnit(id);
    }

    //region Personnel
    //region Person Creation
    /**
     * @return A new {@link Person}, who is a dependent.
     */
    public Person newDependent(boolean baby) {
        Person person;

        if (!baby && campaignOptions.getRandomizeDependentOrigin()) {
            person = newPerson(PersonnelRole.DEPENDENT);
        } else {
            person = newPerson(PersonnelRole.DEPENDENT, PersonnelRole.NONE, new DefaultFactionSelector(),
                    new DefaultPlanetSelector(), Gender.RANDOMIZE);
        }

        person.setDependent(true);
        return person;
    }

    /**
     * Generate a new Person of the given role using whatever randomization options have been given
     * in the CampaignOptions
     *
     * @param role The primary role
     * @return A new {@link Person}.
     */
    public Person newPerson(PersonnelRole role) {
        return newPerson(role, PersonnelRole.NONE);
    }

    /**
     * Generate a new Person of the given role using whatever randomization options have been given
     * in the CampaignOptions
     *
     * @param primaryRole The primary role
     * @param secondaryRole A secondary role
     * @return A new {@link Person}.
     */
    public Person newPerson(PersonnelRole primaryRole, PersonnelRole secondaryRole) {
        return newPerson(primaryRole, secondaryRole, getFactionSelector(), getPlanetSelector(), Gender.RANDOMIZE);
    }

    /**
     * Generate a new Person of the given role using whatever randomization options have been given
     * in the CampaignOptions
     *
     * @param primaryRole The primary role
     * @param factionCode The code for the faction this person is to be generated from
     * @param gender The gender of the person to be generated, or a randomize it value
     * @return A new {@link Person}.
     */
    public Person newPerson(final PersonnelRole primaryRole, final String factionCode, final Gender gender) {
        return newPerson(primaryRole, PersonnelRole.NONE, new DefaultFactionSelector(factionCode), getPlanetSelector(), gender);
    }

    /**
     * Generate a new Person of the given role using whatever randomization options have been given
     * in the CampaignOptions
     *
     * @param primaryRole The primary role
     * @param secondaryRole A secondary role
     * @param factionSelector The faction selector to use for the person.
     * @param planetSelector The planet selector for the person.
     * @param gender The gender of the person to be generated, or a randomize it value
     * @return A new {@link Person}.
     */
    public Person newPerson(final PersonnelRole primaryRole, final PersonnelRole secondaryRole,
                            final AbstractFactionSelector factionSelector,
                            final AbstractPlanetSelector planetSelector, Gender gender) {
        AbstractPersonnelGenerator personnelGenerator = getPersonnelGenerator(factionSelector, planetSelector);
        return newPerson(primaryRole, secondaryRole, personnelGenerator, gender);
    }

    /**
     * Generate a new {@link Person} of the given role, using the supplied {@link AbstractPersonnelGenerator}
     * @param primaryRole The primary role of the {@link Person}.
     * @param secondaryRole The secondary role of the {@link Person}.
     * @param personnelGenerator The {@link AbstractPersonnelGenerator} to use when creating the {@link Person}.
     * @param gender The gender of the person to be generated, or a randomize it value
     * @return A new {@link Person} configured using {@code personnelGenerator}.
     */
    public Person newPerson(final PersonnelRole primaryRole, final PersonnelRole secondaryRole,
                            final AbstractPersonnelGenerator personnelGenerator, final Gender gender) {
        Person person = personnelGenerator.generate(this, primaryRole, secondaryRole, gender);

        // Assign a random portrait after we generate a new person
        if (getCampaignOptions().usePortraitForRole(primaryRole)) {
            assignRandomPortraitFor(person);
        }

        return person;
    }
    //endregion Person Creation

    //region Personnel Recruitment
    /**
     * @param p         the person being added
     * @return          true if the person is hired successfully, otherwise false
     */
    public boolean recruitPerson(Person p) {
        return recruitPerson(p, p.getPrisonerStatus(), p.isDependent(), false, true);
    }

    /**
     * @param p         the person being added
     * @param gmAdd     false means that they need to pay to hire this person, provided that
     *                  the campaign option to pay for new hires is set, while
     *                  true means they are added without paying
     * @return          true if the person is hired successfully, otherwise false
     */
    public boolean recruitPerson(Person p, boolean gmAdd) {
        return recruitPerson(p, p.getPrisonerStatus(), p.isDependent(), gmAdd, true);
    }

    /**
     *
     * @param p              the person being added
     * @param prisonerStatus the person's prisoner status upon recruitment
     * @return               true if the person is hired successfully, otherwise false
     */
    public boolean recruitPerson(Person p, PrisonerStatus prisonerStatus) {
        return recruitPerson(p, prisonerStatus, p.isDependent(), false, true);
    }

    /**
     * @param p              the person being added
     * @param prisonerStatus the person's prisoner status upon recruitment
     * @param dependent      if the person is a dependent or not. True means they are a dependent
     * @param gmAdd          false means that they need to pay to hire this person, true means it is added without paying
     * @param log            whether or not to write to logs
     * @return               true if the person is hired successfully, otherwise false
     */
    public boolean recruitPerson(Person p, PrisonerStatus prisonerStatus, boolean dependent,
                                 boolean gmAdd, boolean log) {
        if (p == null) {
            return false;
        }
        // Only pay if option set, they weren't GM added, and they aren't a dependent, prisoner or bondsman
        if (getCampaignOptions().payForRecruitment() && !dependent && !gmAdd && prisonerStatus.isFree()) {
            if (!getFinances().debit(p.getSalary().multipliedBy(2), Transaction.C_SALARY,
                    "Recruitment of " + p.getFullName(), getLocalDate())) {
                addReport("<font color='red'><b>Insufficient funds to recruit "
                        + p.getFullName() + "</b></font>");
                return false;
            }
        }

        personnel.put(p.getId(), p);

        if (log) {
            String add = !prisonerStatus.isFree() ? (prisonerStatus.isBondsman() ? " as a bondsman" : " as a prisoner") : "";
            addReport(String.format("%s has been added to the personnel roster%s.", p.getHyperlinkedName(), add));
        }

        if (p.getPrimaryRole().isAstech()) {
            astechPoolMinutes += 480;
            astechPoolOvertime += 240;
        } else if (p.getSecondaryRole().isAstech()) {
            astechPoolMinutes += 240;
            astechPoolOvertime += 120;
        }

        p.setPrisonerStatus(prisonerStatus, log);

        MekHQ.triggerEvent(new PersonNewEvent(p));
        return true;
    }
    //endregion Personnel Recruitment

    //region Bloodnames
    /**
     * If the person does not already have a bloodname, assigns a chance of having one based on
     * skill and rank. If the roll indicates there should be a bloodname, one is assigned as
     * appropriate to the person's phenotype and the player's faction.
     *
     * @param person     The Bloodname candidate
     * @param ignoreDice If true, skips the random roll and assigns a Bloodname automatically
     */
    public void checkBloodnameAdd(Person person, boolean ignoreDice) {
        // if a non-clanner or a clanner without a phenotype is here, we can just return
        if (!person.isClanner() || (person.getPhenotype() == Phenotype.NONE)) {
            return;
        }

        // Person already has a bloodname, we open up the dialog to ask if they want to keep the
        // current bloodname or assign a new one
        if (person.getBloodname().length() > 0) {
            int result = JOptionPane.showConfirmDialog(null,
                    person.getFullTitle() + " already has the bloodname " + person.getBloodname()
                            + "\nDo you wish to remove that bloodname and generate a new one?",
                    "Already Has Bloodname", JOptionPane.YES_NO_OPTION, JOptionPane.QUESTION_MESSAGE);
            if (result == JOptionPane.NO_OPTION) {
                return;
            } else {
                ignoreDice = true;
            }
        }

        // Go ahead and generate a new bloodname
        int bloodnameTarget = 6;
        if (!ignoreDice) {
            switch (person.getPhenotype()) {
                case MECHWARRIOR: {
                    bloodnameTarget += person.hasSkill(SkillType.S_GUN_MECH)
                            ? person.getSkill(SkillType.S_GUN_MECH).getFinalSkillValue()
                            : TargetRoll.AUTOMATIC_FAIL;
                    bloodnameTarget += person.hasSkill(SkillType.S_PILOT_MECH)
                            ? person.getSkill(SkillType.S_PILOT_MECH).getFinalSkillValue()
                            : TargetRoll.AUTOMATIC_FAIL;
                    break;
                }
                case AEROSPACE: {
                    bloodnameTarget += person.hasSkill(SkillType.S_GUN_AERO)
                            ? person.getSkill(SkillType.S_GUN_AERO).getFinalSkillValue()
                            : TargetRoll.AUTOMATIC_FAIL;
                    bloodnameTarget += person.hasSkill(SkillType.S_PILOT_AERO)
                            ? person.getSkill(SkillType.S_PILOT_AERO).getFinalSkillValue()
                            : TargetRoll.AUTOMATIC_FAIL;
                    break;
                }
                case ELEMENTAL: {
                    bloodnameTarget += person.hasSkill(SkillType.S_GUN_BA)
                            ? person.getSkill(SkillType.S_GUN_BA).getFinalSkillValue()
                            : TargetRoll.AUTOMATIC_FAIL;
                    bloodnameTarget += person.hasSkill(SkillType.S_ANTI_MECH)
                            ? person.getSkill(SkillType.S_ANTI_MECH).getFinalSkillValue()
                            : TargetRoll.AUTOMATIC_FAIL;
                    break;
                }
                case VEHICLE: {
                    bloodnameTarget += person.hasSkill(SkillType.S_GUN_VEE)
                            ? person.getSkill(SkillType.S_GUN_VEE).getFinalSkillValue()
                            : TargetRoll.AUTOMATIC_FAIL;
                    switch (person.getPrimaryRole()) {
                        case GROUND_VEHICLE_DRIVER:
                            bloodnameTarget += person.hasSkill(SkillType.S_PILOT_GVEE)
                                    ? person.getSkill(SkillType.S_PILOT_GVEE).getFinalSkillValue()
                                    : TargetRoll.AUTOMATIC_FAIL;
                            break;
                        case NAVAL_VEHICLE_DRIVER:
                            bloodnameTarget += person.hasSkill(SkillType.S_PILOT_NVEE)
                                    ? person.getSkill(SkillType.S_PILOT_NVEE).getFinalSkillValue()
                                    : TargetRoll.AUTOMATIC_FAIL;
                            break;
                        case VTOL_PILOT:
                            bloodnameTarget += person.hasSkill(SkillType.S_PILOT_VTOL)
                                    ? person.getSkill(SkillType.S_PILOT_VTOL).getFinalSkillValue()
                                    : TargetRoll.AUTOMATIC_FAIL;
                            break;
                        default:
                            break;
                    }
                    break;
                }
                case PROTOMECH: {
                    bloodnameTarget += 2 * (person.hasSkill(SkillType.S_GUN_PROTO)
                            ? person.getSkill(SkillType.S_GUN_PROTO).getFinalSkillValue()
                            : TargetRoll.AUTOMATIC_FAIL);
                    break;
                }
                case NAVAL: {
                    switch (person.getPrimaryRole()) {
                        case VESSEL_PILOT:
                            bloodnameTarget += 2 * (person.hasSkill(SkillType.S_PILOT_SPACE)
                                    ? person.getSkill(SkillType.S_PILOT_SPACE).getFinalSkillValue()
                                    : TargetRoll.AUTOMATIC_FAIL);
                            break;
                        case VESSEL_GUNNER:
                            bloodnameTarget += 2 * (person.hasSkill(SkillType.S_GUN_SPACE)
                                    ? person.getSkill(SkillType.S_GUN_SPACE).getFinalSkillValue()
                                    : TargetRoll.AUTOMATIC_FAIL);
                            break;
                        case VESSEL_CREW:
                            bloodnameTarget += 2 * (person.hasSkill(SkillType.S_TECH_VESSEL)
                                    ? person.getSkill(SkillType.S_TECH_VESSEL).getFinalSkillValue()
                                    : TargetRoll.AUTOMATIC_FAIL);
                            break;
                        case VESSEL_NAVIGATOR:
                            bloodnameTarget += 2 * (person.hasSkill(SkillType.S_NAV)
                                    ? person.getSkill(SkillType.S_NAV).getFinalSkillValue()
                                    : TargetRoll.AUTOMATIC_FAIL);
                            break;
                        default:
                            break;
                    }
                    break;
                }
                default: {
                    break;
                }
            }
            // Higher rated units are more likely to have Bloodnamed
            if (getCampaignOptions().getUnitRatingMethod().isEnabled()) {
                IUnitRating rating = getUnitRating();
                bloodnameTarget += IUnitRating.DRAGOON_C - (getCampaignOptions().getUnitRatingMethod().equals(
                        mekhq.campaign.rating.UnitRatingMethod.FLD_MAN_MERCS_REV)
                        ? rating.getUnitRatingAsInteger() : rating.getModifier());
            }

            // Reavings diminish the number of available Bloodrights in later eras
            int year = getGameYear();
            if (year <= 2950) {
                bloodnameTarget--;
            }

            if (year > 3055) {
                bloodnameTarget++;
            }

            if (year > 3065) {
                bloodnameTarget++;
            }

            if (year > 3080) {
                bloodnameTarget++;
            }

            // Officers have better chance; no penalty for non-officer
            bloodnameTarget += Math.min(0, getRankSystem().getOfficerCut() - person.getRankNumeric());
        }

        if (ignoreDice || (Compute.d6(2) >= bloodnameTarget)) {
            Phenotype phenotype = person.getPhenotype();
            if (phenotype == Phenotype.NONE) {
                phenotype = Phenotype.GENERAL;
            }

            Bloodname bloodname = Bloodname.randomBloodname(
                    (getFaction().isClan() ? getFaction() : person.getOriginFaction()).getShortName(),
                    phenotype, getGameYear());
            if (bloodname != null) {
                person.setBloodname(bloodname.getName());
                personUpdated(person);
            }
        }
    }
    //endregion Bloodnames

    //region Other Personnel Methods
    /**
     * Imports a {@link Person} into a campaign.
     * @param p A {@link Person} to import into the campaign.
     */
    public void importPerson(Person p) {
        personnel.put(p.getId(), p);
        MekHQ.triggerEvent(new PersonNewEvent(p));
    }

    public Person getPerson(UUID id) {
        return personnel.get(id);
    }

    public Collection<Person> getPersonnel() {
        return personnel.values();
    }

    /**
     * Provides a filtered list of personnel including only active Persons.
     * @return List<Person>
     */
    public List<Person> getActivePersonnel() {
        List<Person> activePersonnel = new ArrayList<>();
        for (Person p : getPersonnel()) {
            if (p.getStatus().isActive()) {
                activePersonnel.add(p);
            }
        }
        return activePersonnel;
    }
    //endregion Other Personnel Methods

    //region Personnel Selectors and Generators
    /**
     * Gets the {@link AbstractFactionSelector} to use with this campaign.
     * @return An {@link AbstractFactionSelector} to use when selecting a {@link Faction}.
     */
    public AbstractFactionSelector getFactionSelector() {
        if (getCampaignOptions().randomizeOrigin()) {
            RangedFactionSelector selector = new RangedFactionSelector(getCampaignOptions().getOriginSearchRadius());
            selector.setDistanceScale(getCampaignOptions().getOriginDistanceScale());
            return selector;
        } else {
            return new DefaultFactionSelector();
        }
    }

    /**
     * Gets the {@link AbstractPlanetSelector} to use with this campaign.
     * @return An {@link AbstractPlanetSelector} to use when selecting a {@link Planet}.
     */
    public AbstractPlanetSelector getPlanetSelector() {
        if (getCampaignOptions().randomizeOrigin()) {
            RangedPlanetSelector selector =
                    new RangedPlanetSelector(getCampaignOptions().getOriginSearchRadius(),
                            getCampaignOptions().extraRandomOrigin());
            selector.setDistanceScale(getCampaignOptions().getOriginDistanceScale());
            return selector;
        } else {
            return new DefaultPlanetSelector();
        }
    }

    /**
     * Gets the {@link AbstractPersonnelGenerator} to use with this campaign.
     * @param factionSelector The {@link AbstractFactionSelector} to use when choosing a {@link Faction}.
     * @param planetSelector The {@link AbstractPlanetSelector} to use when choosing a {@link Planet}.
     * @return An {@link AbstractPersonnelGenerator} to use when creating new personnel.
     */
    public AbstractPersonnelGenerator getPersonnelGenerator(AbstractFactionSelector factionSelector, AbstractPlanetSelector planetSelector) {
        DefaultPersonnelGenerator generator = new DefaultPersonnelGenerator(factionSelector, planetSelector);
        generator.setNameGenerator(RandomNameGenerator.getInstance());
        generator.setSkillPreferences(getRandomSkillPreferences());
        return generator;
    }
    //endregion Personnel Selectors and Generators
    //endregion Personnel

    public List<Person> getPatients() {
        List<Person> patients = new ArrayList<>();
        for (Person p : getPersonnel()) {
            if (p.needsFixing()
                    || (getCampaignOptions().useAdvancedMedical() && p.hasInjuries(true) && p.getStatus().isActive())) {
                patients.add(p);
            }
        }
        return patients;
    }

    /**
     * List of all units that can show up in the repair bay.
     */
    public List<Unit> getServiceableUnits() {
        List<Unit> service = new ArrayList<>();
        for (Unit u : getUnits()) {
            if (u.isAvailable() && u.isServiceable() && !StratconRulesManager.isUnitDeployedToStratCon(u)) {
                service.add(u);
            }
        }
        return service;
    }

    /**
     * Imports a collection of parts into the campaign.
     *
     * @param newParts The collection of {@link Part} instances
     *                 to import into the campaign.
     */
    public void importParts(Collection<Part> newParts) {
        Objects.requireNonNull(newParts);

        for (Part p : newParts) {
            if ((p instanceof MissingPart) && (null == p.getUnit())) {
                // Let's not import missing parts without a valid unit.
                continue;
            }

            // Track this part as part of our Campaign
            p.setCampaign(this);

            // Add the part to the campaign, but do not
            // merge it with any existing parts
            parts.addPart(p, false);
        }
    }

    /**
     * Gets the Warehouse which stores parts.
     */
    public Warehouse getWarehouse() {
        return parts;
    }

    /**
     * Sets the Warehouse which stores parts for the campaign.
     * @param warehouse The warehouse in which to store parts.
     */
    public void setWarehouse(Warehouse warehouse) {
        parts = Objects.requireNonNull(warehouse);
    }

    public Quartermaster getQuartermaster() {
        return quartermaster;
    }

    /**
     * @return A collection of parts in the Warehouse.
     */
    @Deprecated
    public Collection<Part> getParts() {
        return parts.getParts();
    }

    private int getQuantity(Part p) {
        if (p instanceof Armor) {
            return ((Armor) p).getAmount();
        }
        if (p instanceof AmmoStorage) {
            return ((AmmoStorage) p).getShots();
        }
        return (p.getUnit() != null) ? 1 : p.getQuantity();
    }

    private PartInUse getPartInUse(Part p) {
        // SI isn't a proper "part"
        if (p instanceof StructuralIntegrity) {
            return null;
        }
        // Skip out on "not armor" (as in 0 point armer on men or field guns)
        if ((p instanceof Armor) && ((Armor) p).getType() == EquipmentType.T_ARMOR_UNKNOWN) {
            return null;
        }
        // Makes no sense buying those separately from the chasis
        if((p instanceof EquipmentPart)
                && ((EquipmentPart) p).getType() != null
                && (((EquipmentPart) p).getType().hasFlag(MiscType.F_CHASSIS_MODIFICATION))) {
            return null;
        }
        // Replace a "missing" part with a corresponding "new" one.
        if (p instanceof MissingPart) {
            p = ((MissingPart) p).getNewPart();
        }
        PartInUse result = new PartInUse(p);
        return (null != result.getPartToBuy()) ? result : null;
    }

    private void updatePartInUseData(PartInUse piu, Part p) {
        if ((p.getUnit() != null) || (p instanceof MissingPart)) {
            piu.setUseCount(piu.getUseCount() + getQuantity(p));
        } else {
            if (p.isPresent()) {
                piu.setStoreCount(piu.getStoreCount() + getQuantity(p));
            } else {
                piu.setTransferCount(piu.getTransferCount() + getQuantity(p));
            }
        }
    }

    /** Update the piu with the current campaign data */
    public void updatePartInUse(PartInUse piu) {
        piu.setUseCount(0);
        piu.setStoreCount(0);
        piu.setTransferCount(0);
        piu.setPlannedCount(0);
        getWarehouse().forEachPart(p -> {
            PartInUse newPiu = getPartInUse(p);
            if (piu.equals(newPiu)) {
                updatePartInUseData(piu, p);
            }
        });
        for (IAcquisitionWork maybePart : shoppingList.getPartList()) {
            PartInUse newPiu = getPartInUse((Part) maybePart);
            if (piu.equals(newPiu)) {
                piu.setPlannedCount(piu.getPlannedCount()
                        + getQuantity((maybePart instanceof MissingPart) ? ((MissingPart) maybePart).getNewPart()
                                : (Part) maybePart) * maybePart.getQuantity());
            }
        }
    }

    public Set<PartInUse> getPartsInUse() {
        // java.util.Set doesn't supply a get(Object) method, so we have to use a java.util.Map
        Map<PartInUse, PartInUse> inUse = new HashMap<>();
        getWarehouse().forEachPart(p -> {
            PartInUse piu = getPartInUse(p);
            if (null == piu) {
                return;
            }
            if (inUse.containsKey(piu)) {
                piu = inUse.get(piu);
            } else {
                inUse.put(piu, piu);
            }
            updatePartInUseData(piu, p);
        });
        for (IAcquisitionWork maybePart : shoppingList.getPartList()) {
            if (!(maybePart instanceof Part)) {
                continue;
            }
            PartInUse piu = getPartInUse((Part) maybePart);
            if (null == piu) {
                continue;
            }
            if ( inUse.containsKey(piu) ) {
                piu = inUse.get(piu);
            } else {
                inUse.put(piu, piu);
            }
            piu.setPlannedCount(piu.getPlannedCount()
                    + getQuantity((maybePart instanceof MissingPart) ? ((MissingPart) maybePart).getNewPart()
                            : (Part) maybePart) * maybePart.getQuantity());

        }
        return inUse.keySet();
    }

    @Deprecated
    public Part getPart(int id) {
        return parts.getPart(id);
    }

    @Nullable
    public Force getForce(int id) {
        return forceIds.get(id);
    }

    public List<String> getCurrentReport() {
        return currentReport;
    }

    public void setCurrentReportHTML(String html) {
        currentReportHTML = html;
    }

    public String getCurrentReportHTML() {
        return currentReportHTML;
    }

    public void setNewReports(List<String> reports) {
        newReports = reports;
    }

    public List<String> fetchAndClearNewReports() {
        List<String> oldReports = newReports;
        setNewReports(new ArrayList<>());
        return oldReports;
    }

    /**
     * Finds the active person in a particular role with the highest level in a
     * given, with an optional secondary skill to break ties.
     *
     * @param role One of the PersonnelRole enum values
     * @param primary The skill to use for comparison.
     * @param secondary
     *            If not null and there is more than one person tied for the most
     *            the highest, preference will be given to the one with a higher
     *            level in the secondary skill.
     * @return The person in the designated role with the most experience.
     */
    public Person findBestInRole(PersonnelRole role, String primary, String secondary) {
        int highest = 0;
        Person retVal = null;
        for (Person p : getActivePersonnel()) {
            if (((p.getPrimaryRole() == role) || (p.getSecondaryRole() == role)) && (p.getSkill(primary) != null)) {
                if (p.getSkill(primary).getLevel() > highest) {
                    retVal = p;
                    highest = p.getSkill(primary).getLevel();
                } else if (secondary != null && p.getSkill(primary).getLevel() == highest &&
                /*
                 * If the skill level of the current person is the same as the previous highest,
                 * select the current instead under the following conditions:
                 */
                        (retVal == null || // None has been selected yet (current has level 0)
                                retVal.getSkill(secondary) == null || // Previous selection does not have secondary
                                                                      // skill
                                (p.getSkill(secondary) != null // Current has secondary skill and it is higher than the
                                                               // previous.
                                        && p.getSkill(secondary).getLevel() > retVal.getSkill(secondary).getLevel()))) {
                    retVal = p;
                }
            }
        }
        return retVal;
    }

    public Person findBestInRole(PersonnelRole role, String skill) {
        return findBestInRole(role, skill, null);
    }

    /**
     * @return The list of all active {@link Person}s who qualify as technicians ({@link Person#isTech()}));
     */
    public List<Person> getTechs() {
        return getTechs(false);
    }

    public List<Person> getTechs(boolean noZeroMinute) {
        return getTechs(noZeroMinute, null, true, false);
    }

    /**
     * Returns a list of active technicians.
     *
     * @param noZeroMinute If TRUE, then techs with no time remaining will be excluded from the list.
     * @param firstTechId The ID of the tech that should appear first in the list (assuming
     *                    active and satisfies the noZeroMinute argument)
     * @param sorted If TRUE, then return the list sorted from worst to best
     * @param eliteFirst If TRUE and sorted also TRUE, then return the list sorted from best to worst
     * @return The list of active {@link Person}s who qualify as technicians ({@link Person#isTech()}).
     */
    public List<Person> getTechs(boolean noZeroMinute, UUID firstTechId, boolean sorted, boolean eliteFirst) {
        List<Person> techs = new ArrayList<>();

        // Get the first tech.
        Person firstTech = getPerson(firstTechId);
        if ((firstTech != null) && firstTech.isTech() && firstTech.getStatus().isActive()
                && (!noZeroMinute || firstTech.getMinutesLeft() > 0)) {
            techs.add(firstTech);
        }

        for (Person p : getActivePersonnel()) {
            if (p.isTech() && (!p.equals(firstTech)) && (!noZeroMinute || (p.getMinutesLeft() > 0))) {
                techs.add(p);
            }
        }
        // also need to loop through and collect engineers on self-crewed vessels
        for (Unit u : getUnits()) {
            if (u.isSelfCrewed() && !(u.getEntity() instanceof Infantry) && (null != u.getEngineer())) {
                techs.add(u.getEngineer());
            }
        }

        // Return the tech collection sorted worst to best Skill Level, or reversed if we want
        // elites first
        if (sorted) {
            Comparator<Person> techSorter = Comparator.comparingInt(person ->
                    person.getExperienceLevel(!person.getPrimaryRole().isTech()
                            && person.getSecondaryRole().isTechSecondary()));

            if (eliteFirst) {
                techSorter = techSorter.reversed().thenComparing(Comparator
                        .comparingInt(Person::getDailyAvailableTechTime).reversed());
            } else {
                techSorter = techSorter.thenComparing(Comparator.comparingInt(Person::getMinutesLeft).reversed());
            }

            techs.sort(techSorter);
        }

        return techs;
    }

    public List<Person> getAdmins() {
        List<Person> admins = new ArrayList<>();
        for (Person p : getActivePersonnel()) {
            if (p.isAdministrator()) {
                admins.add(p);
            }
        }
        return admins;
    }

    public boolean isWorkingOnRefit(Person p) {
        Objects.requireNonNull(p);

        Unit unit = getHangar().findUnit(u ->
            u.isRefitting() && p.equals(u.getRefit().getTech()));
        return unit != null;
    }

    public List<Person> getDoctors() {
        List<Person> docs = new ArrayList<>();
        for (Person p : getActivePersonnel()) {
            if (p.isDoctor()) {
                docs.add(p);
            }
        }
        return docs;
    }

    public int getPatientsFor(Person doctor) {
        int patients = 0;
        for (Person person : getActivePersonnel()) {
            if ((null != person.getDoctorId()) && person.getDoctorId().equals(doctor.getId())) {
                patients++;
            }
        }
        return patients;
    }

    public String healPerson(Person medWork, Person doctor) {
        if (getCampaignOptions().useAdvancedMedical()) {
            return "";
        }
        String report = "";
        report += doctor.getHyperlinkedFullTitle() + " attempts to heal "
                + medWork.getFullName();
        TargetRoll target = getTargetFor(medWork, doctor);
        int roll = Compute.d6(2);
        report = report + ",  needs " + target.getValueAsString()
                + " and rolls " + roll + ":";
        int xpGained = 0;
        //If we get a natural 2 that isn't an automatic success, reroll if Edge is available and in use.
        if (getCampaignOptions().useSupportEdge()
                && doctor.getOptions().booleanOption(PersonnelOptions.EDGE_MEDICAL)) {
            if ((roll == 2) && (doctor.getCurrentEdge() > 0) && (target.getValue() != TargetRoll.AUTOMATIC_SUCCESS)) {
                doctor.changeCurrentEdge(-1);
                roll = Compute.d6(2);
                report += medWork.fail() + "\n" + doctor.getHyperlinkedFullTitle() + " uses Edge to reroll:"
                        + " rolls " + roll + ":";
            }
        }
        if (roll >= target.getValue()) {
            report = report + medWork.succeed();
            Unit u = medWork.getUnit();
            if (null != u) {
                u.resetPilotAndEntity();
            }
            if (roll == 12 && target.getValue() != TargetRoll.AUTOMATIC_SUCCESS) {
                xpGained += getCampaignOptions().getSuccessXP();
            }
            if (target.getValue() != TargetRoll.AUTOMATIC_SUCCESS) {
                doctor.setNTasks(doctor.getNTasks() + 1);
            }
            if (doctor.getNTasks() >= getCampaignOptions().getNTasksXP()) {
                xpGained += getCampaignOptions().getTaskXP();
                doctor.setNTasks(0);
            }
        } else {
            report = report + medWork.fail();
            if (roll == 2 && target.getValue() != TargetRoll.AUTOMATIC_FAIL) {
                xpGained += getCampaignOptions().getMistakeXP();
            }
        }
        if (xpGained > 0) {
            doctor.awardXP(xpGained);
            report += " (" + xpGained + "XP gained) ";
        }
        medWork.setDaysToWaitForHealing(getCampaignOptions()
                .getHealingWaitingPeriod());
        return report;
    }

    public TargetRoll getTargetFor(Person medWork, Person doctor) {
        Skill skill = doctor.getSkill(SkillType.S_DOCTOR);
        if (null == skill) {
            return new TargetRoll(TargetRoll.IMPOSSIBLE, doctor.getFullName()
                    + " isn't a doctor, he just plays one on TV.");
        }
        if (medWork.getDoctorId() != null
                && !medWork.getDoctorId().equals(doctor.getId())) {
            return new TargetRoll(TargetRoll.IMPOSSIBLE,
                    medWork.getFullName() + " is already being tended by another doctor");
        }
        if (!medWork.needsFixing()
                && !(getCampaignOptions().useAdvancedMedical() && medWork.needsAMFixing())) {
            return new TargetRoll(TargetRoll.IMPOSSIBLE,
                    medWork.getFullName() + " does not require healing.");
        }
        if (getPatientsFor(doctor) > 25) {
            return new TargetRoll(TargetRoll.IMPOSSIBLE, doctor.getFullName()
                    + " already has 25 patients.");
        }
        TargetRoll target = new TargetRoll(skill.getFinalSkillValue(),
                SkillType.getExperienceLevelName(skill.getExperienceLevel()));
        if (target.getValue() == TargetRoll.IMPOSSIBLE) {
            return target;
        }
        // understaffed mods
        int helpMod = getShorthandedMod(getMedicsPerDoctor(), true);
        if (helpMod > 0) {
            target.addModifier(helpMod, "shorthanded");
        }
        target.append(medWork.getHealingMods());
        return target;
    }

    public Person getLogisticsPerson() {
        int bestSkill = -1;
        int maxAcquisitions = getCampaignOptions().getMaxAcquisitions();
        Person admin = null;
        String skill = getCampaignOptions().getAcquisitionSkill();
        if (skill.equals(CampaignOptions.S_AUTO)) {
            return null;
        } else if (skill.equals(CampaignOptions.S_TECH)) {
            for (Person p : getActivePersonnel()) {
                if (getCampaignOptions().isAcquisitionSupportStaffOnly() && !p.hasSupportRole(true)) {
                    continue;
                }
                if (maxAcquisitions > 0 && (p.getAcquisitions() >= maxAcquisitions)) {
                    continue;
                }
                if ((p.getBestTechSkill() != null) && p.getBestTechSkill().getLevel() > bestSkill) {
                    admin = p;
                    bestSkill = p.getBestTechSkill().getLevel();
                }
            }
        } else {
            for (Person p : getActivePersonnel()) {
                if (getCampaignOptions().isAcquisitionSupportStaffOnly() && !p.hasSupportRole(true)) {
                    continue;
                }
                if (maxAcquisitions > 0 && (p.getAcquisitions() >= maxAcquisitions)) {
                    continue;
                }
                if (p.hasSkill(skill) && (p.getSkill(skill).getLevel() > bestSkill)) {
                    admin = p;
                    bestSkill = p.getSkill(skill).getLevel();
                }
            }
        }
        return admin;
    }

    /**
     * Gets a list of applicable logistics personnel, or an empty list
     * if acquisitions automatically succeed.
     * @return A {@see List} of personnel who can perform logistical actions.
     */
    public List<Person> getLogisticsPersonnel() {
        String skill = getCampaignOptions().getAcquisitionSkill();
        if (skill.equals(CampaignOptions.S_AUTO)) {
            return Collections.emptyList();
        } else {
            List<Person> logisticsPersonnel = new ArrayList<>();
            int maxAcquisitions = getCampaignOptions().getMaxAcquisitions();
            for (Person p : getActivePersonnel()) {
                if (getCampaignOptions().isAcquisitionSupportStaffOnly() && !p.hasSupportRole(true)) {
                    continue;
                }
                if ((maxAcquisitions > 0) && (p.getAcquisitions() >= maxAcquisitions)) {
                    continue;
                }
                if (skill.equals(CampaignOptions.S_TECH)) {
                    if (null != p.getBestTechSkill()) {
                        logisticsPersonnel.add(p);
                    }
                } else if (p.hasSkill(skill)) {
                    logisticsPersonnel.add(p);
                }
            }

            // Sort by their skill level, descending.
            logisticsPersonnel.sort((a, b) -> {
                if (skill.equals(CampaignOptions.S_TECH)) {
                    return Integer.compare(b.getBestTechSkill().getLevel(), a.getBestTechSkill().getLevel());
                } else {
                    return Integer.compare(b.getSkill(skill).getLevel(), a.getSkill(skill).getLevel());
                }
            });

            return logisticsPersonnel;
        }
    }

    /***
     * This is the main function for getting stuff (parts, units, etc.) All non-GM
     * acquisition should go through this function to ensure the campaign rules for
     * acquisition are followed.
     *
     * @param sList - A <code>ShoppingList</code> object including items that need
     *              to be purchased
     * @return A <code>ShoppingList</code> object that includes all items that were
     *         not successfully acquired
     */
    public ShoppingList goShopping(ShoppingList sList) {
        // loop through shopping items and decrement days to wait
        for (IAcquisitionWork shoppingItem : sList.getShoppingList()) {
            shoppingItem.decrementDaysToWait();
        }

        if (getCampaignOptions().getAcquisitionSkill().equals(CampaignOptions.S_AUTO)) {
            return goShoppingAutomatically(sList);
        } else if (!getCampaignOptions().usesPlanetaryAcquisition()) {
            return goShoppingStandard(sList);
        } else {
            return goShoppingByPlanet(sList);
        }
    }

    /**
     * Shops for items on the {@link ShoppingList}, where each acquisition
     * automatically succeeds.
     *
     * @param sList The shopping list to use when shopping.
     * @return The new shopping list containing the items that were not
     *         acquired.
     */
    private ShoppingList goShoppingAutomatically(ShoppingList sList) {
        List<IAcquisitionWork> currentList = new ArrayList<>(sList.getShoppingList());

        List<IAcquisitionWork> remainingItems = new ArrayList<>(currentList.size());
        for (IAcquisitionWork shoppingItem : currentList) {
            if (shoppingItem.getDaysToWait() <= 0) {
                while (shoppingItem.getQuantity() > 0) {
                    if (!acquireEquipment(shoppingItem, null)) {
                        shoppingItem.resetDaysToWait();
                        break;
                    }
                }
            }
            if (shoppingItem.getQuantity() > 0 || shoppingItem.getDaysToWait() > 0) {
                remainingItems.add(shoppingItem);
            }
        }

        return new ShoppingList(remainingItems);
    }

    /**
     * Shops for items on the {@link ShoppingList}, where each acquisition
     * is performed by available logistics personnel.
     *
     * @param sList The shopping list to use when shopping.
     * @return The new shopping list containing the items that were not
     *         acquired.
     */
    private ShoppingList goShoppingStandard(ShoppingList sList) {
        List<Person> logisticsPersonnel = getLogisticsPersonnel();
        if (logisticsPersonnel.isEmpty()) {
            addReport("Your force has no one capable of acquiring equipment.");
            return sList;
        }

        List<IAcquisitionWork> currentList = new ArrayList<>(sList.getShoppingList());
        for (Person person : logisticsPersonnel) {
            if (currentList.isEmpty()) {
                // Nothing left to shop for!
                break;
            }

            List<IAcquisitionWork> remainingItems = new ArrayList<>(currentList.size());
            for (IAcquisitionWork shoppingItem : currentList) {
                if (shoppingItem.getDaysToWait() <= 0) {
                    while (canAcquireParts(person) && shoppingItem.getQuantity() > 0) {
                        if (!acquireEquipment(shoppingItem, person)) {
                            shoppingItem.resetDaysToWait();
                            break;
                        }
                    }
                }
                if (shoppingItem.getQuantity() > 0 || shoppingItem.getDaysToWait() > 0) {
                    remainingItems.add(shoppingItem);
                }
            }

            currentList = remainingItems;
        }

        return new ShoppingList(currentList);
    }

    /**
     * Shops for items on the {@link ShoppingList}, where each acquisition
     * is attempted on nearby planets by available logistics personnel.
     *
     * @param sList The shopping list to use when shopping.
     * @return The new shopping list containing the items that were not
     *         acquired.
     */
    private ShoppingList goShoppingByPlanet(ShoppingList sList) {
        List<Person> logisticsPersonnel = getLogisticsPersonnel();
        if (logisticsPersonnel.isEmpty()) {
            addReport("Your force has no one capable of acquiring equipment.");
            return sList;
        }

        // we are shopping by planets, so more involved
        List<IAcquisitionWork> currentList = sList.getShoppingList();
        LocalDate currentDate = getLocalDate();

        // a list of items than can be taken out of the search and put back on the
        // shopping list
        List<IAcquisitionWork> shelvedItems = new ArrayList<>();

        //find planets within a certain radius - the function will weed out dead planets
        List<PlanetarySystem> systems = Systems.getInstance().getShoppingSystems(getCurrentSystem(),
                getCampaignOptions().getMaxJumpsPlanetaryAcquisition(), currentDate);

        for (Person person : logisticsPersonnel) {
            if (currentList.isEmpty()) {
                // Nothing left to shop for!
                break;
            }

            String personTitle = person.getHyperlinkedFullTitle() + " ";

            for (PlanetarySystem system: systems) {
                if (currentList.isEmpty()) {
                    // Nothing left to shop for!
                    break;
                }

                List<IAcquisitionWork> remainingItems = new ArrayList<>();

                //loop through shopping list. If its time to check, then check as appropriate. Items not
                //found get added to the remaining item list. Rotate through personnel
                boolean done = false;
                for (IAcquisitionWork shoppingItem : currentList) {
                    if (!canAcquireParts(person)) {
                        remainingItems.add(shoppingItem);
                        done = true;
                        continue;
                    }

                    if (shoppingItem.getDaysToWait() <= 0) {
                        if (findContactForAcquisition(shoppingItem, person, system)) {
                            int transitTime = calculatePartTransitTime(system);
                            int totalQuantity = 0;
                            while (shoppingItem.getQuantity() > 0
                                    && canAcquireParts(person)
                                    && acquireEquipment(shoppingItem, person, system, transitTime)) {
                                totalQuantity++;
                            }
                            if (totalQuantity > 0) {
                                addReport(personTitle + "<font color='green'><b> found "
                                        + shoppingItem.getQuantityName(totalQuantity)
                                        + " on "
                                        + system.getPrintableName(currentDate)
                                        + ". Delivery in " + transitTime + " days.</b></font>");
                            }
                        }
                    }
                    // if we didn't find everything on this planet, then add to the remaining list
                    if (shoppingItem.getQuantity() > 0 || shoppingItem.getDaysToWait() > 0) {
                        // if we can't afford it, then don't keep searching for it on other planets
                        if (!canPayFor(shoppingItem)) {
                            if (!getCampaignOptions().usePlanetAcquisitionVerboseReporting()) {
                                addReport("<font color='red'><b>You cannot afford to purchase another "
                                        + shoppingItem.getAcquisitionName() + "</b></font>");
                            }
                            shelvedItems.add(shoppingItem);
                        } else {
                            remainingItems.add(shoppingItem);
                        }
                    }
                }

                // we are done with this planet. replace our current list with the remaining items
                currentList = remainingItems;

                if (done) {
                    break;
                }
            }
        }

        // add shelved items back to the currentlist
        currentList.addAll(shelvedItems);

        // loop through and reset waiting time on all items on the remaining shopping
        // list if they have no waiting time left
        for (IAcquisitionWork shoppingItem : currentList) {
            if (shoppingItem.getDaysToWait() <= 0) {
                shoppingItem.resetDaysToWait();
            }
        }

        return new ShoppingList(currentList);
    }

    /**
     * Gets a value indicating if {@code person} can acquire parts.
     * @param person The {@link Person} to check if they have remaining
     *               time to perform acquisitions.
     * @return True if {@code person} could acquire another part, otherwise false.
     */
    public boolean canAcquireParts(@Nullable Person person) {
        if (person == null) {
            // CAW: in this case we're using automatic success
            //      and the logistics person will be null.
            return true;
        }
        int maxAcquisitions = getCampaignOptions().getMaxAcquisitions();
        return maxAcquisitions <= 0
            || person.getAcquisitions() < maxAcquisitions;
    }

    /***
     * Checks whether the campaign can pay for a given <code>IAcquisitionWork</code> item. This will check
     * both whether the campaign is required to pay for a given type of acquisition by the options and
     * if so whether it has enough money to afford it.
     * @param acquisition - An <code>IAcquisitionWork<code> object
     * @return true if the campaign can pay for the acquisition; false if it cannot.
     */
    public boolean canPayFor(IAcquisitionWork acquisition) {
        //SHOULD we check to see if this acquisition needs to be paid for
        if ( (acquisition instanceof UnitOrder && getCampaignOptions().payForUnits())
                ||(acquisition instanceof Part && getCampaignOptions().payForParts()) ) {
            //CAN the acquisition actually be paid for
            return getFunds().isGreaterOrEqualThan(acquisition.getBuyCost());
        }
        return true;
    }

    /**
     * Make an acquisition roll for a given planet to see if you can identify a contact. Used for planetary based acquisition.
     * @param acquisition - The <code> IAcquisitionWork</code> being acquired.
     * @param person - The <code>Person</code> object attempting to do the acquiring.  may be null if no one on the force has the skill or the user is using automatic acquisition.
     * @param system - The <code>PlanetarySystem</code> object where the acquisition is being attempted. This may be null if the user is not using planetary acquisition.
     * @return true if your target roll succeeded.
     */
    public boolean findContactForAcquisition(IAcquisitionWork acquisition, Person person, PlanetarySystem system) {
        TargetRoll target = getTargetForAcquisition(acquisition, person, false);
        target = system.getPrimaryPlanet().getAcquisitionMods(target, getLocalDate(), getCampaignOptions(), getFaction(),
                acquisition.getTechBase() == Part.T_CLAN);

        if (target.getValue() == TargetRoll.IMPOSSIBLE) {
            if (getCampaignOptions().usePlanetAcquisitionVerboseReporting()) {
                addReport("<font color='red'><b>Can't search for " + acquisition.getAcquisitionName()
                        + " on " + system.getPrintableName(getLocalDate()) + " because:</b></font> " + target.getDesc());
            }
            return false;
        }
        if (Compute.d6(2) < target.getValue()) {
            //no contacts on this planet, move along
            if (getCampaignOptions().usePlanetAcquisitionVerboseReporting()) {
                addReport("<font color='red'><b>No contacts available for " + acquisition.getAcquisitionName()
                        + " on " + system.getPrintableName(getLocalDate()) + "</b></font>");
            }
            return false;
        } else {
            if (getCampaignOptions().usePlanetAcquisitionVerboseReporting()) {
                addReport("<font color='green'>Possible contact for " + acquisition.getAcquisitionName()
                        + " on " + system.getPrintableName(getLocalDate()) + "</font>");
            }
            return true;
        }
    }

    /***
     * Attempt to acquire a given <code>IAcquisitionWork</code> object.
     * This is the default method used by for non-planetary based acquisition.
     * @param acquisition  - The <code> IAcquisitionWork</code> being acquired.
     * @param person - The <code>Person</code> object attempting to do the acquiring.  may be null if no one on the force has the skill or the user is using automatic acquisition.
     * @return a boolean indicating whether the attempt to acquire equipment was successful.
     */
    public boolean acquireEquipment(IAcquisitionWork acquisition, Person person) {
        return acquireEquipment(acquisition, person, null, -1);
    }

    /***
     * Attempt to acquire a given <code>IAcquisitionWork</code> object.
     * @param acquisition - The <code> IAcquisitionWork</code> being acquired.
     * @param person - The <code>Person</code> object attempting to do the acquiring.  may be null if no one on the force has the skill or the user is using automatic acquisition.
     * @param system - The <code>PlanetarySystem</code> object where the acquisition is being attempted. This may be null if the user is not using planetary acquisition.
     * @param transitDays - The number of days that the part should take to be delivered. If this value is entered as -1, then this method will determine transit time based on the users campaign options.
     * @return a boolean indicating whether the attempt to acquire equipment was successful.
     */
    private boolean acquireEquipment(IAcquisitionWork acquisition, Person person, PlanetarySystem system, int transitDays) {
        boolean found = false;
        String report = "";

        if (null != person) {
            report += person.getHyperlinkedFullTitle() + " ";
        }

        TargetRoll target = getTargetForAcquisition(acquisition, person, false);

        //check on funds
        if (!canPayFor(acquisition)) {
            target.addModifier(TargetRoll.IMPOSSIBLE, "Cannot afford this purchase");
        }

        if (null != system) {
            target = system.getPrimaryPlanet().getAcquisitionMods(target, getLocalDate(),
                    getCampaignOptions(), getFaction(), acquisition.getTechBase() == Part.T_CLAN);
        }

        report += "attempts to find " + acquisition.getAcquisitionName();

        //if impossible then return
        if (target.getValue() == TargetRoll.IMPOSSIBLE) {
            report += ":<font color='red'><b> " + target.getDesc() + "</b></font>";
            if (!getCampaignOptions().usesPlanetaryAcquisition() || getCampaignOptions().usePlanetAcquisitionVerboseReporting()) {
                addReport(report);
            }
            return false;
        }


        int roll = Compute.d6(2);
        report += "  needs " + target.getValueAsString();
        report += " and rolls " + roll + ":";
        //Edge reroll, if applicable
        if (getCampaignOptions().useSupportEdge() && (roll < target.getValue()) && (person != null)
                && person.getOptions().booleanOption(PersonnelOptions.EDGE_ADMIN_ACQUIRE_FAIL)
                && (person.getCurrentEdge() > 0)) {
            person.changeCurrentEdge(-1);
            roll = Compute.d6(2);
            report += " <b>failed!</b> but uses Edge to reroll...getting a " + roll + ": ";
        }
        int mos = roll - target.getValue();
        if (target.getValue() == TargetRoll.AUTOMATIC_SUCCESS) {
            mos = roll - 2;
        }
        int xpGained = 0;
        if (roll >= target.getValue()) {
            if (transitDays < 0) {
                transitDays = calculatePartTransitTime(mos);
            }
            report = report + acquisition.find(transitDays);
            found = true;
            if (person != null) {
                if (roll == 12
                        && target.getValue() != TargetRoll.AUTOMATIC_SUCCESS) {
                    xpGained += getCampaignOptions().getSuccessXP();
                }
                if (target.getValue() != TargetRoll.AUTOMATIC_SUCCESS) {
                    person.setNTasks(person.getNTasks() + 1);
                }
                if (person.getNTasks() >= getCampaignOptions().getNTasksXP()) {
                    xpGained += getCampaignOptions().getTaskXP();
                    person.setNTasks(0);
                }
            }
        } else {
            report = report + acquisition.failToFind();
            if (person != null && roll == 2
                    && target.getValue() != TargetRoll.AUTOMATIC_FAIL) {
                xpGained += getCampaignOptions().getMistakeXP();
            }
        }

        if (null != person) {
            // The person should have their acquisitions incremented
            person.incrementAcquisition();

            if (xpGained > 0) {
                person.awardXP(xpGained);
                report += " (" + xpGained + "XP gained) ";
            }
        }

        if (found) {
            acquisition.decrementQuantity();
            MekHQ.triggerEvent(new AcquisitionEvent(acquisition));
        }
        if (!getCampaignOptions().usesPlanetaryAcquisition() || getCampaignOptions().usePlanetAcquisitionVerboseReporting()) {
            addReport(report);
        }
        return found;
    }

    /**
     * Performs work to either mothball or activate a unit.
     * @param u The unit to either work towards mothballing or activation.
     */
    public void workOnMothballingOrActivation(Unit u) {
        if (u.isMothballed()) {
            activate(u);
        } else {
            mothball(u);
        }
    }

    /**
     * Performs work to mothball a unit.
     * @param u The unit on which to perform mothball work.
     */
    public void mothball(Unit u) {
        if (u.isMothballed()) {
            MekHQ.getLogger().warning(Campaign.class, "mothball(Unit)", "Unit is already mothballed, cannot mothball.");
            return;
        }

        Person tech = u.getTech();
        if (null == tech) {
            //uh-oh
            addReport("No tech assigned to the mothballing of " + u.getHyperlinkedName());
            return;
        }

        //don't allow overtime minutes for mothballing because its cheating
        //since you don't roll
        int minutes = Math.min(tech.getMinutesLeft(), u.getMothballTime());

        //check astech time
        if (!u.isSelfCrewed() && astechPoolMinutes < minutes * 6) {
            //uh-oh
            addReport("Not enough astechs to work on mothballing of " + u.getHyperlinkedName());
            return;
        }

        u.setMothballTime(u.getMothballTime() - minutes);

        String report = tech.getHyperlinkedFullTitle() + " spent " + minutes + " minutes mothballing " + u.getHyperlinkedName();
        if (!u.isMothballing()) {
            u.completeMothball();
            report += ". Mothballing complete.";
        } else {
            report += ". " + u.getMothballTime() + " minutes remaining.";
        }

        tech.setMinutesLeft(tech.getMinutesLeft() - minutes);

        if (!u.isSelfCrewed()) {
            astechPoolMinutes -= 6 * minutes;
        }

        addReport(report);
    }

    /**
     * Performs work to activate a unit.
     * @param u The unit on which to perform activation work.
     */
    public void activate(Unit u) {
        if (!u.isMothballed()) {
            MekHQ.getLogger().warning(Campaign.class, "activate(Unit)", "Unit is already activated, cannot activate.");
            return;
        }

        Person tech = u.getTech();
        if (null == tech) {
            //uh-oh
            addReport("No tech assigned to the activation of " + u.getHyperlinkedName());
            return;
        }

        //don't allow overtime minutes for activation because its cheating
        //since you don't roll
        int minutes = Math.min(tech.getMinutesLeft(), u.getMothballTime());

        //check astech time
        if (!u.isSelfCrewed() && astechPoolMinutes < minutes * 6) {
            //uh-oh
            addReport("Not enough astechs to work on activation of " + u.getHyperlinkedName());
            return;
        }

        u.setMothballTime(u.getMothballTime() - minutes);

        String report = tech.getHyperlinkedFullTitle() + " spent " + minutes + " minutes activating " + u.getHyperlinkedName();

        tech.setMinutesLeft(tech.getMinutesLeft() - minutes);
        if (!u.isSelfCrewed()) {
            astechPoolMinutes -= 6 * minutes;
        }

        if (!u.isMothballing()) {
            u.completeActivation();
            report += ". Activation complete.";
        } else {
            report += ". " + u.getMothballTime() + " minutes remaining.";
        }

        addReport(report);
    }

    public void refit(Refit r) {
        Person tech = (r.getUnit().getEngineer() == null) ? r.getTech() : r.getUnit().getEngineer();
        if (tech == null) {
            addReport("No tech is assigned to refit " + r.getOriginalEntity().getShortName() + ". Refit cancelled.");
            r.cancel();
            return;
        }
        TargetRoll target = getTargetFor(r, tech);
        // check that all parts have arrived
        if (!r.acquireParts()) {
            return;
        }
        String report = tech.getHyperlinkedFullTitle() + " works on " + r.getPartName();
        int minutes = r.getTimeLeft();
        // FIXME: Overtime?
        if (minutes > tech.getMinutesLeft()) {
            r.addTimeSpent(tech.getMinutesLeft());
            tech.setMinutesLeft(0);
            report = report + ", " + r.getTimeLeft() + " minutes left.";
        } else {
            tech.setMinutesLeft(tech.getMinutesLeft() - minutes);
            r.addTimeSpent(minutes);
            if (r.hasFailedCheck()) {
                report = report + ", " + r.succeed();
            } else {
                int roll;
                String wrongType = "";
                if (tech.isRightTechTypeFor(r)) {
                    roll = Compute.d6(2);
                } else {
                    roll = Utilities.roll3d6();
                    wrongType = " <b>Warning: wrong tech type for this refit.</b>";
                }
                report = report + ",  needs " + target.getValueAsString() + " and rolls " + roll + ": ";
                if (getCampaignOptions().useSupportEdge() && (roll < target.getValue())
                        && tech.getOptions().booleanOption(PersonnelOptions.EDGE_REPAIR_FAILED_REFIT)
                        && (tech.getCurrentEdge() > 0)) {
                    tech.changeCurrentEdge(-1);
                    roll = tech.isRightTechTypeFor(r) ? Compute.d6(2) : Utilities.roll3d6();
                    // This is needed to update the edge values of individual crewmen
                    if (tech.isEngineer()) {
                        tech.setEdgeUsed(tech.getEdgeUsed() - 1);
                    }
                    report += " <b>failed!</b> but uses Edge to reroll...getting a " + roll + ": ";
                }

                if (roll >= target.getValue()) {
                    report += r.succeed();
                } else {
                    report += r.fail(SkillType.EXP_GREEN);
                    // try to refit again in case the tech has any time left
                    if (!r.isBeingRefurbished()) {
                        refit(r);
                    }
                }
                report += wrongType;
            }
        }
        MekHQ.triggerEvent(new PartWorkEvent(tech, r));
        addReport(report);
    }

    public Part fixWarehousePart(Part part, Person tech) {
        // get a new cloned part to work with and decrement original
        Part repairable = part.clone();
        part.decrementQuantity();

        fixPart(repairable, tech);
        if (!(repairable instanceof OmniPod)) {
            getQuartermaster().addPart(repairable, 0);
        }

        // If there is at least one remaining unit of the part
        // then we need to notify interested parties that we have
        // changed the quantity of the spare part.
        if (part.getQuantity() > 0) {
            MekHQ.triggerEvent(new PartChangedEvent(part));
        }

        return repairable;
    }

    /**
     * Attempt to fix a part, which may have all kinds of effect depending on part type.
     * @param partWork - the {@link IPartWork} to be fixed
     * @param tech - the {@link Person} who will attempt to fix the part
     * @return a <code>String</code> of the report that summarizes the outcome of the attempt to fix the part
     */
    public String fixPart(IPartWork partWork, Person tech) {
        TargetRoll target = getTargetFor(partWork, tech);
        String report = "";
        String action = " fix ";

        // TODO: this should really be a method on its own class
        if (partWork instanceof AmmoBin) {
            action = " reload ";
        }
        if (partWork.isSalvaging()) {
            action = " salvage ";
        }
        if (partWork instanceof MissingPart) {
            action = " replace ";
        }
        if (partWork instanceof MekLocation) {
            if (((MekLocation) partWork).isBlownOff()) {
                action = " re-attach ";
            } else if (((MekLocation) partWork).isBreached()) {
                action = " seal ";
            }
        }
        if ((partWork instanceof Armor) && !partWork.isSalvaging()) {
            if (!((Armor) partWork).isInSupply()) {
                report += "<b>Not enough armor remaining.  Task suspended.</b>";
                addReport(report);
                return report;
            }
        }
        if ((partWork instanceof ProtomekArmor) && !partWork.isSalvaging()) {
            if (!((ProtomekArmor) partWork).isInSupply()) {
                report += "<b>Not enough Protomech armor remaining.  Task suspended.</b>";
                addReport(report);
                return report;
            }
        }
        if ((partWork instanceof BaArmor) && !partWork.isSalvaging()) {
            if (!((BaArmor) partWork).isInSupply()) {
                report += "<b>Not enough BA armor remaining.  Task suspended.</b>";
                addReport(report);
                return report;
            }
        }
        if (partWork instanceof SpacecraftCoolingSystem) {
            //Change the string since we're not working on the part itself
            report += tech.getHyperlinkedFullTitle() + " attempts to" + action
                    + "a heat sink";
        } else {
            report += tech.getHyperlinkedFullTitle() + " attempts to" + action
                    + partWork.getPartName();
        }
        if (null != partWork.getUnit()) {
            report += " on " + partWork.getUnit().getName();
        }

        int minutes = partWork.getTimeLeft();
        int minutesUsed = minutes;
        boolean usedOvertime = false;
        if (minutes > tech.getMinutesLeft()) {
            minutes -= tech.getMinutesLeft();
            // check for overtime first
            if (isOvertimeAllowed() && minutes <= tech.getOvertimeLeft()) {
                // we are working overtime
                usedOvertime = true;
                tech.setMinutesLeft(0);
                tech.setOvertimeLeft(tech.getOvertimeLeft() - minutes);
            } else {
                // we need to finish the task tomorrow
                minutesUsed = tech.getMinutesLeft();
                int overtimeUsed = 0;
                if (isOvertimeAllowed()) {
                    // Can't use more overtime than there are minutes remaining on the part
                    overtimeUsed = Math.min(minutes, tech.getOvertimeLeft());
                    minutesUsed += overtimeUsed;
                    partWork.setWorkedOvertime(true);
                    usedOvertime = true;
                }
                partWork.addTimeSpent(minutesUsed);
                tech.setMinutesLeft(0);
                tech.setOvertimeLeft(tech.getOvertimeLeft() - overtimeUsed);
                int helpMod = getShorthandedMod(
                        getAvailableAstechs(minutesUsed, usedOvertime), false);
                if ((null != partWork.getUnit())
                        && ((partWork.getUnit().getEntity() instanceof Dropship)
                                || (partWork.getUnit().getEntity() instanceof Jumpship))) {
                    helpMod = 0;
                }
                if (partWork.getShorthandedMod() < helpMod) {
                    partWork.setShorthandedMod(helpMod);
                }
                partWork.setTech(tech);
                partWork.reservePart();
                report += " - <b>Not enough time, the remainder of the task";
                if (null != partWork.getUnit()) {
                    report += " on " + partWork.getUnit().getName();
                }
                if (minutesUsed > 0) {
                    report += " will be finished tomorrow.</b>";
                } else {
                    report += " cannot be finished because there was no time left after maintenance tasks.</b>";
                    partWork.resetTimeSpent();
                    partWork.resetOvertime();
                    partWork.setTech(null);
                    partWork.cancelReservation();
                }
                MekHQ.triggerEvent(new PartWorkEvent(tech, partWork));
                addReport(report);
                return report;
            }
        } else {
            tech.setMinutesLeft(tech.getMinutesLeft() - minutes);
        }
        int astechMinutesUsed = minutesUsed
                * getAvailableAstechs(minutesUsed, usedOvertime);
        if (astechPoolMinutes < astechMinutesUsed) {
            astechMinutesUsed -= astechPoolMinutes;
            astechPoolMinutes = 0;
            astechPoolOvertime -= astechMinutesUsed;
        } else {
            astechPoolMinutes -= astechMinutesUsed;
        }
        // check for the type
        int roll;
        String wrongType = "";
        if (tech.isRightTechTypeFor(partWork)) {
            roll = Compute.d6(2);
        } else {
            roll = Utilities.roll3d6();
            wrongType = " <b>Warning: wrong tech type for this repair.</b>";
        }
        report = report + ",  needs " + target.getValueAsString()
                + " and rolls " + roll + ":";
        int xpGained = 0;
        //if we fail and would break a part, here's a chance to use Edge for a reroll...
        if (getCampaignOptions().useSupportEdge()
                && tech.getOptions().booleanOption(PersonnelOptions.EDGE_REPAIR_BREAK_PART)
                && (tech.getCurrentEdge() > 0)
                && (target.getValue() != TargetRoll.AUTOMATIC_SUCCESS)) {
            if ((getCampaignOptions().isDestroyByMargin()
                    && (getCampaignOptions().getDestroyMargin() <= (target.getValue() - roll)))
                    || (!getCampaignOptions().isDestroyByMargin()
                            //if an elite, primary tech and destroy by margin is NOT on
                            && ((tech.getExperienceLevel(false) == SkillType.EXP_ELITE)
                                    || tech.getPrimaryRole().isVehicleCrew())) // For vessel crews
                    && (roll < target.getValue())) {
                tech.changeCurrentEdge(-1);
                roll = tech.isRightTechTypeFor(partWork) ? Compute.d6(2) : Utilities.roll3d6();
                //This is needed to update the edge values of individual crewmen
                if (tech.isEngineer()) {
                    tech.setEdgeUsed(tech.getEdgeUsed() + 1);
                }
                report += " <b>failed!</b> and would destroy the part, but uses Edge to reroll...getting a " + roll + ":";
            }
        }

        if (roll >= target.getValue()) {
            report = report + partWork.succeed();
            if (getCampaignOptions().payForRepairs()
                    && action.equals(" fix ")
                    && !(partWork instanceof Armor)) {
                Money cost = ((Part) partWork).getStickerPrice().multipliedBy(0.2);
                report += "<br>Repairs cost " +
                        cost.toAmountAndSymbolString() +
                        " worth of parts.";
                finances.debit(cost, Transaction.C_REPAIRS, "Repair of " + partWork.getPartName(), getLocalDate());
            }
            if ((roll == 12) && (target.getValue() != TargetRoll.AUTOMATIC_SUCCESS)) {
                xpGained += getCampaignOptions().getSuccessXP();
            }
            if (target.getValue() != TargetRoll.AUTOMATIC_SUCCESS) {
                tech.setNTasks(tech.getNTasks() + 1);
            }
            if (tech.getNTasks() >= getCampaignOptions().getNTasksXP()) {
                xpGained += getCampaignOptions().getTaskXP();
                tech.setNTasks(0);
            }
        } else {
            int modePenalty = partWork.getMode().expReduction;
            int effectiveSkillLvl = tech.getSkillForWorkingOn(partWork).getExperienceLevel() - modePenalty;
            if (getCampaignOptions().isDestroyByMargin()) {
                if (getCampaignOptions().getDestroyMargin() > (target.getValue() - roll)) {
                    // not destroyed - set the effective level as low as
                    // possible
                    effectiveSkillLvl = SkillType.EXP_ULTRA_GREEN;
                } else {
                    // destroyed - set the effective level to elite
                    effectiveSkillLvl = SkillType.EXP_ELITE;
                }
            }
            report = report + partWork.fail(effectiveSkillLvl);

            if ((roll == 2) && (target.getValue() != TargetRoll.AUTOMATIC_FAIL)) {
                xpGained += getCampaignOptions().getMistakeXP();
            }
        }
        if (xpGained > 0) {
            tech.awardXP(xpGained);
            report += " (" + xpGained + "XP gained) ";
        }
        report += wrongType;
        partWork.resetTimeSpent();
        partWork.resetOvertime();
        partWork.setTech(null);
        partWork.cancelReservation();
        MekHQ.triggerEvent(new PartWorkEvent(tech, partWork));
        addReport(report);
        return report;
    }

    /**
     * Parses news file and loads news items for the current year.
     */
    public void reloadNews() {
        news.loadNewsFor(getGameYear(), id.getLeastSignificantBits());
    }

    /**
     * Checks for a news item for the current date. If found, adds it to the daily report.
     */
    public void readNews() {
        //read the news
        for (NewsItem article : news.fetchNewsFor(getLocalDate())) {
            addReport(article.getHeadlineForReport());
        }
        for (NewsItem article : Systems.getInstance().getPlanetaryNews(getLocalDate())) {
            addReport(article.getHeadlineForReport());
        }
    }

    /**
     * @param contract an active AtBContract
     * @return the current deployment deficit for the contract
     */
    public int getDeploymentDeficit(AtBContract contract) {
        if (contract.isActiveOn(getLocalDate())) {
            // Do not check for deficits if the contract has not started or
            // it is the first day of the contract, as players won't have
            // had time to assign forces to the contract yet
            return 0;
        }

        int total = -contract.getRequiredLances();
        int role = -Math.max(1, contract.getRequiredLances() / 2);

        for (Lance l : lances.values()) {
            if ((l.getMissionId() == contract.getId()) && (l.getRole() != AtBLanceRole.UNASSIGNED)) {
                total++;
                if (l.getRole() == contract.getRequiredLanceType()) {
                    role++;
                }
            }
        }

        if (total >= 0 && role >= 0) {
            return 0;
        }
        return Math.abs(Math.min(total, role));
    }

    private void processNewDayATBScenarios() {
        // First, we get the list of all active AtBContracts
        List<AtBContract> contracts = getActiveAtBContracts(true);

        // Second, we process them and any already generated scenarios
        for (AtBContract contract : contracts) {
            /*
             * Situations like a delayed start or running out of funds during transit can
             * delay arrival until after the contract start. In that case, shift the
             * starting and ending dates before making any battle rolls. We check that the
             * unit is actually on route to the planet in case the user is using a custom
             * system for transport or splitting the unit, etc.
             */
            if (!getLocation().isOnPlanet() && !getLocation().getJumpPath().isEmpty()
                    && getLocation().getJumpPath().getLastSystem().getId().equals(contract.getSystemId())) {
                // transitTime is measured in days; so we round up to the next whole day
                contract.setStartAndEndDate(getLocalDate().plusDays((int) Math.ceil(getLocation().getTransitTime())));
                addReport("The start and end dates of " + contract.getName() + " have been shifted to reflect the current ETA.");
                continue;
            }
            if (getLocalDate().getDayOfWeek() == DayOfWeek.MONDAY) {
                int deficit = getDeploymentDeficit(contract);
                if (deficit > 0) {
                    contract.addPlayerMinorBreaches(deficit);
                    addReport("Failure to meet " + contract.getName() + " requirements resulted in " + deficit
                            + ((deficit == 1) ? " minor contract breach" : " minor contract breaches"));
                }
            }

            for (Scenario s : contract.getScenarios()) {
                if (!s.isCurrent() || !(s instanceof AtBScenario)) {
                    continue;
                }
                if ((s.getDate() != null) && s.getDate().isBefore(getLocalDate())) {
                    if (getCampaignOptions().getUseStratCon() &&
                            (s instanceof AtBDynamicScenario)) {
                        var stub = StratconRulesManager.processIgnoredScenario(
                                (AtBDynamicScenario) s, contract.getStratconCampaignState());
<<<<<<< HEAD
                        s.convertToStub(this, Scenario.S_DEFEAT);

                        addReport("Failure to deploy for " + s.getName() + " resulted in defeat.");

=======
                        
                        if (stub) {
                            s.convertToStub(this, Scenario.S_DEFEAT);
                            addReport("Failure to deploy for " + s.getName() + " resulted in defeat.");
                        } else {
                            s.clearAllForcesAndPersonnel(this);
                        }
>>>>>>> 41c99732
                    } else {
                        s.convertToStub(this, Scenario.S_DEFEAT);
                        contract.addPlayerMinorBreach();

                        addReport("Failure to deploy for " + s.getName()
                            + " resulted in defeat and a minor contract breach.");
                    }
                }
            }
        }

        // Third, on Mondays we generate new scenarios for the week
        if (getLocalDate().getDayOfWeek() == DayOfWeek.MONDAY) {
            AtBScenarioFactory.createScenariosForNewWeek(this);
        }

        // Fourth, we look at deployments for pre-existing and new scenarios
        for (AtBContract contract : contracts) {
            contract.checkEvents(this);

            // If there is a standard battle set for today, deploy the lance.
            for (Scenario s : contract.getScenarios()) {
                if ((s instanceof AtBScenario) && (s.getDate() != null)
                        && s.getDate().equals(getLocalDate())) {
                    int forceId = ((AtBScenario) s).getLanceForceId();
                    if ((lances.get(forceId) != null) && !forceIds.get(forceId).isDeployed()) {
                        // If any unit in the force is under repair, don't deploy the force
                        // Merely removing the unit from deployment would break with user expectation
                        boolean forceUnderRepair = false;
                        for (UUID uid : forceIds.get(forceId).getAllUnits(true)) {
                            Unit u = getHangar().getUnit(uid);
                            if ((u != null) && u.isUnderRepair()) {
                                forceUnderRepair = true;
                                break;
                            }
                        }

                        if (!forceUnderRepair) {
                            forceIds.get(forceId).setScenarioId(s.getId());
                            s.addForces(forceId);
                            for (UUID uid : forceIds.get(forceId).getAllUnits(true)) {
                                Unit u = getHangar().getUnit(uid);
                                if (u != null) {
                                    u.setScenarioId(s.getId());
                                }
                            }

                            addReport(MessageFormat.format(
                                    resources.getString("atbMissionTodayWithForce.format"),
                                    s.getName(), forceIds.get(forceId).getName()));
                            MekHQ.triggerEvent(new DeploymentChangedEvent(forceIds.get(forceId), s));
                        } else {
                            addReport(MessageFormat.format(
                                    resources.getString("atbMissionToday.format"), s.getName()));
                        }
                    } else {
                        addReport(MessageFormat.format(
                                resources.getString("atbMissionToday.format"), s.getName()));
                    }
                }
            }
        }
    }

    private void processNewDayATBFatigue() {
        boolean inContract = false;
        for (AtBContract contract : getActiveAtBContracts()) {
            switch (contract.getMissionType()) {
                case AtBContract.MT_GARRISONDUTY:
                case AtBContract.MT_SECURITYDUTY:
                case AtBContract.MT_CADREDUTY:
                    fatigueLevel -= 1;
                    break;
                case AtBContract.MT_RIOTDUTY:
                case AtBContract.MT_GUERRILLAWARFARE:
                case AtBContract.MT_PIRATEHUNTING:
                    fatigueLevel += 1;
                    break;
                case AtBContract.MT_RELIEFDUTY:
                case AtBContract.MT_PLANETARYASSAULT:
                    fatigueLevel += 2;
                    break;
                case AtBContract.MT_DIVERSIONARYRAID:
                case AtBContract.MT_EXTRACTIONRAID:
                case AtBContract.MT_RECONRAID:
                case AtBContract.MT_OBJECTIVERAID:
                    fatigueLevel += 3;
                    break;
            }
            inContract = true;
        }
        if (!inContract && location.isOnPlanet()) {
            fatigueLevel -= 2;
        }
        fatigueLevel = Math.max(fatigueLevel, 0);
    }

    private void processNewDayATB() {
        contractMarket.generateContractOffers(this);
        unitMarket.generateUnitOffers(this);

        if ((getShipSearchExpiration() != null) && !getShipSearchExpiration().isAfter(getLocalDate())) {
            setShipSearchExpiration(null);
            if (getShipSearchResult() != null) {
                addReport("Opportunity for purchase of " + getShipSearchResult() + " has expired.");
                setShipSearchResult(null);
            }
        }

        if (getLocalDate().getDayOfWeek() == DayOfWeek.MONDAY) {
            processShipSearch();
        }

        // Add or remove dependents - only if one of the two options makes this possible is enabled
        if ((getLocalDate().getDayOfYear() == 1)
                && (!getCampaignOptions().getDependentsNeverLeave() || getCampaignOptions().canAtBAddDependents())) {
            int numPersonnel = 0;
            List<Person> dependents = new ArrayList<>();
            for (Person p : getActivePersonnel()) {
                numPersonnel++;
                if (p.isDependent()) {
                    dependents.add(p);
                }
            }
            int roll = Compute.d6(2) + getUnitRatingMod() - 2;
            if (roll < 2) {
                roll = 2;
            } else if (roll > 12) {
                roll = 12;
            }
            int change = numPersonnel * (roll - 5) / 100;
            if (change < 0) {
                if (!getCampaignOptions().getDependentsNeverLeave()) {
                    while ((change < 0) && (dependents.size() > 0)) {
                        removePerson(Utilities.getRandomItem(dependents).getId());
                        change++;
                    }
                }
            } else {
                if (getCampaignOptions().canAtBAddDependents()) {
                    for (int i = 0; i < change; i++) {
                        Person p = newDependent(false);
                        recruitPerson(p);
                    }
                }
            }
        }

        if (getLocalDate().getDayOfMonth() == 1) {
            /*
             * First of the month; roll morale, track unit fatigue.
             */
            IUnitRating rating = getUnitRating();
            rating.reInitialize();

            for (AtBContract contract : getActiveAtBContracts()) {
                contract.checkMorale(getLocalDate(), getUnitRatingMod());
                addReport("Enemy morale is now " + contract.getMoraleLevelName()
                        + " on contract " + contract.getName());
            }

            // Account for fatigue
            if (getCampaignOptions().getTrackUnitFatigue()) {
                processNewDayATBFatigue();
            }
        }

        processNewDayATBScenarios();
    }

    public void processNewDayPersonnel() {
        // This MUST use getActivePersonnel as we only want to process active personnel, and
        // furthermore this allows us to add and remove personnel without issue
        for (Person p : getActivePersonnel()) {
            // Random Death

            // Random Marriages
            if (getCampaignOptions().useRandomMarriages()) {
                p.randomMarriage(this);
            }

            p.resetMinutesLeft();
            // Reset acquisitions made to 0
            p.setAcquisition(0);
            if (p.needsFixing() && !getCampaignOptions().useAdvancedMedical()) {
                p.decrementDaysToWaitForHealing();
                Person doctor = getPerson(p.getDoctorId());
                if ((doctor != null) && doctor.isDoctor()) {
                    if (p.getDaysToWaitForHealing() <= 0) {
                        addReport(healPerson(p, doctor));
                    }
                } else if (p.checkNaturalHealing(15)) {
                    addReport(p.getHyperlinkedFullTitle() + " heals naturally!");
                    Unit u = p.getUnit();
                    if (u != null) {
                        u.resetPilotAndEntity();
                    }
                }
            }
            // TODO Advanced Medical needs to go away from here later on
            if (getCampaignOptions().useAdvancedMedical()) {
                InjuryUtil.resolveDailyHealing(this, p);
                Unit u = p.getUnit();
                if (u != null) {
                    u.resetPilotAndEntity();
                }
            }

            // TODO : Reset this based on hasSupportRole(false) instead of checking for each type
            // TODO : p.isEngineer will need to stay, however
            // Reset edge points to the purchased value each week. This should only
            // apply for support personnel - combat troops reset with each new mm game
            if ((p.isAdministrator() || p.isDoctor() || p.isEngineer() || p.isTech())
                    && (getLocalDate().getDayOfWeek() == DayOfWeek.MONDAY)) {
                p.resetCurrentEdge();
            }

            if ((getCampaignOptions().getIdleXP() > 0) && (getLocalDate().getDayOfMonth() == 1)
                    && !p.getPrisonerStatus().isPrisoner()) { // Prisoners can't gain XP, while Bondsmen can gain xp
                p.setIdleMonths(p.getIdleMonths() + 1);
                if (p.getIdleMonths() >= getCampaignOptions().getMonthsIdleXP()) {
                    if (Compute.d6(2) >= getCampaignOptions().getTargetIdleXP()) {
                        p.awardXP(getCampaignOptions().getIdleXP());
                        addReport(p.getHyperlinkedFullTitle() + " has gained "
                                + getCampaignOptions().getIdleXP() + " XP");
                    }
                    p.setIdleMonths(0);
                }
            }

            // Procreation
            if (p.getGender().isFemale()) {
                if (p.isPregnant()) {
                    if (getCampaignOptions().useProcreation()) {
                        if (getLocalDate().compareTo((p.getDueDate())) == 0) {
                            p.birth(this);
                        }
                    } else {
                        p.removePregnancy();
                    }
                } else if (getCampaignOptions().useProcreation()) {
                    p.procreate(this);
                }
            }
        }
    }

    public void processNewDayUnits() {
        // need to loop through units twice, the first time to do all maintenance and
        // the second time to do whatever else. Otherwise, maintenance minutes might
        // get sucked up by other stuff. This is also a good place to ensure that a
        // unit's engineer gets reset and updated.
        for (Unit u : getUnits()) {
            // do maintenance checks
            try {
                u.resetEngineer();
                if (null != u.getEngineer()) {
                    u.getEngineer().resetMinutesLeft();
                }

                doMaintenance(u);
            } catch (Exception e) {
                MekHQ.getLogger().error(String.format(
                        "Unable to perform maintenance on %s (%s) due to an error",
                        u.getName(), u.getId().toString()), e);
                addReport(String.format("ERROR: An error occurred performing maintenance on %s, check the log",
                        u.getName()));
            }
        }

        // need to check for assigned tasks in two steps to avoid
        // concurrent modification problems
        List<Part> assignedParts = new ArrayList<>();
        List<Part> arrivedParts = new ArrayList<>();
        getWarehouse().forEachPart(part -> {
            if (part instanceof Refit) {
                return;
            }

            if (part.getTech() != null) {
                assignedParts.add(part);
            }

            // If the part is currently in-transit...
            if (!part.isPresent()) {
                // ... decrement the number of days until it arrives...
                part.setDaysToArrival(part.getDaysToArrival() - 1);

                if (part.isPresent()) {
                    // ... and mark the part as arrived if it is now here.
                    arrivedParts.add(part);
                }
            }
        });

        // arrive parts before attempting refit or parts will not get reserved that day
        for (Part part : arrivedParts) {
            getQuartermaster().arrivePart(part);
        }

        // finish up any overnight assigned tasks
        for (Part part : assignedParts) {
            Person tech;
            if ((part.getUnit() != null) && (part.getUnit().getEngineer() != null)) {
                tech = part.getUnit().getEngineer();
            } else {
                tech = part.getTech();
            }

            if (null != tech) {
                if (null != tech.getSkillForWorkingOn(part)) {
                    try {
                        fixPart(part, tech);
                    } catch (Exception e) {
                        MekHQ.getLogger().error(String.format(
                                "Could not perform overnight maintenance on %s (%d) due to an error",
                                part.getName(), part.getId()), e);
                        addReport(String.format("ERROR: an error occurred performing overnight maintenance on %s, check the log",
                                part.getName()));
                    }
                } else {
                    addReport(String.format(
                            "%s looks at %s, recalls his total lack of skill for working with such technology, then slowly puts the tools down before anybody gets hurt.",
                            tech.getHyperlinkedFullTitle(), part.getName()));
                    part.setTech(null);
                }
            } else {
                JOptionPane.showMessageDialog(null,
                        "Could not find tech for part: " + part.getName() + " on unit: "
                                + part.getUnit().getHyperlinkedName(),
                        "Invalid Auto-continue", JOptionPane.ERROR_MESSAGE);
            }

            // check to see if this part can now be combined with other spare parts
            if (part.isSpare() && (part.getQuantity() > 0)) {
                getQuartermaster().addPart(part, 0);
            }
        }

        // ok now we can check for other stuff we might need to do to units
        List<UUID> unitsToRemove = new ArrayList<>();
        for (Unit u : getUnits()) {
            if (u.isRefitting()) {
                refit(u.getRefit());
            }
            if (u.isMothballing()) {
                workOnMothballingOrActivation(u);
            }
            if (!u.isPresent()) {
                u.checkArrival();
            }
            if (!u.isRepairable() && !u.hasSalvageableParts()) {
                unitsToRemove.add(u.getId());
            }
        }
        // Remove any unrepairable, unsalvageable units
        unitsToRemove.forEach(this::removeUnit);

        // Finally, run Mass Repair Mass Salvage if desired
        if (MekHQ.getMekHQOptions().getNewDayMRMS()) {
            try {
                MassRepairService.massRepairSalvageAllUnits(this);
            } catch (Exception e) {
                MekHQ.getLogger().error("Could not perform mass repair/salvage on units due to an error", e);
                addReport("ERROR: an error occurred performing mass repair/salvage on units, check the log");
            }
        }
    }

    /** @return <code>true</code> if the new day arrived */
    public boolean newDay() {
        if (MekHQ.triggerEvent(new DayEndingEvent(this))) {
            return false;
        }

        // Autosave based on the previous day's information
        this.autosaveService.requestDayAdvanceAutosave(this);

        // Advance the day by one
        currentDay = currentDay.plus(1, ChronoUnit.DAYS);

        // Determine if we have an active contract or not, as this can get used elsewhere before
        // we actually hit the AtB new day (e.g. personnel market)
        if (getCampaignOptions().getUseAtB()) {
            setHasActiveContract();
        }

        // Clear Reports
        getCurrentReport().clear();
        setCurrentReportHTML("");
        newReports.clear();
        beginReport("<b>" + MekHQ.getMekHQOptions().getLongDisplayFormattedDate(getLocalDate()) + "</b>");

        // New Year Changes
        if (getLocalDate().getDayOfYear() == 1) {
            // News is reloaded
            reloadNews();

            // Change Year Game Option
            getGameOptions().getOption("year").setValue(getGameYear());
        }

        readNews();

        getLocation().newDay(this);

        // Manage the personnel market
        getPersonnelMarket().generatePersonnelForDay(this);

        // Process New Day for AtB
        if (getCampaignOptions().getUseAtB()) {
            processNewDayATB();
        }

        processNewDayPersonnel();

        resetAstechMinutes();

        processNewDayUnits();

        setShoppingList(goShopping(getShoppingList()));

        // check for anything in finances
        getFinances().newDay(this);

        MekHQ.triggerEvent(new NewDayEvent(this));
        return true;
    }

    public Person getFlaggedCommander() {
        for (Person p : getPersonnel()) {
            if (p.isCommander()) {
                return p;
            }
        }
        return null;
    }

    public void removeUnit(UUID id) {
        Unit unit = getHangar().getUnit(id);

        // remove all parts for this unit as well
        for (Part p : unit.getParts()) {
            getWarehouse().removePart(p);
        }

        // remove any personnel from this unit
        for (Person p : unit.getCrew()) {
            unit.remove(p, true);
        }

        Person tech = unit.getTech();
        if (null != tech) {
            unit.remove(tech, true);
        }

        // remove unit from any forces
        removeUnitFromForce(unit);

        // If this is a ship, remove it from the list of potential transports
        removeTransportShip(unit);

        // If this unit was assigned to a transport ship, remove it from the transport
        if (unit.hasTransportShipAssignment()) {
            unit.getTransportShipAssignment()
                    .getTransportShip()
                    .unloadFromTransportShip(unit);
        }

        // finally remove the unit
        getHangar().removeUnit(unit.getId());

        checkDuplicateNamesDuringDelete(unit.getEntity());
        addReport(unit.getName() + " has been removed from the unit roster.");
        MekHQ.triggerEvent(new UnitRemovedEvent(unit));
    }

    public void removePerson(UUID id) {
        removePerson(id, true);
    }

    public void removePerson(UUID id, boolean log) {
        Person person = getPerson(id);

        if (person == null) {
            return;
        }

        person.getGenealogy().clearGenealogy();

        Unit u = person.getUnit();
        if (null != u) {
            u.remove(person, true);
        }
        removeAllPatientsFor(person);
        removeAllTechJobsFor(person);
        removeKillsFor(person.getId());
        getRetirementDefectionTracker().removePerson(person);

        if (log) {
            addReport(person.getFullTitle() + " has been removed from the personnel roster.");
        }

        personnel.remove(id);

        // Deal with Astech Pool Minutes
        if (person.getPrimaryRole().isAstech()) {
            astechPoolMinutes = Math.max(0, astechPoolMinutes - Person.PRIMARY_ROLE_SUPPORT_TIME);
            astechPoolOvertime = Math.max(0, astechPoolOvertime - Person.PRIMARY_ROLE_OVERTIME_SUPPORT_TIME);
        } else if (person.getSecondaryRole().isAstech()) {
            astechPoolMinutes = Math.max(0, astechPoolMinutes - Person.SECONDARY_ROLE_SUPPORT_TIME);
            astechPoolOvertime = Math.max(0, astechPoolOvertime - Person.SECONDARY_ROLE_OVERTIME_SUPPORT_TIME);
        }
        MekHQ.triggerEvent(new PersonRemovedEvent(person));
    }

    public void awardTrainingXP(Lance l) {
        awardTrainingXPByMaximumRole(l);
    }

    /**
     * Awards XP to the lance based on the maximum experience level of its
     * commanding officer and the minimum experience level of the unit's
     * members.
     * @param l The {@link Lance} to calculate XP to award for training.
     */
    private void awardTrainingXPByMaximumRole(Lance l) {
        for (UUID trainerId : forceIds.get(l.getForceId()).getAllUnits(true)) {
            Unit trainerUnit = getHangar().getUnit(trainerId);

            // not sure how this occurs, but it probably shouldn't halt processing of a new day.
            if (trainerUnit == null) {
                continue;
            }

            Person commander = trainerUnit.getCommander();
            // AtB 2.31: Training lance – needs a officer with Veteran skill levels
            //           and adds 1xp point to every Green skilled unit.
            if (commander != null && commander.getRank().isOfficer()) {
                // Take the maximum of the commander's Primary and Secondary Role
                // experience to calculate their experience level...
                int commanderExperience = Math.max(commander.getExperienceLevel(false),
                        commander.getExperienceLevel(true));
                if (commanderExperience > SkillType.EXP_REGULAR) {
                    // ...and if the commander is better than a veteran, find all of
                    // the personnel under their command...
                    for (UUID traineeId : forceIds.get(l.getForceId()).getAllUnits(true)) {
                        Unit traineeUnit = getHangar().getUnit(traineeId);

                        if (traineeUnit == null) {
                            continue;
                        }

                        for (Person p : traineeUnit.getCrew()) {
                            if (p.equals(commander)) {
                                continue;
                            }
                            // ...and if their weakest role is Green or Ultra-Green
                            int experienceLevel = Math.min(p.getExperienceLevel(false),
                                    !p.getSecondaryRole().isNone()
                                            ? p.getExperienceLevel(true)
                                            : SkillType.EXP_ELITE);
                            if (experienceLevel >= 0 && experienceLevel < SkillType.EXP_REGULAR) {
                                // ...add one XP.
                                p.awardXP(1);
                                addReport(p.getHyperlinkedName() + " has gained 1 XP from training.");
                            }
                        }
                    }
                    break;
                }
            }
        }
    }

    public void removeAllPatientsFor(Person doctor) {
        for (Person p : getPersonnel()) {
            if (null != p.getDoctorId()
                    && p.getDoctorId().equals(doctor.getId())) {
                p.setDoctorId(null, getCampaignOptions()
                        .getNaturalHealingWaitingPeriod());
            }
        }
    }

    public void removeAllTechJobsFor(Person tech) {
        if (tech == null || tech.getId() == null) {
            return;
        }
        getHangar().forEachUnit(u -> {
            if (tech.equals(u.getTech())) {
                u.removeTech();
            }
            if ((u.getRefit() != null) && tech.equals(u.getRefit().getTech())) {
                u.getRefit().setTech(null);
            }
        });
        for (Part p : getParts()) {
            if (tech.equals(p.getTech())) {
                p.setTech(null);
            }
        }
        for (Force f : forceIds.values()) {
            if (tech.getId().equals(f.getTechID())) {
                f.setTechID(null);
            }
        }
    }

    public void removeScenario(int id) {
        Scenario scenario = getScenario(id);
        scenario.clearAllForcesAndPersonnel(this);
        Mission mission = getMission(scenario.getMissionId());
        if (null != mission) {
            mission.removeScenario(scenario.getId());

            // if we GM-remove the scenario and it's attached to a StratCon scenario
            // then pretend like we let the StratCon scenario expire
            if ((mission instanceof AtBContract) &&
                    (((AtBContract) mission).getStratconCampaignState() != null) &&
                    (scenario instanceof AtBDynamicScenario)) {
                StratconRulesManager.processIgnoredScenario(
                        (AtBDynamicScenario) scenario, ((AtBContract) mission).getStratconCampaignState());
            }
        }
        scenarios.remove(id);
        MekHQ.triggerEvent(new ScenarioRemovedEvent(scenario));
    }

    public void removeMission(int id) {
        Mission mission = getMission(id);

        // Loop through scenarios here! We need to remove them as well.
        if (null != mission) {
            for (Scenario scenario : mission.getScenarios()) {
                scenario.clearAllForcesAndPersonnel(this);
                scenarios.remove(scenario.getId());
            }
            mission.clearScenarios();
        }

        missions.remove(id);
        MekHQ.triggerEvent(new MissionRemovedEvent(mission));
    }

    public void removeKill(Kill k) {
        if (kills.containsKey(k.getPilotId())) {
            kills.get(k.getPilotId()).remove(k);
        }
    }

    public void removeKillsFor(UUID personID) {
        kills.remove(personID);
    }

    public void removeForce(Force force) {
        int fid = force.getId();
        forceIds.remove(fid);
        // clear forceIds of all personnel with this force
        for (UUID uid : force.getUnits()) {
            Unit u = getHangar().getUnit(uid);
            if (null == u) {
                continue;
            }
            if (u.getForceId() == fid) {
                u.setForceId(-1);
                if (force.isDeployed()) {
                    u.setScenarioId(-1);
                }
            }
        }
        MekHQ.triggerEvent(new OrganizationChangedEvent(force));
        // also remove this force's id from any scenarios
        if (force.isDeployed()) {
            Scenario s = getScenario(force.getScenarioId());
            s.removeForce(fid);
        }

        if (campaignOptions.getUseAtB()) {
            lances.remove(fid);
        }

        if (null != force.getParentForce()) {
            force.getParentForce().removeSubForce(fid);
        }
        ArrayList<Force> subs = new ArrayList<>(force.getSubForces());
        for (Force sub : subs) {
            removeForce(sub);
            MekHQ.triggerEvent(new OrganizationChangedEvent(sub));
        }
    }

    public void removeUnitFromForce(Unit u) {
        Force force = getForce(u.getForceId());
        if (null != force) {
            force.removeUnit(u.getId());
            u.setForceId(Force.FORCE_NONE);
            u.setScenarioId(-1);
            if (u.getEntity().hasNavalC3()
                    && u.getEntity().calculateFreeC3Nodes() < 5) {
                Vector<Unit> removedUnits = new Vector<>();
                removedUnits.add(u);
                removeUnitsFromNetwork(removedUnits);
                u.getEntity().setC3MasterIsUUIDAsString(null);
                u.getEntity().setC3Master(null, true);
                refreshNetworks();
            } else if (u.getEntity().hasC3i()
                    && u.getEntity().calculateFreeC3Nodes() < 5) {
                Vector<Unit> removedUnits = new Vector<>();
                removedUnits.add(u);
                removeUnitsFromNetwork(removedUnits);
                u.getEntity().setC3MasterIsUUIDAsString(null);
                u.getEntity().setC3Master(null, true);
                refreshNetworks();
            }
            if (u.getEntity().hasC3M()) {
                removeUnitsFromC3Master(u);
                u.getEntity().setC3MasterIsUUIDAsString(null);
                u.getEntity().setC3Master(null, true);
            }


            if (campaignOptions.getUseAtB() && force.getUnits().size() == 0) {
                lances.remove(force.getId());
            }
        }
    }

    public Force getForceFor(Unit u) {
        return getForce(u.getForceId());
    }

    public Force getForceFor(Person p) {
        Unit u = p.getUnit();
        if (u != null) {
            return getForceFor(u);
        } else if (p.isTech()) {
            for (Force force : forceIds.values()) {
                if (p.getId().equals(force.getTechID())) {
                    return force;
                }
            }
        }

        return null;
    }

    public void restore() {
        // if we fail to restore equipment parts then remove them
        // and possibly re-initialize and diagnose unit
        List<Part> partsToRemove = new ArrayList<>();
        Set<Unit> unitsToCheck = new HashSet<>();

        for (Part part : getParts()) {
            if (part instanceof EquipmentPart) {
                ((EquipmentPart) part).restore();
                if (null == ((EquipmentPart) part).getType()) {
                    partsToRemove.add(part);
                }
            }
            if (part instanceof MissingEquipmentPart) {
                ((MissingEquipmentPart) part).restore();
                if (null == ((MissingEquipmentPart) part).getType()) {
                    partsToRemove.add(part);
                }
            }
        }

        for (Part remove : partsToRemove) {
            if (remove.getUnit() != null) {
                unitsToCheck.add(remove.getUnit());
            }
            getWarehouse().removePart(remove);
        }

        for (Unit unit : getUnits()) {
            if (null != unit.getEntity()) {
                unit.getEntity().setOwner(player);
                unit.getEntity().setGame(game);
                unit.getEntity().restore();

                // Aerospace parts have changed after 0.45.4. Reinitialize parts for Small Craft and up
                if (unit.getEntity().hasETypeFlag(Entity.ETYPE_JUMPSHIP)
                        || unit.getEntity().hasETypeFlag(Entity.ETYPE_SMALL_CRAFT)) {
                    unitsToCheck.add(unit);
                }
            }

            unit.resetEngineer();
        }

        for (Unit u : unitsToCheck) {
            u.initializeParts(true);
            u.runDiagnostic(false);
        }

        shoppingList.restore();

        if (getCampaignOptions().getUseAtB()) {
            RandomFactionGenerator.getInstance().startup(this);

            int loops = 0;
            while (!RandomUnitGenerator.getInstance().isInitialized()) {
                try {
                    Thread.sleep(50);
                    if (++loops > 20) {
                        // Wait for up to a second
                        break;
                    }
                } catch (InterruptedException ignore) {
                }
            }
        }
    }

    /**
     * Cleans incongruent data present in the campaign
     */
    public void cleanUp() {
        // Cleans non-existing spouses
        for (Person p : personnel.values()) {
            if (p.getGenealogy().hasSpouse()) {
                if (!personnel.containsKey(p.getGenealogy().getSpouse().getId())) {
                    p.getGenealogy().setSpouse(null);
                    if (!getCampaignOptions().getKeepMarriedNameUponSpouseDeath()
                            && (p.getMaidenName() != null)) {
                        p.setSurname(p.getMaidenName());
                    }
                    p.setMaidenName(null);
                }
            }
        }

        // clean up non-existent unit references in force unit lists
        for (Force force : forceIds.values()) {
            List<UUID> orphanForceUnitIDs = new ArrayList<>();

            for (UUID unitID : force.getUnits()) {
                if (getHangar().getUnit(unitID) == null) {
                    orphanForceUnitIDs.add(unitID);
                }
            }

            for (UUID unitID : orphanForceUnitIDs) {
                force.removeUnit(unitID);
            }
        }

        // clean up units that are assigned to non-existing scenarios
        for (Unit unit : this.getUnits()) {
            if (this.getScenario(unit.getScenarioId()) == null) {
                unit.setScenarioId(Scenario.S_DEFAULT_ID);
            }
        }
    }

    public boolean isOvertimeAllowed() {
        return overtime;
    }

    public void setOvertime(boolean b) {
        this.overtime = b;
        MekHQ.triggerEvent(new OvertimeModeEvent(b));
    }

    public boolean isGM() {
        return gmMode;
    }

    public void setGMMode(boolean b) {
        this.gmMode = b;
        MekHQ.triggerEvent(new GMModeEvent(b));
    }

    public Faction getFaction() {
        return Factions.getInstance().getFaction(factionCode);
    }

    public String getFactionName() {
        return getFaction().getFullName(getGameYear());
    }

    public void setFactionCode(String i) {
        this.factionCode = i;
        updateTechFactionCode();
    }

    public String getFactionCode() {
        return factionCode;
    }

    public String getRetainerEmployerCode() {
        return retainerEmployerCode;
    }

    public void setRetainerEmployerCode(String code) {
        retainerEmployerCode = code;
    }

    private void addInMemoryLogHistory(LogEntry le) {
        if (inMemoryLogHistory.size() != 0) {
            while (ChronoUnit.DAYS.between(inMemoryLogHistory.get(0).getDate(), le.getDate()) > MekHqConstants.MAX_HISTORICAL_LOG_DAYS) {
                //we've hit the max size for the in-memory based on the UI display limit prune the oldest entry
                inMemoryLogHistory.remove(0);
            }
        }
        inMemoryLogHistory.add(le);
    }

    /**
     * Starts a new day for the daily log
     * @param r - the report String
     */
    public void beginReport(String r) {
        if (MekHQ.getMekHQOptions().getHistoricalDailyLog()) {
            //add the new items to our in-memory cache
            addInMemoryLogHistory(new HistoricalLogEntry(getLocalDate(), ""));
        }
        addReportInternal(r);
    }

    /**
     * Adds a report to the daily log
     * @param r - the report String
     */
    public void addReport(String r) {
        if (MekHQ.getMekHQOptions().getHistoricalDailyLog()) {
            addInMemoryLogHistory(new HistoricalLogEntry(getLocalDate(), r));
        }
        addReportInternal(r);
    }

    private void addReportInternal(String r) {
        currentReport.add(r);
        if ( currentReportHTML.length() > 0 ) {
            currentReportHTML = currentReportHTML + REPORT_LINEBREAK + r;
            newReports.add(REPORT_LINEBREAK);
        } else {
            currentReportHTML = r;
        }
        newReports.add(r);
        MekHQ.triggerEvent(new ReportEvent(this, r));
    }

    public void addReports(ArrayList<String> reports) {
        for (String r : reports) {
            addReport(r);
        }
    }

    public Camouflage getCamouflage() {
        return camouflage;
    }

    public void setCamouflage(Camouflage camouflage) {
        this.camouflage = camouflage;
    }

    public PlayerColour getColour() {
        return colour;
    }

    public void setColour(PlayerColour colour) {
        this.colour = Objects.requireNonNull(colour, "Colour cannot be set to null");
    }

    public String getIconCategory() {
        return iconCategory;
    }

    public void setIconCategory(String s) {
        this.iconCategory = s;
    }

    public String getIconFileName() {
        return iconFileName;
    }

    public void setIconFileName(String s) {
        this.iconFileName = s;
    }

    public void addFunds(Money quantity) {
        addFunds(quantity, "Rich Uncle", Transaction.C_MISC);
    }

    public void addFunds(Money quantity, String description, int category) {
        if (description == null || description.isEmpty()) {
            description = "Rich Uncle";
        }
        if (category == -1) {
            category = Transaction.C_MISC;
        }
        finances.credit(quantity, category, description, getLocalDate());
        String quantityString = quantity.toAmountAndSymbolString();
        addReport("Funds added : " + quantityString + " (" + description + ")");
    }

    public CampaignOptions getCampaignOptions() {
        return campaignOptions;
    }

    public void setCampaignOptions(CampaignOptions options) {
        campaignOptions = options;
    }

    public void writeToXml(PrintWriter pw1) {
        int indent = 1;

        // File header
        pw1.println("<?xml version=\"1.0\" encoding=\"UTF-8\"?>");

        ResourceBundle resourceMap = ResourceBundle.getBundle("mekhq.resources.MekHQ");
        // Start the XML root.
        pw1.println("<campaign version=\"" + resourceMap.getString("Application.version") + "\">");

        //region Basic Campaign Info
        MekHqXmlUtil.writeSimpleXMLOpenIndentedLine(pw1, indent, "info");

        MekHqXmlUtil.writeSimpleXmlTag(pw1, indent + 1, "id", id.toString());
        MekHqXmlUtil.writeSimpleXmlTag(pw1, indent + 1, "name", name);
        MekHqXmlUtil.writeSimpleXmlTag(pw1, indent + 1, "faction", factionCode);
        if (retainerEmployerCode != null) {
            MekHqXmlUtil.writeSimpleXmlTag(pw1, indent + 1, "retainerEmployerCode", retainerEmployerCode);
        }

        getRankSystem().writeToXML(pw1, indent + 1, false);

        MekHqXmlUtil.writeSimpleXmlTag(pw1, indent + 1, "nameGen",
                RandomNameGenerator.getInstance().getChosenFaction());
        MekHqXmlUtil.writeSimpleXmlTag(pw1, indent + 1, "percentFemale",
                RandomGenderGenerator.getPercentFemale());
        MekHqXmlUtil.writeSimpleXmlTag(pw1, indent + 1, "overtime", overtime);
        MekHqXmlUtil.writeSimpleXmlTag(pw1, indent + 1, "gmMode", gmMode);
        MekHqXmlUtil.writeSimpleXmlTag(pw1, indent + 1, "astechPool", astechPool);
        MekHqXmlUtil.writeSimpleXmlTag(pw1, indent + 1, "astechPoolMinutes",
                astechPoolMinutes);
        MekHqXmlUtil.writeSimpleXmlTag(pw1, indent + 1, "astechPoolOvertime",
                astechPoolOvertime);
        MekHqXmlUtil.writeSimpleXmlTag(pw1, indent + 1, "medicPool", medicPool);
        if (!getCamouflage().hasDefaultCategory()) {
            MekHqXmlUtil.writeSimpleXmlTag(pw1, indent + 1, "camoCategory", getCamouflage().getCategory());
        }
        if (!getCamouflage().hasDefaultFilename()) {
            MekHqXmlUtil.writeSimpleXmlTag(pw1, indent + 1, "camoFileName", getCamouflage().getFilename());
        }
        MekHqXmlUtil.writeSimpleXmlTag(pw1, indent + 1, "iconCategory", iconCategory);
        MekHqXmlUtil.writeSimpleXmlTag(pw1, indent + 1, "iconFileName", iconFileName);
        MekHqXmlUtil.writeSimpleXmlTag(pw1, indent + 1, "colour", getColour().name());
        MekHqXmlUtil.writeSimpleXmlTag(pw1, indent + 1, "lastForceId", lastForceId);
        MekHqXmlUtil.writeSimpleXmlTag(pw1, indent + 1, "lastMissionId", lastMissionId);
        MekHqXmlUtil.writeSimpleXmlTag(pw1, indent + 1, "lastScenarioId", lastScenarioId);
        MekHqXmlUtil.writeSimpleXmlTag(pw1, indent + 1, "calendar",
                MegaMekXmlUtil.saveFormattedDate(getLocalDate()));
        MekHqXmlUtil.writeSimpleXmlTag(pw1, indent + 1, "fatigueLevel", fatigueLevel);

        MekHqXmlUtil.writeSimpleXMLOpenIndentedLine(pw1, indent + 1, "nameGen");
        MekHqXmlUtil.writeSimpleXmlTag(pw1, indent + 2, "faction", RandomNameGenerator.getInstance().getChosenFaction());
        MekHqXmlUtil.writeSimpleXmlTag(pw1, indent + 2, "percentFemale", RandomGenderGenerator.getPercentFemale());
        MekHqXmlUtil.writeSimpleXMLCloseIndentedLine(pw1, indent + 1, "nameGen");

        MekHqXmlUtil.writeSimpleXMLOpenIndentedLine(pw1, indent + 1, "currentReport");
        for (String s : currentReport) {
            // This cannot use the MekHQXMLUtil as it cannot be escaped
            pw1.println(MekHqXmlUtil.indentStr(indent + 2) + "<reportLine><![CDATA[" + s + "]]></reportLine>");
        }
        MekHqXmlUtil.writeSimpleXMLCloseIndentedLine(pw1, indent + 1, "currentReport");

        MekHqXmlUtil.writeSimpleXMLCloseIndentedLine(pw1, indent, "info");
        //endregion Basic Campaign Info

        //region Campaign Options
        if (getCampaignOptions() != null) {
            getCampaignOptions().writeToXml(pw1, indent);
        }
        //endregion Campaign Options

        // Lists of objects:
        units.writeToXml(pw1, indent, "units"); // Units

        MekHqXmlUtil.writeSimpleXMLOpenIndentedLine(pw1, indent++, "personnel");
        for (final Person person : getPersonnel()) {
            person.writeToXML(this, pw1, indent);
        }
        MekHqXmlUtil.writeSimpleXMLCloseIndentedLine(pw1, --indent, "personnel");

        writeMapToXml(pw1, indent, "missions", missions); // Missions
        // the forces structure is hierarchical, but that should be handled
        // internally from with writeToXML function for Force
        MekHqXmlUtil.writeSimpleXMLOpenIndentedLine(pw1, indent, "forces");
        forces.writeToXml(pw1, indent + 1);
        MekHqXmlUtil.writeSimpleXMLCloseIndentedLine(pw1, indent, "forces");
        finances.writeToXml(pw1, indent);
        location.writeToXml(pw1, indent);
        shoppingList.writeToXml(pw1, indent);

        MekHqXmlUtil.writeSimpleXMLOpenIndentedLine(pw1, indent, "kills");
        for (List<Kill> kills : kills.values()) {
            for (Kill k : kills) {
                k.writeToXml(pw1, indent + 1);
            }
        }
        MekHqXmlUtil.writeSimpleXMLCloseIndentedLine(pw1, indent, "kills");
        MekHqXmlUtil.writeSimpleXMLOpenIndentedLine(pw1, indent, "skillTypes");
        for (String name : SkillType.skillList) {
            SkillType type = SkillType.getType(name);
            if (null != type) {
                type.writeToXml(pw1, indent + 1);
            }
        }
        MekHqXmlUtil.writeSimpleXMLCloseIndentedLine(pw1, indent, "skillTypes");
        MekHqXmlUtil.writeSimpleXMLOpenIndentedLine(pw1, indent, "specialAbilities");
        for (String key : SpecialAbility.getAllSpecialAbilities().keySet()) {
            SpecialAbility.getAbility(key).writeToXml(pw1, indent + 1);
        }
        MekHqXmlUtil.writeSimpleXMLCloseIndentedLine(pw1, indent, "specialAbilities");
        rskillPrefs.writeToXml(pw1, indent);
        // parts is the biggest so it goes last
        parts.writeToXml(pw1, indent, "parts"); // Parts

        writeGameOptions(pw1);

        getPersonnelMarket().writeToXML(this, pw1, indent);

        // Against the Bot
        if (getCampaignOptions().getUseAtB()) {
            // CAW: implicit DEPENDS-ON to the <missions> node, do not move this above it
            contractMarket.writeToXml(pw1, indent);

            unitMarket.writeToXml(pw1, indent);
            if (lances.size() > 0)   {
                MekHqXmlUtil.writeSimpleXMLOpenIndentedLine(pw1, indent, "lances");
                for (Lance l : lances.values()) {
                    if (forceIds.containsKey(l.getForceId())) {
                        l.writeToXml(pw1, indent + 1);
                    }
                }
                MekHqXmlUtil.writeSimpleXMLCloseIndentedLine(pw1, indent, "lances");
            }
            retirementDefectionTracker.writeToXml(pw1, indent);
            if (shipSearchStart != null) {
                MekHqXmlUtil.writeSimpleXmlTag(pw1, indent, "shipSearchStart",
                        MekHqXmlUtil.saveFormattedDate(getShipSearchStart()));
            }
            MekHqXmlUtil.writeSimpleXmlTag(pw1, indent, "shipSearchType", shipSearchType);
            MekHqXmlUtil.writeSimpleXmlTag(pw1, indent, "shipSearchResult", shipSearchResult);
            if (shipSearchExpiration != null) {
                MekHqXmlUtil.writeSimpleXmlTag(pw1, indent, "shipSearchExpiration",
                        MekHqXmlUtil.saveFormattedDate(getShipSearchExpiration()));
            }
        }

        // Customised planetary events
        MekHqXmlUtil.writeSimpleXMLOpenIndentedLine(pw1, indent, "customPlanetaryEvents");
        for (PlanetarySystem psystem : Systems.getInstance().getSystems().values()) {
            //first check for system-wide events
            List<PlanetarySystem.PlanetarySystemEvent> customSysEvents = new ArrayList<>();
            for (PlanetarySystem.PlanetarySystemEvent event : psystem.getEvents()) {
                if (event.custom) {
                    customSysEvents.add(event);
                }
            }
            boolean startedSystem = false;
            if (!customSysEvents.isEmpty()) {
                MekHqXmlUtil.writeSimpleXMLOpenIndentedLine(pw1, indent + 1, "system");
                MekHqXmlUtil.writeSimpleXmlTag(pw1, indent + 2, "id", psystem.getId());
                for (PlanetarySystem.PlanetarySystemEvent event : customSysEvents) {
                    Systems.getInstance().writePlanetarySystemEvent(pw1, event);
                    pw1.println();
                }
                startedSystem = true;
            }
            //now check for planetary events
            for (Planet p : psystem.getPlanets()) {
                List<Planet.PlanetaryEvent> customEvents = p.getCustomEvents();
                if (!customEvents.isEmpty()) {
                    if (!startedSystem) {
                        //only write this if we haven't already started the system
                        MekHqXmlUtil.writeSimpleXMLOpenIndentedLine(pw1, indent + 1, "system");
                        MekHqXmlUtil.writeSimpleXmlTag(pw1, indent + 2, "id", psystem.getId());
                    }
                    MekHqXmlUtil.writeSimpleXMLOpenIndentedLine(pw1, indent + 2, "planet");
                    MekHqXmlUtil.writeSimpleXmlTag(pw1, indent + 3, "sysPos", p.getSystemPosition());
                    for (Planet.PlanetaryEvent event : customEvents) {
                        Systems.getInstance().writePlanetaryEvent(pw1, event);
                        pw1.println();
                    }
                    MekHqXmlUtil.writeSimpleXMLCloseIndentedLine(pw1, indent + 2, "planet");
                    startedSystem = true;
                }
            }
            if (startedSystem) {
                //close the system
                MekHqXmlUtil.writeSimpleXMLCloseIndentedLine(pw1, indent + 1, "system");
            }
        }
        MekHqXmlUtil.writeSimpleXMLCloseIndentedLine(pw1, indent, "customPlanetaryEvents");

        if (MekHQ.getMekHQOptions().getWriteCustomsToXML()) {
            writeCustoms(pw1);
        }

        // Okay, we're done.
        // Close everything out and be done with it.
        MekHqXmlUtil.writeSimpleXMLCloseIndentedLine(pw1, indent - 1, "campaign");
    }

    public void writeGameOptions(PrintWriter pw1) {
        pw1.println("\t<gameOptions>");
        for (IBasicOption option : getGameOptionsVector()) {
            pw1.println("\t\t<gameoption>"); //$NON-NLS-1$
            MekHqXmlUtil.writeSimpleXmlTag(pw1, 3, "name", option.getName());
            MekHqXmlUtil.writeSimpleXmlTag(pw1, 3, "value", option.getValue()
                    .toString());
            pw1.println("\t\t</gameoption>"); //$NON-NLS-1$
        }
        pw1.println("\t</gameOptions>");
    }

    /**
     * A helper function to encapsulate writing the map entries out to XML.
     *
     * @param <keyType> The key type of the map.
     * @param <valueType> The object type of the map. Must implement MekHqXmlSerializable.
     * @param pw1       The PrintWriter to output XML to.
     * @param indent    The indentation level to use for writing XML (purely for neatness).
     * @param tag       The name of the tag to use to encapsulate it.
     * @param map       The map of objects to write out.
     */
    private <keyType, valueType extends MekHqXmlSerializable> void writeMapToXml(PrintWriter pw1,
            int indent, String tag, Map<keyType, valueType> map) {
        pw1.println(MekHqXmlUtil.indentStr(indent) + "<" + tag + ">");

        for (Map.Entry<keyType, valueType> x : map.entrySet()) {
            x.getValue().writeToXml(pw1, indent + 1);
        }

        pw1.println(MekHqXmlUtil.indentStr(indent) + "</" + tag + ">");
    }

    private void writeCustoms(PrintWriter pw1) {
        for (String name : customs) {
            MechSummary ms = MechSummaryCache.getInstance().getMech(name);
            if (ms == null) {
                continue;
            }

            MechFileParser mechFileParser = null;
            try {
                mechFileParser = new MechFileParser(ms.getSourceFile());
            } catch (EntityLoadingException ex) {
                MekHQ.getLogger().error(ex);
            }
            if (mechFileParser == null) {
                continue;
            }
            Entity en = mechFileParser.getEntity();
            pw1.println("\t<custom>");
            pw1.println("\t\t<name>" + name + "</name>");
            if (en instanceof Mech) {
                pw1.print("\t\t<mtf><![CDATA[");
                pw1.print(((Mech) en).getMtf());
                pw1.println("]]></mtf>");
            } else {
                pw1.print("\t\t<blk><![CDATA[");

                BuildingBlock blk = BLKFile.getBlock(en);
                for (String s : blk.getAllDataAsString()) {
                    if (s.isEmpty()) {
                        continue;
                    }
                    pw1.println(s);
                }
                pw1.println("]]></blk>");
            }
            pw1.println("\t</custom>");
        }
    }

    public ArrayList<PlanetarySystem> getSystems() {
        ArrayList<PlanetarySystem> systems = new ArrayList<>();
        for (String key : Systems.getInstance().getSystems().keySet()) {
            systems.add(Systems.getInstance().getSystems().get(key));
        }
        return systems;
    }

    public PlanetarySystem getSystemById(String id) {
        return Systems.getInstance().getSystemById(id);
    }

    public Vector<String> getSystemNames() {
        Vector<String> systemNames = new Vector<>();
        for (PlanetarySystem key : Systems.getInstance().getSystems().values()) {
            systemNames.add(key.getPrintableName(getLocalDate()));
        }
        return systemNames;
    }

    public PlanetarySystem getSystemByName(String name) {
        return Systems.getInstance().getSystemByName(name, getLocalDate());
    }

    //region Ranks
    public RankSystem getRankSystem() {
        return rankSystem;
    }

    public void setRankSystem(final @Nullable RankSystem rankSystem) {
        // If they are the same object, there hasn't been a change and thus don't need to process further
        if (getRankSystem() == rankSystem) {
            return;
        }

        // Then, we need to validate the rank system. Null isn't valid to be set but may be the
        // result of a cancelled load. However, validation will prevent that
        final RankValidator rankValidator = new RankValidator();
        if (!rankValidator.validate(rankSystem, false)) {
            return;
        }

        // We need to know the old campaign rank system for personnel processing
        final RankSystem oldRankSystem = getRankSystem();

        // And with that, we can set the rank system
        setRankSystemDirect(rankSystem);

        // Finally, we fix all personnel ranks and ensure they are properly set
        getPersonnel().stream().filter(person -> person.getRankSystem().equals(oldRankSystem))
                .forEach(person -> person.setRankSystem(rankValidator, rankSystem));
    }

    public void setRankSystemDirect(final RankSystem rankSystem) {
        this.rankSystem = rankSystem;
    }
    //endregion Ranks

    public ArrayList<Force> getAllForces() {
        return new ArrayList<>(forceIds.values());
    }

    public void setFinances(Finances f) {
        finances = f;
    }

    public Finances getFinances() {
        return finances;
    }

    public Accountant getAccountant() {
        return new Accountant(this);
    }

    /**
     * Use an A* algorithm to find the best path between two planets For right now, we are just going to minimize the number
     * of jumps but we could extend this to take advantage of recharge information or other variables as well Based on
     * http://www.policyalmanac.org/games/aStarTutorial.htm
     *
     * @param start
     * @param end
     * @return
     */
    public JumpPath calculateJumpPath(PlanetarySystem start, PlanetarySystem end) {
        if (null == start) {
            return null;
        }
        if ((null == end) || start.getId().equals(end.getId())) {
            JumpPath jpath = new JumpPath();
            jpath.addSystem(start);
            return jpath;
        }

        String startKey = start.getId();
        String endKey = end.getId();

        String current = startKey;
        Set<String> closed = new HashSet<>();
        Set<String> open = new HashSet<>();
        boolean found = false;
        int jumps = 0;

        // we are going to through and set up some hashes that will make our
        // work easier
        // hash of parent key
        Map<String, String> parent = new HashMap<>();
        // hash of H for each planet which will not change
        Map<String, Double> scoreH = new HashMap<>();
        // hash of G for each planet which might change
        Map<String, Double> scoreG = new HashMap<>();

        for (String key : Systems.getInstance().getSystems().keySet()) {
            scoreH.put(key, end.getDistanceTo(Systems.getInstance().getSystems().get(key)));
        }
        scoreG.put(current, 0.0);
        closed.add(current);

        while (!found && jumps < 10000) {
            jumps++;
            double currentG = scoreG.get(current) + Systems.getInstance().getSystemById(current).getRechargeTime(getLocalDate());

            final String localCurrent = current;
            Systems.getInstance().visitNearbySystems(Systems.getInstance().getSystemById(current), 30, p -> {
                if (closed.contains(p.getId())) {
                    return;
                } else if (open.contains(p.getId())) {
                    // is the current G better than the existing G
                    if (currentG < scoreG.get(p.getId())) {
                        // then change G and parent
                        scoreG.put(p.getId(), currentG);
                        parent.put(p.getId(), localCurrent);
                    }
                } else {
                    // put the current G for this one in memory
                    scoreG.put(p.getId(), currentG);
                    // put the parent in memory
                    parent.put(p.getId(), localCurrent);
                    open.add(p.getId());
                }
            });

            String bestMatch = null;
            double bestF = Double.POSITIVE_INFINITY;
            for (String possible : open) {
                // calculate F
                double currentF = scoreG.get(possible) + scoreH.get(possible);
                if (currentF < bestF) {
                    bestMatch = possible;
                    bestF = currentF;
                }
            }

            current = bestMatch;
            if (null == current) {
                // We're done - probably failed to find anything
                break;
            }

            closed.add(current);
            open.remove(current);
            if (current.equals(endKey)) {
                found = true;
            }
        }

        // now we just need to back up from the last current by parents until we
        // hit null
        List<PlanetarySystem> path = new ArrayList<>();
        String nextKey = current;
        while (null != nextKey) {
            path.add(Systems.getInstance().getSystemById(nextKey));
            // MekHQApp.logMessage(nextKey);
            nextKey = parent.get(nextKey);
        }

        // now reverse the direction
        JumpPath finalPath = new JumpPath();
        for (int i = (path.size() - 1); i >= 0; i--) {
            finalPath.addSystem(path.get(i));
        }

        return finalPath;
    }

    public List<PlanetarySystem> getAllReachableSystemsFrom(PlanetarySystem system) {
        return Systems.getInstance().getNearbySystems(system, 30);
    }

    /**
     * This method calculates the cost per jump for interstellar travel. It operates by fitting the part
     * of the force not transported in owned DropShips into a number of prototypical DropShips of a few
     * standard configurations, then adding the JumpShip charges on top. It remains fairly hacky, but
     * improves slightly on the prior implementation as far as following the rulebooks goes.
     *
     * It can be used to calculate total travel costs in the style of FM:Mercs (excludeOwnTransports
     * and campaignOpsCosts set to false), to calculate leased/rented travel costs only in the style
     * of FM:Mercs (excludeOwnTransports true, campaignOpsCosts false), or to calculate travel costs
     * for CampaignOps-style costs (excludeOwnTransports true, campaignOpsCosts true).
     *
     *  @param excludeOwnTransports If true, do not display maintenance costs in the calculated travel cost.
     * @param campaignOpsCosts If true, use the Campaign Ops method for calculating travel cost. (DropShip monthly fees
     *                         of 0.5% of purchase cost, 100,000 C-bills per collar.)
     */
    @SuppressWarnings("unused") // FIXME: Waiting for Dylan to finish re-writing
    public Money calculateCostPerJump(boolean excludeOwnTransports, boolean campaignOpsCosts) {
        HangarStatistics stats = getHangarStatistics();
        CargoStatistics cargoStats = getCargoStatistics();

        Money collarCost = Money.of(campaignOpsCosts ? 100000 : 50000);

        // first we need to get the total number of units by type
        int nMech = stats.getNumberOfUnitsByType(Entity.ETYPE_MECH);
        int nLVee = stats.getNumberOfUnitsByType(Entity.ETYPE_TANK, false, true);
        int nHVee = stats.getNumberOfUnitsByType(Entity.ETYPE_TANK);
        int nAero = stats.getNumberOfUnitsByType(Entity.ETYPE_AERO);
        int nSC = stats.getNumberOfUnitsByType(Entity.ETYPE_SMALL_CRAFT);
        int nCF = stats.getNumberOfUnitsByType(Entity.ETYPE_CONV_FIGHTER);
        int nBA = stats.getNumberOfUnitsByType(Entity.ETYPE_BATTLEARMOR);
        int nMechInf = 0;
        int nMotorInf = 0;
        int nFootInf = 0;
        int nProto = stats.getNumberOfUnitsByType(Entity.ETYPE_PROTOMECH);
        int nDropship = stats.getNumberOfUnitsByType(Entity.ETYPE_DROPSHIP);
        int nCollars = stats.getTotalDockingCollars();
        double nCargo = cargoStats.getTotalCargoCapacity(); // ignoring refrigerated/insulated/etc.

        // get cargo tonnage including parts in transit, then get mothballed unit
        // tonnage
        double carriedCargo = cargoStats.getCargoTonnage(true, false) + cargoStats.getCargoTonnage(false, true);

        // calculate the number of units left untransported
        int noMech = Math.max(nMech - stats.getOccupiedBays(Entity.ETYPE_MECH), 0);
        int noDS = Math.max(nDropship - stats.getOccupiedBays(Entity.ETYPE_DROPSHIP), 0);
        int noSC = Math.max(nSC - stats.getOccupiedBays(Entity.ETYPE_SMALL_CRAFT), 0);
        int noCF = Math.max(nCF - stats.getOccupiedBays(Entity.ETYPE_CONV_FIGHTER), 0);
        int noASF = Math.max(nAero - stats.getOccupiedBays(Entity.ETYPE_AERO), 0);
        int nolv = Math.max(nLVee - stats.getOccupiedBays(Entity.ETYPE_TANK, true), 0);
        int nohv = Math.max(nHVee - stats.getOccupiedBays(Entity.ETYPE_TANK), 0);
        int noinf = Math.max(stats.getNumberOfUnitsByType(Entity.ETYPE_INFANTRY) - stats.getOccupiedBays(Entity.ETYPE_INFANTRY), 0);
        int noBA = Math.max(nBA - stats.getOccupiedBays(Entity.ETYPE_BATTLEARMOR), 0);
        int noProto = Math.max(nProto - stats.getOccupiedBays(Entity.ETYPE_PROTOMECH), 0);
        int freehv = Math.max(stats.getTotalHeavyVehicleBays() - stats.getOccupiedBays(Entity.ETYPE_TANK), 0);
        int freeinf = Math.max(stats.getTotalInfantryBays() - stats.getOccupiedBays(Entity.ETYPE_INFANTRY), 0);
        int freeba = Math.max(stats.getTotalBattleArmorBays() - stats.getOccupiedBays(Entity.ETYPE_BATTLEARMOR), 0);
        int freeSC = Math.max(stats.getTotalSmallCraftBays() - stats.getOccupiedBays(Entity.ETYPE_SMALL_CRAFT), 0);
        int noCargo = (int) Math.ceil(Math.max(carriedCargo - nCargo, 0));

        int newNoASF = Math.max(noASF - freeSC, 0);
        int placedASF = Math.max(noASF - newNoASF, 0);
        freeSC -= placedASF;

        int newNolv = Math.max(nolv - freehv, 0);
        int placedlv = Math.max(nolv - newNolv, 0);
        freehv -= placedlv;
        int noVehicles = (nohv + newNolv);

        Money dropshipCost;
        // The cost-figuring process: using prototypical dropships, figure out how
        // many collars are required. Charge for the prototypical dropships and
        // the docking collar, based on the rules selected. Allow prototypical
        // dropships to be leased in 1/2 increments; designs of roughly 1/2
        // size exist for all of the prototypical variants chosen.

        // DropShip costs are for the duration of the trip for FM:Mercs rules,
        // and per month for Campaign Ops. The prior implementation here assumed
        // the FM:Mercs costs were per jump, which seems reasonable. To avoid having
        // to add a bunch of code to remember the total length of the current
        // jump path, CamOps costs are normalized to per-jump, using 175 hours charge
        // time as a baseline.

        // Roughly an Overlord
        int largeDropshipMechCapacity = 36;
        int largeMechDropshipASFCapacity = 6;
        int largeMechDropshipCargoCapacity = 120;
        Money largeMechDropshipCost = Money.of(campaignOpsCosts ? (1750000.0 / 4.2) : 400000);

        // Roughly a Union
        int averageDropshipMechCapacity = 12;
        int mechDropshipASFCapacity = 2;
        int mechDropshipCargoCapacity = 75;
        Money mechDropshipCost = Money.of(campaignOpsCosts ? (1450000.0 / 4.2) : 150000);

        // Roughly a Leopard CV
        int averageDropshipASFCapacity = 6;
        int asfDropshipCargoCapacity = 90;
        Money asfDropshipCost = Money.of(campaignOpsCosts ? (900000.0 / 4.2) : 80000);

        // Roughly a Triumph
        int largeDropshipVehicleCapacity = 50;
        int largeVehicleDropshipCargoCapacity = 750;
        Money largeVehicleDropshipCost = Money.of(campaignOpsCosts ? (1750000.0 / 4.2) : 430000);

        // Roughly a Gazelle
        int averageDropshipVehicleCapacity = 15;
        int vehicleDropshipCargoCapacity = 65;
        Money vehicleDropshipCost = Money.of(campaignOpsCosts ? (900000.0 / 4.2): 40000);

        // Roughly a Mule
        int largeDropshipCargoCapacity = 8000;
        Money largeCargoDropshipCost = Money.of(campaignOpsCosts ? (750000.0 / 4.2) : 800000);

        // Roughly a Buccaneer
        int averageDropshipCargoCapacity = 2300;
        Money cargoDropshipCost = Money.of(campaignOpsCosts ? (550000.0 / 4.2) : 250000);

        int mechCollars = 0;
        double leasedLargeMechDropships = 0;
        double leasedAverageMechDropships = 0;

        int asfCollars = 0;
        double leasedAverageASFDropships = 0;

        int vehicleCollars = 0;
        double leasedLargeVehicleDropships = 0;
        double leasedAverageVehicleDropships = 0;

        int cargoCollars = 0;
        double leasedLargeCargoDropships = 0;
        double leasedAverageCargoDropships = 0;

        int leasedASFCapacity = 0;
        int leasedCargoCapacity = 0;

        // For each type we're concerned with, calculate the number of dropships needed
        // to transport the force. Smaller dropships are represented by half-dropships.

        // If we're transporting more than a company, Overlord analogues are more efficient.
        if (noMech > 12) {
            leasedLargeMechDropships = noMech / (double) largeDropshipMechCapacity;
            noMech -= leasedLargeMechDropships * largeDropshipMechCapacity;
            mechCollars += (int) Math.ceil(leasedLargeMechDropships);

            // If there's more than a company left over, lease another Overlord. Otherwise
            // fall through and get a Union.
            if (noMech > 12) {
                leasedLargeMechDropships += 1;
                noMech -= largeDropshipMechCapacity;
                mechCollars += 1;
            }

            leasedASFCapacity += (int) Math.floor(leasedLargeMechDropships * largeMechDropshipASFCapacity);
            leasedCargoCapacity += (int) Math.floor(largeMechDropshipCargoCapacity);
        }

        // Unions
        if (noMech > 0) {
            leasedAverageMechDropships = noMech / (double) averageDropshipMechCapacity;
            noMech -= leasedAverageMechDropships * averageDropshipMechCapacity;
            mechCollars += (int) Math.ceil(leasedAverageMechDropships);

            // If we can fit in a smaller DropShip, lease one of those instead.
            if ((noMech > 0) && (noMech < (averageDropshipMechCapacity / 2))) {
                leasedAverageMechDropships += 0.5;
                mechCollars += 1;
            } else if (noMech > 0) {
                leasedAverageMechDropships += 1;
                mechCollars += 1;
            }

            // Our Union-ish DropShip can carry some ASFs and cargo.
            leasedASFCapacity += (int) Math.floor(leasedAverageMechDropships * mechDropshipASFCapacity);
            leasedCargoCapacity += (int) Math.floor(leasedAverageMechDropships * mechDropshipCargoCapacity);
        }

        // Leopard CVs
        if (noASF > leasedASFCapacity) {
            noASF -= leasedASFCapacity;

            if (noASF > 0) {
                leasedAverageASFDropships = noASF / (double) averageDropshipASFCapacity;
                noASF -= leasedAverageASFDropships * averageDropshipASFCapacity;
                asfCollars += (int) Math.ceil(leasedAverageASFDropships);

                if ((noASF > 0) && (noASF < (averageDropshipASFCapacity / 2))) {
                    leasedAverageASFDropships += 0.5;
                    asfCollars += 1;
                } else if (noASF > 0) {
                    leasedAverageASFDropships += 1;
                    asfCollars += 1;
                }
            }

            // Our Leopard-ish DropShip can carry some cargo.
            leasedCargoCapacity += (int) Math.floor(asfDropshipCargoCapacity * leasedAverageASFDropships);
        }

        // Triumphs
        if (noVehicles > averageDropshipVehicleCapacity) {
            leasedLargeVehicleDropships = noVehicles / (double) largeDropshipVehicleCapacity;
            noVehicles -= leasedLargeVehicleDropships * largeDropshipVehicleCapacity;
            vehicleCollars += (int) Math.ceil(leasedLargeVehicleDropships);

            if (noVehicles > averageDropshipVehicleCapacity) {
                leasedLargeVehicleDropships += 1;
                noVehicles -= largeDropshipVehicleCapacity;
                vehicleCollars += 1;
            }

            leasedCargoCapacity += (int) Math.floor(leasedLargeVehicleDropships * largeVehicleDropshipCargoCapacity);
        }

        // Gazelles
        if (noVehicles > 0) {
            leasedAverageVehicleDropships = (nohv + newNolv) / (double) averageDropshipVehicleCapacity;
            noVehicles = (int) ((nohv + newNolv) - leasedAverageVehicleDropships * averageDropshipVehicleCapacity);
            vehicleCollars += (int) Math.ceil(leasedAverageVehicleDropships);

            // Gazelles are pretty minimal, so no half-measures.
            if (noVehicles > 0) {
                leasedAverageVehicleDropships += 1;
                noVehicles -= averageDropshipVehicleCapacity;
                vehicleCollars += 1;
            }

            // Our Gazelle-ish DropShip can carry some cargo.
            leasedCargoCapacity += (int) Math.floor(vehicleDropshipCargoCapacity * leasedAverageVehicleDropships);
        }

        // Do we have any leftover cargo?
        noCargo -= leasedCargoCapacity;

        // Mules
        if (noCargo > averageDropshipCargoCapacity) {
            leasedLargeCargoDropships = noCargo / (double) largeDropshipCargoCapacity;
            noCargo -= leasedLargeCargoDropships * largeDropshipCargoCapacity;
            cargoCollars += (int) Math.ceil(leasedLargeCargoDropships);

            if (noCargo > averageDropshipCargoCapacity) {
                leasedLargeCargoDropships += 1;
                noCargo -= largeDropshipCargoCapacity;
                cargoCollars += 1;
            }
        }

        // Buccaneers
        if (noCargo > 0) {
            leasedAverageCargoDropships = noCargo / (double) averageDropshipCargoCapacity;
            cargoCollars += (int) Math.ceil(leasedAverageCargoDropships);
            noCargo -= leasedAverageCargoDropships * averageDropshipCargoCapacity;

            if (noCargo > 0 && noCargo < (averageDropshipCargoCapacity / 2)) {
                leasedAverageCargoDropships += 0.5;
                cargoCollars += 1;
            } else if (noCargo > 0) {
                leasedAverageCargoDropships += 1;
                cargoCollars += 1;
            }
        }

        dropshipCost = mechDropshipCost.multipliedBy(leasedAverageMechDropships);
        dropshipCost = dropshipCost.plus(largeMechDropshipCost.multipliedBy(leasedLargeMechDropships ));

        dropshipCost = dropshipCost.plus(asfDropshipCost.multipliedBy(leasedAverageASFDropships));

        dropshipCost = dropshipCost.plus(vehicleDropshipCost.multipliedBy(leasedAverageVehicleDropships));
        dropshipCost = dropshipCost.plus(largeVehicleDropshipCost.multipliedBy(leasedLargeVehicleDropships));

        dropshipCost = dropshipCost.plus(cargoDropshipCost.multipliedBy(leasedAverageCargoDropships));
        dropshipCost = dropshipCost.plus(largeCargoDropshipCost.multipliedBy(leasedLargeCargoDropships));

        // Smaller/half-DropShips are cheaper to rent, but still take one collar each
        int collarsNeeded = mechCollars + asfCollars + vehicleCollars + cargoCollars;

        // add owned DropShips
        collarsNeeded += nDropship;

        // now factor in owned JumpShips
        collarsNeeded = Math.max(0, collarsNeeded - nCollars);

        Money totalCost = dropshipCost.plus(collarCost.multipliedBy(collarsNeeded));

        // FM:Mercs reimburses for owned transport (CamOps handles it in peacetime costs)
        if (!excludeOwnTransports) {
            Money ownDropshipCost = Money.zero();
            Money ownJumpshipCost = Money.zero();
            for (Unit u : getUnits()) {
                if (!u.isMothballed()) {
                    Entity e = u.getEntity();
                    if ((e.getEntityType() & Entity.ETYPE_DROPSHIP) != 0) {
                        ownDropshipCost = ownDropshipCost.plus(mechDropshipCost.multipliedBy(u.getMechCapacity()).dividedBy(averageDropshipMechCapacity));
                        ownDropshipCost = ownDropshipCost.plus(asfDropshipCost.multipliedBy(u.getASFCapacity()).dividedBy(averageDropshipASFCapacity));
                        ownDropshipCost = ownDropshipCost.plus(vehicleDropshipCost.multipliedBy(u.getHeavyVehicleCapacity() + u.getLightVehicleCapacity()).dividedBy(averageDropshipVehicleCapacity));
                        ownDropshipCost = ownDropshipCost.plus(cargoDropshipCost.multipliedBy(u.getCargoCapacity()).dividedBy(averageDropshipCargoCapacity));
                    } else if ((e.getEntityType() & Entity.ETYPE_JUMPSHIP) != 0) {
                        ownJumpshipCost = ownDropshipCost.plus(collarCost.multipliedBy(e.getDockingCollars().size()));
                    }
                }
            }

            totalCost = totalCost.plus(ownDropshipCost).plus(ownJumpshipCost);
        }

        return totalCost;
    }

    public void personUpdated(Person p) {
        Unit u = p.getUnit();
        if (null != u) {
            u.resetPilotAndEntity();
        }
        MekHQ.triggerEvent(new PersonChangedEvent(p));
    }

    public TargetRoll getTargetFor(IPartWork partWork, Person tech) {
        Skill skill = tech.getSkillForWorkingOn(partWork);
        int modePenalty = partWork.getMode().expReduction;
        if (null != partWork.getUnit() && !partWork.getUnit().isAvailable(partWork instanceof Refit)) {
            return new TargetRoll(TargetRoll.IMPOSSIBLE,
                    "This unit is not currently available!");
        }
        if ((partWork.getTech() != null) && !partWork.getTech().equals(tech)) {
            return new TargetRoll(TargetRoll.IMPOSSIBLE,
                    "Already being worked on by another team");
        }
        if (null == skill) {
            return new TargetRoll(TargetRoll.IMPOSSIBLE,
                    "Assigned tech does not have the right skills");
        }
        if (!getCampaignOptions().isDestroyByMargin()
                && partWork.getSkillMin() > (skill.getExperienceLevel() - modePenalty)) {
            return new TargetRoll(TargetRoll.IMPOSSIBLE,
                    "Task is beyond this tech's skill level");
        }
        if (partWork.getSkillMin() > SkillType.EXP_ELITE) {
            return new TargetRoll(TargetRoll.IMPOSSIBLE, "Task is impossible.");
        }
        if (!partWork.needsFixing() && !partWork.isSalvaging()) {
            return new TargetRoll(TargetRoll.IMPOSSIBLE, "Task is not needed.");
        }
        if (partWork instanceof MissingPart
                && null == ((MissingPart) partWork).findReplacement(false)) {
            return new TargetRoll(TargetRoll.IMPOSSIBLE, "Part not available.");
        }
        if (!(partWork instanceof Refit) && tech.getMinutesLeft() <= 0
                && (!isOvertimeAllowed() || tech.getOvertimeLeft() <= 0)) {
            return new TargetRoll(TargetRoll.IMPOSSIBLE, "No time left.");
        }
        String notFixable = partWork.checkFixable();
        if (null != notFixable) {
            return new TargetRoll(TargetRoll.IMPOSSIBLE, notFixable);
        }
        // if this is an infantry refit, then automatic success
        if ((partWork instanceof Refit) && (partWork.getUnit() != null)
                && partWork.getUnit().isConventionalInfantry()) {
            return new TargetRoll(TargetRoll.AUTOMATIC_SUCCESS, "infantry refit");
        }

        //if we are using the MoF rule, then we will ignore mode penalty here
        //and instead assign it as a straight penalty
        if (getCampaignOptions().isDestroyByMargin()) {
            modePenalty = 0;
        }

        // this is ugly, if the mode penalty drops you to green, you drop two
        // levels instead of two
        int value = skill.getFinalSkillValue() + modePenalty;
        if (modePenalty > 0
                && SkillType.EXP_GREEN == (skill.getExperienceLevel() - modePenalty)) {
            value++;
        }
        TargetRoll target = new TargetRoll(value,
                SkillType.getExperienceLevelName(skill.getExperienceLevel() - modePenalty));
        if (target.getValue() == TargetRoll.IMPOSSIBLE) {
            return target;
        }

        target.append(partWork.getAllMods(tech));

        if (getCampaignOptions().useEraMods()) {
            target.addModifier(getFaction().getEraMod(getGameYear()), "era");
        }

        boolean isOvertime = false;
        if (isOvertimeAllowed()
                && (tech.isTaskOvertime(partWork) || partWork.hasWorkedOvertime())) {
            target.addModifier(3, "overtime");
            isOvertime = true;
        }

        int minutes = Math.min(partWork.getTimeLeft(), tech.getMinutesLeft());
        if (isOvertimeAllowed()) {
            minutes = Math.min(minutes, tech.getMinutesLeft() + tech.getOvertimeLeft());
        }
        int helpMod;
        if (null != partWork.getUnit() && partWork.getUnit().isSelfCrewed()) {
            int hits;
            if (null != partWork.getUnit().getEntity().getCrew()) {
                hits = partWork.getUnit().getEntity().getCrew().getHits();
            } else {
                hits = 6;
            }
            helpMod = getShorthandedModForCrews(hits);
        } else {
            int helpers = getAvailableAstechs(minutes, isOvertime);
            helpMod = getShorthandedMod(helpers, false);
            // we may have just gone overtime with our helpers
            if (!isOvertime && astechPoolMinutes < (minutes * helpers)) {
                target.addModifier(3, "overtime astechs");
            }
        }
        if (partWork.getShorthandedMod() > helpMod) {
            helpMod = partWork.getShorthandedMod();
        }
        if (helpMod > 0) {
            target.addModifier(helpMod, "shorthanded");
        }
        return target;
    }

    public TargetRoll getTargetForMaintenance(IPartWork partWork, Person tech) {
        int value = 10;
        String skillLevel = "Unmaintained";
        if (null != tech) {
            Skill skill = tech.getSkillForWorkingOn(partWork);
            if (null != skill) {
                value = skill.getFinalSkillValue();
                skillLevel = SkillType.getExperienceLevelName(skill
                        .getExperienceLevel());
            }
        }

        TargetRoll target = new TargetRoll(value, skillLevel);
        if (target.getValue() == TargetRoll.IMPOSSIBLE) {
            return target;
        }

        target.append(partWork.getAllModsForMaintenance());

        if (getCampaignOptions().useEraMods()) {
            target.addModifier(getFaction().getEraMod(getGameYear()), "era");
        }

        if (null != partWork.getUnit() && null != tech) {
            // we have no official rules for what happens when a tech is only
            // assigned
            // for part of the maintenance cycle, so we will create our own
            // penalties
            if (partWork.getUnit().getMaintainedPct() < .5) {
                target.addModifier(2, "partial maintenance");
            } else if (partWork.getUnit().getMaintainedPct() < 1) {
                target.addModifier(1, "partial maintenance");
            }

            // the astech issue is crazy, because you can actually be better off
            // not maintaining
            // than going it short-handed, but that is just the way it is.
            // Still, there is also some fuzziness about what happens if you are
            // short astechs
            // for part of the cycle. We will keep keep track of the total
            // "astech days" used over
            // the cycle and take the average per day rounding down as our team
            // size
            int helpMod = 0;
            if (null != partWork.getUnit() && partWork.getUnit().isSelfCrewed()) {
                int hits = 0;
                if (null != partWork.getUnit().getEntity().getCrew()) {
                    hits = partWork.getUnit().getEntity().getCrew().getHits();
                } else {
                    hits = 6;
                }
                helpMod = getShorthandedModForCrews(hits);
            } else {
                int helpers = partWork.getUnit().getAstechsMaintained();
                helpMod = getShorthandedMod(helpers, false);
            }
            if (helpMod > 0) {
                target.addModifier(helpMod, "shorthanded");
            }
        }

        return target;
    }

    public TargetRoll getTargetForAcquisition(IAcquisitionWork acquisition,
            Person person) {
        return getTargetForAcquisition(acquisition, person, true);
    }

    public TargetRoll getTargetForAcquisition(IAcquisitionWork acquisition,
            Person person, boolean checkDaysToWait) {
        if (getCampaignOptions().getAcquisitionSkill().equals(
                CampaignOptions.S_AUTO)) {
            return new TargetRoll(TargetRoll.AUTOMATIC_SUCCESS,
                    "Automatic Success");
        }
        if (null == person) {
            return new TargetRoll(TargetRoll.IMPOSSIBLE,
                    "No one on your force is capable of acquiring parts");
        }
        Skill skill = person.getSkillForWorkingOn(
                getCampaignOptions().getAcquisitionSkill());
        if (null != getShoppingList().getShoppingItem(
                acquisition.getNewEquipment())
                && checkDaysToWait) {
            return new TargetRoll(
                    TargetRoll.AUTOMATIC_FAIL,
                    "You must wait until the new cycle to check for this part. Further attempts will be added to the shopping list.");
        }
        if (acquisition.getTechBase() == Part.T_CLAN
                && !getCampaignOptions().allowClanPurchases()) {
            return new TargetRoll(TargetRoll.IMPOSSIBLE,
                    "You cannot acquire clan parts");
        }
        if (acquisition.getTechBase() == Part.T_IS
                && !getCampaignOptions().allowISPurchases()) {
            return new TargetRoll(TargetRoll.IMPOSSIBLE,
                    "You cannot acquire inner sphere parts");
        }
        if (getCampaignOptions().getTechLevel() < Utilities
                .getSimpleTechLevel(acquisition.getTechLevel())) {
            return new TargetRoll(TargetRoll.IMPOSSIBLE,
                    "You cannot acquire parts of this tech level");
        }
        if (getCampaignOptions().limitByYear()
                && !acquisition.isIntroducedBy(getGameYear(), useClanTechBase(), getTechFaction())) {
            return new TargetRoll(TargetRoll.IMPOSSIBLE,
                    "It has not been invented yet!");
        }
        if (getCampaignOptions().disallowExtinctStuff() &&
                (acquisition.isExtinctIn(getGameYear(), useClanTechBase(), getTechFaction())
                        || acquisition.getAvailability() == EquipmentType.RATING_X)) {
            return new TargetRoll(TargetRoll.IMPOSSIBLE,
                    "It is extinct!");
        }
        if (getCampaignOptions().getUseAtB() &&
                getCampaignOptions().getRestrictPartsByMission() && acquisition instanceof Part) {
            int partAvailability = ((Part) acquisition).getAvailability();
            EquipmentType et = null;
            if (acquisition instanceof EquipmentPart) {
                et = ((EquipmentPart) acquisition).getType();
            } else if (acquisition instanceof MissingEquipmentPart) {
                et = ((MissingEquipmentPart) acquisition).getType();
            }

            StringBuilder partAvailabilityLog = new StringBuilder();
            partAvailabilityLog.append("Part Rating Level: " + partAvailability)
                                .append("(" + EquipmentType.ratingNames[partAvailability] + ")");

            /*
             * Even if we can acquire Clan parts, they have a minimum availability of F for
             * non-Clan units
             */
            if (acquisition.getTechBase() == Part.T_CLAN && !getFaction().isClan()) {
                partAvailability = Math.max(partAvailability, EquipmentType.RATING_F);
                partAvailabilityLog.append(";[clan part for non clan faction]");
            } else if (et != null) {
                /*
                 * AtB rules do not simply affect difficulty of obtaining parts, but whether
                 * they can be obtained at all. Changing the system to use availability codes
                 * can have a serious effect on game play, so we apply a few tweaks to keep some
                 * of the more basic items from becoming completely unobtainable, while applying
                 * a minimum for non-flamer energy weapons, which was the reason this rule was
                 * included in AtB to begin with.
                 */
                if (et instanceof megamek.common.weapons.lasers.EnergyWeapon
                        && !(et instanceof megamek.common.weapons.flamers.FlamerWeapon)
                        && partAvailability < EquipmentType.RATING_C) {
                    partAvailability = EquipmentType.RATING_C;
                    partAvailabilityLog.append(";(non-flamer lasers)");
                }
                if (et instanceof megamek.common.weapons.autocannons.ACWeapon) {
                    partAvailability -= 2;
                    partAvailabilityLog.append(";(autocannon): -2");
                }
                if (et instanceof megamek.common.weapons.gaussrifles.GaussWeapon
                        || et instanceof megamek.common.weapons.flamers.FlamerWeapon) {
                    partAvailability--;
                    partAvailabilityLog.append(";(gauss rifle or flamer): -1");
                }
                if (et instanceof megamek.common.AmmoType) {
                    switch (((megamek.common.AmmoType) et).getAmmoType()) {
                        case megamek.common.AmmoType.T_AC:
                            partAvailability -= 2;
                            partAvailabilityLog.append(";(autocannon ammo): -2");
                            break;
                        case megamek.common.AmmoType.T_GAUSS:
                            partAvailability -= 1;
                            partAvailabilityLog.append(";(gauss ammo): -1");
                            break;
                    }
                    if (((megamek.common.AmmoType) et).getMunitionType() == megamek.common.AmmoType.M_STANDARD) {
                        partAvailability--;
                        partAvailabilityLog.append(";(standard ammo): -1");
                    }
                }
            }

            if (((getGameYear() < 2950) || (getGameYear() > 3040))
                    && (acquisition instanceof Armor || acquisition instanceof MissingMekActuator
                            || acquisition instanceof mekhq.campaign.parts.MissingMekCockpit
                            || acquisition instanceof mekhq.campaign.parts.MissingMekLifeSupport
                            || acquisition instanceof mekhq.campaign.parts.MissingMekLocation
                            || acquisition instanceof mekhq.campaign.parts.MissingMekSensor)) {
                partAvailability--;
                partAvailabilityLog.append("(Mek part prior to 2950 or after 3040): - 1");
            }

            int AtBPartsAvailability = findAtBPartsAvailabilityLevel(acquisition, null);
            partAvailabilityLog.append("; Total part availability: " + partAvailability)
                            .append("; Current campaign availability: " + AtBPartsAvailability);
            if (partAvailability > AtBPartsAvailability) {
                return new TargetRoll(TargetRoll.IMPOSSIBLE, partAvailabilityLog.toString());
            }
        }
        TargetRoll target = new TargetRoll(skill.getFinalSkillValue(),
                SkillType.getExperienceLevelName(skill.getExperienceLevel()));// person.getTarget(Modes.MODE_NORMAL);
        target.append(acquisition.getAllAcquisitionMods());
        return target;
    }

    public AtBContract getAttachedAtBContract(Unit unit) {
        if (null != unit && null != lances.get(unit.getForceId())) {
            return lances.get(unit.getForceId()).getContract(this);
        }
        return null;
    }

    /**
     * AtB: count all available bonus parts
     * @return the total <code>int</code> number of bonus parts for all active contracts
     */
    public int totalBonusParts() {
        int retVal = 0;
        if (hasActiveContract()) {
            for (Contract c : getActiveContracts()) {
                if (c instanceof AtBContract) {
                    retVal += ((AtBContract) c).getNumBonusParts();
                }
            }
        }
        return retVal;
    }

    public void spendBonusPart(IAcquisitionWork targetWork) {
        // Can only spend from active contracts, so if there are none we can't spend a bonus part
        if (!hasActiveContract()) {
            return;
        }

        String report = targetWork.find(0);

        if (report.endsWith("0 days.")) {
            // First, try to spend from the contact the Acquisition's unit is attached to
            AtBContract contract = getAttachedAtBContract(targetWork.getUnit());

            if (contract == null) {
                // Then, just the first free one that is active
                for (Contract c : getActiveContracts()) {
                    if (((AtBContract) c).getNumBonusParts() > 0) {
                        contract = (AtBContract) c;
                        break;
                    }
                }
            }

            if (contract == null) {
                MekHQ.getLogger().error("AtB: used bonus part but no contract has bonus parts available.");
            } else {
                addReport(resources.getString("bonusPartLog.text") + " " + targetWork.getAcquisitionPart().getPartName());
                contract.useBonusPart();
            }
        }
    }

    public int findAtBPartsAvailabilityLevel(IAcquisitionWork acquisition, StringBuilder reportBuilder) {
        AtBContract contract = (acquisition != null) ? getAttachedAtBContract(acquisition.getUnit()) : null;

        /*
         * If the unit is not assigned to a contract, use the least restrictive active
         * contract. Don't restrict parts availability by contract if it has not started.
         */
        if (hasActiveContract()) {
            for (Contract c : getActiveContracts()) {
                if ((c instanceof AtBContract) &&
                        ((contract == null) ||
                        (((AtBContract) c).getPartsAvailabilityLevel() > contract.getPartsAvailabilityLevel()))) {
                    contract = (AtBContract) c;
                }
            }
        }

        // if we have a contract and it has started
        if ((null != contract) && getLocalDate().isBefore(contract.getStartDate())) {
            if (reportBuilder != null) {
                reportBuilder.append(contract.getPartsAvailabilityLevel() + " (" + contract.getType() +")");
            }
            return contract.getPartsAvailabilityLevel();
        }

        /* If contract is still null, the unit is not in a contract. */
        Person adminLog = findBestInRole(PersonnelRole.ADMINISTRATOR_LOGISTICS, SkillType.S_ADMIN);
        int adminLogExp = (adminLog == null) ? SkillType.EXP_ULTRA_GREEN
                : adminLog.getSkill(SkillType.S_ADMIN).getExperienceLevel();
        int adminMod = adminLogExp - SkillType.EXP_REGULAR;

        if (reportBuilder != null) {
            reportBuilder.append(getUnitRatingMod() + "(unit rating)");
            if (adminLog != null) {
                reportBuilder.append(adminMod + "(" + adminLog.getFullName() +", logistics admin)");
            } else {
                reportBuilder.append(adminMod + "(no logistics admin)");
            }
        }

        return getUnitRatingMod() + adminMod;
    }

    public void resetAstechMinutes() {
        astechPoolMinutes = 480 * getNumberPrimaryAstechs() + 240
                * getNumberSecondaryAstechs();
        astechPoolOvertime = 240 * getNumberPrimaryAstechs() + 120
                * getNumberSecondaryAstechs();
    }

    public void setAstechPoolMinutes(int minutes) {
        astechPoolMinutes = minutes;
    }

    public int getAstechPoolMinutes() {
        return astechPoolMinutes;
    }

    public void setAstechPoolOvertime(int overtime) {
        astechPoolOvertime = overtime;
    }

    public int getAstechPoolOvertime() {
        return astechPoolOvertime;
    }

    public int getPossibleAstechPoolMinutes() {
        return 480 * getNumberPrimaryAstechs() + 240 * getNumberSecondaryAstechs();
    }

    public int getPossibleAstechPoolOvertime() {
        return 240 * getNumberPrimaryAstechs() + 120 * getNumberSecondaryAstechs();
    }

    public void setAstechPool(int size) {
        astechPool = size;
    }

    public int getAstechPool() {
        return astechPool;
    }

    public void setMedicPool(int size) {
        medicPool = size;
    }

    public int getMedicPool() {
        return medicPool;
    }

    public int getAstechNeed() {
        return (Math.toIntExact(getActivePersonnel().stream().filter(Person::isTech).count()) * 6)
                - getNumberAstechs();
    }

    public void increaseAstechPool(int i) {
        astechPool += i;
        astechPoolMinutes += (480 * i);
        astechPoolOvertime += (240 * i);
        MekHQ.triggerEvent(new AstechPoolChangedEvent(this, i));
    }

    public void fillAstechPool() {
        final int need = getAstechNeed();
        if (need > 0) {
            increaseAstechPool(need);
        }
    }

    public void decreaseAstechPool(int i) {
        astechPool = Math.max(0, astechPool - i);
        // always assume that we fire the ones who have not yet worked
        astechPoolMinutes = Math.max(0, astechPoolMinutes - 480 * i);
        astechPoolOvertime = Math.max(0, astechPoolOvertime - 240 * i);
        MekHQ.triggerEvent(new AstechPoolChangedEvent(this, -i));
    }

    public int getNumberAstechs() {
        return getNumberPrimaryAstechs() + getNumberSecondaryAstechs();
    }

    public int getNumberPrimaryAstechs() {
        int astechs = getAstechPool();
        for (Person p : getActivePersonnel()) {
            if (p.getPrimaryRole().isAstech() && !p.isDeployed()) {
                astechs++;
            }
        }
        return astechs;
    }

    public int getNumberSecondaryAstechs() {
        int astechs = 0;
        for (Person p : getActivePersonnel()) {
            if (p.getSecondaryRole().isAstech() && !p.isDeployed()) {
                astechs++;
            }
        }
        return astechs;
    }

    public int getAvailableAstechs(int minutes, boolean alreadyOvertime) {
        int availableHelp = (int) Math.floor(((double) astechPoolMinutes)
                / minutes);
        if (isOvertimeAllowed() && availableHelp < 6) {
            // if we are less than fully staffed, then determine whether
            // we should dip into overtime or just continue as short-staffed
            int shortMod = getShorthandedMod(availableHelp, false);
            int remainingMinutes = astechPoolMinutes - availableHelp * minutes;
            int extraHelp = (remainingMinutes + astechPoolOvertime) / minutes;
            int helpNeeded = 6 - availableHelp;
            if (alreadyOvertime && shortMod > 0) {
                // then add whatever we can
                availableHelp += extraHelp;
            } else if (shortMod > 3) {
                // only dip in if we can bring ourselves up to full
                if (extraHelp >= helpNeeded) {
                    availableHelp = 6;
                }
            }
        }
        if (availableHelp > 6) {
            availableHelp = 6;
        }
        return Math.min(availableHelp, getNumberAstechs());
    }

    public int getShorthandedMod(int availableHelp, boolean medicalStaff) {
        if (medicalStaff) {
            availableHelp += 2;
        }
        int helpMod = 0;
        if (availableHelp == 0) {
            helpMod = 4;
        } else if (availableHelp == 1) {
            helpMod = 3;
        } else if (availableHelp < 4) {
            helpMod = 2;
        } else if (availableHelp < 6) {
            helpMod = 1;
        }
        return helpMod;
    }

    public int getShorthandedModForCrews(int hits) {
        int helpMod = 0;
        if (hits >= 5) {
            helpMod = 4;
        } else if (hits == 4) {
            helpMod = 3;
        } else if (hits == 3) {
            helpMod = 2;
        } else if (hits > 0) {
            helpMod = 1;
        }
        return helpMod;
    }

    public int getMedicsPerDoctor() {
        int ndocs = getDoctors().size();
        int nmedics = getNumberMedics();
        if (ndocs == 0) {
            return 0;
        }
        // TODO: figure out what to do with fractions
        return Math.min(nmedics / ndocs, 4);
    }

    /**
     * @return the number of medics in the campaign including any in the temporary medic pool
     */
    public int getNumberMedics() {
        int medics = getMedicPool(); // this uses a getter for unit testing
        for (Person p : getActivePersonnel()) {
            if ((p.getPrimaryRole().isMedic() || p.getSecondaryRole().isMedic()) && !p.isDeployed()) {
                medics++;
            }
        }
        return medics;
    }

    public int getMedicsNeed() {
        return (getDoctors().size() * 4) - getNumberMedics();
    }

    public void increaseMedicPool(int i) {
        medicPool += i;
        MekHQ.triggerEvent(new MedicPoolChangedEvent(this, i));
    }

    public void fillMedicPool() {
        final int need = getMedicsNeed();
        if (need > 0) {
            increaseMedicPool(need);
        }
    }

    public void decreaseMedicPool(int i) {
        medicPool = Math.max(0, medicPool - i);
        MekHQ.triggerEvent(new MedicPoolChangedEvent(this, -i));
    }

    public GameOptions getGameOptions() {
        return gameOptions;
    }

    public Vector<IBasicOption> getGameOptionsVector() {
        Vector<IBasicOption> options = new Vector<>();
        for (Enumeration<IOptionGroup> i = gameOptions.getGroups(); i.hasMoreElements(); ) {
            IOptionGroup group = i.nextElement();
            for (Enumeration<IOption> j = group.getOptions(); j.hasMoreElements(); ) {
                IOption option = j.nextElement();
                options.add(option);
            }
        }
        return options;
    }

    public void setGameOptions(GameOptions gameOptions) {
        this.gameOptions = gameOptions;
    }

    public void setGameOptions(Vector<IBasicOption> options) {
        for (IBasicOption option : options) {
            gameOptions.getOption(option.getName()).setValue(option.getValue());
        }
    }

    /**
     * Imports a {@link Kill} into a campaign.
     * @param k A {@link Kill} to import into the campaign.
     */
    public void importKill(Kill k) {
        if (!kills.containsKey(k.getPilotId())) {
            kills.put(k.getPilotId(), new ArrayList<>());
        }

        kills.get(k.getPilotId()).add(k);
    }

    public void addKill(Kill k) {
        importKill(k);

        if ((getCampaignOptions().getKillsForXP() > 0) && (getCampaignOptions().getKillXPAward() > 0)) {
            if ((getKillsFor(k.getPilotId()).size() % getCampaignOptions().getKillsForXP()) == 0) {
                Person p = getPerson(k.getPilotId());
                if (null != p) {
                    p.awardXP(getCampaignOptions().getKillXPAward());
                    MekHQ.triggerEvent(new PersonChangedEvent(p));
                }
            }
        }
    }

    public List<Kill> getKills() {
        List<Kill> flattenedKills = new ArrayList<>();
        for (List<Kill> personKills : kills.values()) {
            flattenedKills.addAll(personKills);
        }

        return Collections.unmodifiableList(flattenedKills);
    }

    public List<Kill> getKillsFor(UUID pid) {
        List<Kill> personalKills = kills.get(pid);

        if (personalKills == null) {
            return Collections.emptyList();
        }

        personalKills.sort(Comparator.comparing(Kill::getDate));
        return personalKills;
    }

    public PartsStore getPartsStore() {
        return partsStore;
    }

    public void addCustom(String name) {
        customs.add(name);
    }

    public boolean isCustom(Unit u) {
        return customs.contains(u.getEntity().getChassis() + " "
                + u.getEntity().getModel());
    }

    /**
     * borrowed from megamek.client
     */
    private synchronized void checkDuplicateNamesDuringAdd(Entity entity) {
        unitNameTracker.add(entity);
    }

    /**
     * If we remove a unit, we may need to update the duplicate identifier.
     *
     * @param entity This is the entity whose name is checked for any duplicates
     */
    private synchronized void checkDuplicateNamesDuringDelete(Entity entity) {
        unitNameTracker.remove(entity, e -> {
            // Regenerate entity names after a deletion
            e.generateShortName();
            e.generateDisplayName();
        });
    }

    public String getUnitRatingText() {
        return getUnitRating().getUnitRating();
    }

    /**
     * Against the Bot Calculates and returns dragoon rating if that is the chosen
     * method; for IOps method, returns unit reputation / 10. If the player chooses
     * not to use unit rating at all, use a default value of C. Note that the AtB
     * system is designed for use with FMMerc dragoon rating, and use of the IOps
     * Beta system may have unsatisfactory results, but we follow the options set by
     * the user here.
     */
    public int getUnitRatingMod() {
        if (!getCampaignOptions().getUnitRatingMethod().isEnabled()) {
            return IUnitRating.DRAGOON_C;
        }
        IUnitRating rating = getUnitRating();
        return getCampaignOptions().getUnitRatingMethod().isFMMR() ? rating.getUnitRatingAsInteger()
                : rating.getModifier();
    }

    /**
     * This is a better method for pairing AtB with IOpts with regards to Prisoner Capture
     */
    public int getUnitRatingAsInteger() {
        return getCampaignOptions().getUnitRatingMethod().isEnabled()
                ? getUnitRating().getUnitRatingAsInteger() : IUnitRating.DRAGOON_C;
    }

    public RandomSkillPreferences getRandomSkillPreferences() {
        return rskillPrefs;
    }

    public void setRandomSkillPreferences(RandomSkillPreferences prefs) {
        rskillPrefs = prefs;
    }

    public void setStartingSystem() {
        Map<String, PlanetarySystem> systemList = Systems.getInstance().getSystems();
        PlanetarySystem startingSystem = systemList.get(getFaction().getStartingPlanet(getLocalDate()));

        if (startingSystem == null) {
            startingSystem = systemList.get(JOptionPane.showInputDialog(
                    "This faction does not have a starting planet for this era. Please choose a planet."));
            while (startingSystem == null) {
                startingSystem = systemList.get(JOptionPane
                        .showInputDialog("This planet you entered does not exist. Please choose a valid planet."));
            }
        }
        location = new CurrentLocation(startingSystem, 0);
    }

    public void addLogEntry(Person p, LogEntry entry) {
        p.addLogEntry(entry);
    }

    /**
     * Assigns a random portrait to a {@link Person}.
     * @param p The {@link Person} who should receive a randomized portrait.
     */
    public void assignRandomPortraitFor(Person p) {
        AbstractIcon portrait = RandomPortraitGenerator.generate(getPersonnel(), p);
        if (!portrait.isDefault()) {
            p.setPortrait(portrait);
        }
    }

    /**
     * Assigns a random origin to a {@link Person}.
     * @param p The {@link Person} who should receive a randomized origin.
     */
    public void assignRandomOriginFor(Person p) {
        AbstractFactionSelector factionSelector = getFactionSelector();
        AbstractPlanetSelector planetSelector = getPlanetSelector();

        Faction faction = factionSelector.selectFaction(this);
        Planet planet = planetSelector.selectPlanet(this, faction);

        p.setOriginFaction(faction);
        p.setOriginPlanet(planet);
    }

    public void clearGameData(Entity entity) {
        for (Mounted m : entity.getEquipment()) {
            m.setUsedThisRound(false);
            m.resetJam();
        }
        entity.setDeployed(false);
        entity.setElevation(0);
        entity.setPassedThrough(new Vector<>());
        entity.resetFiringArcs();
        entity.resetBays();
        entity.setEvading(false);
        entity.setFacing(0);
        entity.setPosition(null);
        entity.setProne(false);
        entity.setHullDown(false);
        entity.heat = 0;
        entity.heatBuildup = 0;
        entity.setTransportId(Entity.NONE);
        entity.resetTransporter();
        entity.setDeployRound(0);
        entity.setSwarmAttackerId(Entity.NONE);
        entity.setSwarmTargetId(Entity.NONE);
        entity.setUnloaded(false);
        entity.setDone(false);
        entity.setLastTarget(Entity.NONE);
        entity.setNeverDeployed(true);
        entity.setStuck(false);
        entity.resetCoolantFailureAmount();
        entity.setConversionMode(0);
        entity.setDoomed(false);

        if (!entity.getSensors().isEmpty()) {
            entity.setNextSensor(entity.getSensors().firstElement());
        }

        if (entity instanceof IBomber) {
            IBomber bomber = (IBomber) entity;
            List<Mounted> mountedBombs = bomber.getBombs();
            if (mountedBombs.size() > 0) {
                //This should return an int[] filled with 0's
                int[] bombChoices = bomber.getBombChoices();
                for (Mounted m : mountedBombs) {
                    if (!(m.getType() instanceof BombType)) {
                        continue;
                    }
                    if (m.getBaseShotsLeft() == 1) {
                        bombChoices[BombType.getBombTypeFromInternalName(m.getType().getInternalName())] += 1;
                    }
                }
                bomber.setBombChoices(bombChoices);
                bomber.clearBombs();
            }
        }

        if (entity instanceof Mech) {
            Mech m = (Mech) entity;
            m.setCoolingFlawActive(false);
        } else if (entity instanceof Aero) {
            Aero a = (Aero) entity;

            if (a.isSpheroid()) {
                entity.setMovementMode(EntityMovementMode.SPHEROID);
            } else {
                entity.setMovementMode(EntityMovementMode.AERODYNE);
            }
            a.setAltitude(5);
            a.setCurrentVelocity(0);
            a.setNextVelocity(0);
        } else if (entity instanceof Tank) {
            Tank t = (Tank) entity;
            t.unjamTurret(t.getLocTurret());
            t.unjamTurret(t.getLocTurret2());
            t.resetJammedWeapons();
        }
        entity.getSecondaryPositions().clear();
        // TODO: still a lot of stuff to do here, but oh well
        entity.setOwner(player);
        entity.setGame(game);
    }

    public void refreshNetworks() {
        for (Unit unit : getUnits()) {
            // we are going to rebuild the c3, nc3 and c3i networks based on
            // the c3UUIDs
            // TODO: can we do this more efficiently?
            // this code is cribbed from megamek.server#receiveEntityAdd
            Entity entity = unit.getEntity();
            if (null != entity && (entity.hasC3() || entity.hasC3i() || entity.hasNavalC3())) {
                boolean C3iSet = false;
                boolean NC3Set = false;

                for (Entity e : game.getEntitiesVector()) {
                    // C3 Checks
                    if (entity.hasC3()) {
                        if ((entity.getC3MasterIsUUIDAsString() != null)
                                && entity.getC3MasterIsUUIDAsString().equals(e.getC3UUIDAsString())) {
                            entity.setC3Master(e, false);
                            break;
                        }
                    }
                    //Naval C3 checks
                    if (entity.hasNavalC3() && !NC3Set) {
                        entity.setC3NetIdSelf();
                        int pos = 0;
                        //Well, they're the same value of 6...
                        while (pos < Entity.MAX_C3i_NODES) {
                            // We've found a network, join it.
                            if ((entity.getNC3NextUUIDAsString(pos) != null)
                                    && (e.getC3UUIDAsString() != null)
                                    && entity.getNC3NextUUIDAsString(pos).equals(e.getC3UUIDAsString())) {
                                entity.setC3NetId(e);
                                NC3Set = true;
                                break;
                            }

                            pos++;
                        }
                    }
                    // C3i Checks
                    if (entity.hasC3i() && !C3iSet) {
                        entity.setC3NetIdSelf();
                        int pos = 0;
                        while (pos < Entity.MAX_C3i_NODES) {
                            // We've found a network, join it.
                            if ((entity.getC3iNextUUIDAsString(pos) != null)
                                    && (e.getC3UUIDAsString() != null)
                                    && entity.getC3iNextUUIDAsString(pos).equals(e.getC3UUIDAsString())) {
                                entity.setC3NetId(e);
                                C3iSet = true;
                                break;
                            }

                            pos++;
                        }
                    }
                }
            }
        }
    }

    public void disbandNetworkOf(Unit u) {
        // collect all of the other units on this network to rebuild the uuids
        Vector<Unit> networkedUnits = new Vector<>();
        for (Unit unit : getUnits()) {
            if (null != unit.getEntity().getC3NetId()
                    && unit.getEntity().getC3NetId().equals(u.getEntity().getC3NetId())) {
                networkedUnits.add(unit);
            }
        }
        for (int pos = 0; pos < Entity.MAX_C3i_NODES; pos++) {
            for (Unit nUnit : networkedUnits) {
                if (nUnit.getEntity().hasNavalC3()) {
                    nUnit.getEntity().setNC3NextUUIDAsString(pos, null);
                } else {
                    nUnit.getEntity().setC3iNextUUIDAsString(pos, null);
                }
            }
        }
        refreshNetworks();
        MekHQ.triggerEvent(new NetworkChangedEvent(networkedUnits));
    }

    public void removeUnitsFromNetwork(Vector<Unit> removedUnits) {
        // collect all of the other units on this network to rebuild the uuids
        Vector<String> uuids = new Vector<>();
        Vector<Unit> networkedUnits = new Vector<>();
        String network = removedUnits.get(0).getEntity().getC3NetId();
        for (Unit unit : getUnits()) {
            if (removedUnits.contains(unit)) {
                continue;
            }
            if (null != unit.getEntity().getC3NetId()
                    && unit.getEntity().getC3NetId().equals(network)) {
                networkedUnits.add(unit);
                uuids.add(unit.getEntity().getC3UUIDAsString());
            }
        }
        for (int pos = 0; pos < Entity.MAX_C3i_NODES; pos++) {
            for (Unit u : removedUnits) {
                if (u.getEntity().hasNavalC3()) {
                    u.getEntity().setNC3NextUUIDAsString(pos, null);
                } else {
                    u.getEntity().setC3iNextUUIDAsString(pos, null);
                }
            }
            for (Unit nUnit : networkedUnits) {
                if (pos < uuids.size()) {
                    if (nUnit.getEntity().hasNavalC3()) {
                        nUnit.getEntity().setNC3NextUUIDAsString(pos,
                                uuids.get(pos));
                    } else {
                        nUnit.getEntity().setC3iNextUUIDAsString(pos,
                                uuids.get(pos));
                    }
                } else {
                    if (nUnit.getEntity().hasNavalC3()) {
                        nUnit.getEntity().setNC3NextUUIDAsString(pos, null);
                    } else {
                        nUnit.getEntity().setC3iNextUUIDAsString(pos, null);
                    }
                }
            }
        }
        refreshNetworks();
    }

    public void addUnitsToNetwork(Vector<Unit> addedUnits, String netid) {
        // collect all of the other units on this network to rebuild the uuids
        Vector<String> uuids = new Vector<>();
        Vector<Unit> networkedUnits = new Vector<>();
        for (Unit u : addedUnits) {
            uuids.add(u.getEntity().getC3UUIDAsString());
            networkedUnits.add(u);
        }
        for (Unit unit : getUnits()) {
            if (addedUnits.contains(unit)) {
                continue;
            }
            if (null != unit.getEntity().getC3NetId()
                    && unit.getEntity().getC3NetId().equals(netid)) {
                networkedUnits.add(unit);
                uuids.add(unit.getEntity().getC3UUIDAsString());
            }
        }
        for (int pos = 0; pos < Entity.MAX_C3i_NODES; pos++) {
            for (Unit nUnit : networkedUnits) {
                if (pos < uuids.size()) {
                    if (nUnit.getEntity().hasNavalC3()) {
                        nUnit.getEntity().setNC3NextUUIDAsString(pos,
                                uuids.get(pos));
                    } else {
                        nUnit.getEntity().setC3iNextUUIDAsString(pos,
                                uuids.get(pos));
                    }
                } else {
                    if (nUnit.getEntity().hasNavalC3()) {
                        nUnit.getEntity().setNC3NextUUIDAsString(pos, null);
                    } else {
                        nUnit.getEntity().setC3iNextUUIDAsString(pos, null);
                    }
                }
            }
        }
        refreshNetworks();
        MekHQ.triggerEvent(new NetworkChangedEvent(addedUnits));
    }

    public Vector<String[]> getAvailableC3iNetworks() {
        Vector<String[]> networks = new Vector<>();
        Vector<String> networkNames = new Vector<>();

        for (Unit u : getUnits()) {

            if (u.getForceId() < 0) {
                // only units currently in the TO&E
                continue;
            }
            Entity en = u.getEntity();
            if (null == en) {
                continue;
            }
            if (en.hasC3i() && en.calculateFreeC3Nodes() < 5
                    && en.calculateFreeC3Nodes() > 0) {
                String[] network = new String[2];
                network[0] = en.getC3NetId();
                network[1] = "" + en.calculateFreeC3Nodes();
                if (!networkNames.contains(network[0])) {
                    networks.add(network);
                    networkNames.add(network[0]);
                }
            }
        }
        return networks;
    }

    /**
     * Method that returns a Vector of the unique name Strings of all Naval C3 networks that have at least 1 free node
     * Adapted from getAvailableC3iNetworks() as the two technologies have very similar workings
     * @return
     */
    public Vector<String[]> getAvailableNC3Networks() {
        Vector<String[]> networks = new Vector<>();
        Vector<String> networkNames = new Vector<>();

        for (Unit u : getUnits()) {

            if (u.getForceId() < 0) {
                // only units currently in the TO&E
                continue;
            }
            Entity en = u.getEntity();
            if (null == en) {
                continue;
            }
            if (en.hasNavalC3() && en.calculateFreeC3Nodes() < 5
                    && en.calculateFreeC3Nodes() > 0) {
                String[] network = new String[2];
                network[0] = en.getC3NetId();
                network[1] = "" + en.calculateFreeC3Nodes();
                if (!networkNames.contains(network[0])) {
                    networks.add(network);
                    networkNames.add(network[0]);
                }
            }
        }
        return networks;
    }

    public Vector<String[]> getAvailableC3MastersForSlaves() {
        Vector<String[]> networks = new Vector<>();
        Vector<String> networkNames = new Vector<>();

        for (Unit u : getUnits()) {

            if (u.getForceId() < 0) {
                // only units currently in the TO&E
                continue;
            }
            Entity en = u.getEntity();
            if (null == en) {
                continue;
            }
            // count of free c3 nodes for single company-level masters
            // will not be right so skip
            if (en.hasC3M() && !en.hasC3MM() && en.C3MasterIs(en)) {
                continue;
            }
            if (en.calculateFreeC3Nodes() > 0) {
                String[] network = new String[3];
                network[0] = en.getC3UUIDAsString();
                network[1] = "" + en.calculateFreeC3Nodes();
                network[2] = "" + en.getShortName();
                if (!networkNames.contains(network[0])) {
                    networks.add(network);
                    networkNames.add(network[0]);
                }
            }
        }

        return networks;
    }

    public Vector<String[]> getAvailableC3MastersForMasters() {
        Vector<String[]> networks = new Vector<>();
        Vector<String> networkNames = new Vector<>();

        for (Unit u : getUnits()) {

            if (u.getForceId() < 0) {
                // only units currently in the TO&E
                continue;
            }
            Entity en = u.getEntity();
            if (null == en) {
                continue;
            }
            if (en.calculateFreeC3MNodes() > 0) {
                String[] network = new String[3];
                network[0] = en.getC3UUIDAsString();
                network[1] = "" + en.calculateFreeC3MNodes();
                network[2] = "" + en.getShortName();
                if (!networkNames.contains(network[0])) {
                    networks.add(network);
                    networkNames.add(network[0]);
                }
            }
        }

        return networks;
    }

    public void removeUnitsFromC3Master(Unit master) {
        List<Unit> removed = new ArrayList<>();
        for (Unit unit : getUnits()) {
            if (null != unit.getEntity().getC3MasterIsUUIDAsString()
                    && unit.getEntity().getC3MasterIsUUIDAsString().equals(master.getEntity().getC3UUIDAsString())) {
                unit.getEntity().setC3MasterIsUUIDAsString(null);
                unit.getEntity().setC3Master(null, true);
                removed.add(unit);
            }
        }
        refreshNetworks();
        MekHQ.triggerEvent(new NetworkChangedEvent(removed));
    }

    /**
     * This function reloads the game entities into the game at the end of scenario resolution, so that entities are
     * properly updated and destroyed ones removed
     */
    public void reloadGameEntities() {
        game.reset();
        getHangar().forEachUnit(u -> {
            Entity en = u.getEntity();
            if (null != en) {
                game.addEntity(en.getId(), en);
            }
        });
    }

    public void completeMission(@Nullable Mission mission, MissionStatus status) {
        if (mission == null) {
            return;
        }
        mission.setStatus(status);
        if (mission instanceof Contract) {
            Contract contract = (Contract) mission;
            Money remainingMoney = Money.zero();
            // check for money in escrow
            // According to FMM(r) pg 179, both failure and breach lead to no
            // further payment even though this seems stupid
            if ((contract.getStatus().isSuccess())
                    && (contract.getMonthsLeft(getLocalDate()) > 0)) {
                remainingMoney = contract.getMonthlyPayOut()
                        .multipliedBy(contract.getMonthsLeft(getLocalDate()));
            }

            // If overage repayment is enabled, we first need to check if the salvage percent is
            // under 100. 100 means you cannot have a overage.
            // Then, we check if the salvage percent is less than the percent salvaged by the
            // unit in question. If it is, then they owe the assigner some cash
            if (getCampaignOptions().getOverageRepaymentInFinalPayment()
                    && (contract.getSalvagePct() < 100)) {
                Money totalSalvaged = contract.getSalvagedByEmployer().plus(contract.getSalvagedByUnit());
                double percentSalvaged = contract.getSalvagedByUnit().getAmount().doubleValue() / totalSalvaged.getAmount().doubleValue();
                double salvagePercent = contract.getSalvagePct() / 100.0;

                if (salvagePercent < percentSalvaged) {
                    Money amountToRepay = totalSalvaged.multipliedBy(percentSalvaged - salvagePercent);
                    remainingMoney = remainingMoney.minus(amountToRepay);
                    contract.subtractSalvageByUnit(amountToRepay);
                }
            }

            if (remainingMoney.isPositive()) {
                finances.credit(remainingMoney, Transaction.C_CONTRACT,
                        "Remaining payment for " + contract.getName(), getLocalDate());
                addReport("Your account has been credited for " + remainingMoney.toAmountAndSymbolString()
                        + " for the remaining payout from contract " + contract.getName());
            } else if (remainingMoney.isNegative()) {
                finances.debit(remainingMoney, Transaction.C_CONTRACT,
                        "Repaying payment overages for " + contract.getName(), getLocalDate());
                addReport("Your account has been debited for " + remainingMoney.toAmountAndSymbolString()
                        + " to replay payment overages occurred during the contract " + contract.getName());
            }

            // This relies on the mission being a Contract, and AtB to be on
            if (getCampaignOptions().getUseAtB()) {
                setHasActiveContract();
            }
        }
    }

    /***
     * Calculate transit time for supplies based on what planet they are shipping from. To prevent extra
     * computation. This method does not calculate an exact jump path but rather determines the number of jumps
     * crudely by dividing distance in light years by 30 and then rounding up. Total part time is determined by
     * several by adding the following:
     * - (number of jumps - 1) * 7 days with a minimum value of zero.
     * - transit times from current planet and planet of supply origins in cases where the supply planet is not the same as current planet.
     * - a random 1d6 days for each jump plus 1d6 to simulate all of the other logistics of delivery.
     * @param system - A <code>PlanetarySystem</code> object where the supplies are shipping from
     * @return the number of days that supplies will take to arrive.
     */
    public int calculatePartTransitTime(PlanetarySystem system) {
        //calculate number of jumps by light year distance as the crow flies divided by 30
        //the basic formula assumes 7 days per jump + system transit time on each side + random days equal
        //to (1 + number of jumps) d6
        double distance = system.getDistanceTo(getCurrentSystem());
        //calculate number of jumps by dividing by 30
        int jumps = (int) Math.ceil(distance / 30.0);
        //you need a recharge except for the first jump
        int recharges = Math.max(jumps - 1, 0);
        //if you are delivering from the same planet then no transit times
        int currentTransitTime = (distance > 0) ? (int) Math.ceil(getCurrentSystem().getTimeToJumpPoint(1.0)) : 0;
        int originTransitTime = (distance > 0) ? (int) Math.ceil(system.getTimeToJumpPoint(1.0)) : 0;
        int amazonFreeShipping = Compute.d6(1 + jumps);
        return (recharges * 7) + currentTransitTime+originTransitTime + amazonFreeShipping;
    }

    /***
     * Calculate transit times based on the margin of success from an acquisition roll. The values here
     * are all based on what the user entered for the campaign options.
     * @param mos - an integer of the margin of success of an acquisition roll
     * @return the number of days that supplies will take to arrive.
     */
    public int calculatePartTransitTime(int mos) {
        int nDice = getCampaignOptions().getNDiceTransitTime();
        int time = getCampaignOptions().getConstantTransitTime();
        if (nDice > 0) {
            time += Compute.d6(nDice);
        }
        // now step forward through the calendar
        LocalDate arrivalDate = getLocalDate();
        switch (getCampaignOptions().getUnitTransitTime()) {
            case CampaignOptions.TRANSIT_UNIT_MONTH:
                arrivalDate = arrivalDate.plusMonths(time);
                break;
            case CampaignOptions.TRANSIT_UNIT_WEEK:
                arrivalDate = arrivalDate.plusWeeks(time);
                break;
            case CampaignOptions.TRANSIT_UNIT_DAY:
            default:
                arrivalDate = arrivalDate.plusDays(time);
                break;
        }

        // now adjust for MoS and minimums
        int mosBonus = getCampaignOptions().getAcquireMosBonus() * mos;
        switch (getCampaignOptions().getAcquireMosUnit()) {
            case CampaignOptions.TRANSIT_UNIT_MONTH:
                arrivalDate = arrivalDate.minusMonths(mosBonus);
                break;
            case CampaignOptions.TRANSIT_UNIT_WEEK:
                arrivalDate = arrivalDate.minusWeeks(mosBonus);
                break;
            case CampaignOptions.TRANSIT_UNIT_DAY:
            default:
                arrivalDate = arrivalDate.minusDays(mosBonus);
                break;
        }

        // now establish minimum date and if this is before
        LocalDate minimumDate = getLocalDate();
        switch (getCampaignOptions().getAcquireMinimumTimeUnit()) {
            case CampaignOptions.TRANSIT_UNIT_MONTH:
                minimumDate = minimumDate.plusMonths(getCampaignOptions().getAcquireMinimumTime());
                break;
            case CampaignOptions.TRANSIT_UNIT_WEEK:
                minimumDate = minimumDate.plusWeeks(getCampaignOptions().getAcquireMinimumTime());
                break;
            case CampaignOptions.TRANSIT_UNIT_DAY:
            default:
                minimumDate = minimumDate.plusDays(getCampaignOptions().getAcquireMinimumTime());
                break;
        }

        if (arrivalDate.isBefore(minimumDate)) {
            return Math.toIntExact(ChronoUnit.DAYS.between(getLocalDate(), minimumDate));
        } else {
            return Math.toIntExact(ChronoUnit.DAYS.between(getLocalDate(), arrivalDate));
        }
    }

    /**
     * This returns a PartInventory object detailing the current count
     * for a part on hand, in transit, and ordered.
     *
     * @param part A part to lookup its current inventory.
     * @return A PartInventory object detailing the current counts of
     * the part on hand, in transit, and ordered.
     * @see mekhq.campaign.parts.PartInventory
     */
    public PartInventory getPartInventory(Part part) {
        PartInventory inventory = new PartInventory();

        int nSupply = 0;
        int nTransit = 0;
        for (Part p : getParts()) {
            if (!p.isSpare()) {
                continue;
            }
            if (part.isSamePartType(p)) {
                if (p.isPresent()) {
                    if (p instanceof Armor) { // ProtomekArmor and BaArmor are derived from Armor
                        nSupply += ((Armor) p).getAmount();
                    } else if (p instanceof AmmoStorage) {
                        nSupply += ((AmmoStorage) p).getShots();
                    } else {
                        nSupply += p.getQuantity();
                    }
                } else {
                    if (p instanceof Armor) { // ProtomekArmor and BaArmor are derived from Armor
                        nTransit += ((Armor) p).getAmount();
                    } else if (p instanceof AmmoStorage) {
                        nTransit += ((AmmoStorage) p).getShots();
                    } else {
                        nTransit += p.getQuantity();
                    }
                }
            }
        }

        inventory.setSupply(nSupply);
        inventory.setTransit(nTransit);

        int nOrdered = 0;
        IAcquisitionWork onOrder = getShoppingList().getShoppingItem(part);
        if (null != onOrder) {
            if (onOrder instanceof Armor) { // ProtoMech Armor and BaArmor are derived from Armor
                nOrdered += ((Armor) onOrder).getAmount();
            } else if (onOrder instanceof AmmoStorage) {
                nOrdered += ((AmmoStorage) onOrder).getShots();
            } else {
                nOrdered += onOrder.getQuantity();
            }
        }

        inventory.setOrdered(nOrdered);

        String countModifier = "";
        if (part instanceof Armor) { // ProtoMech Armor and BaArmor are derived from Armor
            countModifier = "points";
        }
        if (part instanceof AmmoStorage) {
            countModifier = "shots";
        }

        inventory.setCountModifier(countModifier);
        return inventory;
    }

    public void addLoan(Loan loan) {
        addReport("You have taken out loan " + loan.getDescription()
                + ". Your account has been credited "
                + loan.getPrincipal().toAmountAndSymbolString()
                + " for the principal amount.");
        finances.addLoan(loan);
        MekHQ.triggerEvent(new LoanNewEvent(loan));
        finances.credit(loan.getPrincipal(), Transaction.C_LOAN_PRINCIPAL,
                "loan principal for " + loan.getDescription(), getLocalDate());
    }

    public void payOffLoan(Loan loan) {
        if (finances.debit(loan.getRemainingValue(),
                Transaction.C_LOAN_PAYMENT, "loan payoff for " + loan.getDescription(), getLocalDate())) {
            addReport("You have paid off the remaining loan balance of "
                    + loan.getRemainingValue().toAmountAndSymbolString()
                    + "on " + loan.getDescription());
            finances.removeLoan(loan);
            MekHQ.triggerEvent(new LoanPaidEvent(loan));
        } else {
            addReport("<font color='red'>You do not have enough funds to pay off "
                    + loan.getDescription() + "</font>");
        }

    }

    public void setHealingTimeOptions(int newHeal, int newNaturalHeal) {
        // we need to check the current values and then if necessary change the
        // times for all
        // personnel, giving them credit for their current waiting time
        int currentHeal = getCampaignOptions().getHealingWaitingPeriod();
        int currentNaturalHeal = getCampaignOptions()
                .getNaturalHealingWaitingPeriod();

        getCampaignOptions().setHealingWaitingPeriod(newHeal);
        getCampaignOptions().setNaturalHealingWaitingPeriod(newNaturalHeal);

        int healDiff = newHeal - currentHeal;
        int naturalDiff = newNaturalHeal - currentNaturalHeal;

        if (healDiff != 0 || naturalDiff != 0) {
            for (Person p : getPersonnel()) {
                if (p.getDoctorId() != null) {
                    p.setDaysToWaitForHealing(Math.max(
                            p.getDaysToWaitForHealing() + healDiff, 1));
                } else {
                    p.setDaysToWaitForHealing(Math.max(
                            p.getDaysToWaitForHealing() + naturalDiff, 1));
                }
            }
        }
    }

    /**
     * Returns our list of potential transport ships
     * @return
     */
    public Set<Unit> getTransportShips() {
        return Collections.unmodifiableSet(transportShips);
    }

    public void doMaintenance(Unit u) {
        if (!u.requiresMaintenance() || !campaignOptions.checkMaintenance()) {
            return;
        }
        // lets start by checking times
        Person tech = u.getTech();
        int minutesUsed = u.getMaintenanceTime();
        int astechsUsed = getAvailableAstechs(minutesUsed, false);
        boolean maintained = ((tech != null) && (tech.getMinutesLeft() >= minutesUsed)
                && !tech.isMothballing());
        boolean paidMaintenance = true;
        if (maintained) {
            // use the time
            tech.setMinutesLeft(tech.getMinutesLeft() - minutesUsed);
            astechPoolMinutes -= astechsUsed * minutesUsed;
        }
        u.incrementDaysSinceMaintenance(maintained, astechsUsed);

        int ruggedMultiplier = 1;
        if (u.getEntity().hasQuirk(OptionsConstants.QUIRK_POS_RUGGED_1)) {
            ruggedMultiplier = 2;
        }

        if (u.getEntity().hasQuirk(OptionsConstants.QUIRK_POS_RUGGED_2)) {
            ruggedMultiplier = 3;
        }

        if (u.getDaysSinceMaintenance() >= (getCampaignOptions().getMaintenanceCycleDays() * ruggedMultiplier)) {
            // maybe use the money
            if (campaignOptions.payForMaintain()) {
                if (!(finances.debit(u.getMaintenanceCost(), Transaction.C_MAINTAIN, "Maintenance for "
                                + u.getName(), getLocalDate()))) {
                    addReport("<font color='red'><b>You cannot afford to pay maintenance costs for "
                            + u.getHyperlinkedName() + "!</b></font>");
                    paidMaintenance = false;
                }
            }
            // it is time for a maintenance check
            int qualityOrig = u.getQuality();
            String techName = "Nobody";
            String techNameLinked = techName;
            if (null != tech) {
                techName = tech.getFullTitle();
                techNameLinked = tech.getHyperlinkedFullTitle();
            }
            // don't do actual damage until we clear the for loop to avoid
            // concurrent mod problems
            // put it into a hash - 4 points of damage will mean destruction
            Map<Part, Integer> partsToDamage = new HashMap<>();
            StringBuilder maintenanceReport = new StringBuilder("<emph>" + techName + " performing maintenance</emph><br><br>");
            for (Part p : u.getParts()) {
                try {
                    String partReport = doMaintenanceOnUnitPart(u, p, partsToDamage, paidMaintenance);
                    if (partReport != null) {
                        maintenanceReport.append(partReport).append("<br>");
                    }
                } catch (Exception e) {
                    MekHQ.getLogger().error(String.format(
                            "Could not perform maintenance on part %s (%d) for %s (%s) due to an error",
                            p.getName(), p.getId(), u.getName(), u.getId().toString()), e);
                    addReport(String.format("ERROR: An error occurred performing maintenance on %s for unit %s, check the log",
                            p.getName(), u.getName()));
                }
            }

            int nDamage = 0;
            int nDestroy = 0;
            for (Map.Entry<Part, Integer> p : partsToDamage.entrySet()) {
                int damage = p.getValue();
                if (damage > 3) {
                    nDestroy++;
                    p.getKey().remove(false);
                } else {
                    p.getKey().doMaintenanceDamage(damage);
                    nDamage++;
                }
            }

            u.setLastMaintenanceReport(maintenanceReport.toString());

            if (getCampaignOptions().logMaintenance()) {
                MekHQ.getLogger().info(maintenanceReport.toString());
            }

            int quality = u.getQuality();
            String qualityString;
            boolean reverse = getCampaignOptions().reverseQualityNames();
            if (quality > qualityOrig) {
                qualityString = "<font color='green'>Overall quality improves from "
                        + Part.getQualityName(qualityOrig, reverse) + " to " + Part.getQualityName(quality, reverse)
                        + "</font>";
            } else if (quality < qualityOrig) {
                qualityString = "<font color='red'>Overall quality declines from "
                        + Part.getQualityName(qualityOrig, reverse) + " to " + Part.getQualityName(quality, reverse)
                        + "</font>";
            } else {
                qualityString = "Overall quality remains " + Part.getQualityName(quality, reverse);
            }
            String damageString = "";
            if (nDamage > 0) {
                damageString += nDamage + " parts were damaged. ";
            }
            if (nDestroy > 0) {
                damageString += nDestroy + " parts were destroyed.";
            }
            if (!damageString.isEmpty()) {
                damageString = "<b><font color='red'>" + damageString + "</b></font> [<a href='REPAIR|" + u.getId()
                        + "'>Repair bay</a>]";
            }
            String paidString = "";
            if (!paidMaintenance) {
                paidString = "<font color='red'>Could not afford maintenance costs, so check is at a penalty.</font>";
            }
            addReport(techNameLinked + " performs maintenance on " + u.getHyperlinkedName() + ". " + paidString
                    + qualityString + ". " + damageString + " [<a href='MAINTENANCE|" + u.getId()
                    + "'>Get details</a>]");

            u.resetDaysSinceMaintenance();
        }
    }

    private String doMaintenanceOnUnitPart(Unit u, Part p, Map<Part, Integer> partsToDamage, boolean paidMaintenance) {
        String partReport = "<b>" + p.getName() + "</b> (Quality " + p.getQualityName() + ")";
        if (!p.needsMaintenance()) {
            return null;
        }
        int oldQuality = p.getQuality();
        TargetRoll target = getTargetForMaintenance(p, u.getTech());
        if (!paidMaintenance) {
            // TODO : Make this modifier user inputtable
            target.addModifier(1, "did not pay for maintenance");
        }

        partReport += ", TN " + target.getValue() + "[" + target.getDesc() + "]";
        int roll = Compute.d6(2);
        int margin = roll - target.getValue();
        partReport += " rolled a " + roll + ", margin of " + margin;

        switch (p.getQuality()) {
            case Part.QUALITY_A: {
                if (margin >= 4) {
                    p.improveQuality();
                }
                if (!campaignOptions.useUnofficialMaintenance()) {
                    if (margin < -6) {
                        partsToDamage.put(p, 4);
                    } else if (margin < -4) {
                        partsToDamage.put(p, 3);
                    } else if (margin == -4) {
                        partsToDamage.put(p, 2);
                    } else if (margin < -1) {
                        partsToDamage.put(p, 1);
                    }
                } else if (margin < -6) {
                    partsToDamage.put(p, 1);
                }
                break;
            }
            case Part.QUALITY_B: {
                if (margin >= 4) {
                    p.improveQuality();
                } else if (margin < -5) {
                    p.decreaseQuality();
                }
                if (!campaignOptions.useUnofficialMaintenance()) {
                    if (margin < -6) {
                        partsToDamage.put(p, 2);
                    } else if (margin < -2) {
                        partsToDamage.put(p, 1);
                    }
                }
                break;
            }
            case Part.QUALITY_C: {
                if (margin < -4) {
                    p.decreaseQuality();
                } else if (margin >= 5) {
                    p.improveQuality();
                }
                if (!campaignOptions.useUnofficialMaintenance()) {
                    if (margin < -6) {
                        partsToDamage.put(p, 2);
                    } else if (margin < -3) {
                        partsToDamage.put(p, 1);
                    }
                }
                break;
            }
            case Part.QUALITY_D: {
                if (margin < -3) {
                    p.decreaseQuality();
                    if ((margin < -4) && !campaignOptions.useUnofficialMaintenance()) {
                        partsToDamage.put(p, 1);
                    }
                } else if (margin >= 5) {
                    p.improveQuality();
                }
                break;
            }
            case Part.QUALITY_E:
                if (margin < -2) {
                    p.decreaseQuality();
                    if ((margin < -5) && !campaignOptions.useUnofficialMaintenance()) {
                        partsToDamage.put(p, 1);
                    }
                } else if (margin >= 6) {
                    p.improveQuality();
                }
                break;
            case Part.QUALITY_F:
            default:
                if (margin < -2) {
                    p.decreaseQuality();
                    if (margin < -6 && !campaignOptions.useUnofficialMaintenance()) {
                        partsToDamage.put(p, 1);
                    }
                }
                // TODO: award XP point if margin >= 6 (make this optional)
                //if (margin >= 6) {
                //
                //}
                break;
        }
        if (p.getQuality() > oldQuality) {
            partReport += ": <font color='green'>new quality is " + p.getQualityName() + "</font>";
        } else if (p.getQuality() < oldQuality) {
            partReport += ": <font color='red'>new quality is " + p.getQualityName() + "</font>";
        } else {
            partReport += ": quality remains " + p.getQualityName();
        }
        if (null != partsToDamage.get(p)) {
            if (partsToDamage.get(p) > 3) {
                partReport += ", <font color='red'><b>part destroyed</b></font>";
            } else {
                partReport += ", <font color='red'><b>part damaged</b></font>";
            }
        }

        return partReport;
    }

    public void initTimeInService() {
        for (Person p : getPersonnel()) {
            if (!p.isDependent() && p.getPrisonerStatus().isFree()) {
                LocalDate join = null;
                for (LogEntry e : p.getPersonnelLog()) {
                    if (join == null) {
                        // If by some nightmare there is no Joined date just use the first entry.
                        join = e.getDate();
                    }
                    if (e.getDesc().startsWith("Joined ") || e.getDesc().startsWith("Freed ")) {
                        join = e.getDate();
                        break;
                    }
                }

                p.setRecruitment((join != null) ? join : getLocalDate().minusYears(1));
            }
        }
    }

    public void initTimeInRank() {
        for (Person p : getPersonnel()) {
            if (!p.isDependent() && p.getPrisonerStatus().isFree()) {

                LocalDate join = null;
                for (LogEntry e : p.getPersonnelLog()) {
                    if (join == null) {
                        // If by some nightmare there is no date from the below, just use the first entry.
                        join = e.getDate();
                    }

                    if (e.getDesc().startsWith("Joined ") || e.getDesc().startsWith("Freed ")
                            || e.getDesc().startsWith("Promoted ") || e.getDesc().startsWith("Demoted ")) {
                        join = e.getDate();
                    }
                }

                // For that one in a billion chance the log is empty. Clone today's date and subtract a year
                p.setLastRankChangeDate((join != null) ? join : getLocalDate().minusYears(1));
            }
        }
    }

    public void initRetirementDateTracking() {
        for (Person person : getPersonnel()) {
            if (person.getStatus().isRetired()) {
                LocalDate retired = null;
                LocalDate lastLoggedDate = null;
                for (LogEntry entry : person.getPersonnelLog()) {
                    lastLoggedDate = entry.getDate();
                    if (entry.getDesc().startsWith("Retired")) {
                        retired = entry.getDate();
                    }
                }

                if (retired == null) {
                    retired = lastLoggedDate;
                }

                // For that one in a billion chance the log is empty. Clone today's date and subtract a year
                person.setRetirement((retired != null) ? retired : getLocalDate().minusYears(1));
            }
        }
    }

    public void initAtB(boolean newCampaign) {
        getRetirementDefectionTracker().setLastRetirementRoll(getLocalDate());

        if (!newCampaign) {
            /*
            * Switch all contracts to AtBContract's
            */
            for (Map.Entry<Integer, Mission> me : missions.entrySet()) {
                Mission m = me.getValue();
                if (m instanceof Contract && !(m instanceof AtBContract)) {
                    me.setValue(new AtBContract((Contract) m, this));
                }
            }

            /*
            * Go through all the personnel records and assume the earliest date is the date
            * the unit was founded.
            */
            LocalDate founding = null;
            for (Person p : getPersonnel()) {
                for (LogEntry e : p.getPersonnelLog()) {
                    if ((founding == null) || e.getDate().isBefore(founding)) {
                        founding = e.getDate();
                    }
                }
            }
            /*
            * Go through the personnel records again and assume that any person who joined
            * the unit on the founding date is one of the founding members. Also assume
            * that MWs assigned to a non-Assault 'Mech on the date they joined came with
            * that 'Mech (which is a less certain assumption)
            */
            for (Person p : getPersonnel()) {
                LocalDate join = null;
                for (LogEntry e : p.getPersonnelLog()) {
                    if (e.getDesc().startsWith("Joined ")) {
                        join = e.getDate();
                        break;
                    }
                }
                if ((join != null) && join.equals(founding)) {
                    p.setFounder(true);
                }
                if (p.getPrimaryRole().isMechWarrior()
                        || (p.getPrimaryRole().isAerospacePilot() && getCampaignOptions().getAeroRecruitsHaveUnits())
                        || p.getPrimaryRole().isProtoMechPilot()) {
                    for (LogEntry e : p.getPersonnelLog()) {
                        if (e.getDate().equals(join) && e.getDesc().startsWith("Assigned to ")) {
                            String mech = e.getDesc().substring(12);
                            MechSummary ms = MechSummaryCache.getInstance().getMech(mech);
                            if (null != ms && (p.isFounder()
                                    || ms.getWeightClass() < megamek.common.EntityWeightClass.WEIGHT_ASSAULT)) {
                                p.setOriginalUnitWeight(ms.getWeightClass());
                                if (ms.isClan()) {
                                    p.setOriginalUnitTech(Person.TECH_CLAN);
                                } else if (ms.getYear() > 3050) {
                                    // TODO : Fix this so we aren't using a hack that just assumes IS2
                                    p.setOriginalUnitTech(Person.TECH_IS2);
                                }
                                if ((null != p.getUnit())
                                        && ms.getName().equals(p.getUnit().getEntity().getShortNameRaw())) {
                                    p.setOriginalUnitId(p.getUnit().getId());
                                }
                            }
                        }
                    }
                }
            }

            addAllLances(this.forces);

            // Determine whether or not there is an active contract
            setHasActiveContract();
        }

        setAtBConfig(AtBConfiguration.loadFromXml());
        RandomFactionGenerator.getInstance().startup(this);
        getContractMarket().generateContractOffers(this, newCampaign);
        getUnitMarket().generateUnitOffers(this);
        setAtBEventProcessor(new AtBEventProcessor(this));
    }

    /**
     * Stop processing AtB events and release memory.
     */
    public void shutdownAtB() {
        RandomFactionGenerator.getInstance().dispose();
        RandomUnitGenerator.getInstance().dispose();
        atbEventProcessor.shutdown();
    }

    public boolean checkOverDueLoans() {
        Money overdueAmount = getFinances().checkOverdueLoanPayments(this);
        if (overdueAmount.isPositive()) {
            JOptionPane.showMessageDialog(
                    null,
                    "You have overdue loan payments totaling "
                            + overdueAmount.toAmountAndSymbolString()
                            + "\nYou must deal with these payments before advancing the day.\nHere are some options:\n  - Sell off equipment to generate funds.\n  - Pay off the collateral on the loan.\n  - Default on the loan.\n  - Just cheat and remove the loan via GM mode.",
                            "Overdue Loan Payments",
                            JOptionPane.WARNING_MESSAGE);
            return true;
        }
        return false;
    }

    public boolean checkRetirementDefections() {
        if (getRetirementDefectionTracker().getRetirees().size() > 0) {
            Object[] options = { "Show Payout Dialog", "Cancel" };
            return JOptionPane.YES_OPTION == JOptionPane
                    .showOptionDialog(
                            null,
                            "You have personnel who have left the unit or been killed in action but have not received their final payout.\nYou must deal with these payments before advancing the day.\nHere are some options:\n  - Sell off equipment to generate funds.\n  - Pay one or more personnel in equipment.\n  - Just cheat and use GM mode to edit the settlement.",
                            "Unresolved Final Payments",
                            JOptionPane.OK_CANCEL_OPTION,
                            JOptionPane.WARNING_MESSAGE, null, options,
                            options[0]);
        }
        return false;
    }

    public boolean checkYearlyRetirements() {
        if (getCampaignOptions().getUseAtB()
                && (ChronoUnit.DAYS.between(getRetirementDefectionTracker().getLastRetirementRoll(),
                getLocalDate()) == getRetirementDefectionTracker().getLastRetirementRoll().lengthOfYear())) {
            Object[] options = { "Show Retirement Dialog", "Not Now" };
            return JOptionPane.YES_OPTION == JOptionPane
                    .showOptionDialog(
                            null,
                            "It has been a year since the last retirement/defection roll, and it is time to do another.",
                            "Retirement/Defection roll required",
                            JOptionPane.OK_CANCEL_OPTION,
                            JOptionPane.WARNING_MESSAGE, null, options,
                            options[0]);
        }
        return false;
    }

    /**
     * Sets the type of rating method used.
     */
    public void setUnitRating(IUnitRating rating) {
        unitRating = rating;
    }

    /**
     * Returns the type of rating method as selected in the Campaign Options dialog.
     * Lazy-loaded for performance. Default is CampaignOpsReputation
     */
    public IUnitRating getUnitRating() {
        // if we switched unit rating methods,
        if (unitRating != null && (unitRating.getUnitRatingMethod() != getCampaignOptions().getUnitRatingMethod())) {
            unitRating = null;
        }

        if (unitRating == null) {
            UnitRatingMethod method = getCampaignOptions().getUnitRatingMethod();

            if (UnitRatingMethod.FLD_MAN_MERCS_REV.equals(method)) {
                unitRating = new FieldManualMercRevDragoonsRating(this);
            } else {
                unitRating = new CampaignOpsReputation(this);
            }
        }

        return unitRating;
    }

    @Override
    public int getTechIntroYear() {
        if (getCampaignOptions().limitByYear()) {
            return getGameYear();
        } else {
            return Integer.MAX_VALUE;
        }
    }

    @Override
    public int getGameYear() {
        return getLocalDate().getYear();
    }

    @Override
    public int getTechFaction() {
        return techFactionCode;
    }

    public void updateTechFactionCode() {
        if (campaignOptions.useFactionIntroDate()) {
            for (int i = 0; i < ITechnology.MM_FACTION_CODES.length; i++) {
                if (ITechnology.MM_FACTION_CODES[i].equals(factionCode)) {
                    techFactionCode = i;
                    UnitTechProgression.loadFaction(techFactionCode);
                    return;
                }
            }
            // If the tech progression data does not include the current faction,
            // use a generic.
            if (getFaction().isClan()) {
                techFactionCode = ITechnology.F_CLAN;
            } else if (getFaction().isPeriphery()) {
                techFactionCode = ITechnology.F_PER;
            } else {
                techFactionCode = ITechnology.F_IS;
            }
        } else {
            techFactionCode = ITechnology.F_NONE;
        }
        // Unit tech level will be calculated if the code has changed.
        UnitTechProgression.loadFaction(techFactionCode);
    }

    @Override
    public boolean useClanTechBase() {
        return getFaction().isClan();
    }

    @Override
    public boolean useMixedTech() {
        if (useClanTechBase()) {
            return campaignOptions.allowISPurchases();
        } else {
            return campaignOptions.allowClanPurchases();
        }
    }

    @Override
    public SimpleTechLevel getTechLevel() {
        for (SimpleTechLevel lvl : SimpleTechLevel.values()) {
            if (campaignOptions.getTechLevel() == lvl.ordinal()) {
                return lvl;
            }
        }
        return SimpleTechLevel.UNOFFICIAL;
    }

    @Override
    public boolean unofficialNoYear() {
        return false;
    }

    @Override
    public boolean useVariableTechLevel() {
        return campaignOptions.useVariableTechLevel();
    }

    @Override
    public boolean showExtinct() {
        return !campaignOptions.disallowExtinctStuff();
    }
}<|MERGE_RESOLUTION|>--- conflicted
+++ resolved
@@ -3029,20 +3029,13 @@
                             (s instanceof AtBDynamicScenario)) {
                         var stub = StratconRulesManager.processIgnoredScenario(
                                 (AtBDynamicScenario) s, contract.getStratconCampaignState());
-<<<<<<< HEAD
-                        s.convertToStub(this, Scenario.S_DEFEAT);
-
-                        addReport("Failure to deploy for " + s.getName() + " resulted in defeat.");
-
-=======
-                        
+
                         if (stub) {
                             s.convertToStub(this, Scenario.S_DEFEAT);
                             addReport("Failure to deploy for " + s.getName() + " resulted in defeat.");
                         } else {
                             s.clearAllForcesAndPersonnel(this);
                         }
->>>>>>> 41c99732
                     } else {
                         s.convertToStub(this, Scenario.S_DEFEAT);
                         contract.addPlayerMinorBreach();
