/*
 * Copyright (c) 2024 - The MegaMek Team. All Rights Reserved.
 *
 * This file is part of MekHQ.
 *
 * MekHQ is free software: you can redistribute it and/or modify
 * it under the terms of the GNU General Public License as published by
 * the Free Software Foundation, either version 3 of the License, or
 * (at your option) any later version.
 *
 * MekHQ is distributed in the hope that it will be useful,
 * but WITHOUT ANY WARRANTY; without even the implied warranty of
 * MERCHANTABILITY or FITNESS FOR A PARTICULAR PURPOSE. See the
 * GNU General Public License for more details.
 *
 * You should have received a copy of the GNU General Public License
 * along with MekHQ. If not, see <http://www.gnu.org/licenses/>.
 */
package mekhq.campaign.personnel.education;

import megamek.common.Compute;
import mekhq.MekHQ;
import mekhq.campaign.Campaign;
import mekhq.campaign.finances.Money;
import mekhq.campaign.finances.enums.TransactionType;
import mekhq.campaign.log.ServiceLogger;
import mekhq.campaign.personnel.Person;
import mekhq.campaign.personnel.enums.PersonnelStatus;
import mekhq.campaign.personnel.enums.education.EducationLevel;
import mekhq.campaign.personnel.enums.education.EducationStage;
import org.apache.logging.log4j.LogManager;

import java.time.DayOfWeek;
import java.util.*;
import java.util.stream.Collectors;

/**
 * The EducationController class is responsible for managing the education process.
 * It provides methods to begin the education process, calculate education level, and enroll a person into an academy.
 */
public class EducationController {
    /**
     * Begins the education process for a Person in a Campaign.
     *
     * @param campaign The Campaign in which the education process is taking place.
     * @param person The Person who is enrolling for education.
     * @param academySet The set name of the academy.
     * @param academyNameInSet The name of the academy within the set.
     * @param courseIndex The index of the course in the academy.
     * @param campus The campus location (can be null if the academy is local).
     * @param faction The faction of the person.
     */
    public static void beginEducation(Campaign campaign, Person person, String academySet, String academyNameInSet, int courseIndex, String campus, String faction) {
        ResourceBundle resources = ResourceBundle.getBundle("mekhq.resources.Education", MekHQ.getMHQOptions().getLocale());

        Academy academy = getAcademy(academySet, academyNameInSet);

        if (academy == null) {
            LogManager.getLogger().error("No academy found with name {} in set {}", academyNameInSet, academySet);
            return;
        }

        double tuition = academy.getTuitionAdjusted(person) * academy.getFactionDiscountAdjusted(campaign, person);

        if (tuition > 0) {
            // check there is enough money in the campaign & if so, make a debit
            if (campaign.getFinances().getBalance().isLessThan(Money.of(tuition))) {
                campaign.addReport(String.format(resources.getString("insufficientFunds.text"),
                        person.getHyperlinkedFullTitle()));
                return;
            } else {
                campaign.getFinances().debit(TransactionType.EDUCATION,
                        campaign.getLocalDate(),
                        Money.of(tuition),
                        String.format(resources.getString("payment.text"),
                                person.getFullName()));
            }
        }

        // with the checks done, and tuition paid, we can enroll Person
        person.setEduCourseIndex(courseIndex);

        enrollPerson(campaign, person, academy, campus, faction, courseIndex);

        campaign.addReport(String.format(resources.getString("offToSchool.text"),
                    person.getFullName(),
                    person.getEduAcademyName(),
                    person.getEduJourneyTime()));
    }

    /**
     * Enrolls a person into an academy and assigns them to a campus.
     * Sets the person's various education-related properties.
     *
     * @param campaign The campaign the person is being enrolled in.
     * @param person   The person being enrolled.
     * @param academy  The academy the person is being enrolled into.
     * @param campus   The campus where the person will be assigned.
     *                 This parameter can be null if the academy is local.
     * @param faction  The faction of the academy the person is being enrolled into.
     * @param courseIndex The index of the course being taken.
     */
    public static void enrollPerson(Campaign campaign, Person person, Academy academy, String campus, String faction, Integer courseIndex) {
        // change status will wipe the academic information, so must always precede the setters
        person.changeStatus(campaign, campaign.getLocalDate(), PersonnelStatus.STUDENT);

        person.setEduEducationStage(EducationStage.JOURNEY_TO_CAMPUS);
        person.setEduAcademySet(academy.getSet());
        person.setEduAcademyNameInSet(academy.getName());
        person.setEduEducationTime(academy.getDurationDays());
        person.setEduAcademyFaction(faction);
        person.setEduCourseIndex(courseIndex);

        if (academy.isLocal()) {
            person.setEduJourneyTime(2);
            person.setEduAcademySystem(campaign.getCurrentSystem().getId());
        } else {
            person.setEduJourneyTime(campaign.getSimplifiedTravelTime(campaign.getSystemById(campus)));
            person.setEduAcademySystem(campus);
        }

        // this should already be 0, but we reset it just in case
        person.setEduDaysOfTravel(0);

        // if the academy is Local, we need to generate a name, otherwise we use the listed name
        if (academy.isLocal()) {
            person.setEduAcademyName(generateName(academy, campus));
        } else {
            person.setEduAcademyName(person.getEduAcademyNameInSet() + " (" + campaign.getSystemById(campus).getName(campaign.getLocalDate()) + ')');
        }

        // we have this all the way at the bottom as a bit of insurance.
        // when troubleshooting, if the log isn't getting entered, we know something went wrong when enrolling.
        ServiceLogger.eduEnrolled(person, campaign.getLocalDate(), person.getEduAcademyName(), academy.getQualifications().get(person.getEduCourseIndex()));
    }

    /**
     * Generates a name for a local academy or clan education facility.
     *
     * @param academy     The academy to which the person is applying.
     * @param campus      The campus of the academy.
     * @return The generated name.
     */
    public static String generateName(Academy academy, String campus) {
        ResourceBundle resources = ResourceBundle.getBundle("mekhq.resources.Education", MekHQ.getMHQOptions().getLocale());

        if (academy.isPrepSchool()) {
            if (Compute.d6(1) <= 3) {
                return campus + ' ' + generateTypeChild(resources) + ' ' + resources.getString("conjoinerOf.text") + ' ' + generateSuffix(resources);
            } else {
                return generateTypeChild(resources) + ' ' + resources.getString("conjoinerOf.text") + ' ' + campus;
            }
        }

        if (Compute.d6(1) <= 3) {
            if (academy.isMilitary()) {
                return campus + ' ' + generateMilitaryPrefix(resources) + ' ' + generateTypeAdult(resources) + ' ' + resources.getString("conjoinerOf.text") + ' ' + generateSuffix(resources);
            } else {
                return campus + ' ' + generateTypeAdult(resources) + ' ' + resources.getString("conjoinerOf.text") + ' ' + generateSuffix(resources);
            }
        } else {
            if (academy.isMilitary()) {
                return generateMilitaryPrefix(resources) + ' ' + generateTypeAdult(resources) + ' ' + resources.getString("conjoinerOf.text") + ' ' + campus;
            } else {
                return generateTypeAdult(resources) + ' ' + resources.getString("conjoinerOf.text") + ' ' + campus;
            }
        }
    }

    /**
     * Generates a military academy prefix randomly selected from the resource bundle.
     *
     * @param resources the resource bundle containing the military prefix texts
     * @return a randomly generated military prefix
     * @throws IllegalStateException if an unexpected roll occurs
     */
    private static String generateMilitaryPrefix(ResourceBundle resources) {
        switch (Compute.d6(1)) {
            case 1:
                return resources.getString("prefixCombinedArms.text");
            case 2:
                return resources.getString("prefixCombinedForces.text");
            case 3:
                return resources.getString("prefixMilitary.text");
            case 4:
                return resources.getString("prefixWar.text");
            case 5:
                return resources.getString("prefixWarFighting.text");
            case 6:
                return resources.getString("prefixCombat.text");
            default:
                throw new IllegalStateException("Unexpected roll in generateMilitaryPrefix");
        }
    }

    /**
     * This method generates an academy suffix based on a random roll.
     *
     * @param resources The ResourceBundle containing the suffix texts.
     * @return The generated suffix.
     * @throws IllegalStateException if the random roll is unexpected.
     */
    private static String generateSuffix(ResourceBundle resources) {
        switch (Compute.d6(1)) {
            case 1:
                return resources.getString("suffixTechnology.text");
            case 2:
                return resources.getString("suffixTechnologyAdvanced.text");
            case 3:
                return resources.getString("suffixScience.text");
            case 4:
                return resources.getString("suffixScienceAdvanced.text");
            case 5:
                return resources.getString("suffixStudies.text");
            case 6:
                return resources.getString("suffixHigherLearning.text");
            default:
                throw new IllegalStateException("Unexpected roll in generateSuffix()");
        }
    }

    /**
     * Generates a random educational institution type from the provided ResourceBundle.
     *
     * @param resources the ResourceBundle containing the localized strings for the educational institution types
     * @return a randomly selected educational institution type
     * @throws IllegalStateException if the generated roll is unexpected
     */
    private static String generateTypeAdult(ResourceBundle resources) {
        switch (Compute.d6(1)) {
            case 1:
                return resources.getString("typeAcademy.text");
            case 2:
                return resources.getString("typeCollege.text");
            case 3:
                return resources.getString("typeInstitute.text");
            case 4:
                return resources.getString("typeUniversity.text");
            case 5:
                return resources.getString("typePolytechnic.text");
            case 6:
                return resources.getString("typeSchool.text");
            default:
                throw new IllegalStateException("Unexpected roll in generateTypeAdult");
        }
    }


    /**
     * Generates a random educational institution type from the provided ResourceBundle.
     *
     * @param resources the ResourceBundle containing the localized strings for the educational institution types
     * @return a randomly selected educational institution type
     * @throws IllegalStateException if the generated roll is unexpected
     */
    private static String generateTypeChild(ResourceBundle resources) {
        switch (Compute.d6(1)) {
            case 1:
                return resources.getString("typeAcademy.text");
            case 2:
                return resources.getString("typePreparatorySchool.text");
            case 3:
                return resources.getString("typeInstitute.text");
            case 4:
                return resources.getString("typeSchoolBoarding.text");
            case 5:
                return resources.getString("typeFinishingSchool.text");
            case 6:
                return resources.getString("typeSchool.text");
            default:
                throw new IllegalStateException("Unexpected roll in generateTypeAdult");
        }
    }

    /**
     * Processes a new day for a person in a campaign.
     *
     * @param campaign   the campaign in which the person is participating
     * @param person     the person for whom the new day is being processed
     * @param ageBypass  a flag indicating whether graduation age restrictions should be bypassed
     * @return true if the new day was successfully processed, false otherwise
     */
    public static boolean processNewDay(Campaign campaign, Person person, boolean ageBypass) {
        ResourceBundle resources = ResourceBundle.getBundle("mekhq.resources.Education", MekHQ.getMHQOptions().getLocale());
        Academy academy = getAcademy(person.getEduAcademySet(), person.getEduAcademyNameInSet());

        EducationStage educationStage = person.getEduEducationStage();

        // is person in transit to the institution?
        if (educationStage.isJourneyToCampus()) {
            journeyToAcademy(campaign, person, resources);
            return false;
        }

        // is the person on campus and undergoing education
        if (educationStage.isEducation()) {
            return ongoingEducation(campaign, person, academy, ageBypass, resources);
        }

        // if education has concluded and the journey home hasn't started, we begin the journey
        if ((educationStage.isGraduating()) || (educationStage.isDroppingOut())) {
            beginJourneyHome(campaign, person, resources);
            return false;
        }

        // if we reach this point it means Person is already in transit, so we continue their journey
        if (educationStage.isJourneyFromCampus()) {
            processJourneyHome(campaign, person);
            return false;
        }

        LogManager.getLogger().error("Failed to process education stage: {}", educationStage);
        return false;
    }

    /**
     * Processes a person's journey to campus.
     *
     * @param campaign  The campaign the person is part of.
     * @param person    The person for whom the journey is being processed.
     * @param resources The resource bundle containing localized strings.
     */
    private static void journeyToAcademy(Campaign campaign, Person person, ResourceBundle resources) {
        person.incrementEduDaysOfTravel();

        // has Person just arrived?
        if (person.getEduDaysOfTravel() >= person.getEduJourneyTime()) {
            campaign.addReport(person.getHyperlinkedName() + ' ' + resources.getString("arrived.text"));
            person.setEduEducationStage(EducationStage.EDUCATION);
        }
    }

    /**
     * Processes a person's ongoing education.
     *
     * @param campaign  The campaign the person is part of.
     * @param person    The person for whom the days of education are being processed.
     * @param academy   the academy the person is attending.
     * @param resources The resource bundle containing localized strings.
     * @return The remaining days of education for the person.
     */
    private static boolean ongoingEducation(Campaign campaign, Person person, Academy academy, boolean ageBypass, ResourceBundle resources) {
        int daysOfEducation = person.getEduEducationTime();

        if (academy.isPrepSchool()) {
            if ((person.getAge(campaign.getLocalDate()) >= academy.getAgeMax()) || (ageBypass)) {
                graduationPicker(campaign, person, academy, resources);

                person.setEduEducationStage(EducationStage.GRADUATING);

                if (campaign.getLocalDate().getDayOfWeek() == DayOfWeek.MONDAY) {
                    processNewWeekChecks(campaign, academy, person, resources);
                }

                return true;
            }

            if (campaign.getLocalDate().getDayOfWeek() == DayOfWeek.MONDAY) {
                processNewWeekChecks(campaign, academy, person, resources);
            }

            return false;
        } else {
            person.setEduEducationTime(daysOfEducation - 1);

            if (campaign.getLocalDate().getDayOfWeek() == DayOfWeek.MONDAY) {
                processNewWeekChecks(campaign, academy, person, resources);
            }

            // we use 2 as that would be the value prior the day's decrement
            if (daysOfEducation < 2) {
                if (graduationPicker(campaign, person, academy, resources)) {
                    return person.getEduEducationStage().isGraduating();
                } else {
                    return false;
                }
            }
        }

        return false;
    }

    /**
     * Picks the appropriate graduation method based on the given campaign, person, academy, and resources.
     *
     * @param campaign the campaign to use for calculations
     * @param person the person to determine graduation for
     * @param academy the academy to determine graduation from
     * @param resources the resources to use for graduation
     * @return true, if the person successfully graduates, otherwise, false
     */
    private static boolean graduationPicker(Campaign campaign, Person person, Academy academy, ResourceBundle resources) {
        if (academy.isPrepSchool()) {
            graduateChild(campaign, person, academy, resources);
            return true;
        } else {
            return graduateAdult(campaign, person, academy, resources);
        }
    }

    /**
     * Begins the journey for a person to return home from an academy.
     *
     * @param campaign   the current campaign
     * @param person     the person returning from the academy
     * @param resources  the resource bundle containing localized strings
     */
    private static void beginJourneyHome(Campaign campaign, Person person, ResourceBundle resources) {
        int travelTime = Math.max(2, campaign.getSimplifiedTravelTime(campaign.getSystemById(person.getEduAcademySystem())));

        campaign.addReport(person.getHyperlinkedName() + ' '
                + String.format(resources.getString("returningFromSchool.text"), travelTime));

        person.setEduJourneyTime(travelTime);
        person.setEduDaysOfTravel(0);
        person.setEduEducationStage(EducationStage.JOURNEY_FROM_CAMPUS);
    }

    /**
     * Processes the journey home for a person.
     *
     * @param campaign         the campaign the person is in
     * @param person           the person whose journey home is being processed
     */
    private static void processJourneyHome(Campaign campaign, Person person) {
        // has the journey time changed?
        int travelTime = Math.max(2, campaign.getSimplifiedTravelTime(campaign.getSystemById(person.getEduAcademySystem())));

        // if so, update the journey time
        if (travelTime != person.getEduJourneyTime()) {
            person.setEduJourneyTime(travelTime);
        }

        person.incrementEduDaysOfTravel();

        // has the person arrived home?
        if (person.getEduDaysOfTravel() >= person.getEduJourneyTime()) {
            person.changeStatus(campaign, campaign.getLocalDate(), PersonnelStatus.ACTIVE);
        }
    }

    /**
     * Retrieves an Academy object based on the provided parameters.
     *
     * @param academySetName The academy set name to match.
     * @param academyNameInSet The academy name in the set to match.
     * @return The Academy that matches the provided parameters or null if no match is found.
     */
    public static Academy getAcademy(String academySetName, String academyNameInSet) {

        List<String> setNames = AcademyFactory.getInstance().getAllSetNames();

        return setNames.stream()
                .filter(set -> set.equals(academySetName))
                .map(set -> AcademyFactory.getInstance().getAllAcademiesForSet(set))
                .flatMap(Collection::stream)
                .filter(academy -> academy.getName().equals(academyNameInSet)).findFirst().orElse(null);
    }

    /**
     * Processes the new week checks for a specific person in a campaign.
     *
     * @param campaign        The campaign in which the person is participating.
     * @param academy         The academy where the person is receiving education.
     * @param person          The person whose new week checks need to be processed.
     * @param resources       The resource bundle used for localized strings.
     */
    private static void processNewWeekChecks(Campaign campaign, Academy academy, Person person, ResourceBundle resources) {
        if ((campaign.getCampaignOptions().isEnableRandomXp()) && (campaign.getLocalDate().getDayOfMonth() == 1)) {
            if (Compute.d6(2) >= academy.getFacultySkill()) {
                person.awardXP(campaign, campaign.getCampaignOptions().getRandomXpRate());
            }
        }

        if (!person.getEduEducationStage().isGraduating()) {
            // It's unlikely we'll ever get canonical destruction or closure dates for all the academies,
            // so no need to check these more than once a year
            if (campaign.getLocalDate().getDayOfYear() == 1) {
                // time to check whether the academy is still standing.
                if (checkForAcademyDestruction(campaign, academy, person, resources)) {
                    return;
                }

                // is the academy still open?
                if (checkForAcademyClosure(campaign, academy, person, resources)) {
                    return;
                }
            }

            // has the system been depopulated? Nominally similar to the above, but here we use actual system data, so it's more dynamic.
            if (campaign.getSystemById(person.getEduAcademySystem()).getPopulation(campaign.getLocalDate()) == 0) {
                if (checkForAcademyDestruction(campaign, academy, person, resources)) {
                    return;
                }
            }

            // is the academy faction at war with person faction, or the campaign faction?
            if (checkForAcademyFactionConflict(campaign, academy, person, resources)) {
                return;
            }

            // does person want to drop out?
            if (checkForDropout(campaign, academy, person, resources)) {
                return;
            }

            // was there a training accident?
            checkForTrainingAccidents(campaign, academy, person, resources);
        }
    }

    /**
     * Checks for training accidents for a person in a campaign.
     *
     * @param campaign   the campaign the person is part of
     * @param academy    the academy the person belongs to
     * @param person     the person to check for training accidents
     * @param resources  the resource bundle for getting localized strings
     */
    private static void checkForTrainingAccidents(Campaign campaign, Academy academy, Person person, ResourceBundle resources) {
        if (academy.isMilitary()) {
            int militaryDiceSize = campaign.getCampaignOptions().getMilitaryAcademyAccidents();
            int roll;

            if (militaryDiceSize > 1) {
                roll = Compute.randomInt(militaryDiceSize);
            } else {
                roll = -1;
            }

            if (roll == 0) {
                if ((!person.isChild(campaign.getLocalDate())) || (campaign.getCampaignOptions().isAllAges())) {
                    if (Compute.d6(2) >= 5) {
                        roll = Compute.d6(3);

                        campaign.addReport(person.getHyperlinkedName() + ' '
                                + String.format(resources.getString("eventTrainingAccident.text"), roll));

                        if (!academy.isPrepSchool()) {
                            person.setEduEducationTime(person.getEduEducationTime() + roll);
                        }
                    } else {
                        campaign.addReport(person.getHyperlinkedName() + ' ' + resources.getString("eventTrainingAccidentKilled.text"));
                        person.changeStatus(campaign, campaign.getLocalDate(), PersonnelStatus.ACCIDENTAL);
                    }
                } else {
                    roll = Compute.d6(3);

                    campaign.addReport(person.getHyperlinkedName() + ' '
                            + String.format(resources.getString("eventTrainingAccident.text"), roll));

                    if (!academy.isPrepSchool()) {
                        person.setEduEducationTime(person.getEduEducationTime() + roll);
                    }
                }
            }
        }
    }

    /**
     * Checks if a person should drop out of an education campaign based on their characteristics and chance factors.
     *
     * @param campaign The campaign the person is enrolled in.
     * @param academy The academy the person is attending.
     * @param person The person being evaluated.
     * @param resources The resource bundle containing localization strings.
     * @return true if the person should drop out, false otherwise.
     */
    private static boolean checkForDropout(Campaign campaign, Academy academy, Person person, ResourceBundle resources) {
        int roll;
        int diceSize;

        int adultDiceSize = campaign.getCampaignOptions().getAdultDropoutChance();
        int childDiceSize = campaign.getCampaignOptions().getChildrenDropoutChance();

        if (person.isChild(campaign.getLocalDate())) {
            if (childDiceSize > 1) {
                roll = Compute.randomInt(childDiceSize);
            } else {
                roll = -1;
            }

            diceSize = childDiceSize;
        } else {
            if (adultDiceSize > 1) {
                roll = Compute.randomInt(adultDiceSize);
            } else {
                roll = -1;
            }

            diceSize = adultDiceSize;
        }

        if (diceSize > 0) {
            if ((diceSize == 1) || (roll == 0)) {
                // we add this limiter to avoid a bad play experience when someone drops out in the final stretch
<<<<<<< HEAD
                if (person.getEduEducationTime() >= 10) {
                    if (academy.isReeducationCamp()) {
                        person.changeStatus(campaign, campaign.getLocalDate(), PersonnelStatus.MISSING);
                    } else {
                        campaign.addReport(person.getHyperlinkedName() + ' ' + resources.getString("dropOut.text"));
                        ServiceLogger.eduFailed(person, campaign.getLocalDate(), person.getEduAcademyName(), academy.getQualifications().get(person.getEduCourseIndex()));
                        person.setEduEducationStage(EducationStage.DROPPING_OUT);
                    }
                } else {
                    campaign.addReport(person.getHyperlinkedName() + ' ' + resources.getString("dropOutRejected.text"));
=======
                if (person.getEduEducationTime() < 10) {
                    campaign.addReport(person.getHyperlinkedName() + ' ' + resources.getString("dropOut.text"));
                    ServiceLogger.eduFailed(person, campaign.getLocalDate(), person.getEduAcademyName(), academy.getQualifications().get(person.getEduCourseIndex()));
                    person.setEduEducationStage(EducationStage.DROPPING_OUT);
>>>>>>> 8c3a85c3
                }

                return true;
            } else if ((roll < (diceSize / 20)) && (!academy.isPrepSchool())) {
                // might as well scare the player
                campaign.addReport(person.getHyperlinkedName() + ' ' + resources.getString("dropOutRejected.text"));

                return true;
            }
        }
        return false;
    }

    /**
     * Checks for a conflict between the academy faction and the person's faction
     *
     * @param campaign the campaign in which the conflict is being checked
     * @param academy the academy for which the conflict is being checked
     * @param person the person whose faction is being tested for conflict
     * @param resources the resource bundle for localized strings
     * @return true if a faction conflict is found and resolved, false otherwise
     */
    private static boolean checkForAcademyFactionConflict(Campaign campaign, Academy academy, Person person, ResourceBundle resources) {
        if (academy.isFactionConflict(campaign, person)) {
            campaign.addReport(person.getHyperlinkedName() + ' ' + resources.getString("eventWarExpelled.text"));
            person.setEduEducationStage(EducationStage.DROPPING_OUT);

            return true;
        }
        return false;
    }

    /**
     * Checks if an academy has been closed.
     *
     * @param campaign   the campaign the academy is in
     * @param academy    the academy being checked for closure
     * @param person     the person enrolled in the academy
     * @param resources  the resource bundle for localization.
     * @return true if the academy has been closed, false otherwise
     */
    private static boolean checkForAcademyClosure(Campaign campaign, Academy academy, Person person, ResourceBundle resources) {
        if (campaign.getLocalDate().getYear() >= academy.getClosureYear()) {
            campaign.addReport(person.getHyperlinkedName() + ' ' + resources.getString("eventClosure.text"));
            person.setEduEducationStage(EducationStage.DROPPING_OUT);

            return true;
        }
        return false;
    }

    /**
     * Checks if an academy has been destroyed.
     *
     * @param campaign   the campaign the academy is in
     * @param academy    the academy being checked for destruction
     * @param person     the person enrolled in the academy
     * @param resources  the resource bundle containing localized text
     * @return true if the academy has been destroyed, false otherwise
     */
    private static boolean checkForAcademyDestruction(Campaign campaign, Academy academy, Person person, ResourceBundle resources) {
        // we assume that if the system's population has been depleted, the academy has been destroyed too.
        if ((campaign.getLocalDate().getYear() >= academy.getDestructionYear())
                || (campaign.getSystemById(person.getEduAcademySystem()).getPopulation(campaign.getLocalDate()) == 0)) {
            if ((!person.isChild(campaign.getLocalDate())) || (campaign.getCampaignOptions().isAllAges())) {
                if (Compute.d6(2) >= 5) {
                    campaign.addReport(person.getHyperlinkedName() + ' ' + resources.getString("eventDestruction.text"));
                    person.setEduEducationStage(EducationStage.DROPPING_OUT);
                } else {
                    campaign.addReport(person.getHyperlinkedName() + ' ' + resources.getString("eventDestructionKilled.text"));
                    person.changeStatus(campaign, campaign.getLocalDate(), PersonnelStatus.MISSING);
                }
            } else {
                campaign.addReport(person.getHyperlinkedName() + ' ' + resources.getString("eventDestruction.text"));
                person.setEduEducationStage(EducationStage.DROPPING_OUT);
            }
            return true;
        }

        return false;
    }

    /**
     * Checks if a person graduates from an academy as an adult.
     *
     * @param campaign    the campaign in which the graduation occurs
     * @param person      the person who is graduating
     * @param academy     the academy from which the person is graduating
     * @param resources   the ResourceBundle containing localized messages
     * @return true if the person completed their education, false otherwise
     */
    private static boolean graduateAdult(Campaign campaign, Person person, Academy academy, ResourceBundle resources) {
        int graduationRoll = Compute.randomInt(100);
        int roll;

        // qualification failed
        if (graduationRoll < 5) {
            campaign.addReport(person.getHyperlinkedName() + ' ' + resources.getString("graduatedFailed.text"));
            ServiceLogger.eduFailed(person, campaign.getLocalDate(), person.getEduAcademyName(), academy.getQualifications().get(person.getEduCourseIndex()));

            improveSkills(campaign, person, academy, false);

            person.setEduEducationStage(EducationStage.DROPPING_OUT);

            return true;
        }

        // class resits required
        if (graduationRoll < 20) {
            roll = Compute.d6(3);
            campaign.addReport(person.getHyperlinkedName() + ' ' + String.format(resources.getString("graduatedClassNeeded.text"), roll));

            person.setEduEducationTime(roll);

            return false;
        }

        if (graduationRoll == 99) {
            if (Compute.d6(1) > 5) {
                campaign.addReport(person.getHyperlinkedName() + ' ' + String.format(resources.getString("graduatedTop.text"),
                        ' ' + resources.getString(graduationEventPicker())));
            } else {
                campaign.addReport(person.getHyperlinkedName() + ' ' + String.format(resources.getString("graduatedTop.text"), ""));
            }

            ServiceLogger.eduGraduatedPlus(person, campaign.getLocalDate(),
                    resources.getString("graduatedTopLog.text"), person.getEduAcademyName(), academy.getQualifications().get(person.getEduCourseIndex()));

            processGraduation(campaign, person, academy, 2, resources);

            if (!academy.isMilitary()) {
                reportMastersOrDoctorateGain(campaign, person, academy, resources);
            }

            person.setEduEducationStage(EducationStage.GRADUATING);

            return true;
        }

        // graduated with honors
        if (graduationRoll >= 90) {
            if (Compute.d6(1) > 5) {

                campaign.addReport(person.getHyperlinkedName() + ' ' + String.format(resources.getString("graduatedHonors.text"),
                        ' ' + resources.getString(graduationEventPicker())));
            } else {
                campaign.addReport(person.getHyperlinkedName() + ' ' + String.format(resources.getString("graduatedHonors.text"), ""));
            }

            ServiceLogger.eduGraduatedPlus(person, campaign.getLocalDate(),
                    resources.getString("graduatedHonorsLog.text"), person.getEduAcademyName(), academy.getQualifications().get(person.getEduCourseIndex()));

            processGraduation(campaign, person, academy, 1, resources);

            if (!academy.isMilitary()) {
                reportMastersOrDoctorateGain(campaign, person, academy, resources);
            }

            person.setEduEducationStage(EducationStage.GRADUATING);

            return true;
        }

        // default graduation
        if (Compute.d6(1) > 5) {
            campaign.addReport(person.getHyperlinkedName() + ' ' + String.format(resources.getString("graduated.text"),
                    ' ' + resources.getString(graduationEventPicker())));
        } else {
            campaign.addReport(person.getHyperlinkedName() + ' ' + String.format(resources.getString("graduated.text"), ""));
        }

        ServiceLogger.eduGraduated(person, campaign.getLocalDate(), person.getEduAcademyName(), academy.getQualifications().get(person.getEduCourseIndex()));

        processGraduation(campaign, person, academy, 0, resources);

        if (!academy.isMilitary()) {
            reportMastersOrDoctorateGain(campaign, person, academy, resources);
        }

        person.setEduEducationStage(EducationStage.GRADUATING);

        return true;
    }

    /**
     * This method generates a report for individuals who have completed either a Master's or Doctorate degree.
     *
     * @param campaign   the campaign to add the report to
     * @param person     the person who completed the degree
     * @param resources  the resource bundle containing localized strings
     */
    private static void reportMastersOrDoctorateGain(Campaign campaign, Person person, Academy academy, ResourceBundle resources) {
        if (person.getEduHighestEducation().isPostGraduate()) {
            campaign.addReport(person.getHyperlinkedName() + ' ' + resources.getString("graduatedMasters.text"));

            ServiceLogger.eduGraduatedMasters(person, campaign.getLocalDate(), person.getEduAcademyName(), academy.getQualifications().get(person.getEduCourseIndex()));

        } else if (person.getEduHighestEducation().isDoctorate()) {
            campaign.addReport(person.getHyperlinkedName() + ' ' + resources.getString("graduatedDoctorate.text"));

            ServiceLogger.eduGraduatedDoctorate(person, campaign.getLocalDate(), person.getEduAcademyName(), academy.getQualifications().get(person.getEduCourseIndex()));

            person.setPreNominal("Dr");
        }
    }

    /**
     * Graduates a child from a Prep School.
     *
     * @param campaign the campaign the person belongs to
     * @param person the person being graduated
     * @param academy the Prep School from which the person is being graduated
     */
    private static void graduateChild(Campaign campaign, Person person, Academy academy, ResourceBundle resources) {
        int graduationRoll = Compute.randomInt(100);

        // qualification failed
        if (graduationRoll < 30) {
            campaign.addReport(person.getHyperlinkedName() + ' ' + resources.getString("graduatedBarely.text"));
            ServiceLogger.eduFailed(person, campaign.getLocalDate(), person.getEduAcademyName(), academy.getQualifications().get(person.getEduCourseIndex()));

            improveSkills(campaign, person, academy, false);

            return;
        }

        // default graduation
        campaign.addReport(person.getHyperlinkedName() + ' ' + String.format(resources.getString("graduatedChild.text"), person.getEduAcademyName()));

        ServiceLogger.eduGraduated(person, campaign.getLocalDate(), person.getEduAcademyName(), academy.getQualifications().get(person.getEduCourseIndex()));

        processGraduation(campaign, person, academy, 0, resources);
    }

    /**
     * Adjusts the loyalty of a person based on a random roll.
     * If the roll is 1, the loyalty is decreased by 1.
     * If the roll is 4 or greater, the loyalty is increased by 1.
     *
     * @param person the person whose loyalty is to be adjusted
     */
    private static void adjustLoyalty(Person person) {
        int roll = Compute.d6(1);

        if (roll == 1) {
            person.setLoyalty(person.getLoyalty() - 1);
        } else if (roll >= 4) {
            person.setLoyalty(person.getLoyalty() + 1);
        }
    }

    /**
     * Graduates a person from an academy and potentially applies a skill bonus.
     *
     * @param campaign      the campaign associated with the person's education
     * @param person        the person who is graduating with a bonus
     * @param academy       the academy from which the person is graduating
     * @param bonusCount    the number of bonuses to be added
     * @param resources     the resource bundle for retrieving localized messages
     */
    private static void processGraduation(Campaign campaign, Person person, Academy academy, Integer bonusCount, ResourceBundle resources) {
        improveSkills(campaign, person, academy, true);

        if ((campaign.getCampaignOptions().isEnableBonuses()) && (bonusCount > 0)) {
            addBonus(campaign, person, academy, bonusCount, resources);
        }

        int educationLevel = academy.getEducationLevel(person);

        if (EducationLevel.parseToInt(person.getEduHighestEducation()) < educationLevel) {
            LogManager.getLogger().info(educationLevel);
            person.setEduHighestEducation(EducationLevel.parseFromInt(educationLevel));
        }

        if (academy.isReeducationCamp()) {
            if (campaign.getCampaignOptions().isUseReeducationCamps()) {
                person.setOriginFaction(campaign.getFaction());
            }

            // brainwashed personnel should have higher than average loyalty, so they roll 4d6 and drop the lowest roll
            List<Integer> rolls = new ArrayList<>();

            for (int roll = 0; roll < 4; roll++) {
                rolls.add(Compute.d6(1));
            }

            Collections.sort(rolls);

            person.setLoyalty(rolls.get(1) + rolls.get(2) + rolls.get(3));
        } else {
            adjustLoyalty(person);
        }
    }

    /**
     * Improves the skills of a given person based on the curriculum of the course they are attending.
     *
     * @param person The Person whose skills are being improved.
     * @param academy The academy the person is attending.
     * @param isGraduating A boolean value indicating whether the person is graduating from the academy or not.
     */
    private static void improveSkills(Campaign campaign, Person person, Academy academy, Boolean isGraduating) {
        String[] curriculum = academy.getCurriculums().get(person.getEduCourseIndex()).split(",");

        curriculum = Arrays.stream(curriculum)
                .map(String::trim)
                .toArray(String[]::new);

        int educationLevel = academy.getEducationLevel(person) + academy.getBaseAcademicSkillLevel();

        if (educationLevel > 10) {
            educationLevel = 10;
        } else if (educationLevel < 0) {
            educationLevel = 0;
        }

        if (!isGraduating) {
            educationLevel--;

            if (educationLevel < 0) {
                return;
            }
        }

        for (String skill : curriculum) {
            if (skill.equalsIgnoreCase("xp")) {
                person.awardXP(campaign, educationLevel * campaign.getCampaignOptions().getCurriculumXpRate());
            } else {
                String skillParsed = Academy.skillParser(skill);
                int bonus;

                if ((person.hasSkill(skillParsed)) && (person.getSkill(skillParsed).getExperienceLevel() < educationLevel)) {
                    bonus = person.getSkill(skillParsed).getBonus();

                    int skillLevel = 0;
                    while (person.getSkill(skillParsed).getExperienceLevel() < (educationLevel + bonus)) {
                        person.addSkill(skillParsed, skillLevel, bonus);
                        skillLevel++;
                    }
                } else if (!person.hasSkill(skillParsed)) {
                    int skillLevel = 0;
                    person.addSkill(skillParsed, skillLevel, 0);

                    while (person.getSkill(skillParsed).getExperienceLevel() < educationLevel) {
                        person.addSkill(skillParsed, skillLevel, 0);
                        skillLevel++;
                    }
                }
            }
        }
    }

    /**
     * Adds bonus to a number of skills based on the course curriculum.
     *
     * @param person The person to whom the bonus will be added.
     * @param academy The academy from which the person is studying.
     * @param bonusCount The number of bonuses to be added.
     * @param resources      The resource bundle used for getting localized strings
     */
    private static void addBonus(Campaign campaign, Person person, Academy academy, int bonusCount, ResourceBundle resources) {
        List<String> curriculum = Arrays.asList(academy.getCurriculums().get(person.getEduCourseIndex()).split(","));

        curriculum = curriculum.stream()
                .map(String::trim)
                .collect(Collectors.toList());

        for (int i = 0; i < bonusCount; i++) {
            int roll = Compute.randomInt(curriculum.size());

            try {
                String skillParsed = Academy.skillParser(curriculum.get(roll));

                // if 'person' already has a +1 bonus for the skill, we give them XP, instead
                if (person.getSkill(skillParsed).getBonus() < 1) {
                    int skillLevel = person.getSkill(skillParsed).getLevel();
                    int bonus = person.getSkill(skillParsed).getBonus() + 1;

                    person.addSkill(skillParsed, skillLevel, bonus);

                    campaign.addReport(String.format(resources.getString("bonusAdded.text"),
                            person.getFirstName()));
                } else {
                   person.awardXP(campaign, campaign.getCampaignOptions().getCurriculumXpRate());

                    campaign.addReport(String.format(resources.getString("bonusXp.text"),
                            person.getFirstName(), campaign.getCampaignOptions().getCurriculumXpRate()));
                }
            } catch (Exception e) {
                // if we get this, it means the 'skill' was XP
                person.awardXP(campaign, campaign.getCampaignOptions().getCurriculumXpRate());

                campaign.addReport(String.format(resources.getString("bonusXp.text"),
                        person.getFirstName(), campaign.getCampaignOptions().getCurriculumXpRate()));
            }
        }
    }

    /**
     * Picks a random graduation event from the graduation event table.
     *
     * @return a string representing the chosen graduation event
     */
    private static String graduationEventPicker() {
        List<String> graduationEventTable = graduationEventTable();

        return graduationEventTable.get(Compute.randomInt(graduationEventTable.size()));
    }

    /**
     * Returns a list of graduation event table entries. The list contains various graduation event table entries such as addresses, admirer
     * messages, events, gifts, pet costumes, recognitions, speeches, and surprises.
     *
     * @return a list of graduation event table entries
     */
    private static List<String> graduationEventTable() {
        return Arrays.asList(
                // this should always be the first entry
                "uneventful.text",
                // the events
                "addressEncouragement.text",
                "addressFriendship.text",
                "addressFuturism.text",
                "addressGrowth.text",
                "addressHope.text",
                "addressHumorous.text",
                "addressLegacy.text",
                "addressResilience.text",
                "addressUncertain.text",
                "addressWisdom.text",
                "addressWisdomCelebrity.text",
                "addressWisdomElder.text",
                "addressWisdomFigure.text",
                "addressWisdomVeteran.text",
                "admirerArtwork.text",
                "admirerLetter.text",
                "admirerPoem.text",
                "admirerSpecial.text",
                "eventAccident.text",
                "eventAirRaid.text",
                "eventAlumni.text",
                "eventAngryParent.text",
                "eventArrest.text",
                "eventAudioIssues.text",
                "eventBagCheckProcedure.text",
                "eventBalloons.text",
                "eventBells.text",
                "eventBillboard.text",
                "eventBonfire.text",
                "eventBooing.text",
                "eventCancellations.text",
                "eventCandles.text",
                "eventCatererDelay.text",
                "eventCellPhoneRing.text",
                "eventChaos.text",
                "eventCheerName.text",
                "eventCheerStage.text",
                "eventCoins.text",
                "eventComplaints.text",
                "eventConflict.text",
                "eventCrowdedRestrooms.text",
                "eventCulturalPerformance.text",
                "eventDanceFlashMob.text",
                "eventDanceRoutine.text",
                "eventDanceTraditional.text",
                "eventDelayedStart.text",
                "eventDisappointment.text",
                "eventDisorganization.text",
                "eventDoves.text",
                "eventElevatorMalfunction.text",
                "eventEmbarrassment.text",
                "eventEquipmentAdjustment.text",
                "eventEquipmentFailure.text",
                "eventEvacuation.text",
                "eventFailure.text",
                "eventFainting.text",
                "eventFighting.text",
                "eventFireAlarm.text",
                "eventFireDance.text",
                "eventFireworks.text",
                "eventFoodPoisoning.text",
                "eventFoodShortage.text",
                "eventFoodTruck.text",
                "eventForgottenSpeech.text",
                "eventFundraiser.text",
                "eventGlitter.text",
                "eventGuestLateArrival.text",
                "eventGuestSpeakerCue.text",
                "eventHandshake.text",
                "eventHealthEmergency.text",
                "eventInadequateSeating.text",
                "eventInjury.text",
                "eventKaraoke.text",
                "eventLackluster.text",
                "eventLateProgramDistribution.text",
                "eventLateSpeaker.text",
                "eventLateVendorSetup.text",
                "eventLeak.text",
                "eventLegalIssue.text",
                "eventLetter.text",
                "eventLightingAdjustment.text",
                "eventLiveMusic.text",
                "eventLogisticalNightmare.text",
                "eventLostAndFound.text",
                "eventLostDirections.text",
                "eventMenuChange.text",
                "eventMessage.text",
                "eventMiscommunication.text",
                "eventMissingEquipment.text",
                "eventNoShow.text",
                "eventOutburst.text",
                "eventOutdoorGames.text",
                "eventOvercrowding.text",
                "eventOverflowParking.text",
                "eventOversight.text",
                "eventParkingDirection.text",
                "eventParkingIssues.text",
                "eventPassingTorch.text",
                "eventPhotographerDelay.text",
                "eventPhotographerObstruction.text",
                "eventPoorAttendance.text",
                "eventPowerOutage.text",
                "eventPowerStruggle.text",
                "eventPresentationGlitch.text",
                "eventProcession.text",
                "eventProgramMisprint.text",
                "eventProtest.text",
                "eventPublicAddress.text",
                "eventPublicTransportDelay.text",
                "eventRain.text",
                "eventRoast.text",
                "eventScheduleAdjustment.text",
                "eventSecurityBreach.text",
                "eventSecurityCheckDelay.text",
                "eventSecurityConcern.text",
                "eventSkywriting.text",
                "eventSmokingViolation.text",
                "eventSpeakerIntroductionDelay.text",
                "eventSpeakerPreparation.text",
                "eventStagingError.text",
                "eventTechnicalAdjustments.text",
                "eventTechnicalFailure.text",
                "eventTechnicalGlitch.text",
                "eventTechnicalSupport.text",
                "eventTemperatureAdjustment.text",
                "eventTheft.text",
                "eventTicketMixUp.text",
                "eventTicketScanningDelay.text",
                "eventTimeCapsule.text",
                "eventTraffic.text",
                "eventTrafficControl.text",
                "eventTrafficJam.text",
                "eventTransportationIssue.text",
                "eventTransportationLogistics.text",
                "eventUnexpectedBreak.text",
                "eventUnexpectedGuest.text",
                "eventUnexpectedSpeaker.text",
                "eventUnplanned.text",
                "eventUnprepared.text",
                "eventUpset.text",
                "eventVandalism.text",
                "eventVenueChange.text",
                "eventVenueCleanup.text",
                "eventVenueNavigation.text",
                "eventVenueNoise.text",
                "eventVIPArrival.text",
                "eventVolunteerShortage.text",
                "eventVr.text",
                "eventWardrobeMalfunction.text",
                "eventWeatherDisruption.text",
                "eventWeatherForecastError.text",
                "giftAward.text",
                "giftCompass.text",
                "giftKeepsake.text",
                "giftLetter.text",
                "giftManual.text",
                "giftPersonalized.text",
                "giftPlantSapling.text",
                "giftPortrait.text",
                "giftRecommendation.text",
                "giftScrapbook.text",
                "giftSpecial.text",
                "giftSymbolic.text",
                "giftTravelVoucher.text",
                "giftWristwatch.text",
                "petCostume.text",
                "petGeneral.text",
                "petGown",
                "recognitionAcademic.text",
                "recognitionContributions.text",
                "recognitionCreativity.text",
                "recognitionDedication.text",
                "recognitionExtracurricular.text",
                "recognitionInnovation.text",
                "recognitionLeadership.text",
                "recognitionPublicOrder.text",
                "recognitionTalents.text",
                "speechAchievement.text",
                "speechApology.text",
                "speechBlunder.text",
                "speechCommunityInvolvement.text",
                "speechControversial.text",
                "speechDisrespectful.text",
                "speechEmotional.text",
                "speechHumility.text",
                "speechHumorous.text",
                "speechInsensitive.text",
                "speechInspiration.text",
                "speechMechCommander.text",
                "speechMispronunciation.text",
                "speechMotivation.text",
                "speechPromotion.text",
                "speechRant.text",
                "speechReflection.text",
                "speechRejection.text",
                "speechTriumph.text",
                "speechUninspiring.text",
                "surpriseArgument.text",
                "surpriseArtist.text",
                "surpriseAwardsCeremony.text",
                "surpriseBand.text",
                "surpriseBandLocal.text",
                "surpriseChoir.text",
                "surpriseCommander.text",
                "surpriseDanceBattle.text",
                "surpriseMascot.text",
                "surpriseMotivationalSpeaker.text",
                "surprisePoet.text",
                "surpriseScholarship.text",
                "surpriseScholarshipAward.text",
                "surpriseSpeaker.text",
                "surpriseStandard.text",
                "surpriseCancellation.text",
                "surpriseDisappointment.text",
                "surpriseEmbarrassment.text",
                "surpriseFailure.text",
                "surpriseInjury.text",
                "surpriseLaser.text",
                "surpriseMishap.text",
                "surpriseMisunderstanding.text",
                "surpriseRejection.text");
    }
}<|MERGE_RESOLUTION|>--- conflicted
+++ resolved
@@ -594,7 +594,6 @@
         if (diceSize > 0) {
             if ((diceSize == 1) || (roll == 0)) {
                 // we add this limiter to avoid a bad play experience when someone drops out in the final stretch
-<<<<<<< HEAD
                 if (person.getEduEducationTime() >= 10) {
                     if (academy.isReeducationCamp()) {
                         person.changeStatus(campaign, campaign.getLocalDate(), PersonnelStatus.MISSING);
@@ -605,12 +604,6 @@
                     }
                 } else {
                     campaign.addReport(person.getHyperlinkedName() + ' ' + resources.getString("dropOutRejected.text"));
-=======
-                if (person.getEduEducationTime() < 10) {
-                    campaign.addReport(person.getHyperlinkedName() + ' ' + resources.getString("dropOut.text"));
-                    ServiceLogger.eduFailed(person, campaign.getLocalDate(), person.getEduAcademyName(), academy.getQualifications().get(person.getEduCourseIndex()));
-                    person.setEduEducationStage(EducationStage.DROPPING_OUT);
->>>>>>> 8c3a85c3
                 }
 
                 return true;
