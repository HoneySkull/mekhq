/*
 * Copyright (c) 2019-2024 - The MegaMek Team. All Rights Reserved.
 *
 * This file is part of MekHQ.
 *
 * MekHQ is free software: you can redistribute it and/or modify
 * it under the terms of the GNU General Public License as published by
 * the Free Software Foundation, either version 3 of the License, or
 * (at your option) any later version.
 *
 * MekHQ is distributed in the hope that it will be useful,
 * but WITHOUT ANY WARRANTY; without even the implied warranty of
 * MERCHANTABILITY or FITNESS FOR A PARTICULAR PURPOSE. See the
 * GNU General Public License for more details.
 *
 * You should have received a copy of the GNU General Public License
 * along with MekHQ. If not, see <http://www.gnu.org/licenses/>.
 */
package mekhq.campaign.mission;

import megamek.client.bot.princess.CardinalEdge;
import megamek.client.generator.*;
import megamek.client.generator.skillGenerators.AbstractSkillGenerator;
import megamek.client.generator.skillGenerators.ModifiedConstantSkillGenerator;
import megamek.client.ratgenerator.MissionRole;
import megamek.codeUtilities.ObjectUtility;
import megamek.codeUtilities.StringUtility;
import megamek.common.*;
import megamek.common.annotations.Nullable;
import megamek.common.containers.MunitionTree;
import megamek.common.enums.Gender;
import megamek.common.enums.SkillLevel;
import megamek.common.icons.Camouflage;
import megamek.common.planetaryconditions.Atmosphere;
import megamek.common.util.fileUtils.MegaMekFile;
import megamek.logging.MMLogger;
import megamek.utilities.BoardClassifier;
import mekhq.MHQConstants;
import mekhq.MekHQ;
import mekhq.campaign.Campaign;
import mekhq.campaign.CampaignOptions;
import mekhq.campaign.againstTheBot.AtBConfiguration;
import mekhq.campaign.force.Force;
import mekhq.campaign.mission.AtBDynamicScenario.BenchedEntityData;
import mekhq.campaign.mission.ScenarioForceTemplate.ForceAlignment;
import mekhq.campaign.mission.ScenarioForceTemplate.ForceGenerationMethod;
import mekhq.campaign.mission.ScenarioForceTemplate.SynchronizedDeploymentType;
import mekhq.campaign.mission.ScenarioMapParameters.MapLocation;
import mekhq.campaign.mission.ScenarioObjective.ObjectiveCriterion;
import mekhq.campaign.mission.ScenarioObjective.TimeLimitType;
import mekhq.campaign.mission.atb.AtBScenarioModifier;
import mekhq.campaign.mission.atb.AtBScenarioModifier.EventTiming;
import mekhq.campaign.personnel.Bloodname;
import mekhq.campaign.personnel.SkillType;
import mekhq.campaign.personnel.enums.Phenotype;
import mekhq.campaign.rating.IUnitRating;
import mekhq.campaign.stratcon.StratconBiomeManifest;
import mekhq.campaign.stratcon.StratconContractInitializer;
import mekhq.campaign.unit.Unit;
import mekhq.campaign.universe.*;
import mekhq.campaign.universe.Faction.Tag;
import mekhq.campaign.universe.enums.EraFlag;
import mekhq.campaign.universe.fameAndInfamy.BatchallFactions;

import java.io.File;
import java.time.LocalDate;
import java.util.*;
import java.util.stream.Collectors;
import java.util.stream.IntStream;

import static java.lang.Math.round;
import static megamek.client.ratgenerator.MissionRole.CIVILIAN;
import static mekhq.campaign.mission.Scenario.T_GROUND;
import static mekhq.campaign.mission.ScenarioForceTemplate.SPECIAL_UNIT_TYPE_ATB_CIVILIANS;
import static mekhq.campaign.mission.ScenarioForceTemplate.SPECIAL_UNIT_TYPE_ATB_MIX;

/**
 * This class handles the creation and substantive manipulation of
 * AtBDynamicScenarios
 *
 * @author NickAragua
 */
public class AtBDynamicScenarioFactory {
    private static final MMLogger logger = MMLogger.create(AtBDynamicScenarioFactory.class);
    /**
     * Unspecified weight class for units, used when the unit type doesn't support
     * weight classes
     */
    public static final int UNIT_WEIGHT_UNSPECIFIED = -1;

    // target number for 2d6 roll of infantry being upgraded to battle armor,
    // indexed by dragoons rating
    private static final int[] infantryToBAUpgradeTNs = { 12, 10, 8, 6, 4, 2 };

    private static final int IS_LANCE_SIZE = 4;
    private static final int CLAN_MH_LANCE_SIZE = 5;
    private static final int COMSTAR_LANCE_SIZE = 6;

    private static final double STRICT = 0.75;
    private static final double OPPORTUNISTIC = 1.0;
    private static final double LIBERAL = 1.25;

    private static final int REINFORCEMENT_ARRIVAL_SCALE = 30;

    private static final ResourceBundle resources = ResourceBundle.getBundle(
            "mekhq.resources.AtBDynamicScenarioFactory",
            MekHQ.getMHQOptions().getLocale());

    /**
     * Method that sets some initial scenario parameters from the given template,
     * prior to force generation and such.
     *
     * @param template The template to use when populating the new scenario.
     * @param contract The contract in which the scenario is to occur.
     * @param campaign The current campaign.
     * @return A new Scenario object with the provided settings
     */
    public static AtBDynamicScenario initializeScenarioFromTemplate(ScenarioTemplate template, AtBContract contract,
            Campaign campaign) {
        AtBDynamicScenario scenario = new AtBDynamicScenario();

        scenario.setName(template.name);
        scenario.setDesc(template.detailedBriefing);
        scenario.setTemplate(template);
        scenario.setEffectiveOpforSkill(contract.getEnemySkill());
        scenario.setEffectiveOpforQuality(contract.getEnemyQuality());
        scenario.setMissionId(contract.getId());

        // apply any fixed modifiers
        for (String modifierName : template.scenarioModifiers) {
            if (AtBScenarioModifier.getScenarioModifiers().containsKey(modifierName)) {
                scenario.addScenarioModifier(AtBScenarioModifier.getScenarioModifiers().get(modifierName));
            }
        }

        boolean planetsideScenario = template.isPlanetSurface();

        if (campaign.getCampaignOptions().isUsePlanetaryConditions() && planetsideScenario) {
            setPlanetaryConditions(scenario, contract, campaign);
        }

        setTerrain(scenario);

        // set lighting conditions if the user wants to play with them and is on a
        // ground map
        // theoretically some lighting conditions apply to space maps as well, but
        // requires additional work to implement properly
        if (campaign.getCampaignOptions().isUseLightConditions() && planetsideScenario) {
            setLightConditions(scenario);
        }

        // set weather conditions if the user wants to play with them and is on a ground
        // map
        if (campaign.getCampaignOptions().isUseWeatherConditions() && planetsideScenario) {
            setWeather(scenario);
        }

        // apply a default "reinforcements" force template if a scenario-specific one
        // does not already exist
        if (!template.getScenarioForces().containsKey(ScenarioForceTemplate.REINFORCEMENT_TEMPLATE_ID)) {
            ScenarioForceTemplate defaultReinforcements = ScenarioForceTemplate.getDefaultReinforcementsTemplate();

            // the default template should not allow the user to deploy ground units as
            // reinforcements to aerospace battles
            // space battles are even more restrictive
            if (template.mapParameters.getMapLocation() == MapLocation.LowAtmosphere) {
                defaultReinforcements.setAllowedUnitType(ScenarioForceTemplate.SPECIAL_UNIT_TYPE_ATB_AERO_MIX);
            } else if (template.mapParameters.getMapLocation() == MapLocation.Space) {
                defaultReinforcements.setAllowedUnitType(UnitType.AEROSPACEFIGHTER);
            }

            template.getScenarioForces().put(defaultReinforcements.getForceName(), defaultReinforcements);
        }

        return scenario;
    }

    /**
     * Method that should be called when all "required" player forces have been
     * assigned to a scenario.
     * It will generate all primary allied-player, allied-bot and enemy forces,
     * as well as rolling and applying scenario modifiers.
     *
     * @param scenario Scenario to finalize
     * @param contract Contract in which the scenario is occurring
     * @param campaign Current campaign.
     */
    public static void finalizeScenario(AtBDynamicScenario scenario, AtBContract contract, Campaign campaign) {
        // if scenario already had bots, then we need to reset the briefing to remove
        // text related to old scenario modifiers
        if (scenario.getNumBots() > 0) {
            scenario.setDesc(String.format("%s", scenario.getTemplate().detailedBriefing));
        }
        // just in case, clear old bot forces.
        for (int x = scenario.getNumBots() - 1; x >= 0; x--) {
            scenario.removeBotForce(x);
        }

        applyScenarioModifiers(scenario, campaign, EventTiming.PreForceGeneration);

        // Now we can clear the other related lists
        scenario.getAlliesPlayer().clear();
        scenario.getExternalIDLookup().clear();
        scenario.getBotUnitTemplates().clear();

        // fix the force unit count at the current time.
        int playerForceUnitCount = calculateEffectiveUnitCount(scenario, campaign, false);

        // at this point, only the player forces are present and contributing to BV/unit count
        int generatedLanceCount = generateForces(scenario, contract, campaign);

        // approximate estimate, anyway.
        scenario.setLanceCount(generatedLanceCount + (playerForceUnitCount / 4));
        setScenarioMapSize(scenario);
        setScenarioMap(scenario, campaign.getCampaignOptions().getFixedMapChance());
        setDeploymentZones(scenario);
        setDestinationZones(scenario);

        applyScenarioModifiers(scenario, campaign, EventTiming.PostForceGeneration);

        setScenarioRerolls(scenario, campaign);

        setDeploymentTurns(scenario, campaign);
        translatePlayerNPCsToAttached(scenario, campaign);
        translateTemplateObjectives(scenario, campaign);
        scaleObjectiveTimeLimits(scenario, campaign);

        if (campaign.getCampaignOptions().isUseAbilities()) {
            upgradeBotCrews(scenario, campaign);
        }

        scenario.setFinalized(true);
    }

    /**
     * "Meaty" function that generates a set of forces for the given scenario of the
     * given force alignment.
     *
     * @param scenario    Scenario for which we're generating forces
     * @param contract    The contract on which we're currently working. Used for
     *                    skill/quality/planetary info parameters
     * @param campaign    The current campaign
     * @return How many "lances" or other individual units were generated?
     */
    private static int generateForces(AtBDynamicScenario scenario, AtBContract contract, Campaign campaign) {
        int generatedLanceCount = 0;
        List<ScenarioForceTemplate> forceTemplates = scenario.getTemplate().getAllScenarioForces();

        // organize the forces by bucket.
        Map<Integer, List<ScenarioForceTemplate>> orderedForceTemplates = new HashMap<>();
        List<Integer> generationOrders = new ArrayList<>();

        for (ScenarioForceTemplate forceTemplate : forceTemplates) {
            if (!orderedForceTemplates.containsKey(forceTemplate.getGenerationOrder())) {
                orderedForceTemplates.put(forceTemplate.getGenerationOrder(), new ArrayList<>());
                generationOrders.add(forceTemplate.getGenerationOrder());
            }

            orderedForceTemplates.get(forceTemplate.getGenerationOrder()).add(forceTemplate);
        }

        // sort it by bucket in ascending order just in case
        Collections.sort(generationOrders);
        int effectiveBV;
        int effectiveUnitCount;

        // loop through all the generation orders we have, in ascending order
        // generate all forces in a specific order level taking into account previously
        // generated but not current order levels.
        // recalculate effective BV and unit count each time we change levels
        for (int generationOrder : generationOrders) {
            List<ScenarioForceTemplate> currentForceTemplates = orderedForceTemplates.get(generationOrder);
            effectiveBV = calculateEffectiveBV(scenario, campaign, false);
            effectiveUnitCount = calculateEffectiveUnitCount(scenario, campaign, false);

            for (ScenarioForceTemplate forceTemplate : currentForceTemplates) {
                if (forceTemplate.getGenerationMethod() == ForceGenerationMethod.FixedMUL.ordinal()) {
                    generatedLanceCount += generateFixedForce(scenario, contract, campaign, forceTemplate);
                } else {
                    int weightClass = randomForceWeight();

                    generatedLanceCount += generateForce(scenario, contract, campaign,
                            effectiveBV, effectiveUnitCount, weightClass, forceTemplate, false);
                }
            }
        }

        return generatedLanceCount;
    }

    /**
     * "Meaty" function that generates a force for the given scenario using the
     * fixed MUL
     */
    public static int generateFixedForce(AtBDynamicScenario scenario, AtBContract contract, Campaign campaign,
            ScenarioForceTemplate forceTemplate) {
        File mulFile = new File(MHQConstants.STRATCON_MUL_FILES_DIRECTORY + forceTemplate.getFixedMul());
        if (!mulFile.exists()) {
            logger.error(String.format("MUL file %s does not exist", mulFile.getAbsolutePath()));
            return 0;
        }

        LocalDate currentDate = campaign.getLocalDate();
        ForceAlignment forceAlignment = ForceAlignment.getForceAlignment(forceTemplate.getForceAlignment());

        // planet owner logic requires some special handling
        if (forceAlignment == ForceAlignment.PlanetOwner) {
            String factionCode = getPlanetOwnerFaction(contract, currentDate);
            forceAlignment = getPlanetOwnerAlignment(contract, factionCode, currentDate);
            // updates the force alignment for the template for later examination
            forceTemplate.setForceAlignment(forceAlignment.ordinal());
        }

        Vector<Entity> generatedEntities;

        try {
            MULParser mp = new MULParser(mulFile, campaign.getGameOptions());
            generatedEntities = mp.getEntities();
        } catch (Exception e) {
            logger.error(String.format("Unable to parse MUL file %s", mulFile.getAbsolutePath()), e);
            return 0;
        }

        BotForce generatedForce = new BotForce();
        generatedForce.setFixedEntityList(generatedEntities);
        setBotForceParameters(generatedForce, forceTemplate, forceAlignment, contract);
        scenario.addBotForce(generatedForce, forceTemplate, campaign);

        return generatedEntities.size() / 4;
    }

    /**
     * "Meaty" function that generates a set of forces for the given scenario from
     * the given force template,
     * subject to several other restrictions
     *
     * @param scenario           Scenario for which we're generating forces
     * @param contract           The contract on which we're currently working. Used
     *                           for skill/quality/planetary info parameters
     * @param campaign           The current campaign
     * @param effectiveBV        The effective battle value, up to this point, of
     *                           player and allied units
     * @param effectiveUnitCount The effective unit count, up to this point, of
     *                           player and allied units
     * @param weightClass        The average weight class to generate this force at
     * @param forceTemplate      The force template to use to generate the force
     * @param isScenarioModifier true if the source of generateForce() was a
     *                           scenario modifier
     * @return How many "lances" or other individual units were generated.
     */
    public static int generateForce(AtBDynamicScenario scenario, AtBContract contract, Campaign campaign,
            int effectiveBV, int effectiveUnitCount, int weightClass,
            ScenarioForceTemplate forceTemplate, boolean isScenarioModifier) {
        // don't generate forces flagged as player-supplied
        if (forceTemplate.getGenerationMethod() == ForceGenerationMethod.PlayerSupplied.ordinal()) {
            return 0;
        }

        String factionCode = "";
        SkillLevel skill = SkillLevel.GREEN;
        int quality = 0;
        int generatedLanceCount = 0;
        LocalDate currentDate = campaign.getLocalDate();
        ForceAlignment forceAlignment = ForceAlignment.getForceAlignment(forceTemplate.getForceAlignment());

        // planet owner logic requires some special handling
        if (forceAlignment == ForceAlignment.PlanetOwner) {
            factionCode = getPlanetOwnerFaction(contract, currentDate);
            forceAlignment = getPlanetOwnerAlignment(contract, factionCode, currentDate);
            // updates the force alignment for the template for later examination
            forceTemplate.setForceAlignment(forceAlignment.ordinal());
        }

        boolean unidentifiedThirdPartyPresent = false;

        switch (forceAlignment) {
            case Allied:
            case Player:
                factionCode = contract.getEmployerCode();
                skill = contract.getAllySkill();
                quality = contract.getAllyQuality();
                break;
            case Opposing:
                factionCode = contract.getEnemyCode();
                // Intentional fall-through: opposing third parties are either the contracted
                // enemy or
                // "Unidentified Hostiles" which are considered pirates or bandit caste with
                // random
                // quality and skill
            case Third:
                skill = scenario.getEffectiveOpforSkill();
                quality = scenario.getEffectiveOpforQuality();
                if (forceTemplate.getForceName().toLowerCase().contains("unidentified")) {
                    unidentifiedThirdPartyPresent = true;

                    if (Factions.getInstance().getFaction(getPlanetOwnerFaction(contract, currentDate)).isClan()) {
                        factionCode = "BAN";
                    } else {
                        factionCode = "PIR";
                    }

                    int randomInt = Compute.randomInt(6);

                    skill = switch (randomInt) {
                        case 1, 2, 3 -> SkillLevel.REGULAR;
                        case 4 -> SkillLevel.VETERAN;
                        default -> SkillLevel.GREEN;
                    };

                    quality = switch (randomInt) {
                        case 2, 3 -> IUnitRating.DRAGOON_D;
                        case 4 -> IUnitRating.DRAGOON_C;
                        default -> IUnitRating.DRAGOON_F;
                    };
                }
                break;
            default:
                logger.warn(String.format("Invalid force alignment %d", forceTemplate.getForceAlignment()));
        }

        final Faction faction = Factions.getInstance().getFaction(factionCode);
        String parentFactionType = AtBConfiguration.getParentFactionType(faction);
        boolean isPlanetOwner = isPlanetOwner(contract, currentDate, factionCode);

        // Get the number of units in the typical ground tactical formation.
        // This will differ depending on whether the owner uses Inner Sphere lances,
        // Clan stars, or CS/WOB Level II formations.
        int lanceSize = getLanceSize(factionCode);

        // determine generation parameters
        int forceBV = 0;

        int forceBVBudget = (int) (effectiveBV * forceTemplate.getForceMultiplier());

        if (isScenarioModifier) {
            forceBVBudget = (int) (forceBVBudget * ((double) campaign.getCampaignOptions().getScenarioModBV() / 100) * forceTemplate.getForceMultiplier());
        }

        int forceUnitBudget = 0;

        if (forceTemplate.getGenerationMethod() == ForceGenerationMethod.UnitCountScaled.ordinal()) {
            forceUnitBudget = (int) (effectiveUnitCount * forceTemplate.getForceMultiplier());
        } else if ((forceTemplate.getGenerationMethod() == ForceGenerationMethod.FixedUnitCount.ordinal()) || (forceTemplate.getGenerationMethod() == ForceGenerationMethod.PlayerOrFixedUnitCount.ordinal())) {
            forceUnitBudget = forceTemplate.getFixedUnitCount() == ScenarioForceTemplate.FIXED_UNIT_SIZE_LANCE ? lanceSize : forceTemplate.getFixedUnitCount();
        }

        // Conditions parameters - atmospheric pressure, toxic atmosphere, and gravity
        boolean isLowGravity = false;
        boolean isLowPressure = false;
        boolean isTainted = false;
        boolean allowsConvInfantry = true;
        boolean allowsTanks = true;
        if (scenario.getAtmosphere().isLighterThan(Atmosphere.THIN)) {
            isLowPressure = true;
            allowsTanks = false;
        } else {
            mekhq.campaign.universe.Atmosphere specific_atmosphere = contract.getSystem().getPrimaryPlanet().getAtmosphere(currentDate);
            switch (specific_atmosphere) {
                case TOXICPOISON:
                case TOXICCAUSTIC:
                    allowsConvInfantry = false;
                    allowsTanks = false;
                    break;
                case TAINTEDPOISON:
                case TAINTEDCAUSTIC:
                    isTainted = true;
                    break;
                default:
                    break;
            }
        }
        if (scenario.getWind().isTornadoF1ToF3() || scenario.getWind().isTornadoF4()) {
            allowsConvInfantry = false;
            if (scenario.getWind().isTornadoF4()) {
                allowsTanks = false;
            }
        }
        if (scenario.getGravity() <= 0.2) {
            allowsTanks = false;
            isLowGravity = true;
        }

        // Required roles for units in this force. Because these can vary by unit type,
        // each unit type tracks them separately.
        Map<Integer, Collection<MissionRole>> requiredRoles = new HashMap<>();

        // If the force template has one or more preferred roles, get one
        Collection<MissionRole> baseRoles = forceTemplate.getRequiredRoles();

        if (!baseRoles.isEmpty()) {
            if (forceTemplate.getAllowedUnitType() == SPECIAL_UNIT_TYPE_ATB_MIX) {
                requiredRoles.put(UnitType.MEK, new ArrayList<>(baseRoles));
                requiredRoles.put(UnitType.TANK, new ArrayList<>(baseRoles));
            } else if (forceTemplate.getAllowedUnitType() == ScenarioForceTemplate.SPECIAL_UNIT_TYPE_ATB_AERO_MIX) {
                requiredRoles.put(UnitType.CONV_FIGHTER, new ArrayList<>(baseRoles));
                requiredRoles.put(UnitType.AEROSPACEFIGHTER, new ArrayList<>(baseRoles));
            } else if (forceTemplate.getAllowedUnitType() == ScenarioForceTemplate.SPECIAL_UNIT_TYPE_ATB_CIVILIANS) {
                // TODO: this will need to be adjusted to cover SUPPORT and CIVILIAN separately
                for (int i = 0; i <= UnitType.AERO; i++) {
                    if (CIVILIAN.fitsUnitType(i)) {
                        requiredRoles.put(i, new ArrayList<>(baseRoles));
                    }
                }
            } else {
                requiredRoles.put(forceTemplate.getAllowedUnitType(), new ArrayList<>(baseRoles));
            }
        }

        // Parameters for infantry - check if XCT or marines are required
        if (allowsConvInfantry && (isTainted || isLowPressure || isLowGravity)) {
            Collection<MissionRole> infantryRoles = new HashSet<>();
            if (isLowGravity) {
                infantryRoles.add(MissionRole.MARINE);
            } else {
                infantryRoles.add(MissionRole.XCT);
            }
            if (requiredRoles.containsKey(UnitType.INFANTRY)) {
                requiredRoles.get(UnitType.INFANTRY).addAll(infantryRoles);
            } else {
                requiredRoles.put(UnitType.INFANTRY, infantryRoles);
            }
        }

        // If the force template is set up for artillery, add the role to all applicable
        // unit types including the dynamic Mek/vehicle mixed type
        if (forceTemplate.getUseArtillery()) {
            int artilleryCarriers = forceTemplate.getAllowedUnitType();

            if (artilleryCarriers == SPECIAL_UNIT_TYPE_ATB_MIX || artilleryCarriers == UnitType.MEK) {
                if (!requiredRoles.containsKey(UnitType.MEK)) {
                    requiredRoles.put(UnitType.MEK, new HashSet<>());
                }
                requiredRoles.get(UnitType.MEK).add((MissionRole.ARTILLERY));
            }
            if (artilleryCarriers == SPECIAL_UNIT_TYPE_ATB_MIX || artilleryCarriers == UnitType.TANK) {
                if (!requiredRoles.containsKey(UnitType.TANK)) {
                    requiredRoles.put(UnitType.TANK, new HashSet<>());
                }
                requiredRoles.get(UnitType.TANK).add((MissionRole.ARTILLERY));
            }
            if (artilleryCarriers == UnitType.INFANTRY) {
                if (!requiredRoles.containsKey(UnitType.INFANTRY)) {
                    requiredRoles.put(UnitType.INFANTRY, new HashSet<>());
                }
                requiredRoles.get(UnitType.INFANTRY).add((MissionRole.ARTILLERY));
            }
        }

        ArrayList<Entity> generatedEntities = new ArrayList<>();
        boolean stopGenerating = false;
        String currentLanceWeightString = "";

        // how close to the BV allowance do we want to get?
        int targetPercentage = 100 + ((Compute.randomInt(8) - 3) * 5);

        // Generate a tactical formation (lance/star/etc.) until the BV or unit count
        // limits are exceeded
        while (!stopGenerating) {
            List<Entity> generatedLance;

            // Generate a number of tactical formations for this force based on the desired
            // average weight class.
            // This may generate higher numbers of lighter formations, or fewer
            // (minimum of one) of heavier formations.
            if (currentLanceWeightString.isEmpty()) {
                currentLanceWeightString = campaign.getAtBConfig().selectBotLances(parentFactionType, weightClass);
            }

            int actualUnitType = forceTemplate.getAllowedUnitType();

            // The SPECIAL_UNIT_TYPE_ATB_AERO_MIX value allows for random selection of
            // aerospace or conventional fighters.
            // Only allow for conventional fighters where this force controls the system, and where
            // there is an atmosphere. Aerospace fighters are added in single flights/points, while
            // conventional fighters are added in full squadrons (1-3 flights, 2-6 total).
            if (isPlanetOwner && actualUnitType == ScenarioForceTemplate.SPECIAL_UNIT_TYPE_ATB_AERO_MIX
                    && scenario.getTemplate().mapParameters.getMapLocation() != MapLocation.Space && scenario.getAtmosphere().isDenserThan(Atmosphere.THIN)) {
                actualUnitType = Compute.d6() > 3 ? UnitType.AEROSPACEFIGHTER : UnitType.CONV_FIGHTER;
                lanceSize = getAeroLanceSize(actualUnitType, isPlanetOwner, factionCode);
            } else if (actualUnitType == ScenarioForceTemplate.SPECIAL_UNIT_TYPE_ATB_AERO_MIX) {
                actualUnitType = UnitType.AEROSPACEFIGHTER;
                lanceSize = getAeroLanceSize(actualUnitType, isPlanetOwner, factionCode);
            }

            // If there are no weight classes available, something went wrong so don't
            // bother trying
            // to generate units
            if (currentLanceWeightString == null) {
                generatedLance = new ArrayList<>();
                // Hazardous conditions may prohibit deploying infantry or vehicles
            } else if ((actualUnitType == UnitType.INFANTRY && !allowsConvInfantry) || (actualUnitType == UnitType.TANK && !allowsTanks)) {
                generatedLance = new ArrayList<>();
                logger.warn(String.format("Skipping generation of unit type %s due to hostile conditions.", UnitType.getTypeName(actualUnitType)));

                // Gun emplacements use fixed tables instead of the force generator system
            } else if (actualUnitType == UnitType.GUN_EMPLACEMENT) {
                generatedLance = generateTurrets(4, skill, quality, campaign, faction);

                // All other unit types use the force generator system to randomly select units
            } else {
                // Determine unit types for each unit of the formation. Normally this is all one
                // type, but SPECIAL_UNIT_TYPE_ATB_MIX may generate all Meks, all vehicles, or
                // a Mek/vehicle mixed formation.
                List<Integer> unitTypes = generateUnitTypes(actualUnitType, lanceSize, quality, factionCode, allowsTanks, campaign);

                // Formations composed entirely of Meks, aerospace fighters (but not conventional),
                // and ground vehicles use weight categories as do SPECIAL_UNIT_TYPE_ATB_MIX.
                // Formations of other types, plus artillery formations do not use weight classes.
                if ((actualUnitType == SPECIAL_UNIT_TYPE_ATB_MIX
                    || actualUnitType == SPECIAL_UNIT_TYPE_ATB_CIVILIANS
                    || IUnitGenerator.unitTypeSupportsWeightClass(actualUnitType))
                    && !forceTemplate.getUseArtillery()) {

                    // Generate a specific weight class for each unit based on the formation weight
                    // class and lower/upper bounds
                    final String unitWeights = generateUnitWeights(unitTypes, factionCode,
                        AtBConfiguration.decodeWeightStr(currentLanceWeightString, 0),
                        forceTemplate.getMaxWeightClass(), forceTemplate.getMinWeightClass(),
                        requiredRoles, campaign);

                    if (unitWeights != null) {
                        generatedLance = generateLance(factionCode, skill, quality, unitTypes, unitWeights,
                            requiredRoles, campaign, scenario);
                    } else {
                        generatedLance = new ArrayList<>();
                    }
                } else {
                    generatedLance = generateLance(factionCode, skill, quality, unitTypes, requiredRoles,
                        campaign, scenario);

                    // If extreme temperatures are present and XCT infantry is not being generated,
                    // swap out standard armor for snowsuits or heat suits as appropriate
                    if (actualUnitType == UnitType.INFANTRY) {
                        for (Entity curPlatoon : generatedLance) {
                            changeInfantryKit((Infantry) curPlatoon, isLowPressure, isTainted, scenario.getTemperature());
                        }
                    }
                }
            }

            // If something went wrong with unit generation, stop generating formations and
            // work with what is already generated
            if (generatedLance.isEmpty()) {
                stopGenerating = true;
                logger.warn(String.format("Unable to generate units from RAT: %s, type %d, max weight %d", factionCode, forceTemplate.getAllowedUnitType(), weightClass));
                continue;
            }

            if (campaign.getCampaignOptions().isAutoConfigMunitions() || forceTemplate.getAllowAeroBombs()) {
                MapLocation mapLocation = scenario.getTemplate().mapParameters.getMapLocation();
                boolean onGround = (mapLocation != MapLocation.LowAtmosphere && mapLocation != MapLocation.Space);
                int ownerBaseQuality;
                boolean isPirate = faction.isRebelOrPirate();

                // Use the raw quality values rather than the diluted 'effective' rating
                switch (forceAlignment) {
                    case Allied:
                        ownerBaseQuality = contract.getAllyQuality();
                        break;
                    case Opposing:
                        ownerBaseQuality = contract.getEnemyQuality();
                        break;
                    case Third:
                        // Slight hack, assume "Unidentified Hostiles" are pirates with variable
                        // quality
                        ownerBaseQuality = Compute.randomInt(3);
                        isPirate = forceTemplate.getForceName().toLowerCase().contains("unidentified");
                        break;
                    default:
                        ownerBaseQuality = quality;
                        break;
                }

                if (campaign.getCampaignOptions().isAutoConfigMunitions()) {
                    // Configure *all* generated units with appropriate munitions (for BV calcs)
                    Game cGame = campaign.getGame();
                    TeamLoadOutGenerator tlg = new TeamLoadOutGenerator(cGame);
                    ArrayList<Entity> arrayGeneratedLance = new ArrayList<>(generatedLance);
                    // bin fill ratio will be adjusted by the load out generator based on piracy and
                    // quality
                    ReconfigurationParameters rp = TeamLoadOutGenerator.generateParameters(cGame, cGame.getOptions(), arrayGeneratedLance, factionCode, new ArrayList<>(), new ArrayList<>(), ownerBaseQuality, ((isPirate) ? TeamLoadOutGenerator.UNSET_FILL_RATIO : 1.0f));
                    rp.isPirate = isPirate;
                    rp.groundMap = onGround;
                    rp.spaceEnvironment = (mapLocation == MapLocation.Space);
                    MunitionTree mt = TeamLoadOutGenerator.generateMunitionTree(rp, arrayGeneratedLance, "");
                    tlg.reconfigureEntities(arrayGeneratedLance, factionCode, mt, rp);
                } else {
                    // Load the fighters with bombs
                    TeamLoadOutGenerator.populateAeroBombs(generatedLance, campaign.getGameYear(), onGround, ownerBaseQuality, isPirate);
                }
            }

            if (forceTemplate.getUseArtillery() && forceTemplate.getDeployOffboard()) {
                deployArtilleryOffBoard(generatedLance);
            }

            setStartingAltitude(generatedLance, forceTemplate.getStartingAltitude());
            correctNonAeroFlyerBehavior(generatedLance, scenario.getBoardType());

            // If force contributes to map size, increment the generated count of formations added
            if (forceTemplate.getContributesToMapSize()) {
                generatedLanceCount++;
            }

            // Check for mekanized battle armor added to Clan star formations (must be exactly 5
            // OmniMeks, no more, no less)
            generatedLance.addAll(generateBAForNova(scenario, generatedLance, factionCode, skill, quality, campaign, false));

            // Add the formation member BVs to the running total, and the entities to the tracking
            // list
            for (Entity ent : generatedLance) {
                if (campaign.getCampaignOptions().isUseGenericBattleValue()) {
                    forceBV += ent.getGenericBattleValue();
                } else {
                    forceBV += ent.calculateBattleValue();
                }
                generatedEntities.add(ent);
            }

            // Terminate force generation if we've gone over the unit count or BV budget.
            // For BV-scaled forces, check whether to stop generating after each formation is
            // generated.
            if (forceTemplate.getGenerationMethod() == ForceGenerationMethod.BVScaled.ordinal()) {
                // Check random number vs. percentage of the BV budget already generated, with
                // the percentage chosen based on unit rating
                double currentPercentage = ((double) forceBV / forceBVBudget) * 100;

                stopGenerating = currentPercentage > targetPercentage;
            } else {
                // For generation methods other than scaled BV, compare to the overall budget
                stopGenerating = generatedEntities.size() >= forceUnitBudget;
            }

            currentLanceWeightString = currentLanceWeightString.substring(1);
        }

        // If over budget for BV or unit count, pull units until it works
        while (forceUnitBudget > 0 && generatedEntities.size() > forceUnitBudget) {
            int targetUnit = Compute.randomInt(generatedEntities.size());
            generatedEntities.remove(targetUnit);
        }

        if (forceTemplate.getGenerationMethod() == ForceGenerationMethod.BVScaled.ordinal()) {
            String balancingType = "";
            if (campaign.getCampaignOptions().isUseGenericBattleValue()) {
                balancingType = " Generic";
            }
            logger.info(String.format("Generated a force with %s / %s %s BV",
                    forceBV, forceBVBudget, balancingType));

            int adjustedBvBudget = (int) (forceBVBudget * 1.25);

            while ((forceBV > adjustedBvBudget) && (generatedEntities.size() > 1)) {
                int targetUnit = Compute.randomInt(generatedEntities.size());

                int battleValue;
                if (campaign.getCampaignOptions().isUseGenericBattleValue()) {
                    battleValue = generatedEntities.get(targetUnit).getGenericBattleValue();
                } else {
                    battleValue = generatedEntities.get(targetUnit).calculateBattleValue();
                }

                forceBV -= battleValue;

                logger.info(String.format("Culled %s (%s %s BV)",
                        generatedEntities.get(targetUnit).getDisplayName(), battleValue, balancingType));

                generatedEntities.remove(targetUnit);
            }

            logger.info(String.format("Final force %s / %s %s BV",
                    forceBV, adjustedBvBudget, balancingType));
        }

        // Units with infantry bays get conventional infantry or battle armor added
        List<Entity> transportedEntities = fillTransports(scenario, generatedEntities, factionCode,
                skill, quality, requiredRoles, allowsConvInfantry, campaign);
        generatedEntities.addAll(transportedEntities);

        if (!transportedEntities.isEmpty()) {
            // Transported units need to filter out battle armor before applying armor changes
            for (Entity curPlatoon : transportedEntities.stream().filter(i -> i.getUnitType() == UnitType.INFANTRY).toList()) {
                changeInfantryKit((Infantry) curPlatoon, isLowPressure, isTainted, scenario.getTemperature());
            }
        }

        // Generate the force
        BotForce generatedForce = new BotForce();
        generatedForce.setFixedEntityList(generatedEntities);
        setBotForceParameters(generatedForce, forceTemplate, forceAlignment, contract);
        if (unidentifiedThirdPartyPresent) {
            generatedForce.setCamouflage(AtBContract.pickRandomCamouflage(currentDate.getYear(), factionCode));
        }
        scenario.addBotForce(generatedForce, forceTemplate, campaign);

        if (generatedForce.getTeam() != 1
            && campaign.getCampaignOptions().isUseGenericBattleValue()
            && BatchallFactions.usesBatchalls(factionCode)
            && contract.isBatchallAccepted()) {
            // Simulate bidding away of forces
            List<String> bidAwayForces = new ArrayList<>();
            int supplementedForces = 0;

            if (generatedForce.getTeam() != 1
                && campaign.getCampaignOptions().isUseGenericBattleValue()
                && BatchallFactions.usesBatchalls(factionCode)
                && contract.isBatchallAccepted()) {

                // Add dialog
                bidAwayForces = new ArrayList<>();

                // Player force values
                int playerBattleValue = calculateEffectiveBV(scenario, campaign, true);
                int playerUnitValue = calculateEffectiveUnitCount(scenario, campaign, true);

                // Bot force values
                int botBattleValue = 0;
                for (Entity entity : generatedForce.getFullEntityList(campaign)) {
                    botBattleValue += entity.calculateBattleValue();
                }

                // First bid away units that exceed the player's estimated Battle Value
                while ((botBattleValue > (playerBattleValue * getHonorRating(campaign, factionCode)))
                        && (generatedForce.getFullEntityList(campaign).size() > 1)) {
                    int targetUnit = Compute.randomInt(generatedForce.getFullEntityList(campaign).size());
                    bidAwayForces.add(generatedForce.getFullEntityList(campaign).get(targetUnit).getShortNameRaw());
                    botBattleValue -= generatedForce.getFullEntityList(campaign).get(targetUnit).calculateBattleValue();
                    generatedForce.removeEntity(targetUnit);
                }

                // There is no point in adding extra Battle Armor to non-ground scenarios
                if (scenario.getBoardType() == T_GROUND) {
                    // We want to purposefully exclude off-board artillery, to stop them being
                    // assigned random units of Battle Armor.
                    // If we ever implement the ability to move those units on-board, or for players
                    // to intercept off-board units, we'll probably want to remove this exclusion,
                    // so they can have some bodyguards.
                    if (!forceTemplate.getUseArtillery() && !forceTemplate.getDeployOffboard()) {
                        // Similarly, there is no value in adding random Battle Armor to aircraft forces
                        if (forceTemplate.getAllowedUnitType() != SPECIAL_UNIT_TYPE_ATB_MIX) {
                            // Next, if the size of the forces results in a Player:Bot unit count ratio of >= 2:1,
                            // add additional units of Battle Armor to compensate.
                            int sizeDisparity = playerUnitValue - generatedForce.getFullEntityList(campaign).size();
                            sizeDisparity = (int) round(sizeDisparity * 0.5);

                            List<Entity> allRemainingUnits = new ArrayList<>(generatedForce.getFullEntityList(campaign));
                            Collections.shuffle(allRemainingUnits);

                            // First, attempt to add Mechanized Battle Armor
                            Iterator<Entity> entityIterator = allRemainingUnits.iterator();
                            while (entityIterator.hasNext() && sizeDisparity > 0) {
                                Entity entity = entityIterator.next();
                                if (!entity.isOmni()) {
                                    continue;
                                }

                                List<Entity> generatedBA = generateBAForNova(scenario, List.of(entity),
                                        factionCode, skill, quality, campaign, true);

                                if (!generatedBA.isEmpty()) {
                                    for (Entity battleArmor : generatedBA) {
                                        generatedForce.addEntity(battleArmor);
                                    }
                                    supplementedForces += generatedBA.size();
                                    sizeDisparity -= generatedBA.size();
                                }
                            }

                            // If there is still a disproportionate size disparity, add loose Battle Armor
                            for (int i = 0; i < sizeDisparity; i++) {
                                Entity newEntity = getEntity(factionCode, skill, quality,
                                        UnitType.BATTLE_ARMOR, UNIT_WEIGHT_UNSPECIFIED, campaign);
                                if (newEntity != null) {
                                    generatedForce.addEntity(newEntity);
                                    supplementedForces++;
                                }
                            }
                        }
                    }
                }
            }

            // Report the bidding results (if any) to the player
            if (generatedForce.getTeam() != 1
                && campaign.getCampaignOptions().isUseGenericBattleValue()
                && BatchallFactions.usesBatchalls(factionCode)
                && contract.isBatchallAccepted()) {
                reportResultsOfBidding(scenario, campaign, bidAwayForces, generatedForce,
                    supplementedForces, factionCode);
            }
        }

        return generatedLanceCount;
    }

    /**
     * Calculates the honor rating for a given Clan.
     *
     * @param campaign    the ongoing campaign
     * @param factionCode the faction code for which to calculate honor rating
     * @return the honor rating as a double value
     */
    private static double getHonorRating(Campaign campaign, String factionCode) {
        // Our research showed the post-Invasion shift in Clan doctrine to occur between 3053 and 3055
        boolean isPostInvasion = campaign.getLocalDate().getYear() >= 3053 + Compute.randomInt(2);

        // This is based on the table found on page 274 of Total Warfare
        // Any Clan not mentioned on that table is assumed to be Strict → Opportunistic
        return switch (factionCode) {
            case "CCC", "CHH", "CIH", "CNC", "CSR" -> OPPORTUNISTIC;
            case "CCO", "CGS", "CSV" -> STRICT;
            case "CGB", "CWIE" -> {
                if (isPostInvasion) {
                    yield LIBERAL;
                } else {
                    yield STRICT;
                }
            }
            case "CDS" -> LIBERAL;
            case "CW" -> {
                if (isPostInvasion) {
                    yield LIBERAL;
                } else {
                    yield OPPORTUNISTIC;
                }
            }
            default -> {
                if (isPostInvasion) {
                    yield OPPORTUNISTIC;
                } else {
                    yield STRICT;
                }
            }
        };
    }

    /**
     * Reports the results of Clan bidding for a scenario.
     *
     * @param scenario           the scenario for which bidding was done
     * @param campaign           the campaign in which the bidding took place
     * @param bidAwayForces      the list of forces bid away by the generated force
     * @param generatedForce     the force that generated the bid
     * @param supplementedForces the number of additional Battle Armor units supplemented to the force
     */
    private static void reportResultsOfBidding(AtBDynamicScenario scenario, Campaign campaign,
                                               List<String> bidAwayForces, BotForce generatedForce,
                                               int supplementedForces, String factionCode) {
        double honor = getHonorRating(campaign, factionCode);
        String honorLevel;

        if (honor == STRICT) {
            honorLevel = "STRICT";
        } else if (honor == OPPORTUNISTIC) {
            honorLevel = "OPPORTUNISTIC";
        } else {
            honorLevel = "LIBERAL";
        }

        logger.info(String.format("The honor of %s is rated as %s",
            Factions.getInstance().getFaction(factionCode).getFullName(campaign.getGameYear()),
            honorLevel));

        boolean useVerboseBidding = campaign.getCampaignOptions().isUseVerboseBidding();
        StringBuilder report = new StringBuilder();

        if (useVerboseBidding) {
            for (String unitName : bidAwayForces) {
                if (report.isEmpty()) {
                    report.append(String.format(resources.getString("bidAwayForcesVerbose.text"),
                            generatedForce.getName(), scenario.getName(), scenario.getContract(campaign),
                            unitName));
                } else {
                    report.append(unitName).append("<br>");
                }
            }
        } else {
            if (!bidAwayForces.isEmpty()) {
                report.append(String.format(resources.getString("bidAwayForces.text"),
                        generatedForce.getName(), scenario.getName(), scenario.getContract(campaign),
                        bidAwayForces.size(), bidAwayForces.size() > 1 ? "s" : ""));

                boolean isUseLoggerHeader = true;
                for (String unitName : bidAwayForces) {
                    if (isUseLoggerHeader) {
                        logger.info(String.format(resources.getString("bidAwayForcesLogger.text"),
                            generatedForce.getName(), scenario.getName(), scenario.getContract(campaign)));
                        isUseLoggerHeader = false;
                    }
                    logger.info(unitName);
                }
            }
        }

        if (supplementedForces > 0) {
            if (report.isEmpty()) {
                report.append(String.format(resources.getString("addedBattleArmorNewReport.text"),
                        generatedForce.getName(), scenario.getName(), scenario.getContract(campaign),
                        supplementedForces, supplementedForces > 1 ? "s" : ""));
            } else {
                report.append(String.format(
                        resources.getString("addedBattleArmorContinueReport.text"),
                        supplementedForces, supplementedForces > 1 ? "s" : ""));
            }
        }

        if (supplementedForces > 0 || !bidAwayForces.isEmpty()) {
            if (Compute.randomInt(8) == 0) {
                report.append(resources.getString("batchallConcludedVersion2.text"));
            } else {
                report.append(resources.getString("batchallConcludedVersion1.text"));
            }
        }

        if (supplementedForces == 0 && bidAwayForces.isEmpty()) {
            logger.info(String.format(resources.getString("nothingBidAway.text"),
                generatedForce.getName(), scenario.getName(), scenario.getContract(campaign)));
        }

        campaign.addReport(report.toString());
    }

    /**
     * Generates the indicated number of civilian entities.
     *
     * @param num      The number of civilian entities to generate
     * @param campaign Current campaign
     */
    public static List<Entity> generateCivilianUnits(int num, Campaign campaign) {
        RandomUnitGenerator.getInstance().setChosenRAT("CivilianUnits");
        ArrayList<MekSummary> msl = RandomUnitGenerator.getInstance().generate(num);
        return msl.stream().map(ms -> createEntityWithCrew("IND", SkillLevel.GREEN, campaign, ms))
                .collect(Collectors.toCollection(ArrayList::new));
    }

    /**
     * Generates the indicated number of turret entities.
     * Lifted from AtBScenario.java
     *
     * @param num      The number of turrets to generate
     * @param skill    The skill level of the turret operators
     * @param quality  The quality level of the turrets
     * @param campaign The campaign for which the turrets are being generated.
     * @param faction  The faction to generate turrets for
     */
    public static List<Entity> generateTurrets(int num, SkillLevel skill, int quality, Campaign campaign,
            Faction faction) {
        return campaign.getUnitGenerator().generateTurrets(num, skill, quality, campaign.getGameYear()).stream()
                .map(ms -> createEntityWithCrew(faction, skill, campaign, ms))
                .filter(Objects::nonNull)
                .collect(Collectors.toList());
    }

    /**
     * Takes all the "bot" forces where the template says they should be
     * player-controlled
     * and transforms them into attached units.
     *
     * @param scenario The scenario for which to translate units
     * @param campaign Current campaign
     */
    private static void translatePlayerNPCsToAttached(AtBDynamicScenario scenario, Campaign campaign) {
        for (int botIndex = 0; botIndex < scenario.getNumBots(); botIndex++) {
            BotForce botForce = scenario.getBotForce(botIndex);
            ScenarioForceTemplate forceTemplate = scenario.getBotForceTemplates().get(botForce);

            if ((forceTemplate != null) && forceTemplate.isAlliedPlayerForce()) {
                final Camouflage camouflage = scenario.getContract(campaign).getAllyCamouflage();
                for (Entity en : botForce.getFullEntityList(campaign)) {
                    scenario.getAlliesPlayer().add(en);
                    scenario.getBotUnitTemplates().put(UUID.fromString(en.getExternalIdAsString()), forceTemplate);

                    if (!campaign.getCampaignOptions().isAttachedPlayerCamouflage()) {
                        en.setCamouflage(camouflage.clone());
                    }
                }

                scenario.getBotForces().remove(botIndex);
                botIndex--;
            }
        }
    }

    /**
     * Translates the template's objectives, filling them in with actual forces from
     * the scenario.
     */
    public static void translateTemplateObjectives(AtBDynamicScenario scenario, Campaign campaign) {
        scenario.getScenarioObjectives().clear();

        for (ScenarioObjective templateObjective : scenario.getTemplate().scenarioObjectives) {
            ScenarioObjective actualObjective = translateTemplateObjective(scenario, campaign, templateObjective);

            scenario.getScenarioObjectives().add(actualObjective);
        }
    }

    /**
     * Translates a single objective, filling it in with actual forces from the
     * scenario.
     */
    public static ScenarioObjective translateTemplateObjective(AtBDynamicScenario scenario,
            Campaign campaign, ScenarioObjective templateObjective) {
        ScenarioObjective actualObjective = new ScenarioObjective(templateObjective);
        actualObjective.clearAssociatedUnits();
        actualObjective.clearForces();

        List<String> objectiveForceNames = new ArrayList<>();
        List<String> objectiveUnitIDs = new ArrayList<>();

        OffBoardDirection calculatedDestinationZone = OffBoardDirection.NONE;

        // for each of the objective's force names loop through all of the following:
        // bot forces
        // assigned player forces
        // assigned player units
        // for each one, if the item is associated with a template that has the template
        // objective's force name
        // add it to the list of actual objective force names
        // this needs to happen because template force names aren't the same as the
        // generated force names

        // additionally, while we're looping through forces, we'll attempt to calculate
        // a destination zone, which we will need
        // if the objective is a reach edge/prevent reaching edge and the direction is
        // "destination edge" ("None").

        for (int x = 0; x < scenario.getNumBots(); x++) {
            BotForce botForce = scenario.getBotForce(x);
            ScenarioForceTemplate forceTemplate = scenario.getBotForceTemplates().get(botForce);
            boolean botForceIsHostile = botForce.getTeam() == ForceAlignment.Opposing.ordinal() ||
                    botForce.getTeam() == ForceAlignment.Third.ordinal();

            // if the bot force's force template's name is included in the objective's force
            // names
            // or if the bot force is hostile and we're including all enemy forces
            if (templateObjective.isApplicableToForceTemplate(forceTemplate, scenario) ||
                    (botForceIsHostile && templateObjective.getAssociatedForceNames()
                            .contains(ScenarioObjective.FORCE_SHORTCUT_ALL_ENEMY_FORCES))) {
                objectiveForceNames.add(botForce.getName());
                calculatedDestinationZone = OffBoardDirection
                        .translateBoardStart(getOppositeEdge(forceTemplate.getActualDeploymentZone()));
            }
        }

        for (int forceID : scenario.getPlayerForceTemplates().keySet()) {
            ScenarioForceTemplate playerForceTemplate = scenario.getPlayerForceTemplates().get(forceID);

            if (templateObjective.isApplicableToForceTemplate(playerForceTemplate, scenario) ||
                    templateObjective.getAssociatedForceNames()
                            .contains(ScenarioObjective.FORCE_SHORTCUT_ALL_PRIMARY_PLAYER_FORCES)) {
                objectiveForceNames.add(campaign.getForce(forceID).getName());
                calculatedDestinationZone = OffBoardDirection
                        .translateBoardStart(getOppositeEdge(playerForceTemplate.getActualDeploymentZone()));
            }
        }

        for (UUID unitID : scenario.getPlayerUnitTemplates().keySet()) {
            ScenarioForceTemplate playerForceTemplate = scenario.getPlayerUnitTemplates().get(unitID);

            if (templateObjective.isApplicableToForceTemplate(playerForceTemplate, scenario) ||
                    templateObjective.getAssociatedForceNames()
                            .contains(ScenarioObjective.FORCE_SHORTCUT_ALL_PRIMARY_PLAYER_FORCES)) {
                objectiveUnitIDs.add(unitID.toString());
                calculatedDestinationZone = OffBoardDirection
                        .translateBoardStart(getOppositeEdge(playerForceTemplate.getActualDeploymentZone()));
            }
        }

        // this handles generated units that have been put under the player's control
        for (UUID unitID : scenario.getBotUnitTemplates().keySet()) {
            ScenarioForceTemplate botForceTemplate = scenario.getBotUnitTemplates().get(unitID);

            if (templateObjective.isApplicableToForceTemplate(botForceTemplate, scenario)) {
                objectiveUnitIDs.add(unitID.toString());
                calculatedDestinationZone = OffBoardDirection
                        .translateBoardStart(getOppositeEdge(botForceTemplate.getActualDeploymentZone()));
            }
        }

        for (String forceName : objectiveForceNames) {
            actualObjective.addForce(forceName);
        }

        for (String unitID : objectiveUnitIDs) {
            actualObjective.addUnit(unitID);
        }

        // if the objective specifies that it's to reach or prevent reaching a map edge
        // and has been set to "force destination edge", set that here
        if (actualObjective.getDestinationEdge() == OffBoardDirection.NONE &&
                calculatedDestinationZone != OffBoardDirection.NONE &&
                (actualObjective.getObjectiveCriterion() == ObjectiveCriterion.ReachMapEdge ||
                        actualObjective.getObjectiveCriterion() == ObjectiveCriterion.PreventReachMapEdge)) {
            actualObjective.setDestinationEdge(calculatedDestinationZone);
        }

        return actualObjective;
    }

    /**
     * Scale the scenario's objective time limits, if called for, by the number of
     * units
     * that have associated force templates that "contribute to the unit count".
     */
    private static void scaleObjectiveTimeLimits(AtBDynamicScenario scenario, Campaign campaign) {
        int primaryUnitCount = 0;

        for (int forceID : scenario.getPlayerForceTemplates().keySet()) {
            ScenarioForceTemplate forceTemplate = scenario.getPlayerForceTemplates().get(forceID);

            if ((forceTemplate != null) && forceTemplate.getContributesToUnitCount()) {
                primaryUnitCount += campaign.getForce(forceID).getAllUnits(true).size();
            }
        }

        for (BotForce botForce : scenario.getBotForceTemplates().keySet()) {
            if (scenario.getBotForceTemplates().get(botForce).getContributesToUnitCount()) {
                primaryUnitCount += botForce.getFullEntityList(campaign).size();
            }
        }

        for (ScenarioObjective objective : scenario.getScenarioObjectives()) {
            if (objective.getTimeLimitType() == TimeLimitType.ScaledToPrimaryUnitCount) {
                objective.setTimeLimit(primaryUnitCount * objective.getTimeLimitScaleFactor());
            }
        }
    }

    /**
     * Handles random determination of light conditions for the given scenario, as
     * per AtB rules
     *
     * @param scenario The scenario for which to set lighting conditions.
     */
    private static void setLightConditions(AtBDynamicScenario scenario) {
        scenario.setLightConditions();
    }

    /**
     * Handles random determination of weather/wind/fog conditions for the given
     * scenario, as per AtB rules
     *
     * @param scenario The scenario for which to set weather conditions.
     */
    private static void setWeather(AtBDynamicScenario scenario) {
        scenario.setWeatherConditions();
    }

    /**
     * Handles random determination of terrain and corresponding map file from
     * allowed terrain types
     *
     * @param scenario The scenario to work on.
     */
    public static void setTerrain(AtBDynamicScenario scenario) {
        // if we are allowing all terrain types, then pick one from the list
        // otherwise, pick one from the allowed ones
        if (scenario.getTemplate().mapParameters.getMapLocation() == MapLocation.AllGroundTerrain) {
            scenario.setBoardType(T_GROUND);
            StratconBiomeManifest biomeManifest = StratconBiomeManifest.getInstance();
            int kelvinTemp = scenario.getTemperature() + StratconContractInitializer.ZERO_CELSIUS_IN_KELVIN;
            List<String> allowedTerrain = biomeManifest.getTempMap(StratconBiomeManifest.TERRAN_BIOME)
                    .floorEntry(kelvinTemp).getValue().allowedTerrainTypes;

            int terrainIndex = Compute.randomInt(allowedTerrain.size());
            scenario.setTerrainType(allowedTerrain.get(terrainIndex));
            scenario.setMapFile();
        } else if (scenario.getTemplate().mapParameters.getMapLocation() == MapLocation.Space) {
            scenario.setBoardType(AtBScenario.T_SPACE);
            scenario.setTerrainType("Space");
        } else if (scenario.getTemplate().mapParameters.getMapLocation() == MapLocation.LowAtmosphere) {
            scenario.setBoardType(AtBScenario.T_ATMOSPHERE);
            // low atmosphere actually makes use of the terrain, so we generate some here as
            // well
            scenario.setTerrain();
            scenario.setMapFile();
        } else {
            StratconBiomeManifest biomeManifest = StratconBiomeManifest.getInstance();
            int kelvinTemp = scenario.getTemperature() + StratconContractInitializer.ZERO_CELSIUS_IN_KELVIN;
            List<String> allowedFacility = biomeManifest.getTempMap(StratconBiomeManifest.TERRAN_FACILITY_BIOME)
                    .floorEntry(kelvinTemp).getValue().allowedTerrainTypes;
            List<String> allowedTerrain = biomeManifest.getTempMap(StratconBiomeManifest.TERRAN_BIOME)
                    .floorEntry(kelvinTemp).getValue().allowedTerrainTypes;
            List<String> allowedTemplate = scenario.getTemplate().mapParameters.allowedTerrainTypes;
            // try to filter on temp
            allowedTerrain.addAll(allowedFacility);
            allowedTemplate.retainAll(allowedTerrain);
            allowedTemplate = !allowedTemplate.isEmpty() ? allowedTemplate
                    : scenario.getTemplate().mapParameters.allowedTerrainTypes;

            int terrainIndex = Compute.randomInt(allowedTemplate.size());
            scenario.setTerrainType(scenario.getTemplate().mapParameters.allowedTerrainTypes.get(terrainIndex));
            scenario.setMapFile();
        }
    }

    /**
     * Method that handles setting planetary conditions - atmospheric pressure and
     * gravity currently -
     * based on the planet on which the scenario is taking place.
     *
     * @param scenario The scenario to manipulate
     * @param mission  The active mission for the scenario
     * @param campaign The current campaign
     */
    private static void setPlanetaryConditions(AtBDynamicScenario scenario, AtBContract mission, Campaign campaign) {
        if (scenario.getBoardType() == AtBScenario.T_SPACE) {
            return;
        }

        if (null != mission) {
            PlanetarySystem pSystem = Systems.getInstance().getSystemById(mission.getSystemId());
            Planet p = pSystem.getPrimaryPlanet();
            if (null != p) {
                Atmosphere atmosphere = Atmosphere.getAtmosphere(ObjectUtility
                        .nonNull(p.getPressure(campaign.getLocalDate()), scenario.getAtmosphere().ordinal()));
                float gravity = ObjectUtility.nonNull(p.getGravity(), scenario.getGravity()).floatValue();
                int temperature = ObjectUtility.nonNull(p.getTemperature(campaign.getLocalDate()),
                        scenario.getTemperature());

                scenario.setAtmosphere(atmosphere);
                scenario.setGravity(gravity);
                scenario.setTemperature(temperature);
            }
        }
    }

    /**
     * Sets dynamic AtB-sized base map size for the given scenario.
     *
     * @param scenario The scenario to process.
     */
    public static void setScenarioMapSize(AtBDynamicScenario scenario) {
        int mapSizeX;
        int mapSizeY;
        ScenarioTemplate template = scenario.getTemplate();

        // if the template says to use standard AtB sizing, determine it randomly here
        if (template.mapParameters.isUseStandardAtBSizing()) {
            int roll = Compute.randomInt(20) + 1;
            if (roll < 6) {
                mapSizeX = 20;
                mapSizeY = 10;
            } else if (roll < 11) {
                mapSizeX = 10;
                mapSizeY = 20;
            } else if (roll < 13) {
                mapSizeX = 30;
                mapSizeY = 10;
            } else if (roll < 15) {
                mapSizeX = 10;
                mapSizeY = 30;
            } else if (roll < 19) {
                mapSizeX = 20;
                mapSizeY = 20;
            } else if (roll == 19) {
                mapSizeX = 40;
                mapSizeY = 10;
            } else {
                mapSizeX = 10;
                mapSizeY = 40;
            }
            // otherwise, the map width/height have been specified explicitly
        } else {
            mapSizeX = template.mapParameters.getBaseWidth();
            mapSizeY = template.mapParameters.getBaseHeight();
        }

        // increment map size by template-specified increments
        mapSizeX += template.mapParameters.getWidthScalingIncrement() * scenario.getLanceCount();
        mapSizeY += template.mapParameters.getHeightScalingIncrement() * scenario.getLanceCount();

        // 50/50 odds to rotate the map 90 degrees if specified.
        if (template.mapParameters.isAllowRotation()) {
            int roll = Compute.randomInt(20) + 1;
            if (roll <= 10) {
                int swap = mapSizeX;
                mapSizeX = mapSizeY;
                mapSizeY = swap;
            }
        }

        scenario.setMapSizeX(mapSizeX);
        scenario.setMapSizeY(mapSizeY);
    }

    /**
     * If there are maps of the appropriate size available and we roll higher than
     * the given threshold, replace the scenario's generated map with a fixed map
     * from data/boards
     */
    private static void setScenarioMap(AtBDynamicScenario scenario, int mapChance) {
        if (scenario.getBoardType() != Scenario.T_SPACE
                && scenario.getTerrainType().equals("Space")
                && (scenario.getMapSizeX() > 0)
                && (scenario.getMapSizeY() > 0)
                && (Compute.randomInt(100) <= mapChance)) {
            BoardClassifier bc = BoardClassifier.getInstance();
            List<String> maps = bc.getMatchingBoards(scenario.getMapSizeX(), scenario.getMapSizeY(), 5, 5,
                    new ArrayList<>());

            if (!maps.isEmpty()) {
                String mapPath = ObjectUtility.getRandomItem(maps);
                MegaMekFile mapFile = new MegaMekFile(mapPath);
                BoardDimensions dimensions = Board.getSize(mapFile.getFile());

                scenario.setMap(bc.getBoardPaths().get(mapPath));
                scenario.setMapSizeX(dimensions.width());
                scenario.setMapSizeY(dimensions.height());
                scenario.setUsingFixedMap(true);
                return;
            }
        }

        scenario.setUsingFixedMap(false);
        scenario.setMapFile();
    }

    /**
     * Randomly generates the number of scenario modifiers for a scenario,
     * for each random scenario in the count a random modifier is applied to the
     * scenario.
     *
     * @param campaignOptions The prior defined campaign options
     * @param scenario        The scenario to receive the modifiers.
     */
    public static void setScenarioModifiers(CampaignOptions campaignOptions, AtBDynamicScenario scenario) {
        int numMods = 0;
        boolean addMods = true;
        int modMax = campaignOptions.getScenarioModMax();
        int modChance = campaignOptions.getScenarioModChance();

        if (modMax != 0) {
            while (addMods) {
                if (Compute.randomInt(100) < modChance) {
                    numMods++;

                    if (numMods >= modMax) {
                        addMods = false;
                    }
                } else {
                    addMods = false;
                }
            }

            for (int x = 0; x < numMods; x++) {
                AtBScenarioModifier scenarioMod = AtBScenarioModifier
                        .getRandomBattleModifier(scenario.getTemplate().mapParameters.getMapLocation());

                scenario.addScenarioModifier(scenarioMod);

                if (scenarioMod.getBlockFurtherEvents()) {
                    break;
                }
            }
        }
    }

    /**
     * Simple method to process all scenario modifiers for a given scenario.
     *
     * @param scenario The scenario to modify
     * @param campaign The campaign
     * @param when     Before or after force generation
     */
    public static void applyScenarioModifiers(AtBDynamicScenario scenario, Campaign campaign, EventTiming when) {
        for (AtBScenarioModifier scenarioMod : scenario.getScenarioModifiers()) {
            scenarioMod.processModifier(scenario, campaign, when);
        }
    }

    /**
     * Determines the most appropriate RAT and uses it to generate a random Entity.
     * This overload is a convenience to allow calling the main getEntity without
     * providing
     * a specific set of roles.
     *
     * @param faction     The faction code to use for locating the correct RAT and
     *                    assigning a crew name
     * @param skill       The {@link SkillLevel} of the overall force.
     * @param quality     The equipment rating of the force.
     * @param unitType    The {@link UnitType} constant of the type of unit to
     *                    generate.
     * @param weightClass The {@link EntityWeightClass} constant of the unit to
     *                    generate.
     * @param campaign    Campaign data
     * @return A randomly selected Entity from the parameters specified, with crew.
     *         May return null.
     */
    public static Entity getEntity(String faction,
            SkillLevel skill,
            int quality,
            int unitType,
            int weightClass,
            Campaign campaign) {
        return getEntity(faction,
                skill,
                quality,
                unitType,
                weightClass,
                null,
                campaign);
    }

    /**
     * Use the force generator system to randomly select a unit based on parameters
     *
     * @param faction     The faction code to use for locating the correct RAT and
     *                    assigning a crew name
     * @param skill       The {@link SkillLevel} of the overall force.
     * @param quality     The equipment rating of the force.
     * @param unitType    The {@link UnitType} constant of the type of unit to
     *                    generate.
     * @param weightClass The {@link EntityWeightClass} constant of the unit to
     *                    generate.
     * @param rolesByType Collections of roles required for each unit type, or null
     * @param campaign    The current campaign
     * @return A randomly selected Entity from the parameters specified, with crew.
     *         May return null.
     */
    public static @Nullable Entity getEntity(String faction,
            SkillLevel skill,
            int quality,
            int unitType,
            int weightClass,
            @Nullable Collection<MissionRole> rolesByType,
            Campaign campaign) {
        MekSummary unitData;

        // Set up random unit generation parameters
        UnitGeneratorParameters params = new UnitGeneratorParameters();
        params.setFaction(faction);
        params.setQuality(quality);
        params.setUnitType(unitType);
        params.setWeightClass(weightClass);
        params.setYear(campaign.getGameYear());

        if (rolesByType != null && !rolesByType.isEmpty()) {
            params.setMissionRoles(rolesByType);
        }

        // Vehicles and infantry require some additional processing
        if (unitType == UnitType.TANK) {
            return getTankEntity(params, skill, campaign);
        } else if (unitType == UnitType.INFANTRY) {
            return getInfantryEntity(params, skill, true, campaign);
        } else {
            unitData = campaign.getUnitGenerator().generate(params);
        }

        if (unitData == null) {
            if (!params.getMissionRoles().isEmpty()) {
                logger.warn(String.format("Unable to randomly generate %s %s with roles: %s",
                        EntityWeightClass.getClassName(params.getWeightClass()),
                        UnitType.getTypeName(unitType),
                        params.getMissionRoles().stream().map(Enum::name).collect(Collectors.joining(","))));
            }
            return null;
        }

        return createEntityWithCrew(faction, skill, campaign, unitData);
    }

    /**
     * Randomly creates a ground vehicle, or VTOL if campaign options allows, with a
     * randomly
     * generated crew. Selection of specific functions such as artillery are handled
     * through the
     * roles contained in the UnitGeneratorParameters object.
     *
     * @param params   {@link UnitGeneratorParameters} with random generation
     *                 parameters
     * @param skill    {@link SkillLevel} target for crew
     * @param campaign Campaign object for accessing game options and force
     *                 generator
     * @return randomly generated Entity with crew, or null
     */
    public static Entity getTankEntity(UnitGeneratorParameters params,
            SkillLevel skill,
            Campaign campaign) {
        MekSummary ms;

        // useful debugging statement that forces generation of specific units rather
        // than random ones
        // return getEntityByName("Heavy Tracked APC", params.getFaction(), skill,
        // campaign);
        // return getEntityByName("Badger (C) Tracked Transport B", params.getFaction(),
        // skill, campaign);

        if (campaign.getCampaignOptions().isOpForUsesVTOLs()) {
            params.getMovementModes().addAll(IUnitGenerator.MIXED_TANK_VTOL);
        } else {
            params.setFilter(v -> !v.getUnitType().equals("VTOL"));
        }
        MekSummary unitData = campaign.getUnitGenerator().generate(params);

        if (unitData == null) {
            if (!params.getMissionRoles().isEmpty()) {
                logger.warn(String.format("Unable to randomly generate %s %s with roles: %s",
                        EntityWeightClass.getClassName(params.getWeightClass()),
                        UnitType.getTypeName(UnitType.TANK),
                        params.getMissionRoles().stream().map(Enum::name).collect(Collectors.joining(","))));
            }
            return null;
        }

        return createEntityWithCrew(params.getFaction(), skill, campaign, unitData);
    }

    /**
     * Randomly generates an infantry unit, with a randomly generated 'crew'.
     * Selection of specific
     * functions such as artillery are handled through the roles contained in the
     * UnitGeneratorParameters object.
     * Certain roles in the UnitGeneratorParameters object are uncommon and may
     * result in no unit
     * being generated.
     *
     * @param params     {@link UnitGeneratorParameters} with random generation
     *                   parameters
     * @param skill      {@link SkillLevel} target for crew
     * @param useTempXCT true to swap armor for hostile environment suit if XCT role
     *                   is required
     *                   but no units generate
     * @param campaign   Campaign object for access to force generator
     * @return randomly generated Entity with crew, or null
     */
    public static Entity getInfantryEntity(UnitGeneratorParameters params,
            SkillLevel skill,
            boolean useTempXCT,
            Campaign campaign) {
        UnitGeneratorParameters noXCTParams;
        boolean temporaryXCT = false;

        // Select from all infantry movement types
        params.getMovementModes().addAll(IUnitGenerator.ALL_INFANTRY_MODES);

        MekSummary unitData = campaign.getUnitGenerator().generate(params);

        if (unitData == null) {

            // If XCT troops were requested but none were found, generate without the role
            if (useTempXCT && params.getMissionRoles().contains(MissionRole.XCT)) {
                noXCTParams = params.clone();
                noXCTParams.getMissionRoles().remove(MissionRole.XCT);
                unitData = campaign.getUnitGenerator().generate(noXCTParams);
                temporaryXCT = true;
            }
            if (unitData == null) {
                if (!params.getMissionRoles().isEmpty()) {
                    logger.warn(String.format("Unable to randomly generate %s with roles: %s",
                            UnitType.getTypeName(UnitType.INFANTRY),
                            params.getMissionRoles().stream().map(Enum::name).collect(Collectors.joining(","))));
                }
                return null;
            }
        }

        Entity crewedPlatoon = createEntityWithCrew(params.getFaction(), skill, campaign, unitData);

        // If needed, temporarily assign troops hostile environmental suits
        if (temporaryXCT) {
            changeInfantryKit((Infantry) crewedPlatoon, false, true, 25);
        }

        return crewedPlatoon;
    }

    /**
     * Swaps out infantry armor kit based on provided conditions. Alternate armor
     * kits are
     * snow/heat suits (temperature only), light environment suits (low pressure
     * only),
     * and hostile environment suit (tainted or multiple conditions).
     *
     * @param platoon       Conventional infantry platoon to configure
     * @param isLowPressure true if atmosphere is too thin to breathe
     * @param isTainted     true if atmosphere has contaminants
     * @param temperature   Scenario temperature, in degrees C
     */
    private static void changeInfantryKit(Infantry platoon,
            boolean isLowPressure,
            boolean isTainted,
            int temperature) {
        boolean isHot = temperature > 50;
        boolean isCold = temperature < -30;

        if (isTainted) {
            platoon.setArmorKit(MiscType.createISEnvironmentSuitHostileInfArmor());
        } else if (!isLowPressure) {

            // Normal pressure, with extreme temperature
            if (isHot || isCold) {
                platoon.setArmorKit(isHot ? MiscType.createISHeatSuitInfArmor() : MiscType.createSnowSuitInfArmor());
            }

        } else {

            // Low/no atmosphere, with or without extreme temperature
            if (isHot || isCold) {
                platoon.setArmorKit(MiscType.createISEnvironmentSuitHostileInfArmor());
            } else {
                platoon.setArmorKit(MiscType.createISEnvironmentSuitLightInfArmor());
            }

        }
    }

    /**
     * Identify all units that can carry infantry, and attempt to generate infantry
     * or battle
     * armor to fill them.
     *
     * @param scenario      current scenario, for accessing transport linkages
     * @param transports    list of potential transports
     * @param factionCode   Faction code for generating infantry
     * @param skill         {@link SkillLevel} target skill for crews of generated
     *                      units
     * @param quality       {@link IUnitRating} Base quality for selection of
     *                      infantry
     * @param requiredRoles Lists of required roles for generated units
     * @param allowInfantry false if conventional infantry shouldn't be generated
     * @param campaign      current campaign
     * @return a list of newly created and crewed infantry or battle armor.
     *         Entities may be empty but should not be null
     */
    public static List<Entity> fillTransports(AtBScenario scenario,
            List<Entity> transports,
            String factionCode,
            SkillLevel skill,
            int quality,
            Map<Integer, Collection<MissionRole>> requiredRoles,
            boolean allowInfantry,
            Campaign campaign) {

        // Don't bother processing if various non-useful conditions are present
        if (transports == null ||
                transports.isEmpty() ||
                transports.stream().map(Entity::getUnitType).allMatch(curType -> curType != UnitType.TANK &&
                        curType != UnitType.VTOL &&
                        curType != UnitType.NAVAL &&
                        curType != UnitType.CONV_FIGHTER)) {
            return new ArrayList<>();
        }

        // Strip roles that are not infantry or battle armor, and remove the artillery
        // role
        Map<Integer, Collection<MissionRole>> transportedRoles = new HashMap<>();

        if (requiredRoles != null) {

            transportedRoles.put(UnitType.INFANTRY,
                    requiredRoles.containsKey(UnitType.INFANTRY) ? new ArrayList<>(requiredRoles.get(UnitType.INFANTRY))
                            : new ArrayList<>());
            transportedRoles.get(UnitType.INFANTRY).remove((MissionRole.ARTILLERY));

            transportedRoles.put(UnitType.BATTLE_ARMOR,
                    requiredRoles.containsKey(UnitType.BATTLE_ARMOR)
                            ? new ArrayList<>(requiredRoles.get(UnitType.BATTLE_ARMOR))
                            : new ArrayList<>());
            transportedRoles.get(UnitType.BATTLE_ARMOR).remove((MissionRole.ARTILLERY));
        }

        List<Entity> transportedUnits = new ArrayList<>();

        // Set base parameters
        UnitGeneratorParameters params = new UnitGeneratorParameters();
        params.setFaction(factionCode);
        params.setQuality(quality);
        params.setYear(campaign.getGameYear());

        // Only check unit types that can have an infantry bay
        for (Entity transport : transports) {
            if (IntStream.of(UnitType.TANK,
                    UnitType.VTOL,
                    UnitType.NAVAL,
                    UnitType.CONV_FIGHTER).anyMatch(i -> transport.getUnitType() == i)) {
                transportedUnits.addAll(fillTransport(scenario,
                        transport,
                        params,
                        skill,
                        transportedRoles,
                        allowInfantry,
                        campaign));
            }
        }

        return transportedUnits;
    }

    /**
     * Identify if the provided entity can carry infantry, and if not already doing
     * so try adding
     * battle armor or conventional infantry
     *
     * @param scenario      current scenario, for accessing transport linkages
     * @param transport     Entity to generate infantry for
     * @param params        {@link UnitGeneratorParameters} for passing settings to
     *                      random generation
     * @param skill         {@link SkillLevel} target skill for crews of generated
     *                      units
     * @param requiredRoles Lists of required roles for generated units
     * @param allowInfantry false if conventional infantry should not be generated
     * @param campaign      current campaign
     * @return List of Entities, containing infantry to load onto this transport.
     *         Might be empty but should not be null.
     */
    private static List<Entity> fillTransport(AtBScenario scenario,
            Entity transport,
            UnitGeneratorParameters params,
            SkillLevel skill,
            Map<Integer, Collection<MissionRole>> requiredRoles,
            boolean allowInfantry,
            Campaign campaign) {

        List<Entity> transportedUnits = new ArrayList<>();

        // Only check transports that are not loaded
        if (scenario.getTransportLinkages().containsKey(transport.getExternalIdAsString())) {
            return transportedUnits;
        }

        for (Transporter bay : transport.getTransports()) {
            // If unit has an infantry bay
            if (bay instanceof TroopSpace) {

                double bayCapacity = bay.getUnused();
                int remainingCount = (int) Math.max(1, Math.floor(bayCapacity / IUnitGenerator.FOOT_PLATOON_INFANTRY_WEIGHT));
                while (remainingCount > 0) {

                    // Set base random generation parameters
                    UnitGeneratorParameters newParams = params.clone();
                    newParams.clearMovementModes();
                    newParams.setWeightClass(AtBDynamicScenarioFactory.UNIT_WEIGHT_UNSPECIFIED);

                    Entity transportedUnit = null;
                    Entity mechanizedBAUnit = null;

                    // If a roll against the battle armor target number succeeds, try to generate a
                    // battle armor unit first
                    if (Compute.d6(2) >= infantryToBAUpgradeTNs[params.getQuality()]) {
                        newParams.setMissionRoles(requiredRoles.getOrDefault(UnitType.BATTLE_ARMOR, new HashSet<>()));
                        transportedUnit = generateTransportedBAUnit(newParams, bayCapacity, skill, false, campaign);

                        // If the transporter has both bay space and is an omni unit, try to add a
                        // second battle armor unit on the outside
                        if (transport.isOmni()) {
                            mechanizedBAUnit = generateTransportedBAUnit(newParams, IUnitGenerator.NO_WEIGHT_LIMIT,
                                    skill, false, campaign);
                        }
                    }

                    // If a battle armor unit wasn't generated and conditions permit, try generating
                    // conventional infantry. Generate air assault infantry for VTOL transports.
                    if (transportedUnit == null && allowInfantry) {
                        newParams.setMissionRoles(requiredRoles.getOrDefault(UnitType.INFANTRY, new HashSet<>()));
                        if (transport.getUnitType() == UnitType.VTOL
                                && !newParams.getMissionRoles().contains(MissionRole.XCT)) {
                            UnitGeneratorParameters paratrooperParams = newParams.clone();
                            paratrooperParams.addMissionRole(MissionRole.PARATROOPER);
                            transportedUnit = generateTransportedInfantryUnit(paratrooperParams, bayCapacity, skill,
                                    true, campaign);
                        } else {
                            transportedUnit = generateTransportedInfantryUnit(newParams, bayCapacity, skill, true,
                                    campaign);
                        }
                    }

                    // If no suitable battle armor or infantry
                    if (transportedUnit == null) {
                        break;
                    }

                    // Set the infantry deployment to the same deployment round as the transport
                    transportedUnit.setDeployRound(transport.getDeployRound());
                    scenario.addTransportRelationship(transport.getExternalIdAsString(),
                            transportedUnit.getExternalIdAsString());

                    if (mechanizedBAUnit != null) {
                        mechanizedBAUnit.setDeployRound((transport.getDeployRound()));
                        scenario.addTransportRelationship(transport.getExternalIdAsString(),
                                mechanizedBAUnit.getExternalIdAsString());
                    }

                    transportedUnits.add(transportedUnit);
                    remainingCount--;
                    bayCapacity -= transportedUnit.getWeight();
                    if (bayCapacity < IUnitGenerator.FOOT_PLATOON_INFANTRY_WEIGHT) {
                        remainingCount = 0;
                    }

                }

            }

        }

        return transportedUnits;
    }

    /**
     * Randomly select a conventional infantry unit with crew. Small bays (under 3
     * tons) may
     * reduce the number of squads below the unit standard. If the XCT role is
     * required,
     * normal infantry may have a hostile environmental suit substituted for their
     * normal armor.
     *
     * @param params      {@link UnitGeneratorParameters} for passing settings to
     *                    random generation
     * @param bayCapacity Remaining bay capacity for internal transport
     * @param skill       {@link SkillLevel} target skill for crews of generated
     *                    units
     * @param useTempXCT  true to swap standard armor for hostile environmental suit
     *                    if XCT role is
     *                    required but no unit is generated
     * @param campaign    current campaign
     * @return Generated infantry unit, or null if one cannot be generated
     */
    private static Entity generateTransportedInfantryUnit(UnitGeneratorParameters params,
            double bayCapacity,
            SkillLevel skill,
            boolean useTempXCT,
            Campaign campaign) {

        UnitGeneratorParameters newParams = params.clone();
        newParams.setUnitType(UnitType.INFANTRY);
        MekSummary unitData;
        boolean temporaryXCT = false;
        UnitGeneratorParameters noXCTParams;
        Entity crewedPlatoon;

        // Limit small bays (3 tons and less) to foot infantry, except for air assault
        // which may
        // include other types
        if (bayCapacity <= IUnitGenerator.FOOT_PLATOON_INFANTRY_WEIGHT) {

            if (newParams.getMissionRoles().contains(MissionRole.PARATROOPER)) {
                newParams.setMovementModes(IUnitGenerator.ALL_INFANTRY_MODES);
            } else {
                newParams.getMovementModes().add(EntityMovementMode.INF_LEG);
            }
            newParams.setFilter(inf -> inf.getTons() <= IUnitGenerator.FOOT_PLATOON_INFANTRY_WEIGHT);
            unitData = campaign.getUnitGenerator().generate(newParams);

            if (unitData == null) {

                // If XCT troops were requested but none were found, generate without the role
                if (useTempXCT && newParams.getMissionRoles().contains(MissionRole.XCT)) {
                    noXCTParams = newParams.clone();
                    noXCTParams.getMissionRoles().remove(MissionRole.XCT);
                    unitData = campaign.getUnitGenerator().generate(noXCTParams);
                    temporaryXCT = true;
                }
                if (unitData == null) {
                    return null;
                }

            }

            crewedPlatoon = createEntityWithCrew(newParams.getFaction(), skill, campaign, unitData);

            // If needed, reduce the weight even further by trimming the number of squads
            while (crewedPlatoon.getWeight() > bayCapacity) {
                if (((Infantry) crewedPlatoon).getSquadCount() - 1 == 0) {
                    return null;
                }
                ((Infantry) crewedPlatoon).setSquadCount(((Infantry) crewedPlatoon).getSquadCount() - 1);
                crewedPlatoon.autoSetInternal();
            }

        } else {
            newParams.getMovementModes().addAll(IUnitGenerator.ALL_INFANTRY_MODES);
            newParams.setFilter(inf -> inf.getTons() <= bayCapacity);
            unitData = campaign.getUnitGenerator().generate(newParams);

            if (unitData == null) {

                // If XCT troops were requested but none were found, generate without the role
                if (useTempXCT && newParams.getMissionRoles().contains(MissionRole.XCT)) {
                    noXCTParams = newParams.clone();
                    noXCTParams.getMissionRoles().remove(MissionRole.XCT);
                    unitData = campaign.getUnitGenerator().generate(noXCTParams);
                    temporaryXCT = true;
                }
                if (unitData == null) {
                    return null;
                }
            }

            crewedPlatoon = createEntityWithCrew(newParams.getFaction(), skill, campaign, unitData);
        }

        // If needed, temporarily assign troops hostile environmental suits
        if (temporaryXCT) {
            changeInfantryKit(((Infantry) crewedPlatoon), false, true, 25);
        }

        return crewedPlatoon;
    }

    /**
     * Worker function that generates a battle armor unit for transport in a bay or
     * riding as
     * mechanized BA
     *
     * @param params            {@link UnitGeneratorParameters} for passing settings
     *                          to random generation
     * @param bayCapacity       Remaining bay capacity for internal transport, or
     *                          IUnitGenerator.NO_WEIGHT_LIMIT
     *                          for circumstances such as mechanized battle armor
     * @param skill             {@link SkillLevel} target skill for crews of
     *                          generated units
     * @param retryAsMechanized true to retry failed bay transport as mechanized
     *                          transport
     * @param campaign          current campaign
     * @return Generated battle armor entity with crew, null if one cannot be
     *         generated
     */
    private static Entity generateTransportedBAUnit(UnitGeneratorParameters params,
            double bayCapacity,
            SkillLevel skill,
            boolean retryAsMechanized,
            Campaign campaign) {

        // Ensure a proposed non-mechanized carrier has enough bay space
        if (bayCapacity != IUnitGenerator.NO_WEIGHT_LIMIT &&
                bayCapacity < IUnitGenerator.BATTLE_ARMOR_MIN_WEIGHT) {
            return null;
        }

        UnitGeneratorParameters newParams = params.clone();
        newParams.setUnitType(UnitType.BATTLE_ARMOR);

        newParams.getMovementModes().addAll(IUnitGenerator.ALL_BATTLE_ARMOR_MODES);

        // Set the parameters to filter out types that are too heavy for the provided
        // bay space, or those that cannot use mechanized BA travel
        if (bayCapacity != IUnitGenerator.NO_WEIGHT_LIMIT) {
            newParams.setFilter(inf -> inf.getTons() <= bayCapacity);
        } else {
            newParams.addMissionRole(MissionRole.MECHANIZED_BA);
        }

        MekSummary unitData = campaign.getUnitGenerator().generate(newParams);

        // If generating for an internal bay fails, try again as mechanized if the flag is set
        if (unitData == null) {
            if (bayCapacity != IUnitGenerator.NO_WEIGHT_LIMIT && retryAsMechanized) {
                newParams.setFilter(null);
                newParams.addMissionRole((MissionRole.MECHANIZED_BA));
                unitData = campaign.getUnitGenerator().generate(newParams);
            }
            if (unitData == null) {
                return null;
            }
        }

        // Add an appropriate crew
        return createEntityWithCrew(newParams.getFaction(), skill, campaign, unitData);
    }

    /**
     * Generates and associates Battle Armor units with a designated transport.
     *
     * @param scenario              The current scenario.
     * @param starUnits             List of {@link Entity} objects representing the star units.
     * @param factionCode           The code of the faction.
     * @param skill                 The skill level.
     * @param quality               The quality level.
     * @param campaign              The current campaign.
     * @param forceBASpawn          Flag to determine whether to bypass the Star size check and BA
     *                              spawn dice roll
     * @return List of {@link Entity} objects representing the transported Battle Armor.
     */
    public static List<Entity> generateBAForNova(AtBScenario scenario, List<Entity> starUnits,
            String factionCode, SkillLevel skill, int quality, Campaign campaign,
                                                 boolean forceBASpawn) {
        List<Entity> transportedUnits = new ArrayList<>();

        // determine if this should be a nova
        // if yes, then pick the fastest mek and load it up, adding the generated BA to
        // the transport relationships.

        // non-clan forces and units that aren't stars don't become novas
        // TODO: allow for non-Clan integrated mechanized formations, like WOB choirs,
        // as well as stars that are short one or more omnis
        if (!Factions.getInstance().getFaction(factionCode).isClan()
                && ((starUnits.size() != 5) || forceBASpawn)) {
            return transportedUnits;
        }

        if (!forceBASpawn) {
            // logic copied from AtBScenario.addStar() to randomly determine if the given
            // unit is actually going to be a nova adjusted from 11/8 to 8/6 so that players
            // actually encounter novas.
            int roll = Compute.d6(2);
            int novaTarget = 8;
            if (factionCode.equals("CHH") || factionCode.equals("CSL")) {
                novaTarget = 6;
            } else if (factionCode.equals("CBS")) {
                novaTarget = 13;
            }

            if (roll < novaTarget) {
                return transportedUnits;
            }
        }

        Entity actualTransport = null;
        for (Entity transport : starUnits) {
            if (transport instanceof Mek && transport.isOmni()) {
                if ((actualTransport == null) || (actualTransport.getWalkMP() < transport.getWalkMP())) {
                    actualTransport = transport;
                }
            }
        }

        // no extra battle armor if there's nothing to put it on
        if (actualTransport == null) {
            return transportedUnits;
        }

        // if we're generating a riding BA, do so now, then associate it with the
        // designated transport
        UnitGeneratorParameters params = new UnitGeneratorParameters();
        params.setFaction(factionCode);
        params.setQuality(quality);
        params.setYear(campaign.getGameYear());
        params.addMissionRole(MissionRole.MECHANIZED_BA);
        params.setWeightClass(UNIT_WEIGHT_UNSPECIFIED);

        Entity transportedUnit = generateTransportedBAUnit(params, IUnitGenerator.NO_WEIGHT_LIMIT, skill, false,
                campaign);
        // if we fail to generate battle armor, the rest is meaningless
        if (transportedUnit == null) {
            return transportedUnits;
        }

        transportedUnit.setDeployRound(actualTransport.getDeployRound());
        scenario.addTransportRelationship(actualTransport.getExternalIdAsString(),
                transportedUnit.getExternalIdAsString());
        transportedUnits.add(transportedUnit);

        return transportedUnits;
    }

    /**
     * Generates a new Entity without using a RAT. Useful for "persistent" or fixed
     * units.
     *
     * @param name        Full name (chassis + model) of the entity to generate.
     * @param factionCode Faction code to use for name generation
     * @param skill       {@link SkillLevel} for the average crew skill level
     * @param campaign    The campaign instance
     * @return The newly generated Entity
     * @note This is a debugging method
     */
    @SuppressWarnings(value = "unused")
    private static Entity getEntityByName(String name, String factionCode, SkillLevel skill,
            Campaign campaign) {
        MekSummary mekSummary = MekSummaryCache.getInstance().getMek(name);
        if (mekSummary == null) {
            return null;
        }

        return createEntityWithCrew(factionCode, skill, campaign, mekSummary);
    }

    /**
     * Overloaded method provided to generate a crewed unit using a faction short
     * name rather than
     * a Faction object.
     *
     * @param factionCode String with faction short name
     * @param skill       the {@link SkillLevel} for the average crew skill level
     * @param campaign    The campaign instance
     * @param ms          Which entity to generate
     * @return A crewed entity
     */
    public static @Nullable Entity createEntityWithCrew(String factionCode, SkillLevel skill, Campaign campaign,
            MekSummary ms) {
        return createEntityWithCrew(Factions.getInstance().getFaction(factionCode), skill, campaign, ms);
    }

    /**
     * @param faction  Faction for selection of crew name(s)
     * @param skill    {@link SkillLevel} for the average crew skill level
     * @param campaign Current campaign
     * @param unitData Chassis/model data of unit
     * @return A crewed entity
     */
    public static @Nullable Entity createEntityWithCrew(Faction faction,
            SkillLevel skill,
            Campaign campaign,
            MekSummary unitData) {
        Entity en;
        try {
            en = new MekFileParser(unitData.getSourceFile(), unitData.getEntryName()).getEntity();
        } catch (Exception ex) {
            logger.error("Unable to load entity: {}: {}",
                    unitData.getSourceFile(),
                    unitData.getEntryName(), ex);
            return null;
        }

        en.setOwner(campaign.getPlayer());
        en.setGame(campaign.getGame());

        RandomNameGenerator rng = RandomNameGenerator.getInstance();
        rng.setChosenFaction(faction.getNameGenerator());

        Gender gender;
        int nonBinaryDiceSize = campaign.getCampaignOptions().getNonBinaryDiceSize();

        if ((nonBinaryDiceSize > 0) && (Compute.randomInt(nonBinaryDiceSize) == 0)) {
            gender = RandomGenderGenerator.generateOther();
        } else {
            gender = RandomGenderGenerator.generate();
        }

        String[] crewNameArray = rng.generateGivenNameSurnameSplit(gender, faction.isClan(), faction.getShortName());
        String crewName = crewNameArray[0];
        crewName += !StringUtility.isNullOrBlank(crewNameArray[1]) ? ' ' + crewNameArray[1] : "";

        Map<Integer, Map<String, String>> extraData = new HashMap<>();
        Map<String, String> innerMap = new HashMap<>();
        innerMap.put(Crew.MAP_GIVEN_NAME, crewNameArray[0]);
        innerMap.put(Crew.MAP_SURNAME, crewNameArray[1]);

        final AbstractSkillGenerator skillGenerator = new ModifiedConstantSkillGenerator();
        skillGenerator.setLevel(skill);
        int[] skills = skillGenerator.generateRandomSkills(en);

        if (faction.isClan() && (Compute.d6(2) > (6 - skill.ordinal() + skills[0] + skills[1]))) {
            Phenotype phenotype = Phenotype.NONE;
            switch (en.getUnitType()) {
                case UnitType.MEK:
                    phenotype = Phenotype.MEKWARRIOR;
                    break;
                case UnitType.TANK:
                case UnitType.VTOL:
                    // The Vehicle Phenotype is unique to Clan Hell's Horses
                    if (faction.getShortName().equals("CHH")) {
                        phenotype = Phenotype.VEHICLE;
                    }
                    break;
                case UnitType.BATTLE_ARMOR:
                    phenotype = Phenotype.ELEMENTAL;
                    break;
                case UnitType.AEROSPACEFIGHTER:
                case UnitType.CONV_FIGHTER:
                    phenotype = Phenotype.AEROSPACE;
                    break;
                case UnitType.PROTOMEK:
                    phenotype = Phenotype.PROTOMEK;
                    break;
                case UnitType.SMALL_CRAFT:
                case UnitType.DROPSHIP:
                case UnitType.JUMPSHIP:
                case UnitType.WARSHIP:
                    // The Naval Phenotype is unique to Clan Snow Raven and the Raven Alliance
                    if (faction.getShortName().equals("CSR") || faction.getShortName().equals("RA")) {
                        phenotype = Phenotype.NAVAL;
                    }
                    break;
            }

            if (!phenotype.isNone()) {
                String bloodname = Bloodname.randomBloodname(faction.getShortName(), phenotype,
                        campaign.getGameYear()).getName();
                crewName += ' ' + bloodname;
                innerMap.put(Crew.MAP_BLOODNAME, bloodname);
                innerMap.put(Crew.MAP_PHENOTYPE, phenotype.name());
            }
        }

        extraData.put(0, innerMap);

        en.setCrew(new Crew(en.getCrew().getCrewType(), crewName, Compute.getFullCrewSize(en),
                skills[0], skills[1], gender, faction.isClan(), extraData));

        en.setExternalIdAsString(UUID.randomUUID().toString());

        return en;
    }

    /**
     * Modifies the provided string-list of weight classes to not exceed the
     * indicated weight class
     *
     * @param weights   A string of single-character letter codes for the weights of
     *                  the units in
     *                  the formation, e.g. "LMMH" is one light, two medium, one
     *                  heavy
     * @param maxWeight {@link EntityWeightClass} constant with maximum weight class
     *                  allowed for the
     *                  formation
     * @return An updated version of the string with weight values replaced and/or
     *         added
     */
    private static String adjustForMaxWeight(String weights, int maxWeight) {
        if (maxWeight == EntityWeightClass.WEIGHT_HEAVY) {
            return weights.replaceAll("A", "LM");
        } else if (maxWeight == EntityWeightClass.WEIGHT_MEDIUM) {
            return weights.replaceAll("A", "MM")
                    .replaceAll("H", "LM");
        } else if (maxWeight == EntityWeightClass.WEIGHT_LIGHT) {
            return weights.replaceAll(".", "L");
        } else {
            return weights;
        }
    }

    /**
     * Modifies the provided string-list of weight classes to not go below the
     * indicated weight
     * class
     *
     * @param weights   A string of single-character letter codes for the weights of
     *                  the units in
     *                  the formation, e.g. "LMMH" is one light, two medium, one
     *                  heavy
     * @param minWeight {@link EntityWeightClass} constant with minimum weight class
     *                  allowed for
     *                  the formation
     */
    private static String adjustForMinWeight(String weights, int minWeight) {
        if (minWeight == EntityWeightClass.WEIGHT_MEDIUM) {
            return weights.replaceAll("L", "M");
        } else if (minWeight == EntityWeightClass.WEIGHT_HEAVY) {
            return weights.replaceAll("[LM]", "H");
        } else if (minWeight == EntityWeightClass.WEIGHT_ASSAULT) {
            return weights.replaceAll("[LMH]", "A");
        } else {
            return weights;
        }
    }

    /**
     * Adjust the weights of units in a formation for factions that do not fit the
     * typical
     * weight distribution.
     *
     * @param weights A string of single-character letter codes for the weights of
     *                the units in the lance (e.g. "LMMH")
     * @param faction The code of the faction to which the force belongs.
     * @return A new String of the same format as weights
     */
    private static String adjustWeightsForFaction(String weights, String faction) {
        /*
         * Official AtB rules only specify DC, LA, and FWL; I have added
         * variations for some Clans.
         */
        String retVal = weights;
        if (faction.equals("DC")) {
            retVal = weights.replaceFirst("MM", "LH");
        }
        if ((faction.equals("LA") ||
                faction.equals("CCO") || faction.equals("CGB"))
                && weights.matches("[LM]{3,}")) {
            retVal = weights.replaceFirst("M", "H");
        }
        if (faction.equals("FWL") || faction.equals("CIH")) {
            retVal = weights.replaceFirst("HA", "HH");
        }
        return retVal;
    }

    /**
     * Generates a selection of unit types, typically composing a lance, star, Level
     * II, or similar
     * tactical formation.
     * TODO: generate ProtoMek points when Clan mixed stars are called for
     * TODO: generate Clan mixed nova stars e.g. two points of Meks, two of
     * vehicles, one ProtoMek
     * point
     *
     * @param unitTypeCode The type of units to generate, also accepts
     *                     SPECIAL_UNIT_TYPE_ATB_MIX for
     *                     random Mek/vehicle/mixed lance generation
     * @param unitCount    Number of units to generate
     * @param forceQuality The equipment rating of the formation
     * @param factionCode  Short faction name
     * @param allowTanks   false to prohibit selecting ground vehicles
     * @param campaign     Current campaign
     * @return List of UnitType enum integer equivalents, length equal to unitCount.
     *         May
     *         contain duplicates.
     */
    private static List<Integer> generateUnitTypes(int unitTypeCode,
            int unitCount,
            int forceQuality,
            String factionCode,
            boolean allowTanks,
            Campaign campaign) {
        List<Integer> unitTypes = new ArrayList<>(unitCount);
        int actualUnitType = unitTypeCode;

        // This special unit type code randomly selects between all Mek, all vehicle, or
        // mixed
        // Mek/vehicle formations
        if (unitTypeCode == SPECIAL_UNIT_TYPE_ATB_MIX) {
            Faction faction = Factions.getInstance().getFaction(factionCode);

            // If ground vehicles are permitted in general and by environmental conditions,
            // and
            // for Clans if this is a Clan faction, then use them. Otherwise, only use Meks.
            if (campaign.getCampaignOptions().isUseVehicles() &&
                    allowTanks &&
                    (!faction.isClan() ||
                            (faction.isClan() && campaign.getCampaignOptions().isClanVehicles()))) {

                // some specialized logic for clan opfors
                // if we're in the late republic or dark ages, clans no longer have the luxury
                // of mek only stars
                boolean clanEquipmentScarcity = campaign.getEra()
                        .hasFlag(EraFlag.LATE_REPUBLIC, EraFlag.DARK_AGES, EraFlag.ILCLAN);
                if (faction.isClan() && !clanEquipmentScarcity) {
                    return generateClanUnitTypes(unitCount, forceQuality, factionCode, campaign);
                }

                // Use the Mek/Vehicle/Mixed ratios from campaign options as weighted values for
                // random unit types.
                // Then modify based on faction.
                int mekLanceWeight = campaign.getCampaignOptions().getOpForLanceTypeMeks();
                int mixedLanceWeight = campaign.getCampaignOptions().getOpForLanceTypeMixed();
                int vehicleLanceWeight = campaign.getCampaignOptions().getOpForLanceTypeVehicles();

                if (faction.isClan()) {
                    if (Objects.equals(factionCode, "CHH")) {
                        mixedLanceWeight++;
                        vehicleLanceWeight++;
                    } else {
                        mekLanceWeight++;
                        mixedLanceWeight = Math.max(0, mixedLanceWeight - 1);
                        vehicleLanceWeight = Math.max(0, vehicleLanceWeight - 1);
                    }
                } else if (faction.isMinorPower() || faction.isPirate()) {
                    mekLanceWeight = Math.max(0, mekLanceWeight - 1);
                    mixedLanceWeight++;
                    vehicleLanceWeight++;
                }

                int totalWeight = mekLanceWeight + mixedLanceWeight + vehicleLanceWeight;

                // Roll for unit types
                if (totalWeight <= 0) {
                    actualUnitType = UnitType.MEK;
                } else {
                    int roll = Compute.randomInt(totalWeight);
                    if (roll < vehicleLanceWeight) {
                        actualUnitType = UnitType.TANK;
                    // Mixed units randomly select between Mek or ground vehicle
                    } else if (roll < vehicleLanceWeight + mixedLanceWeight) {
                        for (int x = 0; x < unitCount; x++) {
                            boolean addTank = Compute.randomInt(2) == 0;
                            if (addTank) {
                                unitTypes.add(UnitType.TANK);
                            } else {
                                unitTypes.add(UnitType.MEK);
                            }
                        }
                        return unitTypes;
                    } else {
                        actualUnitType = UnitType.MEK;
                    }
                }
            } else {
                actualUnitType = UnitType.MEK;
            }
        } else if (unitTypeCode == SPECIAL_UNIT_TYPE_ATB_CIVILIANS) {
            // Use the Vehicle/Mixed ratios from campaign options as weighted values for
            // random unit types.
            int vehicleLanceWeight = campaign.getCampaignOptions().getOpForLanceTypeVehicles();
            int mixedLanceWeight = campaign.getCampaignOptions().getOpForLanceTypeMixed();

            int totalWeight = mixedLanceWeight + vehicleLanceWeight;

            // Roll for unit types
            if (totalWeight <= 0) {
                actualUnitType = UnitType.TANK;
            } else {
                int roll = Compute.randomInt(totalWeight);
                if (roll < vehicleLanceWeight) {
                    actualUnitType = UnitType.TANK;
                // Mixed units randomly select between Mek or ground vehicle
                } else {
                    for (int x = 0; x < unitCount; x++) {
                        boolean addTank = Compute.randomInt(2) == 0;
                        if (addTank) {
                            unitTypes.add(UnitType.TANK);
                        } else {
                            unitTypes.add(UnitType.MEK);
                        }
                    }
                    return unitTypes;
                }
            }
        }

        // Add unit types to the list of actual unity types
        for (int x = 0; x < unitCount; x++) {
            unitTypes.add(actualUnitType);
        }

        return unitTypes;
    }

    /**
     * Generates a selection of unit types, typically for a Clan star of five
     * points. May generate
     * ground vehicles, provided the option for Clan vehicles is set in Campaign
     * options.
     * TODO: Clan vehicle points are two vehicles, and vehicle stars are 10 vehicles
     * total
     *
     * @param unitCount    Number of units to generate (typically 'points')
     * @param forceQuality {@link IUnitRating} constant with equipment rating of the
     *                     formation
     * @param factionCode  Short faction name
     * @param campaign     Current campaign
     * @return List of UnitType constants, one for each requested
     */
    private static List<Integer> generateClanUnitTypes(int unitCount,
            int forceQuality,
            String factionCode,
            Campaign campaign) {
        // Certain clans are more likely to use vehicles, while the rest relegate them
        // to the
        // lowest rated
        int vehicleTarget = 6;
        if (factionCode.equals("CHH") || factionCode.equals("CSL") || factionCode.equals("CBS")) {
            vehicleTarget = 8;
        } else {
            vehicleTarget -= forceQuality;
        }

        // Random determination of Mek or ground vehicle
        int roll = Compute.d6(2);
        int unitType = campaign.getCampaignOptions().isClanVehicles() && (roll <= vehicleTarget) ? UnitType.TANK
                : UnitType.MEK;
        List<Integer> unitTypes = new ArrayList<>();
        for (int x = 0; x < unitCount; x++) {
            unitTypes.add(unitType);
        }
        return unitTypes;
    }

    /**
     * Generates a string indicating the weights of individual units in a formation,
     * such as "LLMH"
     * (two light class, one medium class, one heavy class), based on AtB
     * guidelines. The selected
     * weight classes include adjustments for unit types:
     * <ul>
     * <li>Aerospace fighters do not have an assault weight class</li>
     * </ul>
     * <br/>
     * Certain roles have either explicit or implicit weight restrictions:
     * <ul>
     * <li>RECON with Meks and ProtoMeks is limited to light and medium weight
     * classes</li>
     * <li>APC should include light and medium weights, as few heavy/assault weight
     * classes
     * include infantry bays</li>
     * <li>CAVALRY is limited to heavy weight class and lighter with Meks and
     * ProtoMeks, and
     * medium weight class and lighter with vehicles. Heavy cavalry Meks are rare
     * without
     * advanced technology and may fail to generate a random unit.</li>
     * <li>RAIDER is limited to heavy weight class and lighter for Meks and
     * ProtoMeks</li>
     * </ul>
     *
     * @param unitTypes     List of unit types (mek, tank, etc.)
     * @param faction       Faction for unit generation
     * @param weightClass   "Base" weight class, drives the generated weights with
     *                      some variation
     * @param minWeight     Fixed minimum weight class
     * @param maxWeight     Fixed maximum weight class
     * @param requiredRoles Lists of required roles for generated units
     * @param campaign      Current campaign
     * @return String with number of characters equal to standard formation size for
     *         faction parameter
     */
    private static @Nullable String generateUnitWeights(List<Integer> unitTypes,
            String faction,
            int weightClass,
            int maxWeight,
            int minWeight,
            Map<Integer, Collection<MissionRole>> requiredRoles,
            Campaign campaign) {

        Faction genFaction = Factions.getInstance().getFaction(faction);
        final String factionWeightString;
        if (genFaction.isClan() || genFaction.isMarianHegemony()) {
            factionWeightString = AtBConfiguration.ORG_CLAN;
        } else if (genFaction.isComStarOrWoB()) {
            factionWeightString = AtBConfiguration.ORG_CS;
        } else {
            factionWeightString = AtBConfiguration.ORG_IS;
        }
        String weights = campaign.getAtBConfig().selectBotUnitWeights(factionWeightString, weightClass);
        if (weights == null) {
            logger.error(String.format("Failed to generate weights for faction %s with weight class %s",
                    factionWeightString, weightClass));
            return null;
        }

        // Modify weight classes to account for the provided maximum/minimum
        weights = adjustForMaxWeight(weights, maxWeight);
        weights = adjustForMinWeight(weights, minWeight);

        // Aerospace fighter weight cap
        if (unitTypes.contains(UnitType.AEROSPACEFIGHTER)) {
            weights = adjustForMaxWeight(weights, EntityWeightClass.WEIGHT_HEAVY);
        }

        // Role handling

        if (requiredRoles != null && !requiredRoles.isEmpty()) {
            for (int curType : requiredRoles.keySet()) {

                if (requiredRoles.get(curType).contains(MissionRole.RECON)) {
                    if (curType == UnitType.MEK || curType == UnitType.PROTOMEK) {
                        weights = adjustForMaxWeight(weights, EntityWeightClass.WEIGHT_MEDIUM);
                    }
                }

                if (requiredRoles.get(curType).contains(MissionRole.APC)) {
                    if (curType == UnitType.TANK || curType == UnitType.VTOL) {
                        weights = adjustForMaxWeight(weights, EntityWeightClass.WEIGHT_MEDIUM);
                    }
                }

                if (requiredRoles.get(curType).contains(MissionRole.CAVALRY)) {
                    if (curType == UnitType.MEK) {
                        weights = adjustForMaxWeight(weights, EntityWeightClass.WEIGHT_HEAVY);
                    } else if (curType == UnitType.TANK || curType == UnitType.PROTOMEK) {
                        weights = adjustForMaxWeight(weights, EntityWeightClass.WEIGHT_MEDIUM);
                    }
                }

                if (requiredRoles.get(curType).contains(MissionRole.RAIDER)) {
                    if (curType == UnitType.MEK || curType == UnitType.PROTOMEK) {
                        weights = adjustForMaxWeight(weights, EntityWeightClass.WEIGHT_HEAVY);
                    }
                }

            }
        }

        if (campaign.getCampaignOptions().isRegionalMekVariations()) {
            weights = adjustWeightsForFaction(weights, faction);
        }

        return weights;
    }

    /**
     * Calculates from scratch the current effective player and allied BV present in
     * the given scenario.
     *
     * @param scenario The scenario to process.
     * @param campaign The campaign in which the scenario resides.
     * @return Effective BV.
     */
    public static int calculateEffectiveBV(AtBDynamicScenario scenario, Campaign campaign,
                                           boolean forceStandardBattleValue) {
        // for each deployed player and bot force that's marked as contributing to the
        // BV budget
        int bvBudget = 0;
        double difficultyMultiplier = getDifficultyMultiplier(campaign);

        // deployed player forces:
        for (int forceID : scenario.getForceIDs()) {
            ScenarioForceTemplate forceTemplate = scenario.getPlayerForceTemplates().get(forceID);
            if (forceTemplate != null && forceTemplate.getContributesToBV()) {
                bvBudget += campaign.getForce(forceID).getTotalBV(campaign, forceStandardBattleValue);
            }
        }

        // deployed individual player units
        for (UUID unitID : scenario.getIndividualUnitIDs()) {
            ScenarioForceTemplate forceTemplate = scenario.getPlayerUnitTemplates().get(unitID);
            if ((forceTemplate != null) && forceTemplate.getContributesToBV()) {
                if (campaign.getCampaignOptions().isUseGenericBattleValue() && !forceStandardBattleValue) {
                    bvBudget += campaign.getUnit(unitID).getEntity().getGenericBattleValue();
                } else {
                    bvBudget += campaign.getUnit(unitID).getEntity().calculateBattleValue();
                }
            }
        }

        double bvMultiplier = scenario.getEffectivePlayerBVMultiplier();

        if (bvMultiplier > 0) {
            bvBudget = (int) round(bvBudget * scenario.getEffectivePlayerBVMultiplier() * difficultyMultiplier);
        } else {
            bvBudget = (int) round(bvBudget * difficultyMultiplier);
        }

        // allied bot forces that contribute to BV do not get multiplied by the
        // difficulty
        // even if the player is super good, the AI doesn't get any better
        for (int index = 0; index < scenario.getNumBots(); index++) {
            BotForce botForce = scenario.getBotForce(index);
            ScenarioForceTemplate forceTemplate = scenario.getBotForceTemplates().get(botForce);
            if (forceTemplate != null && forceTemplate.getContributesToBV()) {
                bvBudget += botForce.getTotalBV(campaign);
            }
        }

        return bvBudget;
    }

    /**
     * Calculates the current effective player and allied unit count present in the given scenario.
     *
     * @param scenario The scenario to process.
     * @param campaign The campaign in which the scenario resides.
     * @param isClanBidding {@link Boolean} flag indicating if Clan bidding is enabled.
     * @return The effective unit count for the scenario.
     */
    public static int calculateEffectiveUnitCount(AtBDynamicScenario scenario, Campaign campaign,
                                                  boolean isClanBidding) {
        // for each deployed player and bot force that's marked as contributing to the
        // unit count budget
        int unitCount = 0;
        double difficultyMultiplier = getDifficultyMultiplier(campaign);

        // deployed player forces:
        for (int forceID : scenario.getForceIDs()) {
            ScenarioForceTemplate forceTemplate = scenario.getPlayerForceTemplates().get(forceID);
            Force force = campaign.getForce(forceID);

            if (forceTemplate != null && forceTemplate.getContributesToUnitCount()) {
                unitCount += force.getTotalUnitCount(campaign, isClanBidding);
            }
        }

        // deployed individual player units
        for (UUID unitID : scenario.getIndividualUnitIDs()) {
            ScenarioForceTemplate forceTemplate = scenario.getPlayerUnitTemplates().get(unitID);
            if ((forceTemplate != null) && forceTemplate.getContributesToUnitCount()) {
                unitCount++;
            }
        }

        // the player unit count is now multiplied by the difficulty multiplier
        unitCount = (int) Math.floor((double) unitCount * difficultyMultiplier);

        // allied bot forces that contribute to BV do not get multiplied by the
        // difficulty even if the player is good, the AI doesn't get any better
        for (int index = 0; index < scenario.getNumBots(); index++) {
            BotForce botForce = scenario.getBotForce(index);
            ScenarioForceTemplate forceTemplate = scenario.getBotForceTemplates().get(botForce);
            if (forceTemplate != null && forceTemplate.getContributesToUnitCount()) {
                unitCount += botForce.getFullEntityList(campaign).size();
            }
        }

        return unitCount;
    }

    /**
     * Calculates the difficulty multiplier based on campaign options.
     *
     * @param campaign the campaign for which to calculate the difficulty multiplier
     * @return the difficulty multiplier
     */
    private static double getDifficultyMultiplier(Campaign campaign) {
        return switch (campaign.getCampaignOptions().getSkillLevel()) {
            case NONE, ULTRA_GREEN -> 0.5;
            case GREEN -> 0.75;
            case REGULAR -> 1.0;
            case VETERAN -> 1.25;
            case ELITE -> 1.5;
            case HEROIC -> 1.75;
            case LEGENDARY -> 2.0;
        };
    }

    /**
     * Generates a random force weight for a given scenario.
     *
     * @return the randomly generated {@link EntityWeightClass}
     */
    public static int randomForceWeight() {
        int roll = Compute.randomInt(89);

        // These values are based the random force weight table found on page 265 of Total Warfare
        if (roll < 19) { // 19%
            return EntityWeightClass.WEIGHT_LIGHT;
        } else if (roll < 50) { // 31%
            return EntityWeightClass.WEIGHT_MEDIUM;
        } else if (roll < 75) { // 25%
            return EntityWeightClass.WEIGHT_HEAVY;
        } else { // 14%
            return EntityWeightClass.WEIGHT_ASSAULT;
        }
    }

    /**
     * Generates a lance or similar tactical grouping (star, Level II, etc.) of
     * entities with given
     * parameters.
     * This overload is included as a convenience for when weight class is not
     * important or doesn't
     * apply to the desired entity types.
     *
     * @param faction     The faction from which to generate entities.
     * @param skill       {@link SkillLevel} target for all units
     * @param quality     Quality of the units.
     * @param unitTypes   List of {@link UnitType}, one for each unit to generate
     * @param rolesByType Collections of roles required for each unit type
     * @param campaign    working campaign.
     * @return List of entities created for this lance/tactical group
     */
    private static List<Entity> generateLance(String faction,
            SkillLevel skill,
            int quality,
            List<Integer> unitTypes,
            Map<Integer, Collection<MissionRole>> rolesByType,
            Campaign campaign, Scenario scenario) {

        List<Entity> generatedEntities = new ArrayList<>();

        for (int i = 0; i < unitTypes.size(); i++) {
            Entity newEntity = getEntity(faction,
                    skill,
                    quality,
                    unitTypes.get(i),
                    UNIT_WEIGHT_UNSPECIFIED,
                    rolesByType.getOrDefault(unitTypes.get(i), new ArrayList<>()),
                    campaign);

            if (newEntity == null) {
                // We reset the count locally, so that we're passing through the entire list.
                // The idea is that this will give us the best chance of hitting a valid unit.
                int freshIteration = 0;

                while (freshIteration < unitTypes.size()) {
                    newEntity = getEntity(faction,
                        skill,
                        quality,
                        unitTypes.get(i),
                        UNIT_WEIGHT_UNSPECIFIED,
                        rolesByType.getOrDefault(unitTypes.get(i), new ArrayList<>()),
                        campaign);

                    if (newEntity != null) {
                        break;
                    }

                    freshIteration++;
                }

                // If we still haven't got a valid entity, use hardcoded fallbacks.
                if (newEntity == null) {
                    if (unitTypes.get(0) == UnitType.DROPSHIP) {
                        newEntity = getEntity(faction,
                            skill,
                            quality,
                            UnitType.DROPSHIP,
                            UNIT_WEIGHT_UNSPECIFIED,
                            List.of(CIVILIAN),
                            campaign);
                    } else {
                        if (scenario.getBoardType() == T_GROUND) {
                            getEntity(faction,
                                skill,
                                quality,
                                UnitType.TANK,
                                UNIT_WEIGHT_UNSPECIFIED,
                                null,
                                campaign);
                        }
                    }
                }
            }

            if (newEntity != null) {
                generatedEntities.add(newEntity);
            }
        }

        return generatedEntities;
    }

    /**
     * Generates a lance or similar tactical grouping (star, Level II, etc.) of
     * entities with given
     * parameters. The number of entities generated is the lowest of number of unit
     * types or number
     * of provided weight classes.
     *
     * @param faction     The faction from which to generate entities.
     * @param skill       {@link SkillLevel} target for all units
     * @param quality     Quality of the units.
     * @param unitTypes   List of {@link UnitType}, one for each unit to generate;
     *                    should be the same
     *                    length as list of weights
     * @param weights     Weight class string suitable for
     *                    AtBConfiguration.decodeWeightStr
     *                    e.g. "LMMH" generates one light, two medium, and one heavy
     * @param rolesByType Collections of roles required for each unit type
     * @param campaign    Working campaign
     * @return List of entities created for this lance/tactical group
     */
    private static List<Entity> generateLance(String faction,
            SkillLevel skill,
            int quality,
            List<Integer> unitTypes,
            String weights,
            Map<Integer, Collection<MissionRole>> rolesByType,
            Campaign campaign, AtBScenario scenario) {
        List<Entity> generatedEntities = new ArrayList<>();

        // If the number of unit types and number of weight classes don't match,
        // generate the lower
        // of the two counts
        int unitTypeSize = unitTypes.size();
        if (unitTypeSize > weights.length()) {
            logger.error(
                    String.format("More unit types (%d) provided than weights (%d). Truncating generated lance.",
                            unitTypes.size(),
                            weights.length()));
            unitTypeSize = weights.length();
        }

        for (int i = 0; i < unitTypeSize; i++) {
            Entity newEntity = getNewEntity(faction, skill, quality, unitTypes, weights, rolesByType,
                campaign, i);

            if (newEntity == null) {
                // We reset the count locally, so that we're passing through the entire list.
                // The idea is that this will give us the best chance of hitting a valid unit.
                int freshIteration = 0;

                while (freshIteration < unitTypeSize) {
                    newEntity = getNewEntity(faction, skill, quality, unitTypes, weights, rolesByType,
                        campaign, freshIteration);

                    if (newEntity != null) {
                        break;
                    }

                    freshIteration++;
                }

                // If we still haven't got a valid entity, use hardcoded fallbacks.
                if (newEntity == null) {
                    if (unitTypes.get(0) == UnitType.DROPSHIP) {
                        newEntity = getNewEntity(faction, skill, quality, List.of(UnitType.TANK),
                            weights, Map.of(UnitType.DROPSHIP, List.of(CIVILIAN)),
                            campaign, 0);
                    } else {
                        if (scenario.getBoardType() == T_GROUND) {
                            newEntity = getNewEntity(faction, skill, quality, List.of(UnitType.TANK),
                                weights, null, campaign, 0);
                        }
                    }
                }
            }

            if (newEntity != null) {
                generatedEntities.add(newEntity);
            }
        }

        return generatedEntities;
    }

    /**
     * Retrieve a new instance of Entity with the given parameters.
     *
     * @param faction       the faction of the entity
     * @param skill         the skill level of the entity
     * @param quality       the quality of the entity
     * @param unitTypes     the list of unit types
     * @param weights       the unit weights string
     * @param rolesByType   the mapping of unit types to mission roles
     * @param campaign      the campaign associated with the entity
     * @param i             the index of the unit type in the unitTypes list
     *
     * @return a new instance of Entity with the specified parameters
     */
<<<<<<< HEAD
    public static Entity getNewEntity(String faction, SkillLevel skill, int quality,
=======
    private static Entity getNewEntity(String faction, SkillLevel skill, int quality,
>>>>>>> 014fd07e
                                       List<Integer> unitTypes, String weights,
                                       @Nullable Map<Integer, Collection<MissionRole>> rolesByType,
                                       Campaign campaign, int i) {
        Collection<MissionRole> roles;

        if (rolesByType != null) {
            roles = rolesByType.getOrDefault(unitTypes.get(i), new ArrayList<>());
        } else {
            roles = null;
        }
        return getEntity(faction, skill, quality, unitTypes.get(i),
            AtBConfiguration.decodeWeightStr(weights, i), roles, campaign);
    }

    /**
     * Worker method that sets bot force properties such as name, color, team
     *
     * @param generatedForce The force for which to set parameters
     * @param forceTemplate  The force template from which to set parameters
     * @param contract       The contract from which to set parameters
     */
    private static void setBotForceParameters(BotForce generatedForce, ScenarioForceTemplate forceTemplate,
            ForceAlignment forceAlignment, AtBContract contract) {
        if (forceAlignment == ForceAlignment.Allied) {
            generatedForce.setName(String.format("%s %s", contract.getAllyBotName(), forceTemplate.getForceName()));
            generatedForce.setColour(contract.getAllyColour());
            generatedForce.setCamouflage(contract.getAllyCamouflage().clone());
        } else if (forceAlignment == ForceAlignment.Opposing) {
            generatedForce.setName(String.format("%s %s", contract.getEnemyBotName(), forceTemplate.getForceName()));
            generatedForce.setColour(contract.getEnemyColour());
            generatedForce.setCamouflage(contract.getEnemyCamouflage().clone());
        } else {
            generatedForce.setName("Unknown Hostiles");
        }

        generatedForce.setTeam(ScenarioForceTemplate.TEAM_IDS.get(forceAlignment.ordinal()));
    }

    /**
     * Worker method that calculates the destination zones for all the bot forces in
     * a given scenario.
     * Note that it is advisable to call it only after setDeploymentZones has been
     * called on the scenario,
     * as otherwise you'll have "unpredictable" destination zones.
     *
     * @param scenario
     */
    private static void setDestinationZones(AtBDynamicScenario scenario) {
        for (BotForce generatedForce : scenario.getBotForceTemplates().keySet()) {
            setDestinationZone(generatedForce, scenario.getBotForceTemplates().get(generatedForce));
        }
    }

    /**
     * Worker method that calculates the deployment zones for all templates in the
     * given scenario
     * and applies the results to the scenario's bot forces
     *
     * @param scenario The scenario to process
     */
    private static void setDeploymentZones(AtBDynamicScenario scenario) {
        for (ScenarioForceTemplate forceTemplate : scenario.getTemplate().getAllScenarioForces()) {
            calculateDeploymentZone(forceTemplate, scenario, forceTemplate.getForceName());
        }

        for (int botIndex = 0; botIndex < scenario.getNumBots(); botIndex++) {
            BotForce botForce = scenario.getBotForce(botIndex);
            botForce.setStartingPos(scenario.getBotForceTemplates().get(botForce).getActualDeploymentZone());
        }
    }

    /**
     * Worker method that calculates the deployment zone of a given force template
     * and any force templates with which it is synced.
     *
     * @param forceTemplate           The force template for which to generate
     *                                deployment zone
     * @param scenario                The scenario on which we're working
     * @param originalForceTemplateID The ID of the force template where we started.
     * @return Deployment zone as defined in Board.java
     */
    public static int calculateDeploymentZone(ScenarioForceTemplate forceTemplate, AtBDynamicScenario scenario,
            String originalForceTemplateID) {
        int calculatedEdge = Board.START_ANY;

        // if we got in here without a force template somehow, just return a random
        // start zone
        if (forceTemplate == null) {
            return Compute.randomInt(Board.START_CENTER);
            // if we have a specific calculated deployment zone already
        } else if (forceTemplate.getActualDeploymentZone() != Board.START_NONE) {
            return forceTemplate.getActualDeploymentZone();
            // if we have a chain of deployment-synced forces that forms a loop and have
            // looped around once, avoid endless loops
        } else if (forceTemplate.getSyncDeploymentType() == SynchronizedDeploymentType.None ||
                Objects.equals(forceTemplate.getSyncedForceName(), originalForceTemplateID)) {
            calculatedEdge = forceTemplate.getDeploymentZones()
                    .get(Compute.randomInt(forceTemplate.getDeploymentZones().size()));
        } else if (forceTemplate.getSyncDeploymentType() == SynchronizedDeploymentType.SameEdge) {
            calculatedEdge = calculateDeploymentZone(
                    scenario.getTemplate().getScenarioForces().get(forceTemplate.getSyncedForceName()), scenario,
                    originalForceTemplateID);
        } else if (forceTemplate.getSyncDeploymentType() == SynchronizedDeploymentType.OppositeEdge) {
            int syncDeploymentZone = calculateDeploymentZone(
                    scenario.getTemplate().getScenarioForces().get(forceTemplate.getSyncedForceName()), scenario,
                    originalForceTemplateID);
            calculatedEdge = getOppositeEdge(syncDeploymentZone);
        } else if (forceTemplate.getSyncDeploymentType() == SynchronizedDeploymentType.SameArc) {
            int syncDeploymentZone = calculateDeploymentZone(
                    scenario.getTemplate().getScenarioForces().get(forceTemplate.getSyncedForceName()), scenario,
                    originalForceTemplateID);
            List<Integer> arc = getArc(syncDeploymentZone, true);
            calculatedEdge = arc.get(Compute.randomInt(arc.size()));
        } else if (forceTemplate.getSyncDeploymentType() == SynchronizedDeploymentType.OppositeArc) {
            int syncDeploymentZone = calculateDeploymentZone(
                    scenario.getTemplate().getScenarioForces().get(forceTemplate.getSyncedForceName()), scenario,
                    originalForceTemplateID);
            List<Integer> arc = getArc(syncDeploymentZone, false);
            calculatedEdge = arc.get(Compute.randomInt(arc.size()));
        }

        if (calculatedEdge == ScenarioForceTemplate.DEPLOYMENT_ZONE_NARROW_EDGE) {
            List<Integer> edges = new ArrayList<>();

            if (scenario.getMapSizeX() > scenario.getMapSizeY()) {
                edges.add(Board.START_E);
                edges.add(Board.START_W);
            } else {
                edges.add(Board.START_N);
                edges.add(Board.START_S);
            }

            calculatedEdge = edges.get(Compute.randomInt(2));
        }

        forceTemplate.setActualDeploymentZone(calculatedEdge);
        return calculatedEdge;
    }

    /**
     * Determines and sets the destination edge for a given bot force that follows a
     * given force template.
     *
     * @param force         The bot force for which to set the edge.
     * @param forceTemplate The template which governs the destination edge.
     */
    public static void setDestinationZone(BotForce force, ScenarioForceTemplate forceTemplate) {
        int actualDestinationEdge = forceTemplate.getDestinationZone();

        // set the 'auto flee' flag to true if the bot has a destination edge
        if (actualDestinationEdge != CardinalEdge.NONE.getIndex()) {
            force.getBehaviorSettings().setAutoFlee(true);
        }

        if (forceTemplate.getDestinationZone() == ScenarioForceTemplate.DESTINATION_EDGE_RANDOM) {
            // compute a random cardinal edge between 0 and 3 to avoid None
            actualDestinationEdge = Compute.randomInt(CardinalEdge.values().length - 1);
        } else if (forceTemplate.getDestinationZone() == ScenarioForceTemplate.DESTINATION_EDGE_OPPOSITE_DEPLOYMENT) {
            actualDestinationEdge = getOppositeEdge(force.getStartingPos());
        } else {
            force.getBehaviorSettings().setDestinationEdge(CardinalEdge.getCardinalEdge(actualDestinationEdge));
            return;
        }

        force.setDestinationEdge(actualDestinationEdge);
    }

    /**
     *
     * @param scenario Dynamic scenario to process.
     * @param campaign Campaign
     */
    public static void finalizeStaggeredDeploymentTurns(AtBDynamicScenario scenario, Campaign campaign) {
        // assemble a list of all entities that have an "STAGGERED" arrival turn into a
        // list
        // then run setDeploymentTurnsStaggered on them
        List<Entity> staggeredEntities = new ArrayList<>();

        for (int x = 0; x < scenario.getNumBots(); x++) {
            BotForce currentBotForce = scenario.getBotForce(x);
            for (Entity entity : currentBotForce.getFullEntityList(campaign)) {
                if (entity.getDeployRound() == ScenarioForceTemplate.ARRIVAL_TURN_STAGGERED) {
                    staggeredEntities.add(entity);
                }
            }
        }

        for (int forceID : scenario.getForceIDs()) {
            Force playerForce = campaign.getForce(forceID);

            for (UUID unitID : playerForce.getAllUnits(true)) {
                Unit currentUnit = campaign.getUnit(unitID);
                if (currentUnit != null
                        && (currentUnit.getEntity().getDeployRound() == ScenarioForceTemplate.ARRIVAL_TURN_STAGGERED)) {
                    staggeredEntities.add(currentUnit.getEntity());
                }
            }
        }

        for (Entity entity : scenario.getAlliesPlayer()) {
            if (entity.getDeployRound() == ScenarioForceTemplate.ARRIVAL_TURN_STAGGERED) {
                staggeredEntities.add(entity);
            }
        }

        int strategy = scenario.getLanceCommanderSkill(SkillType.S_STRATEGY, campaign);

        setDeploymentTurnsStaggered(staggeredEntities, strategy);
    }

    /**
     * Sets up the deployment turns for all bot units within the specified scenario
     *
     * @param scenario The scenario to process
     * @param campaign A pointer to the campaign
     */
    private static void setDeploymentTurns(AtBDynamicScenario scenario, Campaign campaign) {
        for (int x = 0; x < scenario.getNumBots(); x++) {
            BotForce currentBotForce = scenario.getBotForce(x);
            ScenarioForceTemplate forceTemplate = scenario.getBotForceTemplates().get(currentBotForce);
            setDeploymentTurns(currentBotForce, forceTemplate, scenario, campaign);
        }
    }

    /**
     * Sets up deployment turns for all bot units within the specified bot force
     * according to the specified force template's rules.
     * Also makes use of the given scenarios reinforcement delay modifier.
     *
     * ARRIVAL_TURN_STAGGERED_BY_LANCE is not implemented.
     * ARRIVAL_TURN_STAGGERED is processed just prior to scenario start instead (?)
     */
    public static void setDeploymentTurns(BotForce botForce, ScenarioForceTemplate forceTemplate,
            AtBDynamicScenario scenario, Campaign campaign) {
        // deployment turns don't matter for transported entities
        List<Entity> untransportedEntities = scenario.filterUntransportedUnits(botForce.getFullEntityList(campaign));

        if (forceTemplate.getArrivalTurn() == ScenarioForceTemplate.ARRIVAL_TURN_STAGGERED_BY_LANCE) {
            setDeploymentTurnsStaggeredByLance(untransportedEntities);
        } else if (forceTemplate.getArrivalTurn() == ScenarioForceTemplate.ARRIVAL_TURN_AS_REINFORCEMENTS) {
            if (forceTemplate.getForceAlignment() == ForceAlignment.Opposing.ordinal()) {
                setDeploymentTurnsForReinforcements(untransportedEntities,
                        scenario.getHostileReinforcementDelayReduction());
            } else if (forceTemplate.getForceAlignment() != ForceAlignment.Third.ordinal()) {
                setDeploymentTurnsForReinforcements(untransportedEntities,
                        scenario.getFriendlyReinforcementDelayReduction());
            } else {
                setDeploymentTurnsForReinforcements(untransportedEntities, 0);
            }
        } else {
            for (Entity entity : untransportedEntities) {
                entity.setDeployRound(forceTemplate.getArrivalTurn());
            }
        }
    }

    /**
     * Set up deployment turns for player units as specified in the scenario's
     * template.
     * Note that this is currently invoked during the BriefingTab.startScenario()
     * method,
     * as that method resets all properties of for each player entity. Hence it
     * being public.
     *
     * @param scenario The scenario to process.
     * @param campaign The campaign in which the scenario is occurring.
     */
    public static void setPlayerDeploymentTurns(AtBDynamicScenario scenario, Campaign campaign) {
        // make note of battle commander strategy
        int strategy = scenario.getLanceCommanderSkill(SkillType.S_STRATEGY, campaign);

        // for player forces where there's an associated force template, we can set the
        // deployment turn explicitly
        // or use a stagger algorithm.
        // for player forces where there's not an associated force template, we
        // calculate the deployment turn
        // as if they were reinforcements
        for (int forceID : scenario.getForceIDs()) {
            ScenarioForceTemplate forceTemplate = scenario.getPlayerForceTemplates().get(forceID);
            List<Entity> forceEntities = new ArrayList<>();
            Force playerForce = campaign.getForce(forceID);

            for (UUID unitID : playerForce.getAllUnits(true)) {
                Unit currentUnit = campaign.getUnit(unitID);
                if (currentUnit != null) {
                    forceEntities.add(currentUnit.getEntity());
                }
            }

            // now, attempt to set deployment turns
            // if the force has a template, then use the appropriate algorithm
            // otherwise, treat it as reinforcements
            if (forceTemplate != null) {
                int deployRound = forceTemplate.getArrivalTurn();

                if (deployRound == ScenarioForceTemplate.ARRIVAL_TURN_STAGGERED_BY_LANCE) {
                    setDeploymentTurnsStaggeredByLance(forceEntities);
                } else if (deployRound == ScenarioForceTemplate.ARRIVAL_TURN_AS_REINFORCEMENTS) {
                    setDeploymentTurnsForReinforcements(forceEntities,
                            strategy + scenario.getFriendlyReinforcementDelayReduction());
                } else {
                    for (Entity entity : forceEntities) {
                        entity.setDeployRound(deployRound);
                    }
                }
            } else {
                setDeploymentTurnsForReinforcements(forceEntities, strategy);
            }
        }

        // loop through individual units as well
        for (UUID unitID : scenario.getIndividualUnitIDs()) {
            ScenarioForceTemplate forceTemplate = scenario.getPlayerUnitTemplates().get(unitID);
            Entity entity = campaign.getUnit(unitID).getEntity();

            // now, attempt to set deployment turns
            // if the force has a template, then use the appropriate algorithm
            // otherwise, treat it as reinforcements
            if (forceTemplate != null) {
                int deployRound = forceTemplate.getArrivalTurn();

                if (deployRound == ScenarioForceTemplate.ARRIVAL_TURN_STAGGERED_BY_LANCE) {
                    setDeploymentTurnsStaggeredByLance(Collections.singletonList(entity));
                } else if (deployRound == ScenarioForceTemplate.ARRIVAL_TURN_AS_REINFORCEMENTS) {
                    setDeploymentTurnsForReinforcements(Collections.singletonList(entity), strategy);
                } else {
                    entity.setDeployRound(deployRound);
                }
            } else {
                setDeploymentTurnsForReinforcements(Collections.singletonList(entity), strategy);
            }
        }
    }

    /**
     * Given a dynamic scenario, sets the deployment zones of player units
     */
    public static void setPlayerDeploymentZones(AtBDynamicScenario scenario, Campaign campaign) {
        // for player forces where there's an associated force template, we can set the
        // deployment zone explicitly
        for (int forceID : scenario.getForceIDs()) {
            ScenarioForceTemplate forceTemplate = scenario.getPlayerForceTemplates().get(forceID);
            List<Entity> forceEntities = new ArrayList<>();
            Force playerForce = campaign.getForce(forceID);

            for (UUID unitID : playerForce.getAllUnits(true)) {
                Unit currentUnit = campaign.getUnit(unitID);
                if (currentUnit != null) {
                    forceEntities.add(currentUnit.getEntity());
                }
            }

            // now, attempt to set deployment turns
            if (forceTemplate != null) {
                for (Entity entity : forceEntities) {
                    if (entity.getDeployRound() > 0) {
                        entity.setStartingPos(forceTemplate.getActualDeploymentZone());
                    }
                }
            }
        }

        // loop through individual units as well
        for (UUID unitID : scenario.getIndividualUnitIDs()) {
            ScenarioForceTemplate forceTemplate = scenario.getPlayerUnitTemplates().get(unitID);
            Entity entity = campaign.getUnit(unitID).getEntity();

            if (forceTemplate != null) {
                if (entity.getDeployRound() > 0) {
                    entity.setStartingPos(forceTemplate.getActualDeploymentZone());
                }
            }
        }
    }

    /**
     * Uses the "individual staggered deployment" algorithm to determine individual
     * deployment turns
     *
     * @param entityList   List of entities to process. May be from many players.
     * @param turnModifier The deployment round is reduced by this amount
     */
    private static void setDeploymentTurnsStaggered(List<Entity> entityList, int turnModifier) {
        // loop through all the entities
        // highest movement entity deploys on turn 0
        // other entities deploy on highest move - "walk" MP.
        int maxWalkMP = -1;
        List<Integer> entityWalkMPs = new ArrayList<>();

        for (Entity entity : entityList) {
            // AtB has a legacy mekanism where units with jump jets are counted a little
            // faster
            // for arrival times. We calculate it once and store it.
            int speed = calculateAtBSpeed(entity);

            entityWalkMPs.add(speed);
            if (speed > maxWalkMP) {
                maxWalkMP = speed;
            }
        }

        for (int x = 0; x < entityList.size(); x++) {
            int actualTurnModifier = 0;

            Entity entity = entityList.get(x);
            // the turn modifier is only applicable to player-controlled units
            if (entity.getOwner().getTeam() == ScenarioForceTemplate.TEAM_IDS.get(ForceAlignment.Player.ordinal())) {
                actualTurnModifier = turnModifier;
            }

            // since we're iterating through the same unchanged collection, we can use
            // implicit indexing.
            entity.setDeployRound(Math.max(0, maxWalkMP - entityWalkMPs.get(x) - actualTurnModifier));
        }
    }

    /**
     * Given a list of entities, set the arrival turns for them as if they were all
     * reinforcements on the same side.
     *
     * @param entityList   List of entities to process
     * @param turnModifier A number to subtract from the deployment turn.
     */
    public static void setDeploymentTurnsForReinforcements(List<Entity> entityList, int turnModifier) {
        int minimumSpeed = 999;

        // first, we figure out the slowest "atb speed" of this group.
        for (Entity entity : entityList) {
            // don't include transported units in this calculation
            if (entity.getTransportId() != Entity.NONE) {
                continue;
            }

            int speed = calculateAtBSpeed(entity);

            // don't reduce minimum speed to 0, since dividing by zero further down is
            // problematic
            if ((speed < minimumSpeed) && (speed > 0)) {
                minimumSpeed = speed;
            }
        }

        // the actual arrival turn will be the scale divided by the slowest speed.
        // so, a group of Atlases (3/5) should arrive on turn 10 (30 / 3)
        // a group of jump-capable Griffins (5/8/5) should arrive on turn 5 (30 / 6)
        // a group of Ostscouts (8/12/8) should arrive on turn 3 (30 / 9, rounded down)
        // we then subtract the passed-in turn modifier, which is usually the
        // commander's strategy skill level.
        int actualArrivalTurn = Math.max(0, (REINFORCEMENT_ARRIVAL_SCALE / minimumSpeed) - turnModifier);

        for (Entity entity : entityList) {
            entity.setDeployRound(actualArrivalTurn);
        }
    }

    /**
     * Uses the "lance staggered deployment" algorithm to determine individual
     * deployment turns
     * Not actually implemented currently.
     *
     * @param entityList The list of entities to process.
     */
    private static void setDeploymentTurnsStaggeredByLance(List<Entity> entityList) {
        logger.warn("Deployment Turn - Staggered by Lance not implemented");
    }

    /**
     * Worker function that calculates the AtB-rules walk MP for an entity, for
     * deployment purposes.
     *
     * @param entity The entity to examine.
     * @return The walk MP.
     */
    private static int calculateAtBSpeed(Entity entity) {
        int speed = entity.getWalkMP();
        if (entity.getJumpMP() > 0) {
            if (entity instanceof Infantry) {
                speed = entity.getJumpMP();
            } else {
                speed++;
            }
        }

        return speed;
    }

    /**
     * Method to compute an "arc" of deployment zones next to or opposite a
     * particular edge.
     * e.g. Northeast comes back with a list of north, northeast, east
     *
     * @param edge The edge to process
     * @param same Whether the arc is on the same side or the opposite side.
     * @return Three edges that form the arc, as defined in Board.java
     */
    private static List<Integer> getArc(int edge, boolean same) {
        ArrayList<Integer> edges = new ArrayList<>();

        int tempEdge = edge;
        if (!same) {
            tempEdge = getOppositeEdge(edge);
        }

        switch (tempEdge) {
            case Board.START_EDGE:
                edges.add(Board.START_EDGE);
                break;
            case Board.START_CENTER:
                edges.add(Board.START_CENTER);
                break;
            case Board.START_ANY:
                edges.add(Board.START_ANY);
                break;
            default:
                // directional edges start at 1
                edges.add(((tempEdge + 6) % 8) + 1);
                edges.add(((tempEdge - 1) % 8) + 1);
                edges.add((tempEdge % 8) + 1);
                break;
        }

        return edges;
    }

    /**
     * Computes the "opposite" edge of a given board start edge.
     *
     * @param edge The starting edge
     * @return Opposite edge, as defined in Board.java
     */
    public static int getOppositeEdge(int edge) {
        return switch (edge) {
            case Board.START_EDGE -> Board.START_CENTER;
            case Board.START_CENTER -> Board.START_EDGE;
            case Board.START_ANY -> Board.START_ANY;
            default ->
                // directional edges start at 1
                ((edge + 3) % 8) + 1;
        };
    }

    /**
     * Worker function that calculates the appropriate number of rerolls to use for
     * the scenario.
     *
     * @param scenario The scenario for which to set rerolls
     * @param campaign Campaign in which the scenario is occurring
     */
    private static void setScenarioRerolls(AtBDynamicScenario scenario, Campaign campaign) {
        int tacticsSkill = scenario.getLanceCommanderSkill(SkillType.S_TACTICS, campaign);

        scenario.setRerolls(tacticsSkill);
    }

    /**
     * Convenience function to get the standard ground tactical formation size,
     * based on faction. In
     * the case of Clan factions, this returns the number of points rather than a
     * number of units,
     * as points may be 2 ground vehicles or 5 ProtoMeks.
     * TODO: conventional infantry typically uses 3 units per formation (company) -
     * make a separate method
     *
     * @param factionCode string with faction short name/lookup key
     * @return Number of units (points for Clan) in the formation
     */
    public static int getLanceSize(String factionCode) {
        Faction faction = Factions.getInstance().getFaction(factionCode);
        if (faction != null) {
            if (faction.isClan() || faction.isMarianHegemony()) {
                // Clans and the Marian Hegemony use a fundamental unit size of 5.
                return CLAN_MH_LANCE_SIZE;
            } else if (faction.isComStarOrWoB()) {
                // ComStar and WoB use a fundamental unit size of 6.
                return COMSTAR_LANCE_SIZE;
            }
        }

        return IS_LANCE_SIZE;
    }

    /**
     * Worker function to determine the formation size of fixed wing aircraft.
     * Directly calling for
     * aerospace fighters will return a single flight/point size, normally 2 except
     * for CC which
     * uses 3 per flight. Conventional fighters return 1-3 flights/2-6 total. The
     * SPECIAL_UNIT_TYPE_ATB_AERO_MIX unit type randomly returns an aerospace flight
     * or conventional
     * squadron.
     *
     * @param unitTypeCode  type of unit may be aerospace, conventional, or ATB
     *                      'special'
     * @param isPlanetOwner true if the generating faction controls the system,
     *                      which is required
     *                      to generate conventional fighters
     * @param factionCode   Short name of faction
     * @return Number of fighters to use as a formation size
     */
    public static int getAeroLanceSize(int unitTypeCode, boolean isPlanetOwner, String factionCode) {
        int numFightersPerFlight = factionCode.equals("CC") ? 3 : 2;

        // If this is the planet owner, it may generate a full squadron of conventional
        // fighters
        int useASFRoll = isPlanetOwner ? Compute.d6() : 6;
        int weightCountRoll = (Compute.randomInt(3) + 1) * numFightersPerFlight;
        return getAeroLanceSize(unitTypeCode, numFightersPerFlight, weightCountRoll, useASFRoll);
    }

    /**
     * Unwrapped inner logic of above function to be deterministic, for testing
     * purposes.
     *
     * @param unitTypeCode         {@link UnitType} value, should be
     *                             AEROSPACEFIGHTER,
     *                             CONV_FIGHTER, or SPECIAL_UNIT_TYPE_ATB_AERO_MIX.
     * @param numFightersPerFlight Number of fighters per flight/point, typically 2
     * @param weightCountRoll      Number of fighters per squadron/star, typically 6
     *                             or 10
     * @param useASFRoll           test value for dynamic generation of aerospace or
     *                             conventional
     * @return flight size for aerospace, squadron size for conventional
     */
    public static int getAeroLanceSize(int unitTypeCode, int numFightersPerFlight, int weightCountRoll,
            int useASFRoll) {
        if (unitTypeCode == UnitType.AEROSPACEFIGHTER) {
            return numFightersPerFlight;
        } else if (unitTypeCode == UnitType.CONV_FIGHTER) {
            return weightCountRoll;
        } else {
            // if we are the planet owner, we may use ASF or conventional fighters
            boolean useASF = useASFRoll >= 4;
            // if we are using ASF, we "always" use 2 at a time, otherwise, use the # of
            // conventional fighters
            return useASF ? numFightersPerFlight : weightCountRoll;
        }
    }

    /**
     * Helper function that deploys the given units off board a random distance 1-2
     * boards in a random direction
     *
     * @param entityList
     */
    private static void deployArtilleryOffBoard(List<Entity> entityList) {
        OffBoardDirection direction = OffBoardDirection.getDirection(Compute.randomInt(4));
        int distance = (Compute.randomInt(2) + 1) * 17;

        for (Entity entity : entityList) {
            entity.setOffBoard(distance, direction);
        }
    }

    /**
     * Helper function that puts the units in the given list at the given altitude.
     * Use with caution, as may lead to splattering or aerospace units starting on
     * the ground.
     *
     * @param entityList       The entity list to process.
     * @param startingAltitude Starting altitude.
     */
    private static void setStartingAltitude(List<Entity> entityList, int startingAltitude) {
        for (Entity entity : entityList) {
            if (entity instanceof IAero) {
                entity.setAltitude(startingAltitude);

                // there's a lot of stuff that happens whan an aerospace unit
                // "lands", so let's make sure it all happens
                if (startingAltitude == 0) {
                    ((IAero) entity).land();
                }
            }
        }
    }

    /**
     * This method contains various hacks intended to put "special units"
     * such as LAMs, VTOLs and WIGEs into a reasonable state that the bot can use
     */
    private static void correctNonAeroFlyerBehavior(List<Entity> entityList, int boardType) {
        for (Entity entity : entityList) {
            boolean inSpace = boardType == AtBScenario.T_SPACE;
            boolean inAtmo = boardType == AtBScenario.T_ATMOSPHERE;

            // hack for land-air meks
            if (entity instanceof LandAirMek) {
                if (inSpace || inAtmo) {
                    entity.setConversionMode(LandAirMek.CONV_MODE_FIGHTER);
                } else {
                    // for now, the bot does not know how to use WIGEs, so go as a mek
                    entity.setConversionMode(LandAirMek.CONV_MODE_MEK);
                }
            }

            // hack - set helis and WIGEs to an explicit altitude of 1
            // currently there is no support for setting elevation for "ground" units
            // in the scenario template editor, but it looks dumb to have choppers
            // start out on the ground
            if ((entity.getMovementMode() == EntityMovementMode.VTOL) ||
                    (entity.getMovementMode() == EntityMovementMode.WIGE)) {
                entity.setElevation(1);
            }
        }
    }

    /**
     * Worker function that returns the faction code of the first owner of the
     * planet where the contract is taking place.
     *
     * @param contract    Current contract.
     * @param currentDate Current date.
     * @return Faction code.
     */
    private static String getPlanetOwnerFaction(AtBContract contract, LocalDate currentDate) {
        String factionCode = "MERC";

        // planet owner is the first of the factions that owns the current planet.
        // if there's no such thing, then mercenaries.
        List<String> planetFactions = contract.getSystem().getFactions(currentDate);
        if (planetFactions != null && !planetFactions.isEmpty()) {
            factionCode = planetFactions.get(0);
            Faction ownerFaction = Factions.getInstance().getFaction(factionCode);

            if (ownerFaction.is(Tag.ABANDONED)) {
                factionCode = "MERC";
            }
        }

        return factionCode;
    }

    /**
     * Worker function that determines the ForceAlignment of the specified faction.
     *
     * @param contract    Current contract, for determining the planet we're on.
     * @param factionCode Faction code to check.
     * @param currentDate Current date.
     * @return ForceAlignment.
     */
    private static ForceAlignment getPlanetOwnerAlignment(AtBContract contract, String factionCode,
            LocalDate currentDate) {
        // if the faction is one of the planet owners, see if it's either the employer
        // or opfor. If it's not, third-party.
        if (contract.getSystem().getFactions(currentDate).contains(factionCode)) {
            if (factionCode.equals(contract.getEmployerCode())) {
                return ForceAlignment.Allied;
            } else if (factionCode.equals(contract.getEnemyCode())) {
                return ForceAlignment.Opposing;
            }
        }

        return ForceAlignment.Third;
    }

    /**
     * Runs all the bot-controlled entities in the scenario through a skill
     * upgrader,
     * potentially giving the SPAs.
     *
     * @param scenario The scenario to process.
     * @param campaign A pointer to the campaign
     */
    public static void upgradeBotCrews(AtBScenario scenario, Campaign campaign) {
        CrewSkillUpgrader csu = new CrewSkillUpgrader(campaign.getCampaignOptions().getSpaUpgradeIntensity());

        for (int forceIndex = 0; forceIndex < scenario.getNumBots(); forceIndex++) {
            for (Entity entity : scenario.getBotForce(forceIndex).getFullEntityList(campaign)) {
                csu.upgradeCrew(entity);
            }
        }

        for (Entity entity : scenario.getAlliesPlayer()) {
            csu.upgradeCrew(entity);
        }
    }

    /**
     * Highly paranoid function that will check if the given faction is one of the
     * owners of the contract's location at the current date.
     */
    private static boolean isPlanetOwner(AtBContract contract, LocalDate currentDate, String factionCode) {
        if ((contract == null) || (contract.getSystem() == null) ||
                (contract.getSystem().getFactions(currentDate) == null)) {
            return false;
        }

        return contract.getSystem().getFactions(currentDate).contains(factionCode);
    }

    /**
     * Given a player unit ID and a template name, if the player unit type matches
     * the template's unit type and the template generation method is
     * PlayerOrAllied,
     * take the first unit that we find in the given scenario that's a part of that
     * template and "put it away".
     */
    public static void benchAllyUnit(UUID playerUnitID, String templateName, AtBDynamicScenario scenario) {
        ScenarioForceTemplate destinationTemplate = null;
        if (scenario.getTemplate().getScenarioForces().containsKey(templateName)) {
            destinationTemplate = scenario.getTemplate().getScenarioForces().get(templateName);
        }

        if ((destinationTemplate == null) ||
                (destinationTemplate.getGenerationMethod() != ForceGenerationMethod.PlayerOrFixedUnitCount.ordinal())) {
            return;
        }

        // two possible situations here:
        // 1 - the unit is an "attached" unit. This requires a mapping between template
        // name and
        // individual attached units. At this point, we remove the first unit matching
        // the template
        // from the attached units list. The benched unit should have the player unit's
        // ID
        // stored so that if the player unit is detached, the benched unit comes back.
        // 2 - the unit is part of a bot force. In this case, we need a mapping between
        // template names
        // and bot forces.

        if (destinationTemplate.getForceAlignment() == ForceAlignment.Player.ordinal()) {
            Entity swapTarget = null;

            // look through the "allies" player to see a unit that was put there
            // under a matching template
            for (Entity entity : scenario.getAlliesPlayer()) {
                UUID unitID = UUID.fromString(entity.getExternalIdAsString());

                if (scenario.getBotUnitTemplates().get(unitID).getForceName().equals(templateName)) {
                    swapTarget = entity;
                    break;
                }
            }

            if (swapTarget == null) {
                return;
            }

            BenchedEntityData benchedEntity = new BenchedEntityData();
            benchedEntity.entity = swapTarget;
            benchedEntity.templateName = "";

            scenario.getAlliesPlayer().remove(swapTarget);
            scenario.getPlayerUnitSwaps().put(playerUnitID, benchedEntity);
            swapUnitInObjectives(playerUnitID.toString(), benchedEntity.entity.getExternalIdAsString(), "", scenario);
        } else {
            BotForce botForce = null;

            // slightly inefficient to loop through all bot forces looking for our template
            // but it is also difficult to create a reverse lookup, so we avoid that problem
            // for now
            for (int x = 0; x < scenario.getNumBots(); x++) {
                BotForce candidateForce = scenario.getBotForce(x);
                if (candidateForce.getTemplateName().equals(templateName)) {
                    botForce = candidateForce; // found a matching force, end the loop and move on.
                    break;
                }
            }

            if ((botForce != null) && !botForce.getFixedEntityList().isEmpty()) {
                Entity swapTarget = botForce.getFixedEntityList().get(0);
                BenchedEntityData benchedEntity = new BenchedEntityData();
                benchedEntity.entity = swapTarget;
                benchedEntity.templateName = destinationTemplate.getForceName();

                botForce.removeEntity(0);
                scenario.getPlayerUnitSwaps().put(playerUnitID, benchedEntity);
                swapUnitInObjectives(playerUnitID.toString(), benchedEntity.entity.getExternalIdAsString(),
                        botForce.getName(), scenario);
            }
        }
    }

    /**
     * Given a scenario and a pair of unit IDs (and a force), swap the first one for
     * the second one.
     * Or, add the unit to all objectives containing the given force.
     */
    private static void swapUnitInObjectives(String subIn, String subOut, String subOutForceName,
            AtBDynamicScenario scenario) {
        for (ScenarioObjective objective : scenario.getScenarioObjectives()) {
            // if the sub-out unit is explicitly referenced, do a direct substitution
            if (objective.getAssociatedUnitIDs().contains(subOut)) {
                objective.removeUnit(subOut);

                // don't want to add an empty unit to the objective
                if (!subIn.isEmpty()) {
                    objective.addUnit(subIn);
                }

                continue;
            }

            // if the sub-out unit is replacing a unit that's part of a force,
            // just add it individually
            if (objective.getAssociatedForceNames().contains(subOutForceName)) {
                objective.addUnit(subIn);
            }
        }
    }

    /**
     * Given a player unit ID and a scenario, return a benched allied unit, if one
     * exists
     * that was benched in favor of the player's unit.
     */
    public static void unbenchAttachedAlly(UUID playerUnitID, AtBDynamicScenario scenario) {
        // get entity from temporary store (big battle allies?), if it exists
        // add it to to bot force being worked with or attached ally list
        if (scenario.getPlayerUnitSwaps().containsKey(playerUnitID)) {
            BenchedEntityData benchedEntityData = scenario.getPlayerUnitSwaps().get(playerUnitID);

            if (benchedEntityData.templateName.isEmpty()) {
                scenario.getAlliesPlayer().add(benchedEntityData.entity);
                swapUnitInObjectives(benchedEntityData.entity.getExternalIdAsString(), playerUnitID.toString(), "",
                        scenario);
            } else {
                for (int x = 0; x < scenario.getNumBots(); x++) {
                    BotForce botForce = scenario.getBotForce(x);
                    if (botForce.getTemplateName().equals(benchedEntityData.templateName)) {
                        botForce.addEntity(benchedEntityData.entity);
                        // in this situation, the entity is being added back to a force,
                        // so we just want to clear out the player unit.
                        swapUnitInObjectives("", playerUnitID.toString(), "", scenario);
                        break;
                    }
                }
            }

            scenario.getPlayerUnitSwaps().remove(playerUnitID);
        }
    }
}<|MERGE_RESOLUTION|>--- conflicted
+++ resolved
@@ -21,7 +21,7 @@
 import megamek.client.bot.princess.CardinalEdge;
 import megamek.client.generator.*;
 import megamek.client.generator.skillGenerators.AbstractSkillGenerator;
-import megamek.client.generator.skillGenerators.ModifiedConstantSkillGenerator;
+import megamek.client.generator.skillGenerators.StratConSkillGenerator;
 import megamek.client.ratgenerator.MissionRole;
 import megamek.codeUtilities.ObjectUtility;
 import megamek.codeUtilities.StringUtility;
@@ -69,9 +69,7 @@
 import java.util.stream.IntStream;
 
 import static java.lang.Math.round;
-import static megamek.client.ratgenerator.MissionRole.CIVILIAN;
 import static mekhq.campaign.mission.Scenario.T_GROUND;
-import static mekhq.campaign.mission.ScenarioForceTemplate.SPECIAL_UNIT_TYPE_ATB_CIVILIANS;
 import static mekhq.campaign.mission.ScenarioForceTemplate.SPECIAL_UNIT_TYPE_ATB_MIX;
 
 /**
@@ -2988,11 +2986,7 @@
      *
      * @return a new instance of Entity with the specified parameters
      */
-<<<<<<< HEAD
-    public static Entity getNewEntity(String faction, SkillLevel skill, int quality,
-=======
     private static Entity getNewEntity(String faction, SkillLevel skill, int quality,
->>>>>>> 014fd07e
                                        List<Integer> unitTypes, String weights,
                                        @Nullable Map<Integer, Collection<MissionRole>> rolesByType,
                                        Campaign campaign, int i) {
