--- conflicted
+++ resolved
@@ -83,13 +83,9 @@
 import mekhq.campaign.personnel.education.Academy;
 import mekhq.campaign.personnel.education.EducationController;
 import mekhq.campaign.personnel.enums.*;
-<<<<<<< HEAD
 import mekhq.campaign.personnel.generator.AbstractPersonnelGenerator;
 import mekhq.campaign.personnel.generator.DefaultPersonnelGenerator;
 import mekhq.campaign.personnel.generator.RandomPortraitGenerator;
-=======
-import mekhq.campaign.personnel.generator.*;
->>>>>>> b3314a81
 import mekhq.campaign.personnel.marriage.AbstractMarriage;
 import mekhq.campaign.personnel.marriage.DisabledRandomMarriage;
 import mekhq.campaign.personnel.procreation.AbstractProcreation;
@@ -3824,14 +3820,8 @@
      * Note: This method uses several other methods to perform the specific actions for each task.
      */
     public void processNewDayPersonnel() {
-<<<<<<< HEAD
-        // This MUST use getActivePersonnel as we only want to process active personnel,
-        // and
-        // furthermore, this allows us to add and remove personnel without issue
-=======
         // This MUST use getActivePersonnel as we only want to process active personnel, and
         //  furthermore, this allows us to add and remove personnel without issue
->>>>>>> b3314a81
         for (Person person : getActivePersonnel()) {
             // Death
             if (getDeath().processNewDay(this, getLocalDate(), person)) {
@@ -3839,12 +3829,6 @@
                 continue;
             }
 
-<<<<<<< HEAD
-            // Marriage
-            getMarriage().processNewDay(this, getLocalDate(), person);
-
-=======
->>>>>>> b3314a81
             person.resetMinutesLeft();
             // Reset acquisitions made to 0
             person.setAcquisition(0);
@@ -3882,12 +3866,7 @@
             }
 
             if ((getCampaignOptions().getIdleXP() > 0) && (getLocalDate().getDayOfMonth() == 1)
-<<<<<<< HEAD
-                    && !person.getPrisonerStatus().isCurrentPrisoner()) { // Prisoners can't gain XP, while Bondsmen can gain
-                                                                     // xp
-=======
                     && !person.getPrisonerStatus().isCurrentPrisoner()) { // Prisoners can't gain XP, while Bondsmen can gain xp
->>>>>>> b3314a81
                 person.setIdleMonths(person.getIdleMonths() + 1);
                 if (person.getIdleMonths() >= getCampaignOptions().getMonthsIdleXP()) {
                     if (Compute.d6(2) >= getCampaignOptions().getTargetIdleXP()) {
@@ -3899,12 +3878,34 @@
                 }
             }
 
-<<<<<<< HEAD
-            // Divorce
-            getDivorce().processNewDay(this, getLocalDate(), person);
-
-            // Procreation
-            getProcreation().processNewDay(this, getLocalDate(), person);
+            // Divorce, Marriage, & Procreation
+            if (getLocalDate().getDayOfWeek() == DayOfWeek.MONDAY) {
+                getDivorce().processNewWeek(this, getLocalDate(), person, false);
+                getMarriage().processNewWeek(this, getLocalDate(), person);
+                getProcreation().processNewWeek(this, getLocalDate(), person);
+
+                if (person.getGender().isFemale()) {
+                    if (campaignOptions.isUseMaternityLeave()) {
+                        if ((person.isPregnant())
+                                && (person.getStatus().isActive())
+                                && (person.getDueDate().minusWeeks(20).isEqual(getLocalDate()))) {
+
+                            person.changeStatus(this, getLocalDate(), PersonnelStatus.ON_MATERNITY_LEAVE);
+                        }
+
+                        List<Person> children = person.getGenealogy().getChildren();
+
+                        if ((person.getStatus().isOnMaternityLeave()) && (!children.isEmpty())) {
+
+                            children.sort(Comparator.comparing(Person::getBirthday).reversed());
+
+                            if (getLocalDate().isAfter(children.get(0).getBirthday().plusDays(41))) {
+                                person.changeStatus(this, getLocalDate(), PersonnelStatus.ACTIVE);
+                            }
+                        }
+                    }
+                }
+            }
 
             // Anniversaries
             if ((person.getRank().isOfficer()) || (!getCampaignOptions().isAnnounceOfficersOnly())) {
@@ -3937,49 +3938,6 @@
                         ReportingUtilities.spanOpeningWithCustomColor(MekHQ.getMHQOptions().getFontColorPositiveHexColor()),
                         person.getAge(getLocalDate()),
                         CLOSING_SPAN_TAG));
-=======
-            // Divorce, Marriage, & Procreation
-            if (getLocalDate().getDayOfWeek() == DayOfWeek.MONDAY) {
-                getDivorce().processNewWeek(this, getLocalDate(), person, false);
-                getMarriage().processNewWeek(this, getLocalDate(), person);
-                getProcreation().processNewWeek(this, getLocalDate(), person);
-
-                if (person.getGender().isFemale()) {
-                    if (campaignOptions.isUseMaternityLeave()) {
-                        if ((person.isPregnant())
-                                && (person.getStatus().isActive())
-                                && (person.getDueDate().minusWeeks(20).isEqual(getLocalDate()))) {
-
-                            person.changeStatus(this, getLocalDate(), PersonnelStatus.ON_MATERNITY_LEAVE);
-                        }
-
-                        List<Person> children = person.getGenealogy().getChildren();
-
-                        if ((person.getStatus().isOnMaternityLeave()) && (!children.isEmpty())) {
-
-                            children.sort(Comparator.comparing(Person::getBirthday).reversed());
-
-                            if (getLocalDate().isAfter(children.get(0).getBirthday().plusDays(41))) {
-                                person.changeStatus(this, getLocalDate(), PersonnelStatus.ACTIVE);
-                            }
-                        }
-                    }
-                }
-            }
-
-            // Anniversaries
-            if ((person.getRank().isOfficer()) || (!getCampaignOptions().isAnnounceOfficersOnly())) {
-                if ((person.getBirthday().isEqual(getLocalDate())) && (campaignOptions.isAnnounceBirthdays())) {
-                    addReport(String.format(resources.getString("anniversaryBirthday.text"),
-                            person.getHyperlinkedFullTitle(),
-                            person.getAge(getLocalDate())));
-                }
-            } else if ((person.getAge(getLocalDate()) == 18) && (campaignOptions.isAnnounceChildBirthdays()) ){
-                if (person.getBirthday().isEqual(getLocalDate())) {
-                    addReport(String.format(resources.getString("anniversaryBirthday.text"),
-                            person.getHyperlinkedFullTitle(),
-                            18));
->>>>>>> b3314a81
                 }
             }
 
