package mekhq.campaign.mission.atb;

import java.io.File;
import java.io.FileInputStream;
import java.util.ArrayList;
<<<<<<< HEAD
=======
import java.util.Arrays;
>>>>>>> ef6f549a
import java.util.HashMap;
import java.util.List;
import java.util.Map;

import javax.xml.bind.JAXBContext;
import javax.xml.bind.JAXBElement;
import javax.xml.bind.Unmarshaller;
import javax.xml.bind.annotation.XmlElement;
import javax.xml.bind.annotation.XmlElementWrapper;
import javax.xml.bind.annotation.XmlRootElement;
import javax.xml.transform.Source;

import megamek.common.Compute;
import mekhq.MekHQ;
import mekhq.MekHqXmlUtil;
import mekhq.campaign.Campaign;
import mekhq.campaign.mission.AtBDynamicScenario;
import mekhq.campaign.mission.ScenarioForceTemplate;
import mekhq.campaign.mission.ScenarioForceTemplate.ForceAlignment;
import mekhq.campaign.mission.ScenarioMapParameters.MapLocation;

@XmlRootElement(name="AtBScenarioModifier")
public class AtBScenarioModifier {

    /**
     * Possible values for when a scenario modifier may occur: before or after primary force generation.
     * @author NickAragua
     *
     */
    public enum EventTiming {
        PreForceGeneration,
        PostForceGeneration
    }

    private String modifierName = null;
    private String additionalBriefingText = null;
    private Boolean benefitsPlayer = false;
    private Boolean blockFurtherEvents = false;
    private EventTiming eventTiming = null;
    private ScenarioForceTemplate forceDefinition = null;
    private Integer skillAdjustment = null;
    private Integer qualityAdjustment = null;
    private ForceAlignment eventRecipient = null;
    private Integer battleDamageIntensity = null;
    private Integer ammoExpenditureIntensity = null;
    private Integer unitRemovalCount = null;
    private List<MapLocation> allowedMapLocations = null;
    private Boolean useAmbushLogic = null; 
    private Boolean switchSides = null;
    
    /**
     * Process this scenario modifier for a particular scenario, given a particular timing indicator.
     * @param scenario
     * @param campaign
     * @param eventTiming Whether this is occurring before or after primary forces have been generated.
     */
    public void processModifier(AtBDynamicScenario scenario, Campaign campaign, EventTiming eventTiming) {
        if(eventTiming == this.getEventTiming()) {
            if(getAdditionalBriefingText() != null & getAdditionalBriefingText().length() > 0) {
                AtBScenarioModifierApplicator.appendScenarioBriefingText(scenario, getAdditionalBriefingText());
            }
            
            if(getForceDefinition() != null) {
                AtBScenarioModifierApplicator.addForce(campaign, scenario, getForceDefinition(), eventTiming);
            }
            
            if(getSkillAdjustment() != null && getEventRecipient() != null) {
                AtBScenarioModifierApplicator.adjustSkill(scenario, campaign, getEventRecipient(), getSkillAdjustment());
            }
            
            if(getQualityAdjustment() != null && getEventRecipient() != null) {
                AtBScenarioModifierApplicator.adjustQuality(scenario, campaign, getEventRecipient(), getQualityAdjustment());
            }
            
            if(getBattleDamageIntensity() != null && getEventRecipient() != null) {
                AtBScenarioModifierApplicator.inflictBattleDamage(scenario, campaign, getEventRecipient(), getBattleDamageIntensity());
            }
            
            if(getAmmoExpenditureIntensity() != null && getEventRecipient() != null) {
                AtBScenarioModifierApplicator.expendAmmo(scenario, campaign, getEventRecipient(), getAmmoExpenditureIntensity());
            }
            
            if(getUnitRemovalCount() != null && getEventRecipient() != null) {
                AtBScenarioModifierApplicator.removeUnits(scenario, campaign, getEventRecipient(), getUnitRemovalCount());
            }
            
            if(getUseAmbushLogic() != null && getEventRecipient() != null) {
                AtBScenarioModifierApplicator.setupAmbush(scenario, campaign, getEventRecipient());
            }
            
            if(getSwitchSides() != null && getEventRecipient() != null) {
                AtBScenarioModifierApplicator.switchSides(scenario, getEventRecipient());
            }
        }
    }
    
    // ----------------------------------------------------------------
    // This section contains static variables and methods
    // 
    private static ScenarioModifierManifest scenarioModifierManifest;
    
    public static List<String> getScenarioFileNames() {
        return scenarioModifierManifest.fileNameList;
    }
    
    private static Map<String, AtBScenarioModifier> scenarioModifiers;
<<<<<<< HEAD
=======
    private static List<String> scenarioModifierKeys;
>>>>>>> ef6f549a
    
    public static Map<String, AtBScenarioModifier> getScenarioModifiers() {
        return scenarioModifiers;
    }
    
<<<<<<< HEAD
=======
    public static AtBScenarioModifier getRandomScenarioModifier() {
        int modIndex = Compute.randomInt(scenarioModifierKeys.size());
        return scenarioModifiers.get(scenarioModifierKeys.get(modIndex));
    }
    
>>>>>>> ef6f549a
    /**
     * Convenience method to get a scenario modifier with the specified key.
     * @param key The key
     * @return The scenario modifier, if any.
     */
    public static AtBScenarioModifier getScenarioModifier(String key) {
        return scenarioModifiers.get(key);
    }
    
    static {
        loadManifest();
        loadScenarioModifiers();
    }
    
    /**
     * Loads the scenario modifier manifest.
     */
    private static void loadManifest() {
        scenarioModifierManifest = ScenarioModifierManifest.Deserialize("./data/scenariomodifiers/modifiermanifest.xml");
        
        // load user-specified modifier list
        ScenarioModifierManifest userModList = ScenarioModifierManifest.Deserialize("./data/scenariomodifiers/usermodifiermanifest.xml");
        if(userModList != null) {
            scenarioModifierManifest.fileNameList.addAll(userModList.fileNameList);
        }
        
        // go through each entry and clean it up for preceding/trailing white space
        for(int x = 0; x < scenarioModifierManifest.fileNameList.size(); x++) {
            scenarioModifierManifest.fileNameList.set(x, scenarioModifierManifest.fileNameList.get(x).trim());
        }
    }
    
    /** 
     * Loads the defined scenario modifiers from the manifest.
     */
    private static void loadScenarioModifiers() {
        scenarioModifiers = new HashMap<>();
<<<<<<< HEAD
=======
        scenarioModifierKeys = new ArrayList<String>();
>>>>>>> ef6f549a
        
        for(String fileName : scenarioModifierManifest.fileNameList) {
            String filePath = String.format("./data/scenariomodifiers/%s", fileName);
            
            try {
                AtBScenarioModifier modifier = Deserialize(filePath);
                
                if(modifier != null) {
                    if(modifier.getModifierName() == null) {
                        modifier.setModifierName(fileName);
                    }
                    
                    scenarioModifiers.put(modifier.getModifierName(), modifier);
<<<<<<< HEAD
=======
                    scenarioModifierKeys.add(modifier.getModifierName());
>>>>>>> ef6f549a
                }
            }
            catch(Exception e) {
                MekHQ.getLogger().error(ScenarioModifierManifest.class, "Deserialize", 
                        String.format("Error Loading Scenario %s", filePath), e);
            }
        }
    }
    
    /**
     * Attempt to deserialize an instance of a scenario modifier from the passed-in file
     * @param fileName Name of the file that contains the scenario modifier
     * @return Possibly an instance of a scenario modifier list
     */
    public static AtBScenarioModifier Deserialize(String fileName) {
        AtBScenarioModifier resultingList = null;

        try {
            JAXBContext context = JAXBContext.newInstance(AtBScenarioModifier.class);
            Unmarshaller um = context.createUnmarshaller();
            File xmlFile = new File(fileName);
            if(!xmlFile.exists()) {
                MekHQ.getLogger().warning(AtBScenarioModifier.class, "Deserialize", String.format("Specified file %s does not exist", fileName));
                return null;
            }

            try (FileInputStream fileStream = new FileInputStream(xmlFile)) {
                Source inputSource = MekHqXmlUtil.createSafeXmlSource(fileStream);
                JAXBElement<AtBScenarioModifier> templateElement = um.unmarshal(inputSource, AtBScenarioModifier.class);
                resultingList = templateElement.getValue();
            }
        } catch(Exception e) {
            MekHQ.getLogger().error(ScenarioModifierManifest.class, "Deserialize", "Error Deserializing Scenario Modifier", e);
        }

        return resultingList;
    }
    
    @Override
    public String toString() {
        return getModifierName();
    }

    public String getModifierName() {
        return modifierName;
    }

    public void setModifierName(String modifierName) {
        this.modifierName = modifierName;
    }

    public String getAdditionalBriefingText() {
        return additionalBriefingText;
    }

    public void setAdditionalBriefingText(String additionalBriefingText) {
        this.additionalBriefingText = additionalBriefingText;
    }

    public Boolean getBenefitsPlayer() {
        return benefitsPlayer;
    }

    public void setBenefitsPlayer(Boolean benefitsPlayer) {
        this.benefitsPlayer = benefitsPlayer;
    }

    public Boolean getBlockFurtherEvents() {
        return blockFurtherEvents;
    }

    public void setBlockFurtherEvents(Boolean blockFurtherEvents) {
        this.blockFurtherEvents = blockFurtherEvents;
    }

    public EventTiming getEventTiming() {
        return eventTiming;
    }

    public void setEventTiming(EventTiming eventTiming) {
        this.eventTiming = eventTiming;
    }

    public ScenarioForceTemplate getForceDefinition() {
        return forceDefinition;
    }

    public void setForceDefinition(ScenarioForceTemplate forceDefinition) {
        this.forceDefinition = forceDefinition;
    }

    public Integer getSkillAdjustment() {
        return skillAdjustment;
    }

    public void setSkillAdjustment(Integer skillAdjustment) {
        this.skillAdjustment = skillAdjustment;
    }

    public Integer getQualityAdjustment() {
        return qualityAdjustment;
    }

    public void setQualityAdjustment(Integer qualityAdjustment) {
        this.qualityAdjustment = qualityAdjustment;
    }

    public ForceAlignment getEventRecipient() {
        return eventRecipient;
    }

    public void setEventRecipient(ForceAlignment eventRecipient) {
        this.eventRecipient = eventRecipient;
    }

    public Integer getBattleDamageIntensity() {
        return battleDamageIntensity;
    }

    public void setBattleDamageIntensity(Integer battleDamageIntensity) {
        this.battleDamageIntensity = battleDamageIntensity;
    }

    public Integer getAmmoExpenditureIntensity() {
        return ammoExpenditureIntensity;
    }

    public void setAmmoExpenditureIntensity(Integer ammoExpenditureIntensity) {
        this.ammoExpenditureIntensity = ammoExpenditureIntensity;
    }

    public Integer getUnitRemovalCount() {
        return unitRemovalCount;
    }

    public void setUnitRemovalCount(Integer unitRemovalCount) {
        this.unitRemovalCount = unitRemovalCount;
    }

    public List<MapLocation> getAllowedMapLocations() {
        return allowedMapLocations;
    }

    public void setAllowedMapLocations(List<MapLocation> allowedMapLocations) {
        this.allowedMapLocations = allowedMapLocations;
    }

    public Boolean getUseAmbushLogic() {
        return useAmbushLogic;
    }

    public void setUseAmbushLogic(Boolean useAmbushLogic) {
        this.useAmbushLogic = useAmbushLogic;
    }
    
    public Boolean getSwitchSides() {
        return switchSides;
    }
    
    public void setSwitchSides(Boolean switchSides) {
        this.switchSides = switchSides;
    }
}

/**
 * Class intended for local use that holds a manifest of scenario modifier definition file names.
 * @author NickAragua
 *
 */
@XmlRootElement(name="scenarioModifierManifest")
class ScenarioModifierManifest {
    @XmlElementWrapper(name="modifiers")
    @XmlElement(name="modifier")
    public List<String> fileNameList = new ArrayList<>();
    
    /**
     * Attempt to deserialize an instance of a scenario modifier list from the passed-in file
     * @param fileName Name of the file that contains the scenario modifier list
     * @return Possibly an instance of a scenario modifier list
     */
    public static ScenarioModifierManifest Deserialize(String fileName) {
        ScenarioModifierManifest resultingList = null;

        try {
            JAXBContext context = JAXBContext.newInstance(ScenarioModifierManifest.class);
            Unmarshaller um = context.createUnmarshaller();
            File xmlFile = new File(fileName);
            if(!xmlFile.exists()) {
                MekHQ.getLogger().warning(ScenarioModifierManifest.class, "Deserialize", String.format("Specified file %s does not exist", fileName));
                return null;
            }

            try (FileInputStream fileStream = new FileInputStream(xmlFile)) {
                Source inputSource = MekHqXmlUtil.createSafeXmlSource(fileStream);
                JAXBElement<ScenarioModifierManifest> templateElement = um.unmarshal(inputSource, ScenarioModifierManifest.class);
                resultingList = templateElement.getValue();
            }
        } catch(Exception e) {
            MekHQ.getLogger().error(ScenarioModifierManifest.class, "Deserialize", "Error Deserializing Scenario Modifier List", e);
        }

        return resultingList;
    }
}<|MERGE_RESOLUTION|>--- conflicted
+++ resolved
@@ -3,10 +3,7 @@
 import java.io.File;
 import java.io.FileInputStream;
 import java.util.ArrayList;
-<<<<<<< HEAD
-=======
 import java.util.Arrays;
->>>>>>> ef6f549a
 import java.util.HashMap;
 import java.util.List;
 import java.util.Map;
@@ -113,23 +110,17 @@
     }
     
     private static Map<String, AtBScenarioModifier> scenarioModifiers;
-<<<<<<< HEAD
-=======
     private static List<String> scenarioModifierKeys;
->>>>>>> ef6f549a
     
     public static Map<String, AtBScenarioModifier> getScenarioModifiers() {
         return scenarioModifiers;
     }
     
-<<<<<<< HEAD
-=======
     public static AtBScenarioModifier getRandomScenarioModifier() {
         int modIndex = Compute.randomInt(scenarioModifierKeys.size());
         return scenarioModifiers.get(scenarioModifierKeys.get(modIndex));
     }
     
->>>>>>> ef6f549a
     /**
      * Convenience method to get a scenario modifier with the specified key.
      * @param key The key
@@ -167,10 +158,7 @@
      */
     private static void loadScenarioModifiers() {
         scenarioModifiers = new HashMap<>();
-<<<<<<< HEAD
-=======
         scenarioModifierKeys = new ArrayList<String>();
->>>>>>> ef6f549a
         
         for(String fileName : scenarioModifierManifest.fileNameList) {
             String filePath = String.format("./data/scenariomodifiers/%s", fileName);
@@ -183,12 +171,10 @@
                         modifier.setModifierName(fileName);
                     }
                     
+            
                     scenarioModifiers.put(modifier.getModifierName(), modifier);
-<<<<<<< HEAD
-=======
                     scenarioModifierKeys.add(modifier.getModifierName());
->>>>>>> ef6f549a
-                }
+				}
             }
             catch(Exception e) {
                 MekHQ.getLogger().error(ScenarioModifierManifest.class, "Deserialize", 
