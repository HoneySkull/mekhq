--- conflicted
+++ resolved
@@ -32,10 +32,7 @@
  */
 package mekhq.campaign.mission.enums;
 
-<<<<<<< HEAD
-=======
 import static java.lang.Math.round;
->>>>>>> 7122b25f
 import static megamek.common.compute.Compute.randomInt;
 import static mekhq.campaign.mission.enums.AtBEventType.*;
 
@@ -216,21 +213,6 @@
         return useVariableContractLengths ? calculateVariableLength() : getConstantLength();
     }
 
-<<<<<<< HEAD
-    private int calculateVariableLength(final AtBContract contract) {
-        return switch (this) {
-            case CADRE_DUTY, SECURITY_DUTY -> 4;
-            case GARRISON_DUTY -> 9 + Compute.d6(3);
-            case DIVERSIONARY_RAID, RECON_RAID -> 1;
-            case EXTRACTION_RAID -> 1 + contract.getEnemySkill().ordinal();
-            case OBJECTIVE_RAID, PIRATE_HUNTING -> 3 + randomInt(3);
-            case PLANETARY_ASSAULT, RELIEF_DUTY -> 4 + randomInt(3);
-            case GUERRILLA_WARFARE, RIOT_DUTY -> 6;
-            // Another PR handles these
-            case ASSASSINATION, ESPIONAGE, MOLE_HUNTING, OBSERVATION_RAID, RETAINER, SABOTAGE, TERRORISM ->
-                  constantLength;
-        };
-=======
     /**
      * Calculates a variable contract length with randomization.
      *
@@ -250,7 +232,6 @@
             // If we can't determine variance return the constantLength
             return constantLength;
         }
->>>>>>> 7122b25f
     }
 
     /**
@@ -455,14 +436,8 @@
     }
 
     public int generateSpecialScenarioType(final Campaign campaign) {
-<<<<<<< HEAD
         // Our roll is era-based. If it is pre-spaceflight, early spaceflight, or Age of War there cannot be Star
         // League Caches as the Star League hasn't formed
-=======
-        // Our roll is era-based. If it is pre-spaceflight, early spaceflight, or Age of
-        // War there
-        // cannot be Star League Caches as the Star League hasn't formed
->>>>>>> 7122b25f
         final int roll = randomInt(campaign.getEra().hasFlag(EraFlag.PRE_SPACEFLIGHT,
               EraFlag.EARLY_SPACEFLIGHT, EraFlag.AGE_OF_WAR) ? 12 : 20) + 1;
         return switch (this) {
