--- conflicted
+++ resolved
@@ -1058,7 +1058,6 @@
             gridBagConstraints.anchor = GridBagConstraints.NORTHWEST;
             pnlStats.add(lblScore, gridBagConstraints);
 
-<<<<<<< HEAD
         txtScore.setName("txtScore");
         int currentScore = contract.getContractScore(campaign.getCampaignOptions().isUseStratConMaplessMode());
         int neededScore = contract.getRequiredCombatTeams() * contract.getLength();
@@ -1071,10 +1070,18 @@
         gridBagConstraints.fill = GridBagConstraints.HORIZONTAL;
         gridBagConstraints.anchor = GridBagConstraints.NORTHWEST;
         pnlStats.add(txtScore, gridBagConstraints);
-=======
-            txtScore.setName("txtScore");
-            txtScore.setText(Integer.toString(contract.getContractScore(campaign.getCampaignOptions()
-                                                                              .isUseStratConMaplessMode())));
+
+            lblSupportPoints.setName("lblSupportPoints");
+            lblSupportPoints.setText(resourceMap.getString("lblSupportPoints.text"));
+            gridBagConstraints = new GridBagConstraints();
+            gridBagConstraints.gridx = 0;
+            gridBagConstraints.gridy = y;
+            gridBagConstraints.fill = GridBagConstraints.NONE;
+            gridBagConstraints.anchor = GridBagConstraints.NORTHWEST;
+            pnlStats.add(lblSupportPoints, gridBagConstraints);
+
+            txtSupport.setName("txtSupport");
+            txtSupport.setText(Integer.toString(contract.getCurrentSupportPoints()));
             gridBagConstraints = new GridBagConstraints();
             gridBagConstraints.gridx = 1;
             gridBagConstraints.gridy = y++;
@@ -1082,29 +1089,8 @@
             gridBagConstraints.insets = new Insets(0, 10, 0, 0);
             gridBagConstraints.fill = GridBagConstraints.HORIZONTAL;
             gridBagConstraints.anchor = GridBagConstraints.NORTHWEST;
-            pnlStats.add(txtScore, gridBagConstraints);
-
-            lblSupportPoints.setName("lblSupportPoints");
-            lblSupportPoints.setText(resourceMap.getString("lblSupportPoints.text"));
-            gridBagConstraints = new GridBagConstraints();
-            gridBagConstraints.gridx = 0;
-            gridBagConstraints.gridy = y;
-            gridBagConstraints.fill = GridBagConstraints.NONE;
-            gridBagConstraints.anchor = GridBagConstraints.NORTHWEST;
-            pnlStats.add(lblSupportPoints, gridBagConstraints);
-
-            txtSupport.setName("txtSupport");
-            txtSupport.setText(Integer.toString(contract.getCurrentSupportPoints()));
-            gridBagConstraints = new GridBagConstraints();
-            gridBagConstraints.gridx = 1;
-            gridBagConstraints.gridy = y++;
-            gridBagConstraints.weightx = 0.5;
-            gridBagConstraints.insets = new Insets(0, 10, 0, 0);
-            gridBagConstraints.fill = GridBagConstraints.HORIZONTAL;
-            gridBagConstraints.anchor = GridBagConstraints.NORTHWEST;
             pnlStats.add(txtSupport, gridBagConstraints);
         }
->>>>>>> 29d696ba
 
         txtDesc.setName("txtDesc");
         txtDesc.setEditable(false);
