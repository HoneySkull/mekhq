/*
 * Copyright (c) 2011-2024 - The MegaMek Team. All Rights Reserved.
 *
 * This file is part of MekHQ.
 *
 * MekHQ is free software: you can redistribute it and/or modify
 * it under the terms of the GNU General Public License as published by
 * the Free Software Foundation, either version 3 of the License, or
 * (at your option) any later version.
 *
 * MekHQ is distributed in the hope that it will be useful,
 * but WITHOUT ANY WARRANTY; without even the implied warranty of
 * MERCHANTABILITY or FITNESS FOR A PARTICULAR PURPOSE. See the
 * GNU General Public License for more details.
 *
 * You should have received a copy of the GNU General Public License
 * along with MekHQ. If not, see <http://www.gnu.org/licenses/>.
 */
package mekhq.gui.view;

import megamek.client.ui.Messages;
import megamek.common.Entity;
import megamek.common.UnitType;
import mekhq.MekHQ;
import mekhq.campaign.Campaign;
import mekhq.campaign.finances.Money;
import mekhq.campaign.force.Force;
import mekhq.campaign.personnel.Person;
import mekhq.campaign.personnel.SkillType;
import mekhq.campaign.unit.Unit;
import mekhq.gui.baseComponents.JScrollablePanel;
import mekhq.gui.utilities.MarkdownRenderer;
import mekhq.utilities.ReportingUtilities;

import javax.swing.*;
import java.awt.*;
import java.text.DecimalFormat;
import java.util.ArrayList;
import java.util.ResourceBundle;
import java.util.UUID;

/**
 * A custom panel that gets filled in with goodies from a Force record
 * @author Jay Lawson (jaylawson39 at yahoo.com)
 */
public class ForceViewPanel extends JScrollablePanel {
    private final Force force;
    private final Campaign campaign;

    private JPanel pnlStats;
    private JPanel pnlSubUnits;

    public ForceViewPanel(Force f, Campaign c) {
        super();
        this.force = f;
        this.campaign = c;
        initComponents();
    }

    private void initComponents() {
        getAccessibleContext().setAccessibleName("Selected Force: " + force.getFullName());

        JLabel lblIcon = new JLabel();
        pnlStats = new JPanel();
        pnlSubUnits = new JPanel();
        JTextPane txtDesc = new JTextPane();

        setLayout(new GridBagLayout());

        lblIcon.setIcon(force.getForceIcon().getImageIcon(150));
        lblIcon.setName("lblIcon");
        lblIcon.getAccessibleContext().setAccessibleName("Force Icon");
        GridBagConstraints gridBagConstraints = new GridBagConstraints();
        gridBagConstraints.gridx = 0;
        gridBagConstraints.gridy = 0;
        gridBagConstraints.fill = GridBagConstraints.NONE;
        gridBagConstraints.anchor = GridBagConstraints.NORTHWEST;
        gridBagConstraints.insets = new Insets(10, 10, 0, 0);
        add(lblIcon, gridBagConstraints);

        pnlStats.setName("pnlStats");
        pnlStats.setBorder(BorderFactory.createTitledBorder(force.getName()));
        fillStats();
        gridBagConstraints = new GridBagConstraints();
        gridBagConstraints.gridx = 1;
        gridBagConstraints.gridy = 0;
        gridBagConstraints.gridheight = 1;
        gridBagConstraints.weightx = 1.0;
        gridBagConstraints.insets = new Insets(5, 5, 5, 5);
        gridBagConstraints.fill = GridBagConstraints.BOTH;
        gridBagConstraints.anchor = GridBagConstraints.NORTHWEST;
        add(pnlStats, gridBagConstraints);

        pnlSubUnits.setName("pnlSubUnits");
        pnlSubUnits.getAccessibleContext().setAccessibleName("Force Composition");
        fillSubUnits();
        gridBagConstraints = new GridBagConstraints();
        gridBagConstraints.gridx = 0;
        gridBagConstraints.gridy = 1;
        gridBagConstraints.gridwidth = 2;
        gridBagConstraints.weightx = 1.0;
        gridBagConstraints.insets = new Insets(5, 5, 5, 5);
        gridBagConstraints.fill = GridBagConstraints.BOTH;
        gridBagConstraints.anchor = GridBagConstraints.NORTHWEST;
        add(pnlSubUnits, gridBagConstraints);

        if (null != force.getDescription() && !force.getDescription().isEmpty()) {
            txtDesc.setName("txtDesc");
            txtDesc.setEditable(false);
            txtDesc.setContentType("text/html");
            txtDesc.setText(MarkdownRenderer.getRenderedHtml(force.getDescription()));
            txtDesc.setBorder(BorderFactory.createCompoundBorder(
                    BorderFactory.createTitledBorder("Description"),
                    BorderFactory.createEmptyBorder(0,2,2,2)));
            gridBagConstraints = new GridBagConstraints();
            gridBagConstraints.gridx = 0;
            gridBagConstraints.gridy = 2;
            gridBagConstraints.gridwidth = 2;
            gridBagConstraints.weighty = 1.0;
            gridBagConstraints.insets = new Insets(5, 5, 5, 5);
            gridBagConstraints.fill = GridBagConstraints.BOTH;
            gridBagConstraints.anchor = GridBagConstraints.NORTHWEST;
            add(txtDesc, gridBagConstraints);
        }
    }

    private void fillStats() {
        ResourceBundle resourceMap = ResourceBundle.getBundle("mekhq.resources.ForceViewPanel",
                MekHQ.getMHQOptions().getLocale());

        JLabel lblType = new JLabel();
        JLabel lblAssign1 = new JLabel();
        JLabel lblAssign2 = new JLabel();
        JLabel lblFormationType1 = new JLabel();
        JLabel lblFormationType2 = new JLabel();
        JLabel lblCommander1 = new JLabel();
        JLabel lblCommander2 = new JLabel();
        JLabel lblBV1 = new JLabel();
        JLabel lblBV2 = new JLabel();
        JLabel lblCost1 = new JLabel();
        JLabel lblCost2 = new JLabel();
        JLabel lblTonnage1 = new JLabel();
        JLabel lblTonnage2 = new JLabel();
        JLabel lblTech1 = new JLabel();
        JLabel lblTech2 = new JLabel();
        GridBagConstraints gridBagConstraints;
        pnlStats.setLayout(new GridBagLayout());

        pnlStats.getAccessibleContext().setAccessibleName("Force Statistics");

        long bv = 0;
        Money cost = Money.zero();
        double ton = 0;
        String lanceTech = "";
        String assigned = "";
        String type = null;

        Person commanderPerson = campaign.getPerson(force.getForceCommanderID());
        String commander = commanderPerson != null ? commanderPerson.getFullTitle() : "";

        if (force.getId() == 0) {
            commander = campaign.getFlaggedCommander() != null ? campaign.getFlaggedCommander().getFullTitle() : "";
        }

        for (UUID uid : force.getAllUnits(false)) {
            Unit u = campaign.getUnit(uid);
            if (null != u) {
                bv += u.getEntity().calculateBattleValue(true, !u.hasPilot());
                cost = cost.plus(u.getEntity().getCost(true));
                ton += u.getEntity().getWeight();
                String utype = UnitType.getTypeDisplayableName(u.getEntity().getUnitType());
                if (null == type) {
                    type = utype;
                } else if (!utype.equals(type)) {
                    type = resourceMap.getString("mixed");
                }
            }
        }

        if (force.getTechID() != null) {
            final Person person = campaign.getPerson(force.getTechID());
            if (person != null) {
                lanceTech = person.getFullName();
            }
        }

        if (null != force.getParentForce()) {
            assigned = force.getParentForce().getName();
        }

        int nexty = 0;

        if (null != type) {
            lblType.setName("lblCommander2");
            String forceType = (force.isCombatForce() ? "" : "Non-Combat ") + type + ' ' + resourceMap.getString("unit");
            lblType.setText("<html><i>" + forceType + "</i></html>");
            lblType.getAccessibleContext().setAccessibleDescription("Force Type: " + forceType);
            gridBagConstraints = new GridBagConstraints();
            gridBagConstraints.gridx = 0;
            gridBagConstraints.gridy = nexty;
            gridBagConstraints.weightx = 1.0;
            gridBagConstraints.gridwidth = 2;
            gridBagConstraints.fill = GridBagConstraints.NONE;
            gridBagConstraints.anchor = GridBagConstraints.NORTHWEST;
            pnlStats.add(lblType, gridBagConstraints);
            nexty++;
        }

        if (!commander.isBlank()) {
            lblCommander1.setName("lblCommander1");
            lblCommander1.setText(resourceMap.getString("lblCommander1.text"));
            gridBagConstraints = new GridBagConstraints();
            gridBagConstraints.gridx = 0;
            gridBagConstraints.gridy = nexty;
            gridBagConstraints.fill = GridBagConstraints.NONE;
            gridBagConstraints.anchor = GridBagConstraints.NORTHWEST;
            pnlStats.add(lblCommander1, gridBagConstraints);

            lblCommander2.setName("lblCommander2");
            lblCommander2.setText(commander);
            lblCommander1.setLabelFor(lblCommander2);
            gridBagConstraints = new GridBagConstraints();
            gridBagConstraints.gridx = 1;
            gridBagConstraints.gridy = nexty;
            gridBagConstraints.weightx = 0.5;
            gridBagConstraints.insets = new Insets(0, 10, 0, 0);
            gridBagConstraints.fill = GridBagConstraints.NONE;
            gridBagConstraints.anchor = GridBagConstraints.NORTHWEST;
            pnlStats.add(lblCommander2, gridBagConstraints);
            nexty++;
        }

        lblFormationType1.setName("lblFormationType1");
        lblFormationType1.setText(resourceMap.getString("lblFormationType1.text"));
        gridBagConstraints = new GridBagConstraints();
        gridBagConstraints.gridx = 0;
        gridBagConstraints.gridy = nexty;
        gridBagConstraints.fill = GridBagConstraints.NONE;
        gridBagConstraints.anchor = GridBagConstraints.NORTHWEST;
        pnlStats.add(lblFormationType1, gridBagConstraints);

        lblFormationType2.setName("lblFormationType2");
        lblFormationType2.setText(force.getFormationLevel().toString());
        lblFormationType1.setLabelFor(lblFormationType2);
        gridBagConstraints = new GridBagConstraints();
        gridBagConstraints.gridx = 1;
        gridBagConstraints.gridy = nexty;
        gridBagConstraints.weightx = 0.5;
        gridBagConstraints.insets = new Insets(0, 10, 0, 0);
        gridBagConstraints.fill = GridBagConstraints.NONE;
        gridBagConstraints.anchor = GridBagConstraints.NORTHWEST;
        pnlStats.add(lblFormationType2, gridBagConstraints);
        nexty++;

        if (null != force.getTechID()) {
            if (!lanceTech.isBlank()) {
                lblTech1.setName("lblTech1");
                lblTech1.setText(resourceMap.getString("lblTech1.text"));
                gridBagConstraints = new GridBagConstraints();
                gridBagConstraints.gridx = 0;
                gridBagConstraints.gridy = nexty;
                gridBagConstraints.fill = GridBagConstraints.NONE;
                gridBagConstraints.anchor = GridBagConstraints.NORTHWEST;
                pnlStats.add(lblTech1, gridBagConstraints);

                lblTech2.setName("lblTech2");
                lblTech2.setText(lanceTech);
                lblTech1.setLabelFor(lblTech2);
                gridBagConstraints = new GridBagConstraints();
                gridBagConstraints.gridx = 1;
                gridBagConstraints.gridy = nexty;
                gridBagConstraints.weightx = 0.5;
                gridBagConstraints.insets = new Insets(0, 10, 0, 0);
                gridBagConstraints.fill = GridBagConstraints.NONE;
                gridBagConstraints.anchor = GridBagConstraints.NORTHWEST;
                pnlStats.add(lblTech2, gridBagConstraints);
                nexty++;
                }
        }

        if (!assigned.isBlank()) {
            lblAssign1.setName("lblAssign1");
            lblAssign1.setText(resourceMap.getString("lblAssign1.text"));
            gridBagConstraints = new GridBagConstraints();
            gridBagConstraints.gridx = 0;
            gridBagConstraints.gridy = nexty;
            gridBagConstraints.fill = GridBagConstraints.NONE;
            gridBagConstraints.anchor = GridBagConstraints.NORTHWEST;
            pnlStats.add(lblAssign1, gridBagConstraints);

            lblAssign2.setName("lblAssign2");
            lblAssign2.setText(assigned);
            lblAssign1.setLabelFor(lblAssign2);
            gridBagConstraints = new GridBagConstraints();
            gridBagConstraints.gridx = 1;
            gridBagConstraints.gridy = nexty;
            gridBagConstraints.weightx = 0.5;
            gridBagConstraints.insets = new Insets(0, 10, 0, 0);
            gridBagConstraints.fill = GridBagConstraints.NONE;
            gridBagConstraints.anchor = GridBagConstraints.NORTHWEST;
            pnlStats.add(lblAssign2, gridBagConstraints);
            nexty++;
        }

        lblBV1.setName("lblBV1");
        lblBV1.setText(resourceMap.getString("lblBV1.text"));
        gridBagConstraints = new GridBagConstraints();
        gridBagConstraints.gridx = 0;
        gridBagConstraints.gridy = nexty;
        gridBagConstraints.fill = GridBagConstraints.NONE;
        gridBagConstraints.anchor = GridBagConstraints.NORTHWEST;
        pnlStats.add(lblBV1, gridBagConstraints);

        lblBV2.setName("lblBV2");
        lblBV2.setText(DecimalFormat.getInstance().format(bv));
        lblBV1.setLabelFor(lblBV1);
        gridBagConstraints = new GridBagConstraints();
        gridBagConstraints.gridx = 1;
        gridBagConstraints.gridy = nexty;
        gridBagConstraints.weightx = 0.5;
        gridBagConstraints.insets = new Insets(0, 10, 0, 0);
        gridBagConstraints.fill = GridBagConstraints.NONE;
        gridBagConstraints.anchor = GridBagConstraints.NORTHWEST;
        pnlStats.add(lblBV2, gridBagConstraints);
        nexty++;

        lblTonnage1.setName("lblTonnage1");
        lblTonnage1.setText(resourceMap.getString("lblTonnage1.text"));
        gridBagConstraints = new GridBagConstraints();
        gridBagConstraints.gridx = 0;
        gridBagConstraints.gridy = nexty;
        gridBagConstraints.fill = GridBagConstraints.NONE;
        gridBagConstraints.anchor = GridBagConstraints.NORTHWEST;
        pnlStats.add(lblTonnage1, gridBagConstraints);

        lblTonnage2.setName("lblTonnage2");
        lblTonnage2.setText(DecimalFormat.getInstance().format(ton));
        lblTonnage1.setLabelFor(lblTonnage2);
        gridBagConstraints = new GridBagConstraints();
        gridBagConstraints.gridx = 1;
        gridBagConstraints.gridy = nexty;
        gridBagConstraints.weightx = 0.5;
        gridBagConstraints.insets = new Insets(0, 10, 0, 0);
        gridBagConstraints.fill = GridBagConstraints.NONE;
        gridBagConstraints.anchor = GridBagConstraints.NORTHWEST;
        pnlStats.add(lblTonnage2, gridBagConstraints);
        nexty++;

        // if AtB is enabled, set tooltip to show lance weight breakdowns
        if (campaign.getCampaignOptions().isUseAtB()) {
            // see Lance.java for lance weight breakdowns
            lblTonnage1.setToolTipText(resourceMap.getString("tonnageToolTip.text"));
            lblTonnage2.setToolTipText(resourceMap.getString("tonnageToolTip.text"));
        }

        lblCost1.setName("lblCost1");
        lblCost1.setText(resourceMap.getString("lblCost1.text"));
        gridBagConstraints = new GridBagConstraints();
        gridBagConstraints.gridx = 0;
        gridBagConstraints.gridy = nexty;
        gridBagConstraints.fill = GridBagConstraints.NONE;
        gridBagConstraints.anchor = GridBagConstraints.NORTHWEST;
        pnlStats.add(lblCost1, gridBagConstraints);

        lblCost2.setName("lblCost2");
        lblCost2.setText(cost.toAmountAndSymbolString());
        lblCost1.setLabelFor(lblCost2);
        gridBagConstraints = new GridBagConstraints();
        gridBagConstraints.gridx = 1;
        gridBagConstraints.gridy = nexty;
        gridBagConstraints.weightx = 0.5;
        gridBagConstraints.insets = new Insets(0, 10, 0, 0);
        gridBagConstraints.fill = GridBagConstraints.NONE;
        gridBagConstraints.anchor = GridBagConstraints.NORTHWEST;
        pnlStats.add(lblCost2, gridBagConstraints);
        nexty++;

        //BV
        //Tonnage?
        //Cost?
        //Number of units?
        //Assigned to
    }

    private void fillSubUnits() {
        GridBagConstraints gridBagConstraints;

        pnlSubUnits.setLayout(new GridBagLayout());

        JLabel lblForce;

        int nexty = 0;
        for (Force subForce : force.getSubForces()) {
            lblForce = new JLabel();
            lblForce.setText(getForceSummary(subForce));
            lblForce.setIcon(subForce.getForceIcon().getImageIcon(72));
            nexty++;
            gridBagConstraints = new GridBagConstraints();
            gridBagConstraints.gridx = 0;
            gridBagConstraints.gridy = nexty;
            gridBagConstraints.gridwidth = 2;
            gridBagConstraints.weighty = 1.0;
            gridBagConstraints.weightx = 1.0;
            gridBagConstraints.insets = new Insets(5, 5, 5, 5);
            gridBagConstraints.fill = GridBagConstraints.BOTH;
            gridBagConstraints.anchor = GridBagConstraints.NORTHWEST;
            pnlSubUnits.add(lblForce, gridBagConstraints);
        }

        JLabel lblPerson;
        JLabel lblUnit;
        ArrayList<Unit> units = new ArrayList<>();
        ArrayList<Unit> unmannedUnits = new ArrayList<>();
        for (UUID uid : force.getUnits()) {
            Unit u = campaign.getUnit(uid);
            if (null == u) {
                continue;
            }
            if (null == u.getCommander()) {
                unmannedUnits.add(u);
            } else {
                units.add(u);
            }
        }
        //sort person vector by rank
        units.sort((u1, u2) -> ((Comparable<Integer>) u2.getCommander().getRankNumeric()).compareTo(u1.getCommander().getRankNumeric()));
        units.addAll(unmannedUnits);
        for (Unit unit : units) {
            Person p = unit.getCommander();
            lblPerson = new JLabel();
            lblUnit = new JLabel();
            if (null != p) {
                lblPerson.setText(getForceSummary(p, unit));
                lblPerson.setIcon(p.getPortrait().getImageIcon());
            } else {
                lblPerson.getAccessibleContext().setAccessibleName("Unmanned Unit");
                  }
            nexty++;
            gridBagConstraints = new GridBagConstraints();
            gridBagConstraints.gridx = 0;
            gridBagConstraints.gridy = nexty;
            gridBagConstraints.gridwidth = 1;
            gridBagConstraints.weighty = 1.0;
            gridBagConstraints.fill = GridBagConstraints.BOTH;
            gridBagConstraints.anchor = GridBagConstraints.NORTHWEST;
            pnlSubUnits.add(lblPerson, gridBagConstraints);
            lblUnit.setText(getForceSummary(unit));
            lblUnit.setIcon(new ImageIcon(unit.getImage(lblUnit)));
            lblPerson.setLabelFor(lblUnit);
            gridBagConstraints = new GridBagConstraints();
            gridBagConstraints.gridx = 1;
            gridBagConstraints.gridy = nexty;
            gridBagConstraints.gridwidth = 1;
            gridBagConstraints.weighty = 1.0;
            gridBagConstraints.weightx = 1.0;
            gridBagConstraints.fill = GridBagConstraints.BOTH;
            gridBagConstraints.anchor = GridBagConstraints.NORTHWEST;
            pnlSubUnits.add(lblUnit, gridBagConstraints);
        }
    }

    public String getForceSummary(Person person, Unit unit) {
<<<<<<< HEAD
        StringBuilder toReturn = new StringBuilder();
        toReturn.append("<html><font size='3'><b>")
            .append(person.getFullTitle())
            .append("</b><br/><b>")
            .append(SkillType.getColoredExperienceLevelName(person.getSkillLevel(campaign, false)))
            .append("</b> ")
            .append(person.getRoleDesc());

        if (null != unit && null != unit.getEntity() && null != unit.getEntity().getCrew()
                && unit.getEntity().getCrew().getHits() > 0) {
            // TODO: Make work for advanced medical system.
            toReturn.append(' ');
            
            StringBuilder hitsMessage = new StringBuilder(16);
            hitsMessage.append(unit.getEntity().getCrew().getHits())
                .append(" hit");
            if(unit.getEntity().getCrew().getHits() != 1) {
                hitsMessage.append('s');
            }
            toReturn.append(mekhq.utilities.ReportingUtilities.messageSurroundedBySpanWithColor(
                MekHQ.getMHQOptions().getFontColorNegativeHexColor(), hitsMessage.toString()));
        }
        toReturn.append("</font></html>");
=======
        if(null == person) {
            return "";
        }

        StringBuilder toReturn = new StringBuilder();
        toReturn.append("<html><nobr><font size='3'><b>")
            .append(person.getFullTitle())
            .append("</b><br/>")
            .append(person.getSkillLevel(campaign, false))
            .append(' ')
            .append(person.getRoleDesc());
        
        toReturn.append("<br>");

        boolean isInjured = false;
        boolean isFatigued = false;

        if (campaign.getCampaignOptions().isUseAdvancedMedical()) {
            if (person.hasInjuries(true)) {
                isInjured = true;
                int injuryCount = person.getInjuries().size();

                StringBuilder injuriesMessage = new StringBuilder(16);
                injuriesMessage.append(' ')
                    .append(injuryCount)
                    .append(injuryCount == 1 ? " injury" : " injuries");
                
                toReturn.append(ReportingUtilities.messageSurroundedBySpanWithColor(
                    MekHQ.getMHQOptions().getFontColorNegativeHexColor(), injuriesMessage.toString()));
            }

        } else {
            if (null != unit && null != unit.getEntity() && null != unit.getEntity().getCrew()
                    && unit.getEntity().getCrew().getHits() > 0) {
                isInjured = true;
                int hitCount = unit.getEntity().getCrew().getHits();

                StringBuilder hitsMessage = new StringBuilder(16);
                hitsMessage.append(' ')
                    .append(hitCount)
                    .append(hitCount == 1 ? " hit" : " hits");

                toReturn.append(ReportingUtilities.messageSurroundedBySpanWithColor(
                    MekHQ.getMHQOptions().getFontColorNegativeHexColor(), hitsMessage.toString()));
            }
        }
   
        if (campaign.getCampaignOptions().isUseFatigue() && (person.getEffectiveFatigue(campaign) > 0)) {
            isFatigued = true;
            if (isInjured) {
                toReturn.append(',');
            }
            toReturn.append(' ');

            StringBuilder fatigueMessage = new StringBuilder(16);

            fatigueMessage.append(person.getEffectiveFatigue(campaign));
            fatigueMessage.append(" fatigue");

            toReturn.append(ReportingUtilities.messageSurroundedBySpanWithColor(
                MekHQ.getMHQOptions().getFontColorWarningHexColor(), fatigueMessage.toString()));
        }
        
        if (!(isInjured || isFatigued)) {
            toReturn.append("&nbsp;");
        }

        toReturn.append("</font></nobr></html>");
>>>>>>> 56648c26
        return toReturn.toString();
    }

    public String getForceSummary(Unit unit) {
        String toReturn = "<html><font size='4'><b>" + unit.getName() + "</b></font><br/>";
        toReturn += "<font><b>BV:</b> " + unit.getEntity().calculateBattleValue(true, null == unit.getEntity().getCrew()) + "<br/>";
        toReturn += unit.getStatus();
        Entity entity = unit.getEntity();
        if (entity.hasNavalC3()) {
            toReturn += "<br><i>";
            if (entity.calculateFreeC3Nodes() >= 5) {
                toReturn += Messages.getString("ChatLounge.NC3None");
            } else {
                toReturn += Messages.getString("ChatLounge.NC3Network") + entity.getC3NetId();
                if (entity.calculateFreeC3Nodes() > 0) {
                    toReturn += Messages.getString("ChatLounge.NC3Nodes", entity.calculateFreeC3Nodes());
                }
            }
            toReturn += "</i>";
        } else if (entity.hasC3i()) {
            toReturn += "<br><i>";
            if (entity.calculateFreeC3Nodes() >= 5) {
                toReturn += Messages.getString("ChatLounge.C3iNone");
            } else {
                toReturn += Messages
                        .getString("ChatLounge.C3iNetwork")
                        + entity.getC3NetId();
                if (entity.calculateFreeC3Nodes() > 0) {
                    toReturn += Messages.getString("ChatLounge.C3Nodes", entity.calculateFreeC3Nodes());
                }
            }
            toReturn += "</i>";
        }
        if (unit.hasTransportShipAssignment()) {
            toReturn += "<br><i>" + "Transported by: ";
            toReturn += unit.getTransportShipAssignment().getTransportShip().getName();
            toReturn += "</i>";
        }
        // If this is a transport ship, tell us what bay capacity is at
        if (!unit.getEntity().getTransportBays().isEmpty()) {
            int veeTotal = (int) (unit.getCurrentLightVehicleCapacity() + unit.getCurrentHeavyVehicleCapacity() + unit.getCurrentSuperHeavyVehicleCapacity());
            int aeroTotal = (int) (unit.getCurrentASFCapacity() + unit.getCurrentSmallCraftCapacity());
            if (unit.getCurrentMekCapacity() > 0) {
                toReturn += "<br><i>" + "Mek Bays: " + (int) unit.getCurrentMekCapacity() + " free.</i>";
            }
            if (veeTotal > 0) {
                toReturn += "<br><i>" + "Vehicle Bays: " + veeTotal + " free.</i>";
            }
            if (aeroTotal > 0) {
                toReturn += "<br><i>" + "ASF/SC Bays: " + aeroTotal + " free.</i>";
            }
            if (unit.getCurrentProtoMekCapacity() > 0) {
                toReturn += "<br><i>" + "ProtoMek Bays: " + (int) unit.getCurrentProtoMekCapacity() + " free.</i>";
            }
            if (unit.getCurrentBattleArmorCapacity() > 0) {
                toReturn += "<br><i>" + "Battle Armor Bays: " + (int) unit.getCurrentBattleArmorCapacity() + " free.</i>";
            }
            if (unit.getCurrentInfantryCapacity() > 0) {
                toReturn += "<br><i>" + "Infantry Bays: " + (int) unit.getCurrentInfantryCapacity() + " tons free.</i>";
            }
        }
        toReturn += "</font></html>";
        return toReturn;
    }

    /**
     * Returns a summary of the given Force in HTML format.
     *
     * @param force the Force to generate the summary for
     * @return a summary of the Force in HTML format
     */
    public String getForceSummary(Force force) {
        int battleValue = 0;
        Money cost = Money.zero();
        double tonnage = 0;
        int number = 0;
        String commander = "No personnel found";

        for (UUID uid : force.getAllUnits(false)) {
            Unit unit = campaign.getUnit(uid);
            if (null != unit) {
                boolean crewExists = unit.getCommander() != null;
                battleValue += unit.getEntity().calculateBattleValue(true, !crewExists);
                cost = cost.plus(unit.getEntity().getCost(true));
                tonnage += unit.getEntity().getWeight();
                number++;
            }
        }

        if (force.getForceCommanderID() != null) {
            Person forceCommander = campaign.getPerson(force.getForceCommanderID());

            if (forceCommander != null) {
                commander = forceCommander.getFullTitle();
            } else {
                commander = "No Commander";
            }
        }

        StringBuilder summary = new StringBuilder();
        summary.append("<html><font size='4'><b>").append(force.getName()).append("</b> (").append(commander).append(")</font><br/>");
        summary.append("<font>");
        appendSummary(summary, "Number of Units", number);
        appendSummary(summary, "BV", battleValue);
        appendSummary(summary, "Tonnage", DecimalFormat.getInstance().format(tonnage));
        appendSummary(summary, "Value", cost.toAmountAndSymbolString());
        summary.append("</font></html>");

        return summary.toString();
    }

    /**
     * Appends a summary line to the provided StringBuilder.
     *
     * @param string    the StringBuilder to append the summary line to
     * @param attribute the attribute name to display in bold
     * @param value     the value associated with the attribute
     */
    private void appendSummary(StringBuilder string, String attribute, Object value) {
        string.append("<b>").append(attribute).append(":</b> ").append(value).append("<br/>");
    }
}<|MERGE_RESOLUTION|>--- conflicted
+++ resolved
@@ -460,41 +460,17 @@
     }
 
     public String getForceSummary(Person person, Unit unit) {
-<<<<<<< HEAD
+        if(null == person) {
+            return "";
+        }
+
         StringBuilder toReturn = new StringBuilder();
-        toReturn.append("<html><font size='3'><b>")
+        toReturn.append("<html><nobr><font size='3'><b>")
             .append(person.getFullTitle())
             .append("</b><br/><b>")
             .append(SkillType.getColoredExperienceLevelName(person.getSkillLevel(campaign, false)))
             .append("</b> ")
             .append(person.getRoleDesc());
-
-        if (null != unit && null != unit.getEntity() && null != unit.getEntity().getCrew()
-                && unit.getEntity().getCrew().getHits() > 0) {
-            // TODO: Make work for advanced medical system.
-            toReturn.append(' ');
-            
-            StringBuilder hitsMessage = new StringBuilder(16);
-            hitsMessage.append(unit.getEntity().getCrew().getHits())
-                .append(" hit");
-            if(unit.getEntity().getCrew().getHits() != 1) {
-                hitsMessage.append('s');
-            }
-            toReturn.append(mekhq.utilities.ReportingUtilities.messageSurroundedBySpanWithColor(
-                MekHQ.getMHQOptions().getFontColorNegativeHexColor(), hitsMessage.toString()));
-        }
-        toReturn.append("</font></html>");
-=======
-        if(null == person) {
-            return "";
-        }
-
-        StringBuilder toReturn = new StringBuilder();
-        toReturn.append("<html><nobr><font size='3'><b>")
-            .append(person.getFullTitle())
-            .append("</b><br/>")
-            .append(person.getSkillLevel(campaign, false))
-            .append(' ')
             .append(person.getRoleDesc());
         
         toReturn.append("<br>");
@@ -553,7 +529,6 @@
         }
 
         toReturn.append("</font></nobr></html>");
->>>>>>> 56648c26
         return toReturn.toString();
     }
 
