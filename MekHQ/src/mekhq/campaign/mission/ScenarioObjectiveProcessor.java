/*
 * Copyright (c) 2019 - The Megamek Team. All Rights Reserved.
 *
 * This file is part of MekHQ.
 *
 * MekHQ is free software: you can redistribute it and/or modify
 * it under the terms of the GNU General Public License as published by
 * the Free Software Foundation, either version 3 of the License, or
 * (at your option) any later version.
 *
 * MekHQ is distributed in the hope that it will be useful,
 * but WITHOUT ANY WARRANTY; without even the implied warranty of
 * MERCHANTABILITY or FITNESS FOR A PARTICULAR PURPOSE. See the
 * GNU General Public License for more details.
 *
 * You should have received a copy of the GNU General Public License
 * along with MekHQ. If not, see <http://www.gnu.org/licenses/>.
 */
package mekhq.campaign.mission;

import java.util.Collection;
import java.util.HashMap;
import java.util.HashSet;
import java.util.List;
import java.util.Map;
import java.util.Set;
import java.util.UUID;

import megamek.common.Entity;
import megamek.common.OffBoardDirection;
import mekhq.campaign.ResolveScenarioTracker;
import mekhq.campaign.force.Force;
import mekhq.campaign.mission.ObjectiveEffect.EffectScalingType;
import mekhq.campaign.mission.ObjectiveEffect.ObjectiveEffectType;
<<<<<<< HEAD
import mekhq.campaign.mission.enums.ScenarioStatus;
=======
import mekhq.campaign.stratcon.StratconRulesManager;
>>>>>>> 67c40266

/**
 * Handles processing for objectives for a scenario that has them
 * @author NickAragua
 */
public class ScenarioObjectiveProcessor {

    private Map<ScenarioObjective, Set<String>> qualifyingObjectiveUnits;
    private Map<ScenarioObjective, Set<String>> potentialObjectiveUnits;

    /**
     * Blank constructor
     */
    public ScenarioObjectiveProcessor() {
        qualifyingObjectiveUnits = new HashMap<>();
        potentialObjectiveUnits = new HashMap<>();
    }

    /**
     * Given a ResolveScenarioTracker, evaluate the units contained therein
     * in an effort to determine the units associated and units that meet each objective in the scenario played.
     * @param tracker Tracker to process
     */
    public void evaluateScenarioObjectives(ResolveScenarioTracker tracker) {
        for (ScenarioObjective objective : tracker.getScenario().getScenarioObjectives()) {
            Set<String> currentObjectiveUnitIDs = new HashSet<>(objective.getAssociatedUnitIDs());
            currentObjectiveUnitIDs.addAll(unrollObjectiveForces(objective, tracker));

            potentialObjectiveUnits.put(objective, currentObjectiveUnitIDs);

            Set<String> qualifyingUnits = evaluateObjective(objective, currentObjectiveUnitIDs,
                    tracker.getAllInvolvedUnits().values(), tracker);
            qualifyingObjectiveUnits.put(objective, qualifyingUnits);
        }
    }

    /**
     * Given an objective and a resolution tracker, "unroll" the force names specified in the objective
     * into a set of unit IDs.
     */
    private Set<String> unrollObjectiveForces(ScenarioObjective objective, ResolveScenarioTracker tracker) {
        Set<String> objectiveUnitIDs = new HashSet<>();

        // "expand" the player forces involved in the objective
        for (String forceName : objective.getAssociatedForceNames()) {
            boolean forceFound = false;

            for (Force force : tracker.getCampaign().getAllForces()) {
                if (force.getName().equals(forceName)) {
                    for (UUID unitID : force.getUnits()) {
                        objectiveUnitIDs.add(tracker.getCampaign().getUnit(unitID).getEntity().getExternalIdAsString());
                    }
                    forceFound = true;
                    break;
                }
            }

            // if we've found the objective's force in the campaign's force list, we can move on to the next one
            if (forceFound) {
                continue;
            }

            if (tracker.getScenario() instanceof AtBScenario) {
                AtBScenario scenario = (AtBScenario) tracker.getScenario();

                for (int botIndex = 0; botIndex < scenario.getNumBots(); botIndex++) {
                    BotForce botForce = scenario.getBotForce(botIndex);

                    if (forceName.equals(botForce.getName())) {
                        for (Entity entity : botForce.getEntityList()) {
                            objectiveUnitIDs.add(entity.getExternalIdAsString());
                        }
                        break;
                    }
                }
            }
        }

        return objectiveUnitIDs;
    }

    /**
     * Evaluates whether the given list of units meets the given objective.
     * @return The list of units that qualify for the given objective.
     */
    private Set<String> evaluateObjective(ScenarioObjective objective, Set<String> objectiveUnitIDs,
            Collection<Entity> units, ResolveScenarioTracker tracker) {
        Set<String> qualifyingUnits = new HashSet<>();

        for (Entity unit : units) {
            // the "opponent" depends on whether the given unit was opposed to the player or not
            boolean isFriendlyUnit = tracker.getScenario().isFriendlyUnit(unit, tracker.getCampaign());

            boolean opponentHasBattlefieldControl = isFriendlyUnit != tracker.playerHasBattlefieldControl();

            if (entityMeetsObjective(unit, objective, objectiveUnitIDs, opponentHasBattlefieldControl)) {
                qualifyingUnits.add(unit.getExternalIdAsString());
            }
        }

        return qualifyingUnits;
    }

    /**
     * Update the objective qualification status of a given entity based on its current state and
     * on whether or not it has "escaped". Assumes that the entity is potentially eligible for the objective.
     * @param entity
     * @param forceEntityEscape Whether the entity was marked as 'escaped', regardless of entity status
     * @param forceEntityDestruction Whether the entity was marked as 'destroyed', regardless of entity status
     * @param opponentHasBattlefieldControl
     */
    public void updateObjectiveEntityState(Entity entity, boolean forceEntityEscape,
            boolean forceEntityDestruction, boolean opponentHasBattlefieldControl) {
        if (entity == null) {
            return;
        }

        for (ScenarioObjective objective : potentialObjectiveUnits.keySet()) {
            boolean entityMeetsObjective = false;

            if (potentialObjectiveUnits.get(objective).contains(entity.getExternalIdAsString())) {
                switch (objective.getObjectiveCriterion()) {
                    case Destroy:
                        entityMeetsObjective = forceEntityDestruction ||
                            !forceEntityEscape && entityIsDestroyed(entity, opponentHasBattlefieldControl);
                        break;
                    case ForceWithdraw:
                        entityMeetsObjective = forceEntityDestruction ||
                            !forceEntityEscape && entityIsForcedWithdrawal(entity);
                        break;
                    case Capture:
                        entityMeetsObjective = !forceEntityEscape && entityIsCaptured(entity, opponentHasBattlefieldControl);
                        break;
                    case PreventReachMapEdge:
                        entityMeetsObjective = forceEntityDestruction ||
                            !forceEntityEscape && !entityHasReachedDestinationEdge(entity, objective, opponentHasBattlefieldControl);
                        break;
                    case Preserve:
                        entityMeetsObjective = forceEntityEscape ||
                            !forceEntityDestruction && !entityIsDestroyed(entity, opponentHasBattlefieldControl);
                        break;
                    case ReachMapEdge:
                        entityMeetsObjective = forceEntityEscape ||
                            !forceEntityDestruction && entityHasReachedDestinationEdge(entity, objective, opponentHasBattlefieldControl);
                        break;
                    // criteria that we have no way of tracking will not be doing any updates
                    default:
                        continue;
                }
            }

            if (entityMeetsObjective) {
                qualifyingObjectiveUnits.get(objective).add(entity.getExternalIdAsString());
            } else {
                qualifyingObjectiveUnits.get(objective).remove(entity.getExternalIdAsString());
            }
        }
    }

    /**
     * Determines if the given entity has met the given objective
     * @param entity Entity to check
     * @param objective Objective to check
     * @param opponentHasBattlefieldControl Whether the entity's opponent has battlefield control
     */
    private boolean entityMeetsObjective(Entity entity, ScenarioObjective objective,
            Set<String> objectiveUnitIDs, boolean opponentHasBattlefieldControl) {
        if (objectiveUnitIDs.contains(entity.getExternalIdAsString())) {
            switch (objective.getObjectiveCriterion()) {
                case Destroy:
                    return entityIsDestroyed(entity, opponentHasBattlefieldControl);
                case ForceWithdraw:
                    return entityIsForcedWithdrawal(entity);
                case Capture:
                    return entityIsCaptured(entity, !opponentHasBattlefieldControl);
                case PreventReachMapEdge:
                    return !entityHasReachedDestinationEdge(entity, objective, opponentHasBattlefieldControl);
                case Preserve:
                    return !entityIsDestroyed(entity, opponentHasBattlefieldControl);
                case ReachMapEdge:
                    return entityHasReachedDestinationEdge(entity, objective, !opponentHasBattlefieldControl);
                default:
                    return false;
            }
        }

        return false;
    }

    /**
     * Check whether we should consider an entity as being destroyed for the purposes of a Destroy objective.
     */
    private boolean entityIsDestroyed(Entity entity, boolean opponentHasBattlefieldControl) {
        // "destroy" is a kill
        // it's destroyed if it's destroyed, or if it's been disabled and the enemy has no chance to recover it
        return entity.isDestroyed() || ((entity.getCrew().isDead() || entity.isImmobile()) && opponentHasBattlefieldControl);
    }

    /**
     * Check whether we should consider an entity as being forced to withdraw for the purposes of a ForceWithdraw objective
     */
    private boolean entityIsForcedWithdrawal(Entity entity) {
        // we consider an entity force-withdrawn if it's destroyed, crippled, or run off the field
        // note: immobility and having a dead crew are captured within 'crippled'
        return entity.isDestroyed() || entity.isCrippled(true) || entity.getRetreatedDirection() != OffBoardDirection.NONE;
    }

    /**
     * Check whether we should consider an entity as being captured for the purposes of a Capture objective.
     */
    private boolean entityIsCaptured(Entity entity, boolean opponentHasBattlefieldControl) {
        // we consider an entity captured if it's been immobilized but not destroyed and hasn't left the field
        // obviously can't capture it if we don't control the battlefield
        return entity.isImmobile() && !entity.isDestroyed() &&
                entity.getRetreatedDirection() == OffBoardDirection.NONE && !opponentHasBattlefieldControl;
    }

    /**
     * Check whether or not the entity can be considered as having reached the destination edge in the given objective
     */
    private boolean entityHasReachedDestinationEdge(Entity entity, ScenarioObjective objective, boolean opponentHasBattlefieldControl) {
                // we've reached the destination edge if we've reached an edge and it's the right one
        return ((entity.getRetreatedDirection() != OffBoardDirection.NONE) && (entity.getRetreatedDirection() == objective.getDestinationEdge())) ||
                // or the opponent has been routed and the entity hasn't been shot to hell
                (!entity.isCrippled() && !entity.isDestroyed() && !opponentHasBattlefieldControl);
    }

    /**
     * Processes the given scenario and its objectives scenario objective, applying objective effects to the campaign
     * as necessary
     * @param scenario The scenario to process.
     * @param objectiveOverrides Map containing user overrides of objective completion state
     * @param objectiveUnitCounts Map containing objectives and the number of units that qualified for each.
     */
    public ScenarioStatus determineScenarioStatus(Scenario scenario,
                                                  Map<ScenarioObjective, Boolean> objectiveOverrides,
                                                  Map<ScenarioObjective, Integer> objectiveUnitCounts) {
        int victoryScore = 0;

        if (!scenario.hasObjectives()) {
            return ScenarioStatus.DRAW;
        }

        for (ScenarioObjective objective : scenario.getScenarioObjectives()) {
            // some objectives aren't associated with units and their completion is set manually
            // in that case, we continue on
            if (!objectiveUnitCounts.containsKey(objective)) {
                continue;
            }

            boolean objectiveMet = (objectiveOverrides.containsKey(objective) && objectiveOverrides.get(objective) != null) ?
                objectiveOverrides.get(objective) : objectiveMet(objective, objectiveUnitCounts.get(objective));

            List<ObjectiveEffect> objectiveEffects = objectiveMet ? objective.getSuccessEffects() : objective.getFailureEffects();

            for (ObjectiveEffect effect : objectiveEffects) {
                if (effect.effectType == ObjectiveEffectType.ScenarioVictory) {
                    victoryScore += effect.howMuch;
                } else if (effect.effectType == ObjectiveEffectType.ScenarioDefeat) {
                    victoryScore -= effect.howMuch;
                }
            }
        }

        if (victoryScore > 0) {
            return ScenarioStatus.VICTORY;
        } else if (victoryScore < 0) {
            return ScenarioStatus.DEFEAT;
        } else {
            return ScenarioStatus.DRAW;
        }
    }

    /**
     * Processes a particular scenario objective, applying its effects to the
     * current mission and campaign as necessary
     * @param objective The objective to process.
     * @param qualifyingUnitCount How many units qualified for the objective, used to scale the objective effect if necessary
     * @param completionOverride If null, objective completion is calculated dynamically, otherwise a fixed objective completion state.
     * @param tracker The tracker from which to draw unit data
     * @param dryRun Whether we're actually applying the objectives or just generating a report.
     */
    public String processObjective(ScenarioObjective objective, int qualifyingUnitCount, Boolean completionOverride,
            ResolveScenarioTracker tracker, boolean dryRun) {
        // if we've overridden the objective completion flag, great, otherwise, calculate it here
        boolean objectiveMet = completionOverride == null ? objectiveMet(objective, qualifyingUnitCount) : completionOverride;

        List<ObjectiveEffect> objectiveEffects = objectiveMet ? objective.getSuccessEffects() : objective.getFailureEffects();

        int numUnitsFailedObjective = potentialObjectiveUnits.get(objective).size() - qualifyingUnitCount;

        StringBuilder sb = new StringBuilder();
        if (dryRun) {
            sb.append(objective.getDescription());
            sb.append("\n\t");
            sb.append(objectiveMet ? "Completed" : "Failed");
            sb.append("\n\t");
        }

        for (ObjectiveEffect effect : objectiveEffects) {
            sb.append(processObjectiveEffect(effect,
                    effect.effectScaling == EffectScalingType.Inverted ? numUnitsFailedObjective : qualifyingUnitCount,
                    tracker, dryRun));
            sb.append("\n\t");
        }

        return sb.toString();
    }

    /**
     * Processes an individual objective effect.
     * @param effect
     * @param scaleFactor If it's scaled, how much to scale it by
     * @param tracker
     */
    private String processObjectiveEffect(ObjectiveEffect effect, int scaleFactor,
                                          ResolveScenarioTracker tracker, boolean dryRun) {
        switch (effect.effectType) {
            case ScenarioVictory:
                if (dryRun) {
                    return String.format("%d scenario victory point", effect.howMuch);
                }
                break;
            case ScenarioDefeat:
                if (dryRun) {
                    return String.format("%d scenario victory point", -effect.howMuch);
                }
                break;
            case ContractScoreUpdate:
                // if atb contract, update contract score by how many units met criterion * scaling
                if (tracker.getMission() instanceof AtBContract) {
                    AtBContract contract = (AtBContract) tracker.getMission();

                    int effectMultiplier = effect.effectScaling == EffectScalingType.Fixed ? 1 : scaleFactor;
                    int scoreEffect = effect.howMuch * effectMultiplier;

                    if (dryRun) {
                        return String.format("%d contract score", scoreEffect);
                    } else {
                        contract.setContractScoreArbitraryModifier(contract.getContractScoreArbitraryModifier() + scoreEffect);
                    }
                }
                break;
            case SupportPointUpdate:
                if (tracker.getMission() instanceof AtBContract) {
                    AtBContract contract = (AtBContract) tracker.getMission();
                    
                    if (contract.getStratconCampaignState() != null) {
                        int effectMultiplier = effect.effectScaling == EffectScalingType.Fixed ? 1 : scaleFactor;
                        int numSupportPoints = effect.howMuch * effectMultiplier;
                        if (dryRun) {
                            return String.format("%d support points will be added", numSupportPoints);
                        } else {
                            contract.getStratconCampaignState().addSupportPoints(numSupportPoints);
                        }
                    }
                }
                break;
            case ContractMoraleUpdate:
                break;
            case ContractVictory:
                if (dryRun) {
                    return "Contract ends with victory";
                } else {
                    tracker.getCampaign().addReport(
                            String.format("Victory in scenario %s ends the contract with a victory", tracker.getScenario().getDescription()));
                }
                break;
            case ContractDefeat:
                if (dryRun) {
                    return "Contract ends with loss";
                } else {
                    tracker.getCampaign().addReport(
                            String.format("Defeat in scenario %s ends the contract with a defeat", tracker.getScenario().getDescription()));
                }
                break;
            case BVBudgetUpdate:
                break;
            case AtBBonus:
                if (tracker.getMission() instanceof AtBContract) {
                    AtBContract contract = (AtBContract) tracker.getMission();

                    int effectMultiplier = effect.effectScaling == EffectScalingType.Fixed ? 1 : scaleFactor;
                    int numBonuses = effect.howMuch * effectMultiplier;
                    if (dryRun) {
                        return String.format("%d AtB bonus rolls", numBonuses);
                    } else {
                        for (int x = 0; x < numBonuses; x++) {
                            contract.doBonusRoll(tracker.getCampaign());
                        }
                    }
                }
            case FacilityRemains:
                if ((tracker.getMission() instanceof AtBContract) && (tracker.getScenario() instanceof AtBScenario)) {
                    if (dryRun) {
                        return "This facility will not be captured.";
                    } else {
                        StratconRulesManager.updateFacilityForScenario((AtBScenario) tracker.getScenario(), (AtBContract) tracker.getMission(), false, false);
                    }
                }
                break;
            case FacilityRemoved:
                if ((tracker.getMission() instanceof AtBContract) && (tracker.getScenario() instanceof AtBScenario)) {
                    if (dryRun) {
                        return "This facility will be destroyed.";
                    } else {
                        StratconRulesManager.updateFacilityForScenario((AtBScenario) tracker.getScenario(), (AtBContract) tracker.getMission(), true, false);
                    }
                }
                break;
            case FacilityCaptured:
                if (tracker.getMission() instanceof AtBContract) {
                    if (dryRun) {
                        return "Allied forces will control this facility.";
                    } else {
                        StratconRulesManager.updateFacilityForScenario((AtBScenario) tracker.getScenario(), (AtBContract) tracker.getMission(), false, true);
                    }
                }
        }

        return "";
    }

    /**
     * Determines if the given objective will be met with the given number of units.
     */
    public boolean objectiveMet(ScenarioObjective objective, int qualifyingUnitCount) {
        if (objective.getFixedAmount() != null) {
            return qualifyingUnitCount >= objective.getFixedAmount();
        }

        if (!getPotentialObjectiveUnits().containsKey(objective)) {
            return false;
        }

        double potentialObjectiveUnitCount = getPotentialObjectiveUnits().get(objective).size();

        return qualifyingUnitCount / potentialObjectiveUnitCount >= (double) objective.getPercentage() / 100;
    }

    public Map<ScenarioObjective, Set<String>> getQualifyingObjectiveUnits() {
        return qualifyingObjectiveUnits;
    }

    public Map<ScenarioObjective, Set<String>> getPotentialObjectiveUnits() {
        return potentialObjectiveUnits;
    }
}<|MERGE_RESOLUTION|>--- conflicted
+++ resolved
@@ -32,11 +32,8 @@
 import mekhq.campaign.force.Force;
 import mekhq.campaign.mission.ObjectiveEffect.EffectScalingType;
 import mekhq.campaign.mission.ObjectiveEffect.ObjectiveEffectType;
-<<<<<<< HEAD
 import mekhq.campaign.mission.enums.ScenarioStatus;
-=======
 import mekhq.campaign.stratcon.StratconRulesManager;
->>>>>>> 67c40266
 
 /**
  * Handles processing for objectives for a scenario that has them
@@ -383,7 +380,7 @@
             case SupportPointUpdate:
                 if (tracker.getMission() instanceof AtBContract) {
                     AtBContract contract = (AtBContract) tracker.getMission();
-                    
+
                     if (contract.getStratconCampaignState() != null) {
                         int effectMultiplier = effect.effectScaling == EffectScalingType.Fixed ? 1 : scaleFactor;
                         int numSupportPoints = effect.howMuch * effectMultiplier;
