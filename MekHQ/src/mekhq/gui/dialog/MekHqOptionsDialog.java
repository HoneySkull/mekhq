/*
 * MekHqOptionsDialog.java
 *
 * Copyright (c) 2019 - The MegaMek Team. All Rights Reserved.
 *
 * This file is part of MekHQ.
 *
 * MekHQ is free software: you can redistribute it and/or modify
 * it under the terms of the GNU General Public License as published by
 * the Free Software Foundation, either version 3 of the License, or
 * (at your option) any later version.
 *
 * MekHQ is distributed in the hope that it will be useful,
 * but WITHOUT ANY WARRANTY; without even the implied warranty of
 * MERCHANTABILITY or FITNESS FOR A PARTICULAR PURPOSE. See the
 * GNU General Public License for more details.
 *
 * You should have received a copy of the GNU General Public License
 * along with MekHQ. If not, see <http://www.gnu.org/licenses/>.
 */
package mekhq.gui.dialog;

import mekhq.MekHQ;

import javax.swing.*;
import java.awt.*;
import java.awt.event.KeyEvent;
import java.time.LocalDate;
import java.time.format.DateTimeFormatter;
import java.util.ResourceBundle;

public class MekHqOptionsDialog extends BaseDialog {
    private final ResourceBundle resources = ResourceBundle.getBundle("mekhq.resources.MekHqOptionsDialog");

    //region Display
    private JTextField optionDisplayDateFormat;
    private JTextField optionLongDisplayDateFormat;
    private JCheckBox optionHistoricalDailyLog;
    //endregion Display

    //region Autosave
    private JRadioButton optionNoSave;
    private JRadioButton optionSaveDaily;
    private JRadioButton optionSaveWeekly;
    private JRadioButton optionSaveMonthly;
    private JRadioButton optionSaveYearly;
    private JCheckBox checkSaveBeforeMissions;
    private JSpinner spinnerSavedGamesCount;
    //endregion Autosave

    //region Campaign XML Save
    private JCheckBox optionPreferGzippedOutput;
    private JCheckBox optionWriteCustomsToXML;
    private JCheckBox optionSaveMothballState;
    //endregion Campaign XML Save

    public MekHqOptionsDialog(JFrame parent) {
        super(parent);

        this.initialize(resources);
        this.setInitialState();
    }

    /**
     * This dialog uses the following Mnemonics:
     * C, D, M, M, S, U, W, Y
     */
    @Override
    protected Container createCustomUI() {
        //region Create UI components
        //region Display
        JLabel labelDisplay = new JLabel(resources.getString("labelDisplay.text"));

        JLabel labelDisplayDateFormat = new JLabel(resources.getString("labelDisplayDateFormat.text"));
        JLabel labelDisplayDateFormatExample = new JLabel();
        optionDisplayDateFormat = new JTextField();
        optionDisplayDateFormat.addActionListener(evt -> labelDisplayDateFormatExample.setText(
                validateDisplayDate()
                        ? LocalDate.now().format(DateTimeFormatter.ofPattern(optionDisplayDateFormat.getText()))
                        : resources.getString("invalidDateFormat.error")));

        JLabel labelLongDisplayDateFormat = new JLabel(resources.getString("labelLongDisplayDateFormat.text"));
        JLabel labelLongDisplayDateFormatExample = new JLabel();
        optionLongDisplayDateFormat = new JTextField();
        optionLongDisplayDateFormat.addActionListener(evt -> labelLongDisplayDateFormatExample.setText(
                validateLongDisplayDate()
                        ? LocalDate.now().format(DateTimeFormatter.ofPattern(optionLongDisplayDateFormat.getText()))
                        : resources.getString("invalidDateFormat.error")));

        optionHistoricalDailyLog = new JCheckBox(resources.getString("optionHistoricalDailyLog.text"));
        optionHistoricalDailyLog.setToolTipText(resources.getString("optionHistoricalDailyLog.toolTipText"));
        //endregion Display

        //region Autosave
        JLabel labelSavedInfo = new JLabel(resources.getString("labelSavedInfo.text"));

        optionNoSave = new JRadioButton(resources.getString("optionNoSave.text"));
        optionNoSave.setMnemonic(KeyEvent.VK_N);

        optionSaveDaily = new JRadioButton(resources.getString("optionSaveDaily.text"));
        optionSaveDaily.setMnemonic(KeyEvent.VK_D);

        optionSaveWeekly = new JRadioButton(resources.getString("optionSaveWeekly.text"));
        optionSaveWeekly.setMnemonic(KeyEvent.VK_W);

        optionSaveMonthly = new JRadioButton(resources.getString("optionSaveMonthly.text"));
        optionSaveMonthly.setMnemonic(KeyEvent.VK_M);

        optionSaveYearly = new JRadioButton(resources.getString("optionSaveYearly.text"));
        optionSaveYearly.setMnemonic(KeyEvent.VK_Y);

        ButtonGroup saveFrequencyGroup = new ButtonGroup();
        saveFrequencyGroup.add(optionNoSave);
        saveFrequencyGroup.add(optionSaveDaily);
        saveFrequencyGroup.add(optionSaveWeekly);
        saveFrequencyGroup.add(optionSaveMonthly);
        saveFrequencyGroup.add(optionSaveYearly);

        checkSaveBeforeMissions = new JCheckBox(resources.getString("checkSaveBeforeMissions.text"));
        checkSaveBeforeMissions.setMnemonic(KeyEvent.VK_S);

        JLabel labelSavedGamesCount = new JLabel(resources.getString("labelSavedGamesCount.text"));
        spinnerSavedGamesCount = new JSpinner(new SpinnerNumberModel(1, 1, 10, 1));
        labelSavedGamesCount.setLabelFor(spinnerSavedGamesCount);
        //endregion Autosave

        //region Campaign XML Save
        JLabel labelXMLSave = new JLabel(resources.getString("labelXMLSave.text"));

        optionPreferGzippedOutput = new JCheckBox(resources.getString("optionPreferGzippedOutput.text"));
        optionPreferGzippedOutput.setToolTipText(resources.getString("optionPreferGzippedOutput.toolTipText"));

        optionWriteCustomsToXML = new JCheckBox(resources.getString("optionWriteCustomsToXML.text"));
        optionWriteCustomsToXML.setMnemonic(KeyEvent.VK_C);

        optionSaveMothballState = new JCheckBox(resources.getString("optionSaveMothballState.text"));
        optionSaveMothballState.setToolTipText(resources.getString("optionSaveMothballState.toolTipText"));
        optionSaveMothballState.setMnemonic(KeyEvent.VK_U);
        //endregion Campaign XML Save
        //endregion Create UI components

        // Layout the UI
        JPanel body = new JPanel();
        GroupLayout layout = new GroupLayout(body);
        body.setLayout(layout);

        layout.setAutoCreateGaps(true);
        layout.setAutoCreateContainerGaps(true);

        layout.setVerticalGroup(
            layout.createSequentialGroup()
                    .addComponent(labelDisplay)
                    .addGroup(layout.createParallelGroup(GroupLayout.Alignment.BASELINE)
                            .addComponent(labelDisplayDateFormat)
                            .addComponent(optionDisplayDateFormat)
                            .addComponent(labelDisplayDateFormatExample, GroupLayout.Alignment.TRAILING))
                    .addGroup(layout.createParallelGroup(GroupLayout.Alignment.BASELINE)
                            .addComponent(labelLongDisplayDateFormat)
                            .addComponent(optionLongDisplayDateFormat)
                            .addComponent(labelLongDisplayDateFormatExample, GroupLayout.Alignment.TRAILING))
                    .addComponent(optionHistoricalDailyLog)
                    .addComponent(labelSavedInfo)
                    .addComponent(optionNoSave)
                    .addComponent(optionSaveDaily)
                    .addComponent(optionSaveWeekly)
                    .addComponent(optionSaveMonthly)
                    .addComponent(optionSaveYearly)
                    .addComponent(checkSaveBeforeMissions)
                    .addGroup(layout.createParallelGroup(GroupLayout.Alignment.BASELINE)
                            .addComponent(labelSavedGamesCount)
                            .addComponent(spinnerSavedGamesCount, GroupLayout.Alignment.TRAILING))
                    .addComponent(labelXMLSave)
                    .addComponent(optionPreferGzippedOutput)
                    .addComponent(optionWriteCustomsToXML)
                    .addComponent(optionSaveMothballState)
        );

        layout.setHorizontalGroup(
            layout.createParallelGroup(GroupLayout.Alignment.LEADING)
                    .addComponent(labelDisplay)
                    .addGroup(layout.createSequentialGroup()
                            .addComponent(labelDisplayDateFormat)
                            .addComponent(optionDisplayDateFormat)
                            .addComponent(labelDisplayDateFormatExample))
                    .addGroup(layout.createSequentialGroup()
                            .addComponent(labelLongDisplayDateFormat)
                            .addComponent(optionLongDisplayDateFormat)
                            .addComponent(labelLongDisplayDateFormatExample))
                    .addComponent(optionHistoricalDailyLog)
                    .addComponent(labelSavedInfo)
                    .addComponent(optionNoSave)
                    .addComponent(optionSaveDaily)
                    .addComponent(optionSaveWeekly)
                    .addComponent(optionSaveMonthly)
                    .addComponent(optionSaveYearly)
                    .addComponent(checkSaveBeforeMissions)
                    .addGroup(layout.createSequentialGroup()
                            .addComponent(labelSavedGamesCount)
                            .addComponent(spinnerSavedGamesCount))
                    .addComponent(labelXMLSave)
                    .addComponent(optionPreferGzippedOutput)
                    .addComponent(optionWriteCustomsToXML)
                    .addComponent(optionSaveMothballState)
        );

        return body;
    }

    @Override
    protected void okAction() {
        if (validateDisplayDate()) {
            MekHQ.getMekHQOptions().setDisplayDateFormat(optionDisplayDateFormat.getText());
        }
        if (validateLongDisplayDate()) {
            MekHQ.getMekHQOptions().setLongDisplayDateFormat(optionLongDisplayDateFormat.getText());
        }
        MekHQ.getMekHQOptions().setHistoricalDailyLog(optionHistoricalDailyLog.isSelected());

        MekHQ.getMekHQOptions().setNoAutosaveValue(optionNoSave.isSelected());
        MekHQ.getMekHQOptions().setAutosaveDailyValue(optionSaveDaily.isSelected());
        MekHQ.getMekHQOptions().setAutosaveWeeklyValue(optionSaveWeekly.isSelected());
        MekHQ.getMekHQOptions().setAutosaveMonthlyValue(optionSaveMonthly.isSelected());
        MekHQ.getMekHQOptions().setAutosaveYearlyValue(optionSaveYearly.isSelected());
        MekHQ.getMekHQOptions().setAutosaveBeforeMissionsValue(checkSaveBeforeMissions.isSelected());
        MekHQ.getMekHQOptions().setMaximumNumberOfAutosavesValue((Integer) spinnerSavedGamesCount.getValue());
<<<<<<< HEAD
        MekHQ.getMekHQOptions().setWriteCustomsToXML(optionWriteCustomsToXML.isSelected());
        MekHQ.getMekHQOptions().setSaveMothballState(optionSaveMothballState.isSelected());
=======

        MekHQ.getMekHQOptions().setPreferGzippedOutput(optionPreferGzippedOutput.isSelected());
        MekHQ.getMekHQOptions().setWriteCustomsToXML(optionWriteCustomsToXML.isSelected());
>>>>>>> 6defcf2c
    }

    private void setInitialState() {
        optionDisplayDateFormat.setText(MekHQ.getMekHQOptions().getDisplayDateFormat());
        optionLongDisplayDateFormat.setText(MekHQ.getMekHQOptions().getLongDisplayDateFormat());
        optionHistoricalDailyLog.setSelected(MekHQ.getMekHQOptions().getHistoricalDailyLog());

        optionNoSave.setSelected(MekHQ.getMekHQOptions().getNoAutosaveValue());
        optionSaveDaily.setSelected(MekHQ.getMekHQOptions().getAutosaveDailyValue());
        optionSaveWeekly.setSelected(MekHQ.getMekHQOptions().getAutosaveWeeklyValue());
        optionSaveMonthly.setSelected(MekHQ.getMekHQOptions().getAutosaveMonthlyValue());
        optionSaveYearly.setSelected(MekHQ.getMekHQOptions().getAutosaveYearlyValue());
        checkSaveBeforeMissions.setSelected(MekHQ.getMekHQOptions().getAutosaveBeforeMissionsValue());
        spinnerSavedGamesCount.setValue(MekHQ.getMekHQOptions().getMaximumNumberOfAutosavesValue());

        optionPreferGzippedOutput.setSelected(MekHQ.getMekHQOptions().getPreferGzippedOutput());
        optionWriteCustomsToXML.setSelected(MekHQ.getMekHQOptions().getWriteCustomsToXML());
        optionSaveMothballState.setSelected(MekHQ.getMekHQOptions().getSaveMothballState());
    }

    //region Data Validation
    private boolean validateDisplayDate() {
        try {
            LocalDate.now().format(DateTimeFormatter.ofPattern(optionDisplayDateFormat.getText()));
        } catch (Exception ignored) {
            return false;
        }
        return true;
    }

    private boolean validateLongDisplayDate() {
        try {
            LocalDate.now().format(DateTimeFormatter.ofPattern(optionLongDisplayDateFormat.getText()));
        } catch (Exception ignored) {
            return false;
        }
        return true;
    }
    //endregion Data Validation
}<|MERGE_RESOLUTION|>--- conflicted
+++ resolved
@@ -223,14 +223,10 @@
         MekHQ.getMekHQOptions().setAutosaveYearlyValue(optionSaveYearly.isSelected());
         MekHQ.getMekHQOptions().setAutosaveBeforeMissionsValue(checkSaveBeforeMissions.isSelected());
         MekHQ.getMekHQOptions().setMaximumNumberOfAutosavesValue((Integer) spinnerSavedGamesCount.getValue());
-<<<<<<< HEAD
+
+        MekHQ.getMekHQOptions().setPreferGzippedOutput(optionPreferGzippedOutput.isSelected());
         MekHQ.getMekHQOptions().setWriteCustomsToXML(optionWriteCustomsToXML.isSelected());
         MekHQ.getMekHQOptions().setSaveMothballState(optionSaveMothballState.isSelected());
-=======
-
-        MekHQ.getMekHQOptions().setPreferGzippedOutput(optionPreferGzippedOutput.isSelected());
-        MekHQ.getMekHQOptions().setWriteCustomsToXML(optionWriteCustomsToXML.isSelected());
->>>>>>> 6defcf2c
     }
 
     private void setInitialState() {
