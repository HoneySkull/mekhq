/*
 * Copyright (c) 2009 - Jay Lawson <jaylawson39 at yahoo.com>. All Rights Reserved.
 * Copyright (c) 2020-2021 - The MegaMek Team. All Rights Reserved.
 *
 * This file is part of MekHQ.
 *
 * MekHQ is free software: you can redistribute it and/or modify
 * it under the terms of the GNU General Public License as published by
 * the Free Software Foundation, either version 3 of the License, or
 * (at your option) any later version.
 *
 * MekHQ is distributed in the hope that it will be useful,
 * but WITHOUT ANY WARRANTY; without even the implied warranty of
 * MERCHANTABILITY or FITNESS FOR A PARTICULAR PURPOSE. See the
 * GNU General Public License for more details.
 *
 * You should have received a copy of the GNU General Public License
 * along with MekHQ. If not, see <http://www.gnu.org/licenses/>.
 */
package mekhq.campaign;

import megamek.Version;
import megamek.common.EquipmentType;
import megamek.common.TechConstants;
import mekhq.MekHQ;
import mekhq.MekHqXmlUtil;
import mekhq.Utilities;
import mekhq.campaign.enums.PlanetaryAcquisitionFactionLimit;
import mekhq.campaign.finances.Money;
import mekhq.campaign.finances.enums.FinancialYearDuration;
import mekhq.campaign.market.PersonnelMarket;
import mekhq.campaign.market.enums.ContractMarketMethod;
import mekhq.campaign.market.enums.UnitMarketMethod;
import mekhq.campaign.mission.enums.AtBLanceRole;
import mekhq.campaign.parts.enums.PartRepairType;
import mekhq.campaign.personnel.SkillType;
import mekhq.campaign.personnel.enums.*;
import mekhq.campaign.rating.UnitRatingMethod;
import mekhq.service.MassRepairOption;
import org.apache.commons.lang3.StringUtils;
import org.w3c.dom.Node;
import org.w3c.dom.NodeList;

import java.io.PrintWriter;
import java.io.Serializable;
<<<<<<< HEAD
import java.util.*;
=======
import java.util.ArrayList;
import java.util.Arrays;
import java.util.List;
>>>>>>> f5fc0468

/**
 * @author natit
 */
public class CampaignOptions implements Serializable {
    //region Variable Declarations
    private static final long serialVersionUID = 5698008431749303602L;

    //region Magic Numbers and Constants
    public static final int TECH_INTRO = 0;
    public static final int TECH_STANDARD = 1;
    public static final int TECH_ADVANCED = 2;
    public static final int TECH_EXPERIMENTAL = 3;
    public static final int TECH_UNOFFICIAL = 4;
    // This must always be the highest tech level in order to hide parts
    // that haven't been invented yet, or that are completely extinct
    public static final int TECH_UNKNOWN = 5;

    public static final int TRANSIT_UNIT_DAY = 0;
    public static final int TRANSIT_UNIT_WEEK = 1;
    public static final int TRANSIT_UNIT_MONTH = 2;
    public static final int TRANSIT_UNIT_NUM = 3;

    public static final String S_TECH = "Tech";
    public static final String S_AUTO = "Automatic Success";

    public static final double MAXIMUM_COMBAT_EQUIPMENT_PERCENT = 5.0;
    public static final double MAXIMUM_DROPSHIP_EQUIPMENT_PERCENT = 1.0;
    public static final double MAXIMUM_JUMPSHIP_EQUIPMENT_PERCENT = 1.0;
    public static final double MAXIMUM_WARSHIP_EQUIPMENT_PERCENT = 1.0;
    //endregion Magic Numbers and Constants

    //region Unlisted Variables
    //Mass Repair/Salvage Options
    private boolean massRepairUseRepair;
    private boolean massRepairUseSalvage;
    private boolean massRepairUseExtraTime;
    private boolean massRepairUseRushJob;
    private boolean massRepairAllowCarryover;
    private boolean massRepairOptimizeToCompleteToday;
    private boolean massRepairScrapImpossible;
    private boolean massRepairUseAssignedTechsFirst;
    private boolean massRepairReplacePod;
    private List<MassRepairOption> massRepairOptions;
    //endregion Unlisted Variables

    //region General Tab
    private UnitRatingMethod unitRatingMethod;
    private int manualUnitRatingModifier;
    //endregion General Tab

    //region Repair and Maintenance Tab
    // Repair
    private boolean useEraMods;
    private boolean assignedTechFirst;
    private boolean resetToFirstTech;
    private boolean useQuirks;
    private boolean useAeroSystemHits;
    private boolean destroyByMargin;
    private int destroyMargin;
    private int destroyPartTarget;

    // Maintenance
    private boolean checkMaintenance;
    private int maintenanceCycleDays;
    private int maintenanceBonus;
    private boolean useQualityMaintenance;
    private boolean reverseQualityNames;
    private boolean useUnofficialMaintenance;
    private boolean logMaintenance;
    //endregion Repair and Maintenance Tab

    //region Supplies and Acquisition Tab
    // Acquisition
    private int waitingPeriod;
    private String acquisitionSkill;
    private boolean acquisitionSupportStaffOnly;
    private int clanAcquisitionPenalty;
    private int isAcquisitionPenalty;
    private int maxAcquisitions;

    // Delivery
    private int nDiceTransitTime;
    private int constantTransitTime;
    private int unitTransitTime;
    private int acquireMinimumTime;
    private int acquireMinimumTimeUnit;
    private int acquireMosBonus;
    private int acquireMosUnit;

    // Planetary Acquisition
    private boolean usePlanetaryAcquisition;
    private int maxJumpsPlanetaryAcquisition;
    private PlanetaryAcquisitionFactionLimit planetAcquisitionFactionLimit;
    private boolean planetAcquisitionNoClanCrossover;
    private boolean noClanPartsFromIS;
    private int penaltyClanPartsFromIS;
    private boolean planetAcquisitionVerbose;
    private int[] planetTechAcquisitionBonus;
    private int[] planetIndustryAcquisitionBonus;
    private int[] planetOutputAcquisitionBonus;
    //endregion Supplies and Acquisition Tab

    //region Tech Limits Tab
    private boolean limitByYear;
    private boolean disallowExtinctStuff;
    private boolean allowClanPurchases;
    private boolean allowISPurchases;
    private boolean allowCanonOnly;
    private boolean allowCanonRefitOnly;
    private int techLevel;
    private boolean variableTechLevel;
    private boolean factionIntroDate;
    private boolean useAmmoByType; // Unofficial
    //endregion Tech Limits Tab

    //region Personnel Tab
    // General Personnel
    private boolean useTactics;
    private boolean useInitiativeBonus;
    private boolean useToughness;
    private boolean useArtillery;
    private boolean useAbilities;
    private boolean useEdge;
    private boolean useSupportEdge;
    private boolean useImplants;
    private boolean alternativeQualityAveraging;
    private boolean useTransfers;
    private boolean personnelLogSkillGain;
    private boolean personnelLogAbilityGain;
    private boolean personnelLogEdgeGain;

    // Expanded Personnel Information
    private boolean useTimeInService;
    private TimeInDisplayFormat timeInServiceDisplayFormat;
    private boolean useTimeInRank;
    private TimeInDisplayFormat timeInRankDisplayFormat;
    private boolean useRetirementDateTracking;
    private boolean trackTotalEarnings;
    private boolean trackTotalXPEarnings;
    private boolean showOriginFaction;

    // Medical
    private boolean useAdvancedMedical; // Unofficial
    private int healWaitingPeriod;
    private int naturalHealingWaitingPeriod;
    private int minimumHitsForVehicles;
    private boolean useRandomHitsForVehicles;
    private boolean tougherHealing;

    // Prisoners
    private PrisonerCaptureStyle prisonerCaptureStyle;
    private PrisonerStatus defaultPrisonerStatus;
    private boolean prisonerBabyStatus;
    private boolean useAtBPrisonerDefection;
    private boolean useAtBPrisonerRansom;

    // Personnel Randomization
    private boolean useDylansRandomXP; // Unofficial
    private boolean randomizeOrigin;
    private boolean randomizeDependentOrigin;
    private int originSearchRadius;
    private boolean extraRandomOrigin;
    private double originDistanceScale;

    // Family
    private FamilialRelationshipDisplayLevel displayFamilyLevel;

    // Salary
    private double salaryCommissionMultiplier;
    private double salaryEnlistedMultiplier;
    private double salaryAntiMekMultiplier;
    private double salarySpecialistInfantryMultiplier;
    private double[] salaryXPMultipliers;
    private Money[] roleBaseSalaries;

    // Marriage
    private boolean useManualMarriages;
    private boolean useClannerMarriages;
    private boolean usePrisonerMarriages;
    private int minimumMarriageAge;
    private int checkMutualAncestorsDepth;
    private boolean logMarriageNameChanges;
    private Map<MergingSurnameStyle, Integer> marriageSurnameWeights;
    private RandomMarriageMethod randomMarriageMethod;
    private boolean useRandomSameSexMarriages;
    private boolean useRandomClannerMarriages;
    private boolean useRandomPrisonerMarriages;
    private int randomMarriageAgeRange;
    private double percentageRandomMarriageOppositeSexChance;
    private double percentageRandomMarriageSameSexChance;

    // Procreation
    private boolean useManualProcreation;
    private boolean useClannerProcreation;
    private boolean usePrisonerProcreation;
    private int multiplePregnancyOccurrences;
    private BabySurnameStyle babySurnameStyle;
    private boolean assignNonPrisonerBabiesFounderTag;
    private boolean assignChildrenOfFoundersFounderTag;
    private boolean determineFatherAtBirth;
    private boolean displayTrueDueDate;
    private boolean logProcreation;
    private RandomProcreationMethod randomProcreationMethod;
    private boolean useRelationshiplessRandomProcreation;
    private boolean useRandomClannerProcreation;
    private boolean useRandomPrisonerProcreation;
    private double percentageRandomProcreationRelationshipChance;
    private double percentageRandomProcreationRelationshiplessChance;

    // Death
    private boolean keepMarriedNameUponSpouseDeath;
    //endregion Personnel Tab

    //region Finance tab
    private boolean payForParts;
    private boolean payForRepairs;
    private boolean payForUnits;
    private boolean payForSalaries;
    private boolean payForOverhead;
    private boolean payForMaintain;
    private boolean payForTransport;
    private boolean sellUnits;
    private boolean sellParts;
    private boolean payForRecruitment;
    private boolean useLoanLimits;
    private boolean usePercentageMaint; // Unofficial
    private boolean infantryDontCount; // Unofficial
    private boolean usePeacetimeCost;
    private boolean useExtendedPartsModifier;
    private boolean showPeacetimeCost;
    private FinancialYearDuration financialYearDuration;
    private boolean newFinancialYearFinancesToCSVExport;

    // Price Multipliers
    private double commonPartPriceMultiplier;
    private double innerSphereUnitPriceMultiplier;
    private double innerSpherePartPriceMultiplier;
    private double clanUnitPriceMultiplier;
    private double clanPartPriceMultiplier;
    private double mixedTechUnitPriceMultiplier;
    private double[] usedPartPriceMultipliers;
    private double damagedPartsValueMultiplier;
    private double unrepairablePartsValueMultiplier;
    private double cancelledOrderRefundMultiplier;
    //endregion Finance Tab

    //region Mercenary Tab
    private boolean equipmentContractBase;
    private double equipmentContractPercent;
    private boolean equipmentContractSaleValue;
    private double dropshipContractPercent;
    private double jumpshipContractPercent;
    private double warshipContractPercent;
    private boolean blcSaleValue;
    private boolean overageRepaymentInFinalPayment;
    //endregion Mercenary Tab

    //region Experience Tab
    private int scenarioXP;
    private int killXPAward;
    private int killsForXP;
    private int tasksXP;
    private int nTasksXP;
    private int successXP;
    private int mistakeXP;
    private int idleXP;
    private int monthsIdleXP;
    private int targetIdleXP;
    private int contractNegotiationXP;
    private int adminXP;
    private int adminXPPeriod;
    private int edgeCost;
    //endregion Experience Tab

    //region Skills Tab
    //endregion Skills Tab

    //region Special Abilities Tab
    //endregion Special Abilities Tab

    //region Skill Randomization Tab
    private int[] phenotypeProbabilities;
    //endregion Skill Randomization Tab

    //region Rank System Tab
    //endregion Rank System Tab

    //region Name and Portrait Generation
    private boolean useOriginFactionForNames;
    private boolean[] usePortraitForRole;
    private boolean assignPortraitOnRoleChange;
    //endregion Name and Portrait Generation

    //region Markets Tab
    // Personnel Market
    private String personnelMarketName;
    private boolean personnelMarketReportRefresh;
    private int personnelMarketRandomEliteRemoval;
    private int personnelMarketRandomVeteranRemoval;
    private int personnelMarketRandomRegularRemoval;
    private int personnelMarketRandomGreenRemoval;
    private int personnelMarketRandomUltraGreenRemoval;
    private double personnelMarketDylansWeight;

    // Unit Market
    private UnitMarketMethod unitMarketMethod;
    private boolean unitMarketRegionalMechVariations;
    private boolean instantUnitMarketDelivery;
    private boolean unitMarketReportRefresh;

    // Contract Market
    private ContractMarketMethod contractMarketMethod;
    private boolean contractMarketReportRefresh;
    //endregion Markets Tab

    //region RATs Tab
    private boolean useStaticRATs;
    private String[] rats;
    private boolean ignoreRATEra;
    //endregion RATs Tab

    //region Against the Bot Tab
    private boolean useAtB;
    private boolean useStratCon;
    private int skillLevel;

    // Unit Administration
    private boolean useShareSystem;
    private boolean sharesExcludeLargeCraft;
    private boolean sharesForAll;
    private boolean aeroRecruitsHaveUnits;
    private boolean retirementRolls;
    private boolean customRetirementMods;
    private boolean foundersNeverRetire;
    private boolean atbAddDependents;
    private boolean dependentsNeverLeave;
    private boolean trackUnitFatigue;
    private boolean useLeadership;
    private boolean trackOriginalUnit;
    private boolean useAero;
    private boolean useVehicles;
    private boolean clanVehicles;

    // Contract Operations
    private int searchRadius;
    private boolean variableContractLength;
    private boolean mercSizeLimited;
    private boolean restrictPartsByMission;
    private boolean limitLanceWeight;
    private boolean limitLanceNumUnits;
    private boolean useStrategy;
    private int baseStrategyDeployment;
    private int additionalStrategyDeployment;
    private boolean adjustPaymentForStrategy;
    private int[] atbBattleChance;
    private boolean generateChases;

    // Scenarios
    private boolean doubleVehicles;
    private int opforLanceTypeMechs;
    private int opforLanceTypeMixed;
    private int opforLanceTypeVehicles;
    private boolean opforUsesVTOLs;
    private boolean allowOpforAeros;
    private int opforAeroChance;
    private boolean allowOpforLocalUnits;
    private int opforLocalUnitChance;
    private boolean adjustPlayerVehicles;
    private boolean regionalMechVariations;
    private boolean attachedPlayerCamouflage;
    private boolean playerControlsAttachedUnits;
    private boolean useDropShips;
    private boolean useWeatherConditions;
    private boolean useLightConditions;
    private boolean usePlanetaryConditions;
    private int fixedMapChance;
    //endregion Against the Bot Tab
    //endregion Variable Declarations

    //region Constructors
    public CampaignOptions() {
        // Initialize any reused variables
        final PersonnelRole[] personnelRoles = PersonnelRole.values();

        //region Unlisted Variables
        //Mass Repair/Salvage Options
        massRepairUseRepair = true;
        massRepairUseSalvage = true;
        massRepairUseExtraTime = true;
        massRepairUseRushJob = true;
        massRepairAllowCarryover = true;
        massRepairOptimizeToCompleteToday = false;
        massRepairScrapImpossible = false;
        massRepairUseAssignedTechsFirst = false;
        massRepairReplacePod = true;
        massRepairOptions = new ArrayList<>();

        for (PartRepairType type : PartRepairType.values()) {
            massRepairOptions.add(new MassRepairOption(type));
        }
        //endregion Unlisted Variables

        //region General Tab
        unitRatingMethod = UnitRatingMethod.CAMPAIGN_OPS;
        manualUnitRatingModifier = 0;
        //endregion General Tab

        //region Repair and Maintenance Tab
        // Repair
        useEraMods = false;
        assignedTechFirst = false;
        resetToFirstTech = false;
        useQuirks = false;
        useAeroSystemHits = false;
        destroyByMargin = false;
        destroyMargin = 4;
        destroyPartTarget = 10;

        // Maintenance
        checkMaintenance = true;
        maintenanceCycleDays = 7;
        maintenanceBonus = -1;
        useQualityMaintenance = true;
        reverseQualityNames = false;
        useUnofficialMaintenance = false;
        logMaintenance = false;
        //endregion Repair and Maintenance Tab

        //region Supplies and Acquisitions Tab
        // Acquisition
        waitingPeriod = 7;
        acquisitionSkill = S_TECH;
        acquisitionSupportStaffOnly = true;
        clanAcquisitionPenalty = 0;
        isAcquisitionPenalty = 0;
        maxAcquisitions = 0;

        // Delivery
        nDiceTransitTime = 1;
        constantTransitTime = 0;
        unitTransitTime = TRANSIT_UNIT_MONTH;
        acquireMinimumTime = 1;
        acquireMinimumTimeUnit = TRANSIT_UNIT_MONTH;
        acquireMosBonus = 1;
        acquireMosUnit = TRANSIT_UNIT_MONTH;

        // Planetary Acquisition
        usePlanetaryAcquisition = false;
        maxJumpsPlanetaryAcquisition = 2;
        planetAcquisitionFactionLimit = PlanetaryAcquisitionFactionLimit.NEUTRAL;
        planetAcquisitionNoClanCrossover = true;
        noClanPartsFromIS = true;
        penaltyClanPartsFromIS = 4;
        planetAcquisitionVerbose = false;
        // Planet Socio-Industrial Modifiers
        planetTechAcquisitionBonus = new int[6];
        planetTechAcquisitionBonus[EquipmentType.RATING_A] = -1;
        planetTechAcquisitionBonus[EquipmentType.RATING_B] = 0;
        planetTechAcquisitionBonus[EquipmentType.RATING_C] = 1;
        planetTechAcquisitionBonus[EquipmentType.RATING_D] = 2;
        planetTechAcquisitionBonus[EquipmentType.RATING_E] = 4;
        planetTechAcquisitionBonus[EquipmentType.RATING_F] = 8;
        planetIndustryAcquisitionBonus = new int[6];
        planetIndustryAcquisitionBonus[EquipmentType.RATING_A] = 0;
        planetIndustryAcquisitionBonus[EquipmentType.RATING_B] = 0;
        planetIndustryAcquisitionBonus[EquipmentType.RATING_C] = 0;
        planetIndustryAcquisitionBonus[EquipmentType.RATING_D] = 0;
        planetIndustryAcquisitionBonus[EquipmentType.RATING_E] = 0;
        planetIndustryAcquisitionBonus[EquipmentType.RATING_F] = 0;
        planetOutputAcquisitionBonus = new int[6];
        planetOutputAcquisitionBonus[EquipmentType.RATING_A] = -1;
        planetOutputAcquisitionBonus[EquipmentType.RATING_B] = 0;
        planetOutputAcquisitionBonus[EquipmentType.RATING_C] = 1;
        planetOutputAcquisitionBonus[EquipmentType.RATING_D] = 2;
        planetOutputAcquisitionBonus[EquipmentType.RATING_E] = 4;
        planetOutputAcquisitionBonus[EquipmentType.RATING_F] = 8;
        //endregion Supplies and Acquisitions Tab

        //region Tech Limits Tab
        limitByYear = true;
        disallowExtinctStuff = false;
        allowClanPurchases = true;
        allowISPurchases = true;
        allowCanonOnly = false;
        allowCanonRefitOnly = false;
        techLevel = TECH_EXPERIMENTAL;
        variableTechLevel = false;
        factionIntroDate = false;
        useAmmoByType = false;
        //endregion Tech Limits Tab

        //region Personnel Tab
        // General Personnel
        setUseTactics(false);
        setUseInitiativeBonus(false);
        setUseToughness(false);
        setUseArtillery(false);
        setUseAbilities(false);
        setUseEdge(false);
        setUseSupportEdge(false);
        setUseImplants(false);
        setAlternativeQualityAveraging(false);
        setUseTransfers(true);
        setPersonnelLogSkillGain(false);
        setPersonnelLogAbilityGain(false);
        setPersonnelLogEdgeGain(false);

        // Expanded Personnel Information
        setUseTimeInService(false);
        setTimeInServiceDisplayFormat(TimeInDisplayFormat.YEARS);
        setUseTimeInRank(false);
        setTimeInRankDisplayFormat(TimeInDisplayFormat.MONTHS_YEARS);
        setUseRetirementDateTracking(false);
        setTrackTotalEarnings(false);
        setTrackTotalXPEarnings(false);
        setShowOriginFaction(true);

        // Medical
        setUseAdvancedMedical(false);
        setHealingWaitingPeriod(1);
        setNaturalHealingWaitingPeriod(15);
        setMinimumHitsForVehicles(1);
        setUseRandomHitsForVehicles(false);
        setTougherHealing(false);

        // Prisoners
        setPrisonerCaptureStyle(PrisonerCaptureStyle.TAHARQA);
        setDefaultPrisonerStatus(PrisonerStatus.PRISONER);
        setPrisonerBabyStatus(true);
        setUseAtBPrisonerDefection(false);
        setUseAtBPrisonerRansom(false);

        // Personnel Randomization
        setUseDylansRandomXP(false);
        setRandomizeOrigin(false);
        setRandomizeDependentOrigin(false);
        setOriginSearchRadius(45);
        setExtraRandomOrigin(false);
        setOriginDistanceScale(0.6);

        // Family
        setDisplayFamilyLevel(FamilialRelationshipDisplayLevel.SPOUSE);

        // Salary
        setSalaryCommissionMultiplier(1.2);
        setSalaryEnlistedMultiplier(1.0);
        setSalaryAntiMekMultiplier(1.5);
        setSalarySpecialistInfantryMultiplier(1.0);
        setSalaryXPMultipliers(new double[5]);
        setSalaryXPMultiplier(SkillType.EXP_ULTRA_GREEN, 0.6);
        setSalaryXPMultiplier(SkillType.EXP_GREEN, 0.6);
        setSalaryXPMultiplier(SkillType.EXP_REGULAR, 1.0);
        setSalaryXPMultiplier(SkillType.EXP_VETERAN, 1.6);
        setSalaryXPMultiplier(SkillType.EXP_ELITE, 3.2);
        setRoleBaseSalaries(new Money[personnelRoles.length]);
        setRoleBaseSalary(PersonnelRole.MECHWARRIOR, 1500);
        setRoleBaseSalary(PersonnelRole.LAM_PILOT, 3000);
        setRoleBaseSalary(PersonnelRole.GROUND_VEHICLE_DRIVER, 900);
        setRoleBaseSalary(PersonnelRole.NAVAL_VEHICLE_DRIVER, 900);
        setRoleBaseSalary(PersonnelRole.VTOL_PILOT, 900);
        setRoleBaseSalary(PersonnelRole.VEHICLE_GUNNER, 900);
        setRoleBaseSalary(PersonnelRole.VEHICLE_CREW, 900);
        setRoleBaseSalary(PersonnelRole.AEROSPACE_PILOT, 1500);
        setRoleBaseSalary(PersonnelRole.CONVENTIONAL_AIRCRAFT_PILOT, 900);
        setRoleBaseSalary(PersonnelRole.PROTOMECH_PILOT, 960);
        setRoleBaseSalary(PersonnelRole.BATTLE_ARMOUR, 960);
        setRoleBaseSalary(PersonnelRole.SOLDIER, 750);
        setRoleBaseSalary(PersonnelRole.VESSEL_PILOT, 1000);
        setRoleBaseSalary(PersonnelRole.VESSEL_GUNNER, 1000);
        setRoleBaseSalary(PersonnelRole.VESSEL_CREW, 1000);
        setRoleBaseSalary(PersonnelRole.VESSEL_NAVIGATOR, 1000);
        setRoleBaseSalary(PersonnelRole.MECH_TECH, 800);
        setRoleBaseSalary(PersonnelRole.MECHANIC, 800);
        setRoleBaseSalary(PersonnelRole.AERO_TECH, 800);
        setRoleBaseSalary(PersonnelRole.BA_TECH, 800);
        setRoleBaseSalary(PersonnelRole.ASTECH, 400);
        setRoleBaseSalary(PersonnelRole.DOCTOR, 1500);
        setRoleBaseSalary(PersonnelRole.MEDIC, 400);
        setRoleBaseSalary(PersonnelRole.ADMINISTRATOR_COMMAND, 500);
        setRoleBaseSalary(PersonnelRole.ADMINISTRATOR_LOGISTICS, 500);
        setRoleBaseSalary(PersonnelRole.ADMINISTRATOR_TRANSPORT, 500);
        setRoleBaseSalary(PersonnelRole.ADMINISTRATOR_HR, 500);
        setRoleBaseSalary(PersonnelRole.DEPENDENT, 0);
        setRoleBaseSalary(PersonnelRole.NONE, 0);

        // Marriage
        setUseManualMarriages(true);
        setUseClannerMarriages(false);
        setUsePrisonerMarriages(true);
        setMinimumMarriageAge(16);
        setCheckMutualAncestorsDepth(4);
        setLogMarriageNameChanges(false);
        setMarriageSurnameWeights(new HashMap<>());
        getMarriageSurnameWeights().put(MergingSurnameStyle.NO_CHANGE, 100);
        getMarriageSurnameWeights().put(MergingSurnameStyle.YOURS, 55);
        getMarriageSurnameWeights().put(MergingSurnameStyle.SPOUSE, 55);
        getMarriageSurnameWeights().put(MergingSurnameStyle.SPACE_YOURS, 10);
        getMarriageSurnameWeights().put(MergingSurnameStyle.BOTH_SPACE_YOURS, 5);
        getMarriageSurnameWeights().put(MergingSurnameStyle.HYP_YOURS, 30);
        getMarriageSurnameWeights().put(MergingSurnameStyle.BOTH_HYP_YOURS, 20);
        getMarriageSurnameWeights().put(MergingSurnameStyle.SPACE_SPOUSE, 10);
        getMarriageSurnameWeights().put(MergingSurnameStyle.BOTH_SPACE_SPOUSE, 5);
        getMarriageSurnameWeights().put(MergingSurnameStyle.HYP_SPOUSE, 30);
        getMarriageSurnameWeights().put(MergingSurnameStyle.BOTH_HYP_SPOUSE, 20);
        getMarriageSurnameWeights().put(MergingSurnameStyle.MALE, 500);
        getMarriageSurnameWeights().put(MergingSurnameStyle.FEMALE, 160);
        setRandomMarriageMethod(RandomMarriageMethod.NONE);
        setUseRandomSameSexMarriages(false);
        setUseRandomClannerMarriages(false);
        setUseRandomPrisonerMarriages(true);
        setRandomMarriageAgeRange(10);
        setPercentageRandomMarriageOppositeSexChance(0.00025);
        setPercentageRandomMarriageSameSexChance(0.00002);

        // Procreation
        setUseManualProcreation(true);
        setUseClannerProcreation(false);
        setUsePrisonerProcreation(true);
        setMultiplePregnancyOccurrences(50); // Hellin's Law is 89, but we make it more common so it shows up more
        setBabySurnameStyle(BabySurnameStyle.MOTHERS);
        setAssignNonPrisonerBabiesFounderTag(false);
        setAssignChildrenOfFoundersFounderTag(false);
        setDetermineFatherAtBirth(false);
        setDisplayTrueDueDate(false);
        setLogProcreation(false);
        setRandomProcreationMethod(RandomProcreationMethod.NONE);
        setUseRelationshiplessRandomProcreation(false);
        setUseRandomClannerProcreation(false);
        setUseRandomPrisonerProcreation(true);
        setPercentageRandomProcreationRelationshipChance(0.0005);
        setPercentageRandomProcreationRelationshiplessChance(0.00005);

        // Death
        setKeepMarriedNameUponSpouseDeath(true);
        //endregion Personnel Tab

        //region Finances Tab
        payForParts = false;
        payForRepairs = false;
        payForUnits = false;
        payForSalaries = false;
        payForOverhead = false;
        payForMaintain = false;
        payForTransport = false;
        sellUnits = false;
        sellParts = false;
        payForRecruitment = false;
        useLoanLimits = false;
        usePercentageMaint = false;
        infantryDontCount = false;
        usePeacetimeCost = false;
        useExtendedPartsModifier = false;
        showPeacetimeCost = false;
        setFinancialYearDuration(FinancialYearDuration.ANNUAL);
        newFinancialYearFinancesToCSVExport = false;

        // Price Multipliers
        setCommonPartPriceMultiplier(1.0);
        setInnerSphereUnitPriceMultiplier(1.0);
        setInnerSpherePartPriceMultiplier(1.0);
        setClanUnitPriceMultiplier(1.0);
        setClanPartPriceMultiplier(1.0);
        setMixedTechUnitPriceMultiplier(1.0);
        setUsedPartPriceMultipliers(0.1, 0.2, 0.3, 0.5, 0.7, 0.9);
        setDamagedPartsValueMultiplier(0.33);
        setUnrepairablePartsValueMultiplier(0.1);
        setCancelledOrderRefundMultiplier(0.5);
        //endregion Finances Tab

        //region Mercenary Tab
        equipmentContractBase = false;
        equipmentContractPercent = 5.0;
        equipmentContractSaleValue = false;
        dropshipContractPercent = 1.0;
        jumpshipContractPercent = 0.0;
        warshipContractPercent = 0.0;
        blcSaleValue = false;
        overageRepaymentInFinalPayment = false;
        //endregion Mercenary Tab

        //region Experience Tab
        scenarioXP = 1;
        killXPAward = 0;
        killsForXP = 0;
        tasksXP = 1;
        nTasksXP = 25;
        successXP = 0;
        mistakeXP = 0;
        idleXP = 0;
        monthsIdleXP = 2;
        targetIdleXP = 10;
        contractNegotiationXP = 0;
        adminXP = 0;
        adminXPPeriod = 1;
        edgeCost = 10;
        //endregion Experience Tab

        //region Skills Tab
        //endregion Skills Tab

        //region Special Abilities Tab
        //endregion Special Abilities Tab

        //region Skill Randomization Tab
        phenotypeProbabilities = new int[Phenotype.getExternalPhenotypes().size()];
        phenotypeProbabilities[Phenotype.MECHWARRIOR.getIndex()] = 95;
        phenotypeProbabilities[Phenotype.ELEMENTAL.getIndex()] = 100;
        phenotypeProbabilities[Phenotype.AEROSPACE.getIndex()] = 95;
        phenotypeProbabilities[Phenotype.VEHICLE.getIndex()] = 0;
        phenotypeProbabilities[Phenotype.PROTOMECH.getIndex()] = 95;
        phenotypeProbabilities[Phenotype.NAVAL.getIndex()] = 25;
        //endregion Skill Randomization Tab

        //region Rank System Tab
        //endregion Rank System Tab

        //region Name and Portrait Generation Tab
        useOriginFactionForNames = true;
        usePortraitForRole = new boolean[personnelRoles.length];
        Arrays.fill(usePortraitForRole, false);
        usePortraitForRole[PersonnelRole.MECHWARRIOR.ordinal()] = true;
        assignPortraitOnRoleChange = false;
        //endregion Name and Portrait Generation Tab

        //region Markets Tab
        // Personnel Market
        setPersonnelMarketType(PersonnelMarket.getTypeName(PersonnelMarket.TYPE_STRAT_OPS));
        setPersonnelMarketReportRefresh(true);
        setPersonnelMarketRandomEliteRemoval(10);
        setPersonnelMarketRandomVeteranRemoval(8);
        setPersonnelMarketRandomRegularRemoval(6);
        setPersonnelMarketRandomGreenRemoval(4);
        setPersonnelMarketRandomUltraGreenRemoval(4);
        setPersonnelMarketDylansWeight(0.3);

        // Unit Market
        setUnitMarketMethod(UnitMarketMethod.NONE);
        setUnitMarketRegionalMechVariations(true);
        setInstantUnitMarketDelivery(false);
        setUnitMarketReportRefresh(true);

        // Contract Market
        setContractMarketMethod(ContractMarketMethod.NONE);
        setContractMarketReportRefresh(true);
        //endregion Markets Tab

        //region RATs Tab
        setUseStaticRATs(false);
        setRATs("Xotl", "Total Warfare");
        setIgnoreRATEra(false);
        //endregion RATs Tab

        //region Against the Bot Tab
        useAtB = false;
        useStratCon = false;
        skillLevel = 2;

        // Unit Administration
        useShareSystem = false;
        sharesExcludeLargeCraft = false;
        sharesForAll = false;
        aeroRecruitsHaveUnits = false;
        retirementRolls = true;
        customRetirementMods = false;
        foundersNeverRetire = false;
        atbAddDependents = true;
        dependentsNeverLeave = false;
        trackUnitFatigue = false;
        useLeadership = true;
        trackOriginalUnit = false;
        useAero = false;
        useVehicles = true;
        clanVehicles = false;

        // Contract Operations
        searchRadius = 800;
        variableContractLength = false;
        mercSizeLimited = false;
        restrictPartsByMission = true;
        limitLanceWeight = true;
        limitLanceNumUnits = true;
        useStrategy = true;
        baseStrategyDeployment = 3;
        additionalStrategyDeployment = 1;
        adjustPaymentForStrategy = false;
        atbBattleChance = new int[AtBLanceRole.values().length - 1];
        atbBattleChance[AtBLanceRole.FIGHTING.ordinal()] = 40;
        atbBattleChance[AtBLanceRole.DEFENCE.ordinal()] = 20;
        atbBattleChance[AtBLanceRole.SCOUTING.ordinal()] = 60;
        atbBattleChance[AtBLanceRole.TRAINING.ordinal()] = 10;
        generateChases = true;

        // Scenarios
        doubleVehicles = false;
        opforLanceTypeMechs = 1;
        opforLanceTypeMixed = 2;
        opforLanceTypeVehicles = 3;
        opforUsesVTOLs = true;
        allowOpforAeros = false;
        opforAeroChance = 5;
        allowOpforLocalUnits = false;
        opforLocalUnitChance = 5;
        setFixedMapChance(25);
        adjustPlayerVehicles = false;
        regionalMechVariations = false;
        attachedPlayerCamouflage = true;
        playerControlsAttachedUnits = false;
        useDropShips = false;
        useWeatherConditions = true;
        useLightConditions = true;
        usePlanetaryConditions = false;
        //endregion Against the Bot Tab
    }
    //endregion Constructors

    //region General Tab
    /**
     * @return the method of unit rating to use
     */
    public UnitRatingMethod getUnitRatingMethod() {
        return unitRatingMethod;
    }

    /**
     * @param method the method of unit rating to use
     */
    public void setUnitRatingMethod(UnitRatingMethod method) {
        this.unitRatingMethod = method;
    }

    public int getManualUnitRatingModifier() {
        return manualUnitRatingModifier;
    }

    public void setManualUnitRatingModifier(int manualUnitRatingModifier) {
        this.manualUnitRatingModifier = manualUnitRatingModifier;
    }
    //endregion General Tab

    //region Repair and Maintenance Tab
    //region Repair
    //endregion Repair

    //region Maintenance
    public boolean checkMaintenance() {
        return checkMaintenance;
    }

    public void setCheckMaintenance(boolean b) {
        checkMaintenance = b;
    }

    public int getMaintenanceCycleDays() {
        return maintenanceCycleDays;
    }

    public void setMaintenanceCycleDays(int d) {
        maintenanceCycleDays = d;
    }

    public int getMaintenanceBonus() {
        return maintenanceBonus;
    }

    public void setMaintenanceBonus(int d) {
        maintenanceBonus = d;
    }

    public boolean useQualityMaintenance() {
        return useQualityMaintenance;
    }

    public void setUseQualityMaintenance(boolean b) {
        useQualityMaintenance = b;
    }

    public boolean reverseQualityNames() {
        return reverseQualityNames;
    }

    public void setReverseQualityNames(boolean b) {
        reverseQualityNames = b;
    }

    public boolean useUnofficialMaintenance() {
        return useUnofficialMaintenance;
    }

    public void setUseUnofficialMaintenance(boolean b) {
        useUnofficialMaintenance = b;
    }

    public boolean logMaintenance() {
        return logMaintenance;
    }

    public void setLogMaintenance(boolean b) {
        logMaintenance = b;
    }
    //endregion Maintenance
    //endregion Repair and Maintenance Tab

    //region Supplies and Acquisitions Tab
    //endregion Supplies and Acquisitions Tab

    //region Personnel Tab
    //region General Personnel
    public boolean useTactics() {
        return useTactics;
    }

    public void setUseTactics(final boolean useTactics) {
        this.useTactics = useTactics;
    }

    public boolean useInitiativeBonus() {
        return useInitiativeBonus;
    }

    public void setUseInitiativeBonus(final boolean useInitiativeBonus) {
        this.useInitiativeBonus = useInitiativeBonus;
    }

    public boolean useToughness() {
        return useToughness;
    }

    public void setUseToughness(final boolean useToughness) {
        this.useToughness = useToughness;
    }

    public boolean useArtillery() {
        return useArtillery;
    }

    public void setUseArtillery(final boolean useArtillery) {
        this.useArtillery = useArtillery;
    }

    public boolean useAbilities() {
        return useAbilities;
    }

    public void setUseAbilities(final boolean useAbilities) {
        this.useAbilities = useAbilities;
    }

    public boolean useEdge() {
        return useEdge;
    }

    public void setUseEdge(final boolean useEdge) {
        this.useEdge = useEdge;
    }

    public boolean useSupportEdge() {
        return useSupportEdge;
    }

    public void setUseSupportEdge(final boolean useSupportEdge) {
        this.useSupportEdge = useSupportEdge;
    }

    public boolean useImplants() {
        return useImplants;
    }

    public void setUseImplants(final boolean useImplants) {
        this.useImplants = useImplants;
    }

    public boolean useAlternativeQualityAveraging() {
        return alternativeQualityAveraging;
    }

    public void setAlternativeQualityAveraging(final boolean alternativeQualityAveraging) {
        this.alternativeQualityAveraging = alternativeQualityAveraging;
    }

    public boolean useTransfers() {
        return useTransfers;
    }

    public void setUseTransfers(final boolean useTransfers) {
        this.useTransfers = useTransfers;
    }

    public boolean isPersonnelLogSkillGain() {
        return personnelLogSkillGain;
    }

    public void setPersonnelLogSkillGain(final boolean personnelLogSkillGain) {
        this.personnelLogSkillGain = personnelLogSkillGain;
    }

    public boolean isPersonnelLogAbilityGain() {
        return personnelLogAbilityGain;
    }

    public void setPersonnelLogAbilityGain(final boolean personnelLogAbilityGain) {
        this.personnelLogAbilityGain = personnelLogAbilityGain;
    }

    public boolean isPersonnelLogEdgeGain() {
        return personnelLogEdgeGain;
    }

    public void setPersonnelLogEdgeGain(final boolean personnelLogEdgeGain) {
        this.personnelLogEdgeGain = personnelLogEdgeGain;
    }
    //endregion General Personnel

    //region Expanded Personnel Information
    /**
     * @return whether or not to use time in service
     */
    public boolean getUseTimeInService() {
        return useTimeInService;
    }

    /**
     * @param useTimeInService the new value for whether to use time in service or not
     */
    public void setUseTimeInService(final boolean useTimeInService) {
        this.useTimeInService = useTimeInService;
    }

    /**
     * @return the format to display the Time in Service in
     */
    public TimeInDisplayFormat getTimeInServiceDisplayFormat() {
        return timeInServiceDisplayFormat;
    }

    /**
     * @param timeInServiceDisplayFormat the new display format for Time in Service
     */
    public void setTimeInServiceDisplayFormat(final TimeInDisplayFormat timeInServiceDisplayFormat) {
        this.timeInServiceDisplayFormat = timeInServiceDisplayFormat;
    }

    /**
     * @return whether or not to use time in rank
     */
    public boolean getUseTimeInRank() {
        return useTimeInRank;
    }

    /**
     * @param useTimeInRank the new value for whether or not to use time in rank
     */
    public void setUseTimeInRank(final boolean useTimeInRank) {
        this.useTimeInRank = useTimeInRank;
    }

    /**
     * @return the format to display the Time in Rank in
     */
    public TimeInDisplayFormat getTimeInRankDisplayFormat() {
        return timeInRankDisplayFormat;
    }

    /**
     * @param timeInRankDisplayFormat the new display format for Time in Rank
     */
    public void setTimeInRankDisplayFormat(final TimeInDisplayFormat timeInRankDisplayFormat) {
        this.timeInRankDisplayFormat = timeInRankDisplayFormat;
    }

    /**
     * @return whether or not to track retirement dates
     */
    public boolean useRetirementDateTracking() {
        return useRetirementDateTracking;
    }

    /**
     * @param useRetirementDateTracking the new value for whether or not to track retirement dates
     */
    public void setUseRetirementDateTracking(final boolean useRetirementDateTracking) {
        this.useRetirementDateTracking = useRetirementDateTracking;
    }

    /**
     * @return whether or not to track the total earnings of personnel
     */
    public boolean isTrackTotalEarnings() {
        return trackTotalEarnings;
    }

    /**
     * @param trackTotalEarnings the new value for whether or not to track total earnings for personnel
     */
    public void setTrackTotalEarnings(final boolean trackTotalEarnings) {
        this.trackTotalEarnings = trackTotalEarnings;
    }

    /**
     * @return whether or not to track the total experience earnings of personnel
     */
    public boolean isTrackTotalXPEarnings() {
        return trackTotalXPEarnings;
    }

    /**
     * @param trackTotalXPEarnings the new value for whether or not to track total experience
     *                             earnings for personnel
     */
    public void setTrackTotalXPEarnings(final boolean trackTotalXPEarnings) {
        this.trackTotalXPEarnings = trackTotalXPEarnings;
    }

    /**
     * Gets a value indicating whether or not to show a person's origin faction when displaying
     * their details.
     */
    public boolean showOriginFaction() {
        return showOriginFaction;
    }

    /**
     * Sets a value indicating whether or not to show a person's origin faction when displaying
     * their details.
     */
    public void setShowOriginFaction(final boolean showOriginFaction) {
        this.showOriginFaction = showOriginFaction;
    }
    //endregion Expanded Personnel Information

    //region Medical
    public boolean useAdvancedMedical() {
        return useAdvancedMedical;
    }

    public void setUseAdvancedMedical(final boolean useAdvancedMedical) {
        this.useAdvancedMedical = useAdvancedMedical;
    }

    public int getHealingWaitingPeriod() {
        return healWaitingPeriod;
    }

    public void setHealingWaitingPeriod(final int healWaitingPeriod) {
        this.healWaitingPeriod = healWaitingPeriod;
    }

    public int getNaturalHealingWaitingPeriod() {
        return naturalHealingWaitingPeriod;
    }

    public void setNaturalHealingWaitingPeriod(final int naturalHealingWaitingPeriod) {
        this.naturalHealingWaitingPeriod = naturalHealingWaitingPeriod;
    }

    public int getMinimumHitsForVehicles() {
        return minimumHitsForVehicles;
    }

    public void setMinimumHitsForVehicles(final int minimumHitsForVehicles) {
        this.minimumHitsForVehicles = minimumHitsForVehicles;
    }

    public boolean useRandomHitsForVehicles() {
        return useRandomHitsForVehicles;
    }

    public void setUseRandomHitsForVehicles(final boolean useRandomHitsForVehicles) {
        this.useRandomHitsForVehicles = useRandomHitsForVehicles;
    }

    public boolean useTougherHealing() {
        return tougherHealing;
    }

    public void setTougherHealing(final boolean tougherHealing) {
        this.tougherHealing = tougherHealing;
    }
    //endregion Medical

    //region Prisoners
    public PrisonerCaptureStyle getPrisonerCaptureStyle() {
        return prisonerCaptureStyle;
    }

    public void setPrisonerCaptureStyle(final PrisonerCaptureStyle prisonerCaptureStyle) {
        this.prisonerCaptureStyle = prisonerCaptureStyle;
    }

    public PrisonerStatus getDefaultPrisonerStatus() {
        return defaultPrisonerStatus;
    }

    public void setDefaultPrisonerStatus(final PrisonerStatus defaultPrisonerStatus) {
        this.defaultPrisonerStatus = defaultPrisonerStatus;
    }

    public boolean getPrisonerBabyStatus() {
        return prisonerBabyStatus;
    }

    public void setPrisonerBabyStatus(final boolean prisonerBabyStatus) {
        this.prisonerBabyStatus = prisonerBabyStatus;
    }

    public boolean useAtBPrisonerDefection() {
        return useAtBPrisonerDefection;
    }

    public void setUseAtBPrisonerDefection(final boolean useAtBPrisonerDefection) {
        this.useAtBPrisonerDefection = useAtBPrisonerDefection;
    }

    public boolean useAtBPrisonerRansom() {
        return useAtBPrisonerRansom;
    }

    public void setUseAtBPrisonerRansom(final boolean useAtBPrisonerRansom) {
        this.useAtBPrisonerRansom = useAtBPrisonerRansom;
    }
    //endregion Prisoners

    //region Personnel Randomization
    public boolean useDylansRandomXP() {
        return useDylansRandomXP;
    }

    public void setUseDylansRandomXP(final boolean useDylansRandomXP) {
        this.useDylansRandomXP = useDylansRandomXP;
    }
    /**
     * Gets a value indicating whether or not to randomize the
     * origin of personnel.
     */
    public boolean randomizeOrigin() {
        return randomizeOrigin;
    }

    /**
     * Sets a value indicating whether or not to randomize the origin of personnel.
     * @param randomizeOrigin true for randomize, otherwise false
     */
    public void setRandomizeOrigin(final boolean randomizeOrigin) {
        this.randomizeOrigin = randomizeOrigin;
    }

    /**
     * Gets a value indicating whether or not to randomize the origin of dependents
     */
    public boolean getRandomizeDependentOrigin() {
        return randomizeDependentOrigin;
    }

    /**
     * Sets a value indicating whether or not to randomize the origin of dependents
     * @param randomizeDependentOrigin true for randomize, otherwise false
     */
    public void setRandomizeDependentOrigin(final boolean randomizeDependentOrigin) {
        this.randomizeDependentOrigin = randomizeDependentOrigin;
    }

    /**
     * Gets the search radius to use for randomizing personnel origins.
     */
    public int getOriginSearchRadius() {
        return originSearchRadius;
    }

    /**
     * Sets the search radius to use for randomizing personnel origins.
     * @param originSearchRadius The search radius.
     */
    public void setOriginSearchRadius(final int originSearchRadius) {
        this.originSearchRadius = originSearchRadius;
    }

    /**
     * Gets a value indicating whether or not to randomize origin to the planetary level, rather
     * than just the system level.
     */
    public boolean extraRandomOrigin() {
        return extraRandomOrigin;
    }

    /**
     * Sets a value indicating whether or not to randomize origin to the planetary level, rather
     * than just the system level.
     */
    public void setExtraRandomOrigin(final boolean extraRandomOrigin) {
        this.extraRandomOrigin = extraRandomOrigin;
    }

    /**
     * Gets the distance scale factor to apply when weighting random origin planets.
     */
    public double getOriginDistanceScale() {
        return originDistanceScale;
    }

    /**
     * Sets the distance scale factor to apply when weighting random origin planets
     * (should be between 0.1 and 2).
     */
    public void setOriginDistanceScale(final double originDistanceScale) {
        this.originDistanceScale = originDistanceScale;
    }
    //endregion Personnel Randomization

    //region Family
    /**
     * @return the level of familial relation to display
     */
    public FamilialRelationshipDisplayLevel getDisplayFamilyLevel() {
        return displayFamilyLevel;
    }

    /**
     * @param displayFamilyLevel the level of familial relation to display
     */
    public void setDisplayFamilyLevel(final FamilialRelationshipDisplayLevel displayFamilyLevel) {
        this.displayFamilyLevel = displayFamilyLevel;
    }
    //endregion Family

    //region Salary
    public double getSalaryCommissionMultiplier() {
        return salaryCommissionMultiplier;
    }

    public void setSalaryCommissionMultiplier(final double salaryCommissionMultiplier) {
        this.salaryCommissionMultiplier = salaryCommissionMultiplier;
    }

    public double getSalaryEnlistedMultiplier() {
        return salaryEnlistedMultiplier;
    }

    public void setSalaryEnlistedMultiplier(final double salaryEnlistedMultiplier) {
        this.salaryEnlistedMultiplier = salaryEnlistedMultiplier;
    }

    public double getSalaryAntiMekMultiplier() {
        return salaryAntiMekMultiplier;
    }

    public void setSalaryAntiMekMultiplier(final double salaryAntiMekMultiplier) {
        this.salaryAntiMekMultiplier = salaryAntiMekMultiplier;
    }

    public double getSalarySpecialistInfantryMultiplier() {
        return salarySpecialistInfantryMultiplier;
    }

    public void setSalarySpecialistInfantryMultiplier(final double salarySpecialistInfantryMultiplier) {
        this.salarySpecialistInfantryMultiplier = salarySpecialistInfantryMultiplier;
    }

    public double[] getSalaryXPMultipliers() {
        return salaryXPMultipliers;
    }

    public double getSalaryXPMultiplier(final int index) {
        return ((index < 0) || (index >= getSalaryXPMultipliers().length)) ? 1.0 : getSalaryXPMultipliers()[index];
    }

    public void setSalaryXPMultipliers(final double... salaryXPMultipliers) {
        this.salaryXPMultipliers = salaryXPMultipliers;
    }

    public void setSalaryXPMultiplier(final int index, final double multiplier) {
        if ((index < 0) || (index >= getSalaryXPMultipliers().length)) {
            return;
        }
        getSalaryXPMultipliers()[index] = multiplier;
    }

    public Money[] getRoleBaseSalaries() {
        return roleBaseSalaries;
    }

    public void setRoleBaseSalaries(final Money... roleBaseSalaries) {
        this.roleBaseSalaries = roleBaseSalaries;
    }

    public void setRoleBaseSalary(final PersonnelRole role, final double base) {
        setRoleBaseSalary(role, Money.of(base));
    }

    public void setRoleBaseSalary(final PersonnelRole role, final Money base) {
        getRoleBaseSalaries()[role.ordinal()] = base;
    }
    //endregion Salary

    //region Marriage
    /**
     * @return whether or not to use manual marriages
     */
    public boolean isUseManualMarriages() {
        return useManualMarriages;
    }

    /**
     * @param useManualMarriages whether or not to use manual marriages
     */
    public void setUseManualMarriages(final boolean useManualMarriages) {
        this.useManualMarriages = useManualMarriages;
    }

    public boolean isUseClannerMarriages() {
        return useClannerMarriages;
    }

    public void setUseClannerMarriages(final boolean useClannerMarriages) {
        this.useClannerMarriages = useClannerMarriages;
    }

    public boolean isUsePrisonerMarriages() {
        return usePrisonerMarriages;
    }

    public void setUsePrisonerMarriages(final boolean usePrisonerMarriages) {
        this.usePrisonerMarriages = usePrisonerMarriages;
    }

    /**
     * @return the minimum age a person can get married at
     */
    public int getMinimumMarriageAge() {
        return minimumMarriageAge;
    }

    /**
     * @param minimumMarriageAge the minimum age a person can get married at
     */
    public void setMinimumMarriageAge(final int minimumMarriageAge) {
        this.minimumMarriageAge = minimumMarriageAge;
    }

    /**
     * This gets the number of recursions to use when checking mutual ancestors between two personnel
     * @return the number of recursions to use
     */
    public int getCheckMutualAncestorsDepth() {
        return checkMutualAncestorsDepth;
    }

    /**
     * This sets the number of recursions to use when checking mutual ancestors between two personnel
     * @param checkMutualAncestorsDepth the number of recursions
     */
    public void setCheckMutualAncestorsDepth(final int checkMutualAncestorsDepth) {
        this.checkMutualAncestorsDepth = checkMutualAncestorsDepth;
    }

    /**
     * @return whether or not to log a name change in a marriage
     */
    public boolean isLogMarriageNameChanges() {
        return logMarriageNameChanges;
    }

    /**
     * @param logMarriageNameChanges whether to log marriage name changes or not
     */
    public void setLogMarriageNameChanges(final boolean logMarriageNameChanges) {
        this.logMarriageNameChanges = logMarriageNameChanges;
    }

    /**
     * @return the weight map of potential surname changes for weighted marriage surname generation
     */
    public Map<MergingSurnameStyle, Integer> getMarriageSurnameWeights() {
        return marriageSurnameWeights;
    }

    /**
     * @param marriageSurnameWeights the new marriage surname weight map
     */
    public void setMarriageSurnameWeights(final Map<MergingSurnameStyle, Integer> marriageSurnameWeights) {
        this.marriageSurnameWeights = marriageSurnameWeights;
    }

    public RandomMarriageMethod getRandomMarriageMethod() {
        return randomMarriageMethod;
    }

    public void setRandomMarriageMethod(final RandomMarriageMethod randomMarriageMethod) {
        this.randomMarriageMethod = randomMarriageMethod;
    }

    /**
     * @return whether or not to use random same sex marriages
     */
    public boolean isUseRandomSameSexMarriages() {
        return useRandomSameSexMarriages;
    }

    /**
     * @param useRandomSameSexMarriages whether or not to use random same sex marriages
     */
    public void setUseRandomSameSexMarriages(final boolean useRandomSameSexMarriages) {
        this.useRandomSameSexMarriages = useRandomSameSexMarriages;
    }

    public boolean isUseRandomClannerMarriages() {
        return useRandomClannerMarriages;
    }

    public void setUseRandomClannerMarriages(final boolean useRandomClannerMarriages) {
        this.useRandomClannerMarriages = useRandomClannerMarriages;
    }

    public boolean isUseRandomPrisonerMarriages() {
        return useRandomPrisonerMarriages;
    }

    public void setUseRandomPrisonerMarriages(final boolean useRandomPrisonerMarriages) {
        this.useRandomPrisonerMarriages = useRandomPrisonerMarriages;
    }

    /**
     * A random marriage can only happen between two people whose ages differ (+/-) by the returned value
     * @return the age range ages can differ (+/-)
     */
    public int getRandomMarriageAgeRange() {
        return randomMarriageAgeRange;
    }

    /**
     * A random marriage can only happen between two people whose ages differ (+/-) by this value
     * @param randomMarriageAgeRange the new maximum age range
     */
    public void setRandomMarriageAgeRange(final int randomMarriageAgeRange) {
        this.randomMarriageAgeRange = randomMarriageAgeRange;
    }

    /**
     * This gets the decimal chance (between 0 and 1) of a random opposite sex marriage occurring
     * @return the chance, with a value between 0 and 1
     */
    public double getPercentageRandomMarriageOppositeSexChance() {
        return percentageRandomMarriageOppositeSexChance;
    }

    /**
     * This sets the decimal chance (between 0 and 1) of a random opposite sex marriage occurring
     * @param percentageRandomMarriageOppositeSexChance the chance, with a value between 0 and 1
     */
    public void setPercentageRandomMarriageOppositeSexChance(final double percentageRandomMarriageOppositeSexChance) {
        this.percentageRandomMarriageOppositeSexChance = percentageRandomMarriageOppositeSexChance;
    }

    /**
     * This gets the decimal chance (between 0 and 1) of a random same sex marriage occurring
     * @return the chance, with a value between 0 and 1
     */
    public double getPercentageRandomMarriageSameSexChance() {
        return percentageRandomMarriageSameSexChance;
    }

    /**
     * This sets the decimal chance (between 0 and 1) of a random same sex marriage occurring
     * @param percentageRandomMarriageSameSexChance the chance, with a value between 0 and 1
     */
    public void setPercentageRandomMarriageSameSexChance(final double percentageRandomMarriageSameSexChance) {
        this.percentageRandomMarriageSameSexChance = percentageRandomMarriageSameSexChance;
    }
    //endregion Marriage

    //region Procreation
    public boolean isUseManualProcreation() {
        return useManualProcreation;
    }

    public void setUseManualProcreation(final boolean useManualProcreation) {
        this.useManualProcreation = useManualProcreation;
    }

    public boolean isUseClannerProcreation() {
        return useClannerProcreation;
    }

    public void setUseClannerProcreation(final boolean useClannerProcreation) {
        this.useClannerProcreation = useClannerProcreation;
    }

    public boolean isUsePrisonerProcreation() {
        return usePrisonerProcreation;
    }

    public void setUsePrisonerProcreation(final boolean usePrisonerProcreation) {
        this.usePrisonerProcreation = usePrisonerProcreation;
    }

    /**
     * @return the X occurrences for there to be a single multiple child occurrence (i.e. 1 in X)
     */
    public int getMultiplePregnancyOccurrences() {
        return multiplePregnancyOccurrences;
    }

    /**
     * @param multiplePregnancyOccurrences the number of occurrences for there to be a single
     *                                     occurrence of a multiple child pregnancy (i.e. 1 in X)
     */
    public void setMultiplePregnancyOccurrences(final int multiplePregnancyOccurrences) {
        this.multiplePregnancyOccurrences = multiplePregnancyOccurrences;
    }

    /**
     * @return what style of surname to use for a baby
     */
    public BabySurnameStyle getBabySurnameStyle() {
        return babySurnameStyle;
    }

    /**
     * @param babySurnameStyle the style of surname to use for a baby
     */
    public void setBabySurnameStyle(final BabySurnameStyle babySurnameStyle) {
        this.babySurnameStyle = babySurnameStyle;
    }

    public boolean isAssignNonPrisonerBabiesFounderTag() {
        return assignNonPrisonerBabiesFounderTag;
    }

    public void setAssignNonPrisonerBabiesFounderTag(final boolean assignNonPrisonerBabiesFounderTag) {
        this.assignNonPrisonerBabiesFounderTag = assignNonPrisonerBabiesFounderTag;
    }

    public boolean isAssignChildrenOfFoundersFounderTag() {
        return assignChildrenOfFoundersFounderTag;
    }

    public void setAssignChildrenOfFoundersFounderTag(final boolean assignChildrenOfFoundersFounderTag) {
        this.assignChildrenOfFoundersFounderTag = assignChildrenOfFoundersFounderTag;
    }

    /**
     * @return whether or not to determine the father at birth instead of at conception
     */
    public boolean isDetermineFatherAtBirth() {
        return determineFatherAtBirth;
    }

    /**
     * @param determineFatherAtBirth whether or not to determine the father at birth instead of at conception
     */
    public void setDetermineFatherAtBirth(final boolean determineFatherAtBirth) {
        this.determineFatherAtBirth = determineFatherAtBirth;
    }

    /**
     * @return whether to show the expected or actual due date for personnel
     */
    public boolean isDisplayTrueDueDate() {
        return displayTrueDueDate;
    }

    /**
     * @param displayTrueDueDate whether to show the expected or actual due date for personnel
     */
    public void setDisplayTrueDueDate(final boolean displayTrueDueDate) {
        this.displayTrueDueDate = displayTrueDueDate;
    }

    /**
     * @return whether to log procreation
     */
    public boolean isLogProcreation() {
        return logProcreation;
    }

    /**
     * @param logProcreation whether to log procreation
     */
    public void setLogProcreation(final boolean logProcreation) {
        this.logProcreation = logProcreation;
    }

    public RandomProcreationMethod getRandomProcreationMethod() {
        return randomProcreationMethod;
    }

    public void setRandomProcreationMethod(final RandomProcreationMethod randomProcreationMethod) {
        this.randomProcreationMethod = randomProcreationMethod;
    }

    /**
     * @return whether or not to use random procreation for personnel without a spouse
     */
    public boolean isUseRelationshiplessRandomProcreation() {
        return useRelationshiplessRandomProcreation;
    }

    /**
     * @param useRelationshiplessRandomProcreation whether or not to use random procreation without a spouse
     */
    public void setUseRelationshiplessRandomProcreation(final boolean useRelationshiplessRandomProcreation) {
        this.useRelationshiplessRandomProcreation = useRelationshiplessRandomProcreation;
    }

    public boolean isUseRandomClannerProcreation() {
        return useRandomClannerProcreation;
    }

    public void setUseRandomClannerProcreation(final boolean useRandomClannerProcreation) {
        this.useRandomClannerProcreation = useRandomClannerProcreation;
    }

    public boolean isUseRandomPrisonerProcreation() {
        return useRandomPrisonerProcreation;
    }

    public void setUseRandomPrisonerProcreation(final boolean useRandomPrisonerProcreation) {
        this.useRandomPrisonerProcreation = useRandomPrisonerProcreation;
    }

    /**
     * This gets the decimal chance (between 0 and 1) of random procreation occurring
     * @return the chance, with a value between 0 and 1
     */
    public double getPercentageRandomProcreationRelationshipChance() {
        return percentageRandomProcreationRelationshipChance;
    }

    /**
     * This sets the decimal chance (between 0 and 1) of random procreation occurring
     * @param percentageRandomProcreationRelationshipChance the chance, with a value between 0 and 1
     */
    public void setPercentageRandomProcreationRelationshipChance(final double percentageRandomProcreationRelationshipChance) {
        this.percentageRandomProcreationRelationshipChance = percentageRandomProcreationRelationshipChance;
    }

    /**
     * This gets the decimal chance (between 0 and 1) of random procreation occurring without a relationship
     * @return the chance, with a value between 0 and 1
     */
    public double getPercentageRandomProcreationRelationshiplessChance() {
        return percentageRandomProcreationRelationshiplessChance;
    }

    /**
     * This sets the decimal chance (between 0 and 1) of random procreation occurring without a relationship
     * @param percentageRandomProcreationRelationshiplessChance the chance, with a value between 0 and 1
     */
    public void setPercentageRandomProcreationRelationshiplessChance(final double percentageRandomProcreationRelationshiplessChance) {
        this.percentageRandomProcreationRelationshiplessChance = percentageRandomProcreationRelationshiplessChance;
    }
    //endregion Procreation

    //region Death
    /**
     * @return whether to keep ones married name upon spouse death or not
     */
    public boolean getKeepMarriedNameUponSpouseDeath() {
        return keepMarriedNameUponSpouseDeath;
    }

    /**
     * @param keepMarriedNameUponSpouseDeath whether to keep ones married name upon spouse death or not
     */
    public void setKeepMarriedNameUponSpouseDeath(final boolean keepMarriedNameUponSpouseDeath) {
        this.keepMarriedNameUponSpouseDeath = keepMarriedNameUponSpouseDeath;
    }
    //endregion Death
    //endregion Personnel Tab

    //region Finances Tab
    public boolean payForParts() {
        return payForParts;
    }

    public void setPayForParts(boolean b) {
        this.payForParts = b;
    }

    public boolean payForRepairs() {
        return payForRepairs;
    }

    public void setPayForRepairs(boolean b) {
        this.payForRepairs = b;
    }

    public boolean payForUnits() {
        return payForUnits;
    }

    public void setPayForUnits(boolean b) {
        this.payForUnits = b;
    }

    public boolean payForSalaries() {
        return payForSalaries;
    }

    public void setPayForSalaries(boolean b) {
        this.payForSalaries = b;
    }

    public boolean payForOverhead() {
        return payForOverhead;
    }

    public void setPayForOverhead(boolean b) {
        this.payForOverhead = b;
    }

    public boolean payForMaintain() {
        return payForMaintain;
    }

    public void setPayForMaintain(boolean b) {
        this.payForMaintain = b;
    }

    public boolean payForTransport() {
        return payForTransport;
    }

    public void setPayForTransport(boolean b) {
        this.payForTransport = b;
    }

    public boolean canSellUnits() {
        return sellUnits;
    }

    public void setSellUnits(boolean b) {
        this.sellUnits = b;
    }

    public boolean canSellParts() {
        return sellParts;
    }

    public void setSellParts(boolean b) {
        this.sellParts = b;
    }

    public boolean payForRecruitment() {
        return payForRecruitment;
    }

    public void setPayForRecruitment(boolean b) {
        this.payForRecruitment = b;
    }

    public boolean useLoanLimits() {
        return useLoanLimits;
    }

    public void setLoanLimits(boolean b) {
        this.useLoanLimits = b;
    }

    public boolean usePercentageMaint() {
        return usePercentageMaint;
    }

    public void setUsePercentageMaint(boolean b) {
        usePercentageMaint = b;
    }

    public boolean useInfantryDontCount() {
        return infantryDontCount;
    }

    public void setUseInfantryDontCount(boolean b) {
        infantryDontCount = b;
    }

    public boolean usePeacetimeCost() {
        return usePeacetimeCost;
    }

    public void setUsePeacetimeCost(boolean b) {
        this.usePeacetimeCost = b;
    }

    public boolean useExtendedPartsModifier() {
        return useExtendedPartsModifier;
    }

    public void setUseExtendedPartsModifier(boolean b) {
        this.useExtendedPartsModifier = b;
    }

    public boolean showPeacetimeCost() {
        return showPeacetimeCost;
    }

    public void setShowPeacetimeCost(boolean b) {
        this.showPeacetimeCost = b;
    }

    /**
     * @return the duration of a financial year
     */
    public FinancialYearDuration getFinancialYearDuration() {
        return financialYearDuration;
    }

    /**
     * @param financialYearDuration the financial year duration to set
     */
    public void setFinancialYearDuration(FinancialYearDuration financialYearDuration) {
        this.financialYearDuration = financialYearDuration;
    }

    /**
     * @return whether or not to export finances to CSV at the end of a financial year
     */
    public boolean getNewFinancialYearFinancesToCSVExport() {
        return newFinancialYearFinancesToCSVExport;
    }

    /**
     * @param b whether or not to export finances to CSV at the end of a financial year
     */
    public void setNewFinancialYearFinancesToCSVExport(boolean b) {
        newFinancialYearFinancesToCSVExport = b;
    }

    //region Price Multipliers
    public double getCommonPartPriceMultiplier() {
        return commonPartPriceMultiplier;
    }

    public void setCommonPartPriceMultiplier(final double commonPartPriceMultiplier) {
        this.commonPartPriceMultiplier = commonPartPriceMultiplier;
    }

    public double getInnerSphereUnitPriceMultiplier() {
        return innerSphereUnitPriceMultiplier;
    }

    public void setInnerSphereUnitPriceMultiplier(final double innerSphereUnitPriceMultiplier) {
        this.innerSphereUnitPriceMultiplier = innerSphereUnitPriceMultiplier;
    }

    public double getInnerSpherePartPriceMultiplier() {
        return innerSpherePartPriceMultiplier;
    }

    public void setInnerSpherePartPriceMultiplier(final double innerSpherePartPriceMultiplier) {
        this.innerSpherePartPriceMultiplier = innerSpherePartPriceMultiplier;
    }

    public double getClanUnitPriceMultiplier() {
        return clanUnitPriceMultiplier;
    }

    public void setClanUnitPriceMultiplier(final double clanUnitPriceMultiplier) {
        this.clanUnitPriceMultiplier = clanUnitPriceMultiplier;
    }

    public double getClanPartPriceMultiplier() {
        return clanPartPriceMultiplier;
    }

    public void setClanPartPriceMultiplier(final double clanPartPriceMultiplier) {
        this.clanPartPriceMultiplier = clanPartPriceMultiplier;
    }

    public double getMixedTechUnitPriceMultiplier() {
        return mixedTechUnitPriceMultiplier;
    }

    public void setMixedTechUnitPriceMultiplier(final double mixedTechUnitPriceMultiplier) {
        this.mixedTechUnitPriceMultiplier = mixedTechUnitPriceMultiplier;
    }

    public double[] getUsedPartPriceMultipliers() {
        return usedPartPriceMultipliers;
    }

    public void setUsedPartPriceMultipliers(final double... usedPartPriceMultipliers) {
        this.usedPartPriceMultipliers = usedPartPriceMultipliers;
    }

    public double getDamagedPartsValueMultiplier() {
        return damagedPartsValueMultiplier;
    }

    public void setDamagedPartsValueMultiplier(final double damagedPartsValueMultiplier) {
        this.damagedPartsValueMultiplier = damagedPartsValueMultiplier;
    }

    public double getUnrepairablePartsValueMultiplier() {
        return unrepairablePartsValueMultiplier;
    }

    public void setUnrepairablePartsValueMultiplier(final double unrepairablePartsValueMultiplier) {
        this.unrepairablePartsValueMultiplier = unrepairablePartsValueMultiplier;
    }

    public double getCancelledOrderRefundMultiplier() {
        return cancelledOrderRefundMultiplier;
    }

    public void setCancelledOrderRefundMultiplier(final double cancelledOrderRefundMultiplier) {
        this.cancelledOrderRefundMultiplier = cancelledOrderRefundMultiplier;
    }
    //endregion Price Multipliers
    //endregion Finances Tab

    //region Markets Tab
    //region Personnel Market
    public String getPersonnelMarketType() {
        return personnelMarketName;
    }

    public void setPersonnelMarketType(final String personnelMarketName) {
        this.personnelMarketName = personnelMarketName;
    }

    public boolean getPersonnelMarketReportRefresh() {
        return personnelMarketReportRefresh;
    }

    public void setPersonnelMarketReportRefresh(final boolean personnelMarketReportRefresh) {
        this.personnelMarketReportRefresh = personnelMarketReportRefresh;
    }

    public int getPersonnelMarketRandomEliteRemoval() {
        return personnelMarketRandomEliteRemoval;
    }

    public void setPersonnelMarketRandomEliteRemoval(final int personnelMarketRandomEliteRemoval) {
        this.personnelMarketRandomEliteRemoval = personnelMarketRandomEliteRemoval;
    }

    public int getPersonnelMarketRandomVeteranRemoval() {
        return personnelMarketRandomVeteranRemoval;
    }

    public void setPersonnelMarketRandomVeteranRemoval(final int personnelMarketRandomVeteranRemoval) {
        this.personnelMarketRandomVeteranRemoval = personnelMarketRandomVeteranRemoval;
    }

    public int getPersonnelMarketRandomRegularRemoval() {
        return personnelMarketRandomRegularRemoval;
    }

    public void setPersonnelMarketRandomRegularRemoval(final int personnelMarketRandomRegularRemoval) {
        this.personnelMarketRandomRegularRemoval = personnelMarketRandomRegularRemoval;
    }

    public int getPersonnelMarketRandomGreenRemoval() {
        return personnelMarketRandomGreenRemoval;
    }

    public void setPersonnelMarketRandomGreenRemoval(final int personnelMarketRandomGreenRemoval) {
        this.personnelMarketRandomGreenRemoval = personnelMarketRandomGreenRemoval;
    }

    public int getPersonnelMarketRandomUltraGreenRemoval() {
        return personnelMarketRandomUltraGreenRemoval;
    }

    public void setPersonnelMarketRandomUltraGreenRemoval(final int personnelMarketRandomUltraGreenRemoval) {
        this.personnelMarketRandomUltraGreenRemoval = personnelMarketRandomUltraGreenRemoval;
    }

    public double getPersonnelMarketDylansWeight() {
        return personnelMarketDylansWeight;
    }

    public void setPersonnelMarketDylansWeight(final double personnelMarketDylansWeight) {
        this.personnelMarketDylansWeight = personnelMarketDylansWeight;
    }
    //endregion Personnel Market

    //region Unit Market
    public UnitMarketMethod getUnitMarketMethod() {
        return unitMarketMethod;
    }

    public void setUnitMarketMethod(final UnitMarketMethod unitMarketMethod) {
        this.unitMarketMethod = unitMarketMethod;
    }

    public boolean useUnitMarketRegionalMechVariations() {
        return unitMarketRegionalMechVariations;
    }

    public void setUnitMarketRegionalMechVariations(final boolean unitMarketRegionalMechVariations) {
        this.unitMarketRegionalMechVariations = unitMarketRegionalMechVariations;
    }

    public boolean getInstantUnitMarketDelivery() {
        return instantUnitMarketDelivery;
    }

    public void setInstantUnitMarketDelivery(final boolean instantUnitMarketDelivery) {
        this.instantUnitMarketDelivery = instantUnitMarketDelivery;
    }

    public boolean getUnitMarketReportRefresh() {
        return unitMarketReportRefresh;
    }

    public void setUnitMarketReportRefresh(final boolean unitMarketReportRefresh) {
        this.unitMarketReportRefresh = unitMarketReportRefresh;
    }
    //endregion Unit Market

    //region Contract Market
    public ContractMarketMethod getContractMarketMethod() {
        return contractMarketMethod;
    }

    public void setContractMarketMethod(final ContractMarketMethod contractMarketMethod) {
        this.contractMarketMethod = contractMarketMethod;
    }

    public boolean getContractMarketReportRefresh() {
        return contractMarketReportRefresh;
    }

    public void setContractMarketReportRefresh(final boolean contractMarketReportRefresh) {
        this.contractMarketReportRefresh = contractMarketReportRefresh;
    }
    //endregion Contract Market
    //endregion Markets Tab

    //region RATs Tab
    public boolean isUseStaticRATs() {
        return useStaticRATs;
    }

    public void setUseStaticRATs(final boolean useStaticRATs) {
        this.useStaticRATs = useStaticRATs;
    }

    public String[] getRATs() {
        return rats;
    }

    public void setRATs(final String... rats) {
        this.rats = rats;
    }

    public boolean isIgnoreRATEra() {
        return ignoreRATEra;
    }

    public void setIgnoreRATEra(final boolean ignore) {
        ignoreRATEra = ignore;
    }
    //endregion RATs Tab

    public static String getTechLevelName(int lvl) {
        switch (lvl) {
            case TECH_INTRO:
                return TechConstants.T_SIMPLE_NAMES[TechConstants.T_SIMPLE_INTRO];
            case TECH_STANDARD:
                return TechConstants.T_SIMPLE_NAMES[TechConstants.T_SIMPLE_STANDARD];
            case TECH_ADVANCED:
                return TechConstants.T_SIMPLE_NAMES[TechConstants.T_SIMPLE_ADVANCED];
            case TECH_EXPERIMENTAL:
                return TechConstants.T_SIMPLE_NAMES[TechConstants.T_SIMPLE_EXPERIMENTAL];
            case TECH_UNOFFICIAL:
                return TechConstants.T_SIMPLE_NAMES[TechConstants.T_SIMPLE_UNOFFICIAL];
            default:
                return "Unknown";
        }
    }

    public static String getTransitUnitName(int unit) {
        switch (unit) {
            case TRANSIT_UNIT_DAY:
                return "Days";
            case TRANSIT_UNIT_WEEK:
                return "Weeks";
            case TRANSIT_UNIT_MONTH:
                return "Months";
            default:
                return "Unknown";
        }
    }

    public boolean useEraMods() {
        return useEraMods;
    }

    public void setEraMods(boolean b) {
        this.useEraMods = b;
    }

    public boolean useAssignedTechFirst() {
        return assignedTechFirst;
    }

    public void setAssignedTechFirst(boolean assignedTechFirst) {
        this.assignedTechFirst = assignedTechFirst;
    }

    public boolean useResetToFirstTech() {
        return resetToFirstTech;
    }

    public void setResetToFirstTech(boolean resetToFirstTech) {
        this.resetToFirstTech = resetToFirstTech;
    }

    /**
     * @return true to use the origin faction for personnel names instead of a set faction
     */
    public boolean useOriginFactionForNames() {
        return useOriginFactionForNames;
    }

    /**
     * @param useOriginFactionForNames whether to use personnel names or a set faction
     */
    public void setUseOriginFactionForNames(boolean useOriginFactionForNames) {
        this.useOriginFactionForNames = useOriginFactionForNames;
    }

    public boolean useQuirks() {
        return useQuirks;
    }

    public void setQuirks(boolean b) {
        this.useQuirks = b;
    }

    public int getScenarioXP() {
        return scenarioXP;
    }

    public void setScenarioXP(int xp) {
        scenarioXP = xp;
    }

    public int getKillsForXP() {
        return killsForXP;
    }

    public void setKillsForXP(int k) {
        killsForXP = k;
    }

    public int getKillXPAward() {
        return killXPAward;
    }

    public void setKillXPAward(int xp) {
        killXPAward = xp;
    }

    public int getNTasksXP() {
        return nTasksXP;
    }

    public void setNTasksXP(int xp) {
        nTasksXP = xp;
    }

    public int getTaskXP() {
        return tasksXP;
    }

    public void setTaskXP(int b) {
        tasksXP = b;
    }

    public int getMistakeXP() {
        return mistakeXP;
    }

    public void setMistakeXP(int b) {
        mistakeXP = b;
    }

    public int getSuccessXP() {
        return successXP;
    }

    public void setSuccessXP(int b) {
        successXP = b;
    }

    public boolean limitByYear() {
        return limitByYear;
    }

    public void setLimitByYear(boolean b) {
        limitByYear = b;
    }

    public boolean disallowExtinctStuff() {
        return disallowExtinctStuff;
    }

    public void setDisallowExtinctStuff(boolean b) {
        disallowExtinctStuff = b;
    }

    public boolean allowClanPurchases() {
        return allowClanPurchases;
    }

    public void setAllowClanPurchases(boolean b) {
        allowClanPurchases = b;
    }

    public boolean allowISPurchases() {
        return allowISPurchases;
    }

    public void setAllowISPurchases(boolean b) {
        allowISPurchases = b;
    }

    public boolean allowCanonOnly() {
        return allowCanonOnly;
    }

    public void setAllowCanonOnly(boolean b) {
        allowCanonOnly = b;
    }

    public boolean allowCanonRefitOnly() {
        return allowCanonRefitOnly;
    }

    public void setAllowCanonRefitOnly(boolean b) {
        allowCanonRefitOnly = b;
    }

    public boolean useVariableTechLevel() {
        return variableTechLevel;
    }

    public void setVariableTechLevel(boolean b) {
        variableTechLevel = b;
    }

    public void setFactionIntroDate(boolean b) {
        factionIntroDate = b;
    }

    public boolean useFactionIntroDate() {
        return factionIntroDate;
    }

    public boolean useAmmoByType() {
        return useAmmoByType;
    }

    public void setUseAmmoByType(boolean b) {
        useAmmoByType = b;
    }

    public int getTechLevel() {
        return techLevel;
    }

    public void setTechLevel(int lvl) {
        techLevel = lvl;
    }

    public int[] getPhenotypeProbabilities() {
        return phenotypeProbabilities;
    }

    public int getPhenotypeProbability(Phenotype phenotype) {
        return getPhenotypeProbabilities()[phenotype.getIndex()];
    }

    public void setPhenotypeProbability(int index, int percentage) {
        phenotypeProbabilities[index] = percentage;
    }

    public boolean[] usePortraitForRoles() {
        return usePortraitForRole;
    }

    public boolean usePortraitForRole(final PersonnelRole role) {
        return usePortraitForRoles()[role.ordinal()];
    }

    public void setUsePortraitForRole(int index, boolean b) {
        usePortraitForRole[index] = b;
    }

    public boolean getAssignPortraitOnRoleChange() {
        return assignPortraitOnRoleChange;
    }

    public void setAssignPortraitOnRoleChange(boolean b) {
        assignPortraitOnRoleChange = b;
    }

    public int getIdleXP() {
        return idleXP;
    }

    public void setIdleXP(int xp) {
        idleXP = xp;
    }

    public int getTargetIdleXP() {
        return targetIdleXP;
    }

    public void setTargetIdleXP(int xp) {
        targetIdleXP = xp;
    }

    public int getMonthsIdleXP() {
        return monthsIdleXP;
    }

    public void setMonthsIdleXP(int m) {
        monthsIdleXP = m;
    }

    public int getContractNegotiationXP() {
        return contractNegotiationXP;
    }

    public void setContractNegotiationXP(int m) {
        contractNegotiationXP = m;
    }

    public int getAdminXP() {
        return adminXP;
    }

    public void setAdminXP(int m) {
        adminXP = m;
    }

    public int getAdminXPPeriod() {
        return adminXPPeriod;
    }

    public void setAdminXPPeriod(int m) {
        adminXPPeriod = m;
    }

    public int getEdgeCost() {
        return edgeCost;
    }

    public void setEdgeCost(int b) {
        edgeCost = b;
    }

    public int getWaitingPeriod() {
        return waitingPeriod;
    }

    public void setWaitingPeriod(int d) {
        waitingPeriod = d;
    }

    public String getAcquisitionSkill() {
        return acquisitionSkill;
    }

    public void setAcquisitionSkill(String skill) {
        acquisitionSkill = skill;
    }

    public void setAcquisitionSupportStaffOnly(boolean b) {
        this.acquisitionSupportStaffOnly = b;
    }

    public boolean isAcquisitionSupportStaffOnly() {
        return acquisitionSupportStaffOnly;
    }

    public int getNDiceTransitTime() {
        return nDiceTransitTime;
    }

    public void setNDiceTransitTime(int d) {
        nDiceTransitTime = d;
    }

    public int getConstantTransitTime() {
        return constantTransitTime;
    }

    public void setConstantTransitTime(int d) {
        constantTransitTime = d;
    }

    public int getUnitTransitTime() {
        return unitTransitTime;
    }

    public void setUnitTransitTime(int d) {
        unitTransitTime = d;
    }

    public int getAcquireMosUnit() {
        return acquireMosUnit;
    }

    public void setAcquireMosUnit(int b) {
        acquireMosUnit = b;
    }

    public int getAcquireMosBonus() {
        return acquireMosBonus;
    }

    public void setAcquireMosBonus(int b) {
        acquireMosBonus = b;
    }

    public int getAcquireMinimumTimeUnit() {
        return acquireMinimumTimeUnit;
    }

    public void setAcquireMinimumTimeUnit(int b) {
        acquireMinimumTimeUnit = b;
    }

    public int getAcquireMinimumTime() {
        return acquireMinimumTime;
    }

    public void setAcquireMinimumTime(int b) {
        acquireMinimumTime = b;
    }

    public boolean usesPlanetaryAcquisition() {
        return usePlanetaryAcquisition;
    }

    public void setPlanetaryAcquisition(boolean b) {
        usePlanetaryAcquisition = b;
    }

    public PlanetaryAcquisitionFactionLimit getPlanetAcquisitionFactionLimit() {
        return planetAcquisitionFactionLimit;
    }

    public void setPlanetAcquisitionFactionLimit(final PlanetaryAcquisitionFactionLimit planetAcquisitionFactionLimit) {
        this.planetAcquisitionFactionLimit = planetAcquisitionFactionLimit;
    }

    public boolean disallowPlanetAcquisitionClanCrossover() {
        return planetAcquisitionNoClanCrossover;
    }

    public void setDisallowPlanetAcquisitionClanCrossover(boolean b) {
        planetAcquisitionNoClanCrossover = b;
    }

    public int getMaxJumpsPlanetaryAcquisition() {
        return maxJumpsPlanetaryAcquisition;
    }

    public void setMaxJumpsPlanetaryAcquisition(int m) {
        maxJumpsPlanetaryAcquisition = m;
    }

    public int getPenaltyClanPartsFroIS() {
        return penaltyClanPartsFromIS;
    }

    public void setPenaltyClanPartsFroIS(int i) {
        penaltyClanPartsFromIS = i ;
    }

    public boolean disallowClanPartsFromIS() {
        return noClanPartsFromIS;
    }

    public void setDisallowClanPartsFromIS(boolean b) {
        noClanPartsFromIS = b;
    }

    public boolean usePlanetAcquisitionVerboseReporting() {
        return planetAcquisitionVerbose;
    }

    public void setPlanetAcquisitionVerboseReporting(boolean b) {
        planetAcquisitionVerbose = b;
    }

    public double getEquipmentContractPercent() {
        return equipmentContractPercent;
    }

    public void setEquipmentContractPercent(double b) {
        equipmentContractPercent = Math.min(b, MAXIMUM_COMBAT_EQUIPMENT_PERCENT);
    }

    public boolean useEquipmentContractBase() {
        return equipmentContractBase;
    }

    public void setEquipmentContractBase(boolean b) {
        this.equipmentContractBase = b;
    }

    public boolean useEquipmentContractSaleValue() {
        return equipmentContractSaleValue;
    }

    public void setEquipmentContractSaleValue(boolean b) {
        this.equipmentContractSaleValue = b;
    }

    public double getDropshipContractPercent() {
        return dropshipContractPercent;
    }

    public void setDropshipContractPercent(double b) {
        dropshipContractPercent = Math.min(b, MAXIMUM_DROPSHIP_EQUIPMENT_PERCENT);
    }

    public double getJumpshipContractPercent() {
        return jumpshipContractPercent;
    }

    public void setJumpshipContractPercent(double b) {
        jumpshipContractPercent = Math.min(b, MAXIMUM_JUMPSHIP_EQUIPMENT_PERCENT);
    }

    public double getWarshipContractPercent() {
        return warshipContractPercent;
    }

    public void setWarshipContractPercent(double b) {
        warshipContractPercent = Math.min(b, MAXIMUM_WARSHIP_EQUIPMENT_PERCENT);
    }

    public boolean useBLCSaleValue() {
        return blcSaleValue;
    }

    public void setBLCSaleValue(boolean b) {
        this.blcSaleValue = b;
    }

    public boolean getOverageRepaymentInFinalPayment() {
        return overageRepaymentInFinalPayment;
    }

    public void setOverageRepaymentInFinalPayment(boolean overageRepaymentInFinalPayment) {
        this.overageRepaymentInFinalPayment = overageRepaymentInFinalPayment;
    }

    public int getClanAcquisitionPenalty() {
        return clanAcquisitionPenalty;
    }

    public void setClanAcquisitionPenalty(int b) {
        clanAcquisitionPenalty = b;
    }

    public int getIsAcquisitionPenalty() {
        return isAcquisitionPenalty;
    }

    public void setIsAcquisitionPenalty(int b) {
        isAcquisitionPenalty = b;
    }

    public int getPlanetTechAcquisitionBonus(int type) {
        if (type < 0 || type >= planetTechAcquisitionBonus.length) {
            return 0;
        }
        return planetTechAcquisitionBonus[type];
    }

    public void setPlanetTechAcquisitionBonus(int base, int type) {
        if (type < 0 || type >= planetTechAcquisitionBonus.length) {
            return;
        }
        this.planetTechAcquisitionBonus[type] = base;
    }

    public int getPlanetIndustryAcquisitionBonus(int type) {
        if (type < 0 || type >= planetIndustryAcquisitionBonus.length) {
            return 0;
        }
        return planetIndustryAcquisitionBonus[type];
    }

    public void setPlanetIndustryAcquisitionBonus(int base, int type) {
        if (type < 0 || type >= planetIndustryAcquisitionBonus.length) {
            return;
        }
        this.planetIndustryAcquisitionBonus[type] = base;
    }

    public int getPlanetOutputAcquisitionBonus(int type) {
        if (type < 0 || type >= planetOutputAcquisitionBonus.length) {
            return 0;
        }
        return planetOutputAcquisitionBonus[type];
    }

    public void setPlanetOutputAcquisitionBonus(int base, int type) {
        if (type < 0 || type >= planetOutputAcquisitionBonus.length) {
            return;
        }
        this.planetOutputAcquisitionBonus[type] = base;
    }

    public boolean isDestroyByMargin() {
        return destroyByMargin;
    }

    public void setDestroyByMargin(boolean b) {
        destroyByMargin = b;
    }

    public int getDestroyMargin() {
        return destroyMargin;
    }

    public void setDestroyMargin(int d) {
        destroyMargin = d;
    }

    public int getDestroyPartTarget() {
        return destroyPartTarget;
    }

    public void setDestroyPartTarget(int d) {
        destroyPartTarget = d;
    }

    public boolean useAeroSystemHits() {
        return useAeroSystemHits;
    }

    public void setUseAeroSystemHits(boolean b) {
        useAeroSystemHits = b;
    }

    public int getMaxAcquisitions() {
        return maxAcquisitions;
    }

    public void setMaxAcquisitions(int d) {
        maxAcquisitions = d;
    }

    public boolean getUseAtB() {
        return useAtB;
    }

    public void setUseAtB(boolean useAtB) {
        this.useAtB = useAtB;
    }

    public boolean getUseStratCon() {
        return useStratCon;
    }

    public void setUseStratCon(boolean useStratCon) {
        this.useStratCon = useStratCon;
    }

    public boolean getUseAero() {
        return useAero;
    }

    public void setUseAero(boolean useAero) {
        this.useAero = useAero;
    }

    public boolean getUseVehicles() {
        return useVehicles;
    }

    public void setUseVehicles(boolean useVehicles) {
        this.useVehicles = useVehicles;
    }

    public boolean getClanVehicles() {
        return clanVehicles;
    }

    public void setClanVehicles(boolean clanVehicles) {
        this.clanVehicles = clanVehicles;
    }

    public boolean getDoubleVehicles() {
        return doubleVehicles;
    }

    public void setDoubleVehicles(boolean doubleVehicles) {
        this.doubleVehicles = doubleVehicles;
    }

    public boolean getAdjustPlayerVehicles() {
        return adjustPlayerVehicles;
    }

    public int getOpforLanceTypeMechs() {
        return opforLanceTypeMechs;
    }

    public void setOpforLanceTypeMechs(int weight) {
        opforLanceTypeMechs = weight;
    }

    public int getOpforLanceTypeMixed() {
        return opforLanceTypeMixed;
    }

    public void setOpforLanceTypeMixed(int weight) {
        opforLanceTypeMixed = weight;
    }

    public int getOpforLanceTypeVehicles() {
        return opforLanceTypeVehicles;
    }

    public void setOpforLanceTypeVehicles(int weight) {
        opforLanceTypeVehicles = weight;
    }

    public boolean getOpforUsesVTOLs() {
        return opforUsesVTOLs;
    }

    public void setOpforUsesVTOLs(boolean vtol) {
        opforUsesVTOLs = vtol;
    }

    public void setAdjustPlayerVehicles(boolean adjust) {
        adjustPlayerVehicles = adjust;
    }

    public boolean getUseDropShips() {
        return useDropShips;
    }

    public void setUseDropShips(boolean useDropShips) {
        this.useDropShips = useDropShips;
    }

    public int getSkillLevel() {
        return skillLevel;
    }

    public void setSkillLevel(int level) {
        skillLevel = level;
    }

    public boolean getAeroRecruitsHaveUnits() {
        return aeroRecruitsHaveUnits;
    }

    public void setAeroRecruitsHaveUnits(boolean haveUnits) {
        aeroRecruitsHaveUnits = haveUnits;
    }

    public boolean getUseShareSystem() {
        return useShareSystem;
    }

    public boolean getSharesExcludeLargeCraft() {
        return sharesExcludeLargeCraft;
    }

    public void setSharesExcludeLargeCraft(boolean exclude) {
        sharesExcludeLargeCraft = exclude;
    }

    public boolean getSharesForAll() {
        return sharesForAll;
    }

    public void setSharesForAll(boolean set) {
        sharesForAll = set;
    }

    public boolean doRetirementRolls() {
        return retirementRolls;
    }

    public void setRetirementRolls(boolean roll) {
        retirementRolls = roll;
    }

    public boolean getCustomRetirementMods() {
        return customRetirementMods;
    }

    public void setCustomRetirementMods(boolean mods) {
        customRetirementMods = mods;
    }

    public boolean getFoundersNeverRetire() {
        return foundersNeverRetire;
    }

    public void setFoundersNeverRetire(boolean mods) {
        foundersNeverRetire = mods;
    }

    public boolean canAtBAddDependents() {
        return atbAddDependents;
    }

    public void setAtBAddDependents(boolean b) {
        atbAddDependents = b;
    }

    public boolean getDependentsNeverLeave() {
        return dependentsNeverLeave;
    }

    public void setDependentsNeverLeave(boolean b) {
        dependentsNeverLeave = b;
    }

    public boolean getTrackOriginalUnit() {
        return trackOriginalUnit;
    }

    public void setTrackOriginalUnit(boolean track) {
        trackOriginalUnit = track;
    }

    public boolean isMercSizeLimited() {
        return mercSizeLimited;
    }

    public boolean getTrackUnitFatigue() {
        return trackUnitFatigue;
    }

    public void setTrackUnitFatigue(boolean fatigue) {
        trackUnitFatigue = fatigue;
    }

    public void setMercSizeLimited(boolean limit) {
        mercSizeLimited = limit;
    }

    public void setUseShareSystem(boolean shares) {
        useShareSystem = shares;
    }

    public boolean getRegionalMechVariations() {
        return regionalMechVariations;
    }

    public void setRegionalMechVariations(boolean regionalMechVariations) {
        this.regionalMechVariations = regionalMechVariations;
    }

    public boolean getAttachedPlayerCamouflage() {
        return attachedPlayerCamouflage;
    }

    public void setAttachedPlayerCamouflage(boolean attachedPlayerCamouflage) {
        this.attachedPlayerCamouflage = attachedPlayerCamouflage;
    }

    public boolean getPlayerControlsAttachedUnits() {
        return playerControlsAttachedUnits;
    }

    public void setPlayerControlsAttachedUnits(boolean playerControlsAttachedUnits) {
        this.playerControlsAttachedUnits = playerControlsAttachedUnits;
    }

    public int getSearchRadius() {
        return searchRadius;
    }

    public void setSearchRadius(int radius) {
        searchRadius = radius;
    }

    /**
     * @param role the {@link AtBLanceRole} to get the battle chance for
     * @return the chance of having a battle for the specified role
     */
    public int getAtBBattleChance(final AtBLanceRole role) {
        return role.isUnassigned() ? 0 : atbBattleChance[role.ordinal()];
    }

    /**
     * @param role      the {@link AtBLanceRole} ordinal value
     * @param frequency the frequency to set the generation to (percent chance from 0 to 100)
     */
    public void setAtBBattleChance(int role, int frequency) {
        if (frequency < 0) {
            frequency = 0;
        } else if (frequency > 100) {
            frequency = 100;
        }

        this.atbBattleChance[role] = frequency;
    }

    public boolean generateChases() {
        return generateChases;
    }

    public void setGenerateChases(boolean generateChases) {
        this.generateChases = generateChases;
    }

    public boolean getVariableContractLength() {
        return variableContractLength;
    }

    public void setVariableContractLength(boolean variable) {
        variableContractLength = variable;
    }

    public boolean getUseWeatherConditions() {
        return useWeatherConditions;
    }

    public void setUseWeatherConditions(boolean useWeatherConditions) {
        this.useWeatherConditions = useWeatherConditions;
    }

    public boolean getUseLightConditions() {
        return useLightConditions;
    }

    public void setUseLightConditions(boolean useLightConditions) {
        this.useLightConditions = useLightConditions;
    }

    public boolean getUsePlanetaryConditions() {
        return usePlanetaryConditions;
    }

    public void setUsePlanetaryConditions(boolean usePlanetaryConditions) {
        this.usePlanetaryConditions = usePlanetaryConditions;
    }

    public boolean getUseLeadership() {
        return useLeadership;
    }

    public void setUseLeadership(boolean useLeadership) {
        this.useLeadership = useLeadership;
    }

    public boolean getUseStrategy() {
        return useStrategy;
    }

    public void setUseStrategy(boolean useStrategy) {
        this.useStrategy = useStrategy;
    }

    public int getBaseStrategyDeployment() {
        return baseStrategyDeployment;
    }

    public void setBaseStrategyDeployment(int baseStrategyDeployment) {
        this.baseStrategyDeployment = baseStrategyDeployment;
    }

    public int getAdditionalStrategyDeployment() {
        return additionalStrategyDeployment;
    }

    public void setAdditionalStrategyDeployment(int additionalStrategyDeployment) {
        this.additionalStrategyDeployment = additionalStrategyDeployment;
    }

    public boolean getAdjustPaymentForStrategy() {
        return adjustPaymentForStrategy;
    }

    public void setAdjustPaymentForStrategy(boolean adjustPaymentForStrategy) {
        this.adjustPaymentForStrategy = adjustPaymentForStrategy;
    }

    public boolean getRestrictPartsByMission() {
        return restrictPartsByMission;
    }

    public void setRestrictPartsByMission(boolean restrictPartsByMission) {
        this.restrictPartsByMission = restrictPartsByMission;
    }

    public boolean getLimitLanceWeight() {
        return limitLanceWeight;
    }

    public void setLimitLanceWeight(boolean limit) {
        limitLanceWeight = limit;
    }

    public boolean getLimitLanceNumUnits() {
        return limitLanceNumUnits;
    }

    public void setLimitLanceNumUnits(boolean limit) {
        limitLanceNumUnits = limit;
    }

    //region Mass Repair/ Mass Salvage
    public boolean massRepairUseRepair() {
        return massRepairUseRepair;
    }

    public void setMassRepairUseRepair(boolean massRepairUseRepair) {
        this.massRepairUseRepair = massRepairUseRepair;
    }

    public boolean massRepairUseSalvage() {
        return massRepairUseSalvage;
    }

    public void setMassRepairUseSalvage(boolean massRepairUseSalvage) {
        this.massRepairUseSalvage = massRepairUseSalvage;
    }

    public boolean massRepairUseExtraTime() {
        return massRepairUseExtraTime;
    }

    public void setMassRepairUseExtraTime(boolean b) {
        this.massRepairUseExtraTime = b;
    }

    public boolean massRepairUseRushJob() {
        return massRepairUseRushJob;
    }

    public void setMassRepairUseRushJob(boolean b) {
        this.massRepairUseRushJob = b;
    }

    public boolean massRepairAllowCarryover() {
        return massRepairAllowCarryover;
    }

    public void setMassRepairAllowCarryover(boolean b) {
        this.massRepairAllowCarryover = b;
    }

    public boolean massRepairOptimizeToCompleteToday() {
        return massRepairOptimizeToCompleteToday;
    }

    public void setMassRepairOptimizeToCompleteToday(boolean massRepairOptimizeToCompleteToday) {
        this.massRepairOptimizeToCompleteToday = massRepairOptimizeToCompleteToday;
    }

    public boolean massRepairScrapImpossible() {
        return massRepairScrapImpossible;
    }

    public void setMassRepairScrapImpossible(boolean b) {
        this.massRepairScrapImpossible = b;
    }

    public boolean massRepairUseAssignedTechsFirst() {
        return massRepairUseAssignedTechsFirst;
    }

    public void setMassRepairUseAssignedTechsFirst(boolean massRepairUseAssignedTechsFirst) {
        this.massRepairUseAssignedTechsFirst = massRepairUseAssignedTechsFirst;
    }

    public void setMassRepairReplacePod(boolean setMassRepairReplacePod) {
        this.massRepairReplacePod = setMassRepairReplacePod;
    }

    public boolean massRepairReplacePod() {
        return massRepairReplacePod;
    }

    public List<MassRepairOption> getMassRepairOptions() {
        return (massRepairOptions != null) ? massRepairOptions : new ArrayList<>();
    }

    public void setMassRepairOptions(List<MassRepairOption> massRepairOptions) {
        this.massRepairOptions = massRepairOptions;
    }

    public void addMassRepairOption(MassRepairOption mro) {
        if (mro.getType() == PartRepairType.UNKNOWN_LOCATION) {
            return;
        }

        getMassRepairOptions().removeIf(massRepairOption -> massRepairOption.getType() == mro.getType());
        getMassRepairOptions().add(mro);
    }
    //endregion Mass Repair/ Mass Salvage

    public void setAllowOpforAeros(boolean allowOpforAeros) {
        this.allowOpforAeros = allowOpforAeros;
    }

    public boolean getAllowOpforAeros() {
        return allowOpforAeros;
    }

    public void setAllowOpforLocalUnits(boolean allowOpforLocalUnits) {
        this.allowOpforLocalUnits = allowOpforLocalUnits;
    }

    public boolean getAllowOpforLocalUnits() {
        return allowOpforLocalUnits;
    }

    public void setOpforAeroChance(int chance) {
        this.opforAeroChance = chance;
    }

    public int getOpforAeroChance() {
        return opforAeroChance;
    }

    public void setOpforLocalUnitChance(int chance) {
        this.opforLocalUnitChance = chance;
    }

    public int getOpforLocalUnitChance() {
        return opforLocalUnitChance;
    }

    public int getFixedMapChance() {
        return fixedMapChance;
    }

    public void setFixedMapChance(int fixedMapChance) {
        this.fixedMapChance = fixedMapChance;
    }

    public void writeToXml(PrintWriter pw1, int indent) {
        pw1.println(MekHqXmlUtil.indentStr(indent) + "<campaignOptions>");
        //region General Tab
        MekHqXmlUtil.writeSimpleXmlTag(pw1, indent + 1, "manualUnitRatingModifier", getManualUnitRatingModifier());
        //endregion General Tab

        //region Repair and Maintenance Tab
        //region Maintenance
        MekHqXmlUtil.writeSimpleXmlTag(pw1, indent + 1, "logMaintenance", logMaintenance);
        //endregion Maintenance
        //endregion Repair and Maintenance Tab

        MekHqXmlUtil.writeSimpleXmlTag(pw1, indent + 1, "useFactionForNames", useOriginFactionForNames);
        MekHqXmlUtil.writeSimpleXmlTag(pw1, indent + 1, "unitRatingMethod", unitRatingMethod.name());
        MekHqXmlUtil.writeSimpleXmlTag(pw1, indent + 1, "useEraMods", useEraMods);
        MekHqXmlUtil.writeSimpleXmlTag(pw1, indent + 1, "assignedTechFirst", assignedTechFirst);
        MekHqXmlUtil.writeSimpleXmlTag(pw1, indent + 1, "resetToFirstTech", resetToFirstTech);
        MekHqXmlUtil.writeSimpleXmlTag(pw1, indent + 1, "useQuirks", useQuirks);
        MekHqXmlUtil.writeSimpleXmlTag(pw1, indent + 1, "scenarioXP", scenarioXP);
        MekHqXmlUtil.writeSimpleXmlTag(pw1, indent + 1, "killsForXP", killsForXP);
        MekHqXmlUtil.writeSimpleXmlTag(pw1, indent + 1, "killXPAward", killXPAward);
        MekHqXmlUtil.writeSimpleXmlTag(pw1, indent + 1, "nTasksXP", nTasksXP);
        MekHqXmlUtil.writeSimpleXmlTag(pw1, indent + 1, "tasksXP", tasksXP);
        MekHqXmlUtil.writeSimpleXmlTag(pw1, indent + 1, "mistakeXP", mistakeXP);
        MekHqXmlUtil.writeSimpleXmlTag(pw1, indent + 1, "successXP", successXP);
        MekHqXmlUtil.writeSimpleXmlTag(pw1, indent + 1, "idleXP", idleXP);
        MekHqXmlUtil.writeSimpleXmlTag(pw1, indent + 1, "targetIdleXP", targetIdleXP);
        MekHqXmlUtil.writeSimpleXmlTag(pw1, indent + 1, "monthsIdleXP", monthsIdleXP);
        MekHqXmlUtil.writeSimpleXmlTag(pw1, indent + 1, "contractNegotiationXP", contractNegotiationXP);
        MekHqXmlUtil.writeSimpleXmlTag(pw1, indent + 1, "adminWeeklyXP", adminXP);
        MekHqXmlUtil.writeSimpleXmlTag(pw1, indent + 1, "adminXPPeriod", adminXPPeriod);
        MekHqXmlUtil.writeSimpleXmlTag(pw1, indent + 1, "edgeCost", edgeCost);
        MekHqXmlUtil.writeSimpleXmlTag(pw1, indent + 1, "limitByYear", limitByYear);
        MekHqXmlUtil.writeSimpleXmlTag(pw1, indent + 1, "disallowExtinctStuff", disallowExtinctStuff);
        MekHqXmlUtil.writeSimpleXmlTag(pw1, indent + 1, "allowClanPurchases", allowClanPurchases);
        MekHqXmlUtil.writeSimpleXmlTag(pw1, indent + 1, "allowISPurchases", allowISPurchases);
        MekHqXmlUtil.writeSimpleXmlTag(pw1, indent + 1, "allowCanonOnly", allowCanonOnly);
        MekHqXmlUtil.writeSimpleXmlTag(pw1, indent + 1, "allowCanonRefitOnly", allowCanonRefitOnly);
        MekHqXmlUtil.writeSimpleXmlTag(pw1, indent + 1, "variableTechLevel", variableTechLevel);
        MekHqXmlUtil.writeSimpleXmlTag(pw1, indent + 1, "factionIntroDate", factionIntroDate);
        MekHqXmlUtil.writeSimpleXmlTag(pw1, indent + 1, "useAmmoByType", useAmmoByType);
        MekHqXmlUtil.writeSimpleXmlTag(pw1, indent + 1, "waitingPeriod", waitingPeriod);
        MekHqXmlUtil.writeSimpleXmlTag(pw1, indent + 1, "acquisitionSkill", acquisitionSkill);
        MekHqXmlUtil.writeSimpleXmlTag(pw1, indent + 1, "acquisitionSupportStaffOnly", acquisitionSupportStaffOnly);
        MekHqXmlUtil.writeSimpleXmlTag(pw1, indent + 1, "techLevel", techLevel);
        MekHqXmlUtil.writeSimpleXmlTag(pw1, indent + 1, "nDiceTransitTime", nDiceTransitTime);
        MekHqXmlUtil.writeSimpleXmlTag(pw1, indent + 1, "constantTransitTime", constantTransitTime);
        MekHqXmlUtil.writeSimpleXmlTag(pw1, indent + 1, "unitTransitTime", unitTransitTime);
        MekHqXmlUtil.writeSimpleXmlTag(pw1, indent + 1, "acquireMosBonus", acquireMosBonus);
        MekHqXmlUtil.writeSimpleXmlTag(pw1, indent + 1, "acquireMosUnit", acquireMosUnit);
        MekHqXmlUtil.writeSimpleXmlTag(pw1, indent + 1, "acquireMinimumTime", acquireMinimumTime);
        MekHqXmlUtil.writeSimpleXmlTag(pw1, indent + 1, "acquireMinimumTimeUnit", acquireMinimumTimeUnit);
        MekHqXmlUtil.writeSimpleXmlTag(pw1, indent + 1, "usePlanetaryAcquisition", usePlanetaryAcquisition);
        MekHqXmlUtil.writeSimpleXmlTag(pw1, indent + 1, "planetAcquisitionFactionLimit", getPlanetAcquisitionFactionLimit().name());
        MekHqXmlUtil.writeSimpleXmlTag(pw1, indent + 1, "planetAcquisitionNoClanCrossover", planetAcquisitionNoClanCrossover);
        MekHqXmlUtil.writeSimpleXmlTag(pw1, indent + 1, "noClanPartsFromIS", noClanPartsFromIS);
        MekHqXmlUtil.writeSimpleXmlTag(pw1, indent + 1, "penaltyClanPartsFromIS", penaltyClanPartsFromIS);
        MekHqXmlUtil.writeSimpleXmlTag(pw1, indent + 1, "planetAcquisitionVerbose", planetAcquisitionVerbose);
        MekHqXmlUtil.writeSimpleXmlTag(pw1, indent + 1, "maxJumpsPlanetaryAcquisition", maxJumpsPlanetaryAcquisition);
        MekHqXmlUtil.writeSimpleXmlTag(pw1, indent + 1, "equipmentContractPercent", equipmentContractPercent);
        MekHqXmlUtil.writeSimpleXmlTag(pw1, indent + 1, "dropshipContractPercent", dropshipContractPercent);
        MekHqXmlUtil.writeSimpleXmlTag(pw1, indent + 1, "jumpshipContractPercent", jumpshipContractPercent);
        MekHqXmlUtil.writeSimpleXmlTag(pw1, indent + 1, "warshipContractPercent", warshipContractPercent);
        MekHqXmlUtil.writeSimpleXmlTag(pw1, indent + 1, "equipmentContractBase", equipmentContractBase);
        MekHqXmlUtil.writeSimpleXmlTag(pw1, indent + 1, "equipmentContractSaleValue", equipmentContractSaleValue);
        MekHqXmlUtil.writeSimpleXmlTag(pw1, indent + 1, "blcSaleValue", blcSaleValue);
        MekHqXmlUtil.writeSimpleXmlTag(pw1, indent + 1, "overageRepaymentInFinalPayment", overageRepaymentInFinalPayment);
        MekHqXmlUtil.writeSimpleXmlTag(pw1, indent + 1, "clanAcquisitionPenalty", clanAcquisitionPenalty);
        MekHqXmlUtil.writeSimpleXmlTag(pw1, indent + 1, "isAcquisitionPenalty", isAcquisitionPenalty);
        MekHqXmlUtil.writeSimpleXmlTag(pw1, indent + 1, "destroyByMargin", destroyByMargin);
        MekHqXmlUtil.writeSimpleXmlTag(pw1, indent + 1, "destroyMargin", destroyMargin);
        MekHqXmlUtil.writeSimpleXmlTag(pw1, indent + 1, "destroyPartTarget", destroyPartTarget);
        MekHqXmlUtil.writeSimpleXmlTag(pw1, indent + 1, "useAeroSystemHits", useAeroSystemHits);
        MekHqXmlUtil.writeSimpleXmlTag(pw1, indent + 1, "maintenanceCycleDays", maintenanceCycleDays);
        MekHqXmlUtil.writeSimpleXmlTag(pw1, indent + 1, "maintenanceBonus", maintenanceBonus);
        MekHqXmlUtil.writeSimpleXmlTag(pw1, indent + 1, "useQualityMaintenance", useQualityMaintenance);
        MekHqXmlUtil.writeSimpleXmlTag(pw1, indent + 1, "reverseQualityNames", reverseQualityNames);
        MekHqXmlUtil.writeSimpleXmlTag(pw1, indent + 1, "useUnofficalMaintenance", useUnofficialMaintenance);
        MekHqXmlUtil.writeSimpleXmlTag(pw1, indent + 1, "checkMaintenance", checkMaintenance);
        MekHqXmlUtil.writeSimpleXmlTag(pw1, indent + 1, "maxAcquisitions", maxAcquisitions);

        //region Personnel Tab
        //region General Personnel
        MekHqXmlUtil.writeSimpleXMLTag(pw1, ++indent, "useTactics", useTactics());
        MekHqXmlUtil.writeSimpleXMLTag(pw1, indent, "useInitiativeBonus", useInitiativeBonus());
        MekHqXmlUtil.writeSimpleXMLTag(pw1, indent, "useToughness", useToughness());
        MekHqXmlUtil.writeSimpleXMLTag(pw1, indent, "useArtillery", useArtillery());
        MekHqXmlUtil.writeSimpleXMLTag(pw1, indent, "useAbilities", useAbilities());
        MekHqXmlUtil.writeSimpleXMLTag(pw1, indent, "useEdge", useEdge());
        MekHqXmlUtil.writeSimpleXMLTag(pw1, indent, "useSupportEdge", useSupportEdge());
        MekHqXmlUtil.writeSimpleXMLTag(pw1, indent, "useImplants", useImplants());
        MekHqXmlUtil.writeSimpleXMLTag(pw1, indent, "alternativeQualityAveraging", useAlternativeQualityAveraging());
        MekHqXmlUtil.writeSimpleXMLTag(pw1, indent, "useTransfers", useTransfers());
        MekHqXmlUtil.writeSimpleXMLTag(pw1, indent, "personnelLogSkillGain", isPersonnelLogSkillGain());
        MekHqXmlUtil.writeSimpleXMLTag(pw1, indent, "personnelLogAbilityGain", isPersonnelLogAbilityGain());
        MekHqXmlUtil.writeSimpleXMLTag(pw1, indent, "personnelLogEdgeGain", isPersonnelLogEdgeGain());
        //endregion General Personnel

        //region Expanded Personnel Information
        MekHqXmlUtil.writeSimpleXMLTag(pw1, indent, "useTimeInService", getUseTimeInService());
        MekHqXmlUtil.writeSimpleXMLTag(pw1, indent, "timeInServiceDisplayFormat", getTimeInServiceDisplayFormat().name());
        MekHqXmlUtil.writeSimpleXMLTag(pw1, indent, "useTimeInRank", getUseTimeInRank());
        MekHqXmlUtil.writeSimpleXMLTag(pw1, indent, "timeInRankDisplayFormat", getTimeInRankDisplayFormat().name());
        MekHqXmlUtil.writeSimpleXMLTag(pw1, indent, "useRetirementDateTracking", useRetirementDateTracking());
        MekHqXmlUtil.writeSimpleXMLTag(pw1, indent, "trackTotalEarnings", isTrackTotalEarnings());
        MekHqXmlUtil.writeSimpleXMLTag(pw1, indent, "trackTotalXPEarnings", isTrackTotalXPEarnings());
        MekHqXmlUtil.writeSimpleXMLTag(pw1, indent, "showOriginFaction", showOriginFaction());
        //endregion Expanded Personnel Information

        //region Medical
        MekHqXmlUtil.writeSimpleXMLTag(pw1, indent, "useAdvancedMedical", useAdvancedMedical());
        MekHqXmlUtil.writeSimpleXMLTag(pw1, indent, "healWaitingPeriod", getHealingWaitingPeriod());
        MekHqXmlUtil.writeSimpleXMLTag(pw1, indent, "naturalHealingWaitingPeriod", getNaturalHealingWaitingPeriod());
        MekHqXmlUtil.writeSimpleXMLTag(pw1, indent, "minimumHitsForVehicles", getMinimumHitsForVehicles());
        MekHqXmlUtil.writeSimpleXMLTag(pw1, indent, "useRandomHitsForVehicles", useRandomHitsForVehicles());
        MekHqXmlUtil.writeSimpleXMLTag(pw1, indent, "tougherHealing", useTougherHealing());
        //endregion Medical

        //region Prisoners
        MekHqXmlUtil.writeSimpleXMLTag(pw1, indent, "prisonerCaptureStyle", getPrisonerCaptureStyle().name());
        MekHqXmlUtil.writeSimpleXMLTag(pw1, indent, "defaultPrisonerStatus", getDefaultPrisonerStatus().name());
        MekHqXmlUtil.writeSimpleXMLTag(pw1, indent, "prisonerBabyStatus", getPrisonerBabyStatus());
        MekHqXmlUtil.writeSimpleXMLTag(pw1, indent, "useAtBPrisonerDefection", useAtBPrisonerDefection());
        MekHqXmlUtil.writeSimpleXMLTag(pw1, indent, "useAtBPrisonerRansom", useAtBPrisonerRansom());
        //endregion Prisoners

        //region Personnel Randomization
        MekHqXmlUtil.writeSimpleXMLTag(pw1, indent, "useDylansRandomXP", useDylansRandomXP());
        MekHqXmlUtil.writeSimpleXMLTag(pw1, indent, "randomizeOrigin", randomizeOrigin());
        MekHqXmlUtil.writeSimpleXMLTag(pw1, indent, "randomizeDependentOrigin", getRandomizeDependentOrigin());
        MekHqXmlUtil.writeSimpleXMLTag(pw1, indent, "originSearchRadius", getOriginSearchRadius());
        MekHqXmlUtil.writeSimpleXMLTag(pw1, indent, "extraRandomOrigin", extraRandomOrigin());
        MekHqXmlUtil.writeSimpleXMLTag(pw1, indent, "originDistanceScale", getOriginDistanceScale());
        //endregion Personnel Randomization

        //region Family
        MekHqXmlUtil.writeSimpleXMLTag(pw1, indent, "displayFamilyLevel", getDisplayFamilyLevel().name());
        //endregion Family

        //region Salary
        MekHqXmlUtil.writeSimpleXMLTag(pw1, indent, "salaryCommissionMultiplier", getSalaryCommissionMultiplier());
        MekHqXmlUtil.writeSimpleXMLTag(pw1, indent, "salaryEnlistedMultiplier", getSalaryEnlistedMultiplier());
        MekHqXmlUtil.writeSimpleXMLTag(pw1, indent, "salaryAntiMekMultiplier", getSalaryAntiMekMultiplier());
        MekHqXmlUtil.writeSimpleXMLTag(pw1, indent, "salarySpecialistInfantryMultiplier", getSalarySpecialistInfantryMultiplier());
        MekHqXmlUtil.writeSimpleXMLTag(pw1, indent, "salaryXPMultiplier", getSalaryXPMultipliers());
        MekHqXmlUtil.writeSimpleXMLTag(pw1, indent, "salaryTypeBase", Utilities.printMoneyArray(getRoleBaseSalaries()));
        //endregion Salary

        //region Marriage
        MekHqXmlUtil.writeSimpleXMLTag(pw1, indent, "useManualMarriages", isUseManualMarriages());
        MekHqXmlUtil.writeSimpleXMLTag(pw1, indent, "useClannerMarriages", isUseClannerMarriages());
        MekHqXmlUtil.writeSimpleXMLTag(pw1, indent, "usePrisonerMarriages", isUsePrisonerMarriages());
        MekHqXmlUtil.writeSimpleXMLTag(pw1, indent, "minimumMarriageAge", getMinimumMarriageAge());
        MekHqXmlUtil.writeSimpleXMLTag(pw1, indent, "checkMutualAncestorsDepth", getCheckMutualAncestorsDepth());
        MekHqXmlUtil.writeSimpleXMLTag(pw1, indent, "logMarriageNameChanges", isLogMarriageNameChanges());
        MekHqXmlUtil.writeSimpleXMLOpenTag(pw1, indent++, "marriageSurnameWeights");
        for (final Map.Entry<MergingSurnameStyle, Integer> entry : getMarriageSurnameWeights().entrySet()) {
            MekHqXmlUtil.writeSimpleXMLTag(pw1, indent, entry.getKey().name(), entry.getValue());
        }
        MekHqXmlUtil.writeSimpleXMLCloseTag(pw1, --indent, "marriageSurnameWeights");
        MekHqXmlUtil.writeSimpleXMLTag(pw1, indent, "randomMarriageMethod", getRandomMarriageMethod().name());
        MekHqXmlUtil.writeSimpleXMLTag(pw1, indent, "useRandomSameSexMarriages", isUseRandomSameSexMarriages());
        MekHqXmlUtil.writeSimpleXMLTag(pw1, indent, "useRandomClannerMarriages", isUseRandomClannerMarriages());
        MekHqXmlUtil.writeSimpleXMLTag(pw1, indent, "useRandomPrisonerMarriages", isUseRandomPrisonerMarriages());
        MekHqXmlUtil.writeSimpleXMLTag(pw1, indent, "randomMarriageAgeRange", getRandomMarriageAgeRange());
        MekHqXmlUtil.writeSimpleXMLTag(pw1, indent, "percentageRandomMarriageOppositeSexChance", getPercentageRandomMarriageOppositeSexChance());
        MekHqXmlUtil.writeSimpleXMLTag(pw1, indent, "percentageRandomMarriageSameSexChance", getPercentageRandomMarriageSameSexChance());
        //endregion Marriage

        //region Procreation
        MekHqXmlUtil.writeSimpleXMLTag(pw1, indent, "useManualProcreation", isUseManualProcreation());
        MekHqXmlUtil.writeSimpleXMLTag(pw1, indent, "useClannerProcreation", isUseClannerProcreation());
        MekHqXmlUtil.writeSimpleXMLTag(pw1, indent, "usePrisonerProcreation", isUsePrisonerProcreation());
        MekHqXmlUtil.writeSimpleXMLTag(pw1, indent, "multiplePregnancyOccurrences", getMultiplePregnancyOccurrences());
        MekHqXmlUtil.writeSimpleXMLTag(pw1, indent, "babySurnameStyle", getBabySurnameStyle().name());
        MekHqXmlUtil.writeSimpleXMLTag(pw1, indent, "assignNonPrisonerBabiesFounderTag", isAssignNonPrisonerBabiesFounderTag());
        MekHqXmlUtil.writeSimpleXMLTag(pw1, indent, "assignChildrenOfFoundersFounderTag", isAssignChildrenOfFoundersFounderTag());
        MekHqXmlUtil.writeSimpleXMLTag(pw1, indent, "determineFatherAtBirth", isDetermineFatherAtBirth());
        MekHqXmlUtil.writeSimpleXMLTag(pw1, indent, "displayTrueDueDate", isDisplayTrueDueDate());
        MekHqXmlUtil.writeSimpleXMLTag(pw1, indent, "logProcreation", isLogProcreation());
        MekHqXmlUtil.writeSimpleXMLTag(pw1, indent, "randomProcreationMethod", getRandomProcreationMethod().name());
        MekHqXmlUtil.writeSimpleXMLTag(pw1, indent, "useRelationshiplessRandomProcreation", isUseRelationshiplessRandomProcreation());
        MekHqXmlUtil.writeSimpleXMLTag(pw1, indent, "useRandomClannerProcreation", isUseRandomClannerProcreation());
        MekHqXmlUtil.writeSimpleXMLTag(pw1, indent, "useRandomPrisonerProcreation", isUseRandomPrisonerProcreation());
        MekHqXmlUtil.writeSimpleXMLTag(pw1, indent, "percentageRandomProcreationRelationshipChance", getPercentageRandomProcreationRelationshipChance());
        MekHqXmlUtil.writeSimpleXMLTag(pw1, indent, "percentageRandomProcreationRelationshiplessChance", getPercentageRandomProcreationRelationshiplessChance());
        //endregion Procreation

        //region Death
        MekHqXmlUtil.writeSimpleXMLTag(pw1, indent, "keepMarriedNameUponSpouseDeath", getKeepMarriedNameUponSpouseDeath());
        //endregion Death
        //endregion Personnel Tab

        //region Finances Tab
        MekHqXmlUtil.writeSimpleXmlTag(pw1, indent, "payForParts", payForParts);
        MekHqXmlUtil.writeSimpleXmlTag(pw1, indent, "payForRepairs", payForRepairs);
        MekHqXmlUtil.writeSimpleXmlTag(pw1, indent, "payForUnits", payForUnits);
        MekHqXmlUtil.writeSimpleXmlTag(pw1, indent, "payForSalaries", payForSalaries);
        MekHqXmlUtil.writeSimpleXmlTag(pw1, indent, "payForOverhead", payForOverhead);
        MekHqXmlUtil.writeSimpleXmlTag(pw1, indent, "payForMaintain", payForMaintain);
        MekHqXmlUtil.writeSimpleXmlTag(pw1, indent, "payForTransport", payForTransport);
        MekHqXmlUtil.writeSimpleXmlTag(pw1, indent, "sellUnits", sellUnits);
        MekHqXmlUtil.writeSimpleXmlTag(pw1, indent, "sellParts", sellParts);
        MekHqXmlUtil.writeSimpleXmlTag(pw1, indent, "payForRecruitment", payForRecruitment);
        MekHqXmlUtil.writeSimpleXmlTag(pw1, indent, "useLoanLimits", useLoanLimits);
        MekHqXmlUtil.writeSimpleXmlTag(pw1, indent, "usePercentageMaint", usePercentageMaint);
        MekHqXmlUtil.writeSimpleXmlTag(pw1, indent, "infantryDontCount", infantryDontCount);
        MekHqXmlUtil.writeSimpleXmlTag(pw1, indent, "usePeacetimeCost", usePeacetimeCost);
        MekHqXmlUtil.writeSimpleXmlTag(pw1, indent, "useExtendedPartsModifier", useExtendedPartsModifier);
        MekHqXmlUtil.writeSimpleXmlTag(pw1, indent, "showPeacetimeCost", showPeacetimeCost);
        MekHqXmlUtil.writeSimpleXmlTag(pw1, indent, "financialYearDuration", financialYearDuration.name());
        MekHqXmlUtil.writeSimpleXmlTag(pw1, indent, "newFinancialYearFinancesToCSVExport", newFinancialYearFinancesToCSVExport);

        //region Price Multipliers
        MekHqXmlUtil.writeSimpleXmlTag(pw1, indent, "commonPartPriceMultiplier", getCommonPartPriceMultiplier());
        MekHqXmlUtil.writeSimpleXmlTag(pw1, indent, "innerSphereUnitPriceMultiplier", getInnerSphereUnitPriceMultiplier());
        MekHqXmlUtil.writeSimpleXmlTag(pw1, indent, "innerSpherePartPriceMultiplier", getInnerSpherePartPriceMultiplier());
        MekHqXmlUtil.writeSimpleXmlTag(pw1, indent, "clanUnitPriceMultiplier", getClanUnitPriceMultiplier());
        MekHqXmlUtil.writeSimpleXmlTag(pw1, indent, "clanPartPriceMultiplier", getClanPartPriceMultiplier());
        MekHqXmlUtil.writeSimpleXmlTag(pw1, indent, "mixedTechUnitPriceMultiplier", getMixedTechUnitPriceMultiplier());
        MekHqXmlUtil.writeSimpleXMLTag(pw1, indent, "usedPartPriceMultipliers", getUsedPartPriceMultipliers());
        MekHqXmlUtil.writeSimpleXmlTag(pw1, indent, "damagedPartsValueMultiplier", getDamagedPartsValueMultiplier());
        MekHqXmlUtil.writeSimpleXmlTag(pw1, indent, "unrepairablePartsValueMultiplier", getUnrepairablePartsValueMultiplier());
        MekHqXmlUtil.writeSimpleXmlTag(pw1, indent, "cancelledOrderRefundMultiplier", getCancelledOrderRefundMultiplier());
        //endregion Price Multipliers
        //endregion Finances Tab

        //region Markets Tab
        //region Personnel Market
        MekHqXmlUtil.writeSimpleXMLTag(pw1, indent, "personnelMarketName", getPersonnelMarketType());
        MekHqXmlUtil.writeSimpleXMLTag(pw1, indent, "personnelMarketReportRefresh", getPersonnelMarketReportRefresh());
        MekHqXmlUtil.writeSimpleXMLTag(pw1, indent, "personnelMarketRandomEliteRemoval", getPersonnelMarketRandomEliteRemoval());
        MekHqXmlUtil.writeSimpleXMLTag(pw1, indent, "personnelMarketRandomVeteranRemoval", getPersonnelMarketRandomVeteranRemoval());
        MekHqXmlUtil.writeSimpleXMLTag(pw1, indent, "personnelMarketRandomRegularRemoval", getPersonnelMarketRandomRegularRemoval());
        MekHqXmlUtil.writeSimpleXMLTag(pw1, indent, "personnelMarketRandomGreenRemoval", getPersonnelMarketRandomGreenRemoval());
        MekHqXmlUtil.writeSimpleXMLTag(pw1, indent, "personnelMarketRandomUltraGreenRemoval", getPersonnelMarketRandomUltraGreenRemoval());
        MekHqXmlUtil.writeSimpleXMLTag(pw1, indent, "personnelMarketDylansWeight", getPersonnelMarketDylansWeight());
        //endregion Personnel Market

        //region Unit Market
        MekHqXmlUtil.writeSimpleXMLTag(pw1, indent, "unitMarketMethod", getUnitMarketMethod().name());
        MekHqXmlUtil.writeSimpleXMLTag(pw1, indent, "unitMarketRegionalMechVariations", useUnitMarketRegionalMechVariations());
        MekHqXmlUtil.writeSimpleXMLTag(pw1, indent, "instantUnitMarketDelivery", getInstantUnitMarketDelivery());
        MekHqXmlUtil.writeSimpleXMLTag(pw1, indent, "unitMarketReportRefresh", getUnitMarketReportRefresh());
        //endregion Unit Market

        //region Contract Market
        MekHqXmlUtil.writeSimpleXMLTag(pw1, indent, "contractMarketMethod", getContractMarketMethod().name());
        MekHqXmlUtil.writeSimpleXMLTag(pw1, indent, "contractMarketReportRefresh", getContractMarketReportRefresh());
        //endregion Contract Market
        //endregion Markets Tab

        //region RATs Tab
        MekHqXmlUtil.writeSimpleXMLTag(pw1, indent, "useStaticRATs", isUseStaticRATs());
        MekHqXmlUtil.writeSimpleXMLTag(pw1, indent, "rats", getRATs());
        MekHqXmlUtil.writeSimpleXMLTag(pw1, indent--, "ignoreRATEra", isIgnoreRATEra());
        //endregion RATs Tab

        pw1.println(MekHqXmlUtil.indentStr(indent + 1)
                + "<phenotypeProbabilities>"
                + StringUtils.join(phenotypeProbabilities, ',')
                + "</phenotypeProbabilities>");
        MekHqXmlUtil.writeSimpleXmlTag(pw1, indent + 1, "useAtB", useAtB);
        MekHqXmlUtil.writeSimpleXmlTag(pw1, indent + 1, "useStratCon", useStratCon);
        MekHqXmlUtil.writeSimpleXmlTag(pw1, indent + 1, "useAero", useAero);
        MekHqXmlUtil.writeSimpleXmlTag(pw1, indent + 1, "useVehicles", useVehicles);
        MekHqXmlUtil.writeSimpleXmlTag(pw1, indent + 1, "clanVehicles", clanVehicles);
        MekHqXmlUtil.writeSimpleXmlTag(pw1, indent + 1, "doubleVehicles", doubleVehicles);
        MekHqXmlUtil.writeSimpleXmlTag(pw1, indent + 1, "adjustPlayerVehicles", adjustPlayerVehicles);
        MekHqXmlUtil.writeSimpleXmlTag(pw1, indent + 1, "opforLanceTypeMechs", opforLanceTypeMechs);
        MekHqXmlUtil.writeSimpleXmlTag(pw1, indent + 1, "opforLanceTypeMixed", opforLanceTypeMixed);
        MekHqXmlUtil.writeSimpleXmlTag(pw1, indent + 1, "opforLanceTypeVehicles", opforLanceTypeVehicles);
        MekHqXmlUtil.writeSimpleXmlTag(pw1, indent + 1, "opforUsesVTOLs", opforUsesVTOLs);
        MekHqXmlUtil.writeSimpleXmlTag(pw1, indent + 1, "useDropShips", useDropShips);
        MekHqXmlUtil.writeSimpleXmlTag(pw1, indent + 1, "skillLevel", skillLevel);
        MekHqXmlUtil.writeSimpleXmlTag(pw1, indent + 1, "aeroRecruitsHaveUnits", aeroRecruitsHaveUnits);
        MekHqXmlUtil.writeSimpleXmlTag(pw1, indent + 1, "useShareSystem", useShareSystem);
        MekHqXmlUtil.writeSimpleXmlTag(pw1, indent + 1, "sharesExcludeLargeCraft", sharesExcludeLargeCraft);
        MekHqXmlUtil.writeSimpleXmlTag(pw1, indent + 1, "sharesForAll", sharesForAll);
        MekHqXmlUtil.writeSimpleXmlTag(pw1, indent + 1, "retirementRolls", retirementRolls);
        MekHqXmlUtil.writeSimpleXmlTag(pw1, indent + 1, "customRetirementMods", customRetirementMods);
        MekHqXmlUtil.writeSimpleXmlTag(pw1, indent + 1, "foundersNeverRetire", foundersNeverRetire);
        MekHqXmlUtil.writeSimpleXmlTag(pw1, indent + 1, "atbAddDependents", atbAddDependents);
        MekHqXmlUtil.writeSimpleXmlTag(pw1, indent + 1, "dependentsNeverLeave", dependentsNeverLeave);
        MekHqXmlUtil.writeSimpleXmlTag(pw1, indent + 1, "trackUnitFatigue", trackUnitFatigue);
        MekHqXmlUtil.writeSimpleXmlTag(pw1, indent + 1, "mercSizeLimited", mercSizeLimited);
        MekHqXmlUtil.writeSimpleXmlTag(pw1, indent + 1, "trackOriginalUnit", trackOriginalUnit);
        MekHqXmlUtil.writeSimpleXmlTag(pw1, indent + 1, "regionalMechVariations", regionalMechVariations);
        MekHqXmlUtil.writeSimpleXmlTag(pw1, indent + 1, "attachedPlayerCamouflage", attachedPlayerCamouflage);
        MekHqXmlUtil.writeSimpleXmlTag(pw1, indent + 1, "playerControlsAttachedUnits", playerControlsAttachedUnits);
        MekHqXmlUtil.writeSimpleXmlTag(pw1, indent + 1, "searchRadius", searchRadius);
        pw1.println(MekHqXmlUtil.indentStr(indent + 1)
                + "<atbBattleChance>"
                + StringUtils.join(atbBattleChance, ',')
                + "</atbBattleChance>");
        MekHqXmlUtil.writeSimpleXmlTag(pw1, indent + 1, "generateChases", generateChases);
        MekHqXmlUtil.writeSimpleXmlTag(pw1, indent + 1, "variableContractLength", variableContractLength);
        MekHqXmlUtil.writeSimpleXmlTag(pw1, indent + 1, "useWeatherConditions", useWeatherConditions);
        MekHqXmlUtil.writeSimpleXmlTag(pw1, indent + 1, "useLightConditions", useLightConditions);
        MekHqXmlUtil.writeSimpleXmlTag(pw1, indent + 1, "usePlanetaryConditions", usePlanetaryConditions);
        MekHqXmlUtil.writeSimpleXmlTag(pw1, indent + 1, "useLeadership", useLeadership);
        MekHqXmlUtil.writeSimpleXmlTag(pw1, indent + 1, "useStrategy", useStrategy);
        MekHqXmlUtil.writeSimpleXmlTag(pw1, indent + 1, "baseStrategyDeployment", baseStrategyDeployment);
        MekHqXmlUtil.writeSimpleXmlTag(pw1, indent + 1, "additionalStrategyDeployment", additionalStrategyDeployment);
        MekHqXmlUtil.writeSimpleXmlTag(pw1, indent + 1, "adjustPaymentForStrategy", adjustPaymentForStrategy);
        MekHqXmlUtil.writeSimpleXmlTag(pw1, indent + 1, "restrictPartsByMission", restrictPartsByMission);
        MekHqXmlUtil.writeSimpleXmlTag(pw1, indent + 1, "limitLanceWeight", limitLanceWeight);
        MekHqXmlUtil.writeSimpleXmlTag(pw1, indent + 1, "limitLanceNumUnits", limitLanceNumUnits);
        MekHqXmlUtil.writeSimpleXmlTag(pw1, indent + 1, "assignPortraitOnRoleChange", assignPortraitOnRoleChange);
        MekHqXmlUtil.writeSimpleXmlTag(pw1, indent + 1, "allowOpforAeros", allowOpforAeros);
        MekHqXmlUtil.writeSimpleXmlTag(pw1, indent + 1, "allowOpforLocalUnits", allowOpforLocalUnits);
        MekHqXmlUtil.writeSimpleXmlTag(pw1, indent + 1, "opforAeroChance", opforAeroChance);
        MekHqXmlUtil.writeSimpleXmlTag(pw1, indent + 1, "opforLocalUnitChance", opforLocalUnitChance);
        MekHqXmlUtil.writeSimpleXmlTag(pw1, indent + 1, "fixedMapChance", fixedMapChance);

        //Mass Repair/Salvage Options
        MekHqXmlUtil.writeSimpleXmlTag(pw1, ++indent, "massRepairUseRepair", massRepairUseRepair());
        MekHqXmlUtil.writeSimpleXmlTag(pw1, indent, "massRepairUseSalvage", massRepairUseSalvage());
        MekHqXmlUtil.writeSimpleXmlTag(pw1, indent, "massRepairUseExtraTime", massRepairUseExtraTime);
        MekHqXmlUtil.writeSimpleXmlTag(pw1, indent, "massRepairUseRushJob", massRepairUseRushJob);
        MekHqXmlUtil.writeSimpleXmlTag(pw1, indent, "massRepairAllowCarryover", massRepairAllowCarryover);
        MekHqXmlUtil.writeSimpleXmlTag(pw1, indent, "massRepairOptimizeToCompleteToday", massRepairOptimizeToCompleteToday);
        MekHqXmlUtil.writeSimpleXmlTag(pw1, indent, "massRepairScrapImpossible", massRepairScrapImpossible);
        MekHqXmlUtil.writeSimpleXmlTag(pw1, indent, "massRepairUseAssignedTechsFirst", massRepairUseAssignedTechsFirst);
        MekHqXmlUtil.writeSimpleXmlTag(pw1, indent, "massRepairReplacePod", massRepairReplacePod);

        MekHqXmlUtil.writeSimpleXMLOpenIndentedLine(pw1, indent++, "massRepairOptions");
        for (MassRepairOption massRepairOption : massRepairOptions) {
            massRepairOption.writeToXML(pw1, indent);
        }
        MekHqXmlUtil.writeSimpleXMLCloseIndentedLine(pw1, --indent, "massRepairOptions");

        pw1.println(MekHqXmlUtil.indentStr(indent)
                + "<planetTechAcquisitionBonus>"
                + StringUtils.join(planetTechAcquisitionBonus, ',')
                + "</planetTechAcquisitionBonus>");
        pw1.println(MekHqXmlUtil.indentStr(indent)
                + "<planetIndustryAcquisitionBonus>"
                + StringUtils.join(planetIndustryAcquisitionBonus, ',')
                + "</planetIndustryAcquisitionBonus>");
        pw1.println(MekHqXmlUtil.indentStr(indent)
                + "<planetOutputAcquisitionBonus>"
                + StringUtils.join(planetOutputAcquisitionBonus, ',')
                + "</planetOutputAcquisitionBonus>");


        // cannot use StringUtils.join for a boolean array, so we are using this instead
        StringBuilder csv = new StringBuilder();
        for (int i = 0; i < usePortraitForRoles().length; i++) {
            csv.append(usePortraitForRoles()[i]);
            if (i < usePortraitForRoles().length - 1) {
                csv.append(",");
            }
        }

        MekHqXmlUtil.writeSimpleXmlTag(pw1, indent, "usePortraitForType", csv.toString());
        MekHqXmlUtil.writeSimpleXMLCloseIndentedLine(pw1, --indent, "campaignOptions");
    }

    public static CampaignOptions generateCampaignOptionsFromXml(Node wn, Version version) {
        MekHQ.getLogger().info("Loading Campaign Options from Version " + version + " XML...");

        wn.normalize();
        CampaignOptions retVal = new CampaignOptions();
        NodeList wList = wn.getChildNodes();

        // Okay, lets iterate through the children, eh?
        for (int x = 0; x < wList.getLength(); x++) {
            Node wn2 = wList.item(x);

            // If it's not an element node, we ignore it.
            if (wn2.getNodeType() != Node.ELEMENT_NODE) {
                continue;
            }

            MekHQ.getLogger().debug(String.format("%s\n\t%s", wn2.getNodeName(), wn2.getTextContent()));
            try {
                //region Repair and Maintenance Tab
                if (wn2.getNodeName().equalsIgnoreCase("checkMaintenance")) {
                    retVal.checkMaintenance = Boolean.parseBoolean(wn2.getTextContent().trim());
                } else if (wn2.getNodeName().equalsIgnoreCase("maintenanceCycleDays")) {
                    retVal.maintenanceCycleDays = Integer.parseInt(wn2.getTextContent().trim());
                } else if (wn2.getNodeName().equalsIgnoreCase("maintenanceBonus")) {
                    retVal.maintenanceBonus = Integer.parseInt(wn2.getTextContent().trim());
                } else if (wn2.getNodeName().equalsIgnoreCase("useQualityMaintenance")) {
                    retVal.useQualityMaintenance = Boolean.parseBoolean(wn2.getTextContent());
                } else if (wn2.getNodeName().equalsIgnoreCase("reverseQualityNames")) {
                    retVal.reverseQualityNames = Boolean.parseBoolean(wn2.getTextContent());
                } else if (wn2.getNodeName().equalsIgnoreCase("useUnofficalMaintenance")) {
                    retVal.useUnofficialMaintenance = Boolean.parseBoolean(wn2.getTextContent());
                } else if (wn2.getNodeName().equalsIgnoreCase("logMaintenance")) {
                    retVal.logMaintenance = Boolean.parseBoolean(wn2.getTextContent());
                //endregion Repair and Maintenance Tab

                } else if (wn2.getNodeName().equalsIgnoreCase("useFactionForNames")) {
                    retVal.setUseOriginFactionForNames(Boolean.parseBoolean(wn2.getTextContent().trim()));
                } else if (wn2.getNodeName().equalsIgnoreCase("useEraMods")) {
                    retVal.useEraMods = Boolean.parseBoolean(wn2.getTextContent());
                } else if (wn2.getNodeName().equalsIgnoreCase("assignedTechFirst")) {
                    retVal.assignedTechFirst = Boolean.parseBoolean(wn2.getTextContent());
                } else if (wn2.getNodeName().equalsIgnoreCase("resetToFirstTech")) {
                    retVal.resetToFirstTech = Boolean.parseBoolean(wn2.getTextContent());
                } else if (wn2.getNodeName().equalsIgnoreCase("useQuirks")) {
                    retVal.useQuirks = Boolean.parseBoolean(wn2.getTextContent());
                } else if (wn2.getNodeName().equalsIgnoreCase("scenarioXP")) {
                    retVal.scenarioXP = Integer.parseInt(wn2.getTextContent().trim());
                } else if (wn2.getNodeName().equalsIgnoreCase("killsForXP")) {
                    retVal.killsForXP = Integer.parseInt(wn2.getTextContent().trim());
                } else if (wn2.getNodeName().equalsIgnoreCase("killXPAward")) {
                    retVal.killXPAward = Integer.parseInt(wn2.getTextContent().trim());
                } else if (wn2.getNodeName().equalsIgnoreCase("nTasksXP")) {
                    retVal.nTasksXP = Integer.parseInt(wn2.getTextContent().trim());
                } else if (wn2.getNodeName().equalsIgnoreCase("tasksXP")) {
                    retVal.tasksXP = Integer.parseInt(wn2.getTextContent().trim());
                } else if (wn2.getNodeName().equalsIgnoreCase("successXP")) {
                    retVal.successXP = Integer.parseInt(wn2.getTextContent().trim());
                } else if (wn2.getNodeName().equalsIgnoreCase("mistakeXP")) {
                    retVal.mistakeXP = Integer.parseInt(wn2.getTextContent().trim());
                } else if (wn2.getNodeName().equalsIgnoreCase("idleXP")) {
                    retVal.idleXP = Integer.parseInt(wn2.getTextContent().trim());
                } else if (wn2.getNodeName().equalsIgnoreCase("targetIdleXP")) {
                    retVal.targetIdleXP = Integer.parseInt(wn2.getTextContent().trim());
                } else if (wn2.getNodeName().equalsIgnoreCase("monthsIdleXP")) {
                    retVal.monthsIdleXP = Integer.parseInt(wn2.getTextContent().trim());
                } else if (wn2.getNodeName().equalsIgnoreCase("contractNegotiationXP")) {
                    retVal.contractNegotiationXP = Integer.parseInt(wn2.getTextContent().trim());
                } else if (wn2.getNodeName().equalsIgnoreCase("adminWeeklyXP")) {
                    retVal.adminXP = Integer.parseInt(wn2.getTextContent().trim());
                } else if (wn2.getNodeName().equalsIgnoreCase("adminXPPeriod")) {
                    retVal.adminXPPeriod = Integer.parseInt(wn2.getTextContent().trim());
                } else if (wn2.getNodeName().equalsIgnoreCase("edgeCost")) {
                    retVal.edgeCost = Integer.parseInt(wn2.getTextContent().trim());
                } else if (wn2.getNodeName().equalsIgnoreCase("waitingPeriod")) {
                    retVal.waitingPeriod = Integer.parseInt(wn2.getTextContent().trim());
                } else if (wn2.getNodeName().equalsIgnoreCase("acquisitionSkill")) {
                    retVal.acquisitionSkill = wn2.getTextContent().trim();
                } else if (wn2.getNodeName().equalsIgnoreCase("nDiceTransitTime")) {
                    retVal.nDiceTransitTime = Integer.parseInt(wn2.getTextContent().trim());
                } else if (wn2.getNodeName().equalsIgnoreCase("constantTransitTime")) {
                    retVal.constantTransitTime = Integer.parseInt(wn2.getTextContent().trim());
                } else if (wn2.getNodeName().equalsIgnoreCase("unitTransitTime")) {
                    retVal.unitTransitTime = Integer.parseInt(wn2.getTextContent().trim());
                } else if (wn2.getNodeName().equalsIgnoreCase("acquireMosBonus")) {
                    retVal.acquireMosBonus = Integer.parseInt(wn2.getTextContent().trim());
                } else if (wn2.getNodeName().equalsIgnoreCase("acquireMosUnit")) {
                    retVal.acquireMosUnit = Integer.parseInt(wn2.getTextContent().trim());
                } else if (wn2.getNodeName().equalsIgnoreCase("acquireMinimumTime")) {
                    retVal.acquireMinimumTime = Integer.parseInt(wn2.getTextContent().trim());
                } else if (wn2.getNodeName().equalsIgnoreCase("acquireMinimumTimeUnit")) {
                    retVal.acquireMinimumTimeUnit = Integer.parseInt(wn2.getTextContent().trim());
                } else if (wn2.getNodeName().equalsIgnoreCase("clanAcquisitionPenalty")) {
                    retVal.clanAcquisitionPenalty = Integer.parseInt(wn2.getTextContent().trim());
                } else if (wn2.getNodeName().equalsIgnoreCase("isAcquisitionPenalty")) {
                    retVal.isAcquisitionPenalty = Integer.parseInt(wn2.getTextContent().trim());
                } else if (wn2.getNodeName().equalsIgnoreCase("usePlanetaryAcquisition")) {
                    retVal.usePlanetaryAcquisition = Boolean.parseBoolean(wn2.getTextContent().trim());
                } else if (wn2.getNodeName().equalsIgnoreCase("planetAcquisitionFactionLimit")) {
                    retVal.setPlanetAcquisitionFactionLimit(PlanetaryAcquisitionFactionLimit.parseFromString(wn2.getTextContent().trim()));
                } else if (wn2.getNodeName().equalsIgnoreCase("planetAcquisitionNoClanCrossover")) {
                    retVal.planetAcquisitionNoClanCrossover = Boolean.parseBoolean(wn2.getTextContent().trim());
                } else if (wn2.getNodeName().equalsIgnoreCase("noClanPartsFromIS")) {
                    retVal.noClanPartsFromIS = Boolean.parseBoolean(wn2.getTextContent().trim());
                } else if (wn2.getNodeName().equalsIgnoreCase("penaltyClanPartsFromIS")) {
                    retVal.penaltyClanPartsFromIS = Integer.parseInt(wn2.getTextContent().trim());
                } else if (wn2.getNodeName().equalsIgnoreCase("planetAcquisitionVerbose")) {
                    retVal.planetAcquisitionVerbose = Boolean.parseBoolean(wn2.getTextContent().trim());
                } else if (wn2.getNodeName().equalsIgnoreCase("maxJumpsPlanetaryAcquisition")) {
                    retVal.maxJumpsPlanetaryAcquisition = Integer.parseInt(wn2.getTextContent().trim());
                } else if (wn2.getNodeName().equalsIgnoreCase("planetTechAcquisitionBonus")) {
                    String[] values = wn2.getTextContent().split(",");
                    for (int i = 0; i < values.length; i++) {
                        retVal.planetTechAcquisitionBonus[i] = Integer.parseInt(values[i]);
                    }
                } else if (wn2.getNodeName().equalsIgnoreCase("planetIndustryAcquisitionBonus")) {
                    String[] values = wn2.getTextContent().split(",");
                    for (int i = 0; i < values.length; i++) {
                        retVal.planetIndustryAcquisitionBonus[i] = Integer.parseInt(values[i]);
                    }
                } else if (wn2.getNodeName().equalsIgnoreCase("planetOutputAcquisitionBonus")) {
                    String[] values = wn2.getTextContent().split(",");
                    for (int i = 0; i < values.length; i++) {
                        retVal.planetOutputAcquisitionBonus[i] = Integer.parseInt(values[i]);
                    }
                } else if (wn2.getNodeName().equalsIgnoreCase("equipmentContractPercent")) {
                    retVal.setEquipmentContractPercent(Double.parseDouble(wn2.getTextContent().trim()));
                } else if (wn2.getNodeName().equalsIgnoreCase("dropshipContractPercent")) {
                    retVal.setDropshipContractPercent(Double.parseDouble(wn2.getTextContent().trim()));
                } else if (wn2.getNodeName().equalsIgnoreCase("jumpshipContractPercent")) {
                    retVal.setJumpshipContractPercent(Double.parseDouble(wn2.getTextContent().trim()));
                } else if (wn2.getNodeName().equalsIgnoreCase("warshipContractPercent")) {
                    retVal.setWarshipContractPercent(Double.parseDouble(wn2.getTextContent().trim()));
                } else if (wn2.getNodeName().equalsIgnoreCase("equipmentContractBase")) {
                    retVal.equipmentContractBase = Boolean.parseBoolean(wn2.getTextContent().trim());
                } else if (wn2.getNodeName().equalsIgnoreCase("equipmentContractSaleValue")) {
                    retVal.equipmentContractSaleValue = Boolean.parseBoolean(wn2.getTextContent().trim());
                } else if (wn2.getNodeName().equalsIgnoreCase("blcSaleValue")) {
                    retVal.blcSaleValue = Boolean.parseBoolean(wn2.getTextContent().trim());
                } else if (wn2.getNodeName().equalsIgnoreCase("overageRepaymentInFinalPayment")) {
                    retVal.setOverageRepaymentInFinalPayment(Boolean.parseBoolean(wn2.getTextContent().trim()));
                } else if (wn2.getNodeName().equalsIgnoreCase("acquisitionSupportStaffOnly")) {
                    retVal.acquisitionSupportStaffOnly = Boolean.parseBoolean(wn2.getTextContent().trim());
                } else if (wn2.getNodeName().equalsIgnoreCase("limitByYear")) {
                    retVal.limitByYear = Boolean.parseBoolean(wn2.getTextContent().trim());
                } else if (wn2.getNodeName().equalsIgnoreCase("disallowExtinctStuff")) {
                    retVal.disallowExtinctStuff = Boolean.parseBoolean(wn2.getTextContent().trim());
                } else if (wn2.getNodeName().equalsIgnoreCase("allowClanPurchases")) {
                    retVal.allowClanPurchases = Boolean.parseBoolean(wn2.getTextContent().trim());
                } else if (wn2.getNodeName().equalsIgnoreCase("allowISPurchases")) {
                    retVal.allowISPurchases = Boolean.parseBoolean(wn2.getTextContent().trim());
                } else if (wn2.getNodeName().equalsIgnoreCase("allowCanonOnly")) {
                    retVal.allowCanonOnly = Boolean.parseBoolean(wn2.getTextContent().trim());
                } else if (wn2.getNodeName().equalsIgnoreCase("allowCanonRefitOnly")) {
                    retVal.allowCanonRefitOnly = Boolean.parseBoolean(wn2.getTextContent().trim());
                } else if (wn2.getNodeName().equalsIgnoreCase("useAmmoByType")) {
                    retVal.useAmmoByType = Boolean.parseBoolean(wn2.getTextContent().trim());
                } else if (wn2.getNodeName().equalsIgnoreCase("variableTechLevel")) {
                    retVal.variableTechLevel = Boolean.parseBoolean(wn2.getTextContent());
                } else if (wn2.getNodeName().equalsIgnoreCase("factionIntroDate")) {
                    retVal.factionIntroDate = Boolean.parseBoolean(wn2.getTextContent());
                } else if (wn2.getNodeName().equalsIgnoreCase("techLevel")) {
                    retVal.techLevel = Integer.parseInt(wn2.getTextContent().trim());
                } else if (wn2.getNodeName().equalsIgnoreCase("unitRatingMethod")
                        || wn2.getNodeName().equalsIgnoreCase("dragoonsRatingMethod")) {
                    retVal.setUnitRatingMethod(UnitRatingMethod.parseFromString(wn2.getTextContent().trim()));
                } else if (wn2.getNodeName().equalsIgnoreCase("manualUnitRatingModifier")) {
                    retVal.setManualUnitRatingModifier(Integer.parseInt(wn2.getTextContent()));
                } else if (wn2.getNodeName().equalsIgnoreCase("usePortraitForType")) {
                    String[] values = wn2.getTextContent().split(",");
                    if (version.isLowerThan("0.49.0")) {
                        for (int i = 0; i < values.length; i++) {
                            retVal.setUsePortraitForRole(PersonnelRole.parseFromString(String.valueOf(i)).ordinal(),
                                    Boolean.parseBoolean(values[i].trim()));
                        }
                    } else {
                        for (int i = 0; i < values.length; i++) {
                            retVal.setUsePortraitForRole(i, Boolean.parseBoolean(values[i].trim()));
                        }
                    }
                } else if (wn2.getNodeName().equalsIgnoreCase("assignPortraitOnRoleChange")) {
                    retVal.assignPortraitOnRoleChange = Boolean.parseBoolean(wn2.getTextContent().trim());
                } else if (wn2.getNodeName().equalsIgnoreCase("destroyByMargin")) {
                    retVal.destroyByMargin = Boolean.parseBoolean(wn2.getTextContent().trim());
                } else if (wn2.getNodeName().equalsIgnoreCase("destroyMargin")) {
                    retVal.destroyMargin = Integer.parseInt(wn2.getTextContent().trim());
                } else if (wn2.getNodeName().equalsIgnoreCase("destroyPartTarget")) {
                    retVal.destroyPartTarget = Integer.parseInt(wn2.getTextContent().trim());
                } else if (wn2.getNodeName().equalsIgnoreCase("useAeroSystemHits")) {
                    retVal.useAeroSystemHits = Boolean.parseBoolean(wn2.getTextContent().trim());
                } else if (wn2.getNodeName().equalsIgnoreCase("maxAcquisitions")) {
                    retVal.maxAcquisitions = Integer.parseInt(wn2.getTextContent().trim());

                //region Personnel Tab
                //region General Personnel
                } else if (wn2.getNodeName().equalsIgnoreCase("useTactics")) {
                    retVal.setUseTactics(Boolean.parseBoolean(wn2.getTextContent()));
                } else if (wn2.getNodeName().equalsIgnoreCase("useInitBonus") // Legacy - 0.49.1 Removal
                        || wn2.getNodeName().equalsIgnoreCase("useInitiativeBonus")) {
                    retVal.setUseInitiativeBonus(Boolean.parseBoolean(wn2.getTextContent()));
                } else if (wn2.getNodeName().equalsIgnoreCase("useToughness")) {
                    retVal.setUseToughness(Boolean.parseBoolean(wn2.getTextContent()));
                } else if (wn2.getNodeName().equalsIgnoreCase("useArtillery")) {
                    retVal.setUseArtillery(Boolean.parseBoolean(wn2.getTextContent()));
                } else if (wn2.getNodeName().equalsIgnoreCase("useAbilities")) {
                    retVal.setUseAbilities(Boolean.parseBoolean(wn2.getTextContent()));
                } else if (wn2.getNodeName().equalsIgnoreCase("useEdge")) {
                    retVal.setUseEdge(Boolean.parseBoolean(wn2.getTextContent()));
                } else if (wn2.getNodeName().equalsIgnoreCase("useSupportEdge")) {
                    retVal.setUseSupportEdge(Boolean.parseBoolean(wn2.getTextContent()));
                } else if (wn2.getNodeName().equalsIgnoreCase("useImplants")) {
                    retVal.setUseImplants(Boolean.parseBoolean(wn2.getTextContent()));
                } else if (wn2.getNodeName().equalsIgnoreCase("altQualityAveraging") // Legacy - 0.49.1 Removal
                        || wn2.getNodeName().equalsIgnoreCase("alternativeQualityAveraging")) {
                    retVal.setAlternativeQualityAveraging(Boolean.parseBoolean(wn2.getTextContent()));
                } else if (wn2.getNodeName().equalsIgnoreCase("useTransfers")) {
                    retVal.setUseTransfers(Boolean.parseBoolean(wn2.getTextContent().trim()));
                } else if (wn2.getNodeName().equalsIgnoreCase("personnelLogSkillGain")) {
                    retVal.setPersonnelLogSkillGain(Boolean.parseBoolean(wn2.getTextContent().trim()));
                } else if (wn2.getNodeName().equalsIgnoreCase("personnelLogAbilityGain")) {
                    retVal.setPersonnelLogAbilityGain(Boolean.parseBoolean(wn2.getTextContent().trim()));
                } else if (wn2.getNodeName().equalsIgnoreCase("personnelLogEdgeGain")) {
                    retVal.setPersonnelLogEdgeGain(Boolean.parseBoolean(wn2.getTextContent().trim()));
                //endregion General Personnel

                //region Expanded Personnel Information
                } else if (wn2.getNodeName().equalsIgnoreCase("useTimeInService")) {
                    retVal.setUseTimeInService(Boolean.parseBoolean(wn2.getTextContent().trim()));
                } else if (wn2.getNodeName().equalsIgnoreCase("timeInServiceDisplayFormat")) {
                    retVal.setTimeInServiceDisplayFormat(TimeInDisplayFormat.valueOf(wn2.getTextContent().trim()));
                } else if (wn2.getNodeName().equalsIgnoreCase("useTimeInRank")) {
                    retVal.setUseTimeInRank(Boolean.parseBoolean(wn2.getTextContent().trim()));
                } else if (wn2.getNodeName().equalsIgnoreCase("timeInRankDisplayFormat")) {
                    retVal.setTimeInRankDisplayFormat(TimeInDisplayFormat.valueOf(wn2.getTextContent().trim()));
                } else if (wn2.getNodeName().equalsIgnoreCase("useRetirementDateTracking")) {
                    retVal.setUseRetirementDateTracking(Boolean.parseBoolean(wn2.getTextContent().trim()));
                } else if (wn2.getNodeName().equalsIgnoreCase("trackTotalEarnings")) {
                    retVal.setTrackTotalEarnings(Boolean.parseBoolean(wn2.getTextContent().trim()));
                } else if (wn2.getNodeName().equalsIgnoreCase("trackTotalXPEarnings")) {
                    retVal.setTrackTotalXPEarnings(Boolean.parseBoolean(wn2.getTextContent().trim()));
                } else if (wn2.getNodeName().equalsIgnoreCase("showOriginFaction")) {
                    retVal.setShowOriginFaction(Boolean.parseBoolean(wn2.getTextContent()));
                //endregion Expanded Personnel Information

                //region Medical
                } else if (wn2.getNodeName().equalsIgnoreCase("useAdvancedMedical")) {
                    retVal.setUseAdvancedMedical(Boolean.parseBoolean(wn2.getTextContent()));
                } else if (wn2.getNodeName().equalsIgnoreCase("healWaitingPeriod")) {
                    retVal.setHealingWaitingPeriod(Integer.parseInt(wn2.getTextContent().trim()));
                } else if (wn2.getNodeName().equalsIgnoreCase("naturalHealingWaitingPeriod")) {
                    retVal.setNaturalHealingWaitingPeriod(Integer.parseInt(wn2.getTextContent().trim()));
                } else if (wn2.getNodeName().equalsIgnoreCase("minimumHitsForVees") // Legacy - 0.49.1 Removal
                        || wn2.getNodeName().equalsIgnoreCase("minimumHitsForVehicles")) {
                    retVal.setMinimumHitsForVehicles(Integer.parseInt(wn2.getTextContent().trim()));
                } else if (wn2.getNodeName().equalsIgnoreCase("useRandomHitsForVees") // Legacy - 0.49.1 Removal
                        || wn2.getNodeName().equalsIgnoreCase("useRandomHitsForVehicles")) {
                    retVal.setUseRandomHitsForVehicles(Boolean.parseBoolean(wn2.getTextContent().trim()));
                } else if (wn2.getNodeName().equalsIgnoreCase("tougherHealing")) {
                    retVal.setTougherHealing(Boolean.parseBoolean(wn2.getTextContent().trim()));
                //endregion Medical

                //region Prisoners
                } else if (wn2.getNodeName().equalsIgnoreCase("prisonerCaptureStyle")) {
                    retVal.setPrisonerCaptureStyle(PrisonerCaptureStyle.valueOf(wn2.getTextContent().trim()));
                } else if (wn2.getNodeName().equalsIgnoreCase("defaultPrisonerStatus")) {
                    // Most of this is legacy - 0.47.X Removal
                    String prisonerStatus = wn2.getTextContent().trim();

                    try {
                        prisonerStatus = String.valueOf(Integer.parseInt(prisonerStatus) + 1);
                    } catch (Exception ignored) {

                    }

                    retVal.setDefaultPrisonerStatus(PrisonerStatus.parseFromString(prisonerStatus));
                } else if (wn2.getNodeName().equalsIgnoreCase("prisonerBabyStatus")) {
                    retVal.setPrisonerBabyStatus(Boolean.parseBoolean(wn2.getTextContent().trim()));
                } else if (wn2.getNodeName().equalsIgnoreCase("useAtBPrisonerDefection")) {
                    retVal.setUseAtBPrisonerDefection(Boolean.parseBoolean(wn2.getTextContent().trim()));
                } else if (wn2.getNodeName().equalsIgnoreCase("useAtBPrisonerRansom")) {
                    retVal.setUseAtBPrisonerRansom(Boolean.parseBoolean(wn2.getTextContent().trim()));
                //endregion Prisoners

                //region Personnel Randomization
                } else if (wn2.getNodeName().equalsIgnoreCase("useDylansRandomXP")) {
                    retVal.setUseDylansRandomXP(Boolean.parseBoolean(wn2.getTextContent()));
                } else if (wn2.getNodeName().equalsIgnoreCase("randomizeOrigin")) {
                    retVal.setRandomizeOrigin(Boolean.parseBoolean(wn2.getTextContent()));
                } else if (wn2.getNodeName().equalsIgnoreCase("randomizeDependentOrigin")) {
                    retVal.setRandomizeDependentOrigin(Boolean.parseBoolean(wn2.getTextContent()));
                } else if (wn2.getNodeName().equalsIgnoreCase("originSearchRadius")) {
                    retVal.setOriginSearchRadius(Integer.parseInt(wn2.getTextContent()));
                } else if (wn2.getNodeName().equalsIgnoreCase("extraRandomOrigin")) {
                    retVal.setExtraRandomOrigin(Boolean.parseBoolean(wn2.getTextContent().trim()));
                } else if (wn2.getNodeName().equalsIgnoreCase("originDistanceScale")) {
                    retVal.setOriginDistanceScale(Double.parseDouble(wn2.getTextContent().trim()));
                //endregion Personnel Randomization

                //region Family
                } else if (wn2.getNodeName().equalsIgnoreCase("displayFamilyLevel")) {
                    retVal.setDisplayFamilyLevel(FamilialRelationshipDisplayLevel.parseFromString(wn2.getTextContent().trim()));
                //endregion Family

                //region Salary
                } else if (wn2.getNodeName().equalsIgnoreCase("salaryCommissionMultiplier")) {
                    retVal.setSalaryCommissionMultiplier(Double.parseDouble(wn2.getTextContent().trim()));
                } else if (wn2.getNodeName().equalsIgnoreCase("salaryEnlistedMultiplier")) {
                    retVal.setSalaryEnlistedMultiplier(Double.parseDouble(wn2.getTextContent().trim()));
                } else if (wn2.getNodeName().equalsIgnoreCase("salaryAntiMekMultiplier")) {
                    retVal.setSalaryAntiMekMultiplier(Double.parseDouble(wn2.getTextContent().trim()));
                } else if (wn2.getNodeName().equalsIgnoreCase("salarySpecialistInfantryMultiplier")) {
                    retVal.setSalarySpecialistInfantryMultiplier(Double.parseDouble(wn2.getTextContent().trim()));
                } else if (wn2.getNodeName().equalsIgnoreCase("salaryXPMultiplier")) {
                    String[] values = wn2.getTextContent().split(",");
                    for (int i = 0; i < values.length; i++) {
                        retVal.setSalaryXPMultiplier(i, Double.parseDouble(values[i]));
                    }
                } else if (wn2.getNodeName().equalsIgnoreCase("salaryTypeBase")) {
                    if (version.isLowerThan("0.49.0")) {
                        Money[] roleBaseSalaries = Utilities.readMoneyArray(wn2);
                        for (int i = 0; i < roleBaseSalaries.length; i++) {
                            retVal.setRoleBaseSalary(PersonnelRole.parseFromString(String.valueOf(i)), roleBaseSalaries[i]);
                        }
                    } else {
                        retVal.setRoleBaseSalaries(Utilities.readMoneyArray(wn2, retVal.getRoleBaseSalaries().length));
                    }
                //endregion Salary

                //region Marriage
                } else if (wn2.getNodeName().equalsIgnoreCase("useManualMarriages")) {
                    retVal.setUseManualMarriages(Boolean.parseBoolean(wn2.getTextContent().trim()));
                } else if (wn2.getNodeName().equalsIgnoreCase("useClannerMarriages")) {
                    retVal.setUseClannerMarriages(Boolean.parseBoolean(wn2.getTextContent().trim()));
                } else if (wn2.getNodeName().equalsIgnoreCase("usePrisonerMarriages")) {
                    retVal.setUsePrisonerMarriages(Boolean.parseBoolean(wn2.getTextContent().trim()));
                } else if (wn2.getNodeName().equalsIgnoreCase("minimumMarriageAge")) {
                    retVal.setMinimumMarriageAge(Integer.parseInt(wn2.getTextContent().trim()));
                } else if (wn2.getNodeName().equalsIgnoreCase("checkMutualAncestorsDepth")) {
                    retVal.setCheckMutualAncestorsDepth(Integer.parseInt(wn2.getTextContent().trim()));
                } else if (wn2.getNodeName().equalsIgnoreCase("logMarriageNameChanges")) {
                    retVal.setLogMarriageNameChanges(Boolean.parseBoolean(wn2.getTextContent().trim()));
                } else if (wn2.getNodeName().equalsIgnoreCase("marriageSurnameWeights")) {
                    if (!wn2.hasChildNodes()) {
                        continue;
                    }
                    final NodeList nl2 = wn2.getChildNodes();
                    for (int j = 0; j < nl2.getLength(); j++) {
                        final Node wn3 = nl2.item(j);
                        if (wn3.getNodeType() != Node.ELEMENT_NODE) {
                            continue;
                        }
                        retVal.getMarriageSurnameWeights().put(
                                MergingSurnameStyle.valueOf(wn3.getNodeName().trim()),
                                Integer.parseInt(wn3.getTextContent().trim()));
                    }
                } else if (wn2.getNodeName().equalsIgnoreCase("randomMarriageMethod")) {
                    retVal.setRandomMarriageMethod(RandomMarriageMethod.valueOf(wn2.getTextContent().trim()));
                } else if (wn2.getNodeName().equalsIgnoreCase("useRandomSameSexMarriages")) {
                    retVal.setUseRandomSameSexMarriages(Boolean.parseBoolean(wn2.getTextContent().trim()));
                } else if (wn2.getNodeName().equalsIgnoreCase("useRandomClannerMarriages")) {
                    retVal.setUseRandomClannerMarriages(Boolean.parseBoolean(wn2.getTextContent().trim()));
                } else if (wn2.getNodeName().equalsIgnoreCase("useRandomPrisonerMarriages")) {
                    retVal.setUseRandomPrisonerMarriages(Boolean.parseBoolean(wn2.getTextContent().trim()));
                } else if (wn2.getNodeName().equalsIgnoreCase("randomMarriageAgeRange")) {
                    retVal.setRandomMarriageAgeRange(Integer.parseInt(wn2.getTextContent().trim()));
                } else if (wn2.getNodeName().equalsIgnoreCase("percentageRandomMarriageOppositeSexChance")) {
                    retVal.setPercentageRandomMarriageOppositeSexChance(Double.parseDouble(wn2.getTextContent().trim()));
                } else if (wn2.getNodeName().equalsIgnoreCase("percentageRandomMarriageSameSexChance")) {
                    retVal.setPercentageRandomMarriageSameSexChance(Double.parseDouble(wn2.getTextContent().trim()));
                //endregion Marriage

                //region Procreation
                } else if (wn2.getNodeName().equalsIgnoreCase("useManualProcreation")) {
                    retVal.setUseManualProcreation(Boolean.parseBoolean(wn2.getTextContent().trim()));
                } else if (wn2.getNodeName().equalsIgnoreCase("useClannerProcreation")) {
                    retVal.setUseClannerProcreation(Boolean.parseBoolean(wn2.getTextContent().trim()));
                } else if (wn2.getNodeName().equalsIgnoreCase("usePrisonerProcreation")) {
                    retVal.setUsePrisonerProcreation(Boolean.parseBoolean(wn2.getTextContent().trim()));
                } else if (wn2.getNodeName().equalsIgnoreCase("multiplePregnancyOccurrences")) {
                    retVal.setMultiplePregnancyOccurrences(Integer.parseInt(wn2.getTextContent().trim()));
                } else if (wn2.getNodeName().equalsIgnoreCase("babySurnameStyle")) {
                    retVal.setBabySurnameStyle(BabySurnameStyle.parseFromString(wn2.getTextContent().trim()));
                } else if (wn2.getNodeName().equalsIgnoreCase("assignNonPrisonerBabiesFounderTag")) {
                    retVal.setAssignNonPrisonerBabiesFounderTag(Boolean.parseBoolean(wn2.getTextContent().trim()));
                } else if (wn2.getNodeName().equalsIgnoreCase("assignChildrenOfFoundersFounderTag")) {
                    retVal.setAssignChildrenOfFoundersFounderTag(Boolean.parseBoolean(wn2.getTextContent().trim()));
                } else if (wn2.getNodeName().equalsIgnoreCase("determineFatherAtBirth")) {
                    retVal.setDetermineFatherAtBirth(Boolean.parseBoolean(wn2.getTextContent().trim()));
                } else if (wn2.getNodeName().equalsIgnoreCase("displayTrueDueDate")) {
                    retVal.setDisplayTrueDueDate(Boolean.parseBoolean(wn2.getTextContent().trim()));
                } else if (wn2.getNodeName().equalsIgnoreCase("logProcreation")) {
                    retVal.setLogProcreation(Boolean.parseBoolean(wn2.getTextContent().trim()));
                } else if (wn2.getNodeName().equalsIgnoreCase("randomProcreationMethod")) {
                    retVal.setRandomProcreationMethod(RandomProcreationMethod.valueOf(wn2.getTextContent().trim()));
                } else if (wn2.getNodeName().equalsIgnoreCase("useRelationshiplessRandomProcreation")) {
                    retVal.setUseRelationshiplessRandomProcreation(Boolean.parseBoolean(wn2.getTextContent().trim()));
                } else if (wn2.getNodeName().equalsIgnoreCase("useRandomClannerProcreation")) {
                    retVal.setUseRandomClannerProcreation(Boolean.parseBoolean(wn2.getTextContent().trim()));
                } else if (wn2.getNodeName().equalsIgnoreCase("useRandomPrisonerProcreation")) {
                    retVal.setUseRandomPrisonerProcreation(Boolean.parseBoolean(wn2.getTextContent().trim()));
                } else if (wn2.getNodeName().equalsIgnoreCase("percentageRandomProcreationRelationshipChance")) {
                    retVal.setPercentageRandomProcreationRelationshipChance(Double.parseDouble(wn2.getTextContent().trim()));
                } else if (wn2.getNodeName().equalsIgnoreCase("percentageRandomProcreationRelationshiplessChance")) {
                    retVal.setPercentageRandomProcreationRelationshiplessChance(Double.parseDouble(wn2.getTextContent().trim()));
                //endregion Procreation

                //region Death
                } else if (wn2.getNodeName().equalsIgnoreCase("keepMarriedNameUponSpouseDeath")) {
                    retVal.setKeepMarriedNameUponSpouseDeath(Boolean.parseBoolean(wn2.getTextContent().trim()));
                //endregion Death
                //endregion Personnel Tab

                //region Finances Tab
                } else if (wn2.getNodeName().equalsIgnoreCase("payForParts")) {
                    retVal.payForParts = Boolean.parseBoolean(wn2.getTextContent());
                } else if (wn2.getNodeName().equalsIgnoreCase("payForRepairs")) {
                    retVal.payForRepairs = Boolean.parseBoolean(wn2.getTextContent());
                } else if (wn2.getNodeName().equalsIgnoreCase("payForUnits")) {
                    retVal.payForUnits = Boolean.parseBoolean(wn2.getTextContent());
                } else if (wn2.getNodeName().equalsIgnoreCase("payForSalaries")) {
                    retVal.payForSalaries = Boolean.parseBoolean(wn2.getTextContent());
                } else if (wn2.getNodeName().equalsIgnoreCase("payForOverhead")) {
                    retVal.payForOverhead = Boolean.parseBoolean(wn2.getTextContent());
                } else if (wn2.getNodeName().equalsIgnoreCase("payForMaintain")) {
                    retVal.payForMaintain = Boolean.parseBoolean(wn2.getTextContent());
                } else if (wn2.getNodeName().equalsIgnoreCase("payForTransport")) {
                    retVal.payForTransport = Boolean.parseBoolean(wn2.getTextContent());
                } else if (wn2.getNodeName().equalsIgnoreCase("sellUnits")) {
                    retVal.sellUnits = Boolean.parseBoolean(wn2.getTextContent());
                } else if (wn2.getNodeName().equalsIgnoreCase("sellParts")) {
                    retVal.sellParts = Boolean.parseBoolean(wn2.getTextContent());
                } else if (wn2.getNodeName().equalsIgnoreCase("payForRecruitment")) {
                    retVal.payForRecruitment = Boolean.parseBoolean(wn2.getTextContent());
                } else if (wn2.getNodeName().equalsIgnoreCase("useLoanLimits")) {
                    retVal.useLoanLimits = Boolean.parseBoolean(wn2.getTextContent().trim());
                } else if (wn2.getNodeName().equalsIgnoreCase("usePercentageMaint")) {
                    retVal.usePercentageMaint = Boolean.parseBoolean(wn2.getTextContent().trim());
                } else if (wn2.getNodeName().equalsIgnoreCase("infantryDontCount")) {
                    retVal.infantryDontCount = Boolean.parseBoolean(wn2.getTextContent().trim());
                } else if (wn2.getNodeName().equalsIgnoreCase("usePeacetimeCost")) {
                    retVal.usePeacetimeCost = Boolean.parseBoolean(wn2.getTextContent());
                } else if (wn2.getNodeName().equalsIgnoreCase("useExtendedPartsModifier")) {
                    retVal.useExtendedPartsModifier = Boolean.parseBoolean(wn2.getTextContent());
                } else if (wn2.getNodeName().equalsIgnoreCase("showPeacetimeCost")) {
                    retVal.showPeacetimeCost = Boolean.parseBoolean(wn2.getTextContent());
                } else if (wn2.getNodeName().equalsIgnoreCase("financialYearDuration")) {
                    retVal.setFinancialYearDuration(FinancialYearDuration.parseFromString(wn2.getTextContent().trim()));
                } else if (wn2.getNodeName().equalsIgnoreCase("newFinancialYearFinancesToCSVExport")) {
                    retVal.newFinancialYearFinancesToCSVExport = Boolean.parseBoolean(wn2.getTextContent().trim());

                //region Price Multipliers
                } else if (wn2.getNodeName().equalsIgnoreCase("commonPartPriceMultiplier")) {
                    retVal.setCommonPartPriceMultiplier(Double.parseDouble(wn2.getTextContent().trim()));
                } else if (wn2.getNodeName().equalsIgnoreCase("innerSphereUnitPriceMultiplier")) {
                    retVal.setInnerSphereUnitPriceMultiplier(Double.parseDouble(wn2.getTextContent().trim()));
                } else if (wn2.getNodeName().equalsIgnoreCase("innerSpherePartPriceMultiplier")) {
                    retVal.setInnerSpherePartPriceMultiplier(Double.parseDouble(wn2.getTextContent().trim()));
                } else if (wn2.getNodeName().equalsIgnoreCase("clanUnitPriceMultiplier")) {
                    retVal.setClanUnitPriceMultiplier(Double.parseDouble(wn2.getTextContent().trim()));
                } else if (wn2.getNodeName().equalsIgnoreCase("clanPartPriceMultiplier")) {
                    retVal.setClanPartPriceMultiplier(Double.parseDouble(wn2.getTextContent().trim()));
                } else if (wn2.getNodeName().equalsIgnoreCase("mixedTechUnitPriceMultiplier")) {
                    retVal.setMixedTechUnitPriceMultiplier(Double.parseDouble(wn2.getTextContent().trim()));
                } else if (wn2.getNodeName().equalsIgnoreCase("usedPartPriceMultipliers")) {
                    final String[] values = wn2.getTextContent().split(",");
                    for (int i = 0; i < values.length; i++) {
                        try {
                            retVal.getUsedPartPriceMultipliers()[i] = Double.parseDouble(values[i]);
                        } catch (Exception ignored) {

                        }
                    }
                } else if (wn2.getNodeName().equalsIgnoreCase("damagedPartsValueMultiplier")) {
                    retVal.setDamagedPartsValueMultiplier(Double.parseDouble(wn2.getTextContent().trim()));
                } else if (wn2.getNodeName().equalsIgnoreCase("unrepairablePartsValueMultiplier")) {
                    retVal.setUnrepairablePartsValueMultiplier(Double.parseDouble(wn2.getTextContent().trim()));
                } else if (wn2.getNodeName().equalsIgnoreCase("cancelledOrderRefundMultiplier")) {
                    retVal.setCancelledOrderRefundMultiplier(Double.parseDouble(wn2.getTextContent().trim()));
                //endregion Price Multipliers
                //endregion Finances Tab

                //region Markets Tab
                //region Personnel Market
                } else if (wn2.getNodeName().equalsIgnoreCase("personnelMarketType")) { // Legacy - pre-0.48
                    retVal.setPersonnelMarketType(PersonnelMarket.getTypeName(Integer.parseInt(wn2.getTextContent().trim())));
                } else if (wn2.getNodeName().equalsIgnoreCase("personnelMarketName")) {
                    retVal.setPersonnelMarketType(wn2.getTextContent().trim());
                } else if (wn2.getNodeName().equalsIgnoreCase("personnelMarketReportRefresh")) {
                    retVal.setPersonnelMarketReportRefresh(Boolean.parseBoolean(wn2.getTextContent().trim()));
                } else if (wn2.getNodeName().equalsIgnoreCase("personnelMarketRandomEliteRemoval")) {
                    retVal.setPersonnelMarketRandomEliteRemoval(Integer.parseInt(wn2.getTextContent().trim()));
                } else if (wn2.getNodeName().equalsIgnoreCase("personnelMarketRandomVeteranRemoval")) {
                    retVal.setPersonnelMarketRandomVeteranRemoval(Integer.parseInt(wn2.getTextContent().trim()));
                } else if (wn2.getNodeName().equalsIgnoreCase("personnelMarketRandomRegularRemoval")) {
                    retVal.setPersonnelMarketRandomRegularRemoval(Integer.parseInt(wn2.getTextContent().trim()));
                } else if (wn2.getNodeName().equalsIgnoreCase("personnelMarketRandomGreenRemoval")) {
                    retVal.setPersonnelMarketRandomGreenRemoval(Integer.parseInt(wn2.getTextContent().trim()));
                } else if (wn2.getNodeName().equalsIgnoreCase("personnelMarketRandomUltraGreenRemoval")) {
                    retVal.setPersonnelMarketRandomUltraGreenRemoval(Integer.parseInt(wn2.getTextContent().trim()));
                } else if (wn2.getNodeName().equalsIgnoreCase("personnelMarketDylansWeight")) {
                    retVal.setPersonnelMarketDylansWeight(Double.parseDouble(wn2.getTextContent().trim()));
                //endregion Personnel Market

                //region Unit Market
                } else if (wn2.getNodeName().equalsIgnoreCase("unitMarketMethod")) {
                    retVal.setUnitMarketMethod(UnitMarketMethod.valueOf(wn2.getTextContent().trim()));
                } else if (wn2.getNodeName().equalsIgnoreCase("unitMarketRegionalMechVariations")) {
                    retVal.setUnitMarketRegionalMechVariations(Boolean.parseBoolean(wn2.getTextContent().trim()));
                } else if (wn2.getNodeName().equalsIgnoreCase("instantUnitMarketDelivery")) {
                    retVal.setInstantUnitMarketDelivery(Boolean.parseBoolean(wn2.getTextContent().trim()));
                } else if (wn2.getNodeName().equalsIgnoreCase("unitMarketReportRefresh")) {
                    retVal.setUnitMarketReportRefresh(Boolean.parseBoolean(wn2.getTextContent().trim()));
                //endregion Unit Market

                //region Contract Market
                } else if (wn2.getNodeName().equalsIgnoreCase("contractMarketMethod")) {
                    retVal.setContractMarketMethod(ContractMarketMethod.valueOf(wn2.getTextContent().trim()));
                } else if (wn2.getNodeName().equalsIgnoreCase("contractMarketReportRefresh")) {
                    retVal.setContractMarketReportRefresh(Boolean.parseBoolean(wn2.getTextContent().trim()));
                //endregion Contract Market
                //endregion Markets Tab

                //region RATs Tab
                } else if (wn2.getNodeName().equals("useStaticRATs")) {
                    retVal.setUseStaticRATs(Boolean.parseBoolean(wn2.getTextContent().trim()));
                } else if (wn2.getNodeName().equalsIgnoreCase("rats")) {
                    retVal.setRATs(MekHqXmlUtil.unEscape(wn2.getTextContent().trim()).split(","));
                } else if (wn2.getNodeName().equals("ignoreRATEra")) {
                    retVal.setIgnoreRATEra(Boolean.parseBoolean(wn2.getTextContent().trim()));
                //endregion RATs Tab

                } else if (wn2.getNodeName().equalsIgnoreCase("phenotypeProbabilities")) {
                    String[] values = wn2.getTextContent().split(",");
                    for (int i = 0; i < values.length; i++) {
                        retVal.phenotypeProbabilities[i] = Integer.parseInt(values[i]);
                    }
                } else if (wn2.getNodeName().equalsIgnoreCase("useAtB")) {
                    retVal.useAtB = Boolean.parseBoolean(wn2.getTextContent().trim());
                } else if (wn2.getNodeName().equalsIgnoreCase("useStratCon")) {
                    retVal.useStratCon = Boolean.parseBoolean(wn2.getTextContent().trim());
                } else if (wn2.getNodeName().equalsIgnoreCase("useAero")) {
                    retVal.useAero = Boolean.parseBoolean(wn2.getTextContent().trim());
                } else if (wn2.getNodeName().equalsIgnoreCase("useVehicles")) {
                    retVal.useVehicles = Boolean.parseBoolean(wn2.getTextContent().trim());
                } else if (wn2.getNodeName().equalsIgnoreCase("clanVehicles")) {
                    retVal.clanVehicles = Boolean.parseBoolean(wn2.getTextContent().trim());
                } else if (wn2.getNodeName().equalsIgnoreCase("doubleVehicles")) {
                    retVal.doubleVehicles = Boolean.parseBoolean(wn2.getTextContent().trim());
                } else if (wn2.getNodeName().equalsIgnoreCase("adjustPlayerVehicles")) {
                    retVal.adjustPlayerVehicles = Boolean.parseBoolean(wn2.getTextContent().trim());
                } else if (wn2.getNodeName().equalsIgnoreCase("opforLanceTypeMechs")) {
                    retVal.opforLanceTypeMechs = Integer.parseInt(wn2.getTextContent().trim());
                } else if (wn2.getNodeName().equalsIgnoreCase("opforLanceTypeMixed")) {
                    retVal.opforLanceTypeMixed = Integer.parseInt(wn2.getTextContent().trim());
                } else if (wn2.getNodeName().equalsIgnoreCase("opforLanceTypeVehicles")) {
                    retVal.opforLanceTypeVehicles = Integer.parseInt(wn2.getTextContent().trim());
                } else if (wn2.getNodeName().equalsIgnoreCase("opforUsesVTOLs")) {
                    retVal.opforUsesVTOLs = Boolean.parseBoolean(wn2.getTextContent().trim());
                } else if (wn2.getNodeName().equalsIgnoreCase("useDropShips")) {
                    retVal.useDropShips = Boolean.parseBoolean(wn2.getTextContent().trim());
                } else if (wn2.getNodeName().equalsIgnoreCase("skillLevel")) {
                    retVal.skillLevel = Integer.parseInt(wn2.getTextContent().trim());
                } else if (wn2.getNodeName().equalsIgnoreCase("aeroRecruitsHaveUnits")) {
                    retVal.aeroRecruitsHaveUnits = Boolean.parseBoolean(wn2.getTextContent().trim());
                } else if (wn2.getNodeName().equalsIgnoreCase("useShareSystem")) {
                    retVal.useShareSystem = Boolean.parseBoolean(wn2.getTextContent().trim());
                } else if (wn2.getNodeName().equalsIgnoreCase("sharesExcludeLargeCraft")) {
                    retVal.sharesExcludeLargeCraft = Boolean.parseBoolean(wn2.getTextContent().trim());
                } else if (wn2.getNodeName().equalsIgnoreCase("sharesForAll")) {
                    retVal.sharesForAll = Boolean.parseBoolean(wn2.getTextContent().trim());
                } else if (wn2.getNodeName().equalsIgnoreCase("retirementRolls")) {
                    retVal.retirementRolls = Boolean.parseBoolean(wn2.getTextContent().trim());
                } else if (wn2.getNodeName().equalsIgnoreCase("customRetirementMods")) {
                    retVal.customRetirementMods = Boolean.parseBoolean(wn2.getTextContent().trim());
                } else if (wn2.getNodeName().equalsIgnoreCase("foundersNeverRetire")) {
                    retVal.foundersNeverRetire = Boolean.parseBoolean(wn2.getTextContent().trim());
                } else if (wn2.getNodeName().equalsIgnoreCase("atbAddDependents")) {
                    retVal.atbAddDependents = Boolean.parseBoolean(wn2.getTextContent().trim());
                } else if (wn2.getNodeName().equalsIgnoreCase("dependentsNeverLeave")) {
                    retVal.dependentsNeverLeave = Boolean.parseBoolean(wn2.getTextContent().trim());
                } else if (wn2.getNodeName().equalsIgnoreCase("trackUnitFatigue")) {
                    retVal.trackUnitFatigue = Boolean.parseBoolean(wn2.getTextContent().trim());
                } else if (wn2.getNodeName().equalsIgnoreCase("trackOriginalUnit")) {
                    retVal.trackOriginalUnit = Boolean.parseBoolean(wn2.getTextContent().trim());
                } else if (wn2.getNodeName().equalsIgnoreCase("mercSizeLimited")) {
                    retVal.mercSizeLimited = Boolean.parseBoolean(wn2.getTextContent().trim());
                } else if (wn2.getNodeName().equalsIgnoreCase("regionalMechVariations")) {
                    retVal.regionalMechVariations = Boolean.parseBoolean(wn2.getTextContent().trim());
                } else if (wn2.getNodeName().equalsIgnoreCase("attachedPlayerCamouflage")) {
                    retVal.attachedPlayerCamouflage = Boolean.parseBoolean(wn2.getTextContent().trim());
                } else if (wn2.getNodeName().equalsIgnoreCase("playerControlsAttachedUnits")) {
                    retVal.setPlayerControlsAttachedUnits(Boolean.parseBoolean(wn2.getTextContent().trim()));
                } else if (wn2.getNodeName().equalsIgnoreCase("searchRadius")) {
                    retVal.searchRadius = Integer.parseInt(wn2.getTextContent().trim());
                } else if (wn2.getNodeName().equalsIgnoreCase("atbBattleChance")) {
                    String[] values = wn2.getTextContent().split(",");
                    for (int i = 0; i < values.length; i++) {
                        try {
                            retVal.atbBattleChance[i] = Integer.parseInt(values[i]);
                        } catch (Exception ignored) {
                            // Badly coded, but this is to migrate devs and their games as the swap was
                            // done before a release and is thus better to handle this way than through
                            // a more code complex method
                            retVal.atbBattleChance[i] = (int) Math.round(Double.parseDouble(values[i]));
                        }
                    }
                } else if (wn2.getNodeName().equalsIgnoreCase("generateChases")) {
                    retVal.setGenerateChases(Boolean.parseBoolean(wn2.getTextContent().trim()));
                } else if (wn2.getNodeName().equalsIgnoreCase("variableContractLength")) {
                    retVal.variableContractLength = Boolean.parseBoolean(wn2.getTextContent().trim());
                } else if (wn2.getNodeName().equalsIgnoreCase("useWeatherConditions")) {
                    retVal.useWeatherConditions = Boolean.parseBoolean(wn2.getTextContent().trim());
                } else if (wn2.getNodeName().equalsIgnoreCase("useLightConditions")) {
                    retVal.useLightConditions = Boolean.parseBoolean(wn2.getTextContent().trim());
                } else if (wn2.getNodeName().equalsIgnoreCase("usePlanetaryConditions")) {
                    retVal.usePlanetaryConditions = Boolean.parseBoolean(wn2.getTextContent().trim());
                } else if (wn2.getNodeName().equalsIgnoreCase("useLeadership")) {
                    retVal.useLeadership = Boolean.parseBoolean(wn2.getTextContent().trim());
                } else if (wn2.getNodeName().equalsIgnoreCase("useStrategy")) {
                    retVal.useStrategy = Boolean.parseBoolean(wn2.getTextContent().trim());
                } else if (wn2.getNodeName().equalsIgnoreCase("baseStrategyDeployment")) {
                    retVal.baseStrategyDeployment = Integer.parseInt(wn2.getTextContent().trim());
                } else if (wn2.getNodeName().equalsIgnoreCase("additionalStrategyDeployment")) {
                    retVal.additionalStrategyDeployment = Integer.parseInt(wn2.getTextContent().trim());
                } else if (wn2.getNodeName().equalsIgnoreCase("adjustPaymentForStrategy")) {
                    retVal.adjustPaymentForStrategy = Boolean.parseBoolean(wn2.getTextContent().trim());
                } else if (wn2.getNodeName().equalsIgnoreCase("restrictPartsByMission")) {
                    retVal.restrictPartsByMission = Boolean.parseBoolean(wn2.getTextContent().trim());
                } else if (wn2.getNodeName().equalsIgnoreCase("limitLanceWeight")) {
                    retVal.limitLanceWeight = Boolean.parseBoolean(wn2.getTextContent().trim());
                } else if (wn2.getNodeName().equalsIgnoreCase("limitLanceNumUnits")) {
                    retVal.limitLanceNumUnits = Boolean.parseBoolean(wn2.getTextContent().trim());
                } else if (wn2.getNodeName().equalsIgnoreCase("allowOpforLocalUnits")) {
                    retVal.allowOpforLocalUnits = Boolean.parseBoolean(wn2.getTextContent().trim());
                } else if (wn2.getNodeName().equalsIgnoreCase("allowOpforAeros")) {
                    retVal.allowOpforAeros = Boolean.parseBoolean(wn2.getTextContent().trim());
                } else if (wn2.getNodeName().equalsIgnoreCase("opforAeroChance")) {
                    retVal.opforAeroChance = Integer.parseInt(wn2.getTextContent().trim());
                } else if (wn2.getNodeName().equalsIgnoreCase("opforLocalUnitChance")) {
                    retVal.opforLocalUnitChance = Integer.parseInt(wn2.getTextContent().trim());
                } else if (wn2.getNodeName().equalsIgnoreCase("fixedMapChance")) {
                    retVal.fixedMapChance = Integer.parseInt(wn2.getTextContent().trim());
                } else if (wn2.getNodeName().equalsIgnoreCase("massRepairUseRepair")) {
                    retVal.setMassRepairUseRepair(Boolean.parseBoolean(wn2.getTextContent().trim()));
                } else if (wn2.getNodeName().equalsIgnoreCase("massRepairUseSalvage")) {
                    retVal.setMassRepairUseSalvage(Boolean.parseBoolean(wn2.getTextContent().trim()));
                } else if (wn2.getNodeName().equalsIgnoreCase("massRepairUseExtraTime")) {
                    retVal.massRepairUseExtraTime = Boolean.parseBoolean(wn2.getTextContent().trim());
                } else if (wn2.getNodeName().equalsIgnoreCase("massRepairUseRushJob")) {
                    retVal.massRepairUseRushJob = Boolean.parseBoolean(wn2.getTextContent().trim());
                } else if (wn2.getNodeName().equalsIgnoreCase("massRepairAllowCarryover")) {
                    retVal.massRepairAllowCarryover = Boolean.parseBoolean(wn2.getTextContent().trim());
                } else if (wn2.getNodeName().equalsIgnoreCase("massRepairOptimizeToCompleteToday")) {
                    retVal.massRepairOptimizeToCompleteToday = Boolean.parseBoolean(wn2.getTextContent().trim());
                } else if (wn2.getNodeName().equalsIgnoreCase("massRepairScrapImpossible")) {
                    retVal.massRepairScrapImpossible = Boolean.parseBoolean(wn2.getTextContent().trim());
                } else if (wn2.getNodeName().equalsIgnoreCase("massRepairUseAssignedTechsFirst")) {
                    retVal.massRepairUseAssignedTechsFirst = Boolean.parseBoolean(wn2.getTextContent().trim());
                } else if (wn2.getNodeName().equalsIgnoreCase("massRepairReplacePod")) {
                    retVal.massRepairReplacePod = Boolean.parseBoolean(wn2.getTextContent().trim());
                } else if (wn2.getNodeName().equalsIgnoreCase("massRepairOptions")) {
                    retVal.setMassRepairOptions(MassRepairOption.parseListFromXML(wn2, version));

                //region Legacy
                // Removed in 0.49.*
<<<<<<< HEAD
                } else if (wn2.getNodeName().equalsIgnoreCase("chanceRandomMarriages")) { // Legacy - 0.49.4 Removal
                    retVal.setPercentageRandomMarriageOppositeSexChance(Double.parseDouble(wn2.getTextContent().trim()));
                } else if (wn2.getNodeName().equalsIgnoreCase("chanceRandomSameSexMarriages")) { // Legacy - 0.49.4 Removal
                    retVal.setPercentageRandomMarriageSameSexChance(Double.parseDouble(wn2.getTextContent().trim()));
                } else if (wn2.getNodeName().equalsIgnoreCase("marriageAgeRange")) { // Legacy - 0.49.4 Removal
                    retVal.setRandomMarriageAgeRange(Integer.parseInt(wn2.getTextContent().trim()));
                } else if (wn2.getNodeName().equalsIgnoreCase("useRandomMarriages")) { // Legacy - 0.49.4 Removal
                    retVal.setRandomMarriageMethod(Boolean.parseBoolean(wn2.getTextContent().trim())
                            ? RandomMarriageMethod.PERCENTAGE : RandomMarriageMethod.NONE);
                } else if (wn2.getNodeName().equalsIgnoreCase("logMarriageNameChange")) { // Legacy - 0.49.4 Removal
                    retVal.setLogMarriageNameChanges(Boolean.parseBoolean(wn2.getTextContent().trim()));
                } else if (wn2.getNodeName().equalsIgnoreCase("randomMarriageSurnameWeights")) { // Legacy - 0.49.4 Removal
                    final String[] values = wn2.getTextContent().split(",");
                    if (values.length == 13) {
                        final MergingSurnameStyle[] marriageSurnameStyles = MergingSurnameStyle.values();
                        for (int i = 0; i < values.length; i++) {
                            retVal.getMarriageSurnameWeights().put(marriageSurnameStyles[i], Integer.parseInt(values[i]));
                        }
                    } else if (values.length == 9) {
                        retVal.migrateMarriageSurnameWeights47(values);
                    } else {
                        MekHQ.getLogger().error("Unknown length of randomMarriageSurnameWeights");
                    }
=======
                } else if (wn2.getNodeName().equalsIgnoreCase("useUnofficialProcreation") // Legacy - 0.49.0 Removal
                        || wn2.getNodeName().equalsIgnoreCase("useProcreation")) { // Legacy - 0.49.4 Removal
                    retVal.setRandomProcreationMethod(RandomProcreationMethod.PERCENTAGE);
                    retVal.setUseManualProcreation(true);
                } else if (wn2.getNodeName().equalsIgnoreCase("chanceProcreation")) { // Legacy - 0.49.4 Removal
                    retVal.setPercentageRandomProcreationRelationshipChance(Double.parseDouble(wn2.getTextContent().trim()));
                } else if (wn2.getNodeName().equalsIgnoreCase("useUnofficialProcreationNoRelationship") // Legacy - 0.49.0 Removal
                        || wn2.getNodeName().equalsIgnoreCase("useProcreationNoRelationship")) { // Legacy - 0.49.4 Removal
                    retVal.setUseRelationshiplessRandomProcreation(Boolean.parseBoolean(wn2.getTextContent().trim()));
                } else if (wn2.getNodeName().equalsIgnoreCase("chanceProcreationNoRelationship")) { // Legacy - 0.49.4 Removal
                    retVal.setPercentageRandomProcreationRelationshiplessChance(Double.parseDouble(wn2.getTextContent().trim()));
                } else if (wn2.getNodeName().equalsIgnoreCase("logConception")) { // Legacy - 0.49.4 Removal
                    retVal.setLogProcreation(Boolean.parseBoolean(wn2.getTextContent().trim()));
                } else if (wn2.getNodeName().equalsIgnoreCase("staticRATs")) { // Legacy - 0.49.4 Removal
                    retVal.setUseStaticRATs(true);
                } else if (wn2.getNodeName().equalsIgnoreCase("ignoreRatEra")) { // Legacy - 0.49.4 Removal
                    retVal.setIgnoreRATEra(true);
>>>>>>> f5fc0468
                } else if (wn2.getNodeName().equalsIgnoreCase("clanPriceModifier")) { // Legacy - 0.49.3 Removal
                    final double value = Double.parseDouble(wn2.getTextContent());
                    retVal.setClanUnitPriceMultiplier(value);
                    retVal.setClanPartPriceMultiplier(value);
                } else if (wn2.getNodeName().equalsIgnoreCase("usedPartsValueA")) { // Legacy - 0.49.3 Removal
                    retVal.getUsedPartPriceMultipliers()[0] = Double.parseDouble(wn2.getTextContent().trim());
                } else if (wn2.getNodeName().equalsIgnoreCase("usedPartsValueB")) { // Legacy - 0.49.3 Removal
                    retVal.getUsedPartPriceMultipliers()[1] = Double.parseDouble(wn2.getTextContent().trim());
                } else if (wn2.getNodeName().equalsIgnoreCase("usedPartsValueC")) { // Legacy - 0.49.3 Removal
                    retVal.getUsedPartPriceMultipliers()[2] = Double.parseDouble(wn2.getTextContent().trim());
                } else if (wn2.getNodeName().equalsIgnoreCase("usedPartsValueD")) { // Legacy - 0.49.3 Removal
                    retVal.getUsedPartPriceMultipliers()[3] = Double.parseDouble(wn2.getTextContent().trim());
                } else if (wn2.getNodeName().equalsIgnoreCase("usedPartsValueE")) { // Legacy - 0.49.3 Removal
                    retVal.getUsedPartPriceMultipliers()[4] = Double.parseDouble(wn2.getTextContent().trim());
                } else if (wn2.getNodeName().equalsIgnoreCase("usedPartsValueF")) { // Legacy - 0.49.3 Removal
                    retVal.getUsedPartPriceMultipliers()[5] = Double.parseDouble(wn2.getTextContent().trim());
                } else if (wn2.getNodeName().equalsIgnoreCase("damagedPartsValue")) { // Legacy - 0.49.3 Removal
                    retVal.setDamagedPartsValueMultiplier(Double.parseDouble(wn2.getTextContent().trim()));
                } else if (wn2.getNodeName().equalsIgnoreCase("canceledOrderReimbursement")) { // Legacy - 0.49.3 Removal
                    retVal.setCancelledOrderRefundMultiplier(Double.parseDouble(wn2.getTextContent().trim()));

                // Removed in 0.47.*
                } else if (wn2.getNodeName().equalsIgnoreCase("useAtBCapture")) { // Legacy
                    if (Boolean.parseBoolean(wn2.getTextContent().trim())) {
                        retVal.setPrisonerCaptureStyle(PrisonerCaptureStyle.ATB);
                        retVal.setUseAtBPrisonerDefection(true);
                        retVal.setUseAtBPrisonerRansom(true);
                    }
                } else if (wn2.getNodeName().equalsIgnoreCase("intensity")) { // Legacy
                    double intensity = Double.parseDouble(wn2.getTextContent().trim());

                    retVal.atbBattleChance[AtBLanceRole.FIGHTING.ordinal()] = (int) Math.round(((40.0 * intensity) / (40.0 * intensity + 60.0)) * 100.0 + 0.5);
                    retVal.atbBattleChance[AtBLanceRole.DEFENCE.ordinal()] = (int) Math.round(((20.0 * intensity) / (20.0 * intensity + 80.0)) * 100.0 + 0.5);
                    retVal.atbBattleChance[AtBLanceRole.SCOUTING.ordinal()] = (int) Math.round(((60.0 * intensity) / (60.0 * intensity + 40.0)) * 100.0 + 0.5);
                    retVal.atbBattleChance[AtBLanceRole.TRAINING.ordinal()] = (int) Math.round(((10.0 * intensity) / (10.0 * intensity + 90.0)) * 100.0 + 0.5);
                } else if (wn2.getNodeName().equalsIgnoreCase("personnelMarketType")) { // Legacy
                    retVal.personnelMarketName = PersonnelMarket.getTypeName(Integer.parseInt(wn2.getTextContent().trim()));
                } else if (wn2.getNodeName().equalsIgnoreCase("capturePrisoners")) { // Legacy
                    retVal.setPrisonerCaptureStyle(Boolean.parseBoolean(wn2.getTextContent().trim())
                            ? PrisonerCaptureStyle.TAHARQA : PrisonerCaptureStyle.NONE);
                } else if (wn2.getNodeName().equalsIgnoreCase("startGameDelay")) { // Legacy
                    MekHQ.getMekHQOptions().setStartGameDelay(Integer.parseInt(wn2.getTextContent().trim()));
                } else if (wn2.getNodeName().equalsIgnoreCase("historicalDailyLog")) { // Legacy
                    MekHQ.getMekHQOptions().setHistoricalDailyLog(Boolean.parseBoolean(wn2.getTextContent().trim()));
                } else if (wn2.getNodeName().equalsIgnoreCase("useUnitRating") // Legacy
                        || wn2.getNodeName().equalsIgnoreCase("useDragoonRating")) { // Legacy
                    if (!Boolean.parseBoolean(wn2.getTextContent())) {
                        retVal.setUnitRatingMethod(UnitRatingMethod.NONE);
                    }
                } else if (wn2.getNodeName().equalsIgnoreCase("probPhenoMW")) { // Legacy
                    retVal.phenotypeProbabilities[Phenotype.MECHWARRIOR.getIndex()] = Integer.parseInt(wn2.getTextContent().trim());
                } else if (wn2.getNodeName().equalsIgnoreCase("probPhenoBA")) { // Legacy
                    retVal.phenotypeProbabilities[Phenotype.ELEMENTAL.getIndex()] = Integer.parseInt(wn2.getTextContent().trim());
                } else if (wn2.getNodeName().equalsIgnoreCase("probPhenoAero")) { // Legacy
                    retVal.phenotypeProbabilities[Phenotype.AEROSPACE.getIndex()] = Integer.parseInt(wn2.getTextContent().trim());
                } else if (wn2.getNodeName().equalsIgnoreCase("probPhenoVee")) { // Legacy
                    retVal.phenotypeProbabilities[Phenotype.VEHICLE.getIndex()] = Integer.parseInt(wn2.getTextContent().trim());
                }
                //endregion Legacy
            } catch (Exception e) {
                MekHQ.getLogger().error(e);
            }
        }

        // Fixing Old Data
        if (version.isLowerThan("0.49.3") && retVal.getUseAtB()) {
            retVal.setUnitMarketMethod(UnitMarketMethod.ATB_MONTHLY);
            retVal.setContractMarketMethod(ContractMarketMethod.ATB_MONTHLY);
        }

        MekHQ.getLogger().debug("Load Campaign Options Complete!");

        return retVal;
    }

    /**
     * This is annoyingly required for the case of anyone having changed the surname weights.
     * The code is not nice, but will nicely handle the cases where anyone has made changes
     * @param values the values to migrate
     */
    public void migrateMarriageSurnameWeights47(final String... values) {
        int[] weights = new int[values.length];

        for (int i = 0; i < weights.length; i++) {
            try {
                weights[i] = Integer.parseInt(values[i]);
            } catch (Exception e) {
                MekHQ.getLogger().error(e);
                weights[i] = 0;
            }
        }

        // Now we need to test to figure out the weights have changed. If not, we will keep the
        // new default values. If they have, we save their changes and add the new surname weights
        if (
                (weights[0] != getMarriageSurnameWeights().get(MergingSurnameStyle.NO_CHANGE))
                        || (weights[1] != getMarriageSurnameWeights().get(MergingSurnameStyle.YOURS) + 5)
                        || (weights[2] != getMarriageSurnameWeights().get(MergingSurnameStyle.SPOUSE) + 5)
                        || (weights[3] != getMarriageSurnameWeights().get(MergingSurnameStyle.HYP_SPOUSE) + 5)
                        || (weights[4] != getMarriageSurnameWeights().get(MergingSurnameStyle.BOTH_HYP_SPOUSE) + 5)
                        || (weights[5] != getMarriageSurnameWeights().get(MergingSurnameStyle.HYP_YOURS) + 5)
                        || (weights[6] != getMarriageSurnameWeights().get(MergingSurnameStyle.BOTH_HYP_YOURS) + 5)
                        || (weights[7] != getMarriageSurnameWeights().get(MergingSurnameStyle.MALE))
                        || (weights[8] != getMarriageSurnameWeights().get(MergingSurnameStyle.FEMALE))
        ) {
            getMarriageSurnameWeights().put(MergingSurnameStyle.NO_CHANGE, weights[0]);
            getMarriageSurnameWeights().put(MergingSurnameStyle.YOURS, weights[1]);
            getMarriageSurnameWeights().put(MergingSurnameStyle.SPOUSE, weights[2]);
            // SPACE_YOURS is newly added
            // BOTH_SPACE_YOURS is newly added
            getMarriageSurnameWeights().put(MergingSurnameStyle.HYP_YOURS, weights[3]);
            getMarriageSurnameWeights().put(MergingSurnameStyle.BOTH_HYP_YOURS, weights[4]);
            // SPACE_SPOUSE is newly added
            // BOTH_SPACE_SPOUSE is newly added
            getMarriageSurnameWeights().put(MergingSurnameStyle.HYP_SPOUSE, weights[5]);
            getMarriageSurnameWeights().put(MergingSurnameStyle.BOTH_HYP_SPOUSE, weights[6]);
            getMarriageSurnameWeights().put(MergingSurnameStyle.MALE, weights[7]);
            getMarriageSurnameWeights().put(MergingSurnameStyle.FEMALE, weights[8]);
        }
    }
}<|MERGE_RESOLUTION|>--- conflicted
+++ resolved
@@ -43,13 +43,7 @@
 
 import java.io.PrintWriter;
 import java.io.Serializable;
-<<<<<<< HEAD
 import java.util.*;
-=======
-import java.util.ArrayList;
-import java.util.Arrays;
-import java.util.List;
->>>>>>> f5fc0468
 
 /**
  * @author natit
@@ -4315,19 +4309,18 @@
 
                 //region Legacy
                 // Removed in 0.49.*
-<<<<<<< HEAD
-                } else if (wn2.getNodeName().equalsIgnoreCase("chanceRandomMarriages")) { // Legacy - 0.49.4 Removal
+                } else if (wn2.getNodeName().equalsIgnoreCase("chanceRandomMarriages")) { // Legacy - 0.49.6 Removal
                     retVal.setPercentageRandomMarriageOppositeSexChance(Double.parseDouble(wn2.getTextContent().trim()));
-                } else if (wn2.getNodeName().equalsIgnoreCase("chanceRandomSameSexMarriages")) { // Legacy - 0.49.4 Removal
+                } else if (wn2.getNodeName().equalsIgnoreCase("chanceRandomSameSexMarriages")) { // Legacy - 0.49.6 Removal
                     retVal.setPercentageRandomMarriageSameSexChance(Double.parseDouble(wn2.getTextContent().trim()));
-                } else if (wn2.getNodeName().equalsIgnoreCase("marriageAgeRange")) { // Legacy - 0.49.4 Removal
+                } else if (wn2.getNodeName().equalsIgnoreCase("marriageAgeRange")) { // Legacy - 0.49.6 Removal
                     retVal.setRandomMarriageAgeRange(Integer.parseInt(wn2.getTextContent().trim()));
-                } else if (wn2.getNodeName().equalsIgnoreCase("useRandomMarriages")) { // Legacy - 0.49.4 Removal
+                } else if (wn2.getNodeName().equalsIgnoreCase("useRandomMarriages")) { // Legacy - 0.49.6 Removal
                     retVal.setRandomMarriageMethod(Boolean.parseBoolean(wn2.getTextContent().trim())
                             ? RandomMarriageMethod.PERCENTAGE : RandomMarriageMethod.NONE);
-                } else if (wn2.getNodeName().equalsIgnoreCase("logMarriageNameChange")) { // Legacy - 0.49.4 Removal
+                } else if (wn2.getNodeName().equalsIgnoreCase("logMarriageNameChange")) { // Legacy - 0.49.6 Removal
                     retVal.setLogMarriageNameChanges(Boolean.parseBoolean(wn2.getTextContent().trim()));
-                } else if (wn2.getNodeName().equalsIgnoreCase("randomMarriageSurnameWeights")) { // Legacy - 0.49.4 Removal
+                } else if (wn2.getNodeName().equalsIgnoreCase("randomMarriageSurnameWeights")) { // Legacy - 0.49.6 Removal
                     final String[] values = wn2.getTextContent().split(",");
                     if (values.length == 13) {
                         final MergingSurnameStyle[] marriageSurnameStyles = MergingSurnameStyle.values();
@@ -4339,7 +4332,6 @@
                     } else {
                         MekHQ.getLogger().error("Unknown length of randomMarriageSurnameWeights");
                     }
-=======
                 } else if (wn2.getNodeName().equalsIgnoreCase("useUnofficialProcreation") // Legacy - 0.49.0 Removal
                         || wn2.getNodeName().equalsIgnoreCase("useProcreation")) { // Legacy - 0.49.4 Removal
                     retVal.setRandomProcreationMethod(RandomProcreationMethod.PERCENTAGE);
@@ -4357,7 +4349,6 @@
                     retVal.setUseStaticRATs(true);
                 } else if (wn2.getNodeName().equalsIgnoreCase("ignoreRatEra")) { // Legacy - 0.49.4 Removal
                     retVal.setIgnoreRATEra(true);
->>>>>>> f5fc0468
                 } else if (wn2.getNodeName().equalsIgnoreCase("clanPriceModifier")) { // Legacy - 0.49.3 Removal
                     final double value = Double.parseDouble(wn2.getTextContent());
                     retVal.setClanUnitPriceMultiplier(value);
