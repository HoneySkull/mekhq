/*
 * Person.java
 *
 * Copyright (c) 2009 Jay Lawson <jaylawson39 at yahoo.com>. All rights reserved.
 *
 * This file is part of MekHQ.
 *
 * MekHQ is free software: you can redistribute it and/or modify
 * it under the terms of the GNU General Public License as published by
 * the Free Software Foundation, either version 3 of the License, or
 * (at your option) any later version.
 *
 * MekHQ is distributed in the hope that it will be useful,
 * but WITHOUT ANY WARRANTY; without even the implied warranty of
 * MERCHANTABILITY or FITNESS FOR A PARTICULAR PURPOSE.  See the
 * GNU General Public License for more details.
 *
 * You should have received a copy of the GNU General Public License
 * along with MekHQ.  If not, see <http://www.gnu.org/licenses/>.
 */

package mekhq.campaign.personnel;

import java.io.PrintWriter;
import java.io.Serializable;
import java.text.ParseException;
import java.text.SimpleDateFormat;
import java.util.*;
import java.util.function.IntSupplier;
import java.util.stream.Collectors;
import java.util.stream.IntStream;

import mekhq.campaign.*;
import mekhq.campaign.log.*;
import org.joda.time.DateTime;
import org.w3c.dom.Node;
import org.w3c.dom.NodeList;

import megamek.common.Aero;
import megamek.common.BattleArmor;
import megamek.common.Compute;
import megamek.common.ConvFighter;
import megamek.common.Crew;
import megamek.common.Dropship;
import megamek.common.Entity;
import megamek.common.EntityMovementMode;
import megamek.common.Infantry;
import megamek.common.Jumpship;
import megamek.common.LandAirMech;
import megamek.common.Mech;
import megamek.common.Protomech;
import megamek.common.SmallCraft;
import megamek.common.Tank;
import megamek.common.TargetRoll;
import megamek.common.VTOL;
import megamek.common.annotations.Nullable;
import megamek.common.logging.LogLevel;
import megamek.common.options.IOption;
import megamek.common.options.IOptionGroup;
import megamek.common.options.PilotOptions;
import mekhq.MekHQ;
import mekhq.MekHqXmlSerializable;
import mekhq.MekHqXmlUtil;
import mekhq.Utilities;
import mekhq.Version;
import mekhq.campaign.event.PersonChangedEvent;
import mekhq.campaign.mod.am.InjuryUtil;
import mekhq.campaign.unit.Unit;
import mekhq.campaign.work.IAcquisitionWork;
import mekhq.campaign.work.IPartWork;
import mekhq.campaign.universe.Faction;

/**
 * @author Jay Lawson <jaylawson39 at yahoo.com>
 */
public class Person implements Serializable, MekHqXmlSerializable {
    private static final long serialVersionUID = -847642980395311152L;

    public static final int G_MALE = 0;
    public static final int G_FEMALE = 1;

    /* If any new roles are added they should go at the end. They should also be accounted for
     * in isCombatRole(int) or isSupportRole(int)
     */
    public static final int T_NONE = 0;
    public static final int T_MECHWARRIOR = 1;
    public static final int T_AERO_PILOT = 2;
    public static final int T_GVEE_DRIVER = 3;
    public static final int T_NVEE_DRIVER = 4;
    public static final int T_VTOL_PILOT = 5;
    public static final int T_VEE_GUNNER = 6;
    public static final int T_BA = 7;
    public static final int T_INFANTRY = 8;
    public static final int T_PROTO_PILOT = 9;
    public static final int T_CONV_PILOT = 10;
    public static final int T_SPACE_PILOT = 11;
    public static final int T_SPACE_CREW = 12;
    public static final int T_SPACE_GUNNER = 13;
    public static final int T_NAVIGATOR = 14; // End of combat roles
    public static final int T_MECH_TECH = 15;
    public static final int T_MECHANIC = 16;
    public static final int T_AERO_TECH = 17;
    public static final int T_BA_TECH = 18;
    public static final int T_ASTECH = 19;
    public static final int T_DOCTOR = 20;
    public static final int T_MEDIC = 21;
    public static final int T_ADMIN_COM = 22;
    public static final int T_ADMIN_LOG = 23;
    public static final int T_ADMIN_TRA = 24;
    public static final int T_ADMIN_HR = 25; // End of support roles
    public static final int T_LAM_PILOT = 26; // Not a separate type, but an alias for MW + Aero pilot
                                              // Does not count as either combat or support role
    public static final int T_NUM = 27;

    public static final int S_ACTIVE = 0;
    public static final int S_RETIRED = 1;
    public static final int S_KIA = 2;
    public static final int S_MIA = 3;
    public static final int S_NUM = 4;

    public static final int PRONOUN_HESHE = 0;
    public static final int PRONOUN_HIMHER = 1;
    public static final int PRONOUN_HISHER = 2;
    public static final int PRONOUN_HISHERS = 3;

    // Prisoners, Bondsmen, and Normal Personnel
    public static final int PRISONER_NOT = 0;
    public static final int PRISONER_YES = 1;
    public static final int PRISONER_BONDSMAN = 2;
    public static final int PRISONER_NUM = 3;

    // Phenotypes
    public static final int PHENOTYPE_NONE = 0;
    public static final int PHENOTYPE_MW = 1;
    public static final int PHENOTYPE_BA = 2;
    public static final int PHENOTYPE_AERO = 3;
    public static final int PHENOTYPE_VEE = 4;
    public static final int PHENOTYPE_NUM = 5;

    // ROM Designations
    public static final int DESIG_NONE    = 0;
    public static final int DESIG_EPSILON = 1;
    public static final int DESIG_PI      = 2;
    public static final int DESIG_IOTA    = 3;
    public static final int DESIG_XI      = 4;
    public static final int DESIG_THETA   = 5;
    public static final int DESIG_ZETA    = 6;
    public static final int DESIG_MU      = 7;
    public static final int DESIG_RHO     = 8;
    public static final int DESIG_LAMBDA  = 9;
    public static final int DESIG_PSI     = 10;
    public static final int DESIG_OMICRON = 11;
    public static final int DESIG_CHI     = 12;
    public static final int DESIG_GAMMA   = 13;
    public static final int DESIG_NUM     = 14;
    
    private static final Map<Integer, Integer> MECHWARRIOR_AERO_RANSOM_VALUES;
    private static final Map<Integer, Integer> OTHER_RANSOM_VALUES;
    

    public PersonAwardController awardController;

    private static final IntSupplier PREGNANCY_DURATION = () -> {
        double gaussian = Math.sqrt(-2 * Math.log(Math.nextUp(Math.random())))
            * Math.cos(2.0 * Math.PI * Math.random());
        // To not get weird results, we limit the values to +/- 4.0 (almost 6 weeks)
        gaussian = Math.max(-4.0, Math.min(4.0, gaussian));
        return (int) Math.round(gaussian * 10 + 38 * 7);
    };
    private static final IntSupplier PREGNANCY_SIZE = () -> {
        int children = 1;
        // Hellin's law says it's 1:89 chance, to not make it appear too seldom, we use 1:50
        while(Compute.randomInt(50) == 0) {
            ++ children;
        }
        return Math.min(children, 8); // Limit to octuplets, for the sake of sanity
    };
    
    private static final String[] PREGNANCY_MULTIPLE_NAMES = {null, null,
        "twins", "triplets", "quadruplets", "quintuplets",
        "sextuplets", "septuplets", "octuplets", "nonuplets", "decuplets"
    };
    
    public static final ExtraData.IntKey PREGNANCY_CHILDREN_DATA
        = new ExtraData.IntKey("procreation:children");
    public static final ExtraData.StringKey PREGNANCY_FATHER_DATA
        = new ExtraData.StringKey("procreation:father");

    /** Contains the skill levels to be displayed in a tech's description */
    private static final String[] DISPLAYED_SKILL_LEVELS = new String[] {
        SkillType.S_TECH_MECH,
        SkillType.S_TECH_MECHANIC,
        SkillType.S_TECH_BA,
        SkillType.S_TECH_AERO,
        SkillType.S_TECH_VESSEL,
    };
    
    protected UUID id;
    protected int oldId;

    // Lineage & Procreation
    protected UUID ancestorsID;
    protected UUID spouse;
    protected GregorianCalendar dueDate;

    private String name;
    private String maidenname;

    private String callsign;
    private int gender;

    private int primaryRole;
    private int secondaryRole;

    private int primaryDesignator;
    private int secondaryDesignator;

    protected String biography;
    protected GregorianCalendar birthday;
    protected GregorianCalendar deathday;
    protected GregorianCalendar recruitment;
    protected ArrayList<LogEntry> personnelLog;

    private Hashtable<String, Skill> skills;
    private PersonnelOptions options = new PersonnelOptions();
    private int toughness;

    private int status;
    protected int xp;
    protected int engXp;
    protected int acquisitions;
    protected int salary;
    private int hits;
    private int prisonerStatus;
    // Is this person willing to defect? Only for prisoners ...
    private boolean willingToDefect;

    boolean dependent;
    boolean commander;
    boolean isClanTech;
    int edgeUsedThisRound;

    //phenotype and background
    private int phenotype;
    private boolean clan;
    private String bloodname;

    //assignments
    private UUID unitId;
    protected UUID doctorId;
    private ArrayList<UUID> techUnitIds;
    //for reverse compatability v0.1.8 and earlier
    protected int teamId = -1;

    //for reverse compatability
    private int oldUnitId;
    private int oldDoctorId;

    //days of rest
    protected int idleMonths;
    protected int daysToWaitForHealing;

    //portrait
    protected String portraitCategory;
    protected String portraitFile;
    // runtime override (not saved)
    protected transient String portraitCategoryOverride;
    protected transient String portraitFileOverride;

    // Our rank
    private int rank;
    private int rankLevel = 0;
    // If this Person uses a custom rank system (-1 for no)
    private int rankSystem = -1;
    private Ranks ranks;


    // Manei Domini "Classes"
    public static final int MD_NONE			= 0;
    public static final int MD_GHOST		= 1;
    public static final int MD_WRAITH		= 2;
    public static final int MD_BANSHEE		= 3;
    public static final int MD_ZOMBIE		= 4;
    public static final int MD_PHANTOM		= 5;
    public static final int MD_SPECTER		= 6;
    public static final int MD_POLTERGEIST	= 7;
    public static final int MD_NUM			= 8;
    private int maneiDominiClass = MD_NONE;
    private int maneiDominiRank = Rank.MD_RANK_NONE;

    //stuff to track for support teams
    protected int minutesLeft;
    protected int overtimeLeft;
    protected int nTasks;
    protected boolean engineer;

    /**
     * * Start Advanced Medical ***
     */
    private ArrayList<Injury> injuries = new ArrayList<Injury>();
    private Map<BodyLocation, Integer> hitsPerLocation = new EnumMap<>(BodyLocation.class);
    /**
     * * End Advanced Medical ***
     */

    /* Against the Bot */
    private boolean founder; // +1 share if using shares system
    private int originalUnitWeight; // uses EntityWeightClass; 0 (Extra-Light) for no original unit
    private int originalUnitTech; // 0 = IS1, 1 = IS2, 2 = Clan
    private UUID originalUnitId;
    
    // Generic extra data, for use with plugins and mods
    private ExtraData extraData = new ExtraData();

    //lets just go ahead and pass in the campaign - to hell with OOP
    private Campaign campaign;

    // initializes the AtB ransom values
    static {
        MECHWARRIOR_AERO_RANSOM_VALUES = new HashMap<>();
        MECHWARRIOR_AERO_RANSOM_VALUES.put(SkillType.EXP_ULTRA_GREEN, 5000);    // no official AtB rules for really inexperienced scrubs, but...
        MECHWARRIOR_AERO_RANSOM_VALUES.put(SkillType.EXP_GREEN, 10000);
        MECHWARRIOR_AERO_RANSOM_VALUES.put(SkillType.EXP_REGULAR, 25000);
        MECHWARRIOR_AERO_RANSOM_VALUES.put(SkillType.EXP_VETERAN, 75000);
        MECHWARRIOR_AERO_RANSOM_VALUES.put(SkillType.EXP_ELITE, 150000);
        
        OTHER_RANSOM_VALUES = new HashMap<>();
        OTHER_RANSOM_VALUES.put(SkillType.EXP_ULTRA_GREEN, 2500);
        OTHER_RANSOM_VALUES.put(SkillType.EXP_GREEN, 5000);
        OTHER_RANSOM_VALUES.put(SkillType.EXP_REGULAR, 10000);
        OTHER_RANSOM_VALUES.put(SkillType.EXP_VETERAN, 25000);
        OTHER_RANSOM_VALUES.put(SkillType.EXP_ELITE, 50000);
    }
    
    //default constructor
    public Person(Campaign c) {
        this("Biff the Understudy", c);
    }

    public Person(Campaign c, String factionCode) {
        this("Biff the Understudy", c, factionCode);
    }
    
    public Person(String name, Campaign c) {
        this(name, c, c.getFactionCode());
    }
    
    public Person(String name, Campaign c, String factionCode) {
        this.name = name;
        callsign = "";
        portraitCategory = Crew.ROOT_PORTRAIT;
        portraitFile = Crew.PORTRAIT_NONE;
        portraitCategoryOverride = null;
        portraitFileOverride = null;
        xp = 0;
        acquisitions = 0;
        gender = G_MALE;
        birthday = new GregorianCalendar(3042, Calendar.JANUARY, 1);
        rank = 0;
        rankLevel = 0;
        status = S_ACTIVE;
        hits = 0;
        skills = new Hashtable<String, Skill>();
        salary = -1;
        campaign = c;
        doctorId = null;
        unitId = null;
        oldDoctorId = -1;
        oldUnitId = -1;
        toughness = 0;
        biography = "";
        nTasks = 0;
        personnelLog = new ArrayList<LogEntry>();
        idleMonths = -1;
        daysToWaitForHealing = 15;
        resetMinutesLeft();
        prisonerStatus = PRISONER_NOT;
        dependent = false;
        commander = false;
        isClanTech = false;
        techUnitIds = new ArrayList<UUID>();
        salary = -1;
        phenotype = PHENOTYPE_NONE;
        clan = Faction.getFaction(factionCode).isClan();
        bloodname = "";
        primaryDesignator = DESIG_NONE;
        secondaryDesignator = DESIG_NONE;
        awardController = new PersonAwardController(this);
    }

    public Campaign getCampaign(){return campaign;}

    public int getPhenotype() {
        return phenotype;
    }

    public void setPhenotype(int i) {
        phenotype = i;
    }

    public boolean isClanner() {
        return clan;
    }

    public void setClanner(boolean b) {
        clan = b;
    }

    public String getBackgroundName() {
        if (isClanner()) {
            return getPhenotypeName();
        } else {
            return "Inner Sphere";
        }
    }

    public String getBloodname() {
        return bloodname;
    }

    public void setBloodname(String bn) {
        bloodname = bn;
    }

    public boolean isCommander() {
        return commander;
    }

    public void setCommander(boolean tf) {
        commander = tf;
    }

    public boolean isDependent() {
        return dependent;
    }

    public void setDependent(boolean tf) {
        dependent = tf;
        if (dependent) {
            recruitment = null;
        } else {
            recruitment = (GregorianCalendar) campaign.getCalendar().clone();
        }
    }

    public boolean isPrisoner() {
        if (prisonerStatus == PRISONER_YES) {
            return true;
        }
        return false;
    }

    public void setPrisoner() {
        prisonerStatus = PRISONER_YES;
        setRankNumeric(Ranks.RANK_PRISONER);
    }

    public boolean isBondsman() {
        if (prisonerStatus == PRISONER_BONDSMAN) {
            return true;
        }
        return false;
    }

    public void setBondsman() {
        prisonerStatus = PRISONER_BONDSMAN;
        willingToDefect = false;
        setRankNumeric(Ranks.RANK_BONDSMAN);
    }

    public boolean isFree() {
        return (!isPrisoner() && !isBondsman());
    }

    public void setFreeMan() {
        prisonerStatus = PRISONER_NOT;
        willingToDefect = false;
    }

    public void setPrisonerStatus(int status) {
        prisonerStatus = status;
        if( prisonerStatus != PRISONER_YES ) {
            willingToDefect = false;
        }
    }

    public int getPrisonerStatus() {
        return prisonerStatus;
    }
    
    public boolean isWillingToDefect() {
        return willingToDefect;
    }
    
    public void setWillingToDefect(boolean willingToDefect) {
        this.willingToDefect = willingToDefect && (prisonerStatus == PRISONER_YES);
    }

    public String getGenderName() {
        return getGenderName(gender);
    }

    public static String getGenderName(int gender) {
        switch (gender) {
            case G_MALE:
                return "Male";
            case G_FEMALE:
                return "Female";
            default:
                return "?";
        }
    }

    public String getGenderPronoun(int variant) {
        return getGenderPronoun(gender, variant);
    }

    public static String getGenderPronoun(int gender, int variant) {
        if (variant == PRONOUN_HESHE) {
            switch (gender) {
                case G_MALE:
                    return "he";
                case G_FEMALE:
                    return "she";
                default:
                    return "?";
            }
        } else if (variant == PRONOUN_HIMHER) {
            switch (gender) {
                case G_MALE:
                    return "him";
                case G_FEMALE:
                    return "her";
                default:
                    return "?";
            }
        } else if (variant == PRONOUN_HISHER) {
            switch (gender) {
                case G_MALE:
                    return "his";
                case G_FEMALE:
                    return "her";
                default:
                    return "?";
            }
        } else if (variant == PRONOUN_HISHERS) {
            switch (gender) {
                case G_MALE:
                    return "his";
                case G_FEMALE:
                    return "hers";
                default:
                    return "?";
            }
        } else {
            return "UNKNOWN ERROR IN GENDER PRONOUN";
        }
    }

    public static String getStatusName(int status) {
        switch (status) {
            case S_ACTIVE:
                return "Active";
            case S_RETIRED:
                return "Retired";
            case S_KIA:
                return "Killed in Action";
            case S_MIA:
                return "Missing in Action";
            default:
                return "?";
        }
    }

    public String pregnancyStatus() {
        return isPregnant() ? " (Pregnant)" : "";
    }

    public String getStatusName() {
        return getStatusName(status);
    }

    public static String getPhenotypeName(int pheno) {
        switch (pheno) {
            case PHENOTYPE_NONE:
                return "Freeborn";
            case PHENOTYPE_MW:
                return "Trueborn Mechwarrior";
            case PHENOTYPE_AERO:
                return "Trueborn Pilot";
            case PHENOTYPE_VEE:
                return "Trueborn Vehicle Crew";
            case PHENOTYPE_BA:
                return "Trueborn Elemental";
            default:
                return "?";
        }
    }

    public static String getPhenotypeShortName(int pheno) {
        switch (pheno) {
            case PHENOTYPE_NONE:
                return "Freeborn";
            case PHENOTYPE_MW:
            case PHENOTYPE_AERO:
            case PHENOTYPE_VEE:
            case PHENOTYPE_BA:
                return "Trueborn";
            default:
                return "?";
        }
    }

    public String getPhenotypeName() {
        return getPhenotypeName(phenotype);
    }

    public String getPhenotypeShortName() {
        return getPhenotypeShortName(phenotype);
    }

    public static String getPrisonerStatusName(int status) {
        switch (status) {
            case PRISONER_NOT:
                return "Free";
            case PRISONER_YES:
                return "Prisoner";
            case PRISONER_BONDSMAN:
                return "Bondsman";
            default:
                return "?";
        }
    }

    public String getPrisonerStatusName() {
        return getPrisonerStatusName(prisonerStatus);
    }

    public String getName() {
        return name;
    }

    public void setName(String n) {
        this.name = n;
    }

    public String getMaidenName() {
        return maidenname;
    }

    public void setMaidenName(String n) {
        this.maidenname = n;
    }

    public String getFullName() {
        if (bloodname.length() > 0) {
            return name + " " + bloodname;
        }
        return name;
    }

   public String getHyperlinkedName() {
        return "<a href='PERSON:" + getId() + "'>" + getFullName() + "</a>";
    }

    public String getCallsign() {
        return callsign;
    }

    public void setCallsign(String n) {
        this.callsign = n;
    }

    public String getPortraitCategory() {
        return Utilities.nonNull(portraitCategoryOverride, portraitCategory);
    }

    public String getPortraitFileName() {
        return Utilities.nonNull(portraitFileOverride, portraitFile);
    }

    public void setPortraitCategory(String s) {
        this.portraitCategory = s;
    }

    public void setPortraitFileName(String s) {
        this.portraitFile = s;
    }

    public void setPortraitCategoryOverride(String s) {
        this.portraitCategoryOverride = s;
    }

    public void setPortraitFileNameOverride(String s) {
        this.portraitFileOverride = s;
    }


    public int getPrimaryRole() {
        return primaryRole;
    }

    public void setPrimaryRole(int t) {
        this.primaryRole = t;
        //you can't be primary tech and a secondary astech
        //you can't be a primary astech and a secondary tech
        if ((isTechPrimary() && secondaryRole == T_ASTECH)
            || (isTechSecondary() && primaryRole == T_ASTECH)) {
            secondaryRole = T_NONE;
        }
        if ((primaryRole == T_DOCTOR && secondaryRole == T_MEDIC)
            || (secondaryRole == T_DOCTOR && primaryRole == T_MEDIC)) {
            secondaryRole = T_NONE;
        }
        MekHQ.triggerEvent(new PersonChangedEvent(this));
    }

    public int getSecondaryRole() {
        return secondaryRole;
    }

    public void setSecondaryRole(int t) {
        this.secondaryRole = t;
        MekHQ.triggerEvent(new PersonChangedEvent(this));
    }

    public int getStatus() {
        return status;
    }

    public void setStatus(int s) {
        this.status = s;
    }

    public int getIdleMonths() {
        return idleMonths;
    }

    public void setIdleMonths(int m) {
        this.idleMonths = m;
    }

    public int getDaysToWaitForHealing() {
        return daysToWaitForHealing;
    }

    public void setDaysToWaitForHealing(int d) {
        this.daysToWaitForHealing = d;
    }


    public static String getRoleDesc(int type, boolean clan) {
        switch (type) {
            case (T_NONE):
                return "None";
            case (T_MECHWARRIOR):
                return "Mechwarrior";
            case (T_GVEE_DRIVER):
                return "Vehicle Driver";
            case (T_NVEE_DRIVER):
                return "Naval Driver";
            case (T_VTOL_PILOT):
                return "VTOL Pilot";
            case (T_VEE_GUNNER):
                return "Vehicle Gunner";
            case (T_CONV_PILOT):
                return "Conventional Aircraft Pilot";
            case (T_AERO_PILOT):
                return "Aero Pilot";
            case (T_PROTO_PILOT):
                return "Proto Pilot";
            case (T_BA):
                if (clan) {
                    return "Elemental";
                } else {
                    return "Battle Armor Pilot";
                }
            case (T_INFANTRY):
                return "Soldier";
            case (T_SPACE_PILOT):
                return "Vessel Pilot";
            case (T_SPACE_CREW):
                return "Vessel Crewmember";
            case (T_SPACE_GUNNER):
                return "Vessel Gunner";
            case (T_NAVIGATOR):
                return "Hyperspace Navigator";
            case (T_MECH_TECH):
                return "Mech Tech";
            case (T_MECHANIC):
                return "Mechanic";
            case (T_AERO_TECH):
                return "Aero Tech";
            case (T_BA_TECH):
                return "Battle Armor Tech";
            case (T_ASTECH):
                return "Astech";
            case (T_DOCTOR):
                return "Doctor";
            case (T_MEDIC):
                return "Medic";
            case (T_ADMIN_COM):
                return "Admin/Command";
            case (T_ADMIN_LOG):
                return "Admin/Logistical";
            case (T_ADMIN_TRA):
                return "Admin/Transport";
            case (T_ADMIN_HR):
                return "Admin/HR";
            case (T_LAM_PILOT):
                return "LAM Pilot";
            default:
                return "??";
        }
    }

    public String getRoleDesc() {
        String role = getPrimaryRoleDesc();
        if (secondaryRole != T_NONE && secondaryRole != -1) {
            role += "/" + getSecondaryRoleDesc();
        }
        return role;
    }

    public String getPrimaryRoleDesc() {
        String bgPrefix = "";
        if (isClanner()) {
            bgPrefix = getPhenotypeShortName() + " ";
        }
        return bgPrefix + getRoleDesc(primaryRole, campaign.getFaction().isClan());
    }

    public String getSecondaryRoleDesc() {
        return getRoleDesc(secondaryRole, campaign.getFaction().isClan());
    }

    public boolean canPerformRole(int role) {
        switch (role) {
            case (T_NONE):
                return true;
            case (T_MECHWARRIOR):
                return hasSkill(SkillType.S_GUN_MECH) && hasSkill(SkillType.S_PILOT_MECH);
            case (T_GVEE_DRIVER):
                return hasSkill(SkillType.S_PILOT_GVEE);
            case (T_NVEE_DRIVER):
                return hasSkill(SkillType.S_PILOT_NVEE);
            case (T_VTOL_PILOT):
                return hasSkill(SkillType.S_PILOT_VTOL);
            case (T_VEE_GUNNER):
                return hasSkill(SkillType.S_GUN_VEE);
            case (T_AERO_PILOT):
                return hasSkill(SkillType.S_GUN_AERO) && hasSkill(SkillType.S_PILOT_AERO);
            case (T_CONV_PILOT):
                return hasSkill(SkillType.S_GUN_JET) && hasSkill(SkillType.S_PILOT_JET);
            case (T_PROTO_PILOT):
                return hasSkill(SkillType.S_GUN_PROTO);
            case (T_BA):
                return hasSkill(SkillType.S_GUN_BA);
            case (T_INFANTRY):
                return hasSkill(SkillType.S_SMALL_ARMS);
            case (T_SPACE_PILOT):
                return hasSkill(SkillType.S_PILOT_SPACE);
            case (T_SPACE_CREW):
                return hasSkill(SkillType.S_TECH_VESSEL);
            case (T_SPACE_GUNNER):
                return hasSkill(SkillType.S_GUN_SPACE);
            case (T_NAVIGATOR):
                return hasSkill(SkillType.S_NAV);
            case (T_MECH_TECH):
                return hasSkill(SkillType.S_TECH_MECH) && getSkill(SkillType.S_TECH_MECH).getExperienceLevel() > SkillType.EXP_ULTRA_GREEN;
            case (T_MECHANIC):
                return hasSkill(SkillType.S_TECH_MECHANIC) && getSkill(SkillType.S_TECH_MECHANIC).getExperienceLevel() > SkillType.EXP_ULTRA_GREEN;
            case (T_AERO_TECH):
                return hasSkill(SkillType.S_TECH_AERO) && getSkill(SkillType.S_TECH_AERO).getExperienceLevel() > SkillType.EXP_ULTRA_GREEN;
            case (T_BA_TECH):
                return hasSkill(SkillType.S_TECH_BA) && getSkill(SkillType.S_TECH_BA).getExperienceLevel() > SkillType.EXP_ULTRA_GREEN;
            case (T_ASTECH):
                return hasSkill(SkillType.S_ASTECH);
            case (T_DOCTOR):
                return hasSkill(SkillType.S_DOCTOR) && getSkill(SkillType.S_DOCTOR).getExperienceLevel() > SkillType.EXP_ULTRA_GREEN;
            case (T_MEDIC):
                return hasSkill(SkillType.S_MEDTECH);
            case (T_ADMIN_COM):
            case (T_ADMIN_LOG):
            case (T_ADMIN_TRA):
            case (T_ADMIN_HR):
                return hasSkill(SkillType.S_ADMIN);
            default:
                return false;
        }
    }

    public void setGender(int g) {
        this.gender = g;
    }

    public int getGender() {
        return gender;
    }

    public void setBirthday(GregorianCalendar date) {
        this.birthday = date;
    }

    public GregorianCalendar getBirthday() {
        return birthday;
    }

    public GregorianCalendar getDeathday() {
        return deathday;
    }

    public void setDeathday(GregorianCalendar date) {
        this.deathday = date;
    }

    public void setRecruitment(GregorianCalendar date) {
        this.recruitment = date;
    }

    public GregorianCalendar getRecruitment() {
        return recruitment;
    }

    public String getRecruitmentAsString() {
        if (recruitment == null) {
            return null;
        }
        SimpleDateFormat df = new SimpleDateFormat("yyyy-MM-dd");
        String recruitdate = df.format(recruitment.getTime());
        return recruitdate;
    }

    public int getAge(GregorianCalendar today) {
        // Get age based on year
        if (null != deathday) {
            //use deathday instead of birthdate
            today = deathday;
        }

        int age = today.get(Calendar.YEAR) - birthday.get(Calendar.YEAR);

        // Add the tentative age to the date of birth to get this year's birthday
        GregorianCalendar tmpDate = (GregorianCalendar) birthday.clone();
        tmpDate.add(Calendar.YEAR, age);

        // If this year's birthday has not happened yet, subtract one from age
        if (today.before(tmpDate)) {
            age--;
        }
        return age;
    }

    public int getTimeInService(GregorianCalendar today) {
        // Get time in service based on year
        if (null == recruitment) {
            //use zero if hasn't been recruited yet
            return -1;
        }
         
        int timeinservice = today.get(Calendar.YEAR) - recruitment.get(Calendar.YEAR);

        // Add the tentative time in service to the date of recruitment to get this year's service history
        GregorianCalendar tmpDate = (GregorianCalendar) recruitment.clone();
        tmpDate.add(Calendar.YEAR, timeinservice);

        if (today.before(tmpDate)) {
            timeinservice--;
        }
        return timeinservice;
    }

    public void setId(UUID id) {
        this.id = id;
    }

    public UUID getId() {
        return id;
    }

    @Nullable
    public UUID getSpouseID() {
        return spouse;
    }

    public void setSpouseID(UUID spouse) {
        this.spouse = spouse;
    }

    @Nullable
    public Person getSpouse() {
        return campaign.getPerson(spouse);
    }

    public boolean hasSpouse(){
        return (getSpouseID() != null);
    }

    public GregorianCalendar getDueDate() {
        return dueDate;
    }

    public void setDueDate(GregorianCalendar dueDate) {
        this.dueDate = dueDate;
    }

    public boolean isPregnant() {
        return dueDate != null;
    }

    public UUID getAncestorsID() {
        return ancestorsID;
    }

    public void setAncestorsID(UUID id) {
        ancestorsID = id;
    }

    public Ancestors getAncestors() {
        return campaign.getAncestors(ancestorsID);
    }

    public Person getMother() {
        return campaign.getPerson(getAncestors().getMotherID());
    }

    public Person getFather() {
        return campaign.getPerson(getAncestors().getFatherID());
    }

    public Collection<Person> birth() {
        int size = extraData.get(PREGNANCY_CHILDREN_DATA, 1);
        String fatherIDString = extraData.get(PREGNANCY_FATHER_DATA);
        UUID fatherID = (null != fatherIDString) ? UUID.fromString(fatherIDString) : getSpouseID();
        Ancestors anc = campaign.getAncestors(fatherID, id);
        if(null == anc) {
            anc = campaign.createAncestors(fatherID, id);
        }
        final UUID ancId = anc.getId();
        final String surname = getName().contains(" ") ? getName().split(" ", 2)[1] : "";
        
        // Cleanup
        setDueDate(null);
        extraData.set(PREGNANCY_CHILDREN_DATA, 0);
        extraData.set(PREGNANCY_FATHER_DATA, null);
        
        return IntStream.range(0, size).mapToObj(i -> {
            Person baby = campaign.newPerson(T_NONE);
            baby.setDependent(true);
            baby.setName(baby.getName().split(" ", 2)[0] + " " + surname);
            baby.setBirthday((GregorianCalendar) campaign.getCalendar().clone());
            UUID babyId = UUID.randomUUID();
            while (null != campaign.getPerson(babyId)) {
                babyId = UUID.randomUUID();
            }
            baby.setId(babyId);
            baby.setAncestorsID(ancId);
            campaign.addReport(getHyperlinkedName() + " has given birth to " + baby.getHyperlinkedName() + ", a baby " + (baby.getGender() == G_MALE ? "boy!" : "girl!"));
            if (campaign.getCampaignOptions().logConception()) {
                MedicalLogger.getInstance().deliveredBaby(this, baby, campaign.getDate());
            }
            return baby;
        }).collect(Collectors.toList());
    }

    public void procreate() {
        if(!isFemale() || isPregnant()) {
            return;
        }

        if (!isDeployed()) {
            // Age limitations...
            if (getAge(campaign.getCalendar()) > 13 && getAge(campaign.getCalendar()) < 51) {
                boolean concieved = false;
                if (!hasSpouse() && campaign.getCampaignOptions().useUnofficialProcreationNoRelationship()) {
                    // 0.005% chance that this procreation attempt will create a child
                    concieved = (Compute.randomInt(100000) < 2);
                } else if (hasSpouse()) {
                    if (getSpouse().isActive() && !getSpouse().isDeployed() && getSpouse().getAge(campaign.getCalendar()) > 13) {
                        // 0.05% chance that this procreation attempt will create a child
                        concieved = (Compute.randomInt(10000) < 2);
                    }
                }
                
                if(concieved) {
                    GregorianCalendar tCal = (GregorianCalendar) campaign.getCalendar().clone();
                    tCal.add(GregorianCalendar.DAY_OF_YEAR, PREGNANCY_DURATION.getAsInt());
                    setDueDate(tCal);
                    int size = PREGNANCY_SIZE.getAsInt();
                    extraData.set(PREGNANCY_CHILDREN_DATA, size);
                    extraData.set(PREGNANCY_FATHER_DATA,
                        (hasSpouse()) ? getSpouseID().toString() : null);

                    String sizeString = (size < PREGNANCY_MULTIPLE_NAMES.length) ? PREGNANCY_MULTIPLE_NAMES[size] : null;
                    if(null == sizeString) {
                        campaign.addReport(getHyperlinkedName()+" has conceived");
                    } else {
                        campaign.addReport(getHyperlinkedName()+" has conceived " + sizeString);
                    }
                    if (campaign.getCampaignOptions().logConception()) {
                        MedicalLogger.getInstance().hasConceived(this, campaign.getDate(), sizeString);
                    }
                }
            }
        }
    }

    public void addPregnancy() {
        GregorianCalendar tCal = (GregorianCalendar) campaign.getCalendar().clone();
        tCal.add(GregorianCalendar.DAY_OF_YEAR, PREGNANCY_DURATION.getAsInt());
        setDueDate(tCal);
        int size = PREGNANCY_SIZE.getAsInt();
        extraData.set(PREGNANCY_CHILDREN_DATA, size);
        extraData.set(PREGNANCY_FATHER_DATA,
            (hasSpouse()) ? getSpouseID().toString() : null);

        String sizeString = (size < PREGNANCY_MULTIPLE_NAMES.length) ? PREGNANCY_MULTIPLE_NAMES[size] : null;
        if(null == sizeString) {
            campaign.addReport(getHyperlinkedName()+" has conceived");
        } else {
            campaign.addReport(getHyperlinkedName()+" has conceived " + sizeString);
        }
        if (campaign.getCampaignOptions().logConception()) {
            MedicalLogger.getInstance().hasConceived(this, campaign.getDate(), sizeString);
        }
    }

    public void removePregnancy() {
        setDueDate(null);
        extraData.set(PREGNANCY_CHILDREN_DATA, 0);
        extraData.set(PREGNANCY_FATHER_DATA, null);
    }

    public boolean safeSpouse(Person p) {
        // Huge convoluted return statement
        return (
                !this.equals(p)
                && (getAncestorsID() == null
                || !campaign.getAncestors(getAncestorsID()).checkMutualAncestors(campaign.getAncestors(p.getAncestorsID())))
                && !p.hasSpouse()
                && getGender() != p.getGender()
                && p.getAge(campaign.getCalendar()) > 13
        );
    }

    public boolean isFemale() {
        return gender == G_FEMALE;
    }

    public boolean isMale() {
        return gender == G_MALE;
    }

    // Currently this isn't used
    public boolean isNeuter() {
        return !isMale() && !isFemale();
    }

    public int getXp() {
        return xp;
    }

    public void setXp(int xp) {
        this.xp = xp;
    }

    public void awardXP(int xp) {
        this.xp += xp;
    }
    
    public int getEngineerXp() {
        return engXp;
    }
    
    public void setEngineerXp(int xp) {
        engXp = xp;
    }

    public int getAcquisitions() {
        return acquisitions;
    }

    public void setAcquisition(int a) {
        acquisitions = a;
    }

    public void incrementAcquisition() {
        acquisitions++;
    }

    public void setDoctorId(UUID t, int daysToWait) {
        this.doctorId = t;
        this.daysToWaitForHealing = daysToWait;
    }

    public boolean checkNaturalHealing(int daysToWait) {
        if (needsFixing() && daysToWaitForHealing <= 0 && doctorId == null) {
            heal();
            daysToWaitForHealing = daysToWait;
            return true;
        }
        return false;
    }

    public void decrementDaysToWaitForHealing() {
        if (daysToWaitForHealing > 0) {
            daysToWaitForHealing--;
        }
    }

    public boolean isDeployed() {
        Unit u = campaign.getUnit(unitId);
        if (null != u) {
            return u.getScenarioId() != -1;
        }
        return false;
    }

    public String getBiography() {
        return biography;
    }

    public void setBiography(String s) {
        this.biography = s;
    }

    public boolean isActive() {
        return getStatus() == S_ACTIVE;
    }

    public boolean isInActive() {
        return getStatus() != S_ACTIVE;
    }
    
    public ExtraData getExtraData() {
        return extraData;
    }

    @Override
    public void writeToXml(PrintWriter pw1, int indent) {
        SimpleDateFormat df = new SimpleDateFormat("yyyy-MM-dd hh:mm:ss");

        pw1.println(MekHqXmlUtil.indentStr(indent) + "<person id=\""
                    + id.toString()
                    + "\" type=\""
                    + this.getClass().getName()
                    + "\">");
        pw1.println(MekHqXmlUtil.indentStr(indent + 1)
                    + "<name>"
                    + MekHqXmlUtil.escape(name)
                    + "</name>");
        if (maidenname != null) {
            pw1.println(MekHqXmlUtil.indentStr(indent + 1)
                    + "<maidenname>"
                    + MekHqXmlUtil.escape(maidenname)
                    + "</maidenname>");
        }
        pw1.println(MekHqXmlUtil.indentStr(indent + 1)
                    + "<callsign>"
                    + MekHqXmlUtil.escape(callsign)
                    + "</callsign>");
        pw1.println(MekHqXmlUtil.indentStr(indent + 1)
                    + "<primaryRole>"
                    + primaryRole
                    + "</primaryRole>");
        pw1.println(MekHqXmlUtil.indentStr(indent + 1)
                    + "<secondaryRole>"
                    + secondaryRole
                    + "</secondaryRole>");
        pw1.println(MekHqXmlUtil.indentStr(indent + 1)
                    + "<primaryDesignator>"
                    + primaryDesignator
                    + "</primaryDesignator>");
        pw1.println(MekHqXmlUtil.indentStr(indent + 1)
                    + "<secondaryDesignator>"
                    + secondaryDesignator
                    + "</secondaryDesignator>");
        pw1.println(MekHqXmlUtil.indentStr(indent + 1)
                    + "<commander>"
                    + MekHqXmlUtil.escape(Boolean.toString(commander))
                    + "</commander>");
        pw1.println(MekHqXmlUtil.indentStr(indent + 1)
                    + "<dependent>"
                    + MekHqXmlUtil.escape(Boolean.toString(dependent))
                    + "</dependent>");
        pw1.println(MekHqXmlUtil.indentStr(indent + 1)
                    + "<clan>"
                    + clan
                    + "</clan>");
        pw1.println(MekHqXmlUtil.indentStr(indent + 1)
                + "<phenotype>"
                + phenotype
                + "</phenotype>");
        pw1.println(MekHqXmlUtil.indentStr(indent + 1)
                + "<bloodname>"
                + bloodname
                + "</bloodname>");
        pw1.println(MekHqXmlUtil.indentStr(indent + 1)
                    + "<biography>"
                    + MekHqXmlUtil.escape(biography)
                    + "</biography>");
        pw1.println(MekHqXmlUtil.indentStr(indent + 1)
                    + "<idleMonths>"
                    + idleMonths
                    + "</idleMonths>");
        pw1.println(MekHqXmlUtil.indentStr(indent + 1)
                    + "<id>"
                    + this.id.toString()
                    + "</id>");
        if (ancestorsID != null) {
            pw1.println(MekHqXmlUtil.indentStr(indent + 1)
                        + "<ancestors>"
                        + this.ancestorsID.toString()
                        + "</ancestors>");
        }
        if (spouse != null) {
            pw1.println(MekHqXmlUtil.indentStr(indent + 1)
                        + "<spouse>"
                        + this.spouse.toString()
                        + "</spouse>");
        }
        if (dueDate != null) {
            pw1.println(MekHqXmlUtil.indentStr(indent + 1)
                        + "<dueDate>"
                        + df.format(dueDate.getTime())
                        + "</dueDate>");
        }
        pw1.println(MekHqXmlUtil.indentStr(indent + 1)
                    + "<portraitCategory>"
                    + MekHqXmlUtil.escape(portraitCategory)
                    + "</portraitCategory>");
        pw1.println(MekHqXmlUtil.indentStr(indent + 1)
                    + "<portraitFile>"
                    + MekHqXmlUtil.escape(portraitFile)
                    + "</portraitFile>");
        pw1.println(MekHqXmlUtil.indentStr(indent + 1)
                    + "<xp>"
                    + xp
                    + "</xp>");
        pw1.println(MekHqXmlUtil.indentStr(indent + 1)
                    + "<daysToWaitForHealing>"
                    + daysToWaitForHealing
                    + "</daysToWaitForHealing>");
        pw1.println(MekHqXmlUtil.indentStr(indent + 1)
                    + "<gender>"
                    + gender
                    + "</gender>");
        pw1.println(MekHqXmlUtil.indentStr(indent + 1)
                    + "<rank>"
                    + rank
                    + "</rank>");
        pw1.println(MekHqXmlUtil.indentStr(indent + 1)
                    + "<rankLevel>"
                    + rankLevel
                    + "</rankLevel>");
        pw1.println(MekHqXmlUtil.indentStr(indent + 1)
                    + "<rankSystem>"
                    + rankSystem
                    + "</rankSystem>");
        pw1.println(MekHqXmlUtil.indentStr(indent + 1)
                    + "<maneiDominiRank>"
                    + maneiDominiRank
                    + "</maneiDominiRank>");
        pw1.println(MekHqXmlUtil.indentStr(indent + 1)
                    + "<maneiDominiClass>"
                    + maneiDominiClass
                    + "</maneiDominiClass>");
        pw1.println(MekHqXmlUtil.indentStr(indent + 1)
                    + "<nTasks>"
                    + nTasks
                    + "</nTasks>");
        if (null != doctorId) {
            pw1.println(MekHqXmlUtil.indentStr(indent + 1)
                        + "<doctorId>"
                        + doctorId.toString()
                        + "</doctorId>");
        }
        if (null != unitId) {
            pw1.println(MekHqXmlUtil.indentStr(indent + 1)
                        + "<unitId>"
                        + unitId.toString()
                        + "</unitId>");
        }
        pw1.println(MekHqXmlUtil.indentStr(indent + 1)
                    + "<salary>"
                    + salary
                    + "</salary>");
        pw1.println(MekHqXmlUtil.indentStr(indent + 1)
                    + "<status>"
                    + status
                    + "</status>");
        pw1.println(MekHqXmlUtil.indentStr(indent + 1)
                    + "<prisonerstatus>"
                    + prisonerStatus
                    + "</prisonerstatus>");
        pw1.println(MekHqXmlUtil.indentStr(indent + 1)
                    + "<willingToDefect>"
                    + willingToDefect
                    + "</willingToDefect>");
        pw1.println(MekHqXmlUtil.indentStr(indent + 1)
                    + "<hits>"
                    + hits
                    + "</hits>");
        pw1.println(MekHqXmlUtil.indentStr(indent + 1)
                    + "<toughness>"
                    + toughness
                    + "</toughness>");
        pw1.println(MekHqXmlUtil.indentStr(indent + 1)
                    + "<minutesLeft>"
                    + minutesLeft
                    + "</minutesLeft>");
        pw1.println(MekHqXmlUtil.indentStr(indent + 1)
                    + "<overtimeLeft>"
                    + overtimeLeft
                    + "</overtimeLeft>");
        pw1.println(MekHqXmlUtil.indentStr(indent + 1)
                    + "<birthday>"
                    + df.format(birthday.getTime())
                    + "</birthday>");
        if (null != deathday) {
            pw1.println(MekHqXmlUtil.indentStr(indent + 1)
                        + "<deathday>"
                        + df.format(deathday.getTime())
                        + "</deathday>");
        }
        if (null != recruitment) {
            pw1.println(MekHqXmlUtil.indentStr(indent + 1)
                        + "<recruitment>"
                        + df.format(recruitment.getTime())
                        + "</recruitment>");
        }
        for (String skName : skills.keySet()) {
            Skill skill = skills.get(skName);
            skill.writeToXml(pw1, indent + 1);
        }
        if (countOptions(PilotOptions.LVL3_ADVANTAGES) > 0) {
            pw1.println(MekHqXmlUtil.indentStr(indent + 1)
                        + "<advantages>"
                        + String.valueOf(getOptionList("::", PilotOptions.LVL3_ADVANTAGES))
                        + "</advantages>");
        }
        if (countOptions(PilotOptions.EDGE_ADVANTAGES) > 0) {
            pw1.println(MekHqXmlUtil.indentStr(indent + 1)
                        + "<edge>"
                        + String.valueOf(getOptionList("::", PilotOptions.EDGE_ADVANTAGES))
                        + "</edge>");
        }
        if (countOptions(PilotOptions.MD_ADVANTAGES) > 0) {
            pw1.println(MekHqXmlUtil.indentStr(indent + 1)
                        + "<implants>"
                        + String.valueOf(getOptionList("::", PilotOptions.MD_ADVANTAGES))
                        + "</implants>");
        }
        if (!techUnitIds.isEmpty()) {
            pw1.println(MekHqXmlUtil.indentStr(indent + 1) + "<techUnitIds>");
            for (UUID id : techUnitIds) {
                pw1.println(MekHqXmlUtil.indentStr(indent + 2)
                            + "<id>"
                            + id.toString()
                            + "</id>");
            }
            pw1.println(MekHqXmlUtil.indentStr(indent + 1) + "</techUnitIds>");
        }
        if (!personnelLog.isEmpty()) {
            pw1.println(MekHqXmlUtil.indentStr(indent + 1) + "<personnelLog>");
            for (LogEntry entry : personnelLog) {
                entry.writeToXml(pw1, indent + 2);
            }
            pw1.println(MekHqXmlUtil.indentStr(indent + 1) + "</personnelLog>");
        }
        if (!awardController.getAwards().isEmpty()) {
            pw1.println(MekHqXmlUtil.indentStr(indent + 1) + "<awards>");
            for (Award award : awardController.getAwards()) {
                award.writeToXml(pw1, indent + 2);
            }
            pw1.println(MekHqXmlUtil.indentStr(indent + 1) + "</awards>");
        }
        if (injuries.size() > 0) {
            pw1.println(MekHqXmlUtil.indentStr(indent + 1) + "<injuries>");
            for (Injury injury : injuries) {
                injury.writeToXml(pw1, indent + 2);
            }
            pw1.println(MekHqXmlUtil.indentStr(indent + 1) + "</injuries>");
        }
        pw1.println(MekHqXmlUtil.indentStr(indent + 1)
                + "<founder>"
                + founder
                + "</founder>");
        pw1.println(MekHqXmlUtil.indentStr(indent + 1)
                + "<originalUnitWeight>"
                + originalUnitWeight
                + "</originalUnitWeight>");
        pw1.println(MekHqXmlUtil.indentStr(indent + 1)
                + "<originalUnitTech>"
                + originalUnitTech
                + "</originalUnitTech>");
        if (originalUnitId != null) {
            pw1.println(MekHqXmlUtil.indentStr(indent + 1)
                    + "<originalUnitId>"
                    + originalUnitId.toString()
                    + "</originalUnitId>");
        }
        pw1.println(MekHqXmlUtil.indentStr(indent + 1)
                + "<acquisitions>"
                + acquisitions
                + "</acquisitions>");
        if(null != extraData) {
            extraData.writeToXml(pw1);
        }
        pw1.println(MekHqXmlUtil.indentStr(indent) + "</person>");
    }

    public static Person generateInstanceFromXML(Node wn, Campaign c, Version version) {
        final String METHOD_NAME = "generateInstanceFromXML(Node,Campaign,Version)"; //$NON-NLS-1$
        
        Person retVal = null;

        try {
            // Instantiate the correct child class, and call its parsing function.
            retVal = new Person(c);

            // Okay, now load Person-specific fields!
            NodeList nl = wn.getChildNodes();

            String advantages = null;
            String edge = null;
            String implants = null;

            //backwards compatability
            String pilotName = null;
            String pilotNickname = null;
            int pilotGunnery = -1;
            int pilotPiloting = -1;
            int pilotCommandBonus = -1;
            int type = 0;

            for (int x = 0; x < nl.getLength(); x++) {
                Node wn2 = nl.item(x);

                if (wn2.getNodeName().equalsIgnoreCase("name")) {
                    retVal.name = wn2.getTextContent();
                } else if (wn2.getNodeName().equalsIgnoreCase("maidenname")) {
                    retVal.maidenname = wn2.getTextContent();
                } else if (wn2.getNodeName().equalsIgnoreCase("callsign")) {
                    retVal.callsign = wn2.getTextContent();
                } else if (wn2.getNodeName().equalsIgnoreCase("commander")) {
                    retVal.commander = Boolean.parseBoolean(wn2.getTextContent().trim());
                } else if (wn2.getNodeName().equalsIgnoreCase("dependent")) {
                    retVal.dependent = Boolean.parseBoolean(wn2.getTextContent().trim());
                } else if (wn2.getNodeName().equalsIgnoreCase("isClanTech")
                           || wn2.getNodeName().equalsIgnoreCase("clan")) {
                    retVal.clan = Boolean.parseBoolean(wn2.getTextContent().trim());
                } else if (wn2.getNodeName().equalsIgnoreCase("phenotype")) {
                    retVal.phenotype = Integer.parseInt(wn2.getTextContent());
                } else if (wn2.getNodeName().equalsIgnoreCase("bloodname")) {
                    retVal.bloodname = wn2.getTextContent();
                } else if (wn2.getNodeName().equalsIgnoreCase("biography")) {
                    retVal.biography = wn2.getTextContent();
                } else if (wn2.getNodeName().equalsIgnoreCase("primaryRole")) {
                    retVal.primaryRole = Integer.parseInt(wn2.getTextContent());
                } else if (wn2.getNodeName().equalsIgnoreCase("secondaryRole")) {
                    retVal.secondaryRole = Integer.parseInt(wn2.getTextContent());
                } else if (wn2.getNodeName().equalsIgnoreCase("acquisitions")) {
                    retVal.acquisitions = Integer.parseInt(wn2.getTextContent());
                } else if (wn2.getNodeName().equalsIgnoreCase("primaryDesignator")) {
                    retVal.primaryDesignator = Integer.parseInt(wn2.getTextContent());
                } else if (wn2.getNodeName().equalsIgnoreCase("secondaryDesignator")) {
                    retVal.secondaryDesignator = Integer.parseInt(wn2.getTextContent());
                } else if (wn2.getNodeName().equalsIgnoreCase("daysToWaitForHealing")) {
                    retVal.daysToWaitForHealing = Integer.parseInt(wn2.getTextContent());
                } else if (wn2.getNodeName().equalsIgnoreCase("idleMonths")) {
                    retVal.idleMonths = Integer.parseInt(wn2.getTextContent());
                } else if (wn2.getNodeName().equalsIgnoreCase("id")) {
                    if (version.getMajorVersion() == 0 && version.getMinorVersion() < 2 && version.getSnapshot() < 14) {
                        retVal.oldId = Integer.parseInt(wn2.getTextContent());
                    } else {
                        retVal.id = UUID.fromString(wn2.getTextContent());
                    }
                } else if (wn2.getNodeName().equalsIgnoreCase("ancestors")) {
                    retVal.ancestorsID = UUID.fromString(wn2.getTextContent());
                } else if (wn2.getNodeName().equalsIgnoreCase("spouse")) {
                    retVal.spouse = UUID.fromString(wn2.getTextContent());
                } else if (wn2.getNodeName().equalsIgnoreCase("duedate")) {
                    SimpleDateFormat df = new SimpleDateFormat("yyyy-MM-dd hh:mm:ss");
                    retVal.dueDate = (GregorianCalendar) GregorianCalendar.getInstance();
                    retVal.dueDate.setTime(df.parse(wn2.getTextContent().trim()));
                } else if (wn2.getNodeName().equalsIgnoreCase("teamId")) {
                    retVal.teamId = Integer.parseInt(wn2.getTextContent());
                } else if (wn2.getNodeName().equalsIgnoreCase("portraitCategory")) {
                    retVal.setPortraitCategory(wn2.getTextContent());
                } else if (wn2.getNodeName().equalsIgnoreCase("portraitFile")) {
                    retVal.setPortraitFileName(wn2.getTextContent());
                } else if (wn2.getNodeName().equalsIgnoreCase("xp")) {
                    retVal.xp = Integer.parseInt(wn2.getTextContent());
                } else if (wn2.getNodeName().equalsIgnoreCase("nTasks")) {
                    retVal.nTasks = Integer.parseInt(wn2.getTextContent());
                } else if (wn2.getNodeName().equalsIgnoreCase("hits")) {
                    retVal.hits = Integer.parseInt(wn2.getTextContent());
                } else if (wn2.getNodeName().equalsIgnoreCase("gender")) {
                    retVal.gender = Integer.parseInt(wn2.getTextContent());
                } else if (wn2.getNodeName().equalsIgnoreCase("rank")) {
                    if (Version.versionCompare(version, "0.3.4-r1782")) {
                        RankTranslator rt = new RankTranslator(c);
                        try {
                            retVal.rank = rt.getNewRank(c.getRanks().getOldRankSystem(), Integer.parseInt(wn2.getTextContent()));
                        } catch (ArrayIndexOutOfBoundsException e) {
                            // Do nothing
                        }
                    } else {
                        retVal.rank = Integer.parseInt(wn2.getTextContent());
                    }
                } else if (wn2.getNodeName().equalsIgnoreCase("rankLevel")) {
                    retVal.rankLevel = Integer.parseInt(wn2.getTextContent());
                } else if (wn2.getNodeName().equalsIgnoreCase("rankSystem")) {
                    retVal.setRankSystem(Integer.parseInt(wn2.getTextContent()));
                } else if (wn2.getNodeName().equalsIgnoreCase("maneiDominiRank")) {
                    retVal.maneiDominiRank = Integer.parseInt(wn2.getTextContent());
                } else if (wn2.getNodeName().equalsIgnoreCase("maneiDominiClass")) {
                    retVal.maneiDominiClass = Integer.parseInt(wn2.getTextContent());
                } else if (wn2.getNodeName().equalsIgnoreCase("doctorId")) {
                    if (version.getMajorVersion() == 0 && version.getMinorVersion() < 2 && version.getSnapshot() < 14) {
                        retVal.oldDoctorId = Integer.parseInt(wn2.getTextContent());
                    } else {
                        if (!wn2.getTextContent().equals("null")) {
                            retVal.doctorId = UUID.fromString(wn2.getTextContent());
                        }
                    }
                } else if (wn2.getNodeName().equalsIgnoreCase("unitId")) {
                    if (version.getMajorVersion() == 0 && version.getMinorVersion() < 2 && version.getSnapshot() < 14) {
                        retVal.oldUnitId = Integer.parseInt(wn2.getTextContent());
                    } else {
                        if (!wn2.getTextContent().equals("null")) {
                            retVal.unitId = UUID.fromString(wn2.getTextContent());
                        }
                    }
                } else if (wn2.getNodeName().equalsIgnoreCase("status")) {
                    retVal.status = Integer.parseInt(wn2.getTextContent());
                } else if (wn2.getNodeName().equalsIgnoreCase("prisonerstatus")) {
                    retVal.prisonerStatus = Integer.parseInt(wn2.getTextContent());
                } else if (wn2.getNodeName().equalsIgnoreCase("willingToDefect")) {
                    retVal.willingToDefect = Boolean.parseBoolean(wn2.getTextContent());
                } else if (wn2.getNodeName().equalsIgnoreCase("salary")) {
                    retVal.salary = Integer.parseInt(wn2.getTextContent());
                } else if (wn2.getNodeName().equalsIgnoreCase("minutesLeft")) {
                    retVal.minutesLeft = Integer.parseInt(wn2.getTextContent());
                } else if (wn2.getNodeName().equalsIgnoreCase("overtimeLeft")) {
                    retVal.overtimeLeft = Integer.parseInt(wn2.getTextContent());
                } else if (wn2.getNodeName().equalsIgnoreCase("birthday")) {
                    SimpleDateFormat df = new SimpleDateFormat("yyyy-MM-dd hh:mm:ss");
                    retVal.birthday = (GregorianCalendar) GregorianCalendar.getInstance();
                    retVal.birthday.setTime(df.parse(wn2.getTextContent().trim()));
                } else if (wn2.getNodeName().equalsIgnoreCase("deathday")) {
                    SimpleDateFormat df = new SimpleDateFormat("yyyy-MM-dd hh:mm:ss");
                    retVal.deathday = (GregorianCalendar) GregorianCalendar.getInstance();
                    retVal.deathday.setTime(df.parse(wn2.getTextContent().trim()));
                } else if (wn2.getNodeName().equalsIgnoreCase("recruitment")) {
                    SimpleDateFormat df = new SimpleDateFormat("yyyy-MM-dd hh:mm:ss");
                    retVal.recruitment = (GregorianCalendar) GregorianCalendar.getInstance();
                    retVal.recruitment.setTime(df.parse(wn2.getTextContent().trim()));
                } else if (wn2.getNodeName().equalsIgnoreCase("advantages")) {
                    advantages = wn2.getTextContent();
                } else if (wn2.getNodeName().equalsIgnoreCase("edge")) {
                    edge = wn2.getTextContent();
                } else if (wn2.getNodeName().equalsIgnoreCase("implants")) {
                    implants = wn2.getTextContent();
                } else if (wn2.getNodeName().equalsIgnoreCase("toughness")) {
                    retVal.toughness = Integer.parseInt(wn2.getTextContent());
                } else if (wn2.getNodeName().equalsIgnoreCase("pilotGunnery")) {
                    pilotGunnery = Integer.parseInt(wn2.getTextContent());
                } else if (wn2.getNodeName().equalsIgnoreCase("pilotPiloting")) {
                    pilotPiloting = Integer.parseInt(wn2.getTextContent());
                } else if (wn2.getNodeName().equalsIgnoreCase("pilotHits")) {
                    retVal.hits = Integer.parseInt(wn2.getTextContent());
                } else if (wn2.getNodeName().equalsIgnoreCase("pilotCommandBonus")) {
                    pilotCommandBonus = Integer.parseInt(wn2.getTextContent());
                } else if (wn2.getNodeName().equalsIgnoreCase("pilotName")) {
                    pilotName = wn2.getTextContent();
                } else if (wn2.getNodeName().equalsIgnoreCase("pilotNickname")) {
                    pilotNickname = wn2.getTextContent();
                } else if (wn2.getNodeName().equalsIgnoreCase("type")) {
                    type = Integer.parseInt(wn2.getTextContent());
                } else if (wn2.getNodeName().equalsIgnoreCase("skill")) {
                    Skill s = Skill.generateInstanceFromXML(wn2);
                    if (null != s && null != s.getType()) {
                        retVal.skills.put(s.getType().getName(), s);
                    }
                } else if (wn2.getNodeName().equalsIgnoreCase("techUnitIds")) {
                    NodeList nl2 = wn2.getChildNodes();
                    for (int y = 0; y < nl2.getLength(); y++) {
                        Node wn3 = nl2.item(y);
                        // If it's not an element node, we ignore it.
                        if (wn3.getNodeType() != Node.ELEMENT_NODE) {
                            continue;
                        }

                        if (!wn3.getNodeName().equalsIgnoreCase("id")) {
                            // Error condition of sorts!
                            // Errr, what should we do here?
                            MekHQ.getLogger().log(Person.class, METHOD_NAME, LogLevel.ERROR,
                                    "Unknown node type not loaded in techUnitIds nodes: " + wn3.getNodeName()); //$NON-NLS-1$
                            continue;
                        }
                        retVal.techUnitIds.add(UUID.fromString(wn3.getTextContent()));

                    }
                } else if (wn2.getNodeName().equalsIgnoreCase("personnelLog")) {
                    NodeList nl2 = wn2.getChildNodes();
                    for (int y = 0; y < nl2.getLength(); y++) {
                        Node wn3 = nl2.item(y);
                        // If it's not an element node, we ignore it.
                        if (wn3.getNodeType() != Node.ELEMENT_NODE) {
                            continue;
                        }

                        if (!wn3.getNodeName().equalsIgnoreCase("logEntry")) {
                            // Error condition of sorts!
                            // Errr, what should we do here?
                            MekHQ.getLogger().log(Person.class, METHOD_NAME, LogLevel.ERROR,
                                    "Unknown node type not loaded in personnel log nodes: " + wn3.getNodeName()); //$NON-NLS-1$
                            continue;
                        }
                        retVal.addLogEntry(LogEntryFactory.getInstance().generateInstanceFromXML(wn3));
                    }
                } else if (wn2.getNodeName().equalsIgnoreCase("awards")){
                    NodeList nl2 = wn2.getChildNodes();
                    for (int y = 0; y < nl2.getLength(); y++) {

                        Node wn3 = nl2.item(y);

                        if (wn3.getNodeType() != Node.ELEMENT_NODE) {
                            continue;
                        }

                        if (!wn3.getNodeName().equalsIgnoreCase("award")) {
                            MekHQ.getLogger().log(Person.class, METHOD_NAME, LogLevel.ERROR,
                                    "Unknown node type not loaded in personnel log nodes: " + wn3.getNodeName()); //$NON-NLS-1$
                            continue;
                        }

                        retVal.awardController.addAwardFromXml(AwardsFactory.getInstance().generateNewFromXML(wn3));
                    }

                } else if (wn2.getNodeName().equalsIgnoreCase("injuries")) {
                    NodeList nl2 = wn2.getChildNodes();
                    for (int y = 0; y < nl2.getLength(); y++) {
                        Node wn3 = nl2.item(y);
                        // If it's not an element node, we ignore it.
                        if (wn3.getNodeType() != Node.ELEMENT_NODE) {
                            continue;
                        }

                        if (!wn3.getNodeName().equalsIgnoreCase("injury")) {
                            // Error condition of sorts!
                            // Errr, what should we do here?
                            MekHQ.getLogger().log(Person.class, METHOD_NAME, LogLevel.ERROR,
                                    "Unknown node type not loaded in injury nodes: " + wn3.getNodeName()); //$NON-NLS-1$
                            continue;
                        }
                        retVal.injuries.add(Injury.generateInstanceFromXML(wn3));
                    }
                    DateTime now = new DateTime(c.getCalendar());
                    retVal.injuries.stream().filter(inj -> (null == inj.getStart()))
                        .forEach(inj -> inj.setStart(now.minusDays(inj.getOriginalTime() - inj.getTime())));
                } else if (wn2.getNodeName().equalsIgnoreCase("founder")) {
                    retVal.founder = Boolean.parseBoolean(wn2.getTextContent());
                } else if (wn2.getNodeName().equalsIgnoreCase("originalUnitWeight")) {
                    retVal.originalUnitWeight = Integer.parseInt(wn2.getTextContent());
                } else if (wn2.getNodeName().equalsIgnoreCase("originalUnitTech")) {
                    retVal.originalUnitTech = Integer.parseInt(wn2.getTextContent());
                } else if (wn2.getNodeName().equalsIgnoreCase("originalUnitId")) {
                    retVal.originalUnitId = UUID.fromString(wn2.getTextContent());
                } else if (wn2.getNodeName().equalsIgnoreCase("extraData")) {
                    retVal.extraData = ExtraData.createFromXml(wn2);
                }
            }

            if (version.getMajorVersion() == 0 && version.getMinorVersion() < 2 && version.getSnapshot() < 13) {
                if (retVal.primaryRole > T_INFANTRY) {
                    retVal.primaryRole += 4;

                }
                if (retVal.secondaryRole > T_INFANTRY) {
                    retVal.secondaryRole += 4;
                }
            }

            if (version.getMajorVersion() == 0 && version.getMinorVersion() < 3 && version.getMinorVersion() > 1) {
                //adjust for conventional fighter pilots
                if (retVal.primaryRole >= T_CONV_PILOT) {
                    retVal.primaryRole += 1;
                }
                if (retVal.secondaryRole >= T_CONV_PILOT) {
                    retVal.secondaryRole += 1;
                }
            }

            if (version.getMajorVersion() == 0 && version.getMinorVersion() == 3 && version.getSnapshot() < 1) {
                //adjust for conventional fighter pilots
                if (retVal.primaryRole == T_CONV_PILOT && retVal.hasSkill(SkillType.S_PILOT_SPACE) && !retVal.hasSkill(SkillType.S_PILOT_JET)) {
                    retVal.primaryRole += 1;
                }
                if (retVal.secondaryRole == T_CONV_PILOT && retVal.hasSkill(SkillType.S_PILOT_SPACE) && !retVal.hasSkill(SkillType.S_PILOT_JET)) {
                    retVal.secondaryRole += 1;
                }
                if (retVal.primaryRole == T_AERO_PILOT && !retVal.hasSkill(SkillType.S_PILOT_SPACE) && retVal.hasSkill(SkillType.S_PILOT_JET)) {
                    retVal.primaryRole += 8;
                }
                if (retVal.secondaryRole == T_AERO_PILOT && !retVal.hasSkill(SkillType.S_PILOT_SPACE) && retVal.hasSkill(SkillType.S_PILOT_JET)) {
                    retVal.secondaryRole += 8;
                }
            }

            if ((null != advantages) && (advantages.trim().length() > 0)) {
                StringTokenizer st = new StringTokenizer(advantages, "::");
                while (st.hasMoreTokens()) {
                    String adv = st.nextToken();
                    String advName = Crew.parseAdvantageName(adv);
                    Object value = Crew.parseAdvantageValue(adv);

                    try {
                        retVal.getOptions().getOption(advName).setValue(value);
                    } catch (Exception e) {
                        MekHQ.getLogger().log(Person.class, METHOD_NAME, LogLevel.ERROR,
                                "Error restoring advantage: " + adv); //$NON-NLS-1$
                    }
                }
            }
            if ((null != edge) && (edge.trim().length() > 0)) {
                StringTokenizer st = new StringTokenizer(edge, "::");
                while (st.hasMoreTokens()) {
                    String adv = st.nextToken();
                    String advName = Crew.parseAdvantageName(adv);
                    Object value = Crew.parseAdvantageValue(adv);

                    try {
                        retVal.getOptions().getOption(advName).setValue(value);
                    } catch (Exception e) {
                        MekHQ.getLogger().log(Person.class, METHOD_NAME, LogLevel.ERROR,
                                "Error restoring edge: " + adv); //$NON-NLS-1$
                    }
                }
            }
            if ((null != implants) && (implants.trim().length() > 0)) {
                StringTokenizer st = new StringTokenizer(implants, "::");
                while (st.hasMoreTokens()) {
                    String adv = st.nextToken();
                    String advName = Crew.parseAdvantageName(adv);
                    Object value = Crew.parseAdvantageValue(adv);

                    try {
                        retVal.getOptions().getOption(advName).setValue(value);
                    } catch (Exception e) {
                        MekHQ.getLogger().log(Person.class, METHOD_NAME, LogLevel.ERROR,
                                "Error restoring implants: " + adv); //$NON-NLS-1$
                    }
                }
            }
            //check to see if we are dealing with a PilotPerson from 0.1.8 or earlier
            if (pilotGunnery != -1) {
                switch (type) {
                    case 0:
                        retVal.addSkill(SkillType.S_GUN_MECH, 7 - pilotGunnery, 0);
                        retVal.addSkill(SkillType.S_PILOT_MECH, 8 - pilotPiloting, 0);
                        retVal.primaryRole = T_MECHWARRIOR;
                        break;
                    case 1:
                        retVal.addSkill(SkillType.S_GUN_VEE, 7 - pilotGunnery, 0);
                        retVal.addSkill(SkillType.S_PILOT_GVEE, 8 - pilotPiloting, 0);
                        retVal.primaryRole = T_GVEE_DRIVER;
                        break;
                    case 2:
                        retVal.addSkill(SkillType.S_GUN_AERO, 7 - pilotGunnery, 0);
                        retVal.addSkill(SkillType.S_PILOT_AERO, 8 - pilotPiloting, 0);
                        retVal.primaryRole = T_AERO_PILOT;
                        break;
                    case 4:
                        retVal.addSkill(SkillType.S_GUN_BA, 7 - pilotGunnery, 0);
                        retVal.addSkill(SkillType.S_ANTI_MECH, 8 - pilotPiloting, 0);
                        retVal.primaryRole = T_BA;
                        break;

                }
                retVal.addSkill(SkillType.S_TACTICS, pilotCommandBonus, 0);
            }
            if (null != pilotName) {
                retVal.setName(pilotName);
            }
            if (null != pilotNickname) {
                retVal.setCallsign(pilotNickname);
            }
        } catch (Exception ex) {
            // Errrr, apparently either the class name was invalid...
            // Or the listed name doesn't exist.
            // Doh!
            MekHQ.getLogger().error(Person.class, METHOD_NAME, ex);
        }

        if (retVal.id == null) {
            MekHQ.getLogger().log(Person.class, METHOD_NAME, LogLevel.ERROR,
                    "ID not pre-defined; generating person's ID."); //$NON-NLS-1$
            retVal.id = UUID.randomUUID();
        }

        // Prisoner and Bondsman updating
        if (retVal.prisonerStatus != PRISONER_NOT && retVal.rank == 0) {
            if (retVal.prisonerStatus == PRISONER_BONDSMAN) {
                retVal.setRankNumeric(Ranks.RANK_BONDSMAN);
            } else {
                retVal.setRankNumeric(Ranks.RANK_PRISONER);
            }
        }

        return retVal;
    }

    public void setSalary(int s) {
        salary = s;
    }

    public int getRawSalary() {
        return salary;
    }

    public int getSalary() {

        if (isPrisoner() || isBondsman()) {
            return 0;
        }

        if (salary > -1) {
            return salary;
        }

        //if salary is -1, then use the standard amounts
        int primaryBase = campaign.getCampaignOptions().getBaseSalary(getPrimaryRole());
        primaryBase *= campaign.getCampaignOptions().getSalaryXpMultiplier(getExperienceLevel(false));
        if (hasSkill(SkillType.S_ANTI_MECH) && (getPrimaryRole() == T_INFANTRY || getPrimaryRole() == T_BA)) {
            primaryBase *= campaign.getCampaignOptions().getSalaryAntiMekMultiplier();
        }

        int secondaryBase = campaign.getCampaignOptions().getBaseSalary(getSecondaryRole()) / 2;
        secondaryBase *= campaign.getCampaignOptions().getSalaryXpMultiplier(getExperienceLevel(true));
        if (hasSkill(SkillType.S_ANTI_MECH) && (getSecondaryRole() == T_INFANTRY || getSecondaryRole() == T_BA)) {
            secondaryBase *= campaign.getCampaignOptions().getSalaryAntiMekMultiplier();
        }

        int totalBase = primaryBase + secondaryBase;

        if (getRank().isOfficer()) {
            totalBase *= campaign.getCampaignOptions().getSalaryCommissionMultiplier();
        } else {
            totalBase *= campaign.getCampaignOptions().getSalaryEnlistedMultiplier();
        }

        totalBase *= getRank().getPayMultiplier();

        return totalBase;
        //TODO: distinguish dropship, jumpship, and warship crew
        //TODO: Add era mod to salary calc..
    }

    public int getRankNumeric() {
        return rank;
    }

    public void setRankNumeric(int r) {
        rank = r;
        rankLevel = 0; // Always reset to 0 so that a call to setRankLevel() isn't mandatory.
    }

    public int getRankLevel() {
        // If we're somehow above the max level for this rank, drop to that level
        int profession = getProfession();
        while (profession != Ranks.RPROF_MW && getRanks().isEmptyProfession(profession)) {
            profession = getRanks().getAlternateProfession(profession);
        }

        if (rankLevel > getRank().getRankLevels(profession)) {
            rankLevel = getRank().getRankLevels(profession);
        }

        return rankLevel;
    }

    public void setRankLevel(int level) {
        rankLevel = level;
    }

    public int getRankSystem() {
        if (rankSystem == -1) {
            return campaign.getRanks().getRankSystem();
        }
        return rankSystem;
    }

    public void setRankSystem(int system) {
        rankSystem = system;
        if (system == campaign.getRanks().getRankSystem()) {
            rankSystem = -1;
        }

        // Set the ranks too
        if (rankSystem == -1) {
            ranks = null;
        } else {
            ranks = new Ranks(rankSystem);
        }
        MekHQ.triggerEvent(new PersonChangedEvent(this));
    }

    public Ranks getRanks() {
        if (rankSystem != -1) {
            // Null protection
            if (ranks == null) {
                ranks = new Ranks(rankSystem);
            }
            return ranks;
        }
        return campaign.getRanks();
    }

    public Rank getRank() {
        if (rankSystem != -1) {
            return Ranks.getRanksFromSystem(rankSystem).getRank(rank);
        }
        return campaign.getRanks().getRank(rank);
    }

    public String getRankName() {
        String rankName;
        int profession = getProfession();

        /* Track number of times the profession has been redirected so we don't get caught
         * in a loop by self-reference or loops due to bad configuration */
        int redirects = 0;

        // If we're using an "empty" profession, default to MechWarrior
        while (getRanks().isEmptyProfession(profession) && redirects < Ranks.RPROF_NUM) {
            profession = campaign.getRanks().getAlternateProfession(profession);
            redirects++;
        }

        // If we're set to a rank that no longer exists, demote ourself
        while (getRank().getName(profession).equals("-") && (rank > 0)) {
            setRankNumeric(--rank);
        }

        redirects = 0;
        // re-route through any profession redirections
        while (getRank().getName(profession).startsWith("--") && profession != Ranks.RPROF_MW
                && redirects < Ranks.RPROF_NUM) {
            // We've hit a rank that defaults to the MechWarrior table, so grab the equivalent name from there
            if (getRank().getName(profession).equals("--")) {
                profession = getRanks().getAlternateProfession(profession);
            } else if (getRank().getName(profession).startsWith("--")) {
                profession = getRanks().getAlternateProfession(getRank().getName(profession));
            }
            redirects++;
        }
        if (getRank().getName(profession).startsWith("--")) {
            profession = Ranks.RPROF_MW;
        }

        rankName = getRank().getName(profession);

        // Manei Domini Additions
        if (getRankSystem() != Ranks.RS_WOB) {
            // Oops, clear our MD variables
            maneiDominiClass = MD_NONE;
            maneiDominiRank = Rank.MD_RANK_NONE;
        }
        if (maneiDominiClass != MD_NONE) {
            rankName = getManeiDominiClassNames() + " " + rankName;
        }
        if (maneiDominiRank != Rank.MD_RANK_NONE) {
            rankName += " " + Rank.getManeiDominiRankName(maneiDominiRank);
        }
        if (getRankSystem() == Ranks.RS_COM || getRankSystem() == Ranks.RS_WOB) {
            rankName += getComstarBranchDesignation();
        }

        // If we have a rankLevel, add it
        if (rankLevel > 0) {
            if (getRank().getRankLevels(profession) > 0)
                rankName += Utilities.getRomanNumeralsFromArabicNumber(rankLevel, true);
            else // Oops! Our rankLevel didn't get correctly cleared, they's remedy that.
                rankLevel = 0;
        }

        // We have our name, return it
        return rankName;
    }

    public int getManeiDominiClass() {
        return maneiDominiClass;
    }

    public void setManeiDominiClass(int maneiDominiClass) {
        this.maneiDominiClass = maneiDominiClass;
        MekHQ.triggerEvent(new PersonChangedEvent(this));
    }

    public int getManeiDominiRank() {
        return maneiDominiRank;
    }

    public void setManeiDominiRank(int maneiDominiRank) {
        this.maneiDominiRank = maneiDominiRank;
        MekHQ.triggerEvent(new PersonChangedEvent(this));
    }

    public String getManeiDominiClassNames() {
        return getManeiDominiClassNames(maneiDominiClass, getRankSystem());
    }

    public static String getManeiDominiClassNames(int maneiDominiClass, int rankSystem) {
        // Only WoB
        if (rankSystem != Ranks.RS_WOB)
            return "";

        switch (maneiDominiClass) {
            case MD_NONE: return "";
            case MD_GHOST: return "Ghost";
            case MD_WRAITH: return "Wraith";
            case MD_BANSHEE: return "Banshee";
            case MD_ZOMBIE: return "Zombie";
            case MD_PHANTOM: return "Phantom";
            case MD_SPECTER: return "Specter";
            case MD_POLTERGEIST: return "Poltergeist";
            default: return "";
        }
    }

    /**
     * Determines whether this person outranks another, taking into account the seniority rank for
     * ComStar and WoB ranks.
     *
     * @param other The <code>Person</code> to compare ranks with
     * @return      true if <code>other</code> has a lower rank, or if <code>other</code> is null.
     */
    public boolean outRanks(@Nullable Person other) {
        if (null == other) {
            return true;
        }
        if (getRankNumeric() == other.getRankNumeric()) {
            return getRankLevel() > other.getRankLevel();
        }
        return getRankNumeric() > other.getRankNumeric();
    }

    public String getSkillSummary() {
        return SkillType.getExperienceLevelName(getExperienceLevel(false));
    }

    @Override
    public String toString() {
        return getFullName();
    }

    public int getExperienceLevel(boolean secondary) {
        int role = primaryRole;
        if (secondary) {
            role = secondaryRole;
        }
        switch (role) {
            case T_MECHWARRIOR:
                if (hasSkill(SkillType.S_GUN_MECH) && hasSkill(SkillType.S_PILOT_MECH)) {
                    /* Attempt to use higher precision averaging, but if it doesn't provide a clear result
                    due to non-standard experience thresholds then fall back on lower precision averaging
                    See Bug #140 */
                    if(campaign.getCampaignOptions().useAltQualityAveraging()) {
                        int rawScore = (int) Math.floor(
                            (getSkill(SkillType.S_GUN_MECH).getLevel() + getSkill(SkillType.S_PILOT_MECH).getLevel()) / 2.0
                        );
                        if(getSkill(SkillType.S_GUN_MECH).getType().getExperienceLevel(rawScore) ==
                            getSkill(SkillType.S_PILOT_MECH).getType().getExperienceLevel(rawScore)) {
                            return getSkill(SkillType.S_GUN_MECH).getType().getExperienceLevel(rawScore);
                        }
                    }

                    return (int) Math.floor((getSkill(SkillType.S_GUN_MECH).getExperienceLevel()
                                             + getSkill(SkillType.S_PILOT_MECH).getExperienceLevel()) / 2.0);
                } else {
                    return -1;
                }
            case T_GVEE_DRIVER:
                if (hasSkill(SkillType.S_PILOT_GVEE)) {
                    return getSkill(SkillType.S_PILOT_GVEE).getExperienceLevel();
                } else {
                    return -1;
                }
            case T_NVEE_DRIVER:
                if (hasSkill(SkillType.S_PILOT_NVEE)) {
                    return getSkill(SkillType.S_PILOT_NVEE).getExperienceLevel();
                } else {
                    return -1;
                }
            case T_VTOL_PILOT:
                if (hasSkill(SkillType.S_PILOT_VTOL)) {
                    return getSkill(SkillType.S_PILOT_VTOL).getExperienceLevel();
                } else {
                    return -1;
                }
            case T_VEE_GUNNER:
                if (hasSkill(SkillType.S_GUN_VEE)) {
                    return getSkill(SkillType.S_GUN_VEE).getExperienceLevel();
                } else {
                    return -1;
                }
            case T_AERO_PILOT:
                if (hasSkill(SkillType.S_GUN_AERO) && hasSkill(SkillType.S_PILOT_AERO)) {
                    if(campaign.getCampaignOptions().useAltQualityAveraging()) {
                        int rawScore = (int) Math.floor(
                            (getSkill(SkillType.S_GUN_AERO).getLevel() + getSkill(SkillType.S_PILOT_AERO).getLevel()) / 2.0
                        );
                        if(getSkill(SkillType.S_GUN_AERO).getType().getExperienceLevel(rawScore) ==
                            getSkill(SkillType.S_PILOT_AERO).getType().getExperienceLevel(rawScore)) {
                            return getSkill(SkillType.S_GUN_AERO).getType().getExperienceLevel(rawScore);
                        }
                    }

                    return (int) Math.floor((getSkill(SkillType.S_GUN_AERO).getExperienceLevel()
                                                 + getSkill(SkillType.S_PILOT_AERO).getExperienceLevel()) / 2.0);
                } else {
                    return -1;
                }
            case T_CONV_PILOT:
                if (hasSkill(SkillType.S_GUN_JET) && hasSkill(SkillType.S_PILOT_JET)) {
                    if(campaign.getCampaignOptions().useAltQualityAveraging()) {
                        int rawScore = (int) Math.floor(
                            (getSkill(SkillType.S_GUN_JET).getLevel() + getSkill(SkillType.S_PILOT_JET).getLevel()) / 2.0
                        );
                        if(getSkill(SkillType.S_GUN_JET).getType().getExperienceLevel(rawScore) ==
                            getSkill(SkillType.S_PILOT_JET).getType().getExperienceLevel(rawScore)) {
                            return getSkill(SkillType.S_GUN_JET).getType().getExperienceLevel(rawScore);
                        }
                    }

                    return (int) Math.floor((getSkill(SkillType.S_GUN_JET).getExperienceLevel()
                                             + getSkill(SkillType.S_PILOT_JET).getExperienceLevel()) / 2.0);
                } else {
                    return -1;
                }
            case T_BA:
                if (hasSkill(SkillType.S_GUN_BA) && hasSkill(SkillType.S_ANTI_MECH)) {
                    if(campaign.getCampaignOptions().useAltQualityAveraging()) {
                        int rawScore = (int) Math.floor(
                            (getSkill(SkillType.S_GUN_BA).getLevel() + getSkill(SkillType.S_ANTI_MECH).getLevel()) / 2.0
                        );
                        if(getSkill(SkillType.S_GUN_BA).getType().getExperienceLevel(rawScore) ==
                            getSkill(SkillType.S_ANTI_MECH).getType().getExperienceLevel(rawScore)) {
                            return getSkill(SkillType.S_GUN_BA).getType().getExperienceLevel(rawScore);
                        }
                    }

                    return (int) Math.floor((getSkill(SkillType.S_GUN_BA).getExperienceLevel()
                                             + getSkill(SkillType.S_ANTI_MECH).getExperienceLevel()) / 2.0);
                } else {
                    return -1;
                }
            case T_PROTO_PILOT:
                if (hasSkill(SkillType.S_GUN_PROTO)) {
                    return getSkill(SkillType.S_GUN_PROTO).getExperienceLevel();
                } else {
                    return -1;
                }
            case T_INFANTRY:
                if (hasSkill(SkillType.S_SMALL_ARMS)) {
                    return getSkill(SkillType.S_SMALL_ARMS).getExperienceLevel();
                } else {
                    return -1;
                }
            case T_SPACE_PILOT:
                if (hasSkill(SkillType.S_PILOT_SPACE)) {
                    return getSkill(SkillType.S_PILOT_SPACE).getExperienceLevel();
                } else {
                    return -1;
                }
            case T_SPACE_CREW:
                if (hasSkill(SkillType.S_TECH_VESSEL)) {
                    return getSkill(SkillType.S_TECH_VESSEL).getExperienceLevel();
                } else {
                    return -1;
                }
            case T_SPACE_GUNNER:
                if (hasSkill(SkillType.S_GUN_SPACE)) {
                    return getSkill(SkillType.S_GUN_SPACE).getExperienceLevel();
                } else {
                    return -1;
                }
            case T_NAVIGATOR:
                if (hasSkill(SkillType.S_NAV)) {
                    return getSkill(SkillType.S_NAV).getExperienceLevel();
                } else {
                    return -1;
                }
            case T_MECH_TECH:
                if (hasSkill(SkillType.S_TECH_MECH)) {
                    return getSkill(SkillType.S_TECH_MECH).getExperienceLevel();
                } else {
                    return -1;
                }
            case T_MECHANIC:
                if (hasSkill(SkillType.S_TECH_MECHANIC)) {
                    return getSkill(SkillType.S_TECH_MECHANIC).getExperienceLevel();
                } else {
                    return -1;
                }
            case T_AERO_TECH:
                if (hasSkill(SkillType.S_TECH_AERO)) {
                    return getSkill(SkillType.S_TECH_AERO).getExperienceLevel();
                } else {
                    return -1;
                }
            case T_BA_TECH:
                if (hasSkill(SkillType.S_TECH_BA)) {
                    return getSkill(SkillType.S_TECH_BA).getExperienceLevel();
                } else {
                    return -1;
                }
            case T_ASTECH:
                if (hasSkill(SkillType.S_ASTECH)) {
                    return getSkill(SkillType.S_ASTECH).getExperienceLevel();
                } else {
                    return -1;
                }
            case T_DOCTOR:
                if (hasSkill(SkillType.S_DOCTOR)) {
                    return getSkill(SkillType.S_DOCTOR).getExperienceLevel();
                } else {
                    return -1;
                }
            case T_MEDIC:
                if (hasSkill(SkillType.S_MEDTECH)) {
                    return getSkill(SkillType.S_MEDTECH).getExperienceLevel();
                } else {
                    return -1;
                }
            case T_ADMIN_COM:
            case T_ADMIN_LOG:
            case T_ADMIN_TRA:
            case T_ADMIN_HR:
                if (hasSkill(SkillType.S_ADMIN)) {
                    return getSkill(SkillType.S_ADMIN).getExperienceLevel();
                } else {
                    return -1;
                }
            default:
                return -1;
        }
    }

    public String getPatientDesc() {
        String toReturn = "<html><font size='2'><b>" + getFullTitle() + "</b><br/>";
        toReturn += getHits() + " hit(s)<br>[next check in " + getDaysToWaitForHealing() + " days]";
        toReturn += "</font></html>";
        return toReturn;
    }

    /**
     * returns a full description in HTML format that will be used for the graphical display in the personnel table among other places
     * @param htmlRank if the rank will be wrapped in an HTML DIV and id
     * @return String
     */
    public String getFullDesc(boolean htmlRank) {
        return "<b>" + getFullTitle(htmlRank) + "</b><br/>" + getSkillSummary() + " " + getRoleDesc();
    }

    public String getFullTitle() {
        return getFullTitle(false);
    }

    public String getFullTitle(boolean html) {
        String rank = getRankName();

        // Do prisoner checks
        if (rank.equalsIgnoreCase("None")) {
            if (isPrisoner()) {
                return "Prisoner " + getFullName();
            }
            if (isBondsman()) {
                return "Bondsman " + getFullName();
            }
            return getFullName();
        }

        // This is used for the rank sorter. If you have a better way to accomplish it, by all means...
        // Of course, nothing that uses Full Title actually uses the rank sorter yet I guess...
        // Still, I've turned it back on and I don't see it messing anything up anywhere.
        // - Dylan
        // If we need it in html for any reason, make it so.
        if (html)
            rank = makeHTMLRankDiv();

        return rank + " " + getFullName();
    }

    public String makeHTMLRank() {
        return "<html>"+makeHTMLRankDiv()+"</html>";
    }

    public String makeHTMLRankDiv() {
        return "<div id=\""+getId()+"\">"+getRankName()+ (isPrisoner() && isWillingToDefect() ? "*" : "") + "</div>";
    }

    public String getHyperlinkedFullTitle() {
        return "<a href='PERSON:" + getId() + "'>" + getFullTitle() + "</a>";
    }

    public String getComstarBranchDesignation() {
        StringBuilder sb = new StringBuilder(" ");

        // Primary
        if (getPrimaryDesignator() != DESIG_NONE) {
            sb.append(parseDesignator(getPrimaryDesignator()));
        } else if (isTechPrimary()) {
            sb.append("Zeta");
        } else if (isAdminPrimary()) {
            sb.append("Chi");
        } else {
            parseRoleForDesignation(getPrimaryRole(), sb);
        }

        // Secondary
        if (getSecondaryDesignator() != DESIG_NONE) {
            sb.append(" ");
            sb.append(parseDesignator(getSecondaryDesignator()));
        } else if (isTechSecondary()) {
            sb.append(" Zeta");
        } else if (isAdminSecondary()) {
            sb.append(" Chi");
        } else if (getSecondaryRole() != T_NONE) {
            sb.append(" ");
            parseRoleForDesignation(getSecondaryRole(), sb);
        }

        return sb.toString();
    }

    private void parseRoleForDesignation(int role, StringBuilder sb) {
        switch (role) {
            case T_MECHWARRIOR:
                sb.append("Epsilon");
                break;
            case T_AERO_PILOT:
                sb.append("Pi");
                break;
            case T_BA:
            case T_INFANTRY:
                sb.append("Iota");
                break;
            case T_SPACE_CREW:
            case T_SPACE_GUNNER:
            case T_SPACE_PILOT:
            case T_NAVIGATOR:
                Unit u = campaign.getUnit(getUnitId());
                if (u != null) {
                    Entity en = u.getEntity();
                    if (en instanceof Dropship) {
                        sb.append("Xi");
                    }
                    if (en instanceof Jumpship) {
                        sb.append("Theta");
                    }
                }
                break;
            case T_DOCTOR:
            case T_MEDIC:
                sb.append("Kappa");
                break;
            case T_GVEE_DRIVER:
            case T_NVEE_DRIVER:
            case T_VTOL_PILOT:
            case T_VEE_GUNNER:
            case T_CONV_PILOT:
                sb.append("Lambda");
                break;
            default: break;
        }
    }

    public static String parseDesignator(int designator) {
        switch (designator) {
            case DESIG_NONE:
                return "None (Auto-Set)";
            case DESIG_EPSILON:
                return "Epsilon";
            case DESIG_PI:
                return "Pi";
            case DESIG_IOTA:
                return "Iota";
            case DESIG_XI:
                return "Xi";
            case DESIG_THETA:
                return "Theta";
            case DESIG_ZETA:
                return "Zeta";
            case DESIG_MU:
                return "Mu";
            case DESIG_RHO:
                return "Rho";
            case DESIG_LAMBDA:
                return "Lambda";
            case DESIG_PSI:
                return "Psi";
            case DESIG_OMICRON:
                return "Omicron";
            case DESIG_CHI:
                return "Chi";
            case DESIG_GAMMA:
                return "Gamma";
            default:
                return "";
        }
    }

    /**
     * @return the primaryDesignator
     */
    public int getPrimaryDesignator() {
        return primaryDesignator;
    }

    /**
     * @param primaryDesignator the primaryDesignator to set
     */
    public void setPrimaryDesignator(int primaryDesignator) {
        this.primaryDesignator = primaryDesignator;
        MekHQ.triggerEvent(new PersonChangedEvent(this));
    }

    /**
     * @return the secondaryDesignator
     */
    public int getSecondaryDesignator() {
        return secondaryDesignator;
    }

    /**
     * @param secondaryDesignator the secondaryDesignator to set
     */
    public void setSecondaryDesignator(int secondaryDesignator) {
        this.secondaryDesignator = secondaryDesignator;
        MekHQ.triggerEvent(new PersonChangedEvent(this));
    }

    public int getHealingDifficulty() {
        if (campaign.getCampaignOptions().useTougherHealing()) {
            return Math.max(0, getHits() - 2);
        }
        return 0;
    }

    public TargetRoll getHealingMods(Person doctor) {
        TargetRoll mods = new TargetRoll(getHealingDifficulty(), "difficulty");
        return mods;
    }

    public String fail(int rating) {
        return " <font color='red'><b>Failed to heal.</b></font>";
    }

    public boolean hasSkill(String skillName) {
        return null != skills.get(skillName);
    }

    @Nullable
    public Skill getSkill(String skillName) {
        return skills.get(skillName);
    }

    public void addSkill(String skillName, int lvl, int bonus) {
        skills.put(skillName, new Skill(skillName, lvl, bonus));
    }
    
    public void addSkill(String skillName, int xpLvl, boolean random, int bonus) {
        skills.put(skillName, new Skill(skillName, xpLvl, random, bonus, 0));
    }
    
    public void addSkill(String skillName, int xpLvl, boolean random, int bonus, int rollMod) {
        skills.put(skillName, new Skill(skillName, xpLvl, random, bonus, rollMod));
    }

    public void removeSkill(String skillName) {
        if (hasSkill(skillName)) {
            skills.remove(skillName);
        }
    }
    
    /**
     * Remove all skills
     */
    public void removeAllSkills() {
        skills.clear();
    }   
    
    /**
     * Limit skills to the maximum of the given level
     */
    public void limitSkills(int maxLvl) {
        for(Map.Entry<String, Skill> skill : skills.entrySet()) {
            if(skill.getValue().getLevel() > maxLvl) {
                skill.getValue().setLevel(maxLvl);
            }
        }
    }

    public void improveSkill(String skillName) {
        if (hasSkill(skillName)) {
            getSkill(skillName).improve();
        } else {
            addSkill(skillName, 0, 0);
        }
        MekHQ.triggerEvent(new PersonChangedEvent(this));
    }

    public int getCostToImprove(String skillName) {
        if (hasSkill(skillName)) {
            return getSkill(skillName).getCostToImprove();
        } else {
            return -1;
        }
    }

    public int getHits() {
        return hits;
    }

    public void setHits(int h) {
        this.hits = h;
    }

    /**
      * @return <tt>true</tt> if the location (or any of its parent locations) has an injury
      * which implies that the location (most likely a limb) is severed.
      */
    public boolean isLocationMissing(BodyLocation loc) {
        if(null == loc) {
            return false;
        }
        for(Injury i : getInjuriesByLocation(loc)) {
            if(i.getType().impliesMissingLocation(loc)) {
                return true;
            }
        }
        // Check parent locations as well (a hand can be missing if the corresponding arm is)
        return isLocationMissing(loc.parent);
    }
    
    public void heal() {
        hits = Math.max(hits - 1, 0);
        if (!needsFixing()) {
            doctorId = null;
        }
    }

    public boolean needsFixing() {
        return (hits > 0 || needsAMFixing()) && status != S_KIA && status == S_ACTIVE;
    }

    public String succeed() {
        heal();
        return " <font color='green'><b>Successfully healed one hit.</b></font>";
    }
    
    public PersonnelOptions getOptions() {
        return options;
    }
    
    /**
     * Returns the options of the given category that this pilot has
     */
    public Enumeration<IOption> getOptions(String grpKey) {
        for (Enumeration<IOptionGroup> i = options.getGroups(); i.hasMoreElements(); ) {
            IOptionGroup group = i.nextElement();

            if (group.getKey().equalsIgnoreCase(grpKey)) {
                return group.getOptions();
            }
        }

        // no pilot advantages -- return an empty Enumeration
        return new Vector<IOption>().elements();
    }

    public ArrayList<SpecialAbility> getEligibleSPAs(boolean generation) {
        ArrayList<SpecialAbility> eligible = new ArrayList<SpecialAbility>();
        for (Enumeration<IOption> i = getOptions(PilotOptions.LVL3_ADVANTAGES); i.hasMoreElements(); ) {
            IOption ability = i.nextElement();
            if (!ability.booleanValue()) {
                SpecialAbility spa = SpecialAbility.getAbility(ability.getName());
                if(null == spa) {
                    continue;
                }
                if(!spa.isEligible(this)) {
                    continue;
                }
                if(generation & spa.getWeight() <= 0) {
                    continue;
                }
                eligible.add(spa);
            }
        }
        return eligible;
    }

    public int countOptions() {
        int count = 0;

        for (Enumeration<IOptionGroup> i = options.getGroups(); i.hasMoreElements(); ) {
            IOptionGroup group = i.nextElement();
            for (Enumeration<IOption> j = group.getOptions(); j.hasMoreElements(); ) {
                IOption option = j.nextElement();

                if (option.booleanValue()) {
                    count++;
                }
            }
        }

        return count;
    }

    public int countOptions(String grpKey) {
        int count = 0;

        for (Enumeration<IOptionGroup> i = options.getGroups(); i.hasMoreElements(); ) {
            IOptionGroup group = i.nextElement();

            if (!group.getKey().equalsIgnoreCase(grpKey)) {
                continue;
            }

            for (Enumeration<IOption> j = group.getOptions(); j.hasMoreElements(); ) {
                IOption option = j.nextElement();

                if (option.booleanValue()) {
                    count++;
                }
            }
        }

        return count;
    }

    /**
     * Returns a string of all the option "codes" for this pilot, for a given group, using sep as the separator
     */
    public String getOptionList(String sep, String grpKey) {
        StringBuffer adv = new StringBuffer();

        if (null == sep) {
            sep = "";
        }

        for (Enumeration<IOptionGroup> i = options.getGroups(); i.hasMoreElements(); ) {
            IOptionGroup group = i.nextElement();
            if (!group.getKey().equalsIgnoreCase(grpKey)) {
                continue;
            }
            for (Enumeration<IOption> j = group.getOptions(); j.hasMoreElements(); ) {
                IOption option = j.nextElement();

                if (option.booleanValue()) {
                    if (adv.length() > 0) {
                        adv.append(sep);
                    }

                    adv.append(option.getName());
                    if ((option.getType() == IOption.STRING) || (option.getType() == IOption.CHOICE) || (option.getType() == IOption.INTEGER)) {
                        adv.append(" ").append(option.stringValue());
                    }
                }
            }
        }

        return adv.toString();
    }

    public int getEdge() {
        return getOptions().intOption("edge");
    }

    public void setEdge(int e) {
        for (Enumeration<IOption> i = getOptions(PilotOptions.EDGE_ADVANTAGES); i.hasMoreElements(); ) {
            IOption ability = i.nextElement();
            if (ability.getName().equals("edge")) {
                ability.setValue(e);
            }
        }
    }
    
    public void setEdgeUsed(int e) {
        edgeUsedThisRound = e;
    }
    
    public int getEdgeUsed() {
        return edgeUsedThisRound;
    }

    /*
     * This will set a specific edge trigger, regardless of the current status
     */
    public void setEdgeTrigger(String name, boolean status) {
        for (Enumeration<IOption> i = getOptions(PilotOptions.EDGE_ADVANTAGES); i.hasMoreElements(); ) {
            IOption ability = i.nextElement();
            if (ability.getName().equals(name)) {
                ability.setValue(status);
            }
        }
        MekHQ.triggerEvent(new PersonChangedEvent(this));
    }
    
    /**
     * This will flip the boolean status of the current edge trigger
     *
     * @param name
     */
    public void changeEdgeTrigger(String name) {
        for (Enumeration<IOption> i = getOptions(PilotOptions.EDGE_ADVANTAGES); i.hasMoreElements(); ) {
            IOption ability = i.nextElement();
            if (ability.getName().equals(name)) {
                ability.setValue(!ability.booleanValue());
            }
        }
        MekHQ.triggerEvent(new PersonChangedEvent(this));
    }

    /**
     * This function returns an html-coded tooltip that says what edge will be used
     *
     * @return
     */
    public String getEdgeTooltip() {
        String edgett = "";
        for (Enumeration<IOption> i = getOptions(PilotOptions.EDGE_ADVANTAGES); i.hasMoreElements(); ) {
            IOption ability = i.nextElement();
            //yuck, it would be nice to have a more fool-proof way of identifying edge triggers
            if (ability.getName().contains("edge_when") && ability.booleanValue()) {
                edgett = edgett + ability.getDescription() + "<br>";
            }
        }
        if (edgett.equals("")) {
            return "No triggers set";
        }
        return "<html>" + edgett + "</html>";
    }

    /**
     * This function returns an html-coded list that says what abilities are enabled for this pilot
     *
     * @return
     */
    public String getAbilityList(String type) {
        String abilityString = "";
        for (Enumeration<IOption> i = getOptions(type); i.hasMoreElements(); ) {
            IOption ability = i.nextElement();
            if (ability.booleanValue()) {
                abilityString = abilityString + Utilities.getOptionDisplayName(ability) + "<br>";
            }
        }
        if (abilityString.equals("")) {
            return null;
        }
        return "<html>" + abilityString + "</html>";
    }

    public void acquireAbility(String type, String name, Object value) {
        //we might also need to remove some prior abilities
        SpecialAbility spa = SpecialAbility.getAbility(name);
        Vector<String> toRemove = new Vector<String>();
        if(null != spa) {
            toRemove = spa.getRemovedAbilities();
        }
        for (Enumeration<IOption> i = getOptions(type); i.hasMoreElements(); ) {
            IOption ability = i.nextElement();
            if (ability.getName().equals(name)) {
                ability.setValue(value);
            } else {
                for(String remove : toRemove) {
                    if (ability.getName().equals(remove)) {
                        ability.setValue(ability.getDefault());
                    }
                }
            }
        }
    }
    
    /**
     * @return true if this person has either a primary or a secondary role that is considered a combat
     *         role
     */
    public boolean isCombat() {
        return isCombatRole(primaryRole) || isCombatRole(primaryRole);
    }

    /**
     * @return true if this person has either a primary or a secondary role that is considered a support
     *         role
     */
    public boolean isSupport() {
        return isSupportRole(primaryRole) || isSupportRole(secondaryRole);
    }
    
    /**
     * Determines whether a role is considered a combat role. Note that T_LAM_PILOT is a special
     * placeholder which is not used for either primary or secondary role and will return false.
     * 
     * @param role A value that can be used for a person's primary or secondary role.
     * @return     Whether the role is considered a combat role
     */
    public static boolean isCombatRole(int role) {
        return (role > T_NONE) && (role <= T_NAVIGATOR);
    }
    
    /**
     * @param role A value that can be used for a person's primary or secondary role.
     * @return     Whether the role is considered a support role
     */
    public static boolean isSupportRole(int role) {
        return (role >= T_MECH_TECH) && (role < T_LAM_PILOT);
    }

    public boolean canDrive(Entity ent) {
        if (ent instanceof LandAirMech) {
            return hasSkill(SkillType.S_PILOT_MECH) && hasSkill(SkillType.S_PILOT_AERO);
        } else if (ent instanceof Mech) {
            return hasSkill(SkillType.S_PILOT_MECH);
        } else if (ent instanceof VTOL) {
            return hasSkill(SkillType.S_PILOT_VTOL);
        } else if (ent instanceof Tank) {
            if (ent.getMovementMode() == EntityMovementMode.NAVAL
                || ent.getMovementMode() == EntityMovementMode.HYDROFOIL
                || ent.getMovementMode() == EntityMovementMode.SUBMARINE) {
                return hasSkill(SkillType.S_PILOT_NVEE);
            } else {
                return hasSkill(SkillType.S_PILOT_GVEE);
            }
        } else if (ent instanceof ConvFighter) {
            return hasSkill(SkillType.S_PILOT_JET) || hasSkill(SkillType.S_PILOT_AERO);
        } else if (ent instanceof SmallCraft || ent instanceof Jumpship) {
            return hasSkill(SkillType.S_PILOT_SPACE);
        } else if (ent instanceof Aero) {
            return hasSkill(SkillType.S_PILOT_AERO);
        } else if (ent instanceof BattleArmor) {
            return hasSkill(SkillType.S_GUN_BA);
        } else if (ent instanceof Infantry) {
            return hasSkill(SkillType.S_SMALL_ARMS);
        } else if (ent instanceof Protomech) {
            return hasSkill(SkillType.S_GUN_PROTO);
        }
        return false;
    }

    public boolean canGun(Entity ent) {
        if (ent instanceof LandAirMech) {
            return hasSkill(SkillType.S_GUN_MECH) && hasSkill(SkillType.S_GUN_AERO);
        } else if (ent instanceof Mech) {
            return hasSkill(SkillType.S_GUN_MECH);
        } else if (ent instanceof Tank) {
            return hasSkill(SkillType.S_GUN_VEE);
        } else if (ent instanceof ConvFighter) {
            return hasSkill(SkillType.S_GUN_JET) || hasSkill(SkillType.S_GUN_AERO);
        } else if (ent instanceof SmallCraft || ent instanceof Jumpship) {
            return hasSkill(SkillType.S_GUN_SPACE);
        } else if (ent instanceof Aero) {
            return hasSkill(SkillType.S_GUN_AERO);
        } else if (ent instanceof BattleArmor) {
            return hasSkill(SkillType.S_GUN_BA);
        } else if (ent instanceof Infantry) {
            return hasSkill(SkillType.S_SMALL_ARMS);
        } else if (ent instanceof Protomech) {
            return hasSkill(SkillType.S_GUN_PROTO);
        }
        return false;
    }

    public boolean canTech(Entity ent) {
        if (ent instanceof Mech || ent instanceof Protomech) {
            return hasSkill(SkillType.S_TECH_MECH);
        } else if (ent instanceof Aero) {
            return hasSkill(SkillType.S_TECH_AERO);
        } else if (ent instanceof BattleArmor) {
            return hasSkill(SkillType.S_TECH_BA);
        } else if (ent instanceof Tank) {
            return hasSkill(SkillType.S_TECH_MECHANIC);
        }
        return false;
    }

    public int getMaintenanceTimeUsing() {
        int time = 0;
        for (UUID id : getTechUnitIDs()) {
            Unit u = campaign.getUnit(id);
            if (null != u) {
                time += u.getMaintenanceTime();
            }
        }
        return time;
    }

    public boolean isMothballing() {
        if (!isTech()) {
            return false;
        }
        for (Unit u : campaign.getUnits()) {
            if (u.isMothballing() && u.getTechId().equals(id)) {
                return true;
            }
        }
        return false;
    }

    public UUID getUnitId() {
        return unitId;
    }

    public void setUnitId(UUID i) {
        unitId = i;
    }

    public void removeTechUnitId(UUID i) {
        techUnitIds.remove(i);
    }

    public void addTechUnitID(UUID i) {
        techUnitIds.add(i);
    }

    public void clearTechUnitIDs() {
        techUnitIds.clear();
    }

    public ArrayList<UUID> getTechUnitIDs() {
        return techUnitIds;
    }

    public int getOldSupportTeamId() {
        return teamId;
    }

    public int getMinutesLeft() {
        return minutesLeft;
    }

    public void setMinutesLeft(int m) {
        this.minutesLeft = m;
        if(engineer && null != getUnitId()) {
            //set minutes for all crewmembers
            Unit u = campaign.getUnit(getUnitId());
            if(null != u) {
                for(Person p : u.getActiveCrew()) {
                    p.setMinutesLeft(m);
                }
            }
        }
    }

    public int getOvertimeLeft() {
        return overtimeLeft;
    }

    public void setOvertimeLeft(int m) {
        this.overtimeLeft = m;
        if(engineer && null != getUnitId()) {
            //set minutes for all crewmembers
            Unit u = campaign.getUnit(getUnitId());
            if(null != u) {
                for(Person p : u.getActiveCrew()) {
                    p.setMinutesLeft(m);
                }
            }
        }
    }

    public void resetMinutesLeft() {
        if (isTechPrimary() || getPrimaryRole() == T_DOCTOR) {
            this.minutesLeft = 480;
            this.overtimeLeft = 240;
        }
        if (isTechSecondary() || getSecondaryRole() == T_DOCTOR) {
            this.minutesLeft = 240;
            this.overtimeLeft = 240;
        }
    }

    public boolean isAdmin() {
        return (isAdminPrimary() || isAdminSecondary());
    }

    public boolean isMedic() {
        return (T_MEDIC == primaryRole) || (T_MEDIC == secondaryRole);
    }

    public boolean isAdminPrimary() {
        return primaryRole == T_ADMIN_HR || primaryRole == T_ADMIN_COM || primaryRole == T_ADMIN_LOG || primaryRole == T_ADMIN_TRA;
    }

    public boolean isAdminSecondary() {
        return secondaryRole == T_ADMIN_HR || secondaryRole == T_ADMIN_COM || secondaryRole == T_ADMIN_LOG || secondaryRole == T_ADMIN_TRA;
    }

    public Skill getBestTechSkill() {
        Skill skill = null;
        int lvl = -1;
        if (hasSkill(SkillType.S_TECH_MECH) && getSkill(SkillType.S_TECH_MECH).getExperienceLevel() > lvl) {
            skill = getSkill(SkillType.S_TECH_MECH);
            lvl = getSkill(SkillType.S_TECH_MECH).getExperienceLevel();
        }
        if (hasSkill(SkillType.S_TECH_AERO) && getSkill(SkillType.S_TECH_AERO).getExperienceLevel() > lvl) {
            skill = getSkill(SkillType.S_TECH_AERO);
            lvl = getSkill(SkillType.S_TECH_AERO).getExperienceLevel();
        }
        if (hasSkill(SkillType.S_TECH_MECHANIC) && getSkill(SkillType.S_TECH_MECHANIC).getExperienceLevel() > lvl) {
            skill = getSkill(SkillType.S_TECH_MECHANIC);
            lvl = getSkill(SkillType.S_TECH_MECHANIC).getExperienceLevel();
        }
        if (hasSkill(SkillType.S_TECH_BA) && getSkill(SkillType.S_TECH_BA).getExperienceLevel() > lvl) {
            skill = getSkill(SkillType.S_TECH_BA);
            lvl = getSkill(SkillType.S_TECH_BA).getExperienceLevel();
        }
        return skill;
    }

    public boolean isTech() {
        //type must be correct and you must be more than ultra-green in the skill
        boolean isMechTech = hasSkill(SkillType.S_TECH_MECH) && getSkill(SkillType.S_TECH_MECH).getExperienceLevel() > SkillType.EXP_ULTRA_GREEN;
        boolean isAeroTech = hasSkill(SkillType.S_TECH_AERO) && getSkill(SkillType.S_TECH_AERO).getExperienceLevel() > SkillType.EXP_ULTRA_GREEN;
        boolean isMechanic = hasSkill(SkillType.S_TECH_MECHANIC) && getSkill(SkillType.S_TECH_MECHANIC).getExperienceLevel() > SkillType.EXP_ULTRA_GREEN;
        boolean isBATech = hasSkill(SkillType.S_TECH_BA) && getSkill(SkillType.S_TECH_BA).getExperienceLevel() > SkillType.EXP_ULTRA_GREEN;
        // At some point we may want to re-write things to include this
        /*boolean isEngineer = hasSkill(SkillType.S_TECH_VESSEL) && getSkill(SkillType.S_TECH_VESSEL).getExperienceLevel() > SkillType.EXP_ULTRA_GREEN
                && campaign.getUnit(getUnitId()).getEngineer() != null
                && campaign.getUnit(getUnitId()).getEngineer().equals(this);*/
        return (isTechPrimary() || isTechSecondary()) && (isMechTech || isAeroTech || isMechanic || isBATech);
    }

    public boolean isTechPrimary() {
        return primaryRole == T_MECH_TECH || primaryRole == T_AERO_TECH || primaryRole == T_MECHANIC || primaryRole == T_BA_TECH || primaryRole == T_SPACE_CREW;
    }

    public boolean isTechSecondary() {
        return secondaryRole == T_MECH_TECH || secondaryRole == T_AERO_TECH || secondaryRole == T_MECHANIC || secondaryRole == T_BA_TECH;
    }

    public boolean isTaskOvertime(IPartWork partWork) {
        return partWork.getTimeLeft() > getMinutesLeft()
               && (partWork.getTimeLeft() - getMinutesLeft()) <= getOvertimeLeft();
    }

    public Skill getSkillForWorkingOn(IPartWork part) {
        Unit unit = part.getUnit();
        Skill skill = getSkillForWorkingOn(unit);
        if (null != skill) {
            return skill;
        }
        //check spare parts
        //return the best one
        if (part.isRightTechType(SkillType.S_TECH_MECH) && hasSkill(SkillType.S_TECH_MECH)) {
            skill = getSkill(SkillType.S_TECH_MECH);
        }
        if (part.isRightTechType(SkillType.S_TECH_BA) && hasSkill(SkillType.S_TECH_BA)) {
            if (null == skill || skill.getFinalSkillValue() > getSkill(SkillType.S_TECH_BA).getFinalSkillValue()) {
                skill = getSkill(SkillType.S_TECH_BA);
            }
        }
        if (part.isRightTechType(SkillType.S_TECH_AERO) && hasSkill(SkillType.S_TECH_AERO)) {
            if (null == skill || skill.getFinalSkillValue() > getSkill(SkillType.S_TECH_AERO).getFinalSkillValue()) {
                skill = getSkill(SkillType.S_TECH_AERO);
            }
        }
        if (part.isRightTechType(SkillType.S_TECH_MECHANIC) && hasSkill(SkillType.S_TECH_MECHANIC)) {
            if (null == skill || skill.getFinalSkillValue() > getSkill(SkillType.S_TECH_MECHANIC).getFinalSkillValue()) {
                skill = getSkill(SkillType.S_TECH_MECHANIC);
            }
        }
        if (part.isRightTechType(SkillType.S_TECH_VESSEL) && hasSkill(SkillType.S_TECH_VESSEL)) {
            if (null == skill || skill.getFinalSkillValue() > getSkill(SkillType.S_TECH_VESSEL).getFinalSkillValue()) {
                skill = getSkill(SkillType.S_TECH_VESSEL);
            }
        }
        if (null != skill) {
            return skill;
        }
        //if we are still here then we didn't have the right tech skill, so return the highest
        //of any tech skills that we do have
        if (hasSkill(SkillType.S_TECH_MECH)) {
            skill = getSkill(SkillType.S_TECH_MECH);
        }
        if (hasSkill(SkillType.S_TECH_BA)) {
            if (null == skill || skill.getFinalSkillValue() > getSkill(SkillType.S_TECH_BA).getFinalSkillValue()) {
                skill = getSkill(SkillType.S_TECH_BA);
            }
        }
        if (hasSkill(SkillType.S_TECH_MECHANIC)) {
            if (null == skill || skill.getFinalSkillValue() > getSkill(SkillType.S_TECH_MECHANIC).getFinalSkillValue()) {
                skill = getSkill(SkillType.S_TECH_MECHANIC);
            }
        }
        if (hasSkill(SkillType.S_TECH_AERO)) {
            if (null == skill || skill.getFinalSkillValue() > getSkill(SkillType.S_TECH_AERO).getFinalSkillValue()) {
                skill = getSkill(SkillType.S_TECH_AERO);
            }
        }
        return skill;
    }

    public Skill getSkillForWorkingOn(Unit unit) {
        if (null != unit && unit.getEntity() instanceof Mech && hasSkill(SkillType.S_TECH_MECH)) {
            return getSkill(SkillType.S_TECH_MECH);
        }
        if (null != unit && unit.getEntity() instanceof BattleArmor && hasSkill(SkillType.S_TECH_BA)) {
            return getSkill(SkillType.S_TECH_BA);
        }
        if (null != unit && unit.getEntity() instanceof Tank && hasSkill(SkillType.S_TECH_MECHANIC)) {
            return getSkill(SkillType.S_TECH_MECHANIC);
        }
        if (null != unit && (unit.getEntity() instanceof Dropship || unit.getEntity() instanceof Jumpship)
            && hasSkill(SkillType.S_TECH_VESSEL)) {
            return getSkill(SkillType.S_TECH_VESSEL);
        }
        if (null != unit && unit.getEntity() instanceof Aero
            && !(unit.getEntity() instanceof Dropship)
            && !(unit.getEntity() instanceof Jumpship)
            && hasSkill(SkillType.S_TECH_AERO)) {
            return getSkill(SkillType.S_TECH_AERO);
        }
        return null;
    }

    public Skill getSkillForWorkingOn(IAcquisitionWork acquisition, String skillName) {
        if (skillName.equals(CampaignOptions.S_TECH)) {
            return getBestTechSkill();
        }
        if (hasSkill(skillName)) {
            return getSkill(skillName);
        }
        return null;
    }

    public String getDocDesc() {
        StringBuilder toReturn = new StringBuilder(128);
        toReturn.append("<html><font size='2'><b>");
        toReturn.append(getFullName());
        toReturn.append(String.format("</b> (%d XP)<br/>", getXp()));

        Skill skill = getSkill(SkillType.S_DOCTOR);
        if (null != skill) {
            toReturn.append(SkillType.getExperienceLevelName(skill.getExperienceLevel()));
            toReturn.append(" " + SkillType.S_DOCTOR);
        }

        if (campaign.getMedicsPerDoctor() < 4) {
            toReturn.append("</font><font size='2' color='red'>, ");
            toReturn.append(campaign.getMedicsPerDoctor());
            toReturn.append(" medics</font><font size='2'><br/>");
        } else {
            toReturn.append(String.format(", %d medics<br />", campaign.getMedicsPerDoctor()));
        }
        
        toReturn.append(String.format("%d patient(s)</font></html>", campaign.getPatientsFor(this)));

        return toReturn.toString();
    }

    public int getBestTechLevel() {
        int lvl = -1;
        Skill mechSkill = getSkill(SkillType.S_TECH_MECH);
        Skill mechanicSkill = getSkill(SkillType.S_TECH_MECHANIC);
        Skill baSkill = getSkill(SkillType.S_TECH_BA);
        Skill aeroSkill = getSkill(SkillType.S_TECH_AERO);
        if (null != mechSkill && mechSkill.getLevel() > lvl) {
            lvl = mechSkill.getLevel();
        }
        if (null != mechanicSkill && mechanicSkill.getLevel() > lvl) {
            lvl = mechanicSkill.getLevel();
        }
        if (null != baSkill && baSkill.getLevel() > lvl) {
            lvl = baSkill.getLevel();
        }
        if (null != aeroSkill && aeroSkill.getLevel() > lvl) {
            lvl = aeroSkill.getLevel();
        }
        return lvl;
    }

    public String getTechDesc(boolean overtimeAllowed) {
        return getTechDesc(overtimeAllowed, null);
    }

    public String getTechDesc(boolean overtimeAllowed, IPartWork part) {
        StringBuilder toReturn = new StringBuilder(128);
        toReturn.append("<html><font size='2'");
        if (null != part && null != part.getUnit() && getTechUnitIDs().contains(part.getUnit().getId())) {
            toReturn.append(" color='green'><b>@");
        }
        else {
            toReturn.append("><b>");
        }
        toReturn.append(getFullName());
        toReturn.append(String.format("</b> (%d XP)<br/>", getXp()));

        boolean first = true;
        for (String skillName : DISPLAYED_SKILL_LEVELS) {
            Skill skill = getSkill(skillName);
            if (null == skill) {
                continue;
            }
            else if (!first) {
                toReturn.append("; ");
            }
            
            toReturn.append(SkillType.getExperienceLevelName(skill.getExperienceLevel()));
            toReturn.append(" " + skillName);
            first = false;
        }

        toReturn.append("<br/>");
        toReturn.append(String.format("%d minutes left", getMinutesLeft()));
        if (overtimeAllowed) {
            toReturn.append(String.format(" + (%d overtime)", getOvertimeLeft()));
        }
        toReturn.append("</font></html>");
        return toReturn.toString();
    }

    public boolean isRightTechTypeFor(IPartWork part) {
        Unit unit = part.getUnit();
        if (null == unit) {
            if ((hasSkill(SkillType.S_TECH_MECH) && part.isRightTechType(SkillType.S_TECH_MECH))
                || (hasSkill(SkillType.S_TECH_AERO) && part.isRightTechType(SkillType.S_TECH_AERO))
                || (hasSkill(SkillType.S_TECH_MECHANIC) && part.isRightTechType(SkillType.S_TECH_MECHANIC))
                || (hasSkill(SkillType.S_TECH_BA) && part.isRightTechType(SkillType.S_TECH_BA))
                || (hasSkill(SkillType.S_TECH_VESSEL) && part.isRightTechType(SkillType.S_TECH_VESSEL))) {
                return true;
            }
            return false;
        }
        if (unit.getEntity() instanceof Mech || unit.getEntity() instanceof Protomech) {
            return hasSkill(SkillType.S_TECH_MECH);
        }
        if (unit.getEntity() instanceof BattleArmor) {
            return hasSkill(SkillType.S_TECH_BA);
        }
        if (unit.getEntity() instanceof Tank || unit.getEntity() instanceof Infantry) {
            return hasSkill(SkillType.S_TECH_MECHANIC);
        }
        if (unit.getEntity() instanceof Dropship || unit.getEntity() instanceof Jumpship) {
            return hasSkill(SkillType.S_TECH_VESSEL);
        }
        if (unit.getEntity() instanceof Aero) {
            return hasSkill(SkillType.S_TECH_AERO);
        }
        return false;
    }

    public UUID getDoctorId() {
        return doctorId;
    }

    public boolean isDoctor() {
        return hasSkill(SkillType.S_DOCTOR) && (primaryRole == T_DOCTOR || secondaryRole == T_DOCTOR);
    }

    public int getToughness() {
        return toughness;
    }

    public void setToughness(int t) {
        toughness = t;
    }

    public void resetSkillTypes() {
        for (String skillName : skills.keySet()) {
            Skill s = skills.get(skillName);
            s.updateType();
        }
    }

    public int getOldId() {
        return oldId;
    }

    public void fixIdReferences(Map<Integer, UUID> uHash, Map<Integer, UUID> pHash) {
        unitId = uHash.get(oldUnitId);
        doctorId = pHash.get(oldDoctorId);
    }

    public int getNTasks() {
        return nTasks;
    }

    public void setNTasks(int n) {
        nTasks = n;
    }

    public ArrayList<LogEntry> getPersonnelLog() {
        Collections.sort(personnelLog, new Comparator<LogEntry>() {
            @Override
            public int compare(final LogEntry u1, final LogEntry u2) {
                return u1.getDate().compareTo(u2.getDate());
            }
        });
        return personnelLog;
    }


<<<<<<< HEAD
    /**
     * @return true if this person has one or more awards that are represented with a medal icon.
     */
    public boolean hasAwardsWithMedals(){
        return awards.stream().filter(a -> a.getMedalFileName() != null).collect(Collectors.toList()).size() > 0;
    }

    /**
     * @return true if this person has one or more awards that are represented by a misc icon.
     */
    public boolean hasAwardsWithMiscs(){
        return awards.stream().filter(a -> a.getMiscFileName() != null).collect(Collectors.toList()).size() > 0;
    }

    /**
     * Adds and logs an award to this person based on
     * @param setName is the name of the set of the award
     * @param awardName is the name of the award
     * @param date is the date it was awarded
     */
    public void addAndLogAward(String setName, String awardName, Date date) {
        Award award = AwardsFactory.getInstance().generateNew(setName, awardName, date);
        setXp(getXp() + award.getXPReward());
        setEdge(getEdge() + award.getEdgeReward());
        addAward(award);
        logAward(award);
    }

    /**
     * Removes an award given to this person based on:
     * @param setName is the name of the set of the award
     * @param awardName is the name of the award
     * @param stringDate is the date it was awarded
     */
    public void removeAward(String setName, String awardName, String stringDate){

        SimpleDateFormat df = new SimpleDateFormat("yyyy-MM-dd");

        Date date = null;
        try {
            date = df.parse(stringDate);
        } catch (ParseException e) {
            e.printStackTrace();
        }

        for(Award award : awards){
            if(award.equals(setName, awardName, date)){
                awards.remove(award);
                MekHQ.triggerEvent(new PersonChangedEvent(this));
                AwardLogger.getInstance().removedAward(this, campaign.getDate(), award);
                return;
            }
        }
    }

    /**
     * Gives the award to this person
     * @param award is the award it was awarded
     */
    private void addAward(Award award){
        awards.add(award);
        MekHQ.triggerEvent(new PersonChangedEvent(this));
    }

    /**
     * Adds an entry log for a given award.
     * @param award that was given.
     */
    public void logAward(Award award){
        AwardLogger.getInstance().award(this, award.getDate(), award);
        MekHQ.triggerEvent(new PersonChangedEvent(this));
    }

    /**
     * @param award to check if this person has it
     * @return true if it has the award
     */
    public boolean hasAward(Award award){
        for(Award myAward : awards){
            if(award.getName().equals(myAward.getName()) &&
                    award.getSet().equals(myAward.getSet())) return true;
        }
        return false;
=======
    
    public void addLogEntry(Date d, String desc, String type) {
        personnelLog.add(new LogEntry(d, desc, type));
    }

    public void addLogEntry(Date d, String desc) {
        personnelLog.add(new LogEntry(d, desc));
>>>>>>> f1ee3fc5
    }

    public void addLogEntry(LogEntry entry) {
        personnelLog.add(entry);
    }

    /**
     * All methods below are for the Advanced Medical option **
     */

    public ArrayList<Injury> getInjuries() {
        return new ArrayList<>(injuries);
    }

    public void clearInjuries() {
        injuries.clear();

        // Clear the doctor if there is one
        doctorId = null;
        MekHQ.triggerEvent(new PersonChangedEvent(this));
    }

    public void removeInjury(Injury i) {
        injuries.remove(i);
        MekHQ.triggerEvent(new PersonChangedEvent(this));
    }

    public String getInjuriesDesc() {
        String toReturn = "<html><font size='2'><b>" + getFullTitle() + "</b><br/>";
        toReturn += "&nbsp;&nbsp;&nbsp;Injuries:";
        String sep = "<br/>&nbsp;&nbsp;&nbsp;&nbsp;&nbsp;&nbsp;";
        for (Injury injury : injuries) {
            toReturn += sep + injury.getFluff();
            if (sep.contains("<br/>")) {
                sep = ", ";
            } else {
                sep = ",<br/>&nbsp;&nbsp;&nbsp;&nbsp;&nbsp;&nbsp;";
            }
        }
        toReturn += "</font></html>";
        return toReturn;
    }

    private int getHitsInLocation(BodyLocation loc) {
        return ((null != loc) && hitsPerLocation.containsKey(loc)) ? hitsPerLocation.get(loc).intValue() : 0;
    }
    
    public void diagnose(int hits) {
        InjuryUtil.resolveAfterCombat(campaign, this, hits);
        InjuryUtil.resolveCombatDamage(campaign, this, hits);
        setHits(0);
    }
    public void changeStatus(int status) {
        if (status == getStatus()) {
            return;
        }
        Unit u = campaign.getUnit(getUnitId());
        if (status == Person.S_KIA) {
            MedicalLogger.getInstance().diedFromWounds(this, campaign.getDate());
            //set the deathday
            setDeathday((GregorianCalendar) campaign.getCalendar().clone());
        }
        if (status == Person.S_RETIRED) {
            ServiceLogger.getInstance().retireDueToWounds(this, campaign.getDate());
        }
        setStatus(status);
        if (status != Person.S_ACTIVE) {
            setDoctorId(null, campaign.getCampaignOptions().getNaturalHealingWaitingPeriod());
            // If we're assigned to a unit, remove us from it
            if (null != u) {
                u.remove(this, true);
            }
            // If we're assigned as a tech for any unit, remove us from it/them
            if (!techUnitIds.isEmpty()) {
                for (UUID tuuid : techUnitIds) {
                    Unit t = campaign.getUnit(tuuid);
                    t.remove(this, true);
                }
            }
        }
    }

    public int getAbilityTimeModifier() {
        int modifier = 100;
        if (campaign.getCampaignOptions().useToughness()) {
            if (getToughness() == 1) {
                modifier -= 10;
            }
            if (getToughness() > 1) {
                modifier -= 15;
            }
        } // TODO: Fully implement this for advanced healing
        if (getOptions().booleanOption("pain_resistance")) {
            modifier -= 15;
        } else if (getOptions().booleanOption("iron_man")) {
            modifier -= 10;
        }

        return modifier;
    }

    public void applyBodyHit(BodyLocation location) {
        hitsPerLocation.put(location, getHitsInLocation(location) + 1);
    }

    public boolean hasInjury(BodyLocation loc) {
        return (null != getInjuryByLocation(loc));
    }
    
    public boolean hasInjury(BodyLocation loc, InjuryType type) {
        return (null != getInjuryByLocationAndType(loc, type));
    }

    public boolean needsAMFixing() {
        boolean retVal = false;
        if (injuries.size() > 0) {
            for (Injury i : injuries) {
                if (i.getTime() > 0 || !(i.isPermanent())) {
                    retVal = true;
                    break;
                }
            }
        }
        return retVal;
    }

    public int getPilotingInjuryMod() {
        return Modifier.calcTotalModifier(injuries.stream().flatMap(i -> i.getModifiers().stream()), Modifier.Value.PILOTING);
    }

    public int getGunneryInjuryMod() {
        return Modifier.calcTotalModifier(injuries.stream().flatMap(i -> i.getModifiers().stream()), Modifier.Value.GUNNERY);
    }

    /**
     * @return an HTML encoded string of effects
     */
    public String getEffectString() {
        StringBuilder sb = new StringBuilder("<html>");
        final int pilotingMod = getPilotingInjuryMod();
        final int gunneryMod = getGunneryInjuryMod();
        if((pilotingMod != 0) && (pilotingMod < Integer.MAX_VALUE)) {
            sb.append(String.format("  Piloting %+d <br>", pilotingMod));
        } else if(pilotingMod == Integer.MAX_VALUE) {
            sb.append("  Piloting: <i>Impossible</i>  <br>");
        }
        if((gunneryMod != 0) && (gunneryMod < Integer.MAX_VALUE)) {
            sb.append(String.format("  Gunnery: %+d <br>", gunneryMod));
        } else if(gunneryMod == Integer.MAX_VALUE) {
            sb.append("  Gunnery: <i>Impossible</i>  <br>");
        }
        return sb.append("</html>").toString();
    }

    public String getInjuriesText() {
        String nl = System.getProperty("line.separator");
        String buffer = "";
        for (Injury injury : injuries) {
            buffer = buffer + injury.getFluff() + nl;
        }
        return buffer + getEffectString();
    }

    public boolean hasInjuryModifiers() {
        return injuries.stream().flatMap(i -> i.getModifiers().stream())
            .filter(mod -> mod.tags.contains(InjuryType.MODTAG_INJURY)).findFirst().isPresent();
    }
    
    public boolean hasInjuries(boolean permCheck) {
        boolean tf = false;
        if (injuries.size() > 0) {
            if (permCheck) {
                for (Injury injury : injuries) {
                    if (!injury.isPermanent() || injury.getTime() > 0) {
                        tf = true;
                        break;
                    }
                }
            } else {
                tf = true;
            }
        }
        return tf;
    }

    public boolean hasOnlyHealedPermanentInjuries() {
        if (injuries.size() == 0) {
            return false;
        }
        for (Injury injury : injuries) {
            if (!injury.isPermanent() || injury.getTime() > 0) {
                return false;
            }
        }
        return true;
    }

    public List<Injury> getInjuriesByLocation(BodyLocation loc) {
        return injuries.stream()
            .filter((i) -> (i.getLocation() == loc)).collect(Collectors.toList());
    }

    // Returns only the first injury in a location
    public Injury getInjuryByLocation(BodyLocation loc) {
        return injuries.stream()
            .filter((i) -> (i.getLocation() == loc)).findFirst().orElse(null);
    }

    public Injury getInjuryByType(InjuryType t) {
        return injuries.stream()
            .filter((i) -> (i.getType() == t)).findFirst().orElse(null);
    }

    public Injury getInjuryByLocationAndType(BodyLocation loc, InjuryType t) {
        return injuries.stream()
            .filter((i) -> (i.getLocation() == loc) && (i.getType() == t)).findFirst().orElse(null);
    }

    public void addInjury(Injury i) {
        injuries.add(i);
        if (null != getUnitId()) {
            campaign.getUnit(getUnitId()).resetPilotAndEntity();
        }
    }

    public int getProfession() {
        return getProfessionFromPrimaryRole(primaryRole);
    }

    public static int getProfessionFromPrimaryRole(int role) {
        switch (role) {
            case T_MECHWARRIOR:
            case T_PROTO_PILOT:
            case T_DOCTOR:
            case T_MEDIC:
                return Ranks.RPROF_MW;
            case T_AERO_PILOT:
            case T_CONV_PILOT:
                return Ranks.RPROF_ASF;
            case T_GVEE_DRIVER:
            case T_NVEE_DRIVER:
            case T_VTOL_PILOT:
            case T_VEE_GUNNER:
            return Ranks.RPROF_VEE;
            case T_BA:
            case T_INFANTRY:
                return Ranks.RPROF_INF;
            case T_SPACE_PILOT:
            case T_SPACE_CREW:
            case T_SPACE_GUNNER:
            case T_NAVIGATOR:
                return Ranks.RPROF_NAVAL;
            case T_MECH_TECH:
            case T_MECHANIC:
            case T_AERO_TECH:
            case T_BA_TECH:
            case T_ASTECH:
            case T_ADMIN_COM:
            case T_ADMIN_LOG:
            case T_ADMIN_TRA:
            case T_ADMIN_HR:
                return Ranks.RPROF_TECH;
            default:
                return Ranks.RPROF_MW;
        }
    }

    /* For use by Against the Bot retirement/defection rolls */

    public boolean isFounder() {
        return founder;
    }

    public void setFounder(boolean founder) {
        this.founder = founder;
    }

    public int getOriginalUnitWeight() {
        return originalUnitWeight;
    }

    public void setOriginalUnitWeight(int weight) {
        originalUnitWeight = weight;
    }

    public int getOriginalUnitTech() {
        return originalUnitTech;
    }

    public void setOriginalUnitTech(int tech) {
        originalUnitTech = tech;
    }

    public UUID getOriginalUnitId() {
        return originalUnitId;
    }

    public void setOriginalUnitId(UUID id) {
        originalUnitId = id;
    }

    public void setOriginalUnit(Unit unit) {
        originalUnitId = unit.getId();
        originalUnitTech = 0;
        if (unit.getEntity().isClan()) {
            originalUnitTech += 2;
        } else if (unit.getEntity().getTechLevel() > megamek.common.TechConstants.T_INTRO_BOXSET) {
            originalUnitTech++;
        }
        originalUnitWeight = unit.getEntity().getWeightClass();
    }

    public int getNumShares(boolean sharesForAll) {
        if (isPrisoner() || isBondsman() || !isActive()) {
            return 0;
        }
        if (!sharesForAll && primaryRole != T_MECHWARRIOR &&
                secondaryRole != T_MECHWARRIOR) {
            return 0;
        }
        int shares = 1;
        if (founder) {
            shares++;
        }
        shares += Math.max(-1, getExperienceLevel(false) - 2);

        if (getRank().isOfficer()) {
            Ranks ranks = getRanks();
            int rankOrder = ranks.getOfficerCut();
            while (rankOrder <= rank && rankOrder < Ranks.RC_NUM) {
                Rank rank = ranks.getAllRanks().get(rankOrder);
                if (!rank.getName(getProfession()).equals("-")) {
                    shares++;;
                }
                rankOrder++;
            }
        }
        if (originalUnitWeight >= 1) {
            shares++;
        }
        if (originalUnitWeight >= 3) {
            shares++;
        }
        shares += originalUnitTech;

        return shares;
    }

    public boolean isDeadOrMIA() {
        return (status == S_KIA) || (status == S_MIA);
    }

    public boolean isEngineer() {
        return engineer;
    }

    public void setEngineer(boolean b) {
        engineer = b;
    }
    
    public String getChildList() {
        List<UUID> ancestors = new ArrayList<>();
        for(Ancestors a : campaign.getAncestors()) {
            if((null != a)
                && getId().equals(a.getMotherID()) || getId().equals(a.getFatherID())) {
                ancestors.add(a.getId());
            }
        }
        List<String> children = new ArrayList<>();
        for (Person p : campaign.getPersonnel()) {
            if(ancestors.contains(p.getAncestorsID())) {
                children.add(p.getFullName());
            }
        }
        return "<html>" + Utilities.combineString(children, "<br/>") + "</html>";
    }

    public boolean hasChildren() {
        boolean hasKids = false;
        if (getId() != null) {
            for (Ancestors a : campaign.getAncestors()) {
                if (getId().equals(a.getMotherID()) || getId().equals(a.getFatherID())) {
                    hasKids = true;
                    break;
                }
            }
        }
        
        return hasKids;
    }
    
    /** Returns the ransom value of this individual
    * Useful for prisoner who you want to ransom or hand off to your employer in an AtB context */
    public int getRansomValue() {
        // mechwarriors and aero pilots are worth more than the other types of scrubs
        if(primaryRole == T_MECHWARRIOR || primaryRole == T_AERO_PILOT) {
            return MECHWARRIOR_AERO_RANSOM_VALUES.get(getExperienceLevel(false));
        }
        else {
            return OTHER_RANSOM_VALUES.get(getExperienceLevel(false));
        }
    }
}<|MERGE_RESOLUTION|>--- conflicted
+++ resolved
@@ -3405,7 +3405,20 @@
     }
 
 
-<<<<<<< HEAD
+    /**
+     * @return true if this person has one or more awards.
+     */
+    public boolean hasAwards() {
+        return awards.size() > 0;
+    }
+
+    /**
+     * @return true if this person has one or more awards that are represented with a ribbon icon.
+     */
+    public boolean hasAwardsWithRibbons(){
+        return awards.stream().filter(a -> a.getRibbonFileName() != null).collect(Collectors.toList()).size() > 0;
+    }
+
     /**
      * @return true if this person has one or more awards that are represented with a medal icon.
      */
@@ -3489,15 +3502,6 @@
                     award.getSet().equals(myAward.getSet())) return true;
         }
         return false;
-=======
-    
-    public void addLogEntry(Date d, String desc, String type) {
-        personnelLog.add(new LogEntry(d, desc, type));
-    }
-
-    public void addLogEntry(Date d, String desc) {
-        personnelLog.add(new LogEntry(d, desc));
->>>>>>> f1ee3fc5
     }
 
     public void addLogEntry(LogEntry entry) {
