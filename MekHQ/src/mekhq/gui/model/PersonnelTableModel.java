--- conflicted
+++ resolved
@@ -55,68 +55,6 @@
     private PersonnelMarket personnelMarket;
     private boolean loadAssignmentFromMarket;
     private boolean groupByUnit;
-<<<<<<< HEAD
-
-
-    public static final int COL_RANK            = 0;
-    public static final int COL_FIRST_NAME      = 1;
-    public static final int COL_LAST_NAME       = 2;
-    public static final int COL_PRENOMINAL      = 3;
-    public static final int COL_GIVEN_NAME      = 4;
-    public static final int COL_SURNAME         = 5;
-    public static final int COL_BLOODNAME       = 6;
-    public static final int COL_POSTNOMINAL     = 7;
-    public static final int COL_CALL            = 8;
-    public static final int COL_AGE             = 9;
-    public static final int COL_STATUS          = 10;
-    public static final int COL_GENDER          = 11;
-    public static final int COL_SKILL           = 12;
-    public static final int COL_TYPE            = 13;
-    public static final int COL_ASSIGN          = 14;
-    public static final int COL_FORCE           = 15;
-    public static final int COL_DEPLOY          = 16;
-    public static final int COL_MECH            = 17;
-    public static final int COL_AERO            = 18;
-    public static final int COL_JET             = 19;
-    public static final int COL_VEE             = 20;
-    public static final int COL_VTOL            = 21;
-    public static final int COL_NVEE            = 22;
-    public static final int COL_SPACE           = 23;
-    public static final int COL_ARTY            = 24;
-    public static final int COL_GUN_BA          = 25;
-    public static final int COL_SMALL_ARMS      = 26;
-    public static final int COL_ANTI_MECH       = 27;
-    public static final int COL_TACTICS         = 28;
-    public static final int COL_STRATEGY        = 29;
-    public static final int COL_LEADERSHIP      = 30;
-    public static final int COL_TECH_MECH       = 31;
-    public static final int COL_TECH_AERO       = 32;
-    public static final int COL_TECH_VEE        = 33;
-    public static final int COL_TECH_BA         = 34;
-    public static final int COL_MEDICAL         = 35;
-    public static final int COL_ADMIN           = 36;
-    public static final int COL_NEG             = 37;
-    public static final int COL_SCROUNGE        = 38;
-    public static final int COL_HITS            = 39;
-    public static final int COL_KILLS           = 40;
-    public static final int COL_SALARY          = 41;
-    public static final int COL_XP              = 42;
-    public static final int COL_ORIGIN_FACTION  = 43;
-    public static final int COL_ORIGIN_PLANET   = 44;
-    public static final int COL_RECRUIT_DATE    = 45;
-    public static final int COL_DEATH_DATE      = 46;
-    //Export Only Columns
-    public static final int COL_TOUGH           = 47;
-    public static final int COL_EDGE            = 48;
-    public static final int COL_NABIL           = 49;
-    public static final int COL_NIMP            = 50;
-    public static final int COL_PORTRAIT        = 51;
-    public static final int N_COL               = 52;
-
-    private final transient ResourceBundle resources = ResourceBundle.getBundle("mekhq.resources.PersonnelTableModel",
-            MekHQ.getMekHQOptions().getLocale(), new EncodeControl());
-=======
->>>>>>> 969b960d
     //endregion Variable Declarations
 
     public PersonnelTableModel(Campaign c) {
