### Generic Properties
Cancel.text=Cancel
Cancel.toolTipText=Cancel out of the dialog. No changes made will be saved.
Confirm.text=Confirm
Exponential.text=* e ^ (
InvalidOptions.title=Error: Invalid Option Selection
PowerOfTen.text=* 10 ^


### Dialog Properties
CampaignOptionsDialog.title=Campaign Options

## General Tab
generalPanel.title=General
unitRatingMethodLabel.text=Unit Rating Method:
manualUnitRatingModifierLabel.text=Manual Unit Rating Modifier
lblName.text=Name:
lblDate.text=Date:
lblFaction.text=Faction:
lblFactionNames.text=Faction:
lblGender.text=Percent Female:
lblCamo.text=Camo:
lblIcon.text=Unit Icon:
##end General Tab

## Repair and Maintenance Tab
repairAndMaintenancePanel.title=Repair and Maintenance
lblSubRepair.text=Repair
lblSubMaintenance.text=Maintenance
checkMaintenance.text=Make maintenance checks
checkMaintenance.toolTipText=If checked, each unit will make a parts-specific maintenance check at the end of each maintenance cycle
lblMaintenanceDays.text=Maintenance cycle length in days
lblMaintenanceBonus.text=Maintenance modifier
spnMaintenanceBonus.toolTipText=When checking by parts, Strat Ops applies a -1 bonus to the maintenance check target - you can change this modifier with this value
useQualityMaintenance.text=Use quality modifiers in maintenance checks
useQualityMaintenance.toolTipText=If checked, quality modifiers will be added to maintenance checks (WARNING: this will lead to unstable quality ratings over time)
reverseQualityNames.text=Reverse quality names
reverseQualityNames.toolTipText=If checked, quality name reporting will be reversed so that A is the best and F is the worst
useUnofficialMaintenance.text=Only damage parts that are already at worst quality (Unofficial)
useUnofficialMaintenance.toolTipText=<html>When this option is checked and you are using quality maintenance, <br>the margin of failure rolls for damaging parts only happen for parts that are already rated at the lowest level.</html>
logMaintenance.text=Log maintenance rolls in log file
logMaintenance.toolTipText=If checked, details of each maintenance check will be added to mekhq.log
useEraModsCheckBox.text=Use era mods for repair rolls
useEraModsCheckBox.toolTipText=Use faction-specific era mods for repair rolls
assignedTechFirstCheckBox.text=Place tech assigned to unit at the top of the list for repairs
assignedTechFirstCheckBox.toolTipText=In the repair bay, if the unit has an assigned technician, that technician is placed at the top of the list of available technicians.
resetToFirstTechCheckBox.text=After repair reset to the technician at the top of the list
resetToFirstTechCheckBox.toolTipText=<html>After any repair/salvage task, always selects the technician at the top of the list <br>(Can be combined with option to place tech assigned to unit at top of list)</html>
useDamageMargin.text=Damage/destroy parts by margin of failure
useDamageMargin.toolTipText=Instead of destroying/damaging parts only by elite techs, parts are damaged/destroyed when the tech roll fails by a given margin.
lblDamageMargin.text=Margin:
useAeroSystemHits.text=(Proposed Errata) Damage/destroy Aero system parts by number of hits taken
useAeroSystemHits.toolTipText=Changes repair/replacement time and difficulty of Aero large and small craft systems (Avionics, FCS, etc)
useQuirksBox.text=Use Quirk
useQuirksBox.toolTipText=Allow units to have StratOps quirks
lblDestroyPartTarget.text=Equipment hit in combat survives on a roll of
lblDestroyPartTargetSuffix.text=or better
##end Repair and Maintenance Tab

## Supplies and Acquisition Tab
suppliesAndAcquisitionsPanel.title=Supplies and Acquisition
lblSubAcquire.text=Acquisition
lblSubDelivery.text=Delivery
lblSubPlanetAcquire.text=Planetary Acquisition
lblAcquireSkill.text=Acquisition Skill:
lblSupportStaffOnly.text=Only support personnel can make acquisition checks
lblWaitingPeriod.text=Waiting period (in days) between acquisition rolls
spnMaxAcquisitions.toolTipText=This number is the maximum number of acquisitions an administrator can attempt each day. Setting this to 0 makes it unlimited.
lblMaxAcquisitions.text=Max Daily Acquisitions Per Admin (0 for unlimited)
lblAcquireClanPenalty.text=Penalty for Clan equipment
lblAcquireIsPenalty.text=Penalty for Inner Sphere equipment
lblTransitTime.text=Delivery Time:
lblMinTransit.text=Minimum Transit Time:
lblMosBonus.text=Reduce delivery time by
lblMosBonusSuffix.text=per margin of success
usePlanetaryAcquisitions.text=Use Planet-based Acquisition System (overrides default delivery times)
usePlanetaryAcquisitions.toolTipText=<html>Supplies will be searched for on specific planets up to a certain jump radius away, starting on current planet. <br>To find a given part, an availability roll must first succeed to identify a contact and then parts may be rolled for until a failure. <br> Planetary socio-industrial ratings can affect the target roll. <br> All delivery times are based on the number of recharges necessary (7 days), the in-system transit time at both points, and 1d6 extra days per jump.</html>
usePlanetaryAcquisitionsVerbose.text=Verbose Planetary Acquisitions Reporting
usePlanetaryAcquisitionsVerbose.toolTipText=<html>This shows all the details of the planetary searches in the daily log. <br>This is usually TMI, but is good for testing and for understanding how it works. <br>Warning: This option can lead to a huge daily report, which may create a saved campaign file that requires more than the default amount of RAM assigned to MHQ to load, or just takes a significant amount of time to do so.</html>
lblMaxJumpPlanetaryAcquisitions.text=Maximum number of jumps away to search for supplies
lblPlanetaryAcquisitionsFactionLimits.text=Faction supply limitations
disallowPlanetaryAcquisitionClanCrossover.text=No Clan/Inner Sphere supply sharing
disallowPlanetaryAcquisitionClanCrossover.toolTipText=If checked, Inner Sphere factions will not be able to find supplies on Clan-controlled worlds, and vice versa.
disallowClanPartsFromIS.text=Disallow acquiring clan parts from non-Clan factions
disallowClanPartsFromIS.toolTipText=If checked, you will not be able to purchase clan parts from non-Clan factions. The modifier below will be ignored.
spnPenaltyClanPartsFromIS.text=Penalty for acquiring clan parts from non-Clan factions
spnPenaltyClanPartsFromIS.toolTipText=<html>The penalty for acquiring clan parts from non-Clan factions when not disallowed entirely. <br>This penalty is cumulative with the general penalty for clan parts.</html>
lblTechBonus.text=<html><b>Tech<b></html>
lblIndustryBonus.text=<html><b>Industry<b></html>
lblOutputBonus.text=<html><b>Output<b></html>
lblSocioIndustrialBonusPanel.text=Planet socio-industrial modifiers 
##end Supplies and Acquisition Tab

## Tech Limits Tab
techLimitsPanel.title=Tech Limits
limitByYearBox.text=Limit Units and Parts by Year
limitByYearBox.toolTipText=Units and parts will be limited by the current year of the campaign
disallowExtinctStuffBox.text=Disallow extinct units and parts
disallowExtinctStuffBox.toolTipText=Normally extinct parts can still be found with a penalty. This option will disallow them completely.
allowClanPurchasesBox.text=Allow the purchasing of Clan units and parts
allowClanPurchasesBox.toolTipText=If unchecked, clan units and parts will not be available for purchase
allowISPurchasesBox.text=Allow the purchasing of Inner Sphere units and parts
allowISPurchasesBox.toolTipText=If unchecked, inner sphere units and parts will not be available for purchase
allowCanonOnlyBox.text=Only allow canon units for purchase
allowCanonOnlyBox.toolTipText=Just what it says
allowCanonRefitOnlyBox.text=Only allow canon variants as refits
allowCanonRefitOnlyBox.toolTipText=Just what it says
variableTechLevelBox.text=Variable tech level
variableTechLevelBox.toolTipText=<html>If checked, the tech level for a part or unit will change depending on whether it is in <br>prototype stage (experimental), production (advanced), or common (standard).</html>
factionIntroDateBox.text=Use faction intro dates
factionIntroDateBox.toolTipText=<html>If checked, the campaign faction will be used to determine a part's intro date in cases where it differs. <br>If using variable tech levels, the faction is also used to determine the tech level of a part or unit.</html>
useAmmoByTypeBox.text=Use ammo by type (Unofficial)
useAmmoByTypeBox.toolTipText=LRM, SRM, MRM, and MML launchers can mix ammo among sizes. For example, an LRM-10 can use LRM-20 ammo.
lblSkillTarget.text=Target Number:
lblSkillGreen.text=Green Level:
lblSkillRegular.text=Regular Level:
lblSkillVeteran.text=Veteran Level:
lblSkillElite.text=Elite Level:
lblTechLevel.text=Maximum Tech Level:
##end Tech Limits Tab

## Personnel Tab
personnelPanel.title=Personnel

## Turnover and Retention Tab
turnoverAndRetentionPanel.title=Turnover and Retention

## Header
chkUseRetirementDateTracking.text=Track Departure Date
chkUseRetirementDateTracking.toolTipText=Track the date of a person's departure from the unit.
chkUseRandomRetirement.text=Enable Employee Turnover
chkUseRandomRetirement.toolTipText=Determines whether personnel will randomly leave the unit.

## Settings
turnoverAndRetentionSettingsPanel.title=Settings
lblTurnoverTargetNumberMethod.text=Turnover Target Number Method
lblTurnoverTargetNumberMethod.toolTipText=This is the method used to determine the base target number for turnover checks.
lblTurnoverFixedTargetNumber.text=Fixed Target Number
lblTurnoverFixedTargetNumber.toolTipText=The base target number for turnover checks.
lblTurnoverDifficulty.text=Turnover Difficulty
lblTurnoverDifficulty.toolTipText=Increases or decreases the difficulty of turnover target numbers.
chkUseYearEndRandomRetirement.text=Use Year End Turnover Rolls
chkUseYearEndRandomRetirement.toolTipText=Make a Turnover check for all active personnel at the end of each year.
chkUseContractCompletionRandomRetirement.text=Use Contract Completion Turnover Rolls
chkUseContractCompletionRandomRetirement.toolTipText=Make a Turnover check for all active personnel at the end of a contract.
chkUseRandomFounderRetirement.text=Use Random Founder Turnover
chkUseRandomFounderRetirement.toolTipText=Allow Founders to randomly leave the unit.
chkUseSubContractSoldiers.text=Soldiers Use Commander's Turnover Roll
chkUseSubContractSoldiers.toolTipText=Infantry commanders make Turnover rolls for all soldiers in their unit.
lblServiceContractDuration.text=Service Contract Duration
lblServiceContractDuration.toolTipText=Once recruited, this is the minimum amount of months personnel will remain with the unit (set to 0 to disable service contracts).
lblServiceContractModifier.text=Service Contract Modifier
lblServiceContractModifier.toolTipText=While personnel are under contract, their Turnover target number is reduced by this value.

## Modifiers
turnoverAndRetentionModifiersPanel.title=Modifiers
chkUseCustomRetirementModifiers.text=Custom
chkUseCustomRetirementModifiers.toolTipText=Allows you to manually provide additional modifiers to the Turnover check.
chkUseSkillModifiers.text=Desirability
chkUseSkillModifiers.toolTipText=If enabled, better skilled personnel have a higher turnover target number.
chkUseFatigueModifiers.text=Fatigue
chkUseFatigueModifiers.toolTipText=If enabled, fatigued personnel have a higher turnover target number.
chkUseAgeModifiers.text=Age
chkUseAgeModifiers.toolTipText=If enabled, the age of personnel will influence their turnover target number.
chkUseUnitRatingModifiers.text=Unit Rating
chkUseUnitRatingModifiers.toolTipText=If enabled, the rating of the unit will influence the turnover target number for all personnel.
chkUseFactionModifiers.text=Faction
chkUseFactionModifiers.toolTipText=If enabled, campaign and personnel factions may influence the turnover target number.
chkUseMissionStatusModifiers.text=Mission Status
chkUseMissionStatusModifiers.toolTipText=Allows mission failure; success; and contract breaches to influence the turnover target number.
chkUseLoyaltyModifiers.text=Use Loyalty
chkUseLoyaltyModifiers.toolTipText=If enabled, personnel have a random loyalty rating ranging between -3 and 3.

chkUseHideLoyalty.text=Hide Loyalty
chkUseHideLoyalty.toolTipText=If enabled, loyalty modifiers will be hidden.

## Payouts
turnoverAndRetentionPayoutPanel.title=Payouts
lblPayoutRateOfficer.text=Officer Payout Rate
lblPayoutRateOfficer.toolTipText=The number of months' pay officers get when resigning from the unit.
lblPayoutRateEnlisted.text=Enlisted Payout Rate
lblPayoutRateEnlisted.toolTipText=The number of months' pay enlisted personnel get when resigning from the unit.
lblPayoutRetirementMultiplier.text=Retirement Multiplier
lblPayoutRetirementMultiplier.toolTipText=The number of months to multiply payout rate, when personnel retire.
chkUsePayoutServiceBonus.text=Use Service Bonus
chkUsePayoutServiceBonus.toolTipText=If enabled, personnel increase their payouts based on years of service.

lblPayoutServiceBonusRate.text=Bonus %
lblPayoutServiceBonusRate.toolTipText=This sets the payout percentage increase per year of service, applied when personnel resign or retire.

## Unit Cohesion
turnoverAndRetentionUnitCohesionPanel.title=Unit Cohesion
chkUseAdministrativeStrain.text=Enable Administrative Strain
chkUseAdministrativeStrain.toolTipText=This option limits the number of personnel that can be in the unit before incurring a Turnover penalty (based on the combined ranks of all Admin/HR personnel).
chkUseManagementSkill.text=Enable Management Skill
chkUseManagementSkill.toolTipText=This option applies a modifier to turnover checks based on the Leadership of commanding personnel.

### Administrative Strain
lblAdministrativeCapacity.text=Administrative Capacity
lblAdministrativeCapacity.toolTipText=How many personnel can be supported per combined rank in Administration.
lblMultiCrewStrainDivider.text=Multi-Crew Divider
lblMultiCrewStrainDivider.toolTipText=For multi-crew units, or ProtoMech points, divide crew size by this value.

### Management Skill
chkUseCommanderLeadershipOnly.text=Only Use Commander's Leadership
chkUseCommanderLeadershipOnly.toolTipText=Personnel only use the Leadership skill of whoever has the overall Commander flag. If disabled, personnel will use the Leadership of their profession group commander.
lblManagementSkillPenalty.text=Unskilled Penalty
lblManagementSkillPenalty.toolTipText=The unskilled modifier to turnover target numbers. Each rank in Leadership reduces this number by 1.



# General Personnel
chkUseTactics.text=Use Tactics Skill as Commander Initiative Bonus
chkUseTactics.toolTipText=Give each pilot a tactics skill that can be added to initiative using the commander initiative option in MegaMek
chkUseInitiativeBonus.text=Use Individual Initiative Bonus
chkUseInitiativeBonus.toolTipText=Give each pilot an individual initiative bonus
chkUseToughness.text=Use Toughness
chkUseToughness.toolTipText=Give each pilot a toughness bonus to KO checks
chkUseArtillery.text=Use Artillery Skill
chkUseArtillery.toolTipText=Give each pilot an artillery skill which is separate from the gunnery skill
chkUseAbilities.text=Allow Special Abilities
chkUseAbilities.toolTipText=Allow personnel to have special abilities
chkUseEdge.text=Use Edge
chkUseEdge.toolTipText=Allow personnel to have edge
chkUseSupportEdge.text=Use Edge for Non-Combat Personnel
chkUseSupportEdge.toolTipText=Allows non-combat personnel to use edge
chkUseImplants.text=Allow Implants
chkUseImplants.toolTipText=Allow personnel to have implants (e.g. Manei Domini)
chkUseAlternativeQualityAveraging.text=Use Higher-Precision Skill Level Averaging
chkUseAlternativeQualityAveraging.toolTipText=Where quality is determined by two skills, attempt to average by number (e.g. 8/4), rather than product (e.g. Regular/Green), for greater precision.
chkUseTransfers.text=Use Reassign Instead of Remove/Assign for Logging
chkUseTransfers.toolTipText=<html>This saves space in the personnel log by logging a single reassignment instead of a removal and assignment. <br>It is highly recommended that this be kept on, especially for larger or longer campaigns.</html>
chkUseExtendedTOEForceName.text=Use Extended TOE Force Names in Reassignment Log
chkUseExtendedTOEForceName.toolTipText=This options changes the Force Name used in the personnel reassignment log entry from 'Lance A' to 'My Campaign\\Lance A'
chkPersonnelLogSkillGain.text=Log Skill Gain in the Personnel Log
chkPersonnelLogSkillGain.toolTipText=Add log entries to the personnel log when increasing a skill. It does not include changes made in the customize person dialog nor any made before hiring a person.
chkPersonnelLogAbilityGain.text=Log Special Ability Gain in the Personnel Log
chkPersonnelLogAbilityGain.toolTipText=Add log entries to the personnel log when gaining a special ability. It does not include changes made in the customize person dialog nor any made before hiring a person.
chkPersonnelLogEdgeGain.text=Log Edge Gain in the Personnel Log
chkPersonnelLogEdgeGain.toolTipText=Add log entries to the personnel log when gaining or changing edge. It does not include changes made in the customize person dialog nor any made before hiring a person.
chkDisplayPersonnelLog.text=Expand Personnel Log by Default
chkDisplayPersonnelLog.toolTipText=If enabled, the personnel log will be expanded by default
chkDisplayScenarioLog.text=Expand Scenario Log by Default
chkDisplayScenarioLog.toolTipText=If enabled, the scenario log will be expanded by default
chkDisplayKillRecord.text=Expand Kill Record by Default
chkDisplayKillRecord.toolTipText=If enabled, the kill record will be expanded by default

# Expanded Personnel Information
expandedPersonnelInformationPanel.title=Expanded Personnel Information
chkUseTimeInService.text=Track Time In Service
chkUseTimeInService.toolTipText=<html>Track the amount of time a person has been an active employee of the force. <br>Breaks in service are considered to be the end of their previous service and the start of a new service duration.<html>
lblTimeInServiceDisplayFormat.text=Display format for Time in Service
lblTimeInServiceDisplayFormat.toolTipText=This is the format that is used to display the length of a person's service.
chkUseTimeInRank.text=Track Time In Rank
chkUseTimeInRank.toolTipText=Track the amount of time an active person has had their current rank in the force.
lblTimeInRankDisplayFormat.text=Display format for Time in Rank
lblTimeInRankDisplayFormat.toolTipText=This is the format that is used to display the length the person has spent in their current rank.
chkTrackTotalEarnings.text=Track Total Earnings
chkTrackTotalEarnings.toolTipText=This tracks the total amount earned by personnel. The tracking is only done when this option is enabled, and it is not backfilled.
chkTrackTotalXPEarnings.text=Track Total Experience Earnings
chkTrackTotalXPEarnings.toolTipText=This tracks the total amount of experience earned by personnel. The tracking is only done when this option is enabled, and it is not backfilled.
chkShowOriginFaction.text=Show Origin Faction
chkShowOriginFaction.toolTipText=Display the origin faction of a person in the personnel table.

# Medical
medicalPanel.title=Medical
chkUseAdvancedMedical.text=Use Advanced Medical Rules (Unofficial)
chkUseAdvancedMedical.toolTipText=Use the Advanced Medical Rules created by Jayof9s (See Advanced_Medical.doc in the docs folder)
lblHealWaitingPeriod.text=Days to Wait Between Healing Checks by Doctors
lblHealWaitingPeriod.toolTipText=This is the number of days between each time a doctor makes a healing check for a wounded person.
lblNaturalHealWaitingPeriod.text=Days to Wait for Natural Healing
lblNaturalHealWaitingPeriod.toolTipText=This is the number of days between each time a person naturally heals when not being tended to by a doctor.
lblMinimumHitsForVehicles.text=Minimum Number of Hits for Wounded Crews and Infantry
lblMinimumHitsForVehicles.toolTipText=This is the minimum number of hits received by wounded crews and infantry during scenario resolution after being wounded in a scenario.
chkUseRandomHitsForVehicles.text=Randomize the Number of Hits Received by Crews and Infantry
chkUseRandomHitsForVehicles.toolTipText=The number of hits that crews and infantry receive will be randomly selected between the minimum value and 5 during scenario resolution.
chkUseTougherHealing.text=Tougher Healing
chkUseTougherHealing.toolTipText=The healing check will be penalized for every additional hit above 2.

# Prisoner
prisonerPanel.title=Prisoners
lblPrisonerCaptureStyle.text=Prisoner Capture Style
lblPrisonerCaptureStyle.toolTipText=This is the style of logic to use when determining if a person has been captured by the force following a scenario.
lblPrisonerStatus.text=Default Prisoner Status
lblPrisonerStatus.toolTipText=<html>This is the default prisoner status assigned when a person is captured. <br>Defectors are an unofficial addition as part of the AtB ruleset and are prisoners that willing to defect to your forces.</html>
chkPrisonerBabyStatus.text=Babies Born to Prisoners Share Mother's Prisoner Status
chkPrisonerBabyStatus.toolTipText=Babies born to prisoners will share their mother's prisoner status. Otherwise, they will instead be added to your force as a baby dependent.
chkAtBPrisonerDefection.text=Enable AtB Prisoner Defection
chkAtBPrisonerDefection.toolTipText=<html>This adds a random roll to determine if a prisoner is willing to defect as per the AtB ruleset. <br>This option will be ignored if Prisoner Defector is selected for the default prisoner status.</html>
chkAtBPrisonerRansom.text=Enable AtB Prisoner Ransom
chkAtBPrisonerRansom.toolTipText=Prisoners can be ransomed back to their previous faction as per the AtB ruleset.

# Fatigue
turnoverAndRetentionFatiguePanel.title=CampOps Fatigue
lblFatigueWarning.text=<html>Client must be reloaded whenever enabling or disabling Fatigue.<br>CamOps Fatigue has added functionality if Fatigue is enabled in the MegaMek client settings.<br>Non-combat modifiers are not implemented.</html>
chkUseFatigue.text=Enable
chkUseFatigue.toolTipText=If enabled, combat personnel will gain Fatigue whenever they are deployed to a Scenario or entering an unexplored StratCon hex.
lblFatigueRate.text=Fatigue Rate
lblFatigueRate.toolTipText=<html>How many fatigue points should be gained per Scenario or unexplored StratCon hex?<br>Forces with the Scout role only count the first unexplored hex.</html>
lblFieldKitchenCapacity.text=Field Kitchen Capacity
lblFieldKitchenCapacity.toolTipText=How many personnel can be served per Field Kitchen? Reduces effective Fatigue by 1.
lblFatigueLeaveThreshold.text=Automatic Leave Threshold (unofficial)
lblFatigueLeaveThreshold.toolTipText=<html>Automatically assign personnel to Leave status once fatigue (including modifiers) has reached this value.<br>Personnel heal fatigue twice as fast while on leave and will automatically return to active duty once their fatigue has returned to 0.<br>Set to 0 to disable.<html>

# Morale
turnoverAndRetentionMoralePanel.title=Morale
chkUseMorale.text=Enable Morale
chkUseMorale.toolTipText=<html>Enables the morale system. This system is based on the CamOps Morale rules on p217.<br>Full documentation is available in <i>MekHQ/docs/Turnover and Retention Module.pdf</i></html>

lblStepSize.text=Step Size
lblStepSize.toolTipText=How large should each morale adjustment be? CamOps uses step sizes of 1.0.
lblForceReliabilityMethod.text=Force Reliability Method
lblForceReliabilityMethod.toolTipText=How should Force Reliability be calculated (referred to as 'Loyalty' on CamOps p217)?
chkUseDesertions.text=Enable Desertions
chkUseDesertions.toolTipText=Low morale may cause personnel to randomly desert the company.
chkUseMutinies.text=Enable Mutinies
chkUseMutinies.toolTipText=Low morale may cause the unit to mutiny.
chkUseEmergencyBonuses.text=Issue Emergency Bonuses
chkUseEmergencyBonuses.toolTipText=<html>Time for a pizza party! Attempt to quell desertion with an emergency bonus payout to the deserter (equal to their monthly salary).<br>Provides a re-roll on the desertion roll. This does not affect mutinies.</html>
chkUseSabotage.text=Enable Sabotage
chkUseSabotage.toolTipText=Low morale influences maintenance checks.
chkUseTheft.text=Enable Theft
chkUseTheft.toolTipText=Deserting personnel may steal units or funds on their way out.

turnoverAndRetentionMoraleModifiersPanel.title=Morale Modifiers
lblCustomMoraleModifier.text=Custom Modifier
lblCustomMoraleModifier.toolTipText=This is a direct modifier applied to both mutiny and desertion checks.
chkUseMoraleModifierExperienceLevel.text=Experience Level
chkUseMoraleModifierExperienceLevel.toolTipText=Experience level (green, regular, etc.) influences both mutiny and desertion checks.
chkUseMoraleModifierFaction.text=Faction
chkUseMoraleModifierFaction.toolTipText=Clan or Mercenary origin factions influence both mutiny and desertion checks.
chkUseMoraleModifierProfession.text=Profession
chkUseMoraleModifierProfession.toolTipText=Professions influence desertion and mutiny checks. Personnel with multiple professions use the average of both modifiers.
chkUseMoraleModifierForceReliability.text=Force Reliability
chkUseMoraleModifierForceReliability.toolTipText=Force reliability influences both desertion and mutiny checks.
chkUseMoraleModifierCommanderSkill.text=Commander's Management Skill
chkUseMoraleModifierCommanderSkill.toolTipText=The commander having a positive Management Skill modifier improves both desertion and mutiny checks.
chkUseMoraleModifierLoyalty.text=Personal Loyalty
chkUseMoraleModifierLoyalty.toolTipText=Personal loyalty adjusts both desertion and mutiny checks. Stacks with the Loyalty force reliability method.
chkUseRuleWithIronFist.text=Rule with an Iron Fist
chkUseRuleWithIronFist.toolTipText=Where there is a whip, there is a way. Desertion and Mutiny checks have a +1 modifier, but mutinies are more destructive.

turnoverAndRetentionMoraleTriggersPanel.title=Morale Change Triggers
chkUseMoraleTriggerFieldControl.text=Field Control
chkUseMoraleTriggerFieldControl.toolTipText=Failing to control the field at the end of a scenario decreases morale.
chkUseMoraleTriggerMissionStatus.text=Mission Status
chkUseMoraleTriggerMissionStatus.toolTipText=Succeeding or failing, a Mission affects morale.
chkUseMoraleTriggerLeaderLoss.text=Leader Loss
chkUseMoraleTriggerLeaderLoss.toolTipText=The loss of an officer (or the unit Commander) decreases morale.
chkUseMoraleTriggerCombatLoss.text=Combat Losses
chkUseMoraleTriggerCombatLoss.toolTipText=Significant losses during a scenario decreases morale.
chkUseMoraleTriggerDesertion.text=Desertion
chkUseMoraleTriggerDesertion.toolTipText=Suffering desertion decreases morale.
chkUseMoraleTriggerMutiny.text=Mutiny
chkUseMoraleTriggerMutiny.toolTipText=Suffering a mutiny substantially decreases morale.
chkUseMoraleTriggerMissedPayDay.text=Missed Payment
chkUseMoraleTriggerMissedPayDay.toolTipText=Missing a payday substantially decreases morale.
chkUseMoraleTriggerFatigue.text=Fatigue
chkUseMoraleTriggerFatigue.toolTipText=Personal fatigue may cause morale to decrease.

# Dependent
dependentPanel.title=Dependents (Unofficial)
dependentPanel.toolTipText=Warning: This is a temporary setup, and is very much subject to changes including removing functionality if deemed necessary.
randomDependentPanel.title=Random Dependents (AtB Only)
randomDependentPanel.toolTipText=Warning: This is a temporary setup, and is very much subject to changes including removing functionality if deemed necessary.
lblRandomDependentMethod.text=Random Dependents Method
lblRandomDependentMethod.toolTipText=This is the method used to determine if a dependent is randomly added or removed from the force.
chkUseRandomDependentAddition.text=Use Random Dependent Addition
chkUseRandomDependentAddition.toolTipText=This enables the random additions of dependents to the Force.
chkUseRandomDependentRemoval.text=Use Random Dependent Removal
chkUseRandomDependentRemoval.toolTipText=This enables the random removal of dependents from the Force.

# Salary
salaryPanel.title=Salary
salaryMultiplierPanel.title=Multipliers
salaryMultiplierPanel.toolTipText=These multipliers are multiplicatively applied to the base salary as part of determining the final salary.
lblAntiMekSalary.text=Anti-Mek
lblAntiMekSalary.toolTipText=Anti-Mek trained soldiers and battle armour/elemental personnel have their salaries multiplied by this.
lblSpecialistInfantrySalary.text=Specialist Infantry
lblSpecialistInfantrySalary.toolTipText=Soldiers assigned to specialist infantry units have their salaries multiplied by this.
salaryExperienceMultiplierPanel.title=Experience Multipliers
salaryExperienceMultiplierPanel.toolTipText=The experience multiplier is multiplicatively applied to the base salary as part of determining the final salary.
lblSalaryExperienceMultiplier.toolTipText=%s personnel have their base pay multiplied by this.
baseSalaryPanel.title=Base Salaries
lblBaseSalary.toolTipText=This is the base salary paid to %ss.
##end Personnel Tab

## Life Paths Tab
lifePathsPanel.title=Life Paths

# Personnel Randomization
personnelRandomizationPanel.title=Personnel Randomization
chkUseDylansRandomXP.text=Use Dylan's Random XP (Unofficial)
chkUseDylansRandomXP.toolTipText=Use Dylan's optional random XP on creation of a new person (20% chance each of 0, 1, 2, 3, and randomized between 1 and 8 XP)

# Family
familyPanel.title=Family (Unofficial)
lblFamilyDisplayLevel.text=The Level of Relation to be Displayed in the Personnel Panel
lblFamilyDisplayLevel.toolTipText=<html>This setting is the relation to the selected person that MekHQ will display up to, including the previous levels <br>(higher levels require more processing when loading a person in the personnel table)</html>

# Marriage
marriagePanel.title=Marriage
chkUseManualMarriages.text=Use Manual Marriages
chkUseManualMarriages.toolTipText=<html>This allows the player to disable the Choose Spouse (Mate) option in the personnel table mouse adapter. <br>This option is provided for performance reasons for extremely large campaigns (10k+ personnel).</html>
chkUseClanPersonnelMarriages.text=Use Clan Personnel Marriages
chkUseClanPersonnelMarriages.toolTipText=Allow clan-origin personnel to marry other personnel.
chkUsePrisonerMarriages.text=Use Prisoner Marriages
chkUsePrisonerMarriages.toolTipText=Allow prisoners to marry other prisoners, and manually marrying a prisoner to a free member of the force. Bondsmen are treated as free personnel when it comes to this option, and are thus not affected by it.
lblMinimumMarriageAge.text=Minimum Marital Age
lblMinimumMarriageAge.toolTipText=This is the minimum age that is allowed for a person to be married.
lblCheckMutualAncestorsDepth.text=Minimum Mutual Ancestor Check Depth for Marriage to be Possible
lblCheckMutualAncestorsDepth.toolTipText=<html>This is the depth to which the ancestry of two people are checked for mutual ancestors to determine if they can marry. <br>Set to 0 to disable the ancestry check.</html>
chkLogMarriageNameChanges.text=Log Marriage Name Changes
chkLogMarriageNameChanges.toolTipText=This enables the addition of a personnel log entry whenever a name is changed during marriage.
marriageSurnameWeightsPanel.title=Marriage Surname Weights
marriageSurnameWeightsPanel.toolTipText=<html>These are the weights used in determining the surname change, if any, when using the Weighted Marriage option. <br>They will be the percent chance if the values for the weights all add up to 100.</html>
randomMarriagePanel.title=Random Marriages (Unofficial)
lblRandomMarriageMethod.text=Random Marriage Method
lblRandomMarriageMethod.toolTipText=This is the method used to determine if an eligible person randomly marries.
chkUseRandomSameSexMarriages.text=Use Same Sex Random Marriage
chkUseRandomSameSexMarriages.toolTipText=This enables random marriages between fitting same sex members of your force.
chkUseRandomClanPersonnelMarriages.text=Use Random Clan Personnel Marriages
chkUseRandomClanPersonnelMarriages.toolTipText=Allow clan-origin personnel to randomly marry other personnel.
chkUseRandomPrisonerMarriages.text=Use Random Prisoner Marriages
chkUseRandomPrisonerMarriages.toolTipText=Allow prisoners to randomly marry other prisoners. Bondsmen are treated as free personnel when it comes to this option, and are thus not affected by it.
lblRandomMarriageAgeRange.text=Random Marriage Age Range
lblRandomMarriageAgeRange.toolTipText=This plus/minus the age forms the possible range of ages for spouses in the forming of a random marriage.
percentageRandomMarriagePanel.title=Percentage Random Marriage
lblPercentageRandomMarriageOppositeSexChance.text=Opposite Sex Chance
lblPercentageRandomMarriageOppositeSexChance.toolTipText=This is the percent chance that a fitting member of your force will marry another fitting member of your force of the opposite sex.
lblPercentageRandomMarriageSameSexChance.text=Same Sex Chance
lblPercentageRandomMarriageSameSexChance.toolTipText=This is the percent chance that a fitting member of your force will marry another fitting member of your force of the same sex.

# Divorce
divorcePanel.title=Divorce
chkUseManualDivorce.text=Use Manual Divorce
chkUseManualDivorce.toolTipText=This allows the player to disable the Remove Spouse option in the personnel table mouse adapter.
chkUseClanPersonnelDivorce.text=Use Clan Personnel Divorce
chkUseClanPersonnelDivorce.toolTipText=Allow clan-origin personnel to divorce, whether as the origin or the spouse.
chkUsePrisonerDivorce.text=Use Prisoner Divorce
chkUsePrisonerDivorce.toolTipText=Allow divorce when one or both of the couple are currently prisoners. Bondsmen are treated as free personnel when it comes to this option, and are thus not affected by it.
divorceSurnameWeightsPanel.title=Divorce Surname Weights
divorceSurnameWeightsPanel.toolTipText=<html>These are the weights used in determining the surname change, if any, when using the Weighted Divorce option. <br>They will be the percent chance if the values for the weights all add up to 100.</html>
randomDivorcePanel.title=Random Divorce (Unofficial)
lblRandomDivorceMethod.text=Random Divorce Method
lblRandomDivorceMethod.toolTipText=This is the method used to determine if an eligible person randomly divorces.
chkUseRandomOppositeSexDivorce.text=Use Random Opposite Sex Divorce
chkUseRandomOppositeSexDivorce.toolTipText=This enables random divorce for members of your force with opposite sex spouses.
chkUseRandomSameSexDivorce.text=Use Random Same Sex Divorce
chkUseRandomSameSexDivorce.toolTipText=This enables random divorce for members of your force with same sex spouses.
chkUseRandomClanPersonnelDivorce.text=Use Random Clan Personnel Divorce
chkUseRandomClanPersonnelDivorce.toolTipText=Allow clan-origin personnel to randomly divorce, whether as the origin or the spouse.
chkUseRandomPrisonerDivorce.text=Use Random Prisoner Divorce
chkUseRandomPrisonerDivorce.toolTipText=Allow random divorce when one or both of the couple are currently prisoners. Bondsmen are treated as free personnel when it comes to this option, and are thus not affected by it.
percentageRandomDivorcePanel.title=Percentage Random Divorce
lblPercentageRandomDivorceOppositeSexChance.text=Opposite Sex Chance
lblPercentageRandomDivorceOppositeSexChance.toolTipText=This is the percent chance that a fitting member of your force will divorce their opposite sex spouse.
lblPercentageRandomDivorceSameSexChance.text=Same Sex Chance
lblPercentageRandomDivorceSameSexChance.toolTipText=This is the percent chance that a fitting member of your force will divorce their same sex spouse.

# Procreation
procreationPanel.title=Procreation (Unofficial)
chkUseManualProcreation.text=Use Manual Procreation
chkUseManualProcreation.toolTipText=This allows the player to disable the Add/Remove Pregnancy options in the personnel table mouse adapter.
chkUseClanPersonnelProcreation.text=Use Clan Personnel Procreation
chkUseClanPersonnelProcreation.toolTipText=Allow clan-origin personnel to procreate.
chkUsePrisonerProcreation.text=Use Prisoner Procreation
chkUsePrisonerProcreation.toolTipText=Allow prisoners to procreate. Bondsmen are treated as free personnel when it comes to this option, and are thus not affected by it.
lblMultiplePregnancyOccurrences.text=Multiple Pregnancies Occur 1 in
lblMultiplePregnancyOccurrences.toolTipText=<html>Multiple Pregnancies (like twins, sextuplets, decuplets) occur 1 in X pregnancies, with each additional child after the first being a 1 in X check, up to a maximum of 10 children per pregnancy. <br>Hellin's law says it is 1 in 89 births. However, the default is 1 in 50 births to not make it appear too seldom.</html>
lblMultiplePregnancyOccurrencesEnd.text=Pregnancies
lblBabySurnameStyle.text=Baby Surname Style
lblBabySurnameStyle.toolTipText=This is the style for how a baby's surname will be selected.
chkAssignNonPrisonerBabiesFounderTag.text=Assign Non-Prisoner Babies Founder Tag
chkAssignNonPrisonerBabiesFounderTag.toolTipText=<html>Automatically have the Founder tag assigned to all babies that are not prisoners. <br>Bondsmen are treated as free members of the force when it comes to this option, and thus their children will be assigned the founder flag if this is enabled.</html>
chkAssignChildrenOfFoundersFounderTag.text=Assign Children of Founders Founder Tag
chkAssignChildrenOfFoundersFounderTag.toolTipText=<html>Automatically have the Founder tag assigned to all babies that have at least one parent who is a founder. <br>This check will occur even if the baby is born a prisoner.</html>
chkDetermineFatherAtBirth.text=Determine Father at Birth instead of Conception
chkDetermineFatherAtBirth.toolTipText=<html>The father of a child will be determined based on the spouse at the birth of the child, followed by the spouse at time of conception, followed by nobody. <br>This is opposed to just using the spouse, if any, at the time of conception.</html>
chkDisplayTrueDueDate.text=Display True Due Date
chkDisplayTrueDueDate.toolTipText=This displays the actual date the baby will be delivered on the mother's personnel sheet instead of an estimated due date.
chkLogProcreation.text=Log Conception and Birth in Personnel and Medical Logs
chkLogProcreation.toolTipText=This enables logging the date of conception and birth in a person's logs.
randomProcreationPanel.title=Random Procreation
lblRandomProcreationMethod.text=Random Procreation Method
lblRandomProcreationMethod.toolTipText=This is the method used to determine if an eligible person randomly procreates.
chkUseRelationshiplessRandomProcreation.text=Use Relationshipless Random Procreation
chkUseRelationshiplessRandomProcreation.toolTipText=This enables random procreation for female members of your force not in a relationship.
chkUseRandomClanPersonnelProcreation.text=Use Random Clan Personnel Procreation
chkUseRandomClanPersonnelProcreation.toolTipText=Allow clan-origin personnel to randomly procreate.
chkUseRandomPrisonerProcreation.text=Use Random Prisoner Procreation
chkUseRandomPrisonerProcreation.toolTipText=Allow prisoners to randomly procreate. Bondsmen are treated as free personnel when it comes to this option, and are thus not affected by it.
percentageRandomProcreationPanel.title=Percentage Random Procreation
lblPercentageRandomProcreationRelationshipChance.text=Relationship Chance
lblPercentageRandomProcreationRelationshipChance.toolTipText=This is the percent chance per day that a female member of your force in a relationship will have a baby when not deployed.
lblPercentageRandomProcreationRelationshiplessChance.text=Relationshipless Chance
lblPercentageRandomProcreationRelationshiplessChance.toolTipText=This is the percent chance per day that a female member of your force not in a relationship will have a baby when not deployed.

# Death
deathPanel.title=Death
chkKeepMarriedNameUponSpouseDeath.text=Keep Marital Name Upon Spouse Death
chkKeepMarriedNameUponSpouseDeath.toolTipText=When a person's spouse dies they will keep their marital name instead of returning to their maiden name.
randomDeathPanel.title=Random Death (Unofficial)
lblRandomDeathMethod.text=Random Death Method
lblRandomDeathMethod.toolTipText=<html>This is the method used to determine if a person dies from random death. <br>Exponential Random Death is the best system as it closely follows a realistic death curve. <br>The other systems are provided for individual customization.</html>
enabledRandomDeathAgeGroupsPanel.title=Enabled Age Groups
enabledRandomDeathAgeGroupsPanel.toolTipText=This allows you to determine which age groups random death is enabled for, with a default setup of Teenage, Adult, and Elder being enabled.
chkUseRandomClanPersonnelDeath.text=Use Random Clan Personnel Death
chkUseRandomClanPersonnelDeath.toolTipText=Allow clan-origin personnel to randomly die.
chkUseRandomPrisonerDeath.text=Use Random Prisoner Death
chkUseRandomPrisonerDeath.toolTipText=Allow prisoners to randomly die. Bondsmen are treated as free personnel when it comes to this option, and are thus not affected by it.
chkUseRandomDeathSuicideCause.text=Use Suicide Cause
chkUseRandomDeathSuicideCause.toolTipText=This includes suicide as a potential cause for a random death.
percentageRandomDeathPanel.title=Percentage Random Death
lblPercentageRandomDeathChance.text=Death Chance
lblPercentageRandomDeathChance.toolTipText=This is the percent chance per day that any member of your force will randomly die.
exponentialRandomDeathPanel.title=Exponential Random Death
lblExponentialRandomDeathAge.text=* age)
ageRangeRandomDeathPanel.title=Age Range Random Death
lblAgeRange.text=Age Range

<<<<<<< HEAD
# Education
educationPanel.title=Education

chkUseEducationModule.text=Enable Education Module
chkUseEducationModule.toolTip=Enables the Education Module.

chkEduEnableAutoAwardsIntegration.text=Enable Awards Integration (Not Implemented)
chkEduEnableAutoAwardsIntegration.toolTip=Enables the automatic tracking of award eligibility for students.

lblMaximumJumpCount.text=Maximum Jump Radius
lblMaximumJumpCount.toolTip=The maximum distance when searching for academies.
chkShowIneligibleAcademies.text=Show Ineligible Academies
chkShowIneligibleAcademies.toolTip=Displays academies a character is ineligible to attend.

standardSets.title=Standard Sets
chkEnableLocalAcademies.text=Enable Local Academies
chkEnableLocalAcademies.toolTip=Allows personnel to enroll in local, planet-side, academies.
chkEnablePrestigiousAcademies.text=Enable Prestigious Academies
chkEnablePrestigiousAcademies.toolTip=Allows personnel to enroll in named, canonical, academies.
chkEnableClanEducation.text=Enable Clan Education
chkEnableClanEducation.toolTip=Allows personnel to enroll in Cr�ches, Sibkos, and Re-Education Camps.

showIneligible.title=Eligibility Criteria
chkShowAgeConflict.text=Too Old/Young
chkShowAgeConflict.toolTip=Show academies the selected person is too old, or young, to attend
chkShowUnqualified.text=Unqualified
chkShowUnqualified.toolTip=Show academies the selected person lacks the qualifications for
chkShowFactionConflict.text=Faction Conflict
chkShowFactionConflict.toolTip=Show academies that are refusing admission based on faction
chkShowRangeConflict.text=Out of Range
chkShowRangeConflict.toolTip=Show academies that are beyond the maximum jump radius

xpAndSkillBonuses.title=Random XP and Skill Bonuses
chkEnableRandomXp.text=Random Monthly XP
chkEnableRandomXp.toolTip=Enables the per-month chance for students to gain additional xp (based on Faculty Skill).
lblRandomXpRate.text=Random XP Rate
lblRandomXpRate.toolTip=The amount of random xp gained per success.
chkEnableBonuses.text=Graduation Bonuses
chkEnableBonuses.toolTip=Enables the chance of gaining a permanent skill bonus when graduating.

dropoutChance.title=Weekly Dropout & Washout Dice
lblAdultDropoutChance.text=Adult Dropout Die Sides
lblAdultDropoutChance.toolTip=The number of sides on the die used to determine random weekly dropouts. A dropout occurs on a roll of 1. Setting this to 0 disables random dropouts.
lblChildrenDropoutChance.text=Child Dropout Die Sides
lblChildrenDropoutChance.toolTip=The number of sides on the die used to determine random weekly dropouts. A dropout occurs on a roll of 1. Setting this to 0 disables random dropouts.
lblWarriorCasteDropOutChance.text=Warrior Caste Washout Die Sides
lblWarriorCasteDropOutChance.toolTip=The number of sides on the die used to determine random weekly washouts. A washout occurs on a roll of 1. Setting this to 0 disables random washouts.
lblOtherCasteDropOutChance.text=Other Caste Washout Die Sides
lblOtherCasteDropOutChance.toolTip=The number of sides on the die used to determine random weekly washouts. A washout occurs on a roll of 1. Setting this to 0 disables random washouts.

warriorCasteFallbackCastes.title=Warrior Caste Fallback Ratios
lblFallbackScientist.text=Scientist
lblFallbackScientist.toolTip=The likelihood of a Warrior Caste washout being placed in the Scientist Caste.
lblFallbackMerchant.text=Merchant
lblFallbackMerchant.toolTip=The likelihood of a Warrior Caste washout being placed in the Merchant Caste.
lblFallbackTechnician.text=Technician
lblFallbackTechnician.toolTip=The likelihood of a Warrior Caste washout being placed in the Technician Caste.
lblFallbackLabor.text=Labor
lblFallbackLabor.toolTip=The likelihood of a Warrior Caste washout being placed in the Labor Caste.

accidentsAndEvents.title=Accidents & Events
chkAllAges.text=All Ages Affected
chkAllAges.toolTip=Children do not always survive training accidents or negative events.
lblMilitaryAcademyAccidents.text=Military Academy Training Accidents Die Sides
lblMilitaryAcademyAccidents.toolTip=The number of sides on the die used to determine random weekly (potentially fatal) accidents. An accident occurs on a roll of 1. Setting this to 0 disables random accidents.
lblWarriorCasteAccidents.text=Warrior Caste Training Accidents Die Sides
lblWarriorCasteAccidents.toolTip=The number of sides on the die used to determine random weekly (potentially fatal) accidents. A fatal accident occurs on a roll of 1. Setting this to 0 disables random accidents.
lblOtherCasteAccidents.text=Other Caste Training Accidents Die Sides
lblOtherCasteAccidents.toolTip=The number of sides on the die used to determine random weekly (potentially fatal) accidents. A fatal accident occurs on a roll of 1. Setting this to 0 disables random accidents.
chkLiveFireBlooding.text=Live Fire Trial of Position
chkLiveFireBlooding.toolTip=Warrior Caste graduating Trials of Position are conducted under live fire conditions.
## End Life Paths Tab
=======

# Awards
awardsPanel.title=Awards
lblAwardBonusStyle.text=Award Bonuses
lblAwardBonusStyle.toolTipText=Toggle XP and/or Edge bonuses from awards.
chkEnableAutoAwards.text=Track Award Eligibility
chkEnableAutoAwards.toolTipText=Enable the automatic tracking of award eligibility.
chkIssuePosthumousAwards.text=Issue Posthumous Awards
chkIssuePosthumousAwards.toolTipText=Enabling this setting will qualify personnel for awards even if they are dead (excludes formation-based kill awards).
chkIssueBestAwardOnly.text=Only Issue Best Award
chkIssueBestAwardOnly.toolTipText=Activating this setting will disqualify personnel from receiving an award if they qualify for a higher-tier award of the same type.
chkIgnoreStandardSet.text=Ignore Standard Set
chkIgnoreStandardSet.toolTipText=Ignore the default set of awards
lblAwardTierSize.text=Award Tier Size
lblAwardTierSize.toolTipText=How many times must an award be issued before using the image of the next tier
autoAwardsPanel.title=Award Tracking
chkEnableContractAwards.text=Contract
chkEnableContractAwards.toolTipText=Awards issued for completing Contracts.
chkEnableFactionHunterAwards.text=Faction Hunter
chkEnableFactionHunterAwards.toolTipText=Awards issued for completing AtB Contracts against specific Factions.
chkEnableInjuryAwards.text=Injury
chkEnableInjuryAwards.toolTipText=Awards issued for suffering Hits during a Scenario.
chkEnableIndividualKillAwards.text=Kill (Individual)
chkEnableIndividualKillAwards.toolTipText=Awards issued for pilot kills in Scenarios or Missions.
chkEnableFormationKillAwards.text=Kill (Formation)
chkEnableFormationKillAwards.toolTipText=Awards issued for formation kills (Lance, Company, etc.) in Missions.
chkEnableRankAwards.text=Rank
chkEnableRankAwards.toolTipText=Awards issued for achieving specific Ranks.
chkEnableScenarioAwards.text=Scenario
chkEnableScenarioAwards.toolTipText=Awards issued for completing a certain number of Scenarios.
chkEnableSkillAwards.text=Skill
chkEnableSkillAwards.toolTipText=Awards issued for reaching certain levels in specific Skills.
chkEnableTheatreOfWarAwards.text=Theatre of War
chkEnableTheatreOfWarAwards.toolTipText=Awards issued for partaking in galactic conflicts.
chkEnableTimeAwards.text=Time
chkEnableTimeAwards.toolTipText=Awards for remaining in the unit for a certain duration.
chkEnableMiscAwards.text=Misc
chkEnableMiscAwards.toolTipText=Miscellaneous awards (see documentation).
##end Personnel Tab
>>>>>>> 67624106

## Finances Tab
financesPanel.title=Finances
payForPartsBox.text=Pay For Parts
payForPartsBox.toolTipText=Pay the C-Bill cost of any replacement parts
payForRepairsBox.text=Pay For Repairs
payForRepairsBox.toolTipText=<html>CamOps p46: Repairs cost 20% of a parts list price. This is for equipment repairs only and does not count armor repairs. <br>This is reimbursed by Battle Loss Compensation.</html>
payForUnitsBox.text=Pay For New Units
payForUnitsBox.toolTipText=Pay the C-Bill cost for any new units (Meks, vees, etc.)
payForSalariesBox.text=Pay for personnel salaries
payForSalariesBox.toolTipText=Pay the monthly salaries of all personnel
payForRecruitmentBox.text=Pay for personnel recruitment
payForRecruitmentBox.toolTipText=Pay two months salary to recruit personnel (FMMr)
useLoanLimitsBox.text=Limit loan parameters by unit rating
useLoanLimitsBox.toolTipText=Put limits on interest, collateral, and length as per IntOps Beta
payForOverheadBox.text=Pay for overhead expenses
payForOverheadBox.toolTipText=Pay overhead expenses as per FM: Mercs Revised (5% of monthly personnel salaries)
payForMaintainBox.text=Pay for unit maintenance
payForMaintainBox.toolTipText=Pay weekly unit maintenance costs as per FM: Mercs Revised
payForTransportBox.text=Pay for Transportation
payForTransportBox.toolTipText=Pay for excess transportation needs (costs are a total hack at the moment, FYI)
usePeacetimeCostBox.text=Use Campaign Operations Peacetime Operating Costs
usePeacetimeCostBox.toolTipText=Includes salaries, spare parts, fuel, and peacetime ammo consumption. 75% added to base contract amount when using CamOps rating.
useExtendedPartsModifierBox.text=Use the expanded spare parts modifiers (CO pg. 14).
showPeacetimeCostBox.text=Breakdown peacetime costs to core costs.
showPeacetimeCostBox.toolTipText=Displays a breakdown of peacetime costs in the daily log.
financialYearDuration.text=Financial Year Duration
financialYearDuration.toolTipText=This changes the Financial Year, which is when the finances table resets. Any settings longer than biennially are not recommended.
newFinancialYearFinancesToCSVExportBox.text=Finance Table CSV Export on New Financial Year
newFinancialYearFinancesToCSVExportBox.toolTipText=This writes the finances table to a CSV file on the first day of a new financial year, right before the table is carried over to the next year.
sellUnitsBox.text=Allow selling of units
sellUnitsBox.toolTipText=Units can be sold for C-bills
sellPartsBox.text=Allow selling of parts
sellPartsBox.toolTipText=Parts can be sold for C-bills
usePercentageMaintBox.text=Use percentage based maintenance costs (Unofficial)
usePercentageMaintBox.toolTipText=Maintenance costs based upon value of the unit instead of the type of unit. This actually makes maintenance costs important.
infantryDontCount.text=Infantry Don't Count for Contract Pay
infantryDontCount.toolTipText=When this option is ticked, infantry will not count for contract pay


# Price Multipliers
priceMultipliersPanel.title=Price Multipliers
lblCommonPartPriceMultiplier.text=Common Tech Part Price Multiplier
lblCommonPartPriceMultiplier.toolTipText=Multiplies the buy/sell price of common tech parts by the specified number.
lblInnerSphereUnitPriceMultiplier.text=Inner Sphere Tech Unit Price Multiplier
lblInnerSphereUnitPriceMultiplier.toolTipText=Multiplies the buy/sell price of Inner Sphere tech units by the specified number.
lblInnerSpherePartPriceMultiplier.text=Inner Sphere Tech Part Price Multiplier
lblInnerSpherePartPriceMultiplier.toolTipText=Multiplies the buy/sell price of Inner Sphere tech parts by the specified number.
lblClanUnitPriceMultiplier.text=Clan Tech Unit Price Multiplier
lblClanUnitPriceMultiplier.toolTipText=Multiplies the buy/sell price of Clan tech units by the specified number.
lblClanPartPriceMultiplier.text=Clan Tech Part Price Multiplier
lblClanPartPriceMultiplier.toolTipText=Multiplies the buy/sell price of Clan tech parts by the specified number.
lblMixedTechUnitPriceMultiplier.text=Mixed Tech Unit Price Multiplier
lblMixedTechUnitPriceMultiplier.toolTipText=Multiplies the buy/sell price of Mixed Tech units by the specified number.
usedPartsValueMultipliersPanel.title=Used Parts Value Multipliers
lblUsedPartPriceMultiplier.toolTipText=Multiplies the value and thus the sell price of used parts by the specified number. The quality is the original Quality letter and does not change based on the Reverse Quality Names option.
lblDamagedPartsValueMultiplier.text=Damaged Parts Value Multiplier
lblDamagedPartsValueMultiplier.toolTipText=Multiplies the value and thus the sell price of damaged parts by the specified number.
lblUnrepairablePartsValueMultiplier.text=Unrepairable Damaged Parts Value Multiplier
lblUnrepairablePartsValueMultiplier.toolTipText=Multiplies the value and thus the sell price of unrepairable damaged parts by the specified number.
lblCancelledOrderRefundMultiplier.text=Cancelled Order Refund Percentage
lblCancelledOrderRefundMultiplier.toolTipText=The decimal percentage of the original purchase price that is refunded when an order is cancelled.

# Shares
sharesPanel.title=Shares System
chkUseShareSystem.text=Use Shares
chkUseShareSystem.toolTipText=Gives personnel a stake in the unit. This system lowers profits but can increase retention.
chkSharesExcludeLargeCraft.text=Large Craft Exemption
chkSharesExcludeLargeCraft.toolTipText=Exclude large craft from net worth when calculating share value.
chkSharesForAll.text=All Personnel Have Shares
chkSharesForAll.toolTipText=All combat and support personnel have shares rather than just MechWarriors
##end Finances Tab

## Mercenary Tab
mercenaryPanel.title=Mercenary
lblEquipPercent.text=Combat Percent:
chkEquipContractSaleValue.text=Base on equipment sale value
lblDropShipPercent.text=DropShip Percent:
lblJumpShipPercent.text=JumpShip Percent:
lblWarShipPercent.text=WarShip Percent:
panMercenary.IntOpsPayment.title=Base contract payment on percentage of TO&E unit value (Campaign Operations)
panMercenary.IntOpsPayment.tooltip=Base contract payment on percentage of TO&E unit value (Campaign Operations)
panMercenary.FMMRPayment.title=Base contract payment on personnel payroll (FM:Mr)
panMercenary.FMMRPayment.tooltip=Base contract payment on personnel payroll (FM:Mr)
lblBLCSaleValue.text=Base battle loss compensation on equipment sale value
chkOverageRepaymentInFinalPayment.text=Repay Salvage Overages in Final Payment (Unofficial)
chkOverageRepaymentInFinalPayment.toolTipText=This is an unofficial addition that has you repay any overages from your salvage percent as part of the final payment, which may take that into a debit.
lblScenarioXP.text=XP for each completed scenario
lblKillXP.text=XP for every
lblXPForEvery.text=XP for every
lblKills.text=kills
lblTasks.text=successful tasks
lblSuccessXP.text=XP for each 12 rolled on a successful task
lblMistakeXP.text=XP for each 2 rolled on an unsuccessful task
lblTargetIdleXP.text=active month(s) on a 2d6 roll of greater than or equal to
lblContractNegotiationXP.text=XP awarded to the selected negotiator for a new contract
lblAdminWeeklyXP.text=XP awarded to each administrator every Monday for the work of the previous
lblAdminWeeklyXPPeriod.text=week(s)
lblEdgeCost.text=XP Cost for 1 Edge Point
txtInstructionsXP.title=Customizing Skill Costs
txtInstructionsXP.text=You can adjust the numbers in the table below to customize the XP costs for each skill at each level. \nThe given level listed on the row is the level being purchased, so the numbers in the +2 column are the costs of moving from level 1 to level 2. \nTo determine the BattleTech target number for each skill level, subtract the given level from each skill's target number, given in the Skills tab. \nEnter a -1 for skill levels that should be unattainable, and zero for skill levels that should be skipped.
##end Mercenary Tab

## Experience Tab
experiencePanel.title=Experience
##end Experience Tab

## Skills Tab
skillsPanel.title=Skills
##end Skills Tab

## Special Abilities Tab
specialAbilitiesPanel.title=SPAs
##end Special Abilities Tab

## Skill Randomization Tab
skillRandomizationPanel.title=Skill Randomization
lblOverallRecruitBonus.text=Overall Recruitment Bonus
panTypeRecruitBonus.title=Personnel Type Recruitment Bonus
chkExtraRandom.text=Extra Randomness
chkExtraRandom.toolTipText=If checked, an additional 1d6 will be rolled. On a 1, the skill will be lowered, and on a 6 the skill will be raised.
lblProbAntiMek.text=Probability of anti-mek skill for conventional infantry
spnOverallRecruitBonus.toolTipText=Add this number to the roll for primary skill levels
spnArtyProb.toolTipText=Probability that MechWarriors, vehicle crews, and infantry have artillery skill. Only applies if separate artillery skill is in use.
spnSecondProb.toolTipText=Probability that person will have a randomly chosen secondary skill.
spnTacticsGreen.toolTipText=Modifier for tactics skill for person with green primary skills. Only applies if tactics skill is in use.
spnTacticsReg.toolTipText=Modifier for tactics skill for person with regular primary skills. Only applies if tactics skill is in use.
spnTacticsVet.toolTipText=Modifier for tactics skill for person with veteran primary skills. Only applies if tactics skill is in use.
spnTacticsElite.toolTipText=Modifier for tactics skill for person with elite primary skills. Only applies if tactics skill is in use.
spnCombatSA.toolTipText=Modifier for Small Arms skill for all non-infantry combat personnel.
spnSupportSA.toolTipText=Modifier for Small Arms skill for all support personnel.
spnAbilGreen.toolTipText=Modifier for the number of special abilities for person with green primary skills. Only applies if special abilities in use.
spnAbilReg.toolTipText=Modifier for the number of special abilities for person with green primary skills. Only applies if special abilities in use.
spnAbilVet.toolTipText=Modifier for the number of special abilities for person with green primary skills. Only applies if special abilities in use.
spnAbilElite.toolTipText=Modifier for the number of special abilities for person with green primary skills. Only applies if special abilities in use.
lblUltraGreen.toolTipText=Ultra-Green for primary skills and no skill for other skills.
lblPhenotypesPanel.text=Trueborn Phenotype Probabilities
lblArtillerySkill.text=Artillery Skill
lblSecondarySkills.text=Secondary Skills
lblTacticsSkill.text=Tactics Skill
lblSupportPersonnel.text=Support Personnel
lblCombatPersonnel.text=Combat Personnel
lblSmallArmsSkill.text=Small Arms Skill
lblSpecialAbilities.text=Special Abilities
##end Skill Randomization Tab

## Rank Systems Tab
rankSystemsPanel.title=Rank Systems
##end Rank Systems Tab

## Name and Portrait Generation Tab
nameAndPortraitGenerationPanel.title=Name and Portrait Generation
chkUseOriginFactionForNames.text=Use origin faction for assigned names
chkUseOriginFactionForNames.toolTipText=The random name generator uses the person's origin faction to assign their name.
chkAssignPortraitOnRoleChange.text=Automatically assign portrait on role change
chkAssignPortraitOnRoleChange.toolTipText=With this enabled, a person without a portrait will automatically gain a random portrait when their primary role is switched to one of those selected below
panUsePortrait.all.text=All Roles
panUsePortrait.no.text=No Roles
txtPortraitInst.text=Checked personnel types will have a random portrait selected for them upon creation. \nThis setup is explained in the guide located at /docs/Windchilds Guides/Windchilds_Guide_to_MekHQ_Portrait_Generation.txt.
panRandomPortrait.title=Portrait Generation
##end Name and Portrait Generation Tab

## Markets Tab
marketsPanel.title=Markets

# Personnel Market
personnelMarketPanel.title=Personnel Market
lblPersonnelMarket.text=Personnel Market Type
lblPersonnelMarketType.toolTipText=This is the type of personnel market used to generate and remove new personnel for the campaign.
chkPersonnelMarketReportRefresh.text=Personnel Market Refresh Report
chkPersonnelMarketReportRefresh.toolTipText=Adds a report to the daily log when the personnel market refreshes.
personnelMarketRandomRemovalTargetsPanel.title=Random & Dylan's Removal Targets
personnelMarketRandomRemovalTargetsPanel.toolTipText=An individual daily removal roll that is beneath the relevant target number will cause an appropriately skilled person to leave the personnel market.
lblPersonnelMarketDylansWeight.text=Dylan's Method Common Unit Type Weight
lblPersonnelMarketDylansWeight.toolTipText=<html>This is the weight between 0 and 1 used by Dylan's Method to create a person with a primary role based on the most common unit type within the force's hangar, <br>instead of creating a person with a randomly determined role.</html>

# Unit Market
unitMarketPanel.title=Unit Market
lblUnitMarketMethod.text=Unit Market Method
lblUnitMarketMethod.toolTipText=This is the method of unit market used to generate new units for the market.
chkUnitMarketRegionalMechVariations.text=Regional BattleMech Weight Variations
chkUnitMarketRegionalMechVariations.toolTipText=This adds some regional variation to the weight generated for BattleMechs based on the generating faction.
chkInstantUnitMarketDelivery.text=Instant Unit Market Delivery
chkInstantUnitMarketDelivery.toolTipText=Units bought from the unit market appear in the hangar immediately rather than having to wait for delivery.
chkUnitMarketReportRefresh.text=Unit Market Refresh Report
chkUnitMarketReportRefresh.toolTipText=Adds a report to the daily log when the unit market refreshes.

# Contract Market
contractMarketPanel.title=Contract Market (AtB Only)
lblContractMarketMethod.text=Contract Market Method
lblContractMarketMethod.toolTipText=This is the method of contract market used to generate new contracts to select.
lblContractSearchRadius.text=Contract Search Radius (Light Years):
lblContractSearchRadius.toolTipText=Limits the location of contract offers to systems which are within this radius of the current system.
chkVariableContractLength.text=Variable Contract Length
chkVariableContractLength.toolTipText=The length of the contract has a duration variance instead of just using the constant base length for the mission type.
chkContractMarketReportRefresh.text=Contract Market Refresh Report
chkContractMarketReportRefresh.toolTipText=Adds a report to the daily log when the contract market refreshes.
lblContractMaxSalvagePercentage.text=Max salvage percentage
lblContractMaxSalvagePercentage.toolTipText=Used to limit the salvage roll when creating a new contract
##end Markets Tab

## RATs Tab
ratPanel.title=Random Assignment Tables
btnUseRATGenerator.text=Use RAT Generator (Recommended)
btnUseRATGenerator.tooltip=<html>The unit market's units, GM Tools random units, AtB/StratCon Enemy forces, and all personnel market attached units will be generated using MegaMek's RAT Generator. <br>This is recommended because it handles all time periods and factions while being more lore accurate for the changes over the years and has a generation fallback to ensure units are generated when possible.</html>
btnUseStaticRATs.text=Use Traditional RATs
btnUseStaticRATs.tooltip=The unit market's units, GM Tools random units, AtB/StratCon Enemy forces, and all personnel market attached units will be generated from the list of Random Assignment Tables indicated below.
traditionalRATPanel.title=Traditional RATs
txtRATInstructions.text=Enemy forces, the unit market, random units, and recruits will check the following random assignment tables (RATs) in the designated order until one is found that includes the unit type appropriate to the era. Note that unless at least one of the chosen RATs has an entry for general use, MekHQ will not be able to generate units for any faction not explicitly listed.
lblAvailableRATs.text=Available RATs
btnAddRAT.text=Add
btnAddRAT.toolTipText=Add the selected RAT to the list of chosen RATs.
btnRemoveRAT.text=Remove
btnRemoveRAT.toolTipText=Remove the selected RAT from the list of chosen RATs.
btnMoveRATUp.text=Move Up
btnMoveRATUp.toolTipText=Increase the priority of selected RAT.
btnMoveRATDown.text=Move Down
btnMoveRATDown.toolTipText=Decrease the priority of selected RAT.
lblChosenRATs.text=Chosen RATs
chkIgnoreRATEra.text=Allow RATs later than campaign year.
chkIgnoreRATEra.toolTipText=If none of the chosen collections has an appropriate RAT for the era, use the earliest that matches.
##end RATs Tab

## Against the Bot Tab
againstTheBotPanel.title=Against the Bot
lblSubAtbAdmin.text=Unit Administration
lblSubAtBContract.text=Contract Operations
lblSubAtBScenario.text=Scenarios
chkUseAtB.text=Use Against the Bot campaign rules
chkUseAtB.toolTipText=Against the Bot is a set of campaign rules developed by users of the BattleTech forums.
chkUseStratCon.text=Use StratCon campaign rules
chkUseStratCon.toolTipText=An update of the AtB ruleset. Highly experimental.
lblSkillLevel.text=Skill Level
lblSkillLevel.toolTipText=<html>This is the difficulty level for generated scenarios. <br>Values above Elite are not recommended.</html>
chkTrackOriginalUnit.text=Track original unit
chkTrackOriginalUnit.toolTipText=MechWarriors who have their own unit when recruited will take the same unit when they go, if it is still available.
chkLimitLanceWeight.text=Limit lance deployment by weight
chkLimitLanceWeight.toolTipText=Lances which exceed the maximum weight for an Assault lance (390 tons for IS) cannot be deployed.
chkLimitLanceNumUnits.text=Limit lance deployment by size
chkLimitLanceNumUnits.toolTipText=Lances which do not fall between the minimum and maximum sizes (3-6 for IS) cannot be deployed.
lblLanceStructure.text=Unit organization:
chkUseStrategy.text=Use commander strategy
chkUseStrategy.toolTipText=The maximum number of lances that can be assigned roles is limited by the commander's strategy skill.
lblBaseStrategyDeployment.text=Base number of lances:
spnBaseStrategyDeployment.toolTipText=The number of lances that can be deployed with a commander strategy of zero.
chkAdjustPaymentForStrategy.text=Adjust contract payment for deployment limits
chkAdjustPaymentForStrategy.toolTipText=<html>If the number of lances required to be deployed exceed the current commander's strategy skill, <br>reduce the number when calculating new contracts and reduce the payment proportionally</html>.
lblAdditionalStrategyDeployment.text=Per rank of strategy:
spnAdditionalStrategyDeployment.toolTipText=The number of additional lances that can be deployed for each increase in strategy skill.
chkUseVehicles.text=Use vehicles
chkUseVehicles.toolTipText=Enemy forces can include vehicles.
chkClanVehicles.text=Clan OpFors use vehicles
chkClanVehicles.toolTipText=Clan opposing forces have a small chance of fielding vehicle Stars. The lower the unit rating, the higher the chance of encountering vehicles.
chkDoubleVehicles.text=Double enemy vehicles
chkDoubleVehicles.toolTipText=Enemy vehicle or combined arms units include twice as many vehicles as they would Meks.
lblOpForLanceType.text=OpFor lance type ratios:
lblOpForLanceType.toolTipText=<html>The relative chance of Inner Sphere opponents deploying Mek or vehicle lances. <br>The default values of 1/2/3 result in mixed lances occurring twice as often as Meks lances and vehicles three times as likely.</html>
lblOpForLanceTypeMek.text=Meks:
lblOpForLanceTypeMixed.text=Mixed:
lblOpForLanceTypeVehicle.text=Vehicles:
chkOpForUsesVTOLs.text=Allow enemy VTOLs
chkOpForUsesVTOLs.toolTipText=The bot may use VTOLS in its vehicle forces.
chkOpForUsesAero.text=Allow enemy Aeros
chkOpForUsesAero.toolTipText=The bot may reinforce its units with aircraft.
lblOpForAeroLikelihood.text=/6 Chance
lblOpForAeroLikelihood.toolTipText=The chance of an OpFor being reinforced with aircraft.
chkOpForUsesLocalForces.text=Allow enemy turrets/infantry
chkOpForUsesLocalForces.toolTipText=The bot may introduce turrets, infantry and battle armor in defensive scenarios with appropriate terrain.
lblOpForLocalForceLikelihood.text=/6 Chance
lblOpForLocalForceLikelihood.toolTipText=The chance of an OpFor being reinforced with turrets, infantry or battle armor in appropriate conditions.
chkAdjustPlayerVehicles.text=Adjust lance weight for player vehicles
chkAdjustPlayerVehicles.toolTipText=Vehicles deployed by the player only count half their weight to the lance weight class to compensate for enemy force generation designed to oppose player Meks.
chkUseAero.text=Use Aerospace
chkUseAero.toolTipText=Aerospace pilots and techs appear as recruits in the personnel market.
chkUseDropShips.text=Use DropShips
chkUseDropShips.toolTipText=Some scenarios may require the player to deploy with a combat drop. If the player does not have a DropShip, the employer will provide one.
chkMercSizeLimited.text=Merc company size limits
chkMercSizeLimited.toolTipText=Mercenary units that exceed a certain size relative to unit rating suffer penalties to contract clause rolls.
lblIntensity.text=Intensity:
spnIntensity.toolTipText=Adjust frequency of standard battles.
lblBattleFrequency.text=Chance of battle by role:
btnIntensityUpdate.text=Update Intensity From Battle Roles
chkGenerateChases.text=Generate Chase Scenarios
chkGenerateChases.toolTipText=If selected, AtB chase scenarios will be generated. Otherwise, they will be replaced with other scenarios formats depending on the lance role in question.
chkRestrictPartsByMission.text=Restrict parts by mission
chkRestrictPartsByMission.toolTipText=The availability of parts is limited based on the mission type of the current contract.
chkRegionalMechVariations.text=Varied weight distributions by faction
chkRegionalMechVariations.toolTipText=Use alternate weight class distributions for some factions.
chkAttachedPlayerCamouflage.text=Player-controlled allied units use player's camouflage
chkPlayerControlsAttachedUnits.text=All attached allied units are player controlled
chkUseWeatherConditions.text=Use weather conditions
chkUseWeatherConditions.toolTipText=Generate weather conditions when generating a scenario.
chkUseLightConditions.text=Use light conditions
chkUseLightConditions.toolTipText=Determine light conditions when generating a scenario.
chkUsePlanetaryConditions.text=Use planetary conditions
chkUsePlanetaryConditions.toolTipText=Set gravity and atmosphere based on the contract location.
lblFixedMapChance.text=Fixed Map Chance
lblFixedMapChance.toolTipText=The likelihood, in percent, that a fixed user-made map will be used in place of a generated map.
lblSPAUpgradeIntensity.text=SPA Upgrade Intensity
lblSPAUpgradeIntensity.toolTipText=How likely it is that regular+ OpFor pilots will receive SPAs. -1 indicates never, 3 indicates always.
chkAeroRecruitsHaveUnits.text=Treat Aerospace pilots like MechWarriors
chkAeroRecruitsHaveUnits.toolTipText=Aerospace pilot recruits can have fighters, and those that do will take a fighter with them when retiring/defecting.
##end Against the Bot Tab

## Button Panel
btnOkay.text=Confirm
btnSavePreset.text=Confirm and Save as Preset
btnSavePreset.toolTipText=Confirm the changes in the dialog and save it as a Campaign Preset.
btnLoadPreset.text=Load a Preset
btnLoadPreset.toolTipText=Load a Campaign Preset and apply it to the current dialog. If it is during startup, it will apply all values outside of starting planet, contract count, and game options. Otherwise, it will only apply continuous preset values outside of game options.
##end Button Panel

## Option Validation Warnings
CampaignOptionsPane.EmptyCampaignName.text=You cannot have an empty campaign name.
CampaignOptionsPane.NullFactionSelected.text=You cannot have an empty campaign name.
CampaignOptionsPane.FactionWithoutFactionCodeSelected.text=You cannot select a faction named %s, as it is missing its faction code.<|MERGE_RESOLUTION|>--- conflicted
+++ resolved
@@ -383,216 +383,6 @@
 lblSalaryExperienceMultiplier.toolTipText=%s personnel have their base pay multiplied by this.
 baseSalaryPanel.title=Base Salaries
 lblBaseSalary.toolTipText=This is the base salary paid to %ss.
-##end Personnel Tab
-
-## Life Paths Tab
-lifePathsPanel.title=Life Paths
-
-# Personnel Randomization
-personnelRandomizationPanel.title=Personnel Randomization
-chkUseDylansRandomXP.text=Use Dylan's Random XP (Unofficial)
-chkUseDylansRandomXP.toolTipText=Use Dylan's optional random XP on creation of a new person (20% chance each of 0, 1, 2, 3, and randomized between 1 and 8 XP)
-
-# Family
-familyPanel.title=Family (Unofficial)
-lblFamilyDisplayLevel.text=The Level of Relation to be Displayed in the Personnel Panel
-lblFamilyDisplayLevel.toolTipText=<html>This setting is the relation to the selected person that MekHQ will display up to, including the previous levels <br>(higher levels require more processing when loading a person in the personnel table)</html>
-
-# Marriage
-marriagePanel.title=Marriage
-chkUseManualMarriages.text=Use Manual Marriages
-chkUseManualMarriages.toolTipText=<html>This allows the player to disable the Choose Spouse (Mate) option in the personnel table mouse adapter. <br>This option is provided for performance reasons for extremely large campaigns (10k+ personnel).</html>
-chkUseClanPersonnelMarriages.text=Use Clan Personnel Marriages
-chkUseClanPersonnelMarriages.toolTipText=Allow clan-origin personnel to marry other personnel.
-chkUsePrisonerMarriages.text=Use Prisoner Marriages
-chkUsePrisonerMarriages.toolTipText=Allow prisoners to marry other prisoners, and manually marrying a prisoner to a free member of the force. Bondsmen are treated as free personnel when it comes to this option, and are thus not affected by it.
-lblMinimumMarriageAge.text=Minimum Marital Age
-lblMinimumMarriageAge.toolTipText=This is the minimum age that is allowed for a person to be married.
-lblCheckMutualAncestorsDepth.text=Minimum Mutual Ancestor Check Depth for Marriage to be Possible
-lblCheckMutualAncestorsDepth.toolTipText=<html>This is the depth to which the ancestry of two people are checked for mutual ancestors to determine if they can marry. <br>Set to 0 to disable the ancestry check.</html>
-chkLogMarriageNameChanges.text=Log Marriage Name Changes
-chkLogMarriageNameChanges.toolTipText=This enables the addition of a personnel log entry whenever a name is changed during marriage.
-marriageSurnameWeightsPanel.title=Marriage Surname Weights
-marriageSurnameWeightsPanel.toolTipText=<html>These are the weights used in determining the surname change, if any, when using the Weighted Marriage option. <br>They will be the percent chance if the values for the weights all add up to 100.</html>
-randomMarriagePanel.title=Random Marriages (Unofficial)
-lblRandomMarriageMethod.text=Random Marriage Method
-lblRandomMarriageMethod.toolTipText=This is the method used to determine if an eligible person randomly marries.
-chkUseRandomSameSexMarriages.text=Use Same Sex Random Marriage
-chkUseRandomSameSexMarriages.toolTipText=This enables random marriages between fitting same sex members of your force.
-chkUseRandomClanPersonnelMarriages.text=Use Random Clan Personnel Marriages
-chkUseRandomClanPersonnelMarriages.toolTipText=Allow clan-origin personnel to randomly marry other personnel.
-chkUseRandomPrisonerMarriages.text=Use Random Prisoner Marriages
-chkUseRandomPrisonerMarriages.toolTipText=Allow prisoners to randomly marry other prisoners. Bondsmen are treated as free personnel when it comes to this option, and are thus not affected by it.
-lblRandomMarriageAgeRange.text=Random Marriage Age Range
-lblRandomMarriageAgeRange.toolTipText=This plus/minus the age forms the possible range of ages for spouses in the forming of a random marriage.
-percentageRandomMarriagePanel.title=Percentage Random Marriage
-lblPercentageRandomMarriageOppositeSexChance.text=Opposite Sex Chance
-lblPercentageRandomMarriageOppositeSexChance.toolTipText=This is the percent chance that a fitting member of your force will marry another fitting member of your force of the opposite sex.
-lblPercentageRandomMarriageSameSexChance.text=Same Sex Chance
-lblPercentageRandomMarriageSameSexChance.toolTipText=This is the percent chance that a fitting member of your force will marry another fitting member of your force of the same sex.
-
-# Divorce
-divorcePanel.title=Divorce
-chkUseManualDivorce.text=Use Manual Divorce
-chkUseManualDivorce.toolTipText=This allows the player to disable the Remove Spouse option in the personnel table mouse adapter.
-chkUseClanPersonnelDivorce.text=Use Clan Personnel Divorce
-chkUseClanPersonnelDivorce.toolTipText=Allow clan-origin personnel to divorce, whether as the origin or the spouse.
-chkUsePrisonerDivorce.text=Use Prisoner Divorce
-chkUsePrisonerDivorce.toolTipText=Allow divorce when one or both of the couple are currently prisoners. Bondsmen are treated as free personnel when it comes to this option, and are thus not affected by it.
-divorceSurnameWeightsPanel.title=Divorce Surname Weights
-divorceSurnameWeightsPanel.toolTipText=<html>These are the weights used in determining the surname change, if any, when using the Weighted Divorce option. <br>They will be the percent chance if the values for the weights all add up to 100.</html>
-randomDivorcePanel.title=Random Divorce (Unofficial)
-lblRandomDivorceMethod.text=Random Divorce Method
-lblRandomDivorceMethod.toolTipText=This is the method used to determine if an eligible person randomly divorces.
-chkUseRandomOppositeSexDivorce.text=Use Random Opposite Sex Divorce
-chkUseRandomOppositeSexDivorce.toolTipText=This enables random divorce for members of your force with opposite sex spouses.
-chkUseRandomSameSexDivorce.text=Use Random Same Sex Divorce
-chkUseRandomSameSexDivorce.toolTipText=This enables random divorce for members of your force with same sex spouses.
-chkUseRandomClanPersonnelDivorce.text=Use Random Clan Personnel Divorce
-chkUseRandomClanPersonnelDivorce.toolTipText=Allow clan-origin personnel to randomly divorce, whether as the origin or the spouse.
-chkUseRandomPrisonerDivorce.text=Use Random Prisoner Divorce
-chkUseRandomPrisonerDivorce.toolTipText=Allow random divorce when one or both of the couple are currently prisoners. Bondsmen are treated as free personnel when it comes to this option, and are thus not affected by it.
-percentageRandomDivorcePanel.title=Percentage Random Divorce
-lblPercentageRandomDivorceOppositeSexChance.text=Opposite Sex Chance
-lblPercentageRandomDivorceOppositeSexChance.toolTipText=This is the percent chance that a fitting member of your force will divorce their opposite sex spouse.
-lblPercentageRandomDivorceSameSexChance.text=Same Sex Chance
-lblPercentageRandomDivorceSameSexChance.toolTipText=This is the percent chance that a fitting member of your force will divorce their same sex spouse.
-
-# Procreation
-procreationPanel.title=Procreation (Unofficial)
-chkUseManualProcreation.text=Use Manual Procreation
-chkUseManualProcreation.toolTipText=This allows the player to disable the Add/Remove Pregnancy options in the personnel table mouse adapter.
-chkUseClanPersonnelProcreation.text=Use Clan Personnel Procreation
-chkUseClanPersonnelProcreation.toolTipText=Allow clan-origin personnel to procreate.
-chkUsePrisonerProcreation.text=Use Prisoner Procreation
-chkUsePrisonerProcreation.toolTipText=Allow prisoners to procreate. Bondsmen are treated as free personnel when it comes to this option, and are thus not affected by it.
-lblMultiplePregnancyOccurrences.text=Multiple Pregnancies Occur 1 in
-lblMultiplePregnancyOccurrences.toolTipText=<html>Multiple Pregnancies (like twins, sextuplets, decuplets) occur 1 in X pregnancies, with each additional child after the first being a 1 in X check, up to a maximum of 10 children per pregnancy. <br>Hellin's law says it is 1 in 89 births. However, the default is 1 in 50 births to not make it appear too seldom.</html>
-lblMultiplePregnancyOccurrencesEnd.text=Pregnancies
-lblBabySurnameStyle.text=Baby Surname Style
-lblBabySurnameStyle.toolTipText=This is the style for how a baby's surname will be selected.
-chkAssignNonPrisonerBabiesFounderTag.text=Assign Non-Prisoner Babies Founder Tag
-chkAssignNonPrisonerBabiesFounderTag.toolTipText=<html>Automatically have the Founder tag assigned to all babies that are not prisoners. <br>Bondsmen are treated as free members of the force when it comes to this option, and thus their children will be assigned the founder flag if this is enabled.</html>
-chkAssignChildrenOfFoundersFounderTag.text=Assign Children of Founders Founder Tag
-chkAssignChildrenOfFoundersFounderTag.toolTipText=<html>Automatically have the Founder tag assigned to all babies that have at least one parent who is a founder. <br>This check will occur even if the baby is born a prisoner.</html>
-chkDetermineFatherAtBirth.text=Determine Father at Birth instead of Conception
-chkDetermineFatherAtBirth.toolTipText=<html>The father of a child will be determined based on the spouse at the birth of the child, followed by the spouse at time of conception, followed by nobody. <br>This is opposed to just using the spouse, if any, at the time of conception.</html>
-chkDisplayTrueDueDate.text=Display True Due Date
-chkDisplayTrueDueDate.toolTipText=This displays the actual date the baby will be delivered on the mother's personnel sheet instead of an estimated due date.
-chkLogProcreation.text=Log Conception and Birth in Personnel and Medical Logs
-chkLogProcreation.toolTipText=This enables logging the date of conception and birth in a person's logs.
-randomProcreationPanel.title=Random Procreation
-lblRandomProcreationMethod.text=Random Procreation Method
-lblRandomProcreationMethod.toolTipText=This is the method used to determine if an eligible person randomly procreates.
-chkUseRelationshiplessRandomProcreation.text=Use Relationshipless Random Procreation
-chkUseRelationshiplessRandomProcreation.toolTipText=This enables random procreation for female members of your force not in a relationship.
-chkUseRandomClanPersonnelProcreation.text=Use Random Clan Personnel Procreation
-chkUseRandomClanPersonnelProcreation.toolTipText=Allow clan-origin personnel to randomly procreate.
-chkUseRandomPrisonerProcreation.text=Use Random Prisoner Procreation
-chkUseRandomPrisonerProcreation.toolTipText=Allow prisoners to randomly procreate. Bondsmen are treated as free personnel when it comes to this option, and are thus not affected by it.
-percentageRandomProcreationPanel.title=Percentage Random Procreation
-lblPercentageRandomProcreationRelationshipChance.text=Relationship Chance
-lblPercentageRandomProcreationRelationshipChance.toolTipText=This is the percent chance per day that a female member of your force in a relationship will have a baby when not deployed.
-lblPercentageRandomProcreationRelationshiplessChance.text=Relationshipless Chance
-lblPercentageRandomProcreationRelationshiplessChance.toolTipText=This is the percent chance per day that a female member of your force not in a relationship will have a baby when not deployed.
-
-# Death
-deathPanel.title=Death
-chkKeepMarriedNameUponSpouseDeath.text=Keep Marital Name Upon Spouse Death
-chkKeepMarriedNameUponSpouseDeath.toolTipText=When a person's spouse dies they will keep their marital name instead of returning to their maiden name.
-randomDeathPanel.title=Random Death (Unofficial)
-lblRandomDeathMethod.text=Random Death Method
-lblRandomDeathMethod.toolTipText=<html>This is the method used to determine if a person dies from random death. <br>Exponential Random Death is the best system as it closely follows a realistic death curve. <br>The other systems are provided for individual customization.</html>
-enabledRandomDeathAgeGroupsPanel.title=Enabled Age Groups
-enabledRandomDeathAgeGroupsPanel.toolTipText=This allows you to determine which age groups random death is enabled for, with a default setup of Teenage, Adult, and Elder being enabled.
-chkUseRandomClanPersonnelDeath.text=Use Random Clan Personnel Death
-chkUseRandomClanPersonnelDeath.toolTipText=Allow clan-origin personnel to randomly die.
-chkUseRandomPrisonerDeath.text=Use Random Prisoner Death
-chkUseRandomPrisonerDeath.toolTipText=Allow prisoners to randomly die. Bondsmen are treated as free personnel when it comes to this option, and are thus not affected by it.
-chkUseRandomDeathSuicideCause.text=Use Suicide Cause
-chkUseRandomDeathSuicideCause.toolTipText=This includes suicide as a potential cause for a random death.
-percentageRandomDeathPanel.title=Percentage Random Death
-lblPercentageRandomDeathChance.text=Death Chance
-lblPercentageRandomDeathChance.toolTipText=This is the percent chance per day that any member of your force will randomly die.
-exponentialRandomDeathPanel.title=Exponential Random Death
-lblExponentialRandomDeathAge.text=* age)
-ageRangeRandomDeathPanel.title=Age Range Random Death
-lblAgeRange.text=Age Range
-
-<<<<<<< HEAD
-# Education
-educationPanel.title=Education
-
-chkUseEducationModule.text=Enable Education Module
-chkUseEducationModule.toolTip=Enables the Education Module.
-
-chkEduEnableAutoAwardsIntegration.text=Enable Awards Integration (Not Implemented)
-chkEduEnableAutoAwardsIntegration.toolTip=Enables the automatic tracking of award eligibility for students.
-
-lblMaximumJumpCount.text=Maximum Jump Radius
-lblMaximumJumpCount.toolTip=The maximum distance when searching for academies.
-chkShowIneligibleAcademies.text=Show Ineligible Academies
-chkShowIneligibleAcademies.toolTip=Displays academies a character is ineligible to attend.
-
-standardSets.title=Standard Sets
-chkEnableLocalAcademies.text=Enable Local Academies
-chkEnableLocalAcademies.toolTip=Allows personnel to enroll in local, planet-side, academies.
-chkEnablePrestigiousAcademies.text=Enable Prestigious Academies
-chkEnablePrestigiousAcademies.toolTip=Allows personnel to enroll in named, canonical, academies.
-chkEnableClanEducation.text=Enable Clan Education
-chkEnableClanEducation.toolTip=Allows personnel to enroll in Cr�ches, Sibkos, and Re-Education Camps.
-
-showIneligible.title=Eligibility Criteria
-chkShowAgeConflict.text=Too Old/Young
-chkShowAgeConflict.toolTip=Show academies the selected person is too old, or young, to attend
-chkShowUnqualified.text=Unqualified
-chkShowUnqualified.toolTip=Show academies the selected person lacks the qualifications for
-chkShowFactionConflict.text=Faction Conflict
-chkShowFactionConflict.toolTip=Show academies that are refusing admission based on faction
-chkShowRangeConflict.text=Out of Range
-chkShowRangeConflict.toolTip=Show academies that are beyond the maximum jump radius
-
-xpAndSkillBonuses.title=Random XP and Skill Bonuses
-chkEnableRandomXp.text=Random Monthly XP
-chkEnableRandomXp.toolTip=Enables the per-month chance for students to gain additional xp (based on Faculty Skill).
-lblRandomXpRate.text=Random XP Rate
-lblRandomXpRate.toolTip=The amount of random xp gained per success.
-chkEnableBonuses.text=Graduation Bonuses
-chkEnableBonuses.toolTip=Enables the chance of gaining a permanent skill bonus when graduating.
-
-dropoutChance.title=Weekly Dropout & Washout Dice
-lblAdultDropoutChance.text=Adult Dropout Die Sides
-lblAdultDropoutChance.toolTip=The number of sides on the die used to determine random weekly dropouts. A dropout occurs on a roll of 1. Setting this to 0 disables random dropouts.
-lblChildrenDropoutChance.text=Child Dropout Die Sides
-lblChildrenDropoutChance.toolTip=The number of sides on the die used to determine random weekly dropouts. A dropout occurs on a roll of 1. Setting this to 0 disables random dropouts.
-lblWarriorCasteDropOutChance.text=Warrior Caste Washout Die Sides
-lblWarriorCasteDropOutChance.toolTip=The number of sides on the die used to determine random weekly washouts. A washout occurs on a roll of 1. Setting this to 0 disables random washouts.
-lblOtherCasteDropOutChance.text=Other Caste Washout Die Sides
-lblOtherCasteDropOutChance.toolTip=The number of sides on the die used to determine random weekly washouts. A washout occurs on a roll of 1. Setting this to 0 disables random washouts.
-
-warriorCasteFallbackCastes.title=Warrior Caste Fallback Ratios
-lblFallbackScientist.text=Scientist
-lblFallbackScientist.toolTip=The likelihood of a Warrior Caste washout being placed in the Scientist Caste.
-lblFallbackMerchant.text=Merchant
-lblFallbackMerchant.toolTip=The likelihood of a Warrior Caste washout being placed in the Merchant Caste.
-lblFallbackTechnician.text=Technician
-lblFallbackTechnician.toolTip=The likelihood of a Warrior Caste washout being placed in the Technician Caste.
-lblFallbackLabor.text=Labor
-lblFallbackLabor.toolTip=The likelihood of a Warrior Caste washout being placed in the Labor Caste.
-
-accidentsAndEvents.title=Accidents & Events
-chkAllAges.text=All Ages Affected
-chkAllAges.toolTip=Children do not always survive training accidents or negative events.
-lblMilitaryAcademyAccidents.text=Military Academy Training Accidents Die Sides
-lblMilitaryAcademyAccidents.toolTip=The number of sides on the die used to determine random weekly (potentially fatal) accidents. An accident occurs on a roll of 1. Setting this to 0 disables random accidents.
-lblWarriorCasteAccidents.text=Warrior Caste Training Accidents Die Sides
-lblWarriorCasteAccidents.toolTip=The number of sides on the die used to determine random weekly (potentially fatal) accidents. A fatal accident occurs on a roll of 1. Setting this to 0 disables random accidents.
-lblOtherCasteAccidents.text=Other Caste Training Accidents Die Sides
-lblOtherCasteAccidents.toolTip=The number of sides on the die used to determine random weekly (potentially fatal) accidents. A fatal accident occurs on a roll of 1. Setting this to 0 disables random accidents.
-chkLiveFireBlooding.text=Live Fire Trial of Position
-chkLiveFireBlooding.toolTip=Warrior Caste graduating Trials of Position are conducted under live fire conditions.
-## End Life Paths Tab
-=======
 
 # Awards
 awardsPanel.title=Awards
@@ -632,7 +422,213 @@
 chkEnableMiscAwards.text=Misc
 chkEnableMiscAwards.toolTipText=Miscellaneous awards (see documentation).
 ##end Personnel Tab
->>>>>>> 67624106
+
+## Life Paths Tab
+lifePathsPanel.title=Life Paths
+
+# Personnel Randomization
+personnelRandomizationPanel.title=Personnel Randomization
+chkUseDylansRandomXP.text=Use Dylan's Random XP (Unofficial)
+chkUseDylansRandomXP.toolTipText=Use Dylan's optional random XP on creation of a new person (20% chance each of 0, 1, 2, 3, and randomized between 1 and 8 XP)
+
+# Family
+familyPanel.title=Family (Unofficial)
+lblFamilyDisplayLevel.text=The Level of Relation to be Displayed in the Personnel Panel
+lblFamilyDisplayLevel.toolTipText=<html>This setting is the relation to the selected person that MekHQ will display up to, including the previous levels <br>(higher levels require more processing when loading a person in the personnel table)</html>
+
+# Marriage
+marriagePanel.title=Marriage
+chkUseManualMarriages.text=Use Manual Marriages
+chkUseManualMarriages.toolTipText=<html>This allows the player to disable the Choose Spouse (Mate) option in the personnel table mouse adapter. <br>This option is provided for performance reasons for extremely large campaigns (10k+ personnel).</html>
+chkUseClanPersonnelMarriages.text=Use Clan Personnel Marriages
+chkUseClanPersonnelMarriages.toolTipText=Allow clan-origin personnel to marry other personnel.
+chkUsePrisonerMarriages.text=Use Prisoner Marriages
+chkUsePrisonerMarriages.toolTipText=Allow prisoners to marry other prisoners, and manually marrying a prisoner to a free member of the force. Bondsmen are treated as free personnel when it comes to this option, and are thus not affected by it.
+lblMinimumMarriageAge.text=Minimum Marital Age
+lblMinimumMarriageAge.toolTipText=This is the minimum age that is allowed for a person to be married.
+lblCheckMutualAncestorsDepth.text=Minimum Mutual Ancestor Check Depth for Marriage to be Possible
+lblCheckMutualAncestorsDepth.toolTipText=<html>This is the depth to which the ancestry of two people are checked for mutual ancestors to determine if they can marry. <br>Set to 0 to disable the ancestry check.</html>
+chkLogMarriageNameChanges.text=Log Marriage Name Changes
+chkLogMarriageNameChanges.toolTipText=This enables the addition of a personnel log entry whenever a name is changed during marriage.
+marriageSurnameWeightsPanel.title=Marriage Surname Weights
+marriageSurnameWeightsPanel.toolTipText=<html>These are the weights used in determining the surname change, if any, when using the Weighted Marriage option. <br>They will be the percent chance if the values for the weights all add up to 100.</html>
+randomMarriagePanel.title=Random Marriages (Unofficial)
+lblRandomMarriageMethod.text=Random Marriage Method
+lblRandomMarriageMethod.toolTipText=This is the method used to determine if an eligible person randomly marries.
+chkUseRandomSameSexMarriages.text=Use Same Sex Random Marriage
+chkUseRandomSameSexMarriages.toolTipText=This enables random marriages between fitting same sex members of your force.
+chkUseRandomClanPersonnelMarriages.text=Use Random Clan Personnel Marriages
+chkUseRandomClanPersonnelMarriages.toolTipText=Allow clan-origin personnel to randomly marry other personnel.
+chkUseRandomPrisonerMarriages.text=Use Random Prisoner Marriages
+chkUseRandomPrisonerMarriages.toolTipText=Allow prisoners to randomly marry other prisoners. Bondsmen are treated as free personnel when it comes to this option, and are thus not affected by it.
+lblRandomMarriageAgeRange.text=Random Marriage Age Range
+lblRandomMarriageAgeRange.toolTipText=This plus/minus the age forms the possible range of ages for spouses in the forming of a random marriage.
+percentageRandomMarriagePanel.title=Percentage Random Marriage
+lblPercentageRandomMarriageOppositeSexChance.text=Opposite Sex Chance
+lblPercentageRandomMarriageOppositeSexChance.toolTipText=This is the percent chance that a fitting member of your force will marry another fitting member of your force of the opposite sex.
+lblPercentageRandomMarriageSameSexChance.text=Same Sex Chance
+lblPercentageRandomMarriageSameSexChance.toolTipText=This is the percent chance that a fitting member of your force will marry another fitting member of your force of the same sex.
+
+# Divorce
+divorcePanel.title=Divorce
+chkUseManualDivorce.text=Use Manual Divorce
+chkUseManualDivorce.toolTipText=This allows the player to disable the Remove Spouse option in the personnel table mouse adapter.
+chkUseClanPersonnelDivorce.text=Use Clan Personnel Divorce
+chkUseClanPersonnelDivorce.toolTipText=Allow clan-origin personnel to divorce, whether as the origin or the spouse.
+chkUsePrisonerDivorce.text=Use Prisoner Divorce
+chkUsePrisonerDivorce.toolTipText=Allow divorce when one or both of the couple are currently prisoners. Bondsmen are treated as free personnel when it comes to this option, and are thus not affected by it.
+divorceSurnameWeightsPanel.title=Divorce Surname Weights
+divorceSurnameWeightsPanel.toolTipText=<html>These are the weights used in determining the surname change, if any, when using the Weighted Divorce option. <br>They will be the percent chance if the values for the weights all add up to 100.</html>
+randomDivorcePanel.title=Random Divorce (Unofficial)
+lblRandomDivorceMethod.text=Random Divorce Method
+lblRandomDivorceMethod.toolTipText=This is the method used to determine if an eligible person randomly divorces.
+chkUseRandomOppositeSexDivorce.text=Use Random Opposite Sex Divorce
+chkUseRandomOppositeSexDivorce.toolTipText=This enables random divorce for members of your force with opposite sex spouses.
+chkUseRandomSameSexDivorce.text=Use Random Same Sex Divorce
+chkUseRandomSameSexDivorce.toolTipText=This enables random divorce for members of your force with same sex spouses.
+chkUseRandomClanPersonnelDivorce.text=Use Random Clan Personnel Divorce
+chkUseRandomClanPersonnelDivorce.toolTipText=Allow clan-origin personnel to randomly divorce, whether as the origin or the spouse.
+chkUseRandomPrisonerDivorce.text=Use Random Prisoner Divorce
+chkUseRandomPrisonerDivorce.toolTipText=Allow random divorce when one or both of the couple are currently prisoners. Bondsmen are treated as free personnel when it comes to this option, and are thus not affected by it.
+percentageRandomDivorcePanel.title=Percentage Random Divorce
+lblPercentageRandomDivorceOppositeSexChance.text=Opposite Sex Chance
+lblPercentageRandomDivorceOppositeSexChance.toolTipText=This is the percent chance that a fitting member of your force will divorce their opposite sex spouse.
+lblPercentageRandomDivorceSameSexChance.text=Same Sex Chance
+lblPercentageRandomDivorceSameSexChance.toolTipText=This is the percent chance that a fitting member of your force will divorce their same sex spouse.
+
+# Procreation
+procreationPanel.title=Procreation (Unofficial)
+chkUseManualProcreation.text=Use Manual Procreation
+chkUseManualProcreation.toolTipText=This allows the player to disable the Add/Remove Pregnancy options in the personnel table mouse adapter.
+chkUseClanPersonnelProcreation.text=Use Clan Personnel Procreation
+chkUseClanPersonnelProcreation.toolTipText=Allow clan-origin personnel to procreate.
+chkUsePrisonerProcreation.text=Use Prisoner Procreation
+chkUsePrisonerProcreation.toolTipText=Allow prisoners to procreate. Bondsmen are treated as free personnel when it comes to this option, and are thus not affected by it.
+lblMultiplePregnancyOccurrences.text=Multiple Pregnancies Occur 1 in
+lblMultiplePregnancyOccurrences.toolTipText=<html>Multiple Pregnancies (like twins, sextuplets, decuplets) occur 1 in X pregnancies, with each additional child after the first being a 1 in X check, up to a maximum of 10 children per pregnancy. <br>Hellin's law says it is 1 in 89 births. However, the default is 1 in 50 births to not make it appear too seldom.</html>
+lblMultiplePregnancyOccurrencesEnd.text=Pregnancies
+lblBabySurnameStyle.text=Baby Surname Style
+lblBabySurnameStyle.toolTipText=This is the style for how a baby's surname will be selected.
+chkAssignNonPrisonerBabiesFounderTag.text=Assign Non-Prisoner Babies Founder Tag
+chkAssignNonPrisonerBabiesFounderTag.toolTipText=<html>Automatically have the Founder tag assigned to all babies that are not prisoners. <br>Bondsmen are treated as free members of the force when it comes to this option, and thus their children will be assigned the founder flag if this is enabled.</html>
+chkAssignChildrenOfFoundersFounderTag.text=Assign Children of Founders Founder Tag
+chkAssignChildrenOfFoundersFounderTag.toolTipText=<html>Automatically have the Founder tag assigned to all babies that have at least one parent who is a founder. <br>This check will occur even if the baby is born a prisoner.</html>
+chkDetermineFatherAtBirth.text=Determine Father at Birth instead of Conception
+chkDetermineFatherAtBirth.toolTipText=<html>The father of a child will be determined based on the spouse at the birth of the child, followed by the spouse at time of conception, followed by nobody. <br>This is opposed to just using the spouse, if any, at the time of conception.</html>
+chkDisplayTrueDueDate.text=Display True Due Date
+chkDisplayTrueDueDate.toolTipText=This displays the actual date the baby will be delivered on the mother's personnel sheet instead of an estimated due date.
+chkLogProcreation.text=Log Conception and Birth in Personnel and Medical Logs
+chkLogProcreation.toolTipText=This enables logging the date of conception and birth in a person's logs.
+randomProcreationPanel.title=Random Procreation
+lblRandomProcreationMethod.text=Random Procreation Method
+lblRandomProcreationMethod.toolTipText=This is the method used to determine if an eligible person randomly procreates.
+chkUseRelationshiplessRandomProcreation.text=Use Relationshipless Random Procreation
+chkUseRelationshiplessRandomProcreation.toolTipText=This enables random procreation for female members of your force not in a relationship.
+chkUseRandomClanPersonnelProcreation.text=Use Random Clan Personnel Procreation
+chkUseRandomClanPersonnelProcreation.toolTipText=Allow clan-origin personnel to randomly procreate.
+chkUseRandomPrisonerProcreation.text=Use Random Prisoner Procreation
+chkUseRandomPrisonerProcreation.toolTipText=Allow prisoners to randomly procreate. Bondsmen are treated as free personnel when it comes to this option, and are thus not affected by it.
+percentageRandomProcreationPanel.title=Percentage Random Procreation
+lblPercentageRandomProcreationRelationshipChance.text=Relationship Chance
+lblPercentageRandomProcreationRelationshipChance.toolTipText=This is the percent chance per day that a female member of your force in a relationship will have a baby when not deployed.
+lblPercentageRandomProcreationRelationshiplessChance.text=Relationshipless Chance
+lblPercentageRandomProcreationRelationshiplessChance.toolTipText=This is the percent chance per day that a female member of your force not in a relationship will have a baby when not deployed.
+
+# Death
+deathPanel.title=Death
+chkKeepMarriedNameUponSpouseDeath.text=Keep Marital Name Upon Spouse Death
+chkKeepMarriedNameUponSpouseDeath.toolTipText=When a person's spouse dies they will keep their marital name instead of returning to their maiden name.
+randomDeathPanel.title=Random Death (Unofficial)
+lblRandomDeathMethod.text=Random Death Method
+lblRandomDeathMethod.toolTipText=<html>This is the method used to determine if a person dies from random death. <br>Exponential Random Death is the best system as it closely follows a realistic death curve. <br>The other systems are provided for individual customization.</html>
+enabledRandomDeathAgeGroupsPanel.title=Enabled Age Groups
+enabledRandomDeathAgeGroupsPanel.toolTipText=This allows you to determine which age groups random death is enabled for, with a default setup of Teenage, Adult, and Elder being enabled.
+chkUseRandomClanPersonnelDeath.text=Use Random Clan Personnel Death
+chkUseRandomClanPersonnelDeath.toolTipText=Allow clan-origin personnel to randomly die.
+chkUseRandomPrisonerDeath.text=Use Random Prisoner Death
+chkUseRandomPrisonerDeath.toolTipText=Allow prisoners to randomly die. Bondsmen are treated as free personnel when it comes to this option, and are thus not affected by it.
+chkUseRandomDeathSuicideCause.text=Use Suicide Cause
+chkUseRandomDeathSuicideCause.toolTipText=This includes suicide as a potential cause for a random death.
+percentageRandomDeathPanel.title=Percentage Random Death
+lblPercentageRandomDeathChance.text=Death Chance
+lblPercentageRandomDeathChance.toolTipText=This is the percent chance per day that any member of your force will randomly die.
+exponentialRandomDeathPanel.title=Exponential Random Death
+lblExponentialRandomDeathAge.text=* age)
+ageRangeRandomDeathPanel.title=Age Range Random Death
+lblAgeRange.text=Age Range
+
+# Education
+educationPanel.title=Education
+
+chkUseEducationModule.text=Enable Education Module
+chkUseEducationModule.toolTip=Enables the Education Module.
+
+chkEduEnableAutoAwardsIntegration.text=Enable Awards Integration (Not Implemented)
+chkEduEnableAutoAwardsIntegration.toolTip=Enables the automatic tracking of award eligibility for students.
+
+lblMaximumJumpCount.text=Maximum Jump Radius
+lblMaximumJumpCount.toolTip=The maximum distance when searching for academies.
+chkShowIneligibleAcademies.text=Show Ineligible Academies
+chkShowIneligibleAcademies.toolTip=Displays academies a character is ineligible to attend.
+
+standardSets.title=Standard Sets
+chkEnableLocalAcademies.text=Enable Local Academies
+chkEnableLocalAcademies.toolTip=Allows personnel to enroll in local, planet-side, academies.
+chkEnablePrestigiousAcademies.text=Enable Prestigious Academies
+chkEnablePrestigiousAcademies.toolTip=Allows personnel to enroll in named, canonical, academies.
+chkEnableClanEducation.text=Enable Clan Education
+chkEnableClanEducation.toolTip=Allows personnel to enroll in Cr�ches, Sibkos, and Re-Education Camps.
+
+showIneligible.title=Eligibility Criteria
+chkShowAgeConflict.text=Too Old/Young
+chkShowAgeConflict.toolTip=Show academies the selected person is too old, or young, to attend
+chkShowUnqualified.text=Unqualified
+chkShowUnqualified.toolTip=Show academies the selected person lacks the qualifications for
+chkShowFactionConflict.text=Faction Conflict
+chkShowFactionConflict.toolTip=Show academies that are refusing admission based on faction
+chkShowRangeConflict.text=Out of Range
+chkShowRangeConflict.toolTip=Show academies that are beyond the maximum jump radius
+
+xpAndSkillBonuses.title=Random XP and Skill Bonuses
+chkEnableRandomXp.text=Random Monthly XP
+chkEnableRandomXp.toolTip=Enables the per-month chance for students to gain additional xp (based on Faculty Skill).
+lblRandomXpRate.text=Random XP Rate
+lblRandomXpRate.toolTip=The amount of random xp gained per success.
+chkEnableBonuses.text=Graduation Bonuses
+chkEnableBonuses.toolTip=Enables the chance of gaining a permanent skill bonus when graduating.
+
+dropoutChance.title=Weekly Dropout & Washout Dice
+lblAdultDropoutChance.text=Adult Dropout Die Sides
+lblAdultDropoutChance.toolTip=The number of sides on the die used to determine random weekly dropouts. A dropout occurs on a roll of 1. Setting this to 0 disables random dropouts.
+lblChildrenDropoutChance.text=Child Dropout Die Sides
+lblChildrenDropoutChance.toolTip=The number of sides on the die used to determine random weekly dropouts. A dropout occurs on a roll of 1. Setting this to 0 disables random dropouts.
+lblWarriorCasteDropOutChance.text=Warrior Caste Washout Die Sides
+lblWarriorCasteDropOutChance.toolTip=The number of sides on the die used to determine random weekly washouts. A washout occurs on a roll of 1. Setting this to 0 disables random washouts.
+lblOtherCasteDropOutChance.text=Other Caste Washout Die Sides
+lblOtherCasteDropOutChance.toolTip=The number of sides on the die used to determine random weekly washouts. A washout occurs on a roll of 1. Setting this to 0 disables random washouts.
+
+warriorCasteFallbackCastes.title=Warrior Caste Fallback Ratios
+lblFallbackScientist.text=Scientist
+lblFallbackScientist.toolTip=The likelihood of a Warrior Caste washout being placed in the Scientist Caste.
+lblFallbackMerchant.text=Merchant
+lblFallbackMerchant.toolTip=The likelihood of a Warrior Caste washout being placed in the Merchant Caste.
+lblFallbackTechnician.text=Technician
+lblFallbackTechnician.toolTip=The likelihood of a Warrior Caste washout being placed in the Technician Caste.
+lblFallbackLabor.text=Labor
+lblFallbackLabor.toolTip=The likelihood of a Warrior Caste washout being placed in the Labor Caste.
+
+accidentsAndEvents.title=Accidents & Events
+chkAllAges.text=All Ages Affected
+chkAllAges.toolTip=Children do not always survive training accidents or negative events.
+lblMilitaryAcademyAccidents.text=Military Academy Training Accidents Die Sides
+lblMilitaryAcademyAccidents.toolTip=The number of sides on the die used to determine random weekly (potentially fatal) accidents. An accident occurs on a roll of 1. Setting this to 0 disables random accidents.
+lblWarriorCasteAccidents.text=Warrior Caste Training Accidents Die Sides
+lblWarriorCasteAccidents.toolTip=The number of sides on the die used to determine random weekly (potentially fatal) accidents. A fatal accident occurs on a roll of 1. Setting this to 0 disables random accidents.
+lblOtherCasteAccidents.text=Other Caste Training Accidents Die Sides
+lblOtherCasteAccidents.toolTip=The number of sides on the die used to determine random weekly (potentially fatal) accidents. A fatal accident occurs on a roll of 1. Setting this to 0 disables random accidents.
+chkLiveFireBlooding.text=Live Fire Trial of Position
+chkLiveFireBlooding.toolTip=Warrior Caste graduating Trials of Position are conducted under live fire conditions.
+## End Life Paths Tab
 
 ## Finances Tab
 financesPanel.title=Finances
