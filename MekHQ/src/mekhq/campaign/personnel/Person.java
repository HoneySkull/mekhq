--- conflicted
+++ resolved
@@ -49,11 +49,8 @@
 import static mekhq.campaign.personnel.BodyLocation.INTERNAL;
 import static mekhq.campaign.personnel.PersonnelOptions.*;
 import static mekhq.campaign.personnel.enums.BloodGroup.getRandomBloodGroup;
-<<<<<<< HEAD
+import static mekhq.campaign.personnel.medical.advancedMedical.InjuryTypes.DISCONTINUATION_SYNDROME;
 import static mekhq.campaign.personnel.medical.advancedMedical.InjuryTypes.CRIPPLING_FLASHBACKS;
-=======
-import static mekhq.campaign.personnel.medical.advancedMedical.InjuryTypes.DISCONTINUATION_SYNDROME;
->>>>>>> a1e9d6c9
 import static mekhq.campaign.personnel.skills.Aging.getReputationAgeModifier;
 import static mekhq.campaign.personnel.skills.Attributes.DEFAULT_ATTRIBUTE_SCORE;
 import static mekhq.campaign.personnel.skills.Attributes.MAXIMUM_ATTRIBUTE_SCORE;
@@ -6457,23 +6454,6 @@
     }
 
     /**
-<<<<<<< HEAD
-     * Processes the effects of crippling flashbacks.
-     *
-     * <p>If the personnel has flashbacks and fails a willpower check, this method determines the outcome:</p>
-     * <ul>
-     *     <li>If advanced medical care is available, a new injury related to crippling flashbacks is added.</li>
-     *     <li>Otherwise, the personnel takes additional damage (hits).</li>
-     * </ul>
-     *
-     * <p>If the number of injuries or hits exceeds a predefined threshold, the character's status is updated to
-     * {@link PersonnelStatus#MEDICAL_COMPLICATIONS} (killed).</p>
-     *
-     * @param campaign             The current campaign context.
-     * @param useAdvancedMedical   {@code true} if advanced medical care is available; {@code false} otherwise.
-     * @param hasFlashbacks        {@code true} if the personnel is suffering from flashbacks.
-     * @param failedWillpowerCheck {@code true} if the personnel failed their willpower check due to flashbacks.
-=======
      * Processes the effects of discontinuation syndrome.
      *
      * <p>This method applies the symptoms and risks associated with compulsive addiction discontinuation, adjusted
@@ -6493,12 +6473,55 @@
      * @param hasCompulsionAddiction specifies if the character has the {@link PersonnelOptions#COMPULSION_ADDICTION}
      *                               Flaw.
      * @param failedWillpowerCheck   {@code true} if the character failed the check to resist their compulsion
->>>>>>> a1e9d6c9
      *
      * @author Illiani
      * @since 0.50.07
      */
-<<<<<<< HEAD
+    public void processDiscontinuationSyndrome(Campaign campaign, boolean useAdvancedMedical, boolean useFatigue,
+          // These boolean are here to ensure that we only ever pass in valid personnel
+          boolean hasCompulsionAddiction, boolean failedWillpowerCheck) {
+        final int FATIGUE_INCREASE = 2;
+        final int DEATH_THRESHOLD = 5;
+
+
+        if (hasCompulsionAddiction && failedWillpowerCheck) {
+            if (useAdvancedMedical) {
+                Injury injury = DISCONTINUATION_SYNDROME.newInjury(campaign, this, INTERNAL, 1);
+                addInjury(injury);
+            } else {
+                hits++;
+            }
+
+            if (useFatigue) {
+                changeFatigue(FATIGUE_INCREASE);
+            }
+
+            if ((getInjuries().size() > DEATH_THRESHOLD) || (hits > DEATH_THRESHOLD)) {
+                changeStatus(campaign, campaign.getLocalDate(), PersonnelStatus.MEDICAL_COMPLICATIONS);
+            }
+        }
+    }
+
+    /**
+     * Processes the effects of crippling flashbacks.
+     *
+     * <p>If the personnel has flashbacks and fails a willpower check, this method determines the outcome:</p>
+     * <ul>
+     *     <li>If advanced medical care is available, a new injury related to crippling flashbacks is added.</li>
+     *     <li>Otherwise, the personnel takes additional damage (hits).</li>
+     * </ul>
+     *
+     * <p>If the number of injuries or hits exceeds a predefined threshold, the character's status is updated to
+     * {@link PersonnelStatus#MEDICAL_COMPLICATIONS} (killed).</p>
+     *
+     * @param campaign             The current campaign context.
+     * @param useAdvancedMedical   {@code true} if advanced medical care is available; {@code false} otherwise.
+     * @param hasFlashbacks        {@code true} if the personnel is suffering from flashbacks.
+     * @param failedWillpowerCheck {@code true} if the personnel failed their willpower check due to flashbacks.
+     *
+     * @author Illiani
+     * @since 0.50.07
+     */
     public void processCripplingFlashbacks(Campaign campaign, boolean useAdvancedMedical,
           // These boolean are here to ensure that we only ever pass in valid personnel
           boolean hasFlashbacks, boolean failedWillpowerCheck) {
@@ -6510,25 +6533,6 @@
                 addInjury(injury);
             } else {
                 hits += 1;
-=======
-    public void processDiscontinuationSyndrome(Campaign campaign, boolean useAdvancedMedical, boolean useFatigue,
-          // These boolean are here to ensure that we only ever pass in valid personnel
-          boolean hasCompulsionAddiction, boolean failedWillpowerCheck) {
-        final int FATIGUE_INCREASE = 2;
-        final int DEATH_THRESHOLD = 5;
-
-
-        if (hasCompulsionAddiction && failedWillpowerCheck) {
-            if (useAdvancedMedical) {
-                Injury injury = DISCONTINUATION_SYNDROME.newInjury(campaign, this, INTERNAL, 1);
-                addInjury(injury);
-            } else {
-                hits++;
-            }
-
-            if (useFatigue) {
-                changeFatigue(FATIGUE_INCREASE);
->>>>>>> a1e9d6c9
             }
 
             if ((getInjuries().size() > DEATH_THRESHOLD) || (hits > DEATH_THRESHOLD)) {
