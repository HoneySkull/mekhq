--- conflicted
+++ resolved
@@ -568,12 +568,7 @@
         }
         if (varCost.isZero()) {
             // if we don't know what it is...
-<<<<<<< HEAD
-            MekHQ.getLogger().warning(EquipmentPart.class, "I don't know how much " + name + " costs.");
-=======
-            MekHQ.getLogger().debug(EquipmentPart.class,
-                    "I don't know how much " + name + " costs.");
->>>>>>> c9f1760d
+            MekHQ.getLogger().debug(EquipmentPart.class, "I don't know how much " + name + " costs.");
         }
         return varCost;
     }
