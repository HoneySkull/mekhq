/*
 * Copyright (c) 2009 - Jay Lawson (jaylawson39 at yahoo.com). All Rights Reserved.
<<<<<<< HEAD
 * Copyright (c) 2022-2025 - The MegaMek Team. All Rights Reserved.
=======
 * Copyright (C) 2022-2025 The MegaMek Team. All Rights Reserved.
>>>>>>> 82a1b1d7
 *
 * This file is part of MekHQ.
 *
 * MekHQ is free software: you can redistribute it and/or modify
 * it under the terms of the GNU General Public License (GPL),
 * version 3 or (at your option) any later version,
 * as published by the Free Software Foundation.
 *
 * MekHQ is distributed in the hope that it will be useful,
 * but WITHOUT ANY WARRANTY; without even the implied warranty
 * of MERCHANTABILITY or FITNESS FOR A PARTICULAR PURPOSE.
 * See the GNU General Public License for more details.
 *
 * A copy of the GPL should have been included with this project;
 * if not, see <https://www.gnu.org/licenses/>.
 *
 * NOTICE: The MegaMek organization is a non-profit group of volunteers
 * creating free software for the BattleTech community.
 *
 * MechWarrior, BattleMech, `Mech and AeroTech are registered trademarks
 * of The Topps Company, Inc. All Rights Reserved.
 *
 * Catalyst Game Labs and the Catalyst Game Labs logo are trademarks of
 * InMediaRes Productions, LLC.
 */
package mekhq.campaign.parts;

import megamek.Version;
import megamek.common.*;
import megamek.common.annotations.Nullable;
import megamek.common.options.OptionsConstants;
import megamek.logging.MMLogger;
import mekhq.MekHQ;
import mekhq.campaign.Campaign;
import mekhq.campaign.finances.Money;
import mekhq.campaign.parts.enums.PartQuality;
import mekhq.campaign.parts.enums.PartRepairType;
import mekhq.campaign.parts.equipment.EquipmentPart;
import mekhq.campaign.parts.equipment.MissingEquipmentPart;
import mekhq.campaign.personnel.Person;
import mekhq.campaign.personnel.PersonnelOptions;
import mekhq.campaign.personnel.SkillType;
import mekhq.campaign.unit.Unit;
import mekhq.campaign.work.IAcquisitionWork;
import mekhq.campaign.work.IPartWork;
import mekhq.campaign.work.WorkTime;
import mekhq.utilities.MHQXMLUtility;
import mekhq.utilities.ReportingUtilities;
import org.apache.commons.lang3.StringUtils;
import org.w3c.dom.NamedNodeMap;
import org.w3c.dom.Node;
import org.w3c.dom.NodeList;

import java.io.PrintWriter;
import java.util.*;

/**
 * Parts do the lions share of the work of repairing, salvaging, reloading,
 * refueling, etc.
 * for units. Each unit has an ArrayList of all its relevant parts. There is a
 * corresponding unit
 * variable in part but this can be null when we are dealing with a spare part,
 * so when putting in
 * calls to unit, you should always check to make sure it is not null.
 *
 * There are two kinds of parts: Part and MissingPart. The latter is used as a
 * placeholder on a unit to
 * indicate it is missing the given part. When parts are removed from a unit,
 * they should be replaced
 * with the appropriate missing part which will remind MHQ that a replacement
 * needs to be done.
 *
 * Parts implement IPartWork and MissingParts also implement IAcquisitionWork.
 * These interfaces allow for
 * most of the actual work that can be done on parts. There is a lot of
 * variability in how parts actually handle
 * this work
 *
 * @author Jay Lawson (jaylawson39 at yahoo.com)
 */
public abstract class Part implements IPartWork, ITechnology {
    private static final MMLogger logger = MMLogger.create(Part.class);

    public static final int T_UNKNOWN = -1;
    public static final int T_BOTH = 0;
    public static final int T_IS = 1;
    public static final int T_CLAN = 2;

    protected static final TechAdvancement TA_POD = Entity.getOmniAdvancement();
    // Generic TechAdvancement for a number of basic components.
    protected static final TechAdvancement TA_GENERIC = new TechAdvancement(TECH_BASE_ALL)
            .setAdvancement(DATE_ES, DATE_ES, DATE_ES)
            .setTechRating(RATING_C).setAvailability(RATING_C, RATING_C, RATING_C, RATING_C)
            .setStaticTechLevel(SimpleTechLevel.STANDARD);

    protected String name;
    protected int id;

    /**
     * This is the unitTonnage which needs to be tracked for some parts
     * even when off the unit. Actual tonnage is returned via the
     * getTonnage() method
     */
    protected int unitTonnage;
    /**
     * Is this part's unitTonnage something that differentiates it from other parts
     */
    protected boolean unitTonnageMatters;

    protected boolean omniPodded;

    // hits to this part
    protected int hits;

    // time spent on the task so far for tasks that span days
    protected int timeSpent;
    // the minimum skill level in order to attempt
    protected int skillMin;
    // current repair mode for part
    protected WorkTime mode;

    protected Person tech;
    private boolean isTeamSalvaging;

    // null is valid. It indicates parts that are not attached to units.
    protected Unit unit;

    protected PartQuality quality;

    protected boolean brandNew;

    // we need to keep track of a couple of potential mods that result from carrying
    // over a task, otherwise people can get away with working over time with no
    // consequence
    protected boolean workingOvertime;
    protected int shorthandedMod;

    /** This tracks the unit which reserved the part for a refit */
    private Unit refitUnit;
    /**
     * The unique identifier of the tech who is reserving this part for overnight
     * work
     */
    private Person reservedBy;
    // temporarily mark the part used by current refit planning
    protected transient boolean usedForRefitPlanning;

    // for delivery
    protected int daysToArrival;

    // all parts need a reference to campaign
    protected Campaign campaign;

    /*
     * This will be unusual but in some circumstances certain parts will be linked
     * to other parts.
     * These linked parts will be considered integral and subsidary to those other
     * parts and will
     * not show up independently. Currently (8/8/2015), we are only using this for
     * BA suits
     * We need a parent part id and a vector of children parts to represent this.
     */
    protected Part parentPart;
    protected ArrayList<Part> childParts;

    /**
     * The number of parts in exactly the same condition,
     * to track multiple spare parts more efficiently and also the shopping list
     */
    protected int quantity;

    // only relevant for parts that can be acquired
    protected int daysToWait;

    /** The part which will be used as a replacement */
    private Part replacementPart;

    protected final transient ResourceBundle resources = ResourceBundle.getBundle("mekhq.resources.Parts",
            MekHQ.getMHQOptions().getLocale());

    public Part() {
        this(0, false, null);
    }

    public Part(int tonnage, Campaign c) {
        this(tonnage, false, c);
    }

    public Part(int tonnage, boolean omniPodded, Campaign c) {
        this.name = "Unknown";
        this.unitTonnage = tonnage;
        this.unitTonnageMatters = false;
        this.omniPodded = omniPodded;
        this.hits = 0;
        this.skillMin = SkillType.EXP_GREEN;
        this.mode = WorkTime.NORMAL;
        this.timeSpent = 0;
        this.workingOvertime = false;
        this.shorthandedMod = 0;
        this.usedForRefitPlanning = false;
        this.daysToArrival = 0;
        this.campaign = c;
        this.brandNew = false;
        this.quantity = 1;
        this.quality = PartQuality.QUALITY_D;
        this.childParts = new ArrayList<>();
        this.isTeamSalvaging = false;
    }

    public String getQualityName() {
        return quality.toName(campaign.getCampaignOptions().isReverseQualityNames());
    }

    public void setId(int id) {
        this.id = id;
    }

    public int getId() {
        return id;
    }

    public void setCampaign(Campaign c) {
        this.campaign = c;
    }

    public Campaign getCampaign() {
        return campaign;
    }

    public String getName() {
        return name;
    }

    /**
     * This is the value of the part that may be affected by characteristics and
     * campaign options
     *
     * @return the part's actual value
     */
    @Override
    public Money getActualValue() {
        return adjustCostsForCampaignOptions(getStickerPrice());
    }

    @Override
    public Money getUndamagedValue() {
        return adjustCostsForCampaignOptions(getStickerPrice(), true);
    }

    @Override
    public boolean isPriceAdjustedForAmount() {
        return false;
    }

    /**
     * Adjusts the cost of a part based on campaign options and the part's condition
     *
     * @param cost the part's base cost
     * @return the part's cost adjusted for campaign options
     */
    public Money adjustCostsForCampaignOptions(@Nullable Money cost) {
        return adjustCostsForCampaignOptions(cost, false);
    }

    /**
     * Adjusts the cost of a part based on campaign options
     *
     * @param cost the part's base cost
     * @param ignoreDamage do we ignore damaged condition
     * @return the part's cost adjusted for campaign options
     */
    public Money adjustCostsForCampaignOptions(@Nullable Money cost, boolean ignoreDamage) {
        // if the part doesn't cost anything, no amount of multiplication will change it
        if ((cost == null) || cost.isZero()) {
            return Money.zero();
        }

        switch (getTechBase()) {
            case T_IS:
                cost = cost.multipliedBy(campaign.getCampaignOptions().getInnerSphereUnitPriceMultiplier());
                break;
            case T_CLAN:
                cost = cost.multipliedBy(campaign.getCampaignOptions().getClanUnitPriceMultiplier());
                break;
            case T_BOTH:
            default:
                cost = cost.multipliedBy(
                        campaign
                                .getCampaignOptions()
                                .getCommonPartPriceMultiplier());
                break;
        }

        if (!isBrandNew()) {
            cost = cost.multipliedBy(campaign.getCampaignOptions()
                    .getUsedPartPriceMultipliers()[getQuality().toNumeric()]);
        }

        if (!ignoreDamage && needsFixing() && !isPriceAdjustedForAmount()) {
            cost = cost.multipliedBy((getSkillMin() > SkillType.EXP_ELITE)
                    ? campaign.getCampaignOptions().getUnrepairablePartsValueMultiplier()
                    : campaign.getCampaignOptions().getDamagedPartsValueMultiplier());
        }

        return cost;
    }

    public boolean isBrandNew() {
        return brandNew;
    }

    public void setBrandNew(boolean b) {
        this.brandNew = b;
    }

    /**
     * Gets a value indicating if there is a replacement
     * part assigned to this part.
     */
    public boolean hasReplacementPart() {
        return replacementPart != null;
    }

    /**
     * Gets the replacement for this part.
     */
    @Nullable
    public Part getReplacementPart() {
        return replacementPart;
    }

    /**
     * Sets the replacement part for this part.
     */
    public void setReplacementPart(@Nullable Part part) {
        replacementPart = part;
    }

    public int getUnitTonnage() {
        return unitTonnage;
    }

    /**
     * @return Is this an item that exists in multiple forms for units of different tonnages?
     */
    public boolean isUnitTonnageMatters() {
        return unitTonnageMatters;
    }

    public abstract double getTonnage();

    public boolean isOmniPodded() {
        return omniPodded;
    }

    public void setOmniPodded(boolean omniPod) {
        this.omniPodded = omniPod;
    }

    @Override
    public @Nullable Unit getUnit() {
        return unit;
    }

    public void setUnit(@Nullable Unit u) {
        unit = u;
        if (null != unit) {
            unitTonnage = (int) unit.getEntity().getWeight();
        }
    }

    public String getStatus() {
        String toReturn = "Functional";
        if (needsFixing()) {
            toReturn = "Damaged";
        }
        if (isReservedForRefit()) {
            toReturn = "Reserved for Refit";
        }
        if (isReservedForReplacement()) {
            toReturn = "Reserved for Repair";
        }
        if (isBeingWorkedOn()) {
            toReturn = "Being worked on";
        }
        if (!isPresent()) {
            // toReturn = "" + getDaysToArrival() + " days to arrival";
            String dayName = "day";
            if (getDaysToArrival() > 1) {
                dayName += "s";
            }
            toReturn = "In transit (" + getDaysToArrival() + ' ' + dayName + ')';
        }
        return toReturn;
    }

    /**
     * Gets the number of hits on the part.
     */
    public int getHits() {
        return hits;
    }

    /**
     * Sets the number of hits on the part.
     *
     * NOTE: It is the caller's responsibility to update the condition
     * of the part and any attached unit.
     *
     * @param hits The number of hits on the part.
     */
    public void setHits(int hits) {
        this.hits = Math.max(hits, 0);
    }

    @Override
    public String getDesc() {
        StringBuilder toReturn = new StringBuilder();
        toReturn.append("<html><b>")
            .append(isSalvaging() ? "Salvage  " : "Repair ")
            .append(getName());
            if(isUnitTonnageMatters()) {
                toReturn.append(" (")
                    .append(getUnitTonnage())
                    .append(" ton)");
            }
        if (!getCampaign().getCampaignOptions().isDestroyByMargin()) {
            toReturn.append(" - ")
            .append(ReportingUtilities.messageSurroundedBySpanWithColor(
                SkillType.getExperienceLevelColor(getSkillMin()),
                SkillType.getExperienceLevelName(getSkillMin()) + "+"));
        }
        toReturn.append("</b><br/>")
            .append(getDetails())
            .append("<br/>");

        if (getSkillMin() <= SkillType.EXP_ELITE) {
            toReturn.append(getTimeLeft())
                .append(" minutes")
                .append(null != getTech() ? " (scheduled)" : "")
                .append(" <b>TN:</b> ")
                .append(getAllMods(null).getValue() > -1 ? "+" : "")
                .append(getAllMods(null).getValueAsString());
            if (getMode() != WorkTime.NORMAL) {
                toReturn.append(" <i>")
                    .append(getCurrentModeName())
                    .append( "</i>");
            }
        }
        toReturn.append("</html>");
        return toReturn.toString();
    }

    public String getRepairDesc() {
        StringBuilder toReturn = new StringBuilder();

        if (needsFixing()) {
            toReturn.append("<html>")
                .append(getTimeLeft())
                .append(" minutes")
                .append(null != getTech() ? " (scheduled) " : "");

            if (!getCampaign().getCampaignOptions().isDestroyByMargin()) {
                toReturn.append(" - <b>")
                .append(ReportingUtilities.messageSurroundedBySpanWithColor(
                    SkillType.getExperienceLevelColor(getSkillMin()),
                    SkillType.getExperienceLevelName(getSkillMin()) + "+"))
                .append("</b>");
            }

            toReturn.append(", TN: ")
                .append(getAllMods(null).getValue() > -1 ? "+" : "")
                .append(getAllMods(null).getValueAsString());
            if (getMode() != WorkTime.NORMAL) {
                toReturn.append(" <i>")
                    .append(getCurrentModeName())
                    .append( "</i>");
            }
            toReturn.append("</html>");
        }
        return toReturn.toString();
    }

    public String getTechBaseName() {
        return getTechBaseName(getTechBase());
    }

    public static String getTechBaseName(int base) {
        switch (base) {
            case T_BOTH:
                return "IS/Clan";
            case T_CLAN:
                return "Clan";
            case T_IS:
                return "IS";
            case T_UNKNOWN:
                return "UNKNOWN";
            default:
                return "??";
        }
    }

    /**
     * @return TechConstants tech level
     */
    public int getTechLevel() {
        return getSimpleTechLevel().getCompoundTechLevel(campaign.getFaction().isClan());
    }

    public SimpleTechLevel getSimpleTechLevel() {
        if (campaign.useVariableTechLevel()) {
            return getSimpleLevel(campaign.getGameYear());
        } else {
            return getStaticTechLevel();
        }
    }

    public SimpleTechLevel getSimpleTechLevel(int year) {
        if (campaign.useVariableTechLevel()) {
            return getSimpleLevel(year);
        } else {
            return getStaticTechLevel();
        }
    }

    public SimpleTechLevel getSimpleTechLevel(int year, boolean clan, int faction) {
        if (campaign.useVariableTechLevel()) {
            return getSimpleLevel(year, clan, faction);
        } else {
            return getStaticTechLevel();
        }
    }

    /**
     * We are going to only limit parts by year if they totally haven't been
     * produced
     * otherwise, we will just replace the existing availability code with X
     */
    public boolean isIntroducedBy(int year) {
        return year >= getIntroductionDate();
    }

    /**
     * Checks if the current part is exactly the "same kind" of part as the part
     * given in argument. This is used to determine whether we need to add new spare
     * parts, or increment existing ones.
     *
     * @param part
     *             The part to be compared with the current part
     */
    public boolean isSamePartTypeAndStatus(Part part) {
        return isSamePartType(part) && isSameStatus(part);
    }

    public abstract boolean isSamePartType(Part part);

    public boolean isSameStatus(Part otherPart) {
        // parts that are reserved for refit or being worked on are never the same
        // status
        if (isReservedForRefit() || isBeingWorkedOn() || isReservedForReplacement() || hasParentPart()
                || otherPart.isReservedForRefit() || otherPart.isBeingWorkedOn()
                || otherPart.isReservedForReplacement() || otherPart.hasParentPart()) {
            return false;
        }
        return getQuality() == otherPart.getQuality()
                && getHits() == otherPart.getHits()
                && getSkillMin() == otherPart.getSkillMin()
                && getDaysToArrival() == otherPart.getDaysToArrival();
    }

    protected boolean isClanTechBase() {
        return getTechBase() == TECH_BASE_CLAN;
    }

    public abstract void writeToXML(PrintWriter pw, int indent);

    protected int writeToXMLBegin(final PrintWriter pw, int indent) {
        MHQXMLUtility.writeSimpleXMLOpenTag(pw, indent++, "part", "id", id, "type", getClass());
        MHQXMLUtility.writeSimpleXMLTag(pw, indent, "id", id);
        MHQXMLUtility.writeSimpleXMLTag(pw, indent, "name", name);
        if (omniPodded) {
            MHQXMLUtility.writeSimpleXMLTag(pw, indent, "omniPodded", true);
        }
        MHQXMLUtility.writeSimpleXMLTag(pw, indent, "unitTonnage", unitTonnage);
        if (hits > 0) {
            MHQXMLUtility.writeSimpleXMLTag(pw, indent, "hits", hits);
        }

        if (timeSpent > 0) {
            MHQXMLUtility.writeSimpleXMLTag(pw, indent, "timeSpent", timeSpent);
        }
        MHQXMLUtility.writeSimpleXMLTag(pw, indent, "mode", mode.name());
        if (tech != null) {
            MHQXMLUtility.writeSimpleXMLTag(pw, indent, "techId", tech.getId());
        }
        MHQXMLUtility.writeSimpleXMLTag(pw, indent, "skillMin", skillMin);
        if (unit != null) {
            MHQXMLUtility.writeSimpleXMLTag(pw, indent, "unitId", unit.getId());
        }

        if (workingOvertime) {
            MHQXMLUtility.writeSimpleXMLTag(pw, indent, "workingOvertime", true);
        }

        if (shorthandedMod != 0) {
            MHQXMLUtility.writeSimpleXMLTag(pw, indent, "shorthandedMod", shorthandedMod);
        }

        if (refitUnit != null) {
            MHQXMLUtility.writeSimpleXMLTag(pw, indent, "refitId", refitUnit.getId());
        }

        if (daysToArrival > 0) {
            MHQXMLUtility.writeSimpleXMLTag(pw, indent, "daysToArrival", daysToArrival);
        }

<<<<<<< HEAD
        if (brandNew) {
            // The default value for Part.brandNew is false. Only store the tag if the value
            // is true.
            // The lack of tag in the save file will ALWAYS result in TRUE.
            MHQXMLUtility.writeSimpleXMLTag(pw, indent, "brandNew", true);
        }
=======
        MHQXMLUtility.writeSimpleXMLTag(pw, indent, "brandNew", brandNew);
>>>>>>> 82a1b1d7
        MHQXMLUtility.writeSimpleXMLTag(pw, indent, "quantity", quantity);

        if (daysToWait > 0) {
            MHQXMLUtility.writeSimpleXMLTag(pw, indent, "daysToWait", daysToWait);
        }

        if (replacementPart != null) {
            MHQXMLUtility.writeSimpleXMLTag(pw, indent, "replacementId", replacementPart.getId());
        }

        if (reservedBy != null) {
            MHQXMLUtility.writeSimpleXMLTag(pw, indent, "reserveId", reservedBy.getId());
        }
        MHQXMLUtility.writeSimpleXMLTag(pw, indent, "quality", quality.toNumeric());
        if (isTeamSalvaging) {
            MHQXMLUtility.writeSimpleXMLTag(pw, indent, "isTeamSalvaging", true);
        }

        if (parentPart != null) {
            MHQXMLUtility.writeSimpleXMLTag(pw, indent, "parentPartId", parentPart.getId());
        }

        for (final Part childPart : childParts) {
            MHQXMLUtility.writeSimpleXMLTag(pw, indent, "childPartId", childPart.getId());
        }

        return indent;
    }

    protected void writeToXMLEnd(final PrintWriter pw, int indent) {
        MHQXMLUtility.writeSimpleXMLCloseTag(pw, --indent, "part");
    }

    public static Part generateInstanceFromXML(Node wn, Version version) {
        NamedNodeMap attrs = wn.getAttributes();
        Node classNameNode = attrs.getNamedItem("type");
        String className = classNameNode.getTextContent();

        // <50.01 compatibility handlers
        if (className.equalsIgnoreCase("mekhq.campaign.parts.MekEngine")) {
            className = "mekhq.campaign.parts.EnginePart";
        } else if (className.equalsIgnoreCase("mekhq.campaign.parts.MissingMekEngine")) {
            className = "mekhq.campaign.parts.MissingEnginePart";
        } else if (className.equalsIgnoreCase("mekhq.campaign.parts.EquipmentPart")) {
            className = "mekhq.campaign.parts.equipment.EquipmentPart";
        } else if (className.equalsIgnoreCase("mekhq.campaign.parts.MissingEquipmentPart")) {
            className = "mekhq.campaign.parts.equipment.MissingEquipmentPart";
        } else if (className.equalsIgnoreCase("mekhq.campaign.parts.AmmoBin")) {
            className = "mekhq.campaign.parts.equipment.AmmoBin";
        } else if (className.equalsIgnoreCase("mekhq.campaign.parts.MissingAmmoBin")) {
            className = "mekhq.campaign.parts.equipment.MissingAmmoBin";
        } else if (className.equalsIgnoreCase("mekhq.campaign.parts.JumpJet")) {
            className = "mekhq.campaign.parts.equipment.JumpJet";
        } else if (className.equalsIgnoreCase("mekhq.campaign.parts.MissingJumpJet")) {
            className = "mekhq.campaign.parts.equipment.MissingJumpJet";
        } else if (className.equalsIgnoreCase("mekhq.campaign.parts.HeatSink")) {
            className = "mekhq.campaign.parts.equipment.HeatSink";
        } else if (className.equalsIgnoreCase("mekhq.campaign.parts.MissingHeatSink")) {
            className = "mekhq.campaign.parts.equipment.MissingHeatSink";
        } else if (className.equalsIgnoreCase("mekhq.campaign.parts.VeeStabiliser")) {
            className = "mekhq.campaign.parts.VeeStabilizer";
        }

        Part retVal = null;
        try {
            // Instantiate the correct child class, and call its parsing function.
            retVal = (Part) Class.forName(className).getDeclaredConstructor().newInstance();
            retVal.loadFieldsFromXmlNode(wn);

            // Okay, now load Part-specific fields!
            NodeList nl = wn.getChildNodes();

            for (int x = 0; x < nl.getLength(); x++) {
                Node wn2 = nl.item(x);

                if (wn2.getNodeName().equalsIgnoreCase("id")) {
                    retVal.id = Integer.parseInt(wn2.getTextContent());
                } else if (wn2.getNodeName().equalsIgnoreCase("name")) {
                    retVal.name = wn2.getTextContent();
                } else if (wn2.getNodeName().equalsIgnoreCase("unitTonnage")) {
                    retVal.unitTonnage = Integer.parseInt(wn2.getTextContent());
                } else if (wn2.getNodeName().equalsIgnoreCase("omniPodded")) {
                    retVal.omniPodded = Boolean.parseBoolean(wn2.getTextContent().trim());
                } else if (wn2.getNodeName().equalsIgnoreCase("quantity")) {
                    retVal.quantity = Integer.parseInt(wn2.getTextContent());
                } else if (wn2.getNodeName().equalsIgnoreCase("hits")) {
                    retVal.hits = Integer.parseInt(wn2.getTextContent());
                } else if (wn2.getNodeName().equalsIgnoreCase("timeSpent")) {
                    retVal.timeSpent = Integer.parseInt(wn2.getTextContent());
                } else if (wn2.getNodeName().equalsIgnoreCase("skillMin")) {
                    retVal.skillMin = Integer.parseInt(wn2.getTextContent());
                } else if (wn2.getNodeName().equalsIgnoreCase("mode")) {
                    retVal.mode = WorkTime.parseFromString(wn2.getTextContent().trim());
                } else if (wn2.getNodeName().equalsIgnoreCase("daysToWait")) {
                    retVal.daysToWait = Integer.parseInt(wn2.getTextContent());
                } else if (wn2.getNodeName().equalsIgnoreCase("techId")) {
                    if (!wn2.getTextContent().equals("null")) {
                        retVal.tech = new PartPersonRef(UUID.fromString(wn2.getTextContent()));
                    }
                } else if (wn2.getNodeName().equalsIgnoreCase("unitId")) {
                    if (!wn2.getTextContent().equals("null")) {
                        retVal.unit = new PartUnitRef(UUID.fromString(wn2.getTextContent()));
                    }
                } else if (wn2.getNodeName().equalsIgnoreCase("shorthandedMod")) {
                    retVal.shorthandedMod = Integer.parseInt(wn2.getTextContent());
                } else if (wn2.getNodeName().equalsIgnoreCase("refitId")) {
                    if (!wn2.getTextContent().equals("null")) {
                        retVal.refitUnit = new PartUnitRef(UUID.fromString(wn2.getTextContent()));
                    }
                } else if (wn2.getNodeName().equalsIgnoreCase("daysToArrival")) {
                    retVal.daysToArrival = Integer.parseInt(wn2.getTextContent());
                } else if (wn2.getNodeName().equalsIgnoreCase("workingOvertime")) {
                    retVal.workingOvertime = wn2.getTextContent().equalsIgnoreCase("true");
                } else if (wn2.getNodeName().equalsIgnoreCase("isTeamSalvaging")) {
                    retVal.isTeamSalvaging = wn2.getTextContent().equalsIgnoreCase("true");
                } else if (wn2.getNodeName().equalsIgnoreCase("brandNew")) {
<<<<<<< HEAD
                    retVal.brandNew = wn2.getTextContent().equalsIgnoreCase("false");
=======
                    retVal.brandNew = Boolean.parseBoolean(wn2.getTextContent().trim());
>>>>>>> 82a1b1d7
                } else if (wn2.getNodeName().equalsIgnoreCase("replacementId")) {
                    retVal.replacementPart = new PartRef(Integer.parseInt(wn2.getTextContent()));
                } else if (wn2.getNodeName().equalsIgnoreCase("quality")) {
                    retVal.quality = PartQuality.fromNumeric(Integer.parseInt(wn2.getTextContent()));
                } else if (wn2.getNodeName().equalsIgnoreCase("parentPartId")) {
                    retVal.parentPart = new PartRef(Integer.parseInt(wn2.getTextContent()));
                } else if (wn2.getNodeName().equalsIgnoreCase("childPartId")) {
                    int childPartId = Integer.parseInt(wn2.getTextContent());
                    if (childPartId > 0) {
                        retVal.childParts.add(new PartRef(childPartId));
                    }
                } else if (wn2.getNodeName().equalsIgnoreCase("reserveId")) {
                    retVal.reservedBy = new PartPersonRef(UUID.fromString(wn2.getTextContent()));
                }
            }

            // Refit protection of unit id
            if (retVal.unit != null && retVal.refitUnit != null) {
                retVal.setUnit(null);
            }
        } catch (Exception ex) {
            // Errrr, apparently either the class name was invalid...
            // Or the listed name doesn't exist.
            // Doh!
            logger.error("", ex);
        }

        return retVal;
    }

    protected abstract void loadFieldsFromXmlNode(Node wn);

    @Override
    public int getActualTime() {
        double time = getBaseTime() * mode.timeMultiplier;
        if ((getUnit() != null) && (getUnit().hasPrototypeTSM())) {
            time *= 2;
        }
        return (int) Math.ceil(time);
    }

    @Override
    public int getTimeLeft() {
        // Cannot be less than 0 time left.
        return Math.max(0, getActualTime() - getTimeSpent());
    }

    @Override
    public int getTimeSpent() {
        return timeSpent;
    }

    @Override
    public void addTimeSpent(int m) {
        this.timeSpent += m;
    }

    @Override
    public void resetTimeSpent() {
        this.timeSpent = 0;
    }

    @Override
    public void resetOvertime() {
        this.workingOvertime = false;
    }

    @Override
    public int getSkillMin() {
        return skillMin;
    }

    public void setSkillMin(int i) {
        this.skillMin = i;
    }

    @Override
    public WorkTime getMode() {
        return mode;
    }

    public void setMode(WorkTime wt) {
        if (canChangeWorkMode()) {
            this.mode = wt;
        } else {
            this.mode = WorkTime.NORMAL;
        }
    }

    /*
     * Reset our WorkTime back to normal so that we can adjust as
     * necessary
     */
    public void resetModeToNormal() {
        setMode(WorkTime.NORMAL);
    }

    @Override
    public boolean canChangeWorkMode() {
        return !(isOmniPodded() && isSalvaging());
    }

    @Override
    public TargetRoll getAllMods(final @Nullable Person tech) {
        int difficulty = getDifficulty();

        if (isOmniPodded() && (isSalvaging() || (this instanceof MissingPart))
                && (getUnit() != null) && !(getUnit().getEntity() instanceof Tank)) {
            difficulty -= 2;
        }

        if (getMode() == null) {
            resetModeToNormal();
        }

        final TargetRoll mods = new TargetRoll(difficulty, "difficulty");
        final int modeMod = getMode().getMod(getCampaign().getCampaignOptions().isDestroyByMargin());
        if (modeMod != 0) {
            mods.addModifier(modeMod, getCurrentModeName());
        }

        if (getUnit() != null) {
            mods.append(getUnit().getSiteMod());
            if (getUnit().getEntity().hasQuirk(OptionsConstants.QUIRK_POS_EASY_MAINTAIN)) {
                mods.addModifier(-1, "easy to maintain");
            } else if (getUnit().getEntity().hasQuirk(OptionsConstants.QUIRK_NEG_DIFFICULT_MAINTAIN)) {
                mods.addModifier(1, "difficult to maintain");
            }

            if (getUnit().hasPrototypeTSM() &&
                    ((this instanceof MekLocation)
                            || (this instanceof MissingMekLocation)
                            || (this instanceof MekActuator)
                            || (this instanceof MissingMekActuator))) {
                mods.addModifier(2, "prototype TSM");
            }
        }

        if (tech != null) {
            if (tech.getOptions().booleanOption(PersonnelOptions.TECH_WEAPON_SPECIALIST)
                    && ((IPartWork.findCorrectRepairType(this) == PartRepairType.WEAPON)
                            || (IPartWork.findCorrectMRMSType(this) == PartRepairType.PHYSICAL_WEAPON))) {
                mods.addModifier(-1, "Weapon specialist");
            }

            if (tech.getOptions().booleanOption(PersonnelOptions.TECH_ARMOR_SPECIALIST)
                    && IPartWork.findCorrectRepairType(this).isArmour()) {
                mods.addModifier(-1, "Armor specialist");
            }

            if (tech.getOptions().booleanOption(PersonnelOptions.TECH_INTERNAL_SPECIALIST)
                    && ((IPartWork.findCorrectRepairType(this) == PartRepairType.ACTUATOR)
                            || (IPartWork.findCorrectMRMSType(this) == PartRepairType.ELECTRONICS)
                            || (IPartWork.findCorrectMRMSType(this) == PartRepairType.ENGINE)
                            || (IPartWork.findCorrectMRMSType(this) == PartRepairType.GYRO)
                            || (IPartWork.findCorrectMRMSType(this) == PartRepairType.MEK_LOCATION)
                            || (IPartWork.findCorrectMRMSType(this) == PartRepairType.GENERAL_LOCATION))) {
                mods.addModifier(-1, "Internal specialist");
            }

            if (tech.getOptions().booleanOption(PersonnelOptions.TECH_MAINTAINER)) {
                mods.addModifier(1, "Maintainer");
            }
        }

        return getQualityMods(mods, tech);
    }

    @Override
    public TargetRoll getAllModsForMaintenance() {
        // according to Campaign Ops [p.197] you get a -1 mod when performing a maintenance check on individual parts
        // but we will make this user customizable
        final TargetRoll mods = new TargetRoll(campaign.getCampaignOptions().getMaintenanceBonus(), "maintenance");
        mods.addModifier(Availability.getTechModifier(getTechRating()),
                "tech rating " + ITechnology.getRatingName(getTechRating()));

        if (getUnit() == null) {
            return mods;
        }

        mods.append(getUnit().getSiteMod());
        if (getUnit().getEntity().hasQuirk(OptionsConstants.QUIRK_POS_EASY_MAINTAIN)) {
            mods.addModifier(-1, "easy to maintain");
        } else if (getUnit().getEntity().hasQuirk(OptionsConstants.QUIRK_NEG_DIFFICULT_MAINTAIN)) {
            mods.addModifier(1, "difficult to maintain");
        }

        if (getUnit().getTech() != null) {
            if (getUnit().getTech().getOptions().booleanOption(PersonnelOptions.TECH_WEAPON_SPECIALIST)
                    && ((IPartWork.findCorrectRepairType(this) == PartRepairType.WEAPON)
                            || (IPartWork.findCorrectMRMSType(this) == PartRepairType.PHYSICAL_WEAPON))) {
                mods.addModifier(-1, "Weapon specialist");
            }

            if (getUnit().getTech().getOptions().booleanOption(PersonnelOptions.TECH_ARMOR_SPECIALIST)
                    && IPartWork.findCorrectRepairType(this).isArmour()) {
                mods.addModifier(-1, "Armor specialist");
            }

            if (getUnit().getTech().getOptions().booleanOption(PersonnelOptions.TECH_INTERNAL_SPECIALIST)
                    && ((IPartWork.findCorrectRepairType(this) == PartRepairType.ACTUATOR)
                            || (IPartWork.findCorrectMRMSType(this) == PartRepairType.ELECTRONICS)
                            || (IPartWork.findCorrectMRMSType(this) == PartRepairType.ENGINE)
                            || (IPartWork.findCorrectMRMSType(this) == PartRepairType.GYRO)
                            || (IPartWork.findCorrectMRMSType(this) == PartRepairType.MEK_LOCATION)
                            || (IPartWork.findCorrectMRMSType(this) == PartRepairType.GENERAL_LOCATION))) {
                mods.addModifier(-1, "Internal specialist");
            }

            if (getUnit().getTech().getOptions().booleanOption(PersonnelOptions.TECH_MAINTAINER)) {
                mods.addModifier(-1, "Maintainer");
            }
        }

        if (getUnit().hasPrototypeTSM()) {
            mods.addModifier(1, "prototype TSM");
        }

        return getCampaign().getCampaignOptions().isUseQualityMaintenance()
                ? getQualityMods(mods, getUnit().getTech())
                : mods;
    }

    /**
     * adds the quality modifiers for repair and maintenance of this part to a
     * TargetRoll
     *
     * @param mods - the {@link TargetRoll} that quality modifiers should be added
     *             to
     * @param tech - the {@link Person} that will make the repair or maintenance
     *             check, may be null
     * @return the modified {@link TargetRoll}
     */
    private TargetRoll getQualityMods(TargetRoll mods, Person tech) {
        mods.addModifier(getQuality().getRepairModifier(), getQualityName());
        if ((getQuality().getRepairModifier() > 0)
                && (null != tech) && tech.getOptions().booleanOption(PersonnelOptions.TECH_FIXER)) {
            // fixers can ignore the first point of penalty for poor quality
            mods.addModifier(-1, "Mr/Ms Fix-it");
        }
        return mods;
    }

    public String getCurrentModeName() {
        return mode.name;
    }

    @Override
    public @Nullable Person getTech() {
        return tech;
    }

    @Override
    public void setTech(@Nullable Person tech) {
        // keep track of whether this was a salvage operation
        // because the entity may change
        if (null == tech) {
            this.isTeamSalvaging = false;
        } else if (null == getTech()) {
            this.isTeamSalvaging = isSalvaging();
        }
        this.tech = tech;
    }

    public boolean isTeamSalvaging() {
        return null != getTech() && isTeamSalvaging;
    }

    /**
     * Sets the the team member who has reserved this part for work they are
     * performing overnight.
     *
     * @param tech The team member.
     */
    public void setReservedBy(@Nullable Person tech) {
        this.reservedBy = tech;
    }

    @Override
    public String getPartName() {
        return name;
    }

    @Override
    public PartRepairType getMRMSOptionType() {
        return PartRepairType.GENERAL;
    }

    @Override
    public PartRepairType getRepairPartType() {
        return getMRMSOptionType();
    }

    @Override
    public void fix() {
        setHits(0);
        resetRepairSettings();
    }

    /**
     * Sets minimum skill, shorthanded mod, and rush job/extra time setting to
     * defaults.
     */
    public void resetRepairSettings() {
        skillMin = SkillType.EXP_GREEN;
        shorthandedMod = 0;
        mode = WorkTime.NORMAL;
    }

    @Override
    public String fail(int rating) {
        skillMin = ++rating;
        timeSpent = 0;
        shorthandedMod = 0;
        return ReportingUtilities.messageSurroundedBySpanWithColor(
                MekHQ.getMHQOptions().getFontColorNegativeHexColor(), "<b> failed</b>") + ".";
    }

    @Override
    public String succeed() {
        if (isSalvaging()) {
            remove(true);
            return ReportingUtilities.messageSurroundedBySpanWithColor(
                MekHQ.getMHQOptions().getFontColorPositiveHexColor(), "<b> salvaged</b>") + ".";
        } else {
            fix();
            return ReportingUtilities.messageSurroundedBySpanWithColor(
                MekHQ.getMHQOptions().getFontColorPositiveHexColor(), "<b> fixed</b>") + ".";
        }
    }

    /**
     * Gets a string containing details regarding the part,
     * e.g. OmniPod or how many hits it has taken and its
     * repair cost.
     *
     * @return A string containing details regarding the part.
     */
    @Override
    public String getDetails() {
        return getDetails(true);
    }

    /**
     * Gets a string containing details regarding the part,
     * and optionally include information on its repair
     * status.
     *
     * @param includeRepairDetails {@code true} if the details
     *                             should include information such as the number of
     *                             hits or how much it would cost to repair the
     *                             part.
     * @return A string containing details regarding the part.
     */
    @Override
    public String getDetails(boolean includeRepairDetails) {
        StringJoiner sj = new StringJoiner(", ");
        if (!StringUtils.isEmpty(getLocationName())) {
            sj.add(getLocationName());
        }

        if (isOmniPodded()) {
            sj.add("OmniPod");
        }

        if (isUnitTonnageMatters())
        {
            sj.add(getUnitTonnage() + " tons");
        }

        if (includeRepairDetails && hits > 0) {
            sj.add(hits + (hits == 1 ? " hit" : " hits"));
            if (campaign.getCampaignOptions().isPayForRepairs()) {
                sj.add(getActualValue().multipliedBy(0.2).toAmountAndSymbolString() + " to repair");
            }
        }
        return sj.toString();
    }

    @Override
    public boolean isSalvaging() {
        if (null != unit) {
            return unit.isSalvage() || isMountedOnDestroyedLocation() || isTeamSalvaging();
        }
        return false;
    }

    public String checkScrappable() {
        return null;
    }

    public boolean canNeverScrap() {
        return false;
    }

    public String scrap() {
        String msg;

        if (null == getUnit()) {
            msg = getName() + " scrapped.";
        } else {
            msg = getName() + " on " + unit.getName() + " scrapped.";
        }

        remove(false);
        return msg;
    }

    @Override
    public boolean hasWorkedOvertime() {
        return workingOvertime;
    }

    @Override
    public void setWorkedOvertime(boolean b) {
        workingOvertime = b;
    }

    @Override
    public int getShorthandedMod() {
        return shorthandedMod;
    }

    @Override
    public void setShorthandedMod(int i) {
        shorthandedMod = i;
    }

    @Override
    public abstract Part clone();

    protected void copyBaseData(Part part) {
        this.mode = part.mode;
        this.hits = part.hits;
        this.brandNew = part.brandNew;
        this.omniPodded = part.omniPodded;
        this.quality = part.quality;
    }

    /**
     * Sets the unit which has reserved this part for a refit.
     *
     * @param unit The unit reserving this part for a refit.
     */
    public void setRefitUnit(@Nullable Unit unit) {
        refitUnit = unit;
    }

    /**
     * Gets the unit which reserved this part for a refit.
     *
     * @return The unit reserving this part.
     */
    public @Nullable Unit getRefitUnit() {
        return refitUnit;
    }

    /**
     * Gets a value indicating if the part is reserved for a refit.
     */
    public boolean isReservedForRefit() {
        return refitUnit != null;
    }

    /**
     * Gets a value indicating if the part is reserved for an
     * overnight replacement task.
     */
    public boolean isReservedForReplacement() {
        return reservedBy != null;
    }

    public boolean isUsedForRefitPlanning() {
        return usedForRefitPlanning;
    }

    public void setUsedForRefitPlanning(boolean flag) {
        usedForRefitPlanning = flag;
    }

    /**
     * Sets the number of days until the part arrives.
     *
     * @param days The number of days until the part arrives.
     */
    public void setDaysToArrival(int days) {
        daysToArrival = Math.max(days, 0);
    }

    /**
     * Gets the number of days until the part arrives.
     */
    public int getDaysToArrival() {
        return daysToArrival;
    }

    /**
     * Gets a value indicating whether or not the part is present.
     */
    public boolean isPresent() {
        return daysToArrival == 0;
    }

    @Override
    public boolean isBeingWorkedOn() {
        return getTech() != null;
    }

    public boolean onBadHipOrShoulder() {
        return false;
    }

    public boolean isMountedOnDestroyedLocation() {
        return false;
    }

    public boolean isPartForEquipmentNum(int index, int loc) {
        return false;
    }

    public boolean isInSupply() {
        return true;
    }

    /**
     * Gets the number of parts on-hand.
     */
    public int getQuantity() {
        return quantity;
    }

    public int getSellableQuantity() {
        return getQuantity();
    }

    /**
     * Adjusts the quantity of parts in stock by a specified delta value. The new quantity is
     * calculated by adding the given delta to the current quantity. The part will be removed if
     * the final quantity is less than 1.
     *
     * @param delta The value by which to change the quantity. A positive value increases the
     *             stock, while a negative value decreases it.
     */
    public void changeQuantity(int delta) {
        setQuantity(quantity + delta);
    }

    /**
     * Increases the stock quantity of the part by one. The method calls {@link #changeQuantity(int)}
     * with a delta of {@code 1}. The part will be removed if the final quantity is less than 1.
     *
     * @deprecated Use {@link #changeQuantity(int)} directly with a delta of {@code 1} for more
     * explicit control over quantity adjustments.
     */
    @Deprecated (since="0.50.04")
    public void incrementQuantity() {
        changeQuantity(1);
    }

    /**
     * Decreases the stock quantity of the part by one. The method calls {@link #changeQuantity(int)}
     * with a delta of {@code -1}. The part will be removed if the final quantity is less than 1.
     *
     * @deprecated Use {@link #changeQuantity(int)} directly with a delta of {@code -1} for more
     * explicit control over quantity adjustments.
     */
    @Deprecated (since="0.50.04")
    public void decrementQuantity() {
        changeQuantity(-1);
    }

    /**
     * A method to set the number of parts en masse.
     *
     * @param number The new number of spares in the pile.
     */
    public void setQuantity(int number) {
        quantity = Math.max(number, 0);
        if (quantity == 0) {
            for (Part childPart : childParts) {
                campaign.getWarehouse().removePart(childPart);
            }
            campaign.getWarehouse().removePart(this);
        }
    }

    /**
     * Gets a value indicating whether or not this is a spare part.
     */
    public boolean isSpare() {
        return (unit == null)
                && (parentPart == null)
                && (refitUnit == null)
                && (reservedBy == null);
    }

    @Override
    public boolean isRightTechType(String skillType) {
        return true;
    }

    public boolean isOmniPoddable() {
        return false;
    }

    public int getDaysToWait() {
        return daysToWait;
    }

    public void resetDaysToWait() {
        this.daysToWait = campaign.getCampaignOptions().getWaitingPeriod();
    }

    public void decrementDaysToWait() {
        if (daysToWait > 0) {
            daysToWait--;
        }
    }

    public String getShoppingListReport(int quan) {
        return getQuantityName(quan) + ((quan > 1) ? " have " : " has ") + "been added to the procurement list.";
    }

    public String getArrivalReport() {
        return getQuantityName(quantity) + ((quantity > 1) ? " have " : " has ") + "arrived";
    }

    public String getQuantityName(int quantity) {
        String answer = String.valueOf(quantity) + ' ' + getName();
        if (quantity > 1) {
            answer += "s";
        }
        return answer;
    }

    /**
     * Get the acquisition work to acquire a new part of this type
     * For most parts this is just getMissingPart(), but some override it
     *
     * @return
     */
    public IAcquisitionWork getAcquisitionWork() {
        return getMissingPart();
    }

    public void doMaintenanceDamage(int d) {
        setHits(getHits() + d);
        updateConditionFromPart();
        updateConditionFromEntity(false);
    }

    public PartQuality getQuality() {
        return quality;
    }

    public void improveQuality() {
        quality = quality.improveQuality();
    }

    public void reduceQuality() {
        quality = quality.reduceQuality();
    }

    public void setQuality(PartQuality q) {
        quality = q;
    }

    public boolean needsMaintenance() {
        return true;
    }

    public void cancelAssignment() {
        setTech(null);
        resetOvertime();
        resetTimeSpent();
        setShorthandedMod(0);
    }

    public abstract String getLocationName();

    /**
     * Sets the parent part.
     *
     * @param part The parent part.
     */
    public void setParentPart(@Nullable Part part) {
        parentPart = part;
    }

    /**
     * Gets the parent part, or null if none exists.
     */
    public @Nullable Part getParentPart() {
        return parentPart;
    }

    /**
     * Gets a value indicating whether or not this part
     * has a parent part.
     */
    public boolean hasParentPart() {
        return parentPart != null;
    }

    /**
     * Gets a value indicating whether or not this part has child parts.
     */
    public boolean hasChildParts() {
        return !childParts.isEmpty();
    }

    /**
     * Gets a list of child parts for this part.
     */
    public List<Part> getChildParts() {
        return Collections.unmodifiableList(childParts);
    }

    /**
     * Adds a child part to this part.
     *
     * @param childPart The part to add as a child.
     */
    public void addChildPart(Part childPart) {
        childParts.add(Objects.requireNonNull(childPart));
        childPart.setParentPart(this);
    }

    /**
     * Removes a child part from this part.
     *
     * @param childPart The child part to remove.
     */
    public void removeChildPart(Part childPart) {
        Objects.requireNonNull(childPart);

        if (childParts.remove(childPart)) {
            childPart.setParentPart(null);
        }
    }

    /**
     * Removes all child parts from this part.
     */
    public void removeAllChildParts() {
        for (Part childPart : childParts) {
            childPart.setParentPart(null);
        }
        childParts = new ArrayList<>();
    }

    /**
     * Reserve a part for overnight work
     */
    @Override
    public void reservePart() {
        // nothing goes here for real parts. Only missing parts need to reserve a
        // replacement
    }

    @Override
    public void cancelReservation() {
        // nothing goes here for real parts. Only missing parts need to reserve a
        // replacement
    }

    /**
     * Make any changes to the part needed for adding to the campaign
     */
    public void postProcessCampaignAddition() {
        // do nothing
    }

    public boolean isInLocation(String loc) {
        if (null == unit || null == unit.getEntity()) {
            return false;
        }
        return getLocation() == getUnit().getEntity().getLocationFromAbbr(loc);
    }

    @Override
    public String toString() {
        StringBuilder sb = new StringBuilder(getName());
        sb.append(' ');
        sb.append(getDetails());
        sb.append(", q: ");
        sb.append(quantity);
        if (null != unit) {
            sb.append(", mounted: ");
            sb.append(unit);
        }
        return sb.toString();
    }

    public static String[] findPartImage(IPartWork part) {
        String imgBase = null;
        PartRepairType repairType = IPartWork.findCorrectRepairType(part);

        switch (repairType) {
            case ARMOUR:
                imgBase = "armor";
                break;
            case AMMUNITION:
                imgBase = "ammo";
                break;
            case ACTUATOR:
                imgBase = "actuator";
                break;
            case ENGINE:
                imgBase = "engine";
                break;
            case ELECTRONICS:
                imgBase = "electronics";
                break;
            case HEAT_SINK:
                imgBase = "heatsink";
                break;
            case WEAPON:
                EquipmentType equipmentType = null;

                if (part instanceof EquipmentPart) {
                    equipmentType = ((EquipmentPart) part).getType();
                } else if (part instanceof MissingEquipmentPart) {
                    equipmentType = ((MissingEquipmentPart) part).getType();
                }

                if (equipmentType != null) {
                    if (equipmentType.hasFlag(WeaponType.F_LASER)) {
                        imgBase = "laser";
                    } else if (equipmentType.hasFlag(WeaponType.F_MISSILE)) {
                        imgBase = "missile";
                    } else if (equipmentType.hasFlag(WeaponType.F_BALLISTIC)) {
                        imgBase = "ballistic";
                    } else if (equipmentType.hasFlag(WeaponType.F_ARTILLERY)) {
                        imgBase = "artillery";
                    }
                }

                break;
            case MEK_LOCATION:
            case POD_SPACE:
                imgBase = "location_mek";
                break;
            case PHYSICAL_WEAPON:
                imgBase = "melee";
                break;
            default:
                break;
        }

        if (imgBase == null) {
            imgBase = "equipment";
        }

        String[] imgData = new String[2];
        imgData[0] = "data/images/misc/repair/";
        imgData[1] = imgBase;

        return imgData;
    }

    public abstract ITechnology getTechAdvancement();

    @Override
    public boolean isClan() {
        return getTechAdvancement().isClan();
    }

    @Override
    public boolean isMixedTech() {
        return false;
    }

    @Override
    public int getTechBase() {
        return getTechAdvancement().getTechBase();
    }

    @Override
    public int getTechRating() {
        return getTechAdvancement().getTechRating();
    }

    @Override
    public int getIntroductionDate() {
        if (omniPodded) {
            return Math.max(getTechAdvancement().getIntroductionDate(), TA_POD.getIntroductionDate());
        }
        return getTechAdvancement().getIntroductionDate();
    }

    @Override
    public int getIntroductionDate(boolean clan) {
        if (omniPodded) {
            return Math.max(getTechAdvancement().getIntroductionDate(clan), TA_POD.getIntroductionDate(clan));
        }
        return getTechAdvancement().getIntroductionDate(clan);
    }

    @Override
    public int getPrototypeDate() {
        if (omniPodded) {
            return Math.max(getTechAdvancement().getPrototypeDate(), TA_POD.getPrototypeDate());
        }
        return getTechAdvancement().getPrototypeDate();
    }

    @Override
    public int getPrototypeDate(boolean clan) {
        if (omniPodded) {
            return Math.max(getTechAdvancement().getPrototypeDate(clan), TA_POD.getPrototypeDate(clan));
        }
        return getTechAdvancement().getPrototypeDate(clan);
    }

    @Override
    public int getProductionDate() {
        if (omniPodded) {
            return Math.max(getTechAdvancement().getProductionDate(), TA_POD.getProductionDate());
        }
        return getTechAdvancement().getProductionDate();
    }

    @Override
    public int getProductionDate(boolean clan) {
        if (omniPodded) {
            return Math.max(getTechAdvancement().getProductionDate(clan), TA_POD.getProductionDate(clan));
        }
        return getTechAdvancement().getProductionDate(clan);
    }

    @Override
    public int getCommonDate() {
        if (omniPodded) {
            return Math.max(getTechAdvancement().getCommonDate(), TA_POD.getCommonDate());
        }
        return getTechAdvancement().getCommonDate();
    }

    @Override
    public int getCommonDate(boolean clan) {
        if (omniPodded) {
            return Math.max(getTechAdvancement().getCommonDate(clan), TA_POD.getCommonDate(clan));
        }
        return getTechAdvancement().getCommonDate(clan);
    }

    @Override
    public int getExtinctionDate() {
        return getTechAdvancement().getExtinctionDate();
    }

    @Override
    public int getExtinctionDate(boolean clan) {
        return getTechAdvancement().getExtinctionDate(clan);
    }

    @Override
    public int getReintroductionDate() {
        return getTechAdvancement().getReintroductionDate();
    }

    @Override
    public int getReintroductionDate(boolean clan) {
        return getTechAdvancement().getReintroductionDate(clan);
    }

    @Override
    public int getBaseAvailability(int era) {
        if (omniPodded) {
            return Math.max(getTechAdvancement().getBaseAvailability(era), TA_POD.getBaseAvailability(era));
        }
        return getTechAdvancement().getBaseAvailability(era);
    }

    public int getAvailability() {
        return calcYearAvailability(campaign.getGameYear(),
                campaign.useClanTechBase(),
                campaign.getTechFaction());
    }

    @Override
    public int calcYearAvailability(int year, boolean clan) {
        int av = getTechAdvancement().calcYearAvailability(campaign.getGameYear(),
                campaign.getFaction().isClan());
        if (omniPodded) {
            av = Math.max(av, TA_POD.calcYearAvailability(campaign.getGameYear(),
                    campaign.getFaction().isClan()));
        }
        return av;
    }

    @Override
    public int getIntroductionDate(boolean clan, int faction) {
        if (omniPodded) {
            return Math.max(getTechAdvancement().getIntroductionDate(clan, faction),
                    TA_POD.getIntroductionDate(clan, faction));
        }
        return getTechAdvancement().getIntroductionDate(clan, faction);
    }

    @Override
    public int getPrototypeDate(boolean clan, int faction) {
        if (omniPodded) {
            return Math.max(getTechAdvancement().getPrototypeDate(clan, faction),
                    TA_POD.getPrototypeDate(clan, faction));
        }
        return getTechAdvancement().getPrototypeDate(clan, faction);
    }

    @Override
    public int getProductionDate(boolean clan, int faction) {
        if (omniPodded) {
            return Math.max(getTechAdvancement().getProductionDate(clan, faction),
                    TA_POD.getProductionDate(clan, faction));
        }
        return getTechAdvancement().getProductionDate(clan, faction);
    }

    @Override
    public int getExtinctionDate(boolean clan, int faction) {
        return getTechAdvancement().getExtinctionDate(clan, faction);
    }

    @Override
    public int getReintroductionDate(boolean clan, int faction) {
        return getTechAdvancement().getReintroductionDate(clan, faction);
    }

    @Override
    public SimpleTechLevel getStaticTechLevel() {
        if (omniPodded) {
            return SimpleTechLevel.max(getTechAdvancement().getStaticTechLevel(),
                    SimpleTechLevel.STANDARD);
        }
        return getTechAdvancement().getStaticTechLevel();
    }

    public void fixReferences(Campaign campaign) {
        if (replacementPart instanceof PartRef) {
            int id = replacementPart.getId();
            replacementPart = campaign.getWarehouse().getPart(id);
            if ((replacementPart == null) && (id > 0)) {
                logger.error(
                        String.format("Part %d ('%s') references missing replacement part %d",
                                getId(), getName(), id));
            }
        }

        if (parentPart instanceof PartRef) {
            int id = parentPart.getId();
            parentPart = campaign.getWarehouse().getPart(id);
            if ((parentPart == null) && (id > 0)) {
                logger.error(String.format("Part %d ('%s') references missing parent part %d",
                        getId(), getName(), id));
            }
        }

        for (int ii = childParts.size() - 1; ii >= 0; --ii) {
            Part childPart = childParts.get(ii);
            if (childPart instanceof PartRef) {
                Part realPart = campaign.getWarehouse().getPart(childPart.getId());
                if (realPart != null) {
                    childParts.set(ii, realPart);
                } else if (childPart.getId() > 0) {
                    logger.error(String.format("Part %d ('%s') references missing child part %d",
                            getId(), getName(), childPart.getId()));
                    childParts.remove(ii);
                }
            }
        }

        if (tech instanceof PartPersonRef) {
            UUID id = tech.getId();
            tech = campaign.getPerson(id);
            if (tech == null) {
                logger.error(String.format("Part %d ('%s') references missing tech %s",
                        getId(), getName(), id));
            }
        }
        if (reservedBy instanceof PartPersonRef) {
            UUID id = reservedBy.getId();
            reservedBy = campaign.getPerson(id);
            if (reservedBy == null) {
                logger.error(String.format("Part %d ('%s') references missing tech (reservation) %s",
                        getId(), getName(), id));
            }
        }

        if (unit instanceof PartUnitRef) {
            UUID id = unit.getId();
            unit = campaign.getUnit(id);
            if (unit == null) {
                logger.error(
                        String.format("Part %d ('%s') references missing unit %s",
                                getId(), getName(), id));
            }
        }

        if (refitUnit instanceof PartUnitRef) {
            UUID id = refitUnit.getId();
            refitUnit = campaign.getUnit(id);
            if (refitUnit == null) {
                logger.error(
                        String.format("Part %d ('%s') references missing refit unit %s",
                                getId(), getName(), id));
            }
        }
    }

    public static class PartRef extends Part {
        public PartRef(int id) {
            this.id = id;
        }

        @Override
        public int getBaseTime() {
            return 0;
        }

        @Override
        public void updateConditionFromEntity(boolean checkForDestruction) {
        }

        @Override
        public void updateConditionFromPart() {
        }

        @Override
        public void remove(boolean salvage) {
        }

        @Override
        public MissingPart getMissingPart() {
            return null;
        }

        @Override
        public int getLocation() {
            return 0;
        }

        @Override
        public @Nullable String checkFixable() {
            return null;
        }

        @Override
        public boolean needsFixing() {
            return false;
        }

        @Override
        public int getDifficulty() {
            return 0;
        }

        @Override
        public Money getStickerPrice() {
            return null;
        }

        @Override
        public double getTonnage() {
            return 0;
        }

        @Override
        public boolean isSamePartType(Part part) {
            return false;
        }

        @Override
        public void writeToXML(final PrintWriter pw, int indent) {

        }

        @Override
        protected void loadFieldsFromXmlNode(Node wn) {

        }

        @Override
        public Part clone() {
            return null;
        }

        @Override
        public String getLocationName() {
            return null;
        }

        @Override
        public ITechnology getTechAdvancement() {
            return null;
        }
    }

    public static class PartPersonRef extends Person {
        private PartPersonRef(UUID id) {
            super(id);
        }
    }

    public static class PartUnitRef extends Unit {

        private PartUnitRef(UUID id) {
            setId(id);
        }
    }
}<|MERGE_RESOLUTION|>--- conflicted
+++ resolved
@@ -1,10 +1,6 @@
 /*
  * Copyright (c) 2009 - Jay Lawson (jaylawson39 at yahoo.com). All Rights Reserved.
-<<<<<<< HEAD
- * Copyright (c) 2022-2025 - The MegaMek Team. All Rights Reserved.
-=======
  * Copyright (C) 2022-2025 The MegaMek Team. All Rights Reserved.
->>>>>>> 82a1b1d7
  *
  * This file is part of MekHQ.
  *
@@ -621,16 +617,7 @@
             MHQXMLUtility.writeSimpleXMLTag(pw, indent, "daysToArrival", daysToArrival);
         }
 
-<<<<<<< HEAD
-        if (brandNew) {
-            // The default value for Part.brandNew is false. Only store the tag if the value
-            // is true.
-            // The lack of tag in the save file will ALWAYS result in TRUE.
-            MHQXMLUtility.writeSimpleXMLTag(pw, indent, "brandNew", true);
-        }
-=======
         MHQXMLUtility.writeSimpleXMLTag(pw, indent, "brandNew", brandNew);
->>>>>>> 82a1b1d7
         MHQXMLUtility.writeSimpleXMLTag(pw, indent, "quantity", quantity);
 
         if (daysToWait > 0) {
@@ -747,11 +734,7 @@
                 } else if (wn2.getNodeName().equalsIgnoreCase("isTeamSalvaging")) {
                     retVal.isTeamSalvaging = wn2.getTextContent().equalsIgnoreCase("true");
                 } else if (wn2.getNodeName().equalsIgnoreCase("brandNew")) {
-<<<<<<< HEAD
-                    retVal.brandNew = wn2.getTextContent().equalsIgnoreCase("false");
-=======
                     retVal.brandNew = Boolean.parseBoolean(wn2.getTextContent().trim());
->>>>>>> 82a1b1d7
                 } else if (wn2.getNodeName().equalsIgnoreCase("replacementId")) {
                     retVal.replacementPart = new PartRef(Integer.parseInt(wn2.getTextContent()));
                 } else if (wn2.getNodeName().equalsIgnoreCase("quality")) {
