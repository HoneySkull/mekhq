/*
 * GMToolsDialog.java
 *
 * Copyright (c) 2013-2021 - The MegaMek Team. All Rights Reserved.
 *
 * This file is part of MekHQ.
 *
 * MekHQ is free software: you can redistribute it and/or modify
 * it under the terms of the GNU General Public License as published by
 * the Free Software Foundation, either version 3 of the License, or
 * (at your option) any later version.
 *
 * MekHQ is distributed in the hope that it will be useful,
 * but WITHOUT ANY WARRANTY; without even the implied warranty of
 * MERCHANTABILITY or FITNESS FOR A PARTICULAR PURPOSE. See the
 * GNU General Public License for more details.
 *
 * You should have received a copy of the GNU General Public License
 * along with MekHQ. If not, see <http://www.gnu.org/licenses/>.
 */
package mekhq.gui.dialog;

import megamek.client.generator.RandomCallsignGenerator;
import megamek.client.generator.RandomNameGenerator;
import megamek.client.ui.baseComponents.MMButton;
import megamek.client.ui.baseComponents.MMComboBox;
import megamek.client.ui.dialogs.EntityReadoutDialog;
import megamek.client.ui.preferences.*;
import megamek.common.*;
import megamek.common.annotations.Nullable;
import megamek.common.enums.Gender;
import megamek.common.util.StringUtil;
import mekhq.MekHQ;
import mekhq.campaign.event.PersonChangedEvent;
import mekhq.campaign.mission.AtBDynamicScenarioFactory;
import mekhq.campaign.personnel.Bloodname;
import mekhq.campaign.personnel.Clan;
import mekhq.campaign.personnel.Person;
import mekhq.campaign.personnel.enums.Phenotype;
import mekhq.campaign.unit.Unit;
import mekhq.campaign.universe.Factions;
import mekhq.gui.CampaignGUI;
import mekhq.gui.baseComponents.AbstractMHQDialog;
import mekhq.gui.baseComponents.JScrollablePanel;
import mekhq.gui.displayWrappers.ClanDisplay;
import mekhq.gui.displayWrappers.FactionDisplay;
import mekhq.gui.panels.LayeredForceIconCreationPanel;

import javax.swing.*;
import java.awt.*;
import java.awt.event.MouseAdapter;
import java.awt.event.MouseEvent;
import java.util.List;
import java.util.Objects;
import java.util.StringJoiner;
import java.util.function.Predicate;

public class GMToolsDialog extends AbstractMHQDialog {
    //region Variable Declarations
    private static final long serialVersionUID = 7724064095803583812L;

    private final CampaignGUI gui;
    private final Person person;

    //region GUI Variables
    private JTabbedPane tabbedPane;

    //region General Tab
    // Dice Panel
    private JSpinner spnDiceCount;
    private JSpinner spnDiceNumber;
    private JSpinner spnDiceSides;
    private JLabel lblTotalDiceResult;
    private JTextPane txtIndividualDiceResults;

    // RAT Panel
    private MMComboBox<FactionDisplay> comboRATFaction;
    private JTextField txtYear;
    private MMComboBox<String> comboQuality;
    private MMComboBox<String> comboUnitType;
    private MMComboBox<String> comboUnitWeight;
    private JLabel lblUnitPicked;
    private Entity lastRolledUnit;
    //endregion General Tab

    //region Name Tab
    // Name Panel
    private MMComboBox<String> comboEthnicCode;
    private MMComboBox<Gender> comboGender;
    private MMComboBox<FactionDisplay> comboNameGeneratorFaction;
    private JCheckBox chkClanner;
    private JSpinner spnNameNumber;
    private JLabel lblCurrentName;
    private JTextArea txtNamesGenerated;
    private String[] lastGeneratedName;

    // Callsign Panel
    private JSpinner spnCallsignNumber;
    private JLabel lblCurrentCallsign;
    private JTextArea txtCallsignsGenerated;
    private String lastGeneratedCallsign;

    // Bloodname Panel
    private MMComboBox<ClanDisplay> comboOriginClan;
    private MMComboBox<Integer> comboBloodnameEra;
    private MMComboBox<Phenotype> comboPhenotype;
    private JLabel lblCurrentBloodname;
    private JLabel lblBloodnameGenerated;
    private JLabel lblOriginClanGenerated;
    private JLabel lblPhenotypeGenerated;
    private JLabel lblBloodnameWarning;
    private Clan originClan;
    private int bloodnameYear;
    private Phenotype selectedPhenotype;
    private String lastGeneratedBloodname;
    //endregion Name Tab

    //region Personnel Module Tab
    // Procreation Panel
    private JCheckBox chkProcreationEligibilityType;
    private JSpinner spnPregnancySize;
    //endregion Personnel Module Tab
    //endregion GUI Variables

    //region Constants
    private static final String[] QUALITY_NAMES = {"F", "D", "C", "B", "A", "A*"};
    private static final String[] WEIGHT_NAMES = {"Light", "Medium", "Heavy", "Assault"};
    private static final Integer[] BLOODNAME_ERAS = {2807, 2825, 2850, 2900, 2950, 3000, 3050, 3060, 3075, 3085, 3100};
    //endregion Constants
    //endregion Variable Declarations

    //region Constructors
    public GMToolsDialog(final JFrame frame, final CampaignGUI gui, final @Nullable Person person) {
        super(frame, (person != null), "GMToolsDialog", "GMToolsDialog.title");
        this.gui = gui;
        this.person = person;
        initialize();
        setValuesFromPerson();
        validateBloodnameInput();
    }
    //endregion Constructors

    //region Getters and Setters
    public CampaignGUI getGUI() {
        return gui;
    }

    public Person getPerson() {
        return person;
    }

    //region GUI Variables
    public JTabbedPane getTabbedPane() {
        return tabbedPane;
    }

    public void setTabbedPane(final JTabbedPane tabbedPane) {
        this.tabbedPane = tabbedPane;
    }

    //region General Tab
    public JSpinner getSpnDiceCount() {
        return spnDiceCount;
    }

    public void setSpnDiceCount(final JSpinner spnDiceCount) {
        this.spnDiceCount = spnDiceCount;
    }

    public JSpinner getSpnDiceNumber() {
        return spnDiceNumber;
    }

    public void setSpnDiceNumber(final JSpinner spnDiceNumber) {
        this.spnDiceNumber = spnDiceNumber;
    }

    public JSpinner getSpnDiceSides() {
        return spnDiceSides;
    }

    public void setSpnDiceSides(final JSpinner spnDiceSides) {
        this.spnDiceSides = spnDiceSides;
    }

    public JLabel getLblTotalDiceResult() {
        return lblTotalDiceResult;
    }

    public void setLblTotalDiceResult(final JLabel lblTotalDiceResult) {
        this.lblTotalDiceResult = lblTotalDiceResult;
    }

    public JTextPane getTxtIndividualDiceResults() {
        return txtIndividualDiceResults;
    }

    public void setTxtIndividualDiceResults(final JTextPane txtIndividualDiceResults) {
        this.txtIndividualDiceResults = txtIndividualDiceResults;
    }

    public MMComboBox<FactionDisplay> getComboRATFaction() {
        return comboRATFaction;
    }

    public void setComboRATFaction(final MMComboBox<FactionDisplay> comboRATFaction) {
        this.comboRATFaction = comboRATFaction;
    }

    public JTextField getTxtYear() {
        return txtYear;
    }

    public void setTxtYear(final JTextField txtYear) {
        this.txtYear = txtYear;
    }

    public MMComboBox<String> getComboQuality() {
        return comboQuality;
    }

    public void setComboQuality(final MMComboBox<String> comboQuality) {
        this.comboQuality = comboQuality;
    }

    public MMComboBox<String> getComboUnitType() {
        return comboUnitType;
    }

    public void setComboUnitType(final MMComboBox<String> comboUnitType) {
        this.comboUnitType = comboUnitType;
    }

    public MMComboBox<String> getComboUnitWeight() {
        return comboUnitWeight;
    }

    public void setComboUnitWeight(final MMComboBox<String> comboUnitWeight) {
        this.comboUnitWeight = comboUnitWeight;
    }

    public JLabel getLblUnitPicked() {
        return lblUnitPicked;
    }

    public void setLblUnitPicked(final JLabel lblUnitPicked) {
        this.lblUnitPicked = lblUnitPicked;
    }

    public @Nullable Entity getLastRolledUnit() {
        return lastRolledUnit;
    }

    public void setLastRolledUnit(final @Nullable Entity lastRolledUnit) {
        this.lastRolledUnit = lastRolledUnit;
    }
    //endregion General Tab

    //region Name Tab
    public MMComboBox<String> getComboEthnicCode() {
        return comboEthnicCode;
    }

    public void setComboEthnicCode(final MMComboBox<String> comboEthnicCode) {
        this.comboEthnicCode = comboEthnicCode;
    }

    public MMComboBox<Gender> getComboGender() {
        return comboGender;
    }

    public void setComboGender(final MMComboBox<Gender> comboGender) {
        this.comboGender = comboGender;
    }

    public MMComboBox<FactionDisplay> getComboNameGeneratorFaction() {
        return comboNameGeneratorFaction;
    }

    public void setComboNameGeneratorFaction(final MMComboBox<FactionDisplay> comboNameGeneratorFaction) {
        this.comboNameGeneratorFaction = comboNameGeneratorFaction;
    }

    public JCheckBox getChkClanner() {
        return chkClanner;
    }

    public void setChkClanner(final JCheckBox chkClanner) {
        this.chkClanner = chkClanner;
    }

    public JSpinner getSpnNameNumber() {
        return spnNameNumber;
    }

    public void setSpnNameNumber(final JSpinner spnNameNumber) {
        this.spnNameNumber = spnNameNumber;
    }

    public JLabel getLblCurrentName() {
        return lblCurrentName;
    }

    public void setLblCurrentName(final JLabel lblCurrentName) {
        this.lblCurrentName = lblCurrentName;
    }

    public JTextArea getTxtNamesGenerated() {
        return txtNamesGenerated;
    }

    public void setTxtNamesGenerated(final JTextArea txtNamesGenerated) {
        this.txtNamesGenerated = txtNamesGenerated;
    }

    public @Nullable String[] getLastGeneratedName() {
        return lastGeneratedName;
    }

    public void setLastGeneratedName(final @Nullable String... lastGeneratedName) {
        this.lastGeneratedName = lastGeneratedName;
    }

    public JSpinner getSpnCallsignNumber() {
        return spnCallsignNumber;
    }

    public void setSpnCallsignNumber(final JSpinner spnCallsignNumber) {
        this.spnCallsignNumber = spnCallsignNumber;
    }

    public JLabel getLblCurrentCallsign() {
        return lblCurrentCallsign;
    }

    public void setLblCurrentCallsign(JLabel lblCurrentCallsign) {
        this.lblCurrentCallsign = lblCurrentCallsign;
    }

    public JTextArea getTxtCallsignsGenerated() {
        return txtCallsignsGenerated;
    }

    public void setTxtCallsignsGenerated(final JTextArea txtCallsignsGenerated) {
        this.txtCallsignsGenerated = txtCallsignsGenerated;
    }

    public @Nullable String getLastGeneratedCallsign() {
        return lastGeneratedCallsign;
    }

    public void setLastGeneratedCallsign(final @Nullable String lastGeneratedCallsign) {
        this.lastGeneratedCallsign = lastGeneratedCallsign;
    }

    public MMComboBox<ClanDisplay> getComboOriginClan() {
        return comboOriginClan;
    }

    public void setComboOriginClan(final MMComboBox<ClanDisplay> comboOriginClan) {
        this.comboOriginClan = comboOriginClan;
    }

    public MMComboBox<Integer> getComboBloodnameEra() {
        return comboBloodnameEra;
    }

    public void setComboBloodnameEra(final MMComboBox<Integer> comboBloodnameEra) {
        this.comboBloodnameEra = comboBloodnameEra;
    }

    public MMComboBox<Phenotype> getComboPhenotype() {
        return comboPhenotype;
    }

    public void setComboPhenotype(final MMComboBox<Phenotype> comboPhenotype) {
        this.comboPhenotype = comboPhenotype;
    }

    public JLabel getLblCurrentBloodname() {
        return lblCurrentBloodname;
    }

    public void setLblCurrentBloodname(final JLabel lblCurrentBloodname) {
        this.lblCurrentBloodname = lblCurrentBloodname;
    }

    public JLabel getLblBloodnameGenerated() {
        return lblBloodnameGenerated;
    }

    public void setLblBloodnameGenerated(final JLabel lblBloodnameGenerated) {
        this.lblBloodnameGenerated = lblBloodnameGenerated;
    }

    public JLabel getLblOriginClanGenerated() {
        return lblOriginClanGenerated;
    }

    public void setLblOriginClanGenerated(final JLabel lblOriginClanGenerated) {
        this.lblOriginClanGenerated = lblOriginClanGenerated;
    }

    public JLabel getLblPhenotypeGenerated() {
        return lblPhenotypeGenerated;
    }

    public void setLblPhenotypeGenerated(final JLabel lblPhenotypeGenerated) {
        this.lblPhenotypeGenerated = lblPhenotypeGenerated;
    }

    public JLabel getLblBloodnameWarning() {
        return lblBloodnameWarning;
    }

    public void setLblBloodnameWarning(final JLabel lblBloodnameWarning) {
        this.lblBloodnameWarning = lblBloodnameWarning;
    }

    public @Nullable Clan getOriginClan() {
        return originClan;
    }

    public void setOriginClan(final @Nullable Clan originClan) {
        this.originClan = originClan;
    }

    public int getBloodnameYear() {
        return bloodnameYear;
    }

    public void setBloodnameYear(final int bloodnameYear) {
        this.bloodnameYear = bloodnameYear;
    }

    public @Nullable Phenotype getSelectedPhenotype() {
        return selectedPhenotype;
    }

    public void setSelectedPhenotype(final @Nullable Phenotype selectedPhenotype) {
        this.selectedPhenotype = selectedPhenotype;
    }

    public @Nullable String getLastGeneratedBloodname() {
        return lastGeneratedBloodname;
    }

    public void setLastGeneratedBloodname(final @Nullable String lastGeneratedBloodname) {
        this.lastGeneratedBloodname = lastGeneratedBloodname;
    }
    //endregion Name Tab

    //region Personnel Module Tab
    public JCheckBox getChkProcreationEligibilityType() {
        return chkProcreationEligibilityType;
    }

    public void setChkProcreationEligibilityType(final JCheckBox chkProcreationEligibilityType) {
        this.chkProcreationEligibilityType = chkProcreationEligibilityType;
    }

    public JSpinner getSpnPregnancySize() {
        return spnPregnancySize;
    }

    public void setSpnPregnancySize(final JSpinner spnPregnancySize) {
        this.spnPregnancySize = spnPregnancySize;
    }
    //endregion Personnel Module Tab
    //endregion GUI Variables
    //endregion Getters and Setters

    //region Initialization
    @Override
    protected Container createCenterPane() {
        setTabbedPane(new JTabbedPane());
        getTabbedPane().setName("GMToolsTabbedPane");
        getTabbedPane().addTab(resources.getString("generalTab.title"), createGeneralTab());
        getTabbedPane().addTab(resources.getString("namesTab.title"), createNamesTab());
        //getTabbedPane().addTab(resources.getString("personnelModuleTab.title"), createPersonnelModuleTab());
        getTabbedPane().addTab(resources.getString("layeredForceIconTab.title"), createLayeredForceIconTab());
        return getTabbedPane();
    }

    //region General Tab
    private JScrollPane createGeneralTab() {
        // Create Panel Components
        final JPanel dicePanel = createDicePanel();

        final JPanel ratPanel = createRATPanel();

        // Layout the Panel
        final JPanel panel = new JScrollablePanel();
        panel.setName("generalTab");
        final GroupLayout layout = new GroupLayout(panel);
        panel.setLayout(layout);

        layout.setAutoCreateGaps(true);
        layout.setAutoCreateContainerGaps(true);

        layout.setVerticalGroup(
                layout.createSequentialGroup()
                        .addComponent(dicePanel)
                        .addComponent(ratPanel)
        );

        layout.setHorizontalGroup(
                layout.createParallelGroup(GroupLayout.Alignment.LEADING)
                        .addComponent(dicePanel)
                        .addComponent(ratPanel)
        );

        return new JScrollPane(panel);
    }

    private JPanel createDicePanel() {
        // Create the Panel
        final JPanel panel = new JPanel(new GridBagLayout());
        panel.setBorder(BorderFactory.createTitledBorder(resources.getString("dicePanel.title")));
        panel.setName("dicePanel");

        // Create the Constraints
        final GridBagConstraints gbc = new GridBagConstraints();
        gbc.gridx = 0;
        gbc.gridy = 0;
        gbc.anchor = GridBagConstraints.NORTHWEST;
        gbc.fill = GridBagConstraints.BOTH;
        gbc.insets = new Insets(0, 3, 0, 3);

        final int maxGridX;

        // Create the Components and Layout
        setSpnDiceCount(new JSpinner(new SpinnerNumberModel(2, 1, 100, 1)));
        getSpnDiceCount().setName("spnDiceCount");
        panel.add(getSpnDiceCount(), gbc);

        final JLabel lblRolls = new JLabel(resources.getString("lblRolls.text"));
        lblRolls.setName("lblRolls");
        gbc.gridx++;
        panel.add(lblRolls, gbc);

        setSpnDiceNumber(new JSpinner(new SpinnerNumberModel(2, 1, 100, 1)));
        getSpnDiceNumber().setName("spnDiceNumber");
        gbc.gridx++;
        panel.add(getSpnDiceNumber(), gbc);

        final JLabel lblSides = new JLabel(resources.getString("lblSides.text"));
        lblSides.setName("lblSides");
        gbc.gridx++;
        panel.add(lblSides, gbc);

        setSpnDiceSides(new JSpinner(new SpinnerNumberModel(6, 1, 200, 1)));
        getSpnDiceSides().setName("spnDiceSides");
        gbc.gridx++;
        panel.add(getSpnDiceSides(), gbc);

        maxGridX = gbc.gridx;

        final JLabel lblTotalDiceResults = new JLabel(resources.getString("lblTotalDiceResults.text"));
        lblTotalDiceResults.setName("lblTotalDiceResults");
        gbc.gridx = 0;
        gbc.gridy++;
        panel.add(lblTotalDiceResults, gbc);

        setLblTotalDiceResult(new JLabel("-"));
        getLblTotalDiceResult().setName("lblTotalDiceResult");
        gbc.gridx++;
        panel.add(getLblTotalDiceResult(), gbc);

        final JButton btnDiceRoll = new MMButton("btnDiceRoll", resources, "btnDiceRoll.text",
                "btnDiceRoll.toolTipText", evt -> performDiceRoll());
        gbc.gridx = maxGridX;
        panel.add(btnDiceRoll, gbc);

        final JLabel lblIndividualDiceResults = new JLabel(resources.getString("lblIndividualDiceResults.text"));
        lblIndividualDiceResults.setName("lblIndividualDiceResults");
        gbc.gridx = 0;
        gbc.gridy++;
        panel.add(lblIndividualDiceResults, gbc);

        setTxtIndividualDiceResults(new JTextPane());
        getTxtIndividualDiceResults().setText("-");
        getTxtIndividualDiceResults().setName("txtIndividualDiceResults");
        getTxtIndividualDiceResults().setEditable(false);
        gbc.gridx++;
        gbc.gridwidth = maxGridX - 1;
        panel.add(getTxtIndividualDiceResults(), gbc);

        // Programmatically Assign Accessibility Labels
        lblTotalDiceResults.setLabelFor(getLblTotalDiceResult());
        lblIndividualDiceResults.setLabelFor(getTxtIndividualDiceResults());

        return panel;
    }

    private JPanel createRATPanel() {
        // Create the Panel
        final JPanel panel = new JPanel(new GridBagLayout());
        panel.setBorder(BorderFactory.createTitledBorder(resources.getString("ratPanel.title")));
        panel.setName("ratPanel");

        // Create the Constraints
        final GridBagConstraints gbc = new GridBagConstraints();
        gbc.gridx = 0;
        gbc.gridy = 0;
        gbc.anchor = GridBagConstraints.NORTHWEST;
        gbc.fill = GridBagConstraints.BOTH;
        gbc.insets = new Insets(0, 3, 0, 3);

        final int maxGridX;

        // Create the Components and Layout
        final JLabel lblYear = new JLabel(resources.getString("Year.text"));
        lblYear.setName("lblYear");
        panel.add(lblYear, gbc);

        final JLabel lblFaction = new JLabel(resources.getString("Faction.text"));
        lblFaction.setName("lblFaction");
        gbc.gridx++;
        panel.add(lblFaction, gbc);

        final JLabel lblQuality = new JLabel(resources.getString("lblQuality.text"));
        lblQuality.setName("lblQuality");
        gbc.gridx++;
        panel.add(lblQuality, gbc);

        final JLabel lblUnitType = new JLabel(resources.getString("lblUnitType.text"));
        lblUnitType.setName("lblUnitType");
        gbc.gridx++;
        panel.add(lblUnitType, gbc);

        final JLabel lblWeight = new JLabel(resources.getString("lblWeight.text"));
        lblWeight.setName("lblWeight");
        gbc.gridx++;
        panel.add(lblWeight, gbc);

        maxGridX = gbc.gridx;

        setTxtYear(new JTextField(5));
        getTxtYear().setText(String.valueOf(getGUI().getCampaign().getGameYear()));
        getTxtYear().setName("txtYear");
        gbc.gridx = 0;
        gbc.gridy++;
        panel.add(getTxtYear(), gbc);

        final DefaultComboBoxModel<FactionDisplay> factionModel = new DefaultComboBoxModel<>();
        factionModel.addAll(FactionDisplay.getSortedValidFactionDisplays(Factions.getInstance().getFactions(),
                (getPerson() == null) ? getGUI().getCampaign().getLocalDate() : getPerson().getBirthday()));
        setComboRATFaction(new MMComboBox<>("comboRATFaction", factionModel));
        getComboRATFaction().setSelectedIndex(0);
        gbc.gridx++;
        panel.add(getComboRATFaction(), gbc);

        setComboQuality(new MMComboBox<>("comboQuality", QUALITY_NAMES));
        gbc.gridx++;
        panel.add(getComboQuality(), gbc);

        DefaultComboBoxModel<String> unitTypeModel = new DefaultComboBoxModel<>();
        for (int ut = 0; ut < UnitType.SIZE; ut++) {
            if (getGUI().getCampaign().getUnitGenerator().isSupportedUnitType(ut)) {
                unitTypeModel.addElement(UnitType.getTypeName(ut));
            }
        }
        setComboUnitType(new MMComboBox<>("comboUnitType", unitTypeModel));
        getComboUnitType().addItemListener(ev -> {
            final int unitType = getComboUnitType().getSelectedIndex();
            getComboUnitWeight().setEnabled((unitType == UnitType.MEK) || (unitType == UnitType.TANK)
                    || (unitType == UnitType.AERO));
        });
        gbc.gridx++;
        panel.add(getComboUnitType(), gbc);

        setComboUnitWeight(new MMComboBox<>("comboUnitWeight", WEIGHT_NAMES));
        gbc.gridx++;
        panel.add(getComboUnitWeight(), gbc);

        setLblUnitPicked(new JLabel("-"));
        getLblUnitPicked().setName("lblUnitPicked");
        getLblUnitPicked().setCursor(Cursor.getPredefinedCursor(Cursor.HAND_CURSOR));
        getLblUnitPicked().addMouseListener(new MouseAdapter() {
            @Override
            public void mouseClicked(final MouseEvent evt) {
                if (getLastRolledUnit() != null) {
                    new EntityReadoutDialog(getFrame(), isModal(), getLastRolledUnit()).setVisible(true);
                }
            }
        });
        gbc.gridx = 0;
        gbc.gridy++;
        gbc.gridwidth = maxGridX - (getGUI().getCampaign().isGM() ? 2 : 1);
        panel.add(getLblUnitPicked(), gbc);

        final JButton btnRollRAT = new MMButton("btnRollRAT", resources, "btnRollRAT.text",
                "btnRollRAT.toolTipText", evt -> setLastRolledUnit(performRATRoll()));
        gbc.gridx = getGUI().getCampaign().isGM() ? maxGridX - 1 : maxGridX;
        gbc.gridwidth = 1;
        panel.add(btnRollRAT, gbc);

        if (getGUI().getCampaign().isGM()) {
            final JButton btnAddUnit = new MMButton("btnAddUnit", resources, "btnAddUnit.text",
                    "btnAddUnit.toolTipText", evt -> addRATRolledUnit());
            gbc.gridx++;
            panel.add(btnAddUnit, gbc);
        }

        return panel;
    }
    //endregion General Tab

    //region Names Tab
    private JScrollPane createNamesTab() {
        // Create Panel Components
        final JPanel namePanel = createNamePanel();

        final JPanel callsignPanel = createCallsignPanel();

        final JPanel bloodnamePanel = createBloodnamePanel();

        // Layout the Panel
        final JPanel panel = new JScrollablePanel();
        panel.setName("namesTab");
        final GroupLayout layout = new GroupLayout(panel);
        panel.setLayout(layout);

        layout.setAutoCreateGaps(true);
        layout.setAutoCreateContainerGaps(true);

        layout.setVerticalGroup(
                layout.createSequentialGroup()
                        .addComponent(namePanel)
                        .addComponent(callsignPanel)
                        .addComponent(bloodnamePanel)
        );

        layout.setHorizontalGroup(
                layout.createParallelGroup(GroupLayout.Alignment.LEADING)
                        .addComponent(namePanel)
                        .addComponent(callsignPanel)
                        .addComponent(bloodnamePanel)
        );

        return new JScrollPane(panel);
    }

    private JPanel createNamePanel() {
        // Create the Panel
        final JPanel panel = new JPanel(new GridBagLayout());
        panel.setBorder(BorderFactory.createTitledBorder(resources.getString("namePanel.title")));
        panel.setName("namePanel");

        // Create the Constraints
        final GridBagConstraints gbc = new GridBagConstraints();
        gbc.gridx = 0;
        gbc.gridy = 0;
        gbc.anchor = GridBagConstraints.NORTHWEST;
        gbc.fill = GridBagConstraints.HORIZONTAL;
        gbc.insets = new Insets(0, 3, 0, 3);

        final int maxGridX;

        // Create the Components and Layout
        final JLabel lblGender = new JLabel(resources.getString("Gender.text"));
        lblGender.setName("lblGender");
        panel.add(lblGender, gbc);

        final JLabel lblOriginFaction = new JLabel(resources.getString("lblOriginFaction.text"));
        lblOriginFaction.setName("lblOriginFaction");
        gbc.gridx++;
        panel.add(lblOriginFaction, gbc);

        final JLabel lblHistoricalEthnicity = new JLabel(resources.getString("lblHistoricalEthnicity.text"));
        lblHistoricalEthnicity.setName("lblHistoricalEthnicity");
        gbc.gridx++;
        panel.add(lblHistoricalEthnicity, gbc);

        final JLabel lblClanner = new JLabel(resources.getString("lblClanner.text"));
        lblClanner.setName("lblClanner");
        gbc.gridx++;
        panel.add(lblClanner, gbc);

        maxGridX = gbc.gridx;

        final DefaultComboBoxModel<Gender> genderModel = new DefaultComboBoxModel<>();
        genderModel.addAll(Gender.getExternalOptions());
        setComboGender(new MMComboBox<>("comboGender", genderModel));
        getComboGender().setSelectedIndex(0);
        gbc.gridx = 0;
        gbc.gridy++;
        panel.add(getComboGender(), gbc);

        final DefaultComboBoxModel<FactionDisplay> factionModel = new DefaultComboBoxModel<>();
        factionModel.addAll(FactionDisplay.getSortedValidFactionDisplays(Factions.getInstance().getFactions(),
                (getPerson() == null) ? getGUI().getCampaign().getLocalDate() : getPerson().getBirthday()));
        setComboNameGeneratorFaction(new MMComboBox<>("comboRATFaction", factionModel));
        getComboNameGeneratorFaction().setSelectedIndex(0);
        gbc.gridx++;
        panel.add(getComboNameGeneratorFaction(), gbc);

        final DefaultComboBoxModel<String> historicalEthnicityModel = new DefaultComboBoxModel<>();
        historicalEthnicityModel.addElement(resources.getString("factionWeighted.text"));
        for (final String historicalEthnicity : RandomNameGenerator.getInstance().getHistoricalEthnicity().values()) {
            historicalEthnicityModel.addElement(historicalEthnicity);
        }
        setComboEthnicCode(new MMComboBox<>("comboEthnicCode", historicalEthnicityModel));
        getComboEthnicCode().setSelectedIndex(0);
        getComboEthnicCode().addActionListener(evt -> getComboNameGeneratorFaction().setEnabled(getComboEthnicCode().getSelectedIndex() == 0));
        gbc.gridx++;
        panel.add(getComboEthnicCode(), gbc);

        setChkClanner(new JCheckBox());
        getChkClanner().setName("clannerPicker");
        getChkClanner().getAccessibleContext().setAccessibleName(resources.getString("lblClanner.text"));
        gbc.gridx++;
        panel.add(getChkClanner(), gbc);

        gbc.gridx = 0;
        gbc.gridy++;

        if (getPerson() != null) {
            final JLabel lblCurrentName = new JLabel(resources.getString("lblCurrentName.text"));
            lblCurrentName.setName("lblCurrentName");
            panel.add(lblCurrentName, gbc);

            setLblCurrentName(new JLabel("-"));
            getLblCurrentName().setName("lblCurrentName");
            gbc.gridx++;
            panel.add(getLblCurrentName(), gbc);

            // Some minor adjustments we need to do within the if statement
            lblCurrentName.setLabelFor(getLblCurrentName());
            gbc.gridx++;
        }

        final JLabel lblNameGenerated = new JLabel(resources.getString((getPerson() == null)
                ? "lblNamesGenerated.text" : "lblNameGenerated.text"));
        lblNameGenerated.setName((getPerson() == null) ? "lblNamesGenerated" : "lblNameGenerated");
        panel.add(lblNameGenerated, gbc);

        setTxtNamesGenerated(new JTextArea("-"));
        getTxtNamesGenerated().setName((getPerson() == null) ? "txtNamesGenerated" : "txtNameGenerated");
        gbc.gridx++;
        panel.add(getTxtNamesGenerated(), gbc);

        if (getPerson() == null) {
            setSpnNameNumber(new JSpinner(new SpinnerNumberModel(1, 1, 10, 1)));
            getSpnNameNumber().setName("spnNameNumber");
            gbc.gridx = maxGridX - 1;
            panel.add(getSpnNameNumber(), gbc);

            final JButton btnGenerateNames = new MMButton("btnGenerateNames", resources,
                    "btnGenerateNames.text", "btnGenerateNames.toolTipText", evt -> generateNames());
            gbc.gridx++;
            panel.add(btnGenerateNames, gbc);
        } else {
            final JButton btnAssignName = new MMButton("btnAssignName", resources,
                    "btnAssignName.text", "btnAssignName.toolTipText", evt -> assignName());
            gbc.gridx = maxGridX - 1;
            gbc.gridy++;
            panel.add(btnAssignName, gbc);

            final JButton btnGenerateName = new MMButton("btnGenerateName", resources,
                    "btnGenerateName.text", "btnGenerateName.toolTipText", evt -> generateName());
            gbc.gridx++;
            panel.add(btnGenerateName, gbc);
        }

        // Programmatically Assign Accessibility Labels
        lblGender.setLabelFor(getComboGender());
        lblOriginFaction.setLabelFor(getComboNameGeneratorFaction());
        lblHistoricalEthnicity.setLabelFor(getComboEthnicCode());
        lblClanner.setLabelFor(getChkClanner());
        lblNameGenerated.setLabelFor(getTxtNamesGenerated());

        return panel;
    }

    private JPanel createCallsignPanel() {
        // Create the Panel
        final JPanel panel = new JPanel(new GridBagLayout());
        panel.setBorder(BorderFactory.createTitledBorder(resources.getString("callsignPanel.title")));
        panel.setName("callsignPanel");

        // Create the Constraints
        final GridBagConstraints gbc = new GridBagConstraints();
        gbc.gridx = 0;
        gbc.gridy = 0;
        gbc.anchor = GridBagConstraints.NORTHWEST;
        gbc.fill = GridBagConstraints.HORIZONTAL;
        gbc.insets = new Insets(0, 3, 0, 3);

        final int maxGridX;

        // Create the Components and Layout
        if (getPerson() != null) {
            final JLabel lblCurrentCallsign = new JLabel(resources.getString("lblCurrentCallsign.text"));
            lblCurrentCallsign.setName("lblCurrentCallsign");
            panel.add(lblCurrentCallsign, gbc);

            setLblCurrentCallsign(new JLabel("-"));
            getLblCurrentCallsign().setName("lblCurrentCallsign");
            gbc.gridx++;
            panel.add(getLblCurrentCallsign(), gbc);

            // Some minor adjustments we need to do within the if statement
            lblCurrentCallsign.setLabelFor(getLblCurrentCallsign());
            gbc.gridx++;
        }

        final JLabel lblCallsignGenerated = new JLabel(resources.getString((getPerson() == null)
                ? "lblCallsignsGenerated.text" : "lblCallsignGenerated.text"));
        lblCallsignGenerated.setName((getPerson() == null) ? "lblCallsignsGenerated" : "lblCallsignGenerated");
        panel.add(lblCallsignGenerated, gbc);

        setTxtCallsignsGenerated(new JTextArea("-"));
        getTxtCallsignsGenerated().setName((getPerson() == null) ? "txtCallsignsGenerated" : "txtCallsignGenerated");
        gbc.gridx++;
        panel.add(getTxtCallsignsGenerated(), gbc);

        maxGridX = gbc.gridx;

        if (getPerson() == null) {
            setSpnCallsignNumber(new JSpinner(new SpinnerNumberModel(1, 1, 10, 1)));
            getSpnCallsignNumber().setName("spnCallsignNumber");
            gbc.gridx++;
            panel.add(getSpnCallsignNumber(), gbc);

            final JButton btnGenerateCallsigns = new MMButton("btnGenerateCallsigns", resources,
                    "btnGenerateCallsigns.text", "btnGenerateCallsigns.toolTipText", evt -> generateCallsigns());
            gbc.gridx++;
            panel.add(btnGenerateCallsigns, gbc);
        } else {
            final JButton btnAssignCallsign = new MMButton("btnAssignCallsign", resources,
                    "btnAssignCallsign.text", "btnAssignCallsign.toolTipText", evt -> assignCallsign());
            gbc.gridx = maxGridX - 1;
            gbc.gridy++;
            panel.add(btnAssignCallsign, gbc);

            final JButton btnGenerateCallsign = new MMButton("btnGenerateCallsign", resources,
                    "btnGenerateCallsign.text", "btnGenerateCallsign.toolTipText", evt -> generateCallsign());
            gbc.gridx++;
            panel.add(btnGenerateCallsign, gbc);
        }

        // Programmatically Assign Accessibility Labels
        lblCallsignGenerated.setLabelFor(getTxtCallsignsGenerated());

        return panel;
    }

    private JPanel createBloodnamePanel() {
        // Create the Panel
        final JPanel panel = new JPanel(new GridBagLayout());
        panel.setBorder(BorderFactory.createTitledBorder(resources.getString("bloodnamePanel.title")));
        panel.setName("bloodnamePanel");

        // Create the Constraints
        final GridBagConstraints gbc = new GridBagConstraints();
        gbc.gridx = 0;
        gbc.gridy = 0;
        gbc.anchor = GridBagConstraints.NORTHWEST;
        gbc.fill = GridBagConstraints.BOTH;
        gbc.insets = new Insets(0, 3, 0, 3);

        final int maxGridX;

        // Create the Components and Layout
        final JLabel lblOriginClan = new JLabel(resources.getString("Clan.text"));
        lblOriginClan.setName("lblOriginClan");
        panel.add(lblOriginClan, gbc);

        final JLabel lblYear = new JLabel(resources.getString("Year.text"));
        lblYear.setName("lblYear");
        gbc.gridx++;
        panel.add(lblYear, gbc);

        final JLabel lblPhenotype = new JLabel(resources.getString("Phenotype.text"));
        lblPhenotype.setName("lblPhenotype");
        gbc.gridx++;
        panel.add(lblPhenotype, gbc);

        final DefaultComboBoxModel<ClanDisplay> originClanModel = new DefaultComboBoxModel<>();
        originClanModel.addAll(ClanDisplay.getSortedClanDisplays(Clan.getClans(),
                getGUI().getCampaign().getLocalDate()));
        setComboOriginClan(new MMComboBox<>("comboOriginClan", originClanModel));
        getComboOriginClan().setSelectedIndex(0);
        getComboOriginClan().addActionListener(evt -> validateBloodnameInput());
        gbc.gridx = 0;
        gbc.gridy++;
        panel.add(getComboOriginClan(), gbc);

        setComboBloodnameEra(new MMComboBox<>("comboBloodnameEra", BLOODNAME_ERAS));
        getComboBloodnameEra().setSelectedIndex(0);
        getComboBloodnameEra().addActionListener(evt -> validateBloodnameInput());
        gbc.gridx++;
        panel.add(getComboBloodnameEra(), gbc);

        final DefaultComboBoxModel<Phenotype> phenotypeModel = new DefaultComboBoxModel<>();
        phenotypeModel.addElement(Phenotype.GENERAL);
        for (final Phenotype phenotype : Phenotype.getExternalPhenotypes()) {
            phenotypeModel.addElement(phenotype);
        }
        setComboPhenotype(new MMComboBox<>("comboPhenotype", phenotypeModel));
        getComboPhenotype().setSelectedItem(Phenotype.GENERAL);
        getComboPhenotype().setRenderer(new DefaultListCellRenderer() {
            @Override
            public Component getListCellRendererComponent(final JList<?> list, final Object value,
                                                          final int index, final boolean isSelected,
                                                          final boolean cellHasFocus) {
                super.getListCellRendererComponent(list, value, index, isSelected, cellHasFocus);
                setText((value == null) ? ""
                        : ((value instanceof Phenotype) ? ((Phenotype) value).getGroupingName() : "ERROR"));
                return this;
            }
        });
        getComboPhenotype().addActionListener(evt -> validateBloodnameInput());
        gbc.gridx++;
        panel.add(getComboPhenotype(), gbc);

        gbc.gridx = 0;
        gbc.gridy++;

        if (getPerson() != null) {
            final JLabel lblCurrentBloodname = new JLabel(resources.getString("lblCurrentBloodname.text"));
            lblCurrentBloodname.setName("lblCurrentBloodname");
            panel.add(lblCurrentBloodname, gbc);

            setLblCurrentBloodname(new JLabel("-"));
            getLblCurrentBloodname().setName("lblCurrentBloodname");
            gbc.gridx++;
            panel.add(getLblCurrentBloodname(), gbc);

            // Some minor adjustments we need to do within the if statement
            lblCurrentBloodname.setLabelFor(getLblCurrentBloodname());
            gbc.gridx++;
        }

        final JLabel lblBloodnameGenerated = new JLabel(resources.getString("lblBloodnameGenerated.text"));
        lblBloodnameGenerated.setName("lblBloodnameGenerated");
        panel.add(lblBloodnameGenerated, gbc);

        setLblBloodnameGenerated(new JLabel("-"));
        getLblBloodnameGenerated().setName("lblBloodnameGenerated");
        gbc.gridx++;
        panel.add(getLblBloodnameGenerated(), gbc);

        final JLabel lblOriginClanGenerated = new JLabel(resources.getString("lblOriginClanGenerated.text"));
        lblOriginClanGenerated.setName("lblOriginClanGenerated");
        gbc.gridx = 0;
        gbc.gridy++;
        panel.add(lblOriginClanGenerated, gbc);

        setLblOriginClanGenerated(new JLabel("-"));
        getLblOriginClanGenerated().setName("lblOriginClanGenerated");
        gbc.gridx++;
        panel.add(getLblOriginClanGenerated(), gbc);

        final JLabel lblPhenotypeGenerated = new JLabel(resources.getString("lblPhenotypeGenerated.text"));
        lblPhenotypeGenerated.setName("lblPhenotypeGenerated");
        gbc.gridx++;
        panel.add(lblPhenotypeGenerated, gbc);

        setLblPhenotypeGenerated(new JLabel("-"));
        getLblPhenotypeGenerated().setName("lblPhenotypeGenerated");
        gbc.gridx++;
        panel.add(getLblPhenotypeGenerated(), gbc);

        maxGridX = gbc.gridx;

        setLblBloodnameWarning(new JLabel(""));
        getLblBloodnameWarning().setName("lblBloodnameWarning");
        gbc.gridx = 0;
        gbc.gridy++;
        gbc.gridwidth = maxGridX - ((getPerson() == null) ? 1 : 2);
        panel.add(getLblBloodnameWarning(), gbc);

        final JButton btnGenerateBloodname = new MMButton("btnGenerateBloodname", resources,
                "btnGenerateBloodname.text", "btnGenerateBloodname.toolTipText", evt -> generateBloodname());
        gbc.gridx = maxGridX - ((getPerson() == null) ? 0 : 1);
        gbc.gridwidth = 1;
        panel.add(btnGenerateBloodname, gbc);

        if (getPerson() != null) {
            final JButton btnAssignBloodname = new MMButton("btnAssignBloodname", resources,
                    "btnAssignBloodname.text", "btnAssignBloodname.toolTipText", evt -> assignBloodname());
            gbc.gridx++;
            panel.add(btnAssignBloodname, gbc);
        }

        // Programmatically Assign Accessibility Labels
        lblOriginClan.setLabelFor(getComboOriginClan());
        lblYear.setLabelFor(getComboBloodnameEra());
        lblPhenotype.setLabelFor(getComboPhenotype());
        lblBloodnameGenerated.setLabelFor(getLblBloodnameGenerated());
        lblOriginClanGenerated.setLabelFor(getLblOriginClanGenerated());
        lblPhenotypeGenerated.setLabelFor(getLblPhenotypeGenerated());

        return panel;
    }
    //endregion Names Tab

<<<<<<< HEAD
    //region Layered Force Icon Tab
    private JPanel createLayeredForceIconTab() {
        return new LayeredForceIconCreationPanel(getFrame(), null, true);
    }
    //endregion Layered Force Icon Tab
=======
    //region Personnel Module Tab
    private JScrollPane createPersonnelModuleTab() {
        // Create Panel Components
        final JPanel procreationPanel = createProcreationPanel();

        // Layout the Panel
        final JPanel panel = new JScrollablePanel();
        panel.setName("personnelModuleTab");
        final GroupLayout layout = new GroupLayout(panel);
        panel.setLayout(layout);

        layout.setAutoCreateGaps(true);
        layout.setAutoCreateContainerGaps(true);

        layout.setVerticalGroup(
                layout.createSequentialGroup()
                        .addComponent(procreationPanel)
        );

        layout.setHorizontalGroup(
                layout.createParallelGroup(GroupLayout.Alignment.LEADING)
                        .addComponent(procreationPanel)
        );

        return new JScrollPane(panel);
    }

    private JPanel createProcreationPanel() {
        // Create the Panel
        final JPanel panel = new JPanel(new GridBagLayout());
        panel.setBorder(BorderFactory.createTitledBorder(resources.getString("procreationPanel.title")));
        panel.setName("procreationPanel");

        // Create the Constraints
        final GridBagConstraints gbc = new GridBagConstraints();
        gbc.gridx = 0;
        gbc.gridy = 0;
        gbc.anchor = GridBagConstraints.NORTHWEST;
        gbc.fill = GridBagConstraints.HORIZONTAL;
        gbc.insets = new Insets(0, 3, 0, 3);

        final int maxGridX;

        // Create the Components and Layout
        if (getPerson() != null) {
            final JLabel lblEligible = new JLabel(resources.getString("Eligible.text"));
            lblEligible.setName("lblEligible");
            panel.add(lblEligible, gbc);

            final JLabel lblEligibility = new JLabel(resources.getString("True.text"));
            lblEligibility.setName("lblEligibility");
            gbc.gridx++;
            panel.add(lblEligibility, gbc);

            setChkProcreationEligibilityType(new JCheckBox(resources.getString("chkProcreationEligibilityType.text")));
            getChkProcreationEligibilityType().setToolTipText(resources.getString("chkProcreationEligibilityType.toolTipText"));
            getChkProcreationEligibilityType().setName("chkProcreationEligibilityType");
            getChkProcreationEligibilityType().addActionListener(evt -> {
                final String reason = getGUI().getCampaign().getProcreation().canProcreate(
                        getGUI().getCampaign().getLocalDate(), getPerson(),
                        getChkProcreationEligibilityType().isSelected());
                lblEligibility.setText(resources.getString((reason == null) ? "True.text" : "False.text"));
                lblEligibility.setToolTipText(reason);
            });
            gbc.gridx++;
            panel.add(getChkProcreationEligibilityType(), gbc);

            // Male Personnel are invalid after this point
            if (getPerson().getGender().isMale()) {
                return panel;
            }
        }

        final JPanel procreationSimulationPanel = new JPanel();
        procreationSimulationPanel.setBorder(BorderFactory.createTitledBorder(resources.getString("procreationSimulationPanel.title")));
        procreationSimulationPanel.setToolTipText(resources.getString("procreationSimulationPanel.toolTipText"));
        procreationSimulationPanel.setName("procreationSimulationPanel");


        return panel;
    }
    //endregion Personnel Module Tab
>>>>>>> 6370300e

    @Override
    protected void setCustomPreferences(final PreferencesNode preferences) {
        super.setCustomPreferences(preferences);
        preferences.manage(new JTabbedPanePreference(getTabbedPane()));
        preferences.manage(new JIntNumberSpinnerPreference(getSpnDiceCount()));
        preferences.manage(new JIntNumberSpinnerPreference(getSpnDiceNumber()));
        preferences.manage(new JIntNumberSpinnerPreference(getSpnDiceSides()));

        preferences.manage(new JComboBoxPreference(getComboRATFaction()));
        preferences.manage(new JTextFieldPreference(getTxtYear()));
        preferences.manage(new JComboBoxPreference(getComboQuality()));
        preferences.manage(new JComboBoxPreference(getComboUnitType()));
        preferences.manage(new JComboBoxPreference(getComboUnitWeight()));

        if (getSpnNameNumber() != null) {
            preferences.manage(new JIntNumberSpinnerPreference(getSpnNameNumber()));
        }

        if (getSpnCallsignNumber() != null) {
            preferences.manage(new JIntNumberSpinnerPreference(getSpnCallsignNumber()));
        }
    }

    private void setValuesFromPerson() {
        if (getPerson() == null) {
            return;
        }

        setTitle(getTitle() + " - " + getPerson().getFullTitle());

        // Current Name is the Person's full name
        getLblCurrentName().setText(getPerson().getFullName());

        // Gender is set based on the person's gender
        getComboGender().setSelectedItem(getPerson().getGender().isExternal() ? getPerson().getGender()
                : getPerson().getGender().getExternalVariant());

        // Current Callsign is set if applicable
        if (!StringUtil.isNullOrEmpty(getPerson().getCallsign())) {
            getLblCurrentCallsign().setText(getPerson().getCallsign());
        }

        // We set the clanner value based on whether or not the person is a clanner
        getChkClanner().setSelected(getPerson().isClanner());

        // Now we figure out the person's origin faction
        final FactionDisplay faction = new FactionDisplay(getPerson().getOriginFaction(), getPerson().getBirthday());
        getComboRATFaction().setSelectedItem(faction);
        getComboNameGeneratorFaction().setSelectedItem(faction);

        // Finally, we determine the default unit type
        for (int i = 0; i < getComboUnitType().getModel().getSize(); i++) {
            if (doesPersonPrimarilyDriveUnitType(UnitType.determineUnitTypeCode(getComboUnitType().getItemAt(i)))) {
                getComboUnitType().setSelectedIndex(i);
                break;
            }
        }

        if (!StringUtil.isNullOrEmpty(getPerson().getBloodname())) {
            getLblCurrentBloodname().setText(getPerson().getBloodname());
        }

        int year = getGUI().getCampaign().getGameYear();
        for (int i = BLOODNAME_ERAS.length - 1; i >= 0; i--) {
            if (BLOODNAME_ERAS[i] <= year) {
                getComboBloodnameEra().setSelectedIndex(i);
                break;
            }
        }

        final Clan clan = Clan.getClan((getGUI().getCampaign().getFaction().isClan()
                ? getGUI().getCampaign().getFaction() : getPerson().getOriginFaction()).getShortName());
        if (clan != null) {
            getComboOriginClan().setSelectedItem(new ClanDisplay(clan, getGUI().getCampaign().getLocalDate()));
        }

        getComboPhenotype().setSelectedItem(getPerson().getPhenotype());
    }

    /**
     * Determine if a person's primary role supports operating a
     * given unit type.
     */
    private boolean doesPersonPrimarilyDriveUnitType(final int unitType) {
        switch (unitType) {
            case UnitType.AERO:
                return getPerson().getPrimaryRole().isAerospacePilot();
            case UnitType.BATTLE_ARMOR:
                return getPerson().getPrimaryRole().isBattleArmour();
            case UnitType.CONV_FIGHTER:
                return getPerson().getPrimaryRole().isConventionalAircraftPilot()
                        || getPerson().getPrimaryRole().isAerospacePilot();
            case UnitType.DROPSHIP:
            case UnitType.JUMPSHIP:
            case UnitType.SMALL_CRAFT:
            case UnitType.WARSHIP:
                return getPerson().getPrimaryRole().isVesselPilot();
            case UnitType.INFANTRY:
                return getPerson().getPrimaryRole().isSoldier();
            case UnitType.MEK:
                return getPerson().getPrimaryRole().isMechWarrior();
            case UnitType.NAVAL:
                return getPerson().getPrimaryRole().isNavalVehicleDriver();
            case UnitType.PROTOMEK:
                return getPerson().getPrimaryRole().isProtoMechPilot();
            case UnitType.TANK:
                return getPerson().getPrimaryRole().isGroundVehicleDriver();
            case UnitType.VTOL:
                return getPerson().getPrimaryRole().isVTOLPilot();
            default:
                return false;
        }
    }
    //endregion Initialization

    //region ActionEvent Handlers
    public void performDiceRoll() {
        final List<Integer> individualDice = Compute.individualRolls((Integer) getSpnDiceCount().getValue(),
                (Integer) getSpnDiceNumber().getValue(), (Integer) getSpnDiceSides().getValue());
        getLblTotalDiceResult().setText(String.format(resources.getString("lblTotalDiceResult.text"), individualDice.get(0)));

        final StringBuilder sb = new StringBuilder();
        for (int i = 1; i < individualDice.size() - 1; i++) {
            sb.append(individualDice.get(i)).append(", ");
        }
        sb.append(individualDice.get(individualDice.size() - 1));

        getTxtIndividualDiceResults().setText((sb.length() > 0) ? sb.toString() : "-");
    }

    private @Nullable Entity performRATRoll() {
        final int targetYear;
        try {
            targetYear = Integer.parseInt(getTxtYear().getText());
        } catch (Exception ignored) {
            getLblUnitPicked().setText(Messages.getString("yearParsingFailure.error"));
            return null;
        }

        final Predicate<MechSummary> predicate = summary ->
                (!getGUI().getCampaign().getCampaignOptions().limitByYear() || (targetYear > summary.getYear()))
                        && (!summary.isClan() || getGUI().getCampaign().getCampaignOptions().allowClanPurchases())
                        && (summary.isClan() || getGUI().getCampaign().getCampaignOptions().allowISPurchases());
        final int unitType = UnitType.determineUnitTypeCode(getComboUnitType().getSelectedItem());
        final int unitWeight = getComboUnitWeight().isEnabled()
                ? getComboUnitWeight().getSelectedIndex() + EntityWeightClass.WEIGHT_LIGHT
                : AtBDynamicScenarioFactory.UNIT_WEIGHT_UNSPECIFIED;
        final MechSummary summary = getGUI().getCampaign().getUnitGenerator()
                .generate(Objects.requireNonNull(getComboRATFaction().getSelectedItem()).getFaction().getShortName(),
                        unitType, unitWeight, targetYear, getComboQuality().getSelectedIndex(), predicate);

        if (summary == null) {
            getLblUnitPicked().setText(Messages.getString("noValidUnit.error"));
            return null;
        }

        try {
            final Entity entity = new MechFileParser(summary.getSourceFile(), summary.getEntryName()).getEntity();
            getLblUnitPicked().setText(String.format("<html><a href='ENTITY'>%s</html>", summary.getName()));
            return entity;
        } catch (Exception e) {
            final String message = String.format(Messages.getString("entityLoadFailure.error"),
                    summary.getName(), summary.getSourceFile());
            MekHQ.getLogger().error(message, e);
            getLblUnitPicked().setText(message);
            return null;
        }
    }

    private void addRATRolledUnit() {
        if (getLastRolledUnit() == null) {
            setLastRolledUnit(performRATRoll());
        }

        if (getLastRolledUnit() != null) {
            final Unit unit = getGUI().getCampaign().addNewUnit(getLastRolledUnit(), false, 0);
            if ((getPerson() != null) && (getPerson().getUnit() == null)) {
                unit.addPilotOrSoldier(getPerson());
                getPerson().setOriginalUnit(unit);
            }
            setLastRolledUnit(null);
        }
    }

    private void generateName() {
        final String[] name = generateIndividualName();
        getTxtNamesGenerated().setText((name[0] + " " + name[1]).trim());
        setLastGeneratedName(name);
    }

    private void generateNames() {
        final StringJoiner sj = new StringJoiner("\n");
        for (int i = 0; i < (Integer) getSpnNameNumber().getValue(); i++) {
            final String[] name = generateIndividualName();
            sj.add((name[0] + " " + name[1]).trim());
        }
        getTxtNamesGenerated().setText(sj.toString());
    }

    private String[] generateIndividualName() {
        final int ethnicCode = getComboEthnicCode().getSelectedIndex();
        final String[] name;

        if (ethnicCode == 0) {
            name = RandomNameGenerator.getInstance().generateGivenNameSurnameSplit(
                    getComboGender().getSelectedItem(), getChkClanner().isSelected(),
                    (Objects.requireNonNull(getComboNameGeneratorFaction().getSelectedItem()))
                            .getFaction().getShortName());
        } else {
            name = RandomNameGenerator.getInstance().generateGivenNameSurnameSplitWithEthnicCode(
                    getComboGender().getSelectedItem(), getChkClanner().isSelected(), ethnicCode);
        }
        return name;
    }

    private void assignName() {
        if (getLastGeneratedName() == null) {
            generateName();
        }

        if (getLastGeneratedName() != null) {
            getLblCurrentName().setText((getLastGeneratedName()[0] + " " + getLastGeneratedName()[1]).trim());
            getPerson().setGivenName(getLastGeneratedName()[0]);
            getPerson().setSurname(getLastGeneratedName()[1]);
            MekHQ.triggerEvent(new PersonChangedEvent(getPerson()));
        }
    }

    private void generateCallsign() {
        getTxtCallsignsGenerated().setText(RandomCallsignGenerator.getInstance().generate());
        setLastGeneratedCallsign(getTxtCallsignsGenerated().getText());
    }

    private void generateCallsigns() {
        final StringJoiner sj = new StringJoiner("\n");
        for (int i = 0; i < (Integer) getSpnCallsignNumber().getValue(); i++) {
            sj.add(RandomCallsignGenerator.getInstance().generate());
        }
        getTxtCallsignsGenerated().setText(sj.toString());
    }

    private void assignCallsign() {
        if (getLastGeneratedCallsign() == null) {
            generateCallsign();
        }

        if (getLastGeneratedCallsign() != null) {
            getLblCurrentCallsign().setText(getLastGeneratedCallsign());
            getPerson().setCallsign(getLastGeneratedCallsign());
            MekHQ.triggerEvent(new PersonChangedEvent(getPerson()));
        }
    }

    private void generateBloodname() {
        final Bloodname bloodname = Bloodname.randomBloodname(getOriginClan(),
                getSelectedPhenotype(), getBloodnameYear());
        if (bloodname != null) {
            getLblBloodnameGenerated().setText(bloodname.getName() + " (" + bloodname.getFounder() + ")");
            getLblOriginClanGenerated().setText(bloodname.getOriginClan().getFullName(getBloodnameYear()));
            getLblPhenotypeGenerated().setText(bloodname.getPhenotype().getGroupingName());
            setLastGeneratedBloodname(bloodname.getName());
        }
    }

    private void assignBloodname() {
        if (getLastGeneratedBloodname() == null) {
            generateBloodname();
        }

        if (getLastGeneratedBloodname() != null) {
            getLblCurrentBloodname().setText(getLastGeneratedBloodname());
            getPerson().setBloodname(getLastGeneratedBloodname());
            MekHQ.triggerEvent(new PersonChangedEvent(getPerson()));
        }
    }

    private void validateBloodnameInput() {
        setOriginClan((getComboOriginClan().getSelectedItem() == null) ? null
                : getComboOriginClan().getSelectedItem().getClan());
        setBloodnameYear(BLOODNAME_ERAS[getComboBloodnameEra().getSelectedIndex()]);
        setSelectedPhenotype(getComboPhenotype().getSelectedItem());

        if ((getOriginClan() == null) || (getSelectedPhenotype() == null)
                || (getSelectedPhenotype() == Phenotype.NONE)) {
            return;
        }

        String txt = "<html>";

        if (getBloodnameYear() < getOriginClan().getStartDate()) {
            for (int era : BLOODNAME_ERAS) {
                if (era >= getOriginClan().getStartDate()) {
                    setBloodnameYear(era);
                    txt += "<div>" + getOriginClan().getFullName(getBloodnameYear()) + " formed in "
                            + getOriginClan().getStartDate() + ". Using " + getBloodnameYear() + ".</div>";
                    break;
                }
            }

            if (getBloodnameYear() < getOriginClan().getStartDate()) {
                setBloodnameYear(getOriginClan().getStartDate());
            }
        } else if (getBloodnameYear() > getOriginClan().getEndDate()) {
            for (int i = BLOODNAME_ERAS.length - 1; i >= 0; i--) {
                if (BLOODNAME_ERAS[i] <= getOriginClan().getEndDate()) {
                    setBloodnameYear(BLOODNAME_ERAS[i]);
                    txt += "<div>" + getOriginClan().getFullName(getBloodnameYear()) + " ceased to existed in "
                            + getOriginClan().getEndDate() + ". Using " + getBloodnameYear() + ".</div>";
                    break;
                }
            }

            if (getBloodnameYear() > getOriginClan().getEndDate()) {
                setBloodnameYear(getOriginClan().getEndDate());
            }
        }

        if ((getSelectedPhenotype() == Phenotype.PROTOMECH) && (getBloodnameYear() < 3060)) {
            txt += "<div>ProtoMechs did not exist in " + getBloodnameYear() + ". Using Aerospace.</div>";
            setSelectedPhenotype(Phenotype.AEROSPACE);
        } else if ((getSelectedPhenotype() == Phenotype.NAVAL) && (!"CSR".equals(getOriginClan().getGenerationCode()))) {
            txt += "<div>The Naval phenotype is unique to Clan Snow Raven. Using General.</div>";
            setSelectedPhenotype(Phenotype.GENERAL);
        } else if ((getSelectedPhenotype() == Phenotype.VEHICLE) && (!"CHH".equals(getOriginClan().getGenerationCode()))) {
            txt += "<div>The vehicle phenotype is unique to Clan Hell's Horses. Using General.</div>";
            setSelectedPhenotype(Phenotype.GENERAL);
        } else if ((getSelectedPhenotype() == Phenotype.VEHICLE) && (getBloodnameYear() < 3100)) {
            txt += "<div>The vehicle phenotype began development in the 32nd century. Using 3100.</div>";
            setBloodnameYear(3100);
        }
        txt += "</html>";

        getLblBloodnameWarning().setText(txt);
    }
    //endregion ActionEvent Handlers
}<|MERGE_RESOLUTION|>--- conflicted
+++ resolved
@@ -1098,13 +1098,6 @@
     }
     //endregion Names Tab
 
-<<<<<<< HEAD
-    //region Layered Force Icon Tab
-    private JPanel createLayeredForceIconTab() {
-        return new LayeredForceIconCreationPanel(getFrame(), null, true);
-    }
-    //endregion Layered Force Icon Tab
-=======
     //region Personnel Module Tab
     private JScrollPane createPersonnelModuleTab() {
         // Create Panel Components
@@ -1187,7 +1180,12 @@
         return panel;
     }
     //endregion Personnel Module Tab
->>>>>>> 6370300e
+
+    //region Layered Force Icon Tab
+    private JPanel createLayeredForceIconTab() {
+        return new LayeredForceIconCreationPanel(getFrame(), null, true);
+    }
+    //endregion Layered Force Icon Tab
 
     @Override
     protected void setCustomPreferences(final PreferencesNode preferences) {
