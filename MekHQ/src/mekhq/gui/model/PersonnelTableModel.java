--- conflicted
+++ resolved
@@ -111,326 +111,6 @@
             return column.getCellValue(getCampaign(), personnelMarket, person,
                     loadAssignmentFromMarket, isGroupByUnit());
         }
-<<<<<<< HEAD
-        String toReturn = "";
-
-        switch (col) {
-            case COL_RANK:
-                return p.makeHTMLRank();
-            case COL_FIRST_NAME:
-                return p.getFirstName();
-            case COL_LAST_NAME:
-                return p.getLastName();
-            case COL_PRENOMINAL:
-                return p.getPreNominal();
-            case COL_GIVEN_NAME:
-                return p.getGivenName();
-            case COL_SURNAME: {
-                toReturn = p.getSurname();
-                if (StringUtil.isNullOrEmpty(toReturn)) {
-                    return "";
-                } else if (!getGroupByUnit()) {
-                    return toReturn;
-                } else {
-                    // If we're grouping by unit, determine the number of persons under
-                    // their command.
-                    Unit u = p.getUnit();
-
-                    // If the personnel does not have a unit, return their name
-                    if (u == null) {
-                        return toReturn;
-                    }
-
-                    // The crew count is the number of personnel under their charge,
-                    // excepting themselves.
-                    int crewCount = u.getCrew().size() - 1;
-                    if (crewCount <= 0) {
-                        // If there is only one crew member, just return their name
-                        return toReturn;
-                    }
-
-                    return toReturn + " (+" + crewCount +
-                            (u.usesSoldiers()
-                                    ? resources.getString("surname_soldiers.text")
-                                    : resources.getString("surname_crew.text"));
-                }
-            }
-            case COL_POSTNOMINAL:
-                return p.getPostNominal();
-            case COL_CALL:
-                return p.getCallsign();
-            case COL_BLOODNAME:
-                return p.getBloodname();
-            case COL_GENDER:
-                return GenderDescriptors.MALE_FEMALE.getDescriptorCapitalized(p.getGender());
-            case COL_AGE:
-                return Integer.toString(p.getAge(getCampaign().getLocalDate()));
-            case COL_STATUS:
-                return p.getStatus();
-            case COL_TYPE:
-                return p.getRoleDesc();
-            case COL_MECH:
-                if (p.hasSkill(SkillType.S_GUN_MECH)) {
-                    toReturn += Integer.toString(p.getSkill(SkillType.S_GUN_MECH).getFinalSkillValue());
-                } else {
-                    toReturn += "-";
-                }
-                toReturn += "/";
-                if (p.hasSkill(SkillType.S_PILOT_MECH)) {
-                    toReturn += Integer.toString(p.getSkill(SkillType.S_PILOT_MECH).getFinalSkillValue());
-                } else {
-                    toReturn += "-";
-                }
-                return toReturn;
-            case COL_AERO:
-                if (p.hasSkill(SkillType.S_GUN_AERO)) {
-                    toReturn += Integer.toString(p.getSkill(SkillType.S_GUN_AERO).getFinalSkillValue());
-                } else {
-                    toReturn += "-";
-                }
-                toReturn += "/";
-                if (p.hasSkill(SkillType.S_PILOT_AERO)) {
-                    toReturn += Integer.toString(p.getSkill(SkillType.S_PILOT_AERO).getFinalSkillValue());
-                } else {
-                    toReturn += "-";
-                }
-                return toReturn;
-            case COL_JET:
-                if (p.hasSkill(SkillType.S_GUN_JET)) {
-                    toReturn += Integer.toString(p.getSkill(SkillType.S_GUN_JET).getFinalSkillValue());
-                } else {
-                    toReturn += "-";
-                }
-                toReturn += "/";
-                if (p.hasSkill(SkillType.S_PILOT_JET)) {
-                    toReturn += Integer.toString(p.getSkill(SkillType.S_PILOT_JET).getFinalSkillValue());
-                } else {
-                    toReturn += "-";
-                }
-                return toReturn;
-            case COL_SPACE:
-                if (p.hasSkill(SkillType.S_GUN_SPACE)) {
-                    toReturn += Integer.toString(p.getSkill(SkillType.S_GUN_SPACE).getFinalSkillValue());
-                } else {
-                    toReturn += "-";
-                }
-                toReturn += "/";
-                if (p.hasSkill(SkillType.S_PILOT_SPACE)) {
-                    toReturn += Integer.toString(p.getSkill(SkillType.S_PILOT_SPACE).getFinalSkillValue());
-                } else {
-                    toReturn += "-";
-                }
-                return toReturn;
-            case COL_VEE:
-                if (p.hasSkill(SkillType.S_GUN_VEE)) {
-                    toReturn += Integer.toString(p.getSkill(SkillType.S_GUN_VEE).getFinalSkillValue());
-                } else {
-                    toReturn += "-";
-                }
-                toReturn += "/";
-                if (p.hasSkill(SkillType.S_PILOT_GVEE)) {
-                    toReturn += Integer.toString(p.getSkill(SkillType.S_PILOT_GVEE).getFinalSkillValue());
-                } else {
-                    toReturn += "-";
-                }
-                return toReturn;
-            case COL_NVEE:
-                if (p.hasSkill(SkillType.S_GUN_VEE)) {
-                    toReturn += Integer.toString(p.getSkill(SkillType.S_GUN_VEE).getFinalSkillValue());
-                } else {
-                    toReturn += "-";
-                }
-                toReturn += "/";
-                if (p.hasSkill(SkillType.S_PILOT_NVEE)) {
-                    toReturn += Integer.toString(p.getSkill(SkillType.S_PILOT_NVEE).getFinalSkillValue());
-                } else {
-                    toReturn += "-";
-                }
-                return toReturn;
-            case COL_VTOL:
-                if (p.hasSkill(SkillType.S_GUN_VEE)) {
-                    toReturn += Integer.toString(p.getSkill(SkillType.S_GUN_VEE).getFinalSkillValue());
-                } else {
-                    toReturn += "-";
-                }
-                toReturn += "/";
-                if (p.hasSkill(SkillType.S_PILOT_VTOL)) {
-                    toReturn += Integer.toString(p.getSkill(SkillType.S_PILOT_VTOL).getFinalSkillValue());
-                } else {
-                    toReturn += "-";
-                }
-                return toReturn;
-            case COL_GUN_BA:
-                if (p.hasSkill(SkillType.S_GUN_BA)) {
-                    return Integer.toString(p.getSkill(SkillType.S_GUN_BA).getFinalSkillValue());
-                }
-                break;
-            case COL_ANTI_MECH:
-                if (p.hasSkill(SkillType.S_ANTI_MECH)) {
-                    return Integer.toString(p.getSkill(SkillType.S_ANTI_MECH).getFinalSkillValue());
-                }
-                break;
-            case COL_SMALL_ARMS:
-                if (p.hasSkill(SkillType.S_SMALL_ARMS)) {
-                    return Integer.toString(p.getSkill(SkillType.S_SMALL_ARMS).getFinalSkillValue());
-                }
-                break;
-            case COL_ARTY:
-                if (p.hasSkill(SkillType.S_ARTILLERY)) {
-                    return Integer.toString(p.getSkill(SkillType.S_ARTILLERY).getFinalSkillValue());
-                }
-                break;
-            case COL_TACTICS:
-                if (p.hasSkill(SkillType.S_TACTICS)) {
-                    return Integer.toString(p.getSkill(SkillType.S_TACTICS).getFinalSkillValue());
-                }
-                break;
-            case COL_STRATEGY:
-                if (p.hasSkill(SkillType.S_STRATEGY)) {
-                    return Integer.toString(p.getSkill(SkillType.S_STRATEGY).getFinalSkillValue());
-                }
-                break;
-            case COL_LEADERSHIP:
-                if (p.hasSkill(SkillType.S_LEADER)) {
-                    return Integer.toString(p.getSkill(SkillType.S_LEADER).getFinalSkillValue());
-                }
-                break;
-            case COL_TECH_MECH:
-                if (p.hasSkill(SkillType.S_TECH_MECH)) {
-                    return Integer.toString(p.getSkill(SkillType.S_TECH_MECH).getFinalSkillValue());
-                }
-                break;
-            case COL_TECH_AERO:
-                if (p.hasSkill(SkillType.S_TECH_AERO)) {
-                    return Integer.toString(p.getSkill(SkillType.S_TECH_AERO).getFinalSkillValue());
-                }
-                break;
-            case COL_TECH_VEE:
-                if (p.hasSkill(SkillType.S_TECH_MECHANIC)) {
-                    return Integer.toString(p.getSkill(SkillType.S_TECH_MECHANIC).getFinalSkillValue());
-                }
-                break;
-            case COL_TECH_BA:
-                if (p.hasSkill(SkillType.S_TECH_BA)) {
-                    return Integer.toString(p.getSkill(SkillType.S_TECH_BA).getFinalSkillValue());
-                }
-                break;
-            case COL_MEDICAL:
-                if (p.hasSkill(SkillType.S_DOCTOR)) {
-                    return Integer.toString(p.getSkill(SkillType.S_DOCTOR).getFinalSkillValue());
-                }
-                break;
-            case COL_ADMIN:
-                if (p.hasSkill(SkillType.S_ADMIN)) {
-                    return Integer.toString(p.getSkill(SkillType.S_ADMIN).getFinalSkillValue());
-                }
-                break;
-            case COL_NEG:
-                if (p.hasSkill(SkillType.S_NEG)) {
-                    return Integer.toString(p.getSkill(SkillType.S_NEG).getFinalSkillValue());
-                }
-                break;
-            case COL_SCROUNGE:
-                if (p.hasSkill(SkillType.S_SCROUNGE)) {
-                    return Integer.toString(p.getSkill(SkillType.S_SCROUNGE).getFinalSkillValue());
-                }
-                break;
-            case COL_EDGE:
-                return Integer.toString(p.getEdge());
-            case COL_NABIL:
-                return Integer.toString(p.countOptions(PersonnelOptions.LVL3_ADVANTAGES));
-            case COL_NIMP:
-                return Integer.toString(p.countOptions(PersonnelOptions.MD_ADVANTAGES));
-            case COL_HITS:
-                return Integer.toString(p.getHits());
-            case COL_SKILL:
-                return p.getSkillSummary(getCampaign());
-            case COL_ASSIGN: {
-                if (loadAssignmentFromMarket) {
-                    Entity en = personnelMarket.getAttachedEntity(p);
-                    return ((en != null) ? en.getDisplayName() : "-");
-                } else {
-                    Unit u = p.getUnit();
-                    if (u != null) {
-                        String name = u.getName();
-                        if (u.getEntity() instanceof Tank) {
-                            if (u.isDriver(p)) {
-                                name = name + " [Driver]";
-                            } else {
-                                name = name + " [Gunner]";
-                            }
-                        }
-                        if ((u.getEntity() instanceof SmallCraft) || (u.getEntity() instanceof Jumpship)) {
-                            if (u.isNavigator(p)) {
-                                name = name + " [Navigator]";
-                            } else if (u.isDriver(p)) {
-                                name = name + " [Pilot]";
-                            } else if (u.isGunner(p)) {
-                                name = name + " [Gunner]";
-                            } else {
-                                name = name + " [Crew]";
-                            }
-                        }
-                        return name;
-                    }
-
-                    //check for tech
-                    if (!p.getTechUnits().isEmpty()) {
-                        if (p.getTechUnits().size() == 1) {
-                            u = p.getTechUnits().get(0);
-                            if (u != null) {
-                                return u.getName() + " (" + p.getMaintenanceTimeUsing() + "m)";
-                            }
-                        } else {
-                            return "" + p.getTechUnits().size() + " units (" + p.getMaintenanceTimeUsing() + "m)";
-                        }
-                    }
-                }
-                break;
-            }
-            case COL_XP:
-                return Integer.toString(p.getXP());
-            case COL_DEPLOY:
-                Unit u = p.getUnit();
-                if ((null != u) && u.isDeployed()) {
-                    return getCampaign().getScenario(u.getScenarioId()).getName();
-                }
-                break;
-            case COL_FORCE:
-                Force force = getCampaign().getForceFor(p);
-                return (force != null) ? force.getName() : resources.getString("force_none.text");
-            case COL_SALARY:
-                return p.getSalary(getCampaign()).toAmountAndSymbolString();
-            case COL_KILLS:
-                return Integer.toString(getCampaign().getKillsFor(p.getId()).size());
-            case COL_ORIGIN_FACTION:
-                return p.getOriginFaction().getFullName(getCampaign().getGameYear());
-            case COL_ORIGIN_PLANET:
-                final Planet originPlanet = p.getOriginPlanet();
-                return (originPlanet == null) ? "" : originPlanet.getName(getCampaign().getLocalDate());
-            case COL_BIRTHDAY:
-                return p.getBirthdayAsString();
-            case COL_RECRUIT_DATE:
-                return p.getRecruitmentAsString();
-            case COL_LAST_RANK_DATE:
-                return p.getLastRankChangeDateAsString();
-            case COL_DUE_DATE:
-                return p.getDueDateAsString(getCampaign());
-            case COL_RETIREMENT_DATE:
-                return p.getRetirementAsString();
-            case COL_DEATH_DATE:
-                return p.getDeathDateAsString();
-            case COL_TOUGH:
-                return p.getToughness();
-            case COL_PORTRAIT:
-                return p.getPortrait();
-            default:
-               return resources.getString("col_unknown.text");
-        }
-
-        return "-";
-=======
->>>>>>> b2c325a8
     }
 
     private Campaign getCampaign() {
@@ -519,17 +199,10 @@
 
             setText(getValueAt(person, personnelColumn));
 
-<<<<<<< HEAD
-            switch (actualCol) {
-                case COL_RANK:
-                    setPortrait(p);
-                    setText(p.getFullDesc(getCampaign()));
-=======
             switch (personnelColumn) {
                 case RANK:
-                    setText(person.getFullDesc());
+                    setText(person.getFullDesc(getCampaign()));
                     setPortrait(person);
->>>>>>> b2c325a8
                     break;
                 case UNIT_ASSIGNMENT:
                     if (loadAssignmentFromMarket) {
