MEKHQ VERSION HISTORY:
---------------
0.50.01-SNAPSHOT
+ PR #4810: Respecting Trademarks (Mech to Mek)
+ FIX #4417, #4764, #4774: Updated Campaign Presets & Addressed Relevant Name Change Issues
+ PR #4655: Refactored Random Company Name Generator to Use CSV
+ PR #4691: Revised CamOps Reputation Derived AtB Modifier, Renamed getUnitRatingMod Method
+ PR #4693: Refactored Personality Characteristic Display in Personnel Table
+ PR #4699: Refactor Initial Education Level Assignment
+ PR #4719: Adjusted Target BV Percentage Logic for BVScaled OpFor Generation
+ PR #4720: Replaced TaharqaSkillGenerator with StratConSkillGenerator in Force Generation Calculations
+ PR #4722: Refactored Difficulty Multiplier Calculation
+ FIX #4535: Improved limits on generating infantry for APCs
+ FIX #4649: Removed Ability to Assign AeroSpace Pilots to Conventional Aircraft
+ FIX #4744: Fixed Formatting Issues in EducationController
+ FIX #4763: Added Army Group Formation Level
+ PR #4777: Include more information about available personnel in Camops Personnel Market Refresh Report
+ FIX #4783: Fixed Hidden Loyalty Calculation in RetirementDefectionTracker
+ FIX #4784: Refactored Personnel Filtering and Added Last Mission Date Check
+ FIX #4787: Updated Prisoner Defection Base TN
+ PR #4792: Sell Parts from Parts in Use Dialog
+ FIX #4765: Fix error in camlann system faction ownership
+ FIX #4789: Remove untreated personnel nag for prisoner-defectors and add unit tests
+ FIX #4790: Fix Mission XP Reward Setting
+ FIX #4803, #4802: Corrected Experience Rating Calculation in Reputation
+ PR #4830: Corrected terminology in Academy XMLs
+ PR #4831: Fix typos in identifiers for MEKWARRIOR and AtBUnitRatingMod
+ PR #4751: Fixed Typo in Mission.properties
+ FIX #4841: Added Post-Name Change Compatibility Handlers to Academy.java, Removed Redundant Setter Methods
+ PR #4843: Added Post-Name Change Compatibility Handlers, Added JavaDocs to Phenotype.java
+ PR #4846: Restored Missing Portrait Folders
+ PR #4847: Added Post-Name Change Compatibility Handlers to SkillType.java
+ FIX #4833: Added Post-Name Change Compatibility Handlers, Added JavaDocs to PersonnelRole.java
+ Fix #4882: Filter out inactive factions when determining capitals for personnel market generation
+ PR #4848: Added Tooltip for Crew Requirements in Hangar Tab Display
+ Fix #4834: Refactored Nag Dialogs, Split UnableToAffordExpensesNagDialog into Two Dialogs, Added Unit Tests
+ PR #4521: Relationship & Childhood Overhaul
+ PR #4888: Added 'Part Quality Report' Dialog
+ PR #4884: Refactored GM Person Editing to Handle Multiple Selections
+ Fix #4748: Refactored Award Drawing Methods
+ Fix #4745: Added Mission Check for 'prisonerofwar' Award Eligibility
+ Fix #4701: Updated StratCon Status Message for Inactive Contracts
+ Fix #4870: Enhanced Random-Death Reporting
+ PR #4865: Implemented Force Generation 3, Including Clan Bidding & Batchall System
+ Fix #4785: Added the Tracking of Hits Obtained Prior to the Completion of a Scenario
+ Fix #4779: Added Adult Apprenticeship and Updated Tuition Fees
+ Fix #4771 & #4781: Fixed ConcurrentModificationException in Personnel Removal Process
+ Fix #4736: Regenerate Personality Descriptions for NPCs
+ Fix #4721: Removed Automatic Conversion of CVP into SP when Reinforcing in StratCon
+ Fix #4782: Removed TN Modifier for IS Techs working on Clan Tech, Removed Clan Tech Knowledge SPA and Effects #4863
+ PR #4463: Decoupled Dependents from AtB, Reworked Dependents, Reworked New Personnel Ages, Added Documentation
+ PR #4644: Initial work on CamOps RAW Contract Market
+ PR #4859: Reworked AtB Morale, Rebranding it as MekHQ Morale
+ PR #4885: Added Ability to Define Skill Levels When Using GM Hire Minimum Complement
+ PR #4886: Fixed Birthday Anniversary Events, Added Employment Anniversary Events
+ PR #4887: Refactored Enemy Name Retrieval and Added Automatic Camouflage Assignment
+ PR #4889: Enhanced Academy Application Failure Report
+ FIX #4890: Change Logger Level from Error to Warn for SPA Loader
+ PR #4894: Multiple Post-Merge Corrections
+ PR #4904: Reduced Idle XP in Campaign Presets
+ Fix #4776: Added Default Maintenance Time Campaign Setting #4905 Fix
+ Fix #4897: Generate contract modifiers when adding contracts individually
+ Fix #4805: Fixed Two Instances of NPE Related to the TO&E #4907 Fix
+ Fix #4807: Added Display for Original Unit to Person View Panel #4908 Fix
+ Fix #4835: Added Clarification to Maintenance Cycle Campaign Setting #4909 fix
+ Fix #4839 && #4488: Loosened Skill Requirements for Vehicle Crewmember Role #4910 fix
+ Fix #4911: Simplified Tech Personnel Checks
+ Fix #4851: Added Several <50.01 Compatibility Handlers to CamOps Reputation Report #4913 Fix
+ Fix #4852: Restored Award Unmarshalling Method Call #4914 Fix
+ Fix #4891: Added <50.01 Compatibility BayType Handlers #4915 Fix
+ Fix #4892: Added <50.01 Compatibility Handler for VeeStabiliser Parts #4916 Fix
+ Fix #4902: Added <50.01 Compatibility Handler for Removed Clan Tech Knowledge SPA
+ Fix #4896: Fixed Random-Camouflage Path Handling for Alternate Directory Format
+ PR #4903: Implement dynamic hiring halls
+ FIX #4845: Refactored DropShip Salvage Handling
+ PR #4924: Refactored Batchall Logic and Enhanced Bidding Report
+ FIX #4952: Fix AtBMonthlyContractMarket payment multiplier
+ PR #4961: Remove hiring halls from clan worlds
+ PR #4928: Reworked Scenarios and Scenario Modifiers, Tied Civilian Units to Campaign Era
+ Fix #4930: Fixed Academy XML to Avoid Odd Formating
+ Fix #4898 && #4917 && #4920: Added Further Portrait <50.01 Compatibility Handlers
+ Fix #4921: Edited Display of Advantage Tooltips in Person View
+ Fix #4938: Added <50.01 Compatibility Handlers to SkillPerquisite.java
+ Fix #4900: Fixed Personnel Filter Role Checks to For Vehicle and Vessel Crews
+ Fix #4829: Add Sorter for Maintenance Column in Hangar Tab
+ Fix #4826: Fixed Multiple Award Set Logic in autoAwards
+ Fix #4662: Added Era Buttons to Date Chooser and Modernized GUI
+ PR #4943: Added Contract Difficulty Estimate, Including GUI Support
+ FIX #4918: Updated OpFor Skill Generator and Added Skilled Level Parser
+ FIX #4929: Prevent Battle Armor allocation in TORNADO_F4 wind scenarios
+ PR #4931: Reworked AtB Bonus Rolls, Fixed Bug in Bulk Hire
+ PR #4981: Implemented Campaign Options IIC Preset Picker #4981
+ PR #4984: Refactored Daily Personnel Processing Logic.
+ PR #4989 #4990: Adaptation to MM #6068 Replace Manual GUI scaling with FlatLaf Scaling
+ PR #5022: Better Current Location / Travel Status
+ PR #4946: Adds Recent Promotion Modifier to Turnover System
+ Fix #5010: Makes StratCon Scenario Generation Respect Non-Combat Flag in TO&E
+ Fix #4986: Camops Paid Recrutiment Removal
+ PR #5029: Better visual distinction for GM mode / overtime toggles
+ PR #5002: Correct issues with fixed map generation #5002
+ PR #4992: Add Customization Option to Refit Dialog
+ PR #5030: Replaced autoAwards Award Ceremony Placeholder Image
+ PR #4967: CamOps Contract Market - Contract Generation
+ PR #5017: Display Advanced Medical Injuries in UI
+ PR #5024: Add option to show unit images in TO&E
+ PR #5025: Pin/sticky force view tab on TO&E panel
<<<<<<< HEAD
+ PR #5040: Clarify map dimensions in scenario displays
+ PR #5042: Multiple FG3 Improvements
+ PR #5043: New names cleanup and potential bugfixes
+ PR #5046: Prevent StratCon from Pulling in Player DropShips, when Option is Disabled
+ PR #5044: Add Check for StratCon Usage in getAtBBattleChance Method
=======
+ PR #5031: Fixed Refitting Units with Blank Model Name
+ PR #5033, #5049: GUI Scaling fixes
+ PR #5034: New row highlights for Personnel Table: Gone, Absent, Fatigued
+ FIX #5028: Random Camo Allocation Fixes
+ PR #5036: Corrected Scenario Modifiers for HouseOfficer units
>>>>>>> 3ab76d07

0.50.0 (2024-09-01 2000 UTC) (THIS MARKS THE START OF JAVA 17 AS THE MINIMUM REQUIRED)
+ PR #4332: CI Updates for windows build and normalizing
+ PR #4344: Update Payout Calculation for KIA Personnel
+ PR #4345: Updated fatigue display logic in PersonViewPanel
+ PR #4346: Refactored management skill calculation in RetirementDefectionTracker
+ PR #4348: Sentry Additions
+ PR #4355: Spelling, typos, grammar, etc
+ PR #4356: Move munition config out of MHQ, use MM autoconfig code
+ FIX #4326, #4325: Corrected Admin Negotiation Experience Level Campaign Setting & Experience Level Calculations
+ PR #4378: Update autoconfig calls to explicitly set ground/space state from scenario data, not game or map info
+ RFE #4316: Updated Scenario Modifier Tooltips in CampaignOptionsDialog Properties
+ RFE #4317: Added Education Level to Biographical Filter of Personnel Table
+ RFE #4319: Added Education Level to Company Generator
+ FIX #4329: Added Option to Include Non-Combatants in Field Kitchen Capacity Calculations
+ FIX #4357: Reworked Monthly XP in Education Module
+ RFE #4359: Added Ability to Manually Drop Personnel out of Active Education
+ RFE #4361: Updated & Corrected Prestigious Academy Information and Added Three New Types of Local Academy
+ FIX #4384: Refactored Faction Restriction Checks in Academy Class
+ PR #4385: Updated Logic for Identifying Pregnant Combatants
+ PR #4390: Added Quarterly Turnover Frequency Option
+ PR #4391: Added Campaign Option to Automate Retention Bonus Payments Based on a Threshold
+ PR #4391: Added Campaign Option to Automate Retention Bonus Payments Based on a Threshold
+ PR #4396: Changed some wording around to help avoid confusion about StratCon
+ FIX #4352: Null pointer exception advancing the day when custom academies are missing
+ PR #4375: Updated Documentation for Education Module
+ PR #4377: Expanded Manual Assignment of Personnel Statuses to Include PoW, On Leave, and AWOL Statuses
+ PR #4382: Added In-Unit Education to Education Module
+ PR #4388: Replaced CargoCapacityNagDialog functionality
+ PR #4392: Removed Personnel With Impossible-to-Fail TN from Turnover Table
+ PR #4393: Added the Automatic Release of the Commander Flag upon Commander Departure or Death, and Loyalty Reset upon Sudden Leadership Change
+ PR #4394: Updated Prisoner Defection Calculation to Optionally Include Loyalty
+ PR #4395: Added Execution and Jettison Options for Prisoners
+ PR #4398: Added the Ability to Ransom Friendly PoWs
+ PR #4400: Implemented the Capture of Missing Friendly Personnel During Scenario Resolution
+ PR #4402: Added a Dialog for Zero Award-Eligible Personnel
+ PR #4404: Added Automatic Running of autoAwards on 1st of Month & After Company Generator Runs
+ PR #4405: Corrected Missing Fatigue Option Check During Scenario Resolution & for StratCon Actions
+ PR #4407: Added Scenario Awards to Post-Scenario autoAward Checks
+ PR #4409: Refactored Kill Count and Personnel Filtering Methods
+ PR #4418: Added SuperStucco's Basic Force Generator Role Functionality to Scenario Random Unit Generation
+ PR #4411: Education tool tip no longer references "weeks" to avoid confusion
+ PR #4414: Detailed medical system properly marked as unofficial
+ PR #4419: Multiple typo fixes in news and "canned" campaigns
+ PR #4413: Decoupled Prisoner Capture & Defection from AtB, Updated Mechanics, & Added Supporting Documentation
+ PR #4415: Refactored Award Tier Count Calculation in PersonViewPanel
+ PR #4416: Refactored Skill Improvement Logic in EducationController
+ PR #4422: Expanded autoAwards Coverage to Include 'Prisoner of War'
+ PR #4423: Fixed additional typos and spelling errors
+ FIX #4425: Right-clicking on any person in Personnel tab causes NPE error
+ PR #4426: Updated static faction references with appropriate isX() call
+ FIX #4429: Added Null protection when generating forces from fixed scenarios like Base Defense
+ FIX #4434: Added processNewYearChecks Skip for Homeschool Academies
+ FIX #4335: paid recruitment doesnt turn off
+ FIX #4456: Added Nag for Inability to Afford Next Jump
+ FIX #4437: Null pointer exception while removing an asset
+ PR #4439: Added Missing Status Log Messages & Stored Turnover Information Across New Day Events
+ PR #4440: Updated Divorce and Death Handling
+ PR #4441: Implemented Incremental Loyalty Changes
+ PR #4446: Added Random Personality Functionality
+ FIX #4447: All non-KIA enemy personnel default marked as captured
+ FIX #4448: Custom award set not displaying medals
+ PR #4452: Improved Education Module Messaging
+ PR #4455: Added Re-Enrollment Functionality to Education System
+ PR #4457: Removed Paid Retirement Color Options
+ PR #4459: Added 'Unable to Afford Expenses' Nag Dialog
+ PR #4462: Automated Unit Site Location Change when Entering Transit and Arrival States
+ PR #4464: Minor Education Module Data Fixes
+ PR #4465: Updated Salvage Terminology
+ PR #4469: Added Prisoner Ransom & Free Prompts to Mission Completion
+ PR #4466: Added Option to Grant Random Toughness when Using Toughness
+ PR #4468: Implemented Monthly Personnel Data Cleanup
+ PR #4472: Expanded Random Personalities to Include Intelligence, Incorporated Character Intelligence into Education Module
+ FIX #4474: Infantry personalty description is too wide
+ PR #4476: Removed Loyalty Change Event for Executing Prisoners
+ PR #4477: Marked 'FM: Mercenaries (rev)' Unit Rating Method as Deprecated
+ FIX #4481: Significant amount of company mysteriously vanished
+ FIX #4386: Personnel Report Counting Injured Prisoners as Support Personnel
+ PR #4490: Fixed Missing Site Location Change Code & Turnover Information Storage
+ PR #4491: Corrected Qualification Start Years
+ PR #4492: Added Promotion-Based autoAwards Processing
+ PR #4494: Improved Award Tooltips with XP & Edge Benefits
+ PR #4501: Added Hospital Beds to Facility Report, Added Maximum Patients Per Doctor Campaign Option
+ FIX #4270: Top Level of TO&E Displaying Incorrect Commanding Officer
+ PR #4507: Removed Vestigial 'Uneventful' Graduation Event
+ PR #4508: Added autoAwards Support for the Final Three Awards from the Standard Set
+ PR #4509: Removed Turnover Target Number Method Configuration
+ PR #4510: Updated Turnover & Retention Module.pdf
+ PR #4489: Refactored Personality Characteristic Generation Logic
+ PR #4493: Added Ability to Tell autoAwards to Ignore Individual Custom Award Sets
+ PR #4497: Updated Prisoner Resolution Messages
+ PR #4498: Added AToW Mission Completion XP Awards, Added Global XP Cost Multiplier Option
+ PR #4523: Prevented Automated Removal of Genealogically Relevant Characters
+ PR #4524: Update Loyalty Change Reporting with Color-Coded Messages
+ PR #4526: Education Module Data Fixes
+ PR #4527: Improved Color Formatting for Education Events
+ PR #4528: Refactored Fatigue Messages to Support Colored Span Tags
+ PR #4534: Added the Automation and Tracking of Formation Levels within The TO&E Pane
+ PR #4536: Added Force and Unit Type to Kill Tracking
+ PR #4538: Fixed Support Score Calculation
+ PR #4500: Corrected Masters and Doctorate Graduation Checks
+ FIX #4532, #4546: Fixed NPE in Mass Enroll Filters
+ PR #4553: Added "Buy in Bulk" Button to Parts Acquisition in Repair Bay
+ PR #4566: Updated era modifiers to reflect CamOps
+ FIX #4566: AutoAward misinterprets TOE for formation kills
+ FIX #1795, #2552, #4473: Adjusted Sale Value for Infantry and Battle Armor Units
+ PR #4499: Replaced Legacy Presets, Took StratCon Out of Alpha & Into Beta
+ FIX #4522: Education: Children born to parents at school should stay with the parent until they return
+ FIX #4544: Corrected Errors in Post-Grad & Doctorate Graduation Handler
+ FIX #4550: "Use StratCon Rules" appears twice on that Campaign Options tab
+ FIX #4557: Education - Re-enroll options shows 'nothing more to learn' on drop-outs from military academies
+ PR #4558: Added DropShip Bounty Settings
+ PR #4560: Updated Assertiveness and Removed Toughness Biography Entries
+ PR #4563: Added Education Module Handler for Injured Personnel
+ PR #4569: Added Unit Market Rarity Setting to Campaign Options, Updated Unit Markets.pdf
+ PR #4570: Separated Handling of Prisoners & Prisoner-Defectors in Resolve Mission Dialogs
+ PR #4571: Renamed Game Options to MegaMek Options to Improve Clarity
+ PR #4573: Fixed Formation Level Calculations
+ PR #4574: Updated Repair Site Names to Match CamOps
+ PR #4576: Fixed Prisoner of War Award Categorization
+ PR #4577: Fixed Index Out-of-Bounds Error During eraMods Parsing
+ PR #4578: Updated Awards Module.pdf
+ PR #4580: Refactored Infantry Sell Value Calculation to Include Unit Quality Multipliers
+ PR #4582: Corrected New Presets, Added Missing Updated SPA Costs
+ PR #4583: Fixed Injury Fatigue Checkbox
+ FIX #4537: Updated Repair Tab Experience Level Requirement Text & Adjusted Font Sizes
+ FIX #4579: Infinite Loop when Bulk-Hiring at Impossible Skill Level
+ PR #4587: Fixed Missing String Format Key in Fatigue Messages
+ PR #4591: Added CamOps Planetary Condition Modifiers to Maintenance Checks
+ PR #4595: Fixed Null Check for Education Tag Alongs
+ PR #4596: Added Personality Characteristics and Loyalty to Personnel Tab
+ PR #4597: Updated Person View and Personnel Tab to Better Support Differing Screen Sizes
+ PR #4609: Integrated Academy Information into Interstellar Map Tab
+ FIX #3920: Fixed Shares Payouts for Early Contract End, Refactored Shares Percentage Fetching to Further Detach System from AtB
+ FIX #4615: Added Missing Maintenance Planetary Modifier Text
+ FIX #4605: Overhauled CamOps Unit Reputation Calculations and Report
+ FIX #4618: Added Sale Buttons to Parts in Use Dialog
+ FIX #4637: Fixed Text Placeholders in CamOpsReputation.properties
+ FIX #4636: Renamed StratOps Personnel Market to Campaign Ops to Reflect Rulebook Reorganization
+ FIX #4611: Minor Preset Updates
+ PR #4614: Updated BA Qualification Start Years
+ PR #4616: Added Intelligence-based XP Cost Multiplier
+ PR #4617: Added Support for Handling Medical Discharge
+ FIX #4619: Restored adminXPPeriod Option Parsing
+ PR #4620: Fix hyperlink issue in payment text
+ PR #4621: Improved Edge Trigger Unmarshalling
+ FIX #4624: Refactored Years of Service Calculation for autoAwards Time Awards
+ FIX #4625: Removed Loyalty Change Notifications for Campaigns with Loyalty Disabled
+ PR #4631: Added Entrance Exams for Prestigious Academies, Updated Education Module Documentation
+ PR #4633: Refactored Force Commander Logic & TOE Information Display
+ PR #4634: Refactored Unit getCommander() Method
+ PR #4638: Adjusted Objectives Pane to Use Client Theme Colors and Added Normal Play Usage
+ PR #4639: Fixed Grammar in Personality Characteristic Descriptions
+ PR #4641: Implement negotiation for salvage terms
+ FIX #4645: Fixed Weekly Reputation Recalculations
+ FIX #4643: Fixed Copy-Paste Error in End Mission Prisoner Nag
+ PR #4648: Refactored AutoAwardsController and Fixed Scenario Awards Support
+ PR #4650: Removed unused import of LogManager and corrected the import path for Intelligence
+ PR #4640: Implemented Random Mercenary Company Name Generator
+ FIX #4654: Added Checks for Scenarios with Null Start Dates within Objectives Panel
+ FIX #4651: Fixed Support Rating Administration Requirements Calculations
+ FIX #4656: Fixed Intelligence XP Cost Calculations and Minor Logic Issues
+ FIX #4660: Added missing angle bracket in Independent Command Rights tooltip text
+ FIX #4663: Reverted change to find parts by name when selling from parts in use
+ FIX #4664: Added clearance of enemy name, when changing enemy code
+ FIX #4666: Added Check for Null Crew When Determining Force Leader
+ PR #4673: Added Conditional Check Before Showing 0 Personnel Eligible autoAwards Dialog
+ PR #4674: Fixed NPE in CamOps Mission Date Calculation
+ PR #4677: Update CamOps Personnel Market to Properly Not Generate Personnel on a roll of 7
+ PR #4678: Fixed Incorrect Variable in Education Failed Application Report
+ PR #4679: Refactored DropShip Bonus Calculation Logic
+ Fix #4608: Relocate some methods and remove bad Part casting
+ PR #4684: Refactored Personality Generation and Education Level Assignment
+ PR #4685: Fixed NPE in AutoAwardsController
+ PR #4688: Temporarily hide sell buttons from parts in use dialog (work in progress not ready for release)
+ PR #4610: Added Faction Event Changes from Shattered Fortress
+ PR #4686: Adjusted CamOps Personnel Market to Refresh Daily
+ PR #4692: Updated Map Colors to Match Official Colors Where Known
+ PR #4696: Add current edge total to the tech information
+ PR #4705: Remove unnecessary faction era modifier warning
+ PR #4716: Updated Campaign Presets
+ PR #4718: Added StratCon Introduction Promo on Campaign Start
+ FIX #3769: Fixed Skill Level Retrieval Method in AtBDynamicScenario
+ FIX #4709: Fixed Maintenance Interval Calculations
+ PR #4715: Updated Default Repair Sites
+ FIX #4622: Set Minimum Size for CustomizePersonDialog UI elemen
+ FIX #4713: Fixed Recursive Node Reader in Force.java
+ FIX #4728: Safety getBay, add unit test, turn down logging in one location
+ FIX #4729: Simplified NullPointerException Message in DataLoadingDialog
+ FIX #4738: Fixed NPE in getEligibleCommanders
+ FIX #4742: Fixed Unmarshalling of daysSinceMaintenance
+ PR #4758: MHQ side of fix for MHQ 4755: NPE when opfor has no faction code
+ FIX #4697: Refactor salary editing logic and prevent NPE
+ PR #4690: Corrected Experience Generation Logic and Refined Campaign Options GUI

0.49.20 (2024-06-28 2100 UTC) (THIS IS THE LAST VERSION TO SUPPORT JAVA 11)
+ PR #4005: Code internals: DialogOptionsListener update
+ PR #2997: Story Arcs Basic Architecture
+ FIX #4017: Space and Low Atmosphere not saved to xml, when started game after load the correct board type was to megamek
+ PR #3928: add glare and solar flare odds to TerrainConditionsOddsManifest.xml file
+ PR #4033: Introduced a New Morale Level to Curb Invincible Morale Spikes in AtB & StratCon
+ Fix #3359: Added Ability to Order Impossible TN Parts from Acquisitions Dialog.
+ PR #3969: Added Nag Dialog for Exceeding Cargo Capacity While Destination is Set
+ Fix #3938: Added CamOps Rank Salary Multipliers
+ PR #3924: Fatigue GUI Support and Rebalance
+ PR #4059: Fix unit tests on Large Craft Bays
+ PR #4037: Better Randomness in BotForceRandomizer
+ PR #4026: Refactor ChoiceStoryPoint and NarrativeStoryPoint with underlying abstract DialogStoryPoint class
+ PR #3980: Improved CamOps Unit Rating Handling Within Clamp
+ Fix #3931: Add new Scenario features to CustomizeScenarioDialog
+ PR #4041: Updated isChild()
+ Fix #4080: Updated Tooltips for the Marriageable & Trying to Conceive Flags
+ Fix #4083: Added Customizable Log Display Settings to Campaign Options
+ Fix #4088: MM code adaptation for boards validation
+ PR #4087: Reintegrate Pay Multiplier into Salary Calculation
+ PR #4095: Restored ranks.xml
+ PR #4094: MegaMek code adaptation
+ PR #4008: Added the Automatic Tracking of Award Eligibility and Additional Award Enhancements
            Very Important to read the documentation on this feature (See Docs folder)
+ PR #4106: Use tabs in customize scenario dialog
+ PR #4105: Updated Post-Scenario Logging for Prisoners
+ PR #4104: Fixed Post-Scenario Tracking System's Handling of Multiple Personnel in autoAwards
+ PR #4102: Fixed Award Tier Count Calculations in PersonViewPanel
+ PR #4093: Added Negotiation and Scrounge Skill Settings for Administrator Personnel
+ PR #4054: Added Life Paths Campaign Options Tab, Added Education Module
            Very Important to read the documentation on this feature (See Docs folder)
+ PR #4114: Additional Education Module Bug Fixes
+ PR #4115: Fixed Award Image Display in Person View
+ PR #4116: Added ability to Pass CamOps Fatigue to MegaMek
+ PR #4117: Even More Education Module Bug Fixes
+ PR #4118: Added autoAwards Support for the Education Module
+ PR #4119: Added Reeducation Camps to Education Module, Replaced Placeholder Academy Descriptions
+ PR #4129: Correcting a bunch of spelling errors and typos
+ PR #4101: Replaced Retirement System with Turnover and Retention Module
            Very Important to read the documentation on this feature (See Docs folder)
+ PR #4124: Fixed Award Eligibility Tracker Issuing Double Scenario Kill Awards... again
+ PR #4125: Fixed Friendly Personnel Missing Post-Scenario Scenario Credit
+ PR #4127: Fixed Clan Creche Graduation in Education Module
+ PR #4136: Updated Scenario Modifiers to More Consistently Contribute to Map Size
+ PR #4137: Tied StratCon Force Generation BV Allowance to AtB Difficulty Option
+ PR #4140: Added Dedicated Awards Panel to Personnel Tab of Campaign Options
+ PR #4141: Fixed Used Parts Value Multipliers Incorrectly Resetting to 0
+ PR #4142: Added No Commander Nag Dialog
+ PR #4143: Adjusted Founder Turnover Modifier & Updated Documentation for Turnover and Retention Module
+ PR #4144: Changed "Operational Victory Points" to "Scenario Victory Points"
+ PR #4145: Reversed Order of Personnel Logs, Renamed 'Personnel Log' to 'Personal Log'
+ PR #4146: Added Ability to Change Original Unit Assignment via Personnel Table
+ PR #4147: Set Default Edge Usage States to True
+ PR #4150: Added Unit Quality Parameter to addNewUnit Method and Related Tests
+ PR #4151: Updated Vehicle Gunner's Experience Level Calculation to Optionally Include Artillery Skill
+ PR #4153: Added Font Color Options to MHQ Options for Negative, Positive, and Warning Events
+ PR #4126: Added Ability to Manually Edit Education Level to Edit Person View & Fixed Minor Bugs
+ PR #4133: Implemented Basic Tax System, Profits Calculations, and Minor Financial Term Changes
+ PR #4134: Updated Menu Labels and Tooltips for Better Clarity and Grammar
+ PR #4135: Added Birthday Announcement Options
+ PR #4138: Added Scenario Modifier Options to Campaign Options
+ PR #4139: Added Second Chance Caste to the Education Module for Warrior Caste Washouts
+ PR #4149: Added Automatic Bonus Parts Exchange at Contract End, Added Bonus Parts Display to Mission Stats Panel
+ PR #4152: Updated Parts Acquisition Dialog in Repair Tab
+ PR #4156: Replaced Uses of Font Color 'Red' with New MekHQ Font Color Option Call
+ PR #4157: Replaced Uses of Font Color 'Green' and 'Orange' with New MekHQ Font Color Option Calls
+ PR #4162: Updated Tooltip Text for Contract Command Rights to Include Clearer Game Mechanics
+ PR #4165: Added GM Hire & Fixed Skill Level Options to Bulk Hire Dialog
+ PR #4166: Added Campaign Option to Disable Salary Increases from Secondary Roles
+ PR #4167: Fixed Missing Personal Log Messages for Resign, Desert, and Defect
+ PR #4168: Updated Turnover Frequency Logic in Turnover and Retention Module
+ PR #4169: Streamlined Management Modifier Calculations in Turnover and Retention Module
+ PR #4175: Removed Flavor Text from Breach of Contract Departure in Turnover and Retention Module
+ PR #4176: Turnover Target Number Revision & Updated Documentation
+ PR #4177: Fix NPE Resulting from Null Recruitment Date
+ PR #4158: Added Campaign Option to Randomize New Unit Quality
+ PR #4172: Implemented More Education Module Bug Fixes
+ PR #4174: Fixed Payout of 0 c-bills Causing Soft Lock in Turnover and Retention Module
+ PR #4178: Updated Family Modifier Logic, a Warring Faction Modifier, in Turnover and Retention Module
+ PR #4183: Fixed Multi-Person Original Unit Assignments in Personnel Market & Interactions with Turnover and Retention Module
+ PR #4173: Added Multiple Turnover and Retention Module Improvements
+ Fix #4182: Added Nag to Alert Users at Contract End fix
+ PR #4187: Restored Missing Code for Scenario Modifier Options & Campaign Option Layout Tweaks
+ PR #4188: Added Campaign Start Date Logging to Campaign
+ Fix #4203: Fixed Monthly Unit Market Incorrectly Filtering Out Vehicles
+ PR #4205: Fixed bug in Company Generator, add word Dragoon in front of Dragoon rating.
+ PR #4202: Added Parsing for "campaignStartDate" on Campaign Load
+ PR #4201: Fixed Intersected Conditions in CustomizePersonDialog.java
+ PR #4199: Updated PersonnelTableMouseAdapter to Support Enrolling Multiple Personnel
+ PR #4197: Updated Default Support Personnel Counts in Company Generator
+ Fix #2085: Added Variable Unit Quality to Unit Markets and Updated Unit Market Logic
+ Fix #2405: Added Variable Unit Quality to Salvaged Units
+ PR #4208: Added Numerous Improvements to the Turnover and Retention Module
+ Fix #4210: Rolled Back 'overrideBv' XML Tag, Fixing Non-Random Scenario Modifier Forces Incorrectly Generating Random Mechs
+ PR #4215: Fixed Handling of autoAwards Post-Scenario Kill Tracking
+ PR #4216: Converted Shares Payouts to Use Profits Not Net-Worth
+ PR #4217: Temporarily Removed Clan Support from Education Module, Refactored Remaining Code
+ PR #4218: Added Campaign Option to Control CamOps Unit Rating Within Clamp
+ Fix #4057: Could not find a mech summary
+ PR #4237: Added Prestigious Academies (A-A)
+ Fix #4235: Fixed Invalid Parsing of Early Childhood when Loading Personnel
+ PR #4242: Added Prestigious Academies D-F
+ PR #4246: Added Prestigious Academies G-J
+ PR #4248: Fixed Missing Qualification from James McKenna University
+ PR #4224: Corrected Condition for Enabling Prestigious Academies
+ PR #4225: Adjusted Condition for Setting campaignStartDate
+ PR #4226: Updated StratCon Font Colors to use New Font Color MekHQ Options
+ PR #4227: Updated Unit Market Descriptions & Refactored Unit Market Prices
+ PR #4229: Updated Child Education Level Handling & Academy Name Generation
+ PR #4230: Updated Fatigue Display Calculations in PersonViewPanel
+ PR #4231: Added Nag for Invalid Faction & Updated Missing Federation Commonwealth Start/End Date
+ PR #4232: Updated Loyalty Handling for Reeducation Camps
+ PR #4233: Fixed and Enhanced FactionHunterAwards Processing
+ PR #4234: Fixed Total Bonus Incorrectly Applying Repeated Division in Turnover Dialog
+ PR #4251: Adjusted Step Size for Fixed Map Chance AtB Option
+ PR #4252: Added 'getCurrentPrisoners' Method, Fixed Cargo Capacity Nag Dialog
+ PR #4253: Added Option to Restrict AtB Personnel Market to Hiring Halls Only
+ PR #4254: Updated Contract End Dialog Message
+ PR #4255: Relabeled Ally & Enemy Rating in AtB Contract Market to Improve Clarity
+ PR #4256: Fixed 'Advanced Infantry Graduate' Qualifications in Prestigious Academies Missing Start Date
+ PR #4257: Adjusted Curriculum XP to Use a Fixed Value Instead of Dynamic
+ Fix #3974: Add facility description capability to StratCon
+ PR #4261: Fixed Campus Name in Education Module
+ PR #4262: Separated Officer and Enlisted Curriculums, Corrected Local Academy Data
+ PR #4263: Inverted Management Skill Modifier in RetirementDefectionTracker
+ PR #4264: Updated Education Tooltip Properties to Better Handle Mass Enroll
+ PR #4267: Replaced Non-Universal ASCII Arrow with Braces in Turnover Dialog
+ PR #4271: Corrected Scenario BV Allowance Calculations for Scenario Modifiers
+ PR #4272: Updated Turnover & Retention Documentation
+ PR #4273: Corrected Dialog Option for Invalid Faction Nag
+ PR #4275: Fixed Original Unit Value Being Deducted from Payout Sum When Personnel Resign/Retire
+ FIX #4277: enable new network creation for units not in a network
+ FIX #4279: Added Check for 'dead' Status in Various Personnel Filters
+ PR #4282: Fixed Graduation Event Failing to Correctly Trigger autoAwards
+ PR #4285: Fixed Commanders Incorrectly Displaying 0 Loyalty
+ PR #4286: Numerous Corrections to the Prestigious Academies
+ PR #4287: Added More Education Module Fixes
+ PR #4274: Added 'Override Requirements' Campaign Option for Education Module
+ PR #4291: Added Clan Adoption (Abtakha)
+ PR #4292: Switched Loyalty Rating from Static to Dynamic
+ PR #4294: Added Prestigious Academies K-M
+ PR #4295: Added Prestigious Academies N-P
+ PR #4301: Add handling for new save-time exception added by fixes to MML 1537
+ PR #4281: Added Population Check to Education Module
+ PR #4299: Extended 'Hiring Halls Only' Personnel Market Option to Capital Planets
+ PR #4300: Revised Tuition and Faction discount Calculations
+ PR #4302: Added Prestigious Academies R-T
+ PR #4304: Added Prestigious Academies U-W
+ PR #4306: Fixed & Optimized Total Profits Calculation & Removed Tax Exemptions
+ PR #4307: Fixed Faction Discount to Tuition, Fixed autoAwards Triggering when Personnel Fail to Graduate
+ PR #4308: Fixed Administrative Capacity Displaying while Turnover is Disabled
+ PR #4309: Updated Education Module Documentation, Restored Reeducation Camp Dropout Functionality
+ PR #4164: More detailed auto-selection of bombs
+ PR #4312: Young wolves art update
+ PR #4313: Updated Campaign Options Settings to Disable New Components by Default

0.49.19.1 (2024-05-14 1800 UTC)
+ Milestone Release. Backported fixes.

0.49.19 (2024-04-19 2030 UTC)
+ Bug #3958: No selling units in scenario resolution if campaign disallows selling
+ Fix #3949: Custom ScenarioObjectives do not change ScenarioStatus in ResolveScenarioWizardDialog
+ PR #3953: Add disabled option for Personnel Market
+ PR #3956: Change ransomed unit buttons to sold unit button in scenario resolve dialog
+ PR #3942: Added Nag Dialog for Prisoners of War Outside of Contracts
+ PR #3845: Adaptations for Adding Clan Personnel Tracking to MegaMek
+ Fix #3775: Non-superheavy Tripods can now be assigned crews; pilots can now be assigned to SH and Tripods in the personnel tab
+ Fix: #3848: Unable to assign Aerospace units to a transport in the TO&E
+ Fix: #3856: Display bug in 'Basic Unit Information', doesn't show aerospace units
+ Fix: #3815: StratCon Modifier BadEvent is broken and doesnt do anything
+ PR: #3874: Fixes MegaMek #4464 - StratCon Mapgen Fix
+ PR: #3866: Fixed Typo and Removed Indents
+ Data: #3865: 499 new callsigns
+ PR: #3878: Interstellar Map Hiring Hall Highlight
+ PR: #3869: Fix issue #3839 to prevent loading clientsettings.xml instead of most recent campaign save
+ Fix #3730: Names of Victory Points (Stratcon)
+ PR #3867: Adjusted Retirement TN and Payout Values
+ Fix #3877: MekHQ units aren't defaulting to active probes for sensors
+ Fix #1812: AtB/StratCon] Base Attack (Defender) Objective Changes
+ PR #3892: Corrected Typo in Mass Repair Dialog
+ Fix #2990: Stratcon draw counts as loss
+ PR #3895: Correct Starting Cash Dice Count in Company Generator
+ PR #3900: Disconnect quietly from GameThread for MekHQ
+ PR #3834: Update planetary conditions chance logic
+ Fix #3803: MekHQ fix for WOB.pm/.PM mismatch and missing parent faction check
+ Fix #3932: Added Nag for Wounded Personnel without Doctor
+ Fix #3890: Add Tech/Vessel Column to Tech Skills View
+ PR #3951: Add OperationalVP variable to CommonObjectiveFactory.java (prep for later work)
+ Fix #3925: update Aerospace handling and reporting in MHQ (for #3882)
+ PR #3930: Prevent advancing day with pending vanilla scenarios
+ PR #3937: Added Nag for Wounded Personnel without Doctor
+ PR #3901: add lances to the force string when sending data to megamek for bot forces
+ PR #3922: Add missing cockpit costs and weights
+ PR #3944: Added Nag Dialog for Pregnant Combatants
+ Fix #3943: Unmaintained Unit Nag Dialog Suppressed for Units set to Salvage
+ PR #3933: Fixes for #3729,#3817,#3753: Clamped Unit Rating Mod for CamOps (redux)
+ PR #3923: Hide Toughness When 0
+ PR #3915: Added Dialog to Confirm New Campaign (redux)
+ PR #3908: Adjusted Default Tech Counts
+ PR #3967: Adjusted Zoom Speed on Interstellar Map Panel
+ Fix #3348: Added Ability to Collapse/Expand Logs, Missions and Kills in Personnel Unit Screen
+ PR #3970: Reduced Personnel Table Right-Click Menu Clutter
+ Fix #3981: Removed Unnecessary Error Log
+ PR #3988: Added Scenario & Mission Tracking to Kills, Added Ability to Assign Kills to Scenario and/or Mission
+ Fix #3989: Fixed Ship Search Overvaluing Ultra-Green Personnel
+ PR #3996: Add new player deployment variables to Scenario
+ PR #3973: Move new lance creation to AtBGameThread
+ Fix #3978: Fix a bug with saving
+ PR #3983: Load bot entities in the chat lounge
+ PR #3991: Add all deployment variables to BotForce
+ Fix #3767: NPE while scouting Stratcon map due to non-applicable SPAs for enemy force
+ PR #3997: Set default MHQ theme to match MM GUIPreferences default (Flat Darcula currently)
+ Fix #4002: Infinite loop when assigning SPAs to enemies from generated Scenario locked game UI
+ PR #4003: Fixed Untreated Personnel Nag Triggering for Prisoners.

0.49.18 (2024-02-17 1800 UTC)
+ PR #3805: Adaptations for the Internal Bomb Bay quirk
+ PR #3801: New StratCon Scenario Modifiers (Thanks Thom293)
+ PR #3788: Adjust campaign creation dialogs to have correct jdialod owner
+ Fix #3540: Manually set TO&E force commander
+ PR #3818: MUL parser updates
+ PR #3816: Show if unit is in repair or salvage mode in repair bay.
+ PR #3823, #3827, #3833: Rework of the internal representation of Armor
+ PR #3826: Adaptation to Mek Clan name separation in MM
+ Fix #3740: Consistent messaging in Daily Activity Log: ComStar bill vs. C-Bill
+ PR #3821: Add max contract salvage percentage to campaign options
+ Fix #3763: Reversing quality names in unit set quality GM menu
+ Fix #3194: Awarding non-stackable medals to multiple people
+ Issue #3781: Force commanders can be picked from among highest-ranking individuals
+ Fix #3843: Fix chassis lookup
+ Fix #3842: Can't load prefab campaigns
+ PR #3849: StratCon Heavy Battles, by PhoenixHeart.



0.49.17 (2023-12-31 1900 UTC)
+ No code added

0.49.16 (2023-12-30 2200 UTC)
+ PR #3771: Add "children" filter to personnel tab
+ PR #3780: Support for Beast Mounted Infantry

0.49.15 (2023-10-21 1530 UTC)
+ PR #3735: Maintenance cost shown in whole C-Bills
+ Issue #3741: Stratcon fixes
 - Improve contrast between revealed/unrevealed hexes
 - Generate scenario using default temp mappings when facility-specific mappings aren't present
 - fix missing badlands image
 - definition file paths are now linux-friendly
+ Issue #3725: Improve performance when searching for parts using "planetary acquisition"
+ Issue #2854: Implemented CamOps errata for avionics repair times
+ PR #3756: Tech level filtering in the unit selector dialog has been corrected
+ Issue #3747: Unable to Assign Pilots to Tripod Mechs
+ PR #3766: weight calculation for spare mech locations
+ PR #3768: Arano Restoration Campaign - Planetary Control

0.49.14 (2023-07-28 2100 UTC)
+ PR #3676: Gradle build fixes
+ Issue #3682: Prevent NPE when changing bot config
+ Issue #3683 - fix issue preventing loading saved campaigns containing MASC
+ Issue #3621 - prevent NPE completing ship search immediately after loading campaign
+ PR #3692: Adaptations to MM's #4474 (BV calculation and reports update)
+ Issue #3402, #3715: Only hostile units are now displayed on the killboard during scenario resolution, Stratcon fixes
+ PR #3694: New StratCon feature - tracks now have individual terrain hexes (with graphics) and average temperatures;
    the terrain influences the map presets used for tactical battles; temperature is passed to megamek (may be hot!)
+ PR #3724: "Clan Personnel" special flag now correctly sets the person's clan status
+ PR #3731: Fix nightly build from a missed method rename in MegaMek.
+ Issue #3713: allied turrets have upgraded network security; defeat in evacuation scenarios results in facility capture instead of destruction

0.49.13 (2023-05-23 2000 UTC)
+ Data: updates to the Stratcon FAQ now version 2.3 in docs\atb folder.
+ PR #3618: Campaign Options: Properly Disable Retirement and Dependent Options On Preset Load
+ PR #3619: Campaign Options: Properly Disable Contract Market Pane based on AtB Selection
+ Issue #3634: Re-enable Mass Mothball dialog
+ Issue #3654: Engines can be swapped again in meklab
+ Issue #3652/3629: Addressed errors loading campaigns with pending special AtB scenarios
+ Data: Improvements to FedCom Civil War Planetary Control
+ Issue #3502: Campaign Options: Improve Maximum Acquisition Per Day Text and Tool Tip Text
+ PR #3662: Update refit classes based on CamOps
+ Issue #3632: [Stratcon] Text clarification regarding airborne dropship modifier
+ PR #3663: Properly classify CASE refits
+ Issue #3600: [Stratcon] Regenerating bot forces no longer duplicates displayed scenario objectives
+ PR #3665: Stratcon Hidden Facility Modifier Fix

0.49.12 (2023-03-04 2200 UTC)
+ Issue #3345: Rename Gunnery/Protomech to Gunnery/ProtoMech
+ Issue #3541: Maintenance Extra Time Doesn't Show For Mothballing, Activating, and Mothballed Units
+ Issue #3542: Remove Unit Market Offers That Fail to Parse
+ Issue #3553: Migrate Turn Timer Game Option
+ Issue #3436: Add StratCon Preset
+ Issue #3558: RATs Are Used Outside of AtB
+ PR #3580: Personnel Table: Add Founder Column to Biographical Information View
+ PR #3574: Fixing Support VTOL Maintenance Time
+ PR #3579: Personnel Table Mouse Adapter: Add Founder to Spouse Selection Information
+ PR #3572: Adds Environmental Specialist Specialist
+ Issue #2482: Interstellar Map: Add Contract Search and Planetary Acquisition Radius Options
+ PR #3546: Campaign Options: Move Contract Search Radius and Variable Contract Length to Contract Market
+ PR #3551: Campaign Options: Fixing Financial Year Tool Tip Option Typo
+ Issue #3554: Null Protecting MechSummaryCache Return
+ PR #3557: Yearly Retirement Nag Now Follows Campaign Options
+ PR #3561: Campaign Options Dialog: Fixing Random Retirement Panel Name
+ PR #3563: Base Components: Moving JDisableablePanel to MM
+ Issue #3569: Company Generation Dialog: Fixing Warning Option Names
+ Issue #3573: Null Protect Adding Allied Entities to an Objective
+ Issue #3576: Prevent Ultra-Light and Superheavy Scenario Assignment OutOfBounds NPEs
+ PR #3581: Personnel Table: Adding Flag View
+ Issue #3582: Company Generator: Prevent Preset From Loading in Older Versions
+ Issue #3583: Campaign Preset: Prevent Preset From Loading in Older Versions
+ PR #3586: Campaign Ops Unit Rating: Properly Calculate Admin Personnel Numbers
+ PR #3589: Phenotype Enum: Migrating Uses to Simplification Methods
+ PR #3590: Fixing New Campaign SPA Options Reset
+ PR #3591: Use JFrame Instead of Frame as Frame has Accessibility Issues
+ MM Issue #4098: Adding Sprite Camouflage and Damage Export Options
+ PR #3550: Initial Swapovers to allow for Legendary and Heroic Skill Levels
+ Issue #3318: Add manual personnel payments that generate Finance debit
+ Issue #3543: Cleaning up some medal award images
+ PR #3603: News Update
+ Issue #3592: Handling Procration for Returning Pregnant Personnel
+ Issue #3607: Properly Load Support Edge Option Text
+ Issue #3605: News Properly Shows in Advance Days Dialog
+ PR #3614: Unit Table Mouse Adapter: Only Allow Unit Assignments for Available Units
+ PR #3612: Unit Market Pane: Fixing Missing Table Name
+ Issue #3601: Fixing Nag Display and Specified Description Text
+ Issue #3599: Prevent Null Entity Generation Scenario Creation NPEs
+ Java 17: Manifest File Add-Opens

0.49.11 (2022-12-22 1500 UTC)
+ PR #3453: Remove restriction limiting generated/dynamic Scenarios to the current Campaign Week
+ PR #3450: Base Components: DefaultMHQScrollablePanel
+ PR #3482: Infantry refactor adaptation
+ PR #3486: Fixes issue where training ammo was affected by the parts cost multiplier
+ PR #3487: No longer attempt to include transport costs in contract costs if pay for transport is disabled
+ Issue #3478: Added "Partial Success" contract outcome option
+ PR #3466: Adding Faction Data Validation to Campaign Options Pane
+ Random Death: Fixing recommended type to Exponential from erroneous Percentage
+ PR #3499: MHQXMLUtility: Refit Swapover
+ PR #3500: MHQXMLUtility: Campaign: Removing duplicated fields
+ PR #3507: New Campaign Project: Adding Separate New Campaign Initialization Messages
+ Issue #3473: Load Default AtB Config When Custom Config Cannot Be Parsed
+ Issue #3489: Adding Small Craft and DropShip Transport Support
+ Issue #3492: Removing Cached ToolTip Portraits between MM Launches
+ Issue #3472: AdvanceDaysDialog: Replace Advance to New Decade with Advance to New Quarter
+ Issues #2467, #3483: Fix Part Store Battle Armour Tech Introduction and Clan Filtering
+ PR #3516: Company Generator: Adding Faction Options
+ PR #3511: Contract Market: Adding Transit Time and Estimated Profit Columns
+ PR #3501: MHQXMLUtility: Parts Swapover and Removing Deprecated Method Uses
+ PR #3520: Standardize Scenario and Mission naming so they no longer have displayed overlap
+ Issue #1858: Sandblaster can now be trained
+ PR #3529: Player Java 17 Support
+ Issue #3524: Fixing Missing Federated Commonwealth Planetary Events
+ PR #3534: Scenario Template Editor: Fixing Scrolling Intervals
+ PR #3535: MRMS Dialog: Fixing Scrolling Intervals
+ Issue #3373: Company Generator: Parts No Longer Go Missing After Unit Removal Before Reload
+ Issue #3435: Company Generator: Fixing Preset System
+ PR #3538: Data Loading: Don't Override the Selected Date
+ Issue #3389: Personnel Table: Sort Age Using Birthdate
+ Updating to Apache Commons Text 1.10.0 from 1.9
+ Updating to Commonmark 0.21.0 from 0.19.0
+ Updating to FlatLAF 2.6 from 2.4
+ Updating to JAXB Runtime 4.0.1 from 4.0.0
+ Updating to Joda Money 1.0.3 from 1.0.2
+ Updating to Joda Time 2.12.2 from 2.11.1
+ Updating to JUnit 5.9.1 from 5.9.0
+ Updating to Launch4j 2.5.4 from 2.5.3
+ Updating to Log4j 2.19.0 from 2.18.0
+ Updating to Mockito 4.10.0 from 4.6.1
+ Updating to Mockito JUnit Jupiter 4.10.0 from 4.6.1

0.49.10 (2022-09-12 1500 UTC)
    NO CHANGES FROM 0.49.9

0.49.9 (2022-09-06 2100 UTC)
+ PR #3306: Swapping to a Single Retirement Campaign Report
+ PR #3311: MHQXMLUtility: Fixing Refit Filename and Campaign XML Custom Unit Name escaping
+ PR #3261: Fixing all Assert Usages
+ PR #3156: New Campaign Project: Improved Loading Stages
+ PR #3334: Finances: Fixing Missing Options Handling
+ PR #3338: CampaignGUI: Fixing Campaign Save Resource Leaks
+ PR #3339: Fixing Try With Resources Resource Leaks
+ Issue #3229: Can now train Astech and Medtech skills in AtB for 5xp
+ Issue #3343: Mass Training Dialog: Properly Handle Skills With Training Disabled
+ PR #3344: Ignore End Date for Active Contract Scenario Assignment
+ PR #3340: Fixing Close Exists Resource Leaks
+ Issues #3346/3347: CustomizePersonDialog: Fixing Skills and Abilities Scroll Increments
+ Issue #3362: CampaignOptionsPane: Personnel Tab: Allow Horizontal Scrolling
+ Issue #2901: Removing IS Factions from Lupus Generation for 2860-3000
+ Issue #3370: Retirement: Fixing missing s in report format
+ Issue #3372: Fixing Campaign Loan Report Issues
+ Issue #3375: Export MUL File Exports a MUL Per Player
+ PR #3337: Testing: Heavily Expanding Personnel Unit Testing. Fixing Civilian Role Comparison, Loan Week Calculation, and Pregnancy Week Calculation.
+ Issue #3291: Fixing No Exclusive Bloodnames Bloodname Generation Exception
+ PR #3399: Fixing Single Entity MUL NPE with Null Campaign
+ Issue #3408: Player-controlled DropShips now properly register damage on post-battle resolution screen
+ Issue #2791, 3225: User is now able to delete scenarios from both briefing tab and StratCon map using GM mode
+ RFE #3410: Scenario templates can now load force definition from fixed MUL file; must be located in data/scenariotemplates/fixedmuls
+ PR #3419: Moving Financial Institutions to Data
+ PR #3417: Scenarios can now subtract money as a "reward" when defining loot (to simulate drop costs/entry fees/etc)
+ PR #3426: Canceling out of GM -> Set Unit Quality dialog no longer generates an error message
+ PR #3431: Base Components: Adding AbstractMHQScrollablePanel and Fixing Company Generation Options Dialog Scrolling
+ PR #3424: Properly fail to load a Campaign when the version can't be parsed
+ PR #3445: Individual units contribute to BV/unit count for OpFor budger
+ PR #3446: Company Generator: Improving Missing Force Icon Handling
+ Updating to Gradle 7.5.1 from 6.7
+ Updating to grgit 5.0.0 from 4.1.1
+ Updating to FlatLAF 2.4 from 2.2
+ Updating to Commonmark 0.19.0 from 0.18.2
+ Updating to Log4j 2.18.0 from 2.17.2
+ Updating to Joda Time 2.11.1 from 2.11.0
+ Updating to Mockito 4.6.1 from 4.5.1
+ Updating to JUnit 5.9.0 from 5.8.2

0.49.8 (2022-05-27 1430 UTC)
+ PR #3117: Adding Build-Date to the Manifest File
+ PR #3115: Fixing MekHQ's Javadoc Build
+ PR #3130: Fixing Unit Order File I/O Copypaste Bug
+ Issue #3097: Adding Medical Dialog Handwriting Font Selection Option
+ PR #3137: Fixing the final two LGTM issues
+ PR #3113: AbstractIcon: MekHQ's Preferences Now Write to MekHQ's File
+ PR #3123: Company Generator: Adding MekWarrior Callsign Generation Option
+ Issue #3132: Adding Entity Generation Null Protection for Officer Duel Scenario
+ PR #3105: Base Components: CompleteMissionDialog Rewrite
+ Issue #2877: Part XML File I/O using MHQXMLUtility
+ Issue #3143: Choose splash image and sizing based on dpi scaled sizes
+ PR #3161: Fixing two accidentally kept negations for Random Dependents Removal
+ PR #3159: AutosaveService: Fixing Two Assert Uses
+ Issue #3153: Adding Verbose Planetary Acquisitions Reporting Save Game Warning
+ Issue #3146: Fixing NPEs in Campaign::getForceFor to handle NPE raised from unit assignment
+ PR #3163: Campaign Options Dialog: Fixing Scrolling Issues
+ Issue #3185: Fixing Ransom With None Skill Experience
+ PR #3186: Fixing Person null portrait exception handling
+ PR #3192: GUI Menu Bar: Adding Accelerators to Menu Items
+ PR #3182: Fixing Export Units with no units export typo
+ PR #3204: Autosave: Fixing resource leaks and nullability
+ PR #3181: TransactionType: Alphabetical Options Rework
+ Data: Adding UlyssesSockdrawer Chaos Campaign Guide.
+ Issue #3196: Fixing Remove Unit NPE
+ Issue #3207: Hangar Report: Adding Missing Ultralight IndustrialMek Category
+ Issue #3211: Handling UnitTableMouseAdapter Bomb Bay Null Munition Types NPE
+ PR #3220: Fixing VTOL Pilot Assignment
+ PR #3221: Increasing Maximum Bulk Part and Personnel Purchase Quantity to 10k
+ Issue #3224: Personnel Modules: Death
+ PR #3238: Fixing MekHQ's log paths
+ Issue #3173: Hangar Table: Adding Crew State and Condition columns
+ Issue #2696: Adding Colouring to the Personnel Unit Assignment Menus
+ PR #3245: PersonnelTable: Fixing Dead and Absent Personnel Colour Usage
+ MML Issue #1094: Export/Print to PDF Results in Exception in Full Suite Build
+ Issue #3167: Fixing Board Utilities Exception on Scenario Start
+ Issue #3252: Fixing Retirement Table Column Pay Bonus Sorters and Default Return Values
+ PR #3254: Fixing Transaction Type Migration
+ Issue #3246: Adding Campaign Reports to Personnel Status Changes
+ PR #3250: Allow editing of base contract pay for AtB-style contracts in 'Edit Mission' UI
+ PR #3262: Contract Score now shows properly in AtB
+ Issue #3260: Clear Makeshift Clubs Upon Return To MekHQ
+ PR #3267: Add conventional fighters to AtB unit market
+ PR #3266: Adding Missing Retirement Civilian Error Logging
+ Modernizing Presets to 0.49.8 Standards
+ PR #3269: RandomOriginOptions: Fixing Specified System File Write
+ Issue #3270: Preventing RandomFactionGenerator Rebel Faction Target NPE from Null Faction Borders
+ PR #3276: Campaign Options: Renaming Chase Missions to the Proper Chase Scenarios
+ PR #3268: Personnel Modules: Migrate Retirement and Dependent Modules based on AtB Enablement
+ PR #3264: Connection Rework Phase 2.5: Adding Start Game Options for Low Resource Systems
+ PR #3106: Financial Terms: Fixing / Expanding Asset Terms, Fixing Loan Term Date Calculations, Adding Semiannual Term
+ Issue #3281: Preventing Contract Market No Selected Contract NPE
+ PR #3292: Prevent StratCon from generating scenarios on the strategic map when enemy morale is "rout".
+ Issue #3294: Unit Is Properly Removed after Black Market Swindle
+ Issue #3160: StratCon - Prevent "Good Intel" modifier from removing units that are scenario objectives
+ Issue #3289: AtB/StratCon - added adjustable setting to control likelihood of opposing force special pilot abilities (range from none to "everyone")
+ Issue #2612: Expanded StratCon FAQ Documentation
+ Issue #2973: StratCon - integrated command contracts no longer generate objectives other than "positive VPs"
+ Updating to JAXB 4.0.0 from 2.3.2
+ Updating to Launch4j 2.5.3 from 2.5.1
+ Updating to Apache Commons CSV 1.9.0 from 1.8
+ Updating to Log4j2 2.17.2 from 2.17.1
+ Updating to Apache Commonmark 0.18.2 from 0.18.1
+ Updating to Joda Time 2.10.14 from 2.10.13
+ Updating to JAXB Runtime 3.0.2 from 2.3.2
+ Adding JUnit Jupiter 5.8.2
+ Updating to JUnit Vintage 5.8.2 from JUnit 4.13.2
+ Updating to Mockito 4.5.1 from 4.2.0

0.49.7 (2021-12-18 0300 UTC)
+ PR #3043: Logging: Default Global Exception Handler and Standardized Legacy Logging
+ Issue #3040: Fixing Unit Icon Filename Write Copy/paste Error
+ Issue #3038: Fixing missing Personnel Table Integer Comparators
+ PR #3048: Fixing C3 filename
+ PR #2938: Initial MHQ Suite Locale Setup, Proper Date Localization
+ PR #2992: Personnel Modules: Retirement / Dependent Stopgaps: Expanded Options, Ability to Disable
+ PR #2856: New Campaign Project: Random Origin Options Rework
+ Issue #2974: Windows Build Unix Script MML Startup Script Missing
+ PR #3054: Ensure Proper UserData Folder Inclusions
+ PR #3055: Updating connectors to Randis IV and Collean, and removing duplicated data
+ Issue #2947: Reset Skill Minimum upon scrap
+ Issue #2897: Prevent Loading of parts with invalid part ids
+ Issue #2928: Return a Null Refit When The New Entity Can't Be Parsed
+ PR #3060: Add shifting wind direction and strength to Scenario
+ PR #3066: Add sucsId to planetary systems data
+ PR #3052: Abstract Icon: Force Icon Piece Cleanups
+ PR #3068: Change dates in system_events.xml to all have the same format
+ PR #3070: Fix faction codes
+ PR #3074: Updating Launch4j and GRGit to latest
+ Updating jFreeChart and Joda Time to latest
+ Updating Apache Commons Text to 1.9 and Apache Commons CSV to 1.8
+ Updating to Org.Commonmark 0.18.1 from Atlassian Commonmark 0.13.0
+ Updating to Mockito Core 4.2.0 from 4.1.0
+ Issue #3063: Increasing default Start Game Delay to 1,000 from 500
+ MekHQ Options: Defaulting New Day Force Icon Operational Status to True
+ Issue #3062: Preventing NPE when a Tech doesn't get returned by Campaign::getPerson
+ Issue #3075: Adding missing kills sorter
+ PR #3085: Integrate faction changes from 3151 SUCS data, removing PIND faction
+ PR #3086: Finishing PIND faction removal
+ Fixing JàrnFòlk and Fiefdom of Randis faction names
+ PR #3087: SuiteOptions: Naming standardization and finishing initial setup
+ PR #3091: Allow traitor units in scenarios
+ Issue #3072: Fixing (primarily) Early Era Force Generator Faction Generation NPE
+ Issue #3076: Add Paperdoll Fallback For Unimplemented Composite Handling
+ PR #3080: Fixing CancellationException During Cancelled Startup
+ PR #3096: Improved Initial Log Message
+ Issue #3102: Fixing Contract Completion Retirement ConMod
+ PR #3007: Skill Generation: Phenotype Bonus Applies to Proper Skills
+ PR #3020: New Campaign Project: Campaign Options Pane
+ Fixing Republic of the Barrens faction name
+ Fixing Starting Contract Count label so it says it's not implemented
+ PR #3033: New Campaign Project: AtB Company Generator
+ CampaignAnon Starter Guide v4.0, with New Campaign Project coverage
+ PR #3121: Replacing MHQ's Startup GUI with a modified version of MML's
+ PR #3122: Adding Font Directory Parsing

0.49.6 (2021-12-31 2200 UTC)
+ PR #2857: Personnel Status: Expansions for Random Death
+ PR #2933: New Campaign Project: Rename Origin Force Node With Campaign Name
+ PR #2951: AssignUnitToPersonMenu: Adding Missing Personnel Filters
+ Increased base RAM assignment to 2 GB
+ PR #2474: Copy C3 Master on Restore
+ PR #2952: Personnel Assignment Menus Performance Improvements
+ PR #2959: Finances: Fixing Various Property Issues
+ PR #2960: Campaign Options Dialog: Fixing Portrait Generation Property Issue
+ Issue #476: Log Entry for Personnel Moved In/Out of a ToE Force
+ Issue #2932, #2944: When assigning a vehicle gunner, don't assign them as a driver also.
+ Issue #2866: Actually replace VTOL rotors as opposed to just eating the part
+ MegaMek #3232, #3244: PersonnelOptions/PilotOptions Fix (Multiplayer Games and Saves should now work properly)
+ Issue #2962: AtB Campaigns Now Properly Load with Automatic or Tech Acquisition Skills
+ PR #2345: Refactor equipment unscrambling to make it testable
+ PR #2991: Updating Mockito to 4.1.0
+ PR #2986: Fixing Unit Market Preference Copy/Paste Error
+ PR #3002: Log4j2 2.17.1 Swapover From Log4j1 1.2.17
+ PR #3004: JUnit Update to 4.13.2 from 4.12
+ Issue #2863: Adding Dates Personnel Tab Filter, Displaying Dates, and adding Pregnancy Colour
+ PR #2851: Personnel Modules: Marriage: Modularization and Expanded Options
+ PR #2908: Personnel Modules: Divorce: Modularization, Random Divorce, Expanded Options, and Bulk Manual Divorce
+ PR #3017: PersonnelTableModelColumn Enum: Improved Personnel Comparator Usage, Other Personnel Tab Filter, Improved Column Uses for the Batch XP and Personnel Market Tables
+ Issues #347, #354, #2235, #2448: AbstractIcon: Force Icon Rework and Kailan's Pack Swapover
+ PR #2977: GitHub Actions: Adding Support For Multiple Java Distributions and Versions, with Temurin as our default
+ Issue #3023: Fix multiple situations where extremely low or high-skill units with multiple crew members would cause a lockup during scenario resolution
+ PR #3024: Improving Scenario View Graphics as part of migrating functionality from AtBScenario to Scenario
+ Issue #2983: Reordering spouse KIA logging so it is assigned to the correct person
+ Issue #2993: Fixing Duplicated Small Craft and JumpShip Pilot Assignment

0.49.5 (2021-11-06 1800 UTC)
+ PR #2777: RAT Tab: Separating RATs into their own Campaign Options Tab
+ PR #2493: Procreation: Modularization, Expanded Options, and Bulk Manual Assignment/Removal
+ Documentation: Windchild Docs folder, Updating Existing Docs
+ PR #2937: Fixing Finances Inline Date Format

0.49.4 (2021-10-30 1800 UTC)
+ Issue #274: Moving Era Definitions to Data
+ PR #2793: Expanded Finances Transaction Types
+ Issue #2798: Adding Total XP Earnings Tracking
+ PR #2818: ReportHyperlinkListener Parsing Bugfixes
+ Issue #2825: Individual Camouflage Bulk Assignment from Same Original Camouflage
+ Issue #2521: Star League Caches No Longer Generate in Pre-Spaceflight, Early Spaceflight, and Age of War Eras
+ Issue #2838: Turrets now generate with the proper faction and thus names
+ Issue #2841: Properly hide the MekWarriors grouping when using individual role filters
+ Issue #2747: Fixing StratCon Scenario Template Path Capitalization
+ PR #2847: Preventing Null Force Template Addition
+ PR #2849, 2846: Addressed multiple errors resulting in failure to generate aerospace scenarios
+ PR #2860: Unit Market properly initializes for new campaigns
+ PR #2861: StratCon Tab NPE
+ PR #2862: Removing Useless Shares Sorter
+ Issue #2865: Specialist Infantry Salary Multiplier
+ PR #2844: AbstractIcon: Force Camouflage: Layering and Properly Sending to MegaMek
+ Data: Adding UlyssessSockdrawer's excellent Co-op guide to docs folder.
+ Issue #2873: Part doesn't serialize brandNew flag
+ Issue #2878: Prevent DropShip bay doors from continuously breaking down when loading saves
+ Issue #1236: Adding full support for Tripod 'Meks
+ Issue #1420: Can No Longer Deploy a Person Multiple Times
+ Issue #2867: Making the default unit market type the Open market instead of the Employer Market
+ PR #2869: Serializing StratCon OpFor Skill and Quality
+ PR #2883: Monday Training XP Assignment on New Day instead of AtB Scenario Generation
+ PR #2889: Ransom is no longer automatically selected at 100% salvage rights
+ Issue #210: One Person will be Artillery Trained when hiring minimum complement for an artillery-armed unit
+ Issue #2567: AtB now follows the part acquisition skill option
+ PR #2884: Briefing Room: Print Sheets now prints sheets for all units in AtB
+ Issue #2496: Maintenance Properly Includes Unofficial SPAs
+ Issue #2809: Grounded DropShip scenarios will no longer feature immediately floating and crashing DropShips; will start
+ PR #2891: Maintainer Unofficial SPA
+ PR #2880: Standardized Suite Version Tracking
+ Issue #1793: Reports: AbstractDialog Swapover, GUI Code Isolation, Preference Bugfixes, and Code Standardization
+ Issues #1092, #1105, #1950, and #2695: Person/Tech to Unit and Unit to Person/Tech Assignment Menu Standardization
+ PR #2855: New Campaign Project: Campaign Preset Rework
+ PR #2912: Fixing an NPE in Personnel Filter Style
+ PR #2916: Dependents cannot have an assigned unit
+ PR #2915: AtB Dynamic Scenario: Fixing missing serialization on all non-map values
+ Issue #2918: AtBContract End Date Display Does Not Update on Contract Extension
+ Issue #2920: Full Swapover to MekHQ's PersonnelOptions over MegaMek's PilotOptions
+ PR #2921: Main GUI Bottom Line Formatting Issues: Missing Space and Standardizing Colon Bolding
+ PR #2924: SelectAbilitiesDialog: Adding SPA Display Name Sorting
+ PR #2930: Improving Client Unknown Phase Logging During Initial Connection

0.49.3 (2021-08-23 2000 UTC)
+ Issue #2679: Correctly show and apply overtime mod to multi-day rolls
+ Issue #2709: Two Scenario Date NPEs
+ Issue #2685: Preventing NPE when loading scenario save games
+ Issue #2609: Show which parts are blocking repairs
+ Issue #2707: Preventing text wrap in the person title JTable usages
+ PR #2718: Fixing Bulk Refit Complete/Cancel
+ Issue #2717: Advance Days Dialog no longer based on modality
+ PR #2716, 2727: StratCon - player DropShips will now be pulled into DropShip defense scenarios;
    more abstractly: capability to substitute player units for bot units in designated scenario force templates
    prevent "regenerate bot forces" button from displaying when editing completed scenarios
    allow contract completion for scenarios with remaining "fixed" objectives (useful for when the enemy morale goes to rout or you win a base of operations attack)
    explicitly show that objectives in defensive contracts must be held until contract completion
        fix clicked hex detection on StratCon map when viewing anything other than top left corner when map doesn't fit on single screen (smaller resolutions/bigger maps)
        added scroll pane to info panel in case it has more data than can be displayed (important on smaller resolutions)
        do not un-deploy force from track if it's assigned to a scenario on the track until the scenario is resolved one way or another
+ Issue #251: Force Generator Unit Generation Empty Unit Table Parent Faction Fallback
+ Issue #2736: Fixing Alternative Faction Code Generation by using correct ArrayList type
+ PR #2744: Mass Mothball Dialog: Fixing IndexOutOfBoundsException with no techs for a unit type
+ PR #2745: Fixing Two AtB Scenario View Panel NPEs
+ PR #2725: StratCon campaign state management: GM Tool to add VP/SP; Ability to convert VP to SP manually; Ability to convert SP to bonus parts; GM mode viewing of current track's "scenario spawn odds".
+ PR #2751: Fixing Astech Divide By Zero Errors
+ PR #2756, 2802: StratCon
    - Fix incorrect bot configuration in pursuit scenario that would cause it to bee-line for the opposite edge
    - When objective scenarios move, they will take their objectives with them
    - Strategic objective display improvement - color coding and symbols to indicate in-progress/complete/failed.
    - Prevent phantom scenarios from showing up in TO&E deploy menu for both forces and individual units
    - Removing a force that's assigned to a StratCon track will no longer cause the strategic map to fail to render
+ Issue #1098: Fixing Repair Tab Tech Order Options
+ PR #2478: Markets Tab and AbstractUnitMarket
+ Issue #2558: Adding Custom Messages for Dependant Joining/Departing the Force
+ Issue #1767: Adding Campaign Messages when gaining SPAs/Edge and Personnel Log Options for gaining Skills/SPAs/Edge
+ Issue #2771: Fixing Missing Current Daily Log on AdvanceDaysDialog Creation
+ PR #2769: New StratCon feature - sometimes (with configurable frequency), the generated maps will be replaced by a similarly sized user-made fixed map instead.
+ PR #2775: Finances Tab: Price Multipliers Panel Cleanup and Expansion
+ PR #2760: Rank fixes and improvements from HB: Major Periphery States
+ PR #2796: AtB/StratCon: Preventing Hidden Units With Option Disabled
+ Issue #2790: Fixing Null Birthday
+ Issue #2779: Can now cancel a bulk part purchase
+ PR #2788: StratCon Facility Implementations
+ Issue #2816: Fixing Two AtB Morale ArrayIndexOutOfBoundsExceptions that break on New Day
+ PR #2821: StratCon Scenario Generation New Day NPE Prevention
+ Issue #2786: CustomizePersonDialog Phenotype and Gender ComboBox bugfixes
+ Issue #2754: Properly clearing Hidden, Narc, and iNarc Flags during scenario resolution
+ PR #2828: Fixing AtB Lance Role Sorting and Improving Mission Name Sorting
+ Issue #1042: Fixing Client Button Setting and MegaMek Preferences Not Saving from MekHQ
+ Issue #2807: Removing EquipmentParts whose EquipmentTypes fail to parse

0.49.2 (2021-06-19 2330 UTC)
+ Issue #2620: Adding Missing Leadership Column in Personnel Tab
+ Issue #2625: Properly Clear Tech Units on Person removal/retirement
+ PR #2617: Contract Command Rights Enum and Tool Tips
+ PR #2637: Personnel Names
+ PR #2651, #2688, #2698, #2701, #2702: Various StratCon fixes:
  - Updated arrival altitude for aerospace fighter reinforcement modifiers (they were showing up on the ground)
  - Standardized "recon" type scenarios to have the same criteria as Tukayyid scenarios
  - Various briefing text clarifications
  - Store artillery offboard status between campaign saves
  - On Integrated command, don't immediately and incorrectly undeploy lances after generating scenarios
  - Adjusted manual force deployment rules (unlimited stacking on allied facilities, one per hex otherwise, no manual deployment under integrated command)
  - Tighten up reinforcement restrictions (can't deploy units that can't actually deploy; can't double deploy units; can now only deploy fight lances or have to use a support point/VP)
  - VTOLs no longer start on the ground in certain situations, for real
  - Removed extraneous "recon turrets" modifier span for recon raid contracts
  - Tighten up strategic objective generation; correct objective coordinate display
  - Removed extraneous references to contract score in some scenario modifiers; water-naval units may rarely make an appearance
  - More robust transport loading code
  - Bot now has access to Arrow IV external ordnance, won't load 20 TAG pods on a single fighter.
  - Prevent double deployment of units and forces to individual scenarios
+ PR #2656: Cleaning up a few erroneous Campaign GUI properties
+ PR #2655: Ensuring BotForce has a Valid Base Camouflage
+ PR #2622: Camouflage: Deadborder Pack, Base Component Swapover
+ PR #2653: Expanding File/Refresh Capabilities
+ PR #2652: Personnel Table Expanded Randomization Functionality
+ Issue #2659: Hangar Report: Adding IndustrialMek Section and Missing Combat Vehicle Super Heavy Nodes
+ Issue #2642: StratCon Tab: Force Table Background Doesn't Work Properly in Nimbus
+ Issue #2610: Adding Tech Officer migration from the reference class
+ Issue #2534: Fixing Missing Clan Check For Endo Steel Location Repairs
+ Issue #2382: Large Vessel Clan Repair and Maintenance modifier no longer applies to Clan Personnel
+ PR #2667: Preventing NONE Primary Role Hiring
+ Issue #2485: Default Subcontract Name, Briefing Tab Mission Tracking
+ PR #2284: MHQ Options: Adding Colours Customizability
+ Issue #2491: Allow extra time for maintenance per StratOps/New CamOps repair/maintenance rules.
+ Issue #2661: Can no longer select the same unit across multiple selectors in StratCon scenario management UI.
+ Issue #2548: Making ROM Designation and Manei Domini Class and Rank part of the rank system data
+ Issue #2529: Fixing refit display so it no longer includes the pilot's BV
+ PR #2678: Adding Personnel Tab Grouping and Filter Tool Tips
+ PR #2540: Factions Data Customizability Expansion and Cleanup
+ PR #2677: Ignorable Nag Dialogs
+ Issues #2636 and #2658: AdvanceDaysDialog Rework: Advancement-based Modality, Expanded Buttons, Persistent Daily Report
+ PR #2634: AtB Enum (Morale, Contract Type, Lance Role) tooltips
+ PR #2691: ResolveScenarioWizardDialog Uses Standardized Entity Readout Dialog for Unit Views
+ Issues #2116 and #2589: Improving Rank and Title Sorting
+ PR #2694: Hangar Tab: Maintenance Colour No Longer Shows with Maintenance Disabled
+ PR #2693: GM Tools Dialog Rewrite
+ PR #2422: Improve simple accessibility faults
+ Issue #2703: Defend against parts without campaigns after Refit
+ Issue #2687: Fix error refitting DropShip transport bays

0.49.1 (2021-05-23 1630 UTC)
+ Data: Fixing Aerospace Tech Portrait Folder Names
+ PR #2571: Fixing MekWarrior Salary
+ Issue #2569: Adding userdata to the build script
+ Issue #2574: Fixing Experience Tab Custom Skill Costs Formatting Type
+ PR #2584: MekHQ Options: New Day: Auto-hiring Pool Options
+ Issue #2568: Fixing StratCon Mission Completion NPEs
+ PR #2580: Campaign Options: Fixing doClick update issues
+ PR #2582: Fixing Astech and Medic pool salaries so they use the proper campaign options
+ PR #2587: Re-enable force deployment from TO&E
+ PR #2590: Take a breather after sending entities to MegaMek before trying to load transports
+ PR #2586: Fixing LAM Pilot Skill Level Calculation
+ PR #2599: Fixed multiple issues with deploying grounded DropShips from MekHQ to MegaMek;
    Prevent putting scenario into error state when editing a non-resolved scenario in briefing room
+ Issue #2594: Allowing Scenario Date Nullable Comparison
+ Issue #2588: Fixing unmarketable check value for personnel table filter support check
+ PR #2602, #2611, #2615: StratCon Data Fixes
+ PR #2583: Dependent Swapover: Removing Parental and Spousal Abandonment, Fixing None Primary Role
+ Issue #2566: Ranks Warning Expansion and Change Tracking
+ Multiple StratCon stability and data fixes:
    - scenario data updates
    - phantom scenarios no longer display in briefing room; fixed objective scenarios remain on tracks until encountered
    - logic update for force deployment right click menu
    - map size rerolls no longer generate tiny maps
    - descriptive text updates
    - fixes for various issues when loading campaign saves
    - improved objective generation and tracking
    - prevent excessive spam of fixed contract modifiers for some contracts (notably, cadre duty and guerilla)
    - temporarily prevent deployment of more than one force/hex (further re-work coming)
+ Issue #2607: Fixing Payment Overage Option Implementation
+ PR #2581: Modernizing Presets to 0.49.1 Standards

0.49.0 (2021-05-01 2130 UTC)
+ Issue #338 Parts 1 and 2: Improved Refit Technician Selection Sort
+ Issue #2418: Ensure context menu shortcut works on our tables
+ PR #2361: Use MML's CConfig.load instead of new CConfig()
+ Issue #2415: Implementing Unit Weapon SPA Generation and Fixing Tech Level Comparisons
+ PR #2260: Implementing Save and Quit in the MekHQ exit option pane
+ Issue #2446: Calculate the scrollable block increment correctly
+ Issue #2452: Ensure a Lance's Force assignment is still valid
+ Data: New Graphical Force Icon Type Pieces
+ PR #2379: Repair Bay: Adding part name to the report when GM repairing
+ PR #2337: Shopping List No Longer Writes to XML While Empty
+ Issue #2459: Only calculate weight if EquipmentPart has a type
+ PR #2465: Change source and target compatibility to Java 11
+ PR #2151: Improving Mission and Scenario Status Processing
+ PR #2440: Base Components: Creation and Expanding Preferences
+ Issue #2458: MRMS Astech Requirement Checks
+ PR #2473: Better GM unit restore
+ PR #2475: Use the correct resource string for free C3i Nodes on TOE
+ Issue #2456: Incorrect Financial Export Date, Two Force Icon NPEs, Unit Market NPE
+ Issue #2469: Fixing Award Log Edit NPEs
+ Issue MegaMek/MegaMek#2597: Use MM's new UnitNameTracker for name collisions
+ Issue #338: Base Refit Tech Selection Free Time Sort
+ PR #2468: Bulk Procurement Table Selection and GM-less Clear
+ Issue #3288: GM Tool Name Generation Expansion - Bulk Generation, Manual Editing
+ Issue #1936: AbstractIcon: Full Camouflage Implementation - Adding Force Camouflage
+ Issue #2489: Improving Award XML Load Null Proofing
+ PR #2356: Improving Genealogy Null Protections
+ PR #2417: Personnel Options Tab Rework
+ PR #2494: Base Components: Sorted Combo Box Model
+ PR #2331: Add MekLocation tests and fix location repair nits
+ PR #2532: ProtoMek Bay Rating
+ PR #2144: StratCon - Alpha
+ Issue #2487: When a garrison-type contract comes back from a "rout" break, you may find yourself facing different opposition
+ Issue #2460: Improving Default AtBContract Name and Briefing Tab Sort
+ PR #2352: Personnel Role Enum
+ PR #2545: Allow aerospace fighters with only 10 heat sinks to repair damaged heat sinks
+ Issue #2553: Fixing FactionComboBox NPE with null input code
+ Issue #2553: Fixing preferences issue in the Personnel Market
+ Issues #1483, #2196, #2201, #2202, #2205, #2449: Rank System and Profession Rework
+ Issue #271: ScenarioStatus Enum: Expanded Scenario Status Options
+ PR #2479: Fixing Escorpión Imperio starting planet

0.48.0 (Stable) - (2021-03-05 1530 UTC)
+ Issue #2427: Exception during maintenance on a new day breaks MekHQ
+ Issue #2431: Fix exception exporting personnel to CSV
+ PR #2437: Hangar Report: Fixing Wrong Node Addition for Medium Wheeled
+ PR #2381: Repair Tab: Adding better information blockers for Null/Void Signature System and Chameleon Shield
+ Issue #2441: Adding Force Icon Pieces: numerous Alphanumerics and the Vehicle Assorted Type.
+ Issue #2429: Awards Documentation: Fixing Minimum Excel Version, Removing Duplicated Images, Double Spacing
+ Issue #2442: Fixing Multiple Ranks Issues

0.47.17 (RC3) (2021-02-075 2015 UTC)
+ PR #2354: Don't skip ComStar as an origin faction
+ Issue #2348: Allow Clan Personnel origins
+ Issue #2365: MissingEquipmentParts should only be replaced with parts of the correct Java type
+ Issue #2358: Add missing AtB lances on .cpnx load
+ PR #2372: Infantry Motive Type File I/O Fixes
+ PR #2378: Acquisition Dialog: Fixing NPE, GM Acquire for In-Transit or On Order parts, Adding GM Acquire Message
+ Issue #2389: Fixing graphical NPE when not purchasing units in the unit selector dialog
+ PR #2390: Fixing Baby Prisoner Status Determination
+ Issue #2397: Adding Fall Back SPA check for current SPAs being edited
+ Issue #2396: Resolve Infantry part and other part type bugs
+ Issue #2387: Allow salvaging components on destroyed locations from repair bay

0.47.16 (RC2) (2021-01-05 1700 UTC)
+ PR #2289: Drop support for migrating Campaigns older than v0.41.24 (2016-10-06 03:15 UTC)
+ Issue #2283: Ensure contracts are generated with the correct number of retries
+ Data: Adding Missing images.
+ Issues #2296 and #2299: Support older campaign DropShip and JumpShip ammo bin sizes in XML file
+ PR #2302: Fixing Log Display Spacing
+ Issue #2295: Expanding null protections for rank systems and adding defaults
+ PR #2303: Fixing Gender assignment on Generation
+ Issue #2270: Scenarios Respect Sort Order
+ Issue #2297: Ensure shots needed is converted properly between ammo types
+ Issue #2310: Avoid procurement popup exceptions due to race condition
+ Issue #2298: Do not display unknown armor types in the Parts In Use report
+ PR #2308: Add EquipmentPart unit tests and fix minor bugs
+ Issue #2266: For LAMs check Landing Gear and Avionics when considering repairable slots
+ Issue #2317: Ensure Person::idleMonths defaults to 0
+ PR #2324: Restrict removing, salvaging, or scrapping certain locations with avionics and landing gear on LAMs
+ Issues #2325 #2328: Do not throw NPE on missing equipment when unscrambling equipment numbers
+ PR #2330: Fix capitalization of MekWarrior portrait folder
+ Issue #2332: Delete refit file if unable to read it back when saving
+ PR #2294: Add contract market tests and add setters for static singletons (e.g. Systems and RandomFactionGenerator)
+ Issues #1727 and #2318: Colour Camouflage and Camouflage Selector Standardization
+ PR #2293: Upgrades built in campaigns to 0.47.15
+ Issue #2341: Equipment on incorrect mounts are not fixed
+ Issue #2342: Customs in .cpnx with invalid file name chars do not save to disk

0.47.15 (RC1) (2020-12-14 2330 UTC)
+ Issue #2166: NRE in Money::plus/Money::minus
+ PR #2224: Add some basic Refit tests and fix an Armor location bug calculating armor during a refit
+ PR #2241: Fix bug where PartsStore may list INT_MAX as cost and tons for BA ammo
+ Fixing Male Soldier and Female ProtoMech Pilot Portrait Paths so they properly generate
+ Issue #2236: Making Unmaintained hangar color take priority over Damaged/Inoperable
+ Issue #2248: Fix various ContractMarket exceptions when operating at the bounds of MekHQ data
+ PR #2250: Fixing Load Last Save for .cpnx.gz files
+ Issue #1880: Fixed briefing text error for breakthrough (defender) scenarios
+ Issue #2231: Don't give back free parts when fixing a missing part
+ Issue #2254: Ransomed Unit now properly adds to Total Value Salvaged
+ Issues #2255 and #2258: Fix Warehouse::removePart StackOverflowException with child parts and NRE with BayDoor/Cubicle parts
+ PR #2259: Adding Pregnancy Complications Personnel Status
+ PR #2261: Improved Awards Migration
+ PR #2271: Improve .cpnx load perf with transport linkages in AtB scenarios
+ PR #2272: Ensure GM Acquire Instantly acquires the correct quantity
+ PR #2274: When loading Campaigns ensure more exceptions are caught and logged properly
+ Issue #2278: Ensure skill preferences are saved to the campaign on creation
+ Issues #1151, 1219, 1687, 1807, 2142, 2243, 2253, 2267, 2268, 2276: Refactor adding and removing ammo from the Campaign
+ Issue #2280: GM Restore skips parts
+ PR #2286: Don't reload unit data if nothing changed on disk when reading Campaigns
+ Issue #2287: Prisoner Filter Should Include Bondsmen
+ Issue #2141: Subcontracts don't reference parent contract after campaign load
+ Issue #1587: Basic Bulk Customization
+ Issue #2200: Moving Rank System Name to Data

0.47.14 (2020-11-15 1930 UTC)
+ Issues #2217 #2219: Cannot save Campaign with Refits and cannot start new Refits
+ Issue #2220: Implementing AwardFileFactory to handle loading pngs that aren't handled by Toolkit

0.47.13 (2020-11-09 1600 UTC)
+ Issue #2213: Fix disastrous bug in AmmoStorage::ctor

0.47.12 (2020-11-08 2230 UTC)
+ Issue #1970: Workaround for single hex ecm causing Small Craft to be overweight
+ Issue #1079: Add refit time for moving a part between locations
+ PR #2117: Fixing New Personnel Market Report
+ PR #2105: Avoid part ID references in Refits and elsewhere
+ Issue #2115: Fixing GM Tool Gender load
+ PR #2122: Fixing Scenario Date Compare
+ Issue #1265: Option to Subtract Salvage Overages from Final Contract Payment
+ PR #2128: Improve performance of searching for spare parts in large campaigns
+ Issue #442: Enable/Disable MRMS Repair and Salvage Portions
+ Issue #2118: Fixing MekHQ's use of MM password
+ Issue #2138: Fixing GM Mothballing
+ Issue #2139: Fixing Award Tracker Data Manipulation
+ Issue #2130: Fixing TOE Deployed and Undeployed Background Colour Display
+ Issue #1723: Fixing Missing Personnel and Hangar Tab Selection Highlights
+ PR #2153: UnitRatingMethod: Add Disabled Case
+ Issue #1537: Fixing Null AmmoType NPE in Hangar Tab
+ Issue #2159: Fixing Soldier Filter Name
+ PR #2164: Fixing Historical Daily Log Disabled Message
+ Issue #2159: Personnel Filter Style for All Options
+ PR #2168: Properly implementing AtB edge assignment if MekHQ cannot assign an SPA
+ PR #2169: Fixing all and none portraits click when changing options preset
+ PR #2170: Support Edge is now properly reliant on Edge being enabled
+ PR #2173: Implementing sort order for SPAs in Campaign Options
+ PR #2174: Tabbed MekHQ Options Dialog
+ PR #2161: Improving Zipped Force Icon folders
+ PR #2162: Standardized Portrait Chooser
+ Issue #2188: Cannot assign salary to LAM Pilots or Vehicle Crew loading older CPNX files
+ Issue #2193: Unit Market: Units No Longer Reset to Open Market upon load
+ Data: MegaMek Portrait Data Pack. Notes and licensing in MegaMek contributors file which I will push
  with the next Data work in MegaMek.
+ Issue #2171: Implementing Campaign Option and Campaign Preset Versioning
+ Issue #2181: Personnel File CSV Export Toughness, Status, and Portrait Path
+ Issue #785: SLDF Ranks are Wrong
+ Issue #572: Random Portrait Fails to Properly Compare File Paths
+ Issue #564: AbstractIcon: Fixing Basic Info Portrait Scaling
+ Data: Adding a CampaignAnon 3.5 AtB preset.

0.47.11 (2020-10-04 2100 UTC)
+ Issue #2029: AmmoBin from warehouse can rarely come with free ammo
+ Issue #2032: Fixing Campaign Options Save following Preset Load
+ PR #2023: Moving StartGameDelay to MekHQOptions
+ Issue #2036: OmniVehicle config changes require omnipod heat sinks
+ Issue #2039: Subcontract Check NPE
+ Issue #1892: Launch Game Dialog Standardization
+ PR #2022: GM Tools Name and Callsign Generation
+ PR #2046: Fixing duplicated MekHQUnitSelectorDialog Display
+ PR #2045: Aero Fighter refit heat sink tracking improvements
+ PR #2047: Fixing Name Set after Adding a Bloodname
+ PR #2048: Fixing Random Bloodname NPEs when Editing Personnel
+ PR #2050: Fixing Person Tech Unit Id Concurrent Modification Error
+ Issue #2024: Can Repeatedly Complete Missions by Cancelling Retirement Dialog
+ Issue #1971: Fixing Repair Bay Bonus Parts
+ PR #2054: Fixing Erroneous Newline after Unit Loading Failure
+ PR #2055: Swapping MekHQ to use the proper GUI to edit DropShip/JumpShip/WarShips
+ PR #2060: Fix NPE when getSelectionPaths is null in TOEMouseAdapter
+ Issue #2059: Fixing Incorrect Campaign Operations Unit Rating Experience Calculation Method
+ PR #2063: Preventing null entities in AtBScenario
+ PR #2061: Add daily report entries for AtB scenarios
+ PR #2067: Improved refit handling of internals for Aeros and Tanks
+ PR #2057: Personnel Table GM Tool Access
+ Issue #1369: Unit Rating FM:M(r): Default Quality Value is no longer Elite
+ Issue #171: Manual Unit Rating Modifier
+ PR #2058: Implementing individual dice roll display in the GMTools Dialog
+ PR #2071: Fix campaign ops DropShip maintenance costs
+ Issue #2017: Keep focus on unit during repairs
+ Issue #2066: Do not add zero or NaN costs for ammo during Refits
+ Issue #1481: Adding Option to Disable Mothball Information Save
+ PR #2073: MRMS Dialog Localization
+ PR #2075: Fixing Scenario Template Date NPEs
+ Issue #1986: Adding individual role filter and filtering by primary role options
+ PR #2076: Add Show BV Calculation to Unit context menu
+ Issue #1967: Save part repair reservation if present
+ Issue #1953 Part 1: Fixing mothballing and activation tech restore
+ Issue #2079: Implementing Bulk Free in Personnel Tab
+ Issues #1595/1805: Adding filters in Hangar Tab
+ Issue #1376: Hangar Tab Line Colours For Unmaintained and Uncrewed Units
+ Issue #2089: fix procuring vehicle engines from the parts store
+ Issue #2091: Fixing missing requirement of addToCampaign
+ PR #2094: AtB Bot Camo Load Swapover
+ PR #2097: Finances credit/debit capitalization fixes
+ PR #2098: Personnel Table: Hide Assign to Unit
+ Issues #297/1248: Prisoner Capture Consolidation
+ PR #2088: explicitly track child parts
+ PR #2096: Fixing Missing Unit Selector Unit Sprite in MekHQ
+ Issue #1525: Swapping to Minimum Crew instead of Maximum Crew
+ Issue #1875: Phenotype Bonus is properly added and reduced when editing your phenotype
+ PR #2101: Reduce the size of a Part's XML by ~30%
+ PR #2102: Reduce the size of a Unit's XML
+ PR #2077: Standardizing MRMS Options
+ PR #2052: Bloodname GM Tools
+ Issue #1079: Carrying out a refit no longer fixes shoulder/hip damage "for free"; legs with busted hips and center torsos no longer added to inventory after being removed from mech during refit
+ PR #2093: Loot Table: Fixing Money Capitalization and Adding Basic Unit/Part Tooltips
+ News data upgrade
+ PR #2109: News Validation
+ PR #2110: Campaign Preset Update

0.47.10 (2020-09-20 2100 UTC)
+ PR #1896: Campaign writeToXml: Fixing Output Spacing Issues
+ Issue #1888: Founder Filter in Personnel Tab
+ Data: Numerous fixes to RATS, Mechfiles, Sprites, and update Unit Roles.
+ PR #1893: Personnel Status: Fixing ChangeStatus, Standardizing Boolean Comparisons, and Implementing Death Options
+ Issue #1808: Adding an Option for the Player to Control All Attached Units
+ Issue #399: AtB campaigns display current parts availability at the bottom; more detailed "this part is not available to your unit" explanations
+ Issue #1915: Fixing Date Lineup
+ PR #1917: Fixing the Award Tracker post-Ancestors Removal
+ Issue #1920: Fixing xml load for bad Ancestry data
+ PR #1916: Personnel Filter Enum
+ Issue #790: Implementing Non-Combat TO&E Forces
+ PR #1930: Fixing Fill Transports NPE
+ Issue #1829: Fixing Duplicated Nags in AdvanceDaysDialog
+ Issue #470: Mass Training: Rank, No Officer, and Only Officer Filters
+ Issue #1929: Scenario Resolution: Fixing Display Anchor Issues
+ PR #1932: Fixing Total Earnings Display Issues
+ Issue #1941: Person View Panel Ability and Injury Description ToolTip
+ Issue #1296, 1855: Fixed issue preventing customization of units in the meklab when ammunition is added to the unit.
+ Issue #1951: Autosave Does Not Always Initiate On First Load
+ Issue #1922: CrewSkillUpgrader Infinite Loop Fix
+ Issue #1661: Implementing Basic Russian Patronymics
+ Issue #1817: Implementing option to not save customs to XML
+ PR #1949: Fixing Genealogy Removal
+ Issue #1962: Grant kill credit to units from the player's campaign given to other players for the duration of a MegaMek scenario
+ Issue #1264: Allow faction capitals to change on a specific date, not just year
+ PR #1966: Fixing Duplicated Siblings
+ PR #1925: Final PR to swap MekHQ to use LocalDate
+ Issue #254: Implementing AtB Battle Chance by Role
+ Issue #1166: Possible fix for missing turrets in AtB base attack/defense missions; still no turrets prior to 2750
+ Issue #1757: Enable Ranks For Captured Prisoners
+ Data: Large dump of current data.
+ Issue #259: Implementing Customizable MekHQ Display Date Formats
+ Issue #1982: Fixing AtBBattleChance for unassigned lances
+ Issue #1984: Implementing useManualMarriages Option
+ Issue #1983: Switching to new form of UUID save format
+ Issue #1952: Personnel Market Updates No Longer Fail in Rare Cases During Person Creation
+ Issue #1981: Fixing NPE when dragging TOE Units and Forces Around
+ PR #1999: Fixing Clan Vehicle Option
+ Issue #2003: Various faction startingPlanet errors in factions.xml
+ PR #2005: AtB: OpFor Uses VTOLs is now default true
+ Issue #1939: Fixing Preset Loading and Reworking Campaign Options Initial Value Load
+ PR #2008: Avoid several process-stopping errors when upgrading bot units with SPAs
+ Issue #2007: Correct required heat sink calculation for refits
+ PR #2009: Moving the Misc Tab to MekHQOptions, Fixing UnitMarketReportRefresh, Properly Localizing lblOpforLocalForceLikelihood
+ Issue #2001: Fixing Lance Display Ordinal Comparison
+ PR #2013: Adding MekHQ option to prefer GZIP in campaign saves
+ Issue #1866: Implementing New Day MRMS Option
+ Issue #630: Improved tracking of integrated heat sink changes during refit
+ Issue #1252: Spare "Targeting Computer" not used on config change, new one ordered instead
+ Issue #2026: Don't add phantom parts to warehouse when refitting unit
+ PR #2011: Command Center Unit Market and MRMS MekHQ Display Options

0.47.9 (2020-08-07 1830 UTC)
+ Issue #1894: Adding additional legacy date format
+ PR #1897: Genealogy: Adding a contains map check
+ PR #1900: Adding Battle Damage to MekHQ Sprites
+ Issue #1902: Fixing DateChooser NPEs
+ Issue #1904: Updating Portrait documentation for role name changes

0.47.8 (2020-08-02 2300 UTC)
+ PR #1825: Adding Advance to Next Monday to the AdvanceDaysDialog
+ Issue #1828: Rolling over to the next month when using AtB and your current faction goes extinct will no longer cause an error
+ Issue #1827: Adding documentation comment for required Excel version for Awards Tracker
+ Issue #1819: Fixing Time in Rank without Time in Service
+ Issue #1821: Can now reach all directories for images
+ PR #1830: Picking techs for refit now orders the techs by type then skill level, so you don't have to strain your eyes looking for that one aero tech
+ Issue #1822: Making the default Force Icon into a transparent background
+ Issue #1816: Fixing Portrait Changing in the Same Category
+ Issues #1797 and #1820: DateTime to LocalDate Switchover and Date Fixes
+ Issue #1840: Properly Implementing the Attached Camo Option
+ Issue #1847: Fixing Time in Service
+ Issue #1861: tryingToMarry and tryingToConceive flags are now saved properly
+ PR #1863: Retirement Date Tracking
+ PR #1864: Random Callsign Generator
+ Issue #1871: Implementing sorting fixes for the personnel tab
+ PR #1850: Phenotype Rework Implementing Vehicle, ProtoMech, and Naval Phenotypes
+ PR #1669: Implementing the MegaMek Unit Selector in MekHQ
+ Issue #198: Adding Ransom Mech and Ransom Prisoner Options for Scenario Resolution
+ Issue #1881: Outer planets in Weldry system can now be clicked
+ Issues #1569 and #1570 Phase 1: Genealogy
+ PR #1857: Personnel biographical view and last name simplification

0.47.7 (2020-06-22 2330 UTC)
+ PR #1811: Fix advance multiple days reports not showing
+ PR #1810: use grid layout for repair tab main panels
+ PR #1802: Updates to special abilities in all presets
+ PR #1800: Two new unofficial special abilities for techs
+ PR #1776: Command center
+ PR #1769: Briefing room fixes
+ PR #1759: acquisition tables are not refreshing on new day
+ PR #1758: Planetary acquisition fixes
+ Issue #1725: Refit does not save original part quality when the part is cloned
+ Issue #1665: Use ammo by type (unofficial) does not work
+ Issue #1741: Adding Unit::isPresent check for Maintenance
+ Issue #1734: Scenario Resolution Dialog: View Unit is now Always Enabled
+ PR #1728: Adding Option to Disable Chases
+ Issue #1698: Option to Determine Father Based on Spouse at Time of Birth
+ Issue #1740: Adding Unit::isPresent check for FMMR Unit Rating
+ PR #1750: Fixing LogEntryController Typo
+ Issues #1735, #1736, #1737: Fixing how units are edited in Scenario Resolution Wizard
+ Issue #1753: Fixed advance day NPE related to contract start date extension when player is in-system but still in transit
+ Issue #1733: Adding Scenario Resolution Wizard and MUL Selection Dialog Mnemonics
+ PR #1762: Advance Days: Increasing Day Count Limit and Adding Advance to Next Year
+ Issue #1662 and 2/3rds of Issue #347: Remember Layered Force Icon Setup
+ PR #1764: Fixing Elemental Portrait Folder
+ PR #1655: Implementing Welsh and Icelandic Patronymic/Matronymics for Baby Surnames
+ PR #1713: Adding Spaced Marriage Surname formats and renaming formats to improve end-user readability
+ PR #1715: Varied Prisoner Status Bugfixes
+ PR #1714: Random Names and Gender Rework
+ Issue #1631: Regenerating Forces for AtB Dynamic Scenarios now Resets Attached Bot Forces
+ Issue #1706: Techs now display as part of the force in the personnel tab
+ Issue #1529: Begin Refit Should be Disabled For Negative Unallocated Armour Points
+ Issues #1343 and #1442: AtB Scenario Objective Fixes
+ Issue #1711: Adding Option for Babies born to Prisoners to be Born Free
+ Issue #1766: Adding an option for attached units to use the faction camo
+ Issue #1781: Adding Sorting to the Scenario Table
+ Issue #1738: Scenario Resolution Wizard: Add View Personnel button to Pilot Status
+ Issue #1718: Refit configuration change does not look for multiple qualities in warehouse

0.47.6 (2020-5-03 1715 UTC)
+ PR #1610: Raised cost of edge points from 1 to 10 for the AtB configuration preset.
+ PR #1627: Moved pregnancy GM items to Personnel GM menu (and hide GM menu if not a GM)
+ Issue #1612: Adding Scrolling to Marriage Candidates
+ PR #1606: Abandon ship (MekHQ version)! Crews of large craft and units transported aboard large craft are handled during scenario resolution.
+ PR #1618: De-clutter assign lance tech menu in TO&E
+ Issue #1632: All random marriages default to same sex
+ Issue #1626: Adding Time in Rank to MekHQ
+ PR #1634: Fixing Activate/Mothball Display Text
+ Issue #1636: ExtraData Export Fails because of Null Mapping
+ PR #1642: Fixing Popup Display Text Spacing Issues in DataLoadingDialog
+ Issue #1218: Personnel Total Earnings Tracking
+ Issue #1613: Automatically Output Finances Table to File on New Year
+ Issue #1134: Option to Disable Dependent Automatic Addition in AtB
+ PR #1645: Deploying units as reinforcements to AtB and template scenarios no longer defaults them to the "any" deployment zone
+ Issue #1649, #1651: Fixing ExtraData Unmarshaller
+ PR #1654: Fixing Spouse and Baby Load from Personnel export
+ PR #1656: Avoid NPE in Person::isMothballing
+ Issue #1635: Base Salaries Not Displaying Correctly in Nimbus
+ PR #1659: Implementing Log Maintenance
+ PR #1666: Fix bug with personnel original unit tech (if clan tech level)
+ PR #1673: Removing Prisoner to Personnel Random Marriage by implementing Prisoner to Prisoner Random Marriage.
+ PR #1663: Fixing Clanner Name Migration
+ PR #1681: Change refit model weight calculation to work with BA
+ PR #1685: Adding All Role and No Role options for Portraits
+ PR #1688: Single Portrait Bulk Assignment to Personnel
+ Issue #1683: Adding the option to log marriage name changes
+ PR #1670: Improved Standard Awards
+ PR #1693: Fixing Campaign Options Display Spacing Issues
+ Issue #1285: Adding default value to prevent Personnel Market No-Role Personnel
+ Issues #880 and #1671: Paid Recruitment Roll is now based on having an active contract
+ Issues #1614 and #1615: Adding a Financial Year Duration Option
+ PR #1700: Fixed NPE resulting in failure to display personnel tab when a unit is assigned to a non-existent scenario
+ Issue #1691: Personnel are now filtered by primary and secondary roles in the Personnel Tab
+ PR #1580: Adding TryingToMarry and TryingToConceive Flags
+ Issue #1625: Adding Display Format Options for Time in Rank and Time in Service
+ PR #1604: Adding Mnemonics to the Main Tabs and Advance Day
+ Issue #850: Bulk Award Assignment
+ Issues #780 and #1102: Implementing Submenus for Personnel Unit Assignment

0.47.5 (2020-4-01 2000 UTC)
+ Issue #1470: Thumper artillery vehicle causes array index out of bounds exception error
+ Issue #1261: RFE: In Contract Market, hyperlink the system/location to the Interstellar Map
+ Issue #1090: Feature Request: Add Origin Faction to Fluff Information display of Personnel
+ Issue #1476: Settings in portrait generation is not saved.
+ Issue #1385: Add dark themes to MekHQ.
+ Issue #1488: Random Origin Search Radius now properly loads.
+ PR #1496: Minor scenario template UI improvements; transports generated by AtB may now contain power armor where appropriate
+ Issue #1480: Add customization for colors used throughout MekHQ.
+ PR #1490: Fix some bugs with the Assign to Ship menu item
+ Issue #1495: Export Campaign Subset to New Campaign Now Copies Options
+ Issue #1508: Injured personnel Keep Command of their Vehicles and Infantry units
+ Issue #1429: Adding Bulk Add to the Parts Marketplace.
+ PR #1500: Scenario Generation properly handles GM Generation and Multiple Missions
+ Issue #1505: Fixing Personnel Tab Graphical Unit Images for Mixed Fighter and Tech Person
+ PR #1519: Adding proper bondsman formatting when Added to Campaign
+ Issue #1492: Medical Report Displays for Personnel with GM Added Injury
+ Issue #1497: Scale Unit sell values by their Entity's price multiplier
+ PR #1509: Adding Monthly and Yearly Autosave Options
+ Issue #1482: Hire Full Complement Now Records Time in Service
+ Issue #1486: Fixing Unit and Personnel Export to CSV and Localizing Top Menu Bar
+ Issue #1530: Fixes issue in infirmary where buttons unreadable in dark mode
+ Issue #1250: Added FormattedNumberSorter to Warehouse total cost column
+ Issue #1375: Creating Localized Natural Order Sorter
+ Issue #155: Adding Advance Day to Personnel Market
+ PR #1553: AtB: Adding SPA Generation for Generated Veteran and Elite Personnel
+ PR #1555: Fixing spacing for C3 Slaves in the TOE
+ Issue #1564: Hide impossible parts in the Purchase Parts Windows
+ PR #1533: Windchild's Personnel Improvements, covering Issues #765, #876, #1404, #1482, #1486, #1492
+ Issue #1524: Sort P_NONE Personnel as Support Personnel
+ Issues #1542 and #1417: Hangar Tab Popup List: Bulk Selection and Rank Fixes
+ PR #1556: Updating Unit Rating wording
+ PR #1584: Stop double-counting medics for FMM:R unit rating
+ Issue #691: Fixed multiple issues importing units from MUL files, including portraits, gender, SPAs
+ PR #1583: Adding Menu Bar Mnemonics (Shortcut Keys)
+ Issue #1540: Switching over to using JSpinner for base salaries
+ Issue #1578: Adding New Campaign to the main menu
+ PR #1597: MegaMek Log File is Reset on MekHQ load

v0.47.4 (2020-2-09 2200 UTC)
+ PR #1440: Implement "Rugged" quirk (2x or 3x between maintenance rolls)
+ Issue #1447: Bug: Don't infinite loop in acquisition logic
+ Issue #1413 #1415: Hangar report displays units in alphabetical order and reflects mothball status
+ PR #1449 #1452: Fixes for multiple unit transport assignment issues; sorting of unit assignment destinations by unit bay type
+ Issue #1454: Adding scrollbar to NewContractDialog
+ PR #1463: Modifying the PersonViewPanel to properly display Due Date and Age
+ Issue #925: Fixing Zombie Time in Service
+ Issue #1455: Possible fix for failure to generate units from RAT files due to said RAT files not loading fast enough
+ PR #1467: Made the Standard Value for Double Enemy Vehicles False
+ Issue #280: Adding Portrait folder documentation

v0.47.3 (2020-2-01 2200 UTC)
+ Issue #1344: Ensure techs show the right skill for ProtoMeks
+ PR #1348: Enable scenario modifiers to add objectives to scenarios generated from templates
+ Issue #1349: Problem with replacing ProtoMek limbs lost in combat
+ PR #1352: Feature: Add origin planet to Personnel
+ PR #1355: General support vehicle crew (fixes deployment bug)
+ Issue #1354: Feature: adds +/-100M button to New Loan dialog
+ PR #1289, #1359: Feature: adds GM Jumpship Recharge on Interstellar Map context menu
+ PR #1360: Fix several issues with adding/removing techs from a force
+ PR #1362: Random personnel background generation (enabled via Campaign Options)
+ Issue #1306: Commander skill level bonuses are now applied in rating calculations
+ Issue #1370: Unit Rating FM:M(r): 0 dividends now produce 100% fulfilled need instead of 0% fulfilled need
+ Issue #1374: Unit Rating: Small Craft Bay can now store Fighters
+ PR #1379: Feature: Adds hyperlink from origin system on personnel panel to the map panel
+ PR #1382: Speed up Advance Day using profiling data
+ PR #1387: Include Super Heavy Vehicle Bays in Unit Rating/Reputation
+ Issue #1390: Bug: fix XML parsing failure when putting customs in .cnpx that have ampersands (etc)
+ Issue #1284: Can't get contracts from ComStar's capital planet
+ Issue #1384: PIR and REB AtB Contracts can not be generated
+ PR #1371: Ability to load units into DropShips/WarShips for automatic deployment to MegaMek scenarios; Naval C3 network configuration in MekHQ
+ Issue #1363: Feature: in Hangar's Assign Tech menu, group by skill level
+ PR #1403: Bug: TO&E menu may crash if no units in force (and general cleanup)
+ Issue #1263: Fixing Marriages Without Surnames
+ Issue #1405: Feature: Display Mother and Father for Children in the Force
+ Issue #1406: Feature: Add hyperlinks to family members
+ PR #1410: Add the unit ID to the log when unable to parse a unit
+ Issue #1262: Feature: Identify on the interstellar view planets that are eligible for additional contracts
+ Issue #219: Bug: Overview/Hangar Breakdown does not include support vehicles in count
+ PR #1380: Data: House Arano sourcebook planet ownership data added
+ PR #1422: Minor performance improvement for contract market
+ Issue #1366: Bug: Fix empty procurement list on campaign load
+ Issue #1345: Bug: Fix unlimited acquisitions when daily limits in place
+ PR #1419: Improve performance of purchasing parts and fix refit bug where armor or ammo may not be used for a refit
+ PR #1424: Resolve errors found by SpotBugs
+ Issue #1427: Fix bug where GM Adding ammo with 0 shots did not add new ammo
+ PR #1430: Initialize bay space on Campaign load before setting Used Capacity
+ PR #1435: Improved fault tolerance for campaigns with large craft that have gone sour due to bad refits
+ PR #1437: Personnel View: Mother will no longer break if a person only has a father
+ Issue #1433: Enabling RandomizePortraits for personnel with pre-existing portraits
+ PR #1438: Adding Scrollbar to Personnel Settings under Campaign Options for small screens

v0.47.2 (2019-11-15 2000 UTC)
+ PR #1325: Customize ProtoMeks and advanced aero in MekLab
+ PR #1326: Fix another potential error preventing day advancement when giving training XP
+ Issue #1327, 1329: Fixed multiple issues relating to scenario resolution introduced in 47.1
+ Issue #1333: Simca Ambulance possibly causing campaign to not load
+ Issue #1337: Offboard artillery - designate hex phase skipped when artillery comes from mekhq
+ Issue #1330: Fix NPE when PersonViewPanel has a pregnant individual
+ Issue #1316: Resolve money parsing exception in Retirement Defection Tracker

v0.47.1 (2019-11-05 0300 UTC)
+ PR #1259: Fix map size display for AtB scenarios in the briefing tab (cosmetic issue only)
+ Data - Updating the AtB Starter Guide to v3, thanks CampaignAnon
+ Issue #1257: Don't double up salaries when charging for peacetime costs
+ PR #1268: Fix money formatting in prisoner ransom messages
+ Issue #1274: Fix About window closing immediately
+ Issue #1275: Fix zero sized dialogs (Edit Biography, etc)
+ Issue #1273: Updated edge cost for AtB to match current rules
+ PR #1288: Allow the large craft ammo swap dialog to switch AR10, missile and artillery munitions properly
+ PR #1282: Fix erroneously high unit values
+ PR #1294: Improve ammo swaps and refits of Large Craft ammo bins
+ PR #1298: Restructuring of person view panel, double scroll issue, and other scrolling issues
+ PR #1300: Markdown for descriptions
+ PR #1280: planetary system refactor
+ PR #1305: Mac OSX key bindings on non-standard look and feel
+ PR #1304: Markdown Editor
+ PR #1303: Various GUI fixes
+ Issue #1290: Fixes for issues with campaign subset export.
+ PR #1309: Planetary System Map
+ PR #1314: a few map fixes
+ PR #1286,1307: Scenario Objectives - explicit objective management system for legacy AtB scenarios;
    Ability to define objectives for scenario templates.
+ PR #1317: fix NPE that halts new day processing while applying training XP
+ PR #1318: player units given to other players now properly return to the campaign during scenario resolution.
+ Issue #1308: Fix NPE when the campaign folder is not present
+ PR #1315: Rescalable images for unit view panel when fluff image exists
+ PR #1320: Customize support vehicles in the MekLab.
+ PR #1321: For scenarios generated from templates, the ability to explicitly assign forces/units to different player force templates.
+ PR #1324: corrected icon map

v0.47.0 (2019-08-21 0300 UTC)
+ Issue #1171: Adds autosave feature (daily or weekly, and/or before missions).
+ PR #1215: Minor updates to AtB:
    - OpFor infantry transports now come loaded with infantry (if you have infantry turned on)
    - OpFor infantry may now be field gunners
    - OpFor aircraft may have bombs
    - Allied DropShips may now be non-Leopards
    - VTOLs are always on as the bot can handle them fairly well
+ PR #1210: Adds all remaining unimplemented Large Craft parts - CIC, Grav Decks, K-F Drive, K-F Boom and the like
+ PR #1227: DropShips can now load alternate munitions into artillery base if the game is configured for it
+ PR #1226: [Feature] Campaign Subset Export: export a subset of your current campaign into another, either new or existing, campaign file. Overwrites units and personnel with the same guid. Option to remove exported personnel from source campaign. Obviously make backups before using on an existing campaign.

0.46.0 (Stable) (2019-08-12 1900 UTC)
+ Issue 1249: Tech Names Missing in Event Log

0.46.0-rc.2 (2019-08-12 0100 UTC)
+ Issue #1075: Fix 'Mek location repair and salvage times to match StratOps
+ Issue #1224: Scenario templates no longer fail to generate forces when the 'use vehicles' AtB setting is turned off
+ Issue #1238: Fix bug where self crewed units could not be activated after being mothballed
+ PR #1239: Add GM Mothball/Activate to unit menu in hangar
+ Issue #1240: Cannot Salvage at 100%

v0.46.0-rc.1 (2019-07-23 0300 UTC)
+ PR #1163: Fix vast overvaluing of OpFor BV in the briefing tab
+ Issue #1161: don't cast non-Infantry to Infantry during peacetime cost calculations
+ Issue #70: BA no longer has a 100% salvage chance
+ Issue #1165: Player no longer gets dinged contract score for not having forces deployed immediately upon AtB contract start
+ Issue #1170: Fixed issue introduced in 45.4 where player couldn't hire personnel from personnel market with mechs
+ Issue #1164, #1174: Fix various issues involving money, in add/edit transaction, add/edit loot.
+ Issue #1182: Fixes a NPE because some money amounts are not always initialized in all contracts.
+ Issue #1128: Player can now view stats for enemy personnel when resolving a scenario.
+ Issue #1197: Fix bug where personnel could not be assigned to Battle Armor after repair.
+ Issue #1185: Player can acquire ammo bins via parts acquisition dialog.
+ Issue #1205: Improve purchase parts dialog performance when sorting.
+ PR #1217: Fix error preventing scenario resolution involving KIA personnel
+ PR #1216: Track part ID moves during campaign loads that may affect refits (may fix some outstanding refit bugs)
+ Issue #1110: Badger / Bandit vehicles can't be customized prior to 3047
+ Issue #1230: Tripod mech breaking campaign save

v0.45.4 (2019-03-24 1700 UTC)
+ PR #1067: Switch to Joda Money library internally for financial math
+ Issue #1057: Don't allow Rotor damage to go negative or use negative damages
+ Issue #1085: Find different replacement part if original missing or has a new ID
+ Issue #1076: Address bug in Personnel Market where GM Add still costs money and add GM Hire Full Complement
+ PR #1084: Save user preferences for UI settings such as window sizes and positions, et al
+ Issue #1082: Fix issue preventing creation of new AtB contract
+ Issue #1086: Fix issue introduced in 45.3 preventing "special" AtB scenarios from starting
+ Issue #1106: Fix issue introduced in 45.3 preventing AtB scenarios containing aircraft from starting under some conditions
+ Issue #112: Adds mission log and counter for personnel
+ Issue #1115: Fix stack overflow in BattleArmorSuit::getTonnage
+ Issue #1116: [Feature] Show people's Bloodnames in "Fluff" filter on personnel tab
+ Issue #1125, #1127: Fix issues with loading units containing damaged AMS and MASC systems.
+ Issue #1109: Fix issue where damaged equipment can be restored with a reload
+ Issue #713: Fix incorrect reporting of training munitions/fuel costs, minor performance improvement on monthly rollover
+ PR #1136: Don't expand/contract tab panels on right double click (Mac OS X improvement)
+ PR #1143: In Repair tab -> Acquisitions, user can once again click 'Order One' more than once
+ Adding CampaignAnon AtB Instruction guide (very good for new players) - See AtB Stuff folder in Docs.
+ Issue #1144: fix bug where bondsmen could not be recruited
+ Issue #1148: fix bug where loan could not be paid off
+ Issue #1150: fix bug introduced in 45.3 preventing AtB scenarios reinforced by immobile player units from starting
+ Issue #1138: fix NPE in isOmniPodded check for AmmoBin's after refit
+ Issue #1161: don't cast non-Infantry to Infantry during peacetime cost calculations

v0.45.3 (2019-02-12 0500 UTC)
+ Issue #990: Feature: Add bulk confirm dialog if more than one unit is removed
+ PR #995: Speed up campaign load times by optimizing spare parts importing
+ PR #994: Fix exception seen during log entry updates
+ PR #998: Fix Mac OS X issue so the DateChooser dialog isn't hidden when you create a new campaign
+ PR #996: Feature: adds origin faction to a person's details and support for RAT roller in a person's GM menu
+ PR #997: Add weekly Support Personnel edge refresh and usage
+ PR #1006: Speed up calculation of jump paths
+ PR #999: Adds a GM hire button to new recruit dialog
+ PR #1017: Adds the list of missing units on campaign load to the log
+ Issue #1010: Battle Armor fails to load with StackOverflowException
+ Issue #991: Fix bug where loan collateral and total value is incorrect after save and load.
+ Issue #986: Fix bug where Retirement/Defection dialog doesn't show details for first row.
+ Issue #985: Fix bug where personnel could not be exported.
+ Issue #1022: Fix bug where failed acquisitions did not count against logistics person's limit
+ Issue #964: Do not raise UnitChangedEvent if there is no unit in GM Acquire Instantly
+ Issue #1009: Fix bug where default injury type wrong
+ Issue #976: Fix bug where techs without any minutes left may get stuck on overnight tasks
+ PR #1031: Fix bug where selected repair task moves when you change mode
+ Issue #1028: Fix bug where Mass Repair Options were not applied unless you clicked Save
+ Issue #1005: Allow fractional tons to be loaded in LargeCraftAmmoBins
+ Issue #825: Arbitrary contract score modifier now persists across save/load
+ Issue #970: Can now recruit multiple prisoners at a time
+ Issue #1036: Enable zero intensity level for AtB Scenario Generation
+ Issue #779: Fix AtB deployment nag before a contract has started
+ PR #1036: Make startup GUI show all four buttons at lower resolutions
+ PR #1041: Fix some unit/tech mismatches at CPNX load
+ Issue #772: Fix graphical display issues with multiple-day advancement
+ PR #1045: Crewed Unit Options Handling (SPA/Edge)
+ PR #1045: Resolve errata for reloading times of capital missile ammo (now 1 hour per missile)
+ Issue #1049: Warehouse tab may fail to properly render
+ PR #1053: Add a Change Camouflage context menu item to forces in the TOE
+ Issue #361: Adds assigned Force to the columns on the hangar tab

v0.45.2 (2018-11-18 0200 UTC)
+ Switched build system from ant to gradle.
+ Issue #917: Hire Full Compliment Regularly Hires Bondsmen
+ Issue #919: Dropship Crewmembers/techs displayed as "Nobody" In Repair Bay
+ Issue #860, #911: Remove unusable units after multi-day or mass repairs.
+ PR #923: Tech SPA
+ PR #928: Allow mothballed units in retirement dialog
+ PR #927: Map Colors for Socio-Industrial Level
+ PR #926: Planet-based acquisition option
+ Issue #946: Some personnel (techs and admins) no longer able to be right clicked.
+ Issue #856: Invalid AtB required lances number no longer prevents user from editing contract
+ Planets: Added additional data to planets.xml
+ PR #956: System-wide equipment [Aerospace system equipment not associated with weapons shows in a fuselage
           or hull location when filtering by location in repair tab].
+ Issue #852: Support for Award clusters if an award is given multiple times to a person.
+ Issue #905: Fixes NPE when a spouse is missing on campaign load or personnel menu click.
+ PR #882: Adds support for gzipped Campaign files (*.cpnx.gz).
+ Planets: Reunification War data for Outworlds Alliance + start of RWR
+ PR #959: Fix for inability to repair damaged VTOL internal structure after loading campaign
+ Issue #967: Fix bug where acquired Units could never be bought
+ PR #971: Feature allowing grouping personnel by their unit on the Personnel tab
+ Issue #865: Changing Award Date Does Not Update Award Tooltip
+ Issue #973: No contracts are offered at the start of an AtB campaign.
+ Issue #949: MekWarrior KO'ed at beginning of battle
+ Issue #981: Fixed bug where refits overcharged for armor or would perform excess moves

v0.45.1 (2018-09-03 2300 UTC)
+ PR #864: Security - address XXE vulnerabilities in XML parsers
+ Issue #814: Fixed AtB morale calculation to match AtB rules
+ Fixed JAR packaging error that made personnel market methods inaccessible.
+ Issue #860: Fixed concurrent modification exception during campaign load if units salvageable and should be removed.
+ PR #844: Feature - display a tech's XP on the repair tab and doctor's XP on the infirmary tab.
+ PR #863: Feature - allow bots to have separate retreat and destination edges, see MegaMek notes.
    Also upgrades AtB Chase scenarios to randomly have the player start on the north or the south edge instead of always south.
+ Issue #866: Fixed cancelling GM Add XP subtracts one (1) XP.
+ Issue #859: Fixed JSpinner text box overriding user-typed values.
+ Issue #857: Fixed bug where refit armor may not be attached to a unit on load.
+ Issue #843: Implemented sorting and scrollbar on several long lists in personnel right click menu.
+ Issue #877: Feature: Categorized births and pregnancy log entries as medical
+ Issue #858: Escaped XML was not correctly unescaped in LogEntry.generateInstanceFromXML()
+ PR #894: Fixes generation of AtBContracts with 0 req. lances
+ PR #121: allow purchasing and adding of parts en-masse
+ Issue #855: Fixed parts in transit not displaying correctly (showing up as "OmniPod")
+ PR #807: Cosmetic and accuracy improvements to AtB contract profit estimate display (in the contract market)
+ Issue #895: Fix invariant to check if tech time available for maintenance.
+ Issue #853: Do not report on the part's unit if not present during multi-day repairs.
+ Issue #849: Consider a person's secondary role during training XP calculations.
+ Issue #836: Use native file dialogs and remember the last used folder.
+ PR #909: Fix NullPointerException in ResolveScenarioTracker.
+ PR #908: Fix NPE in getPartInUse if EquipmentType is null.
+ Add Skins Folder to MekHQ
+ Update MegaMek.jar to v0.45.1
+ Update MegaMekLab.jar to v0.45.1

v0.45.0 (2018-08-02 0200 UTC)
+ PR #602: Add KIA checkbox and functionality to prisoners during scenario resolution.
+ Issue #308: Can now change contract payment multiplier when manually creating a new contract.
+ PR #741: Updated configuration presets for new campaigns to include new special pilot abilities.
+ Issue #445: Lengthy repairs now show the unit's name if the repair runs over more than one day.
+ PR #742: Errata - Range Master SPA no longer applicable to LOS range
+ Issue #384: Cannot negotiate contract terms because the game selects the highest skilled admin
        and not the one with the negotiating skill
+ PR #766: [Feature] Added balance-over-time and revenue/expenditure charts to finances tab
+ PR #769: [Feature] Added tooltips to tonnage labels on force view when AtB is enabled.
+ PR #760: [Feature] Allow the user to introduce a modifier to the contract score of an AtB contract
+ PR #762: [Feature] Addresses RFE #515, by allowing 'export finances' as a CSV. Various minor fixes to other export mechanisms.
+ PR #762: Help -> About popup now contains link to MegaMek github home page.
+ PR #777: Addresses issue #776, by allowing the user to order up to a 1000 of some part or personnel class at a time, up from 100 previously.
+ PR #787: Adds total value for parts and fixes issue with net worth calculation for parts
+ Show java version and system info in log file.
+ PR #640: [Feature] Experimental aerospace equipment damage and repair times errata (aerospace equipment is damaged based on how many hits it has taken and repairs don't take an order of magnitude longer than mech equipment repairs)
+ PR #758: Start of MekHQ plugin system
        Currently includes support for external plugin for alternate personnel market methods.
        See documentation in docs/plugins.txt.
+ PR #800: Correctly calculate admin costs for government forces per Campaign Ops rules.
+ PR #804: Two fixes to GM mode finances -> edit transaction
+ PR #801: [Feature] Personnel awards
+ PR #799: [Feature] Optional "Pay for Repairs" per Campaign Ops, page 140
+ Issue #773: Fix text color for person text in Personnel and Hangar "Graphic" views
+ Issue #549: Allow AtB-style prisoner ransom for prisoners even if the AtB option isn't enabled
+ Issue #819: Dropshop Baydoor unrepairable
+ Issue #796: LAM Pilot shows as Support in Personnel Breakdown
+ PR #821: Fix occasional issue where mechwarrior names with apostrophes and other "funny" characters would show up weird for completed scenarios.
+ PR #823: Fix for adding phantom heat sinks when restoring aerospace unit
+ Issue #824: Post game salvage/prisoners didn't show up.
+ Issue #729: Fix for 'adjust contract pay' calculating number of required lances at the wrong time.
+ PR #831: Fix two bugs in Edit Injuries dialog
        Advanced medical: remove injury and change injury types choices when location changes.
+ PR #823: Feature: Damage pilots from GM mode (non-advanced medical)
+ PR #811: [Feature]: Mass mothball/reactivate. Reactivating now does its best to restore the unit's force/crew/tech assignments.
+ Issue #830: [Feature]: GM Mode "Strip Unit". Takes all parts off the given unit(s) and place them in the warehouse.
+ Issue #775: [Feature]: Daily Log History. Retains 'daily log' entries for up to 120 days when turned on. Entry history is cleared when the user exits the program.
+ Issue #834: Partial fix - mechs with "messed up" ammo bins will no longer eat the player's ammo. As a workaround, when you encounter such a case gm-remove the unit and add a fresh one.

v0.44.0 (2018-06-24 1900 UTC)
+ Issue #733: Clan techs still have clan penalties to maintenance
+ Issue #745: NPE at AbstractUnitGenerator.generateTurrets
+ PR #752: AtB contracts will once again nag the user about insufficient force deployment, and subtract contract score.
        Also, retirement "payouts" of 0 no longer persist endlessly.
+ Issue #748: GM -> Restore Unit on units with missing components no longer hangs MekHQ in an endless loop.
+ Issue #694: Added missing Draconis Combine ranks.
+ Issue #724: Changed references to MegaMek.info to point to MegaMek.org
+ PR #761: Fix for salvaging DropShip ammo
+ Updated MegaMek.jar to v0.44.0
+ Updated MegaMekLab.jar to v0.44.0

v0.43.11-RC5 (2018-06-04 0100 UTC)
+ PR #707: Added MissingOmniPod class needed for acquisition.
+ PR #709: Fix for #704: NPE when bringing up the refit dialog
+ PR #715: Fix for #718: Unit.isCommander Error
    Correctly handle check for unit commander if unit has no crew.
+ PR #720: Fix for issue #353 [ATB] Special mission - SL mech piloted by Tech Mech is VETERAN and not GREEN
+ PR #721: Fix for issue #631 [0.43.7-RC1] Battlefield control observation missing from special missions
+ PR #712: Fix for issue #708 [0.43.10-RC4 : Bug] Old Contacts Appearing in Deployment Requirements
    Fix for issue #706 ArrayIndexOutOfBoundsException in BaseAttackBuiltInScenario
    Fix for most cases of issue #695 Base Attack (Defense) mission generate with no Allies or OpFor in AtB and
    #674 AtB fails to generate OpFor
    The only exception being if the OpFor has no RAT for the current contract date, which will be addressed in a separate PR.
+ PR #725: Fix for issue #714 0.43.2 Migration to 0.43.9 causes Phantom Personnel in Unit Breakdown
+ PR #726: Fix issue #600 and #621 where inner sphere prisoners were being converted to trueborn warriors and clanners were being
    turned into freebirths
+ PR #723: If GM-generate contract fails to generate contracts, an message is output to the daily log instead of failing silently
+ Added Rasalhague Dominion to playable factions list
+ PR #737: Allow the user to enter non-canon names into the location textbox when editing a mission/contract
+ Data: Updating Mechfiles, RATs, and Images in MekHQ repo to match MegaMek ones.
+ PR #738: Fix for issue #731 [43.10 AtB] contracts become uncompleted

v0.43.10-RC4 (2018-04-18 18:00 UTC)
+ PR #670: Adjusted unit rating calculation and infantry counts
    Fixes issue #639: CO calculates Infantry Skill Level Incorrectly
    Campaign Ops rating now properly reflects infantry skill and more accurately calculates combat unit transport capacity
+ PR #689: Make Endo Steel crits work correctly again
    Fixes issue #688: Cannot slot Endo Steel crits
+ PR #690: Add missing OmniPod for some parts
    Fixes issue #668: Empty heat sink/double heat sink omnipods not available for Purchase Parts
+ Updated faction-change info from Reunification for Canopus
+ Bugfix: Can't mass recruit prisoners who are willing to defect
+ Fix weird behavior with person panel when the crew size is > 1 and other conditions are met
+ PR #697: Process exploded units for prisoner capture
    Fixes issue #531: Destroyed Units not generating crews for Capture/Prisoner
+ PR #676: Fix variable weight
    Fixes issue #675: Save/Load Game Does Not Properly Track Weight EquipmentParts
+ PR #692: Implement SPA import from MUL
    Fixes issue #108: Import from MUL Option Does Not Seem to Load Saved Abilities
+ PR #678: Too long popup lists
    Fixes issue where popup menus could get extremely long
    This is only a partial fix, and adding the methods that can be used to fix it elsewhere
+ PR #699: New day cleanup
    Fixes issue #698: Income/Expenses Processed in wrong order
+ PR #700: Handle large craft unit values again
    Fixes issue #680: Contract payment based on Large Craft unit value does not appear to work
+ PR #673: Implement ability to acquire ammo in parts acquisition dialog via GM Mode
    Fixes issue #698: Unable to GM Acquire clan ammo
+ PR #701: Update Mission.planetName to Mission.planetId for consistency
    Fixes issue #328: If you accept a contract on Taussen, the game teleports you back to Terra once you arrive
+ PR #802: Fix the campaign level planet pt. 2
    The rest of the fix for issue #328
+ PR #703: Make payroll monthly again, whups
    Fixes bug where payroll was accidentally made daily
+ Fix ATB adds 0 value transactions to the finance logs

v0.43.9-RC3 (2018-03-13 18:00 UTC)
+ Issue #647: Exception Causing UI Issues while Unit is Being Refit
+ Issue #655: Mechs (and probably other units) whose crews ejected will be able to deploy on subsequent missions
+ Updated faction-change info for FWL using Handbook Marik
+ Updated faction-change info for FC using Handbook Steiner
+ Refactor OrgTree classes to be TOE classes (For clarity of purpose)
+ PR #667: Deployed Twice
    Fixes #666 Cloning units into scenarios by the simple expedient of clearing deployment of everything within the selected forces to be deployed.
+ Updated MegaMek.jar to v0.43.9-RC3
+ Updated MegaMekLab.jar to v0.43.9-RC3

v0.43.8-RC2 (2018-02-11 22:40 UTC)
+ Issue #626: News events with year but no specific date should now fire with better distribution
+ Issue #616: Text rendering issue in Campaign Options screen
+ Data: Fix for multiple issues relating to incorrect capitalization and date omissions in planets.xml
+ VTOL and LAM bomb selections should now be saved when campaign is saved
+ Issue #620: Unused bombs are not recovered for VTOLs after battle (should recover properly for LAMs, as well)
+ Bug: large craft refits calculating ammo loading times incorrectly.
+ Issue #617: Extinct units available for purchase when they shouldn't be.
+ Issue #625: Repair Bay status window not cleared after last unit is repaired.
+ Honor user's press of the cancel button in the briefing screen "load saved game" dialog
+ Dropships and other units with transport bays that have internal components (cubicles, doors) should no longer incorrectly show some of those components as damaged.
+ Improved faction-change info for pre-CC factions and CC formation using Handbook Liao
+ Updated faction-change info for FS using Handbook Davion
+ Updated faction-change info for DC using Handbook Kurita

v0.43.7-RC1 (2018-01-21 22:00 UTC)
+ Issue #567: BA standard armor cannot be repaired
+ Issue #576: CCE on loading campaign with DS with missing thruster(s)
+ Feature: Advanced time by one month.
+ Issue #583: Ammunition Reload Issues
+ Greater OpFor variety: generated infantry may now be hidden. Odds depend on AtB difficulty setting.
+ Issue #575: Refits do not correctly handle equipment changing location
+ Issue #46: Locations removed via refit seem to not remove the associated parts
+ Issue #71: Units that finish refitting are often missing ammo and components
+ Issue #114: ASF refit issues
+ Issue #508: Armor kits are free when customizing infantry
+ Issue #461 Integrated heat sinks not added to refit shopping list
+ Bug: Armor removed in a refit is not the same as armor needed to refit back to original
+ Feature (Issue #275): Improved visibility for amount of available ammo/armor in repair tab
+ Do not require waiting for a refit kit if the only needed parts are ammo or ammo bins.
+ Not having enough ammo in the warehouse to fill all the bins will not delay the start of a refit.
+ Issue #300: ComStar ranks do not take into account service years when determining the main "pilot" of a vehicle
+ Issue #378: Thruster Maintenance on Conventional/Aerospace Fighters
+ Bug: NPE when attempting to refit unit that previously had a refit canceled.
+ Issue #454: News won't fire at campaign creation
+ Issue #500: Contract view text alignment
+ Issue #504: Tactics can be negative
+ Bug: MML packaged with MekHQ cannot find needed libraries.
+ Issue #525: Available Time for Mothball Not Calculating Correctly
+ Issue #520: GM Tools Window not placed correctly
+ Issue #537: Repair Bay tasks list location filter resets when changing mode of a task.
+ Issue #553: Fatigue check occurring too early
+ Issue #556: MM giving disconnected from server error when launched from MHQ
+ Issue #329: The "do task" button on the repair bay UI tends to jump left and right
+ Issue #570: Unit Rating unsustainable
+ Issue #574: Dropship capacity Inconsistancy
+ Issue #591: Special Abilities can be selected multiple times
+ Issue #577: MRMS does not always use BTH settings
+ Fixed unofficial Clan tech knowledge SPA.
+ Custom SPAs for tracking purposes (see docs/custom_spa.txt).

v0.43.6 (2017-12-22 10:00 UTC)
+ Bug: ClassCastException when loading campaign from earlier versions with large craft with missing ammo bin.
+ Bug: NPE when restoring units with some equipment that has had name changes.
+ Issue #557: Dragoons rating needed support hours no longer grow daily
+ Issue #559, 560: Scenario resolution interface fixes
+ Retain Princess verbosity setting when configuring bot in AtB scenarios.

v0.43.5 (2017-12-17 11:00 UTC)
+ Issue #490: NPE with campaign.universe.RandomFactionGenerator.addBorderEnemy
+ Issue #494: Regenerate LAM Pilot selects from the MekWarrior pool.
+ Issue #488: Select bombs throws "index out of bounds" errors in particular campaign file
+ Feature #280: Role folders now supported for random portrait assignment
+ PR #440: Track & report time in service
+ PR #502: Edge use for non-combat personnel
+ Issue #416: Base Attack scenarios fail to generate turrets
+ PR #439: Calculate DropShip rental costs based on untransported units only (and also take into account mothballed units)
+ Issue #452: Actually limit contract search based on contract search radius
+ Issue #429: Switching ammo now updates the UI
+ Bug: vehicle and conventional fighter refits not accounting for possible change in heat sinks.
+ Issue #514: Feature Request: Building Conventional Fighters
+ Issue #496: Possible Packaging issue for releases with MekHQ
+ Issue #507: Artillery skill no longer limited to 7 when initiating battles from within MekHQ
+ Feature: Updated planetary location and ownership data, including two new systems. To revert to the old data, replace planets.xml with data\universe\planets_43_4.xml
+ PR #528: Can add or remove arbitrary amount of XP using via right click on person -> GM Mode
+ Issue #321: New context menu option to randomize portraits for selected personnel.
+ PR #533: New AtB option to prevent unit founders from retiring.
+ PR #526: New option to auto-randomize portrait on job change if no portrait present.
+ PR #530: Greater op-for variety in AtB scenarios (may spawn additional hostile aircraft, infantry and turrets)
+ PR #543: New splash and loading screen art by Spooky!
+ Issue #510: Ratings calculations no longer count dead/retired/missing personnel for support requirements
+ Issue #519: Dragoons rating renamed unit rating
+ Data: New Loading Screens.
+ Customize Small Craft and Dropships in MekLab.
+ Track aerospace bays and doors as repairable parts.
+ Issue #554: Mass Repair/Salvage Button Broken during active campaign.
+ Post-battle scenario resolution now features the ability to explicitly declare whether an individual was KIA,
    replacing the implicit determination from "number of hits". Personnel manually brought back from death will
    no longer stay dead as a result.

v0.43.4 (2017-10-01 11:00 UTC)
+ Updating the repo with 0.43.3 Data
+ Issue 418: Add log4j support to MekHQ.
+ Make the log files reset between MHQ runs.
+ Fixing references to crew.special_energy to match fixes in MegaMek
+ PR #398 Fix for no probe defender missions #413
+ Feature #363: Feature Request: Order from Warehouse
+ Support for LAM repairs and hiring/assigning LAM pilots.
+ Refactor MR/MS/MRW and move much of the code to a service level class from the dialog.
    o Fix multiple bugs related to 'impossible' fixes such as damaged hip/shoulders, missing parts, etc...
    o Make the process much more efficient by not making checks that aren't necessary over and over.
    o Add additional color-coded messaging when parts can't be fixed due to configuration or
      existing techs.
+ Issue #431: When starting a scenario in MegaMek the camo for units seems to be the defaults.
+ Issue #426: Adding or removing bombs from ASF does not update Warehouse
+ Issue #437: ATB ambush mission generates the incorrect amount of enemy units
+ Issue #410: Allied traitors scenario no longer working
+ Issue #436: BA in MekHQ's mechlab has incorrect tonnage
+ PR #425: Implementation of Issue #339 - Prisoner ransoming instead of bonus
+ PR #451: IO Tech
    o Updates all tech intro dates to the Universal Technology Advancement Table in Interstellar Operations.
    o New options to vary part and unit tech level according to campaign year and/or faction.
+ Update Era.java to match MUL and add Dark Age information.
+ PR #453: Overhaul much of the logic in MRMS to be better and faster.
    o Fix multiple bugs around rush jobs and repeated fixes
+ Issue #455: Repair bay uses the wrong ammo bin.
+ PR #480: Faction.java redesign to fix issue with Eras. (More precise faction name and starting planet changes)

v0.43.3 (2017-07-18 18:30 UTC)
+ Feature: Refactor AtBScenario to break up the monolithic AtBScenario class and to have a separate class for each scenario
+ Feature: Support for multiple crew in command consoles and tripod/quadvee/dual cockpits.
+ Fix #405: Properly set home side for Extraction scenario
+ Added QuadVee parts.
+ Bug [#955]: MekHQ deployed units would not print
+ PR#375 - Bug-Bad CO Rating.
+ PR#366 - Human TRO
+ PR#249 - AtB Contract Names
+ Fix #395: SPAs do not appear in Pilot Info in MHQ
+ Commenting out PR#249 see commit notes.
+ PR#409 - Fix for incorrect treatment of tornadoes
+ PR  #468: Support - Peacetime Costs cleanup


v0.43.2 (2017-05-1 22:00 UTC)
+ Fix #362: Omni Refits calculating additional HS incorrectly
+ Bug: Cannot begin refit when creating custom omni configuration in MekLab.
+ Fix #365: Personnel actions not refreshing with options affecting person panel.
+ Fix #364: MekHq Calculates Naval Vee Piloting skill using Ground Vee piloting skill.
+ Fix #369: Chose Refit Kit causing ArrayIndexOutOfBoundsException
+ Issue #356: Option to hide hide custom player refits from the purchase menu/unit cache #356
+ Fix #317: Unable to load campaign file after BattleArmor refit
+ Fix #368: Selected tech in repair tab reset after every repair
+ Fix #376:  MekHQ unselects task in repair bay/won't autoselect next patient in sickbay
+ Fix #370: Attempting to use Hire Bulk Personnel results in log error
+ Fix #377: Advance Day Dialog not showing daily reports beyond the first.
+ Fix #343: Graphics Issue: MMLab screen does not fit in its MHQ window
+ Fix #298: Medical Details Window Size
+ Fix #382: MR-Warehouse no longer works
+ Fix #385: MRMS no longer fixes units with bad hip/shoulder
+ Fix #387: Fix assertion failure when undeploying a unit from a special operation
+ Fix #389: Remove all personnel tried to remove the tech only if it didn't have a tech
+ Feature: New parts acquisition functionality to group parts together and to be able to better see what is in transit/on order and what is missing
+ Feature: Implement custom SPA "Clan Technical Knowledge", which can be
    purchased to give the bearer the same skill level with clan technology ad a
    freeborn clan tech. This required implementing 99% of the code to
    support custom SPAs that affect MHQ rather than MM. The rest will
    come in once a plugin system is implemented.
+ Updated MegaMek.jar to 0.43.2
+ Updated MegaMekLab.jar to 0.43.2

v0.43.1 (2017-03-31 01:15 UTC)
+ Change to require GM Mode for the add/remove pregnancy context menu commands
+ Fix #334: Problems purchasing bombs.
+ Fix #326: Cannot use Meklab to customize units from within MekHQ using v43.0
+ PR #344: Separate list item for Prisoners on the personnel tab
+ Omni units: faster salvage/replacement (including whole location at once), separate podded parts in warehouse.
+ Data: These are a series of commits updating MekHQ data (boards, Unit files, and sprites)
     to match MM repo as of March 31/2017
 + Updated MegaMek.jar to 0.43.1
 + Updated MegaMekLab.jar to 0.43.1

v0.43.0 (2017-02-13 03:30 UTC)
+ Improve Mass Repair/Mass Salvage technician selection by providing additional configuration options
+ Fix #313: Prisoners counting towards combatants total for defection rolls.
+ Fix #314: Purchasing aerospace sensors via 'purchase parts' are always 0 ton.
+ Planetary Data Update 39
+ Updated MegaMek.jar and MegaMekLab.jar to 0.43.0

v0.42.0 (2017-01-01 14:00 UTC)
+ Fix #266: PayForTransport option ignored when estimating total contract profit
+ Fix #291: Pilots being generated with special abilities in the battle even though special abilities are turned off
+ Fix #268: Pilots always killed if resolve manually
+ Fix #293: Incorrect tech ratings?
+ Fix #272: Tactics Campaign/MegMek options bug
+ Fix #294: Contract market incorrectly calculating transport amount as 0 c-bills
+ Fix #295: Variable contract length option no longer works
+ Fix #292: Starleague cache 1: IndexOutOfBoundsException when generating enemy
+ Fix #250: [AtB] Wrong deployment edge for bot reinforcements in Chase(Att) scenario.
+ [AtB] Chase scenario uses unit speed to determine deployment turn.
+ Updated MegaMek.jar and MegaMekLab.jar to 0.42.0

v0.41.28 (2016-12-18 17:35 UTC)
+ Issue #237: Remove Tech From Lance assignments upon retiring
+ Fix #262: Advanced Medical: Patient not added to infirmary until day is advanced
+ Fix #265: Vehicle gunnery skills not showing same as personnel screen
+ Updated MegaMek.jar and MegaMekLab.jar to 0.41.28

v0.41.27 (2016-12-07 03:00 UTC)
+ PR #232: "Advanced Medical" refactor - new medical dialogue, lots of under-the-hood improvements
+ Allowing twins, triplets, quadruplets ... and so on to be born
+ Recording the biological father of children at conception time
+ Issue #243: Pregnant widow can't give birth
+ Fixed bug with force icon layers being misaligned by 1px in both dimensions
+ Issue #220: NPE when updating unit rating and infantry have no troopers
+ Issue #228: Campaign Ops Unit Rating -- Heavy Vee Bays Affecting Display of Light Vee Bays
+ Issue #244: [AtB] A Normal morale enemy gets Base Attack.
+ Issue #245: [AtB] Bonus payments are not made.
+ Issue #246: RAT Generator doesn't seem to generate any VTOLs.
+ Issue #247: GM Tools RAT Roller Will Not Add Dropships.
+ Overhaul of Mass Repair/Salvage and adding Mass Repair to warehouse
+ Issue #239: Be smarter about clearing assignments when removing personnel from units and vice versa.
+ Issue #252: Enable 'remove all personnel' when selecting multiple units in the hangar
+ Issue #239: Techs stuck on assignment (also #261).
+ Issue #231: IndexOutOfBoundsException in Layered Icon editor
+ Issue #224: Mechs with bad hip/shoulder do not show in repair bay if IS undamaged
+ Updated MegaMek.jar and MegaMekLab.jar to 0.41.27

v0.41.26 (2016-11-02 02:00 UTC)
+ Issue #204: AtB generates empty unit markets with traditional RATS
+ Fixed bug with Export to MUL setting deployment round to -1 instead of 0
+ Issue #103: Dragoon Rating (FMM:Rev) Decreases as Dropship Carrying Capacity is Used
+ Converted Interstellar Ops Beta Unit Rating to Campaign Ops Unit Rating to match the released version of the rules
+ Added additional details to both the Dragoons and Campaign Ops Unit rating reports
+ Issue #215: CO Rating showing tech shortage due to infantry
+ Added PR for Range Master support
+ Updated MegaMek.jar to allow building with Range Master support
+ Added PR for Mass Repair and Salvage
+ Added PR for Refurbishment
+ Added PR for Repair task icons
+ New force icon pieces and categories
+ Updated MegaMek.jar and MegaMekLab.jar to 0.41.26

v0.41.25 (2016-10-15 14:40 UTC)
+ Issue #158: Scenario Resolution: ejected+fled pilots lose hits
+ Fixed forcestub save for layered force icons
+ Issue #151: Damaged Small Craft Thruster Shown As Avionics Repair
+ Issue #141: Incorrect Ammo load from unit after refit
+ Bug [#924]: Refits end with incorrect ammo.
+ Issue #192: Replacing Retractable Blade in Campaign
+ Bug [#596]: Parts are impossible to get when they shouldn't be.
+ Issue #77: Dropship refit time never decreases
+ Issue #136: 2x C3 Master Mechs not working properly
+ Updated MegaMek.jar and MegaMekLab.jar to 0.41.25

v0.41.24 (2016-10-06 03:15 UTC)
+ Issue #170: MHQ Unable to Resolve Space Battle with Fighter Squadrons
+ Version matched to MegaMek
+ Refactored PortraitChoiceDialog to be ImageChoiceDialog since it's used for more than one thing
+ Issue #33 [AtB]: All allied units are marked as total loss after battle even if undamaged
+ Issue #30: Dragoons rating tab transportation calculation issue
+ Issue #67: Scenario does not resolve - NPE in scenario resolution isCommander()
+ Issue #83: MegaMek options -> Tech level is stuck on Standard
+ Issue #146: Undamaged Units acquire internal damage when loading campaign
+ Added Layered Force Icons - Functionality limited for now, but can be expanded further in the future
+ Fix bug with cancel and exit button in the ImageChoiceDialog
+ Fixed image preview for the layered icons
+ Feature: Log conception and birth in personnel log
+ Fixes #179: Unable to load campaign with custom layered force icon
+ Updated AtB ship search to v2.31; ship search is now available on the Marketplace menu.
  Closes #177:[ATB] Rolls for DropShip should occur 1 time a month
+ Moved AtB OpFor generation tables into data/universe/atbconfig.xml, where they can be customized by the player.
+ Issue #186: Clan battles returning 'No Random Assignment Table found for this faction'
+ Fixed Mac OSX Packaging (Hopefully for good this time!)
+ Updated MegaMek.jar to 0.41.24
+ Updated MegaMekLab.jar to 0.41.24

v0.3.33 (2016-09-20 00:07 UTC)
+ Added AtB preset.
+ Reworked AtB RAT subsystem and added option to use RAT Generator
+ Updated MegaMek.jar to 0.41.23
+ Updated MegaMekLab.jar to 0.1.59

v0.3.32 (2016-08-26 03:00 UTC)
+ Issue #131: Personnel Market update blank
+ Adding Some of the missing AtB Docs

v0.3.31 (2016-07-31 10:00 UTC)
+ Adding an "Inner Sphere at War" hex map overlay to the interstellar panel
+ Issue #120: Hanger->GM Mode->Restore Unit Issues
+ Bug: Packaging of some images didn't happen
+ Bug: Recruited prisoners don't get their "willing to defect" flag cleared
+ Bug: Skill.improve() didn't check for maximum skill level (SkillType.NUM_LEVELS)
+ Feature Request #80: Automated Skill Purchases
+ Bug: Reset Entity.elevation in Campaign.clearGameData
+ Updated MegaMek.jar to 0.41.21
+ Updated MegaMekLab.jar to 0.1.57

v0.3.30 (2016-06-27 02:00 UTC)
+ Issue #110: Unassigned patients no longer get selected automatically
+ Adding planetary icon display to the planet detail view (+ "icon" data entry)
+ Adding HPG network display overlay to the interstellar map panel
+ Issue #29: MekHQ will not load.
+ Issue #69: 3.27 : ATB, allies generated use incorrect skill rating
+ Bug: missing or incorrect values in ratinfo.xml can cause ArrayOutOfBoundsException
+ Updated MegaMek.jar to 0.41.20
+ Updated MegaMekLab.jar to 0.1.56

v0.3.29 (2016-06-05 22:40 UTC)
+ Adding a simple view option to the interstellar map (show/hide "empty" planets)
+ Code cleanup/refactor of the interstellar map panel
+ Issue #96: Null Pointer Exception from Special Mission (Prison Break)
+ Issue #91: Can't assign patients to doctors
+ PR #92: Cleanup of the infirmary panel
+ PR #94: Conception and Birth messages now have names hyperlinked.
+ Issue #88: Current location displayed as "null"
+ Fixed IO Reputation rating value for experience.
+ Fixed an NPE in hasChildren() when trying to hire new personnel
+ Issue #64: Coolant failures not reset between missions.
+ Issue #63: Unable to edit mission - error about duplicate mission name.
+ Issue #89: AtB - NPE Setting Planetary Conditions
+ Interstellar map panel QoL improvements: Zooming at the middle of the screen
+ PR #95 - AtB Uses Int Ops Reputation Factor when IO rating is used
+ Updated MegaMek.jar to 0.41.19
+ Updated MegaMekLab.jar to 0.1.55

v0.3.28 (2016-04-16 19:30 UTC)
+ Bug #43 / PR #62: Making admins gain their XP less often than once per week if requested,
                    have that option work independently from AtB.
+ PR #60: UI Enhancement - Show children in person panel
+ Adding two CampaignEvent events: DayEndingEvent (cancellable), NewDayEvent
+ Bug #59: Ancestor Id not set at birth
+ Bug #57: Tech not properly removed when adding a unit to a force that already included a tech.
+ Bug #56: Adding a lance tech would not clear the units from the old techs
+ Bug #55: Assign Tech to lance should not include vessel crewman
+ Bug #1: Ship engineers now show up in refit tech list
+ PR #52: Updating tonnage/mass to use doubles to avoid rounding errors
+ Syntax errors in planetary data fixed
+ Bug [#925]: Issues with reload of MHQ and Settings
+ [AtB] When failure to deploy results in defeat, replace generated entities with stubs.
+ Issue #40: [ATB] 3.25 : Enemy reinforcements incorrectly set to deploy at the start of the game
+ Issue #68: IndexOutOfBoundsException when advancing day
+ Updated MegaMek.jar to 0.41.18
+ Updated MegaMekLab.jar to 0.1.54

v0.3.27 (2016-04-16 00:30 UTC)
+ Updated MegaMek.jar to 0.41.17
+ Updated MegaMekLab.jar to 0.1.53

v0.3.26 (2016-04-10 21:53 UTC)
+ Bug #31: NPE when advancing a day due to people without tech skills having assigned a repair job
+ PR #37: Redesigning the "Parts in use" dialogue to 1. work and 2. have some more useful data to display
+ Raising XP limits for gained XP and abilities, as per SF feature request 354
+ PR #38: Recording "willing to defect" prisoner status,
          allow to recruit them without resorting to GM tools,
          allow to easily find them by sorting by rank
+ PR #35: Adding age limiting options to the "Hire in bulk" dialogue
+ Feature: Choose Surname on Marriage
+ PR #9: UI Enhancement - Added Dependents group to Personnel Type menu
+ PR #8: UI Enhancement - Add Spouse to Person Panel
+ PR #34: Make generateRandomCrewWithCombinedSkill() also generate and register the crew's unique IDs
+ Bug: GameOptionsDialog does not match MegaMek's GameOptionsDialog
    This bug was caused by duplicating G.O.D. rather than just implementing MM's
    version of it. I added the one minor thing the MM version needed added to support
    MHQ and other external programs, and then switched to using it. I also removed the
    MHQ included version to avoid mistakes in the future.
+ Updated MegaMek.jar to 894609a to avoid build errors when not pointing at other projects
+ Issue #20: GameOptions Dialog Okay button shows as disabled after recent code changes
+ Issue #21: Incorrect passing of MegaMek options from MekHQ
+ Issue #19: Presets folder gets packaged without the actual preset files
+ Issue #14: Logging Maintenance Rolls Option
+ Cleaned replaced a lot of old manual boolean checks with parseBoolean, more needs done
+ Issue #22: Classpath fix for MM/MML jar files broken by commit ec84325
+ Bug: Added entity.setDeployed(false) to Campaign.clearGameData(Entity)
+ Updated MegaMek.jar to 0.41.16
+ Updated MegaMekLab.jar to 0.1.52

v0.3.25 (2016-02-21 14:15 UTC)
+ Updating MHQ Data files to be in line with MM 41.14 (Multi-commits)
+ Bug [#959]: MekHQ Start New Campaign Bug
+ Updated Campaign.clearGameData to reset isStuck state
+ Updated MegaMek.jar to 0.41.15
+ Updated MegaMekLab.jar to 0.1.51

v0.3.24 (2016-02-02 13:10 UTC)
+ Bug [#841]: [ATB] Hold the line : Enemy reinforcements may start in any location
+ Bug [#779]: Lost employers DropShip
+ Bug [#991]: 3.23 Headshot 'Meks cause NPE in Resolution
+ Bug [#973]: Unable to repair warehouse items due to null pointer exception
+ Updated MegaMek.jar to 0.41.14
+ Updated MegaMekLab.jar to 0.1.50

v0.3.23 (2016-01-01 03:35 UTC)
+ Updated MegaMek.jar to 0.41.13
+ Updated MegaMekLab.jar to 0.1.49

v0.3.22 (2015-12-24 23:15 UTC)
+ Bug [#980]: AtB UnitMarket weight class ArrayOutOfBounds exception
+ Updates to use game year based Tech Levels for Engine/Gyro/Cockpit parts
+ Updated MegaMek.jar to 0.41.12
+ Updated MegaMekLab.jar to 0.1.48

v0.3.21 (2015-11-15 16:50 UTC)
+ Bug [#963]: CampaignOptionDialog crashes with NPE when "Confirm" button is pressed
+ Bug: [AtB] MM game launched from MHQ using AtB does not enter deployment phase.
+ Bug [#968]: GameOptionsDialog throws IllegalArgumentException
+ Updated MegaMek.jar to 0.41.11
+ Updated MegaMekLab.jar to 0.1.47

v0.3.20 (2015-10-12 00:11 UTC)
+ Bug: NPE on warehouse tech filter
+ Bug: check for missing external id on ejected enemy pilots
+ Bug [#888]: Briefing Room: Cancel load saved game causes NPE
+ Bug [#951]: Auto-resolve fails even with new mul method
+ Bug [#950]: Autofailing battle by advancing day does not undeploy lance
+ Bug [#891]: [ATB] Contracts Change Value On Reload
+ Bug [#889]: [ATB] Non-Special Battles Generated Despite Rout
+ Bug [#879]: [ATB] minimum <= value <= maximum Error
+ Bug [#852]: [ATB] Manual contracts : Employer/Enemy units always generates as "Independent"
+ Bug [#946]: AtB: Edit mission causes enemy faction to change
+ Bug [#847]: Manually adding contracts : transportation amount is incorrectly calculated
+ Bug: [AtB] Star League Cache special missions can cause NPE if SL-era RATs are missing.
+ Bug [#943]: File ratinfo.xml not updated correctly
+ Bug [#623]: 0.3.6. : Unable to edit scenario start date even in GM mode
+ Bug [#807]: [ATB] Contract renegotiate buttons no longer work
+ Bug [#845]: [ATB] Employer offers follow up contract, but follow up contract has incorrect employer
+ Bug [#860]: [ATB] Special missions still generating gravity even if "use planetary conditions" is turned off
+ Bug [#861]: [ATB] 100 ton ASF being classified as "Medium" in the unit market
+ Bug [#858]: Personnel market : MekWarrior's unit is a tank
+ Bug [#864]: [ATB] Uses Highest Strategy not "Deployed" Strategy
+ Bug [#870]: JumpShips getting assigned to battles in AtB
+ Updated MegaMek.jar to 0.41.10
+ Updated MegaMekLab.jar to 0.1.46

v0.3.19 (2014-09-14 01:25 UTC)
+ Bug [#922]: Location of Jump Jets is not shown in repair tab
+ Bug [#908]: Pay for Recruitment Pays for All Enemy Pilots
+ Bug: enemy salvage not identified via manual resolution when it has a UUID
+ Adapt packaging to support MML svg files
+ improvements to prisoner tracking in ResolveScenarioTracker (prisoners from ejected units not yet correct)
+ simplified prisoner interface in ResolveScenarioWizardDialog
+ Bug: totally dead crews generating an NPE when shuffled in ResolveScenarioTracker
+ Bug [#932]: BA prisoner problems
+ Bug [#944]: Assign Kills Error
+ option to capture prisoners
+ option to set prisoners as bondsman by default
+ prisoners are tracked correctly from ejected units
+ added Utilities.isLikelyCapture for the logic of what/who gets captured in ResolveScenarioTracker
+ Bug: all salvage is considered total loss
+ show salvage value below to reduce width in ResolveScenarioWizardDialog
+ Bug: ResolveScenarioWizardDialog not showing correct damage status of player's own units
+ Bug [#571]: Experience Error With Late Deployment
+ sort personnel and prisoners in ResolveScenarioWizard by unit name
+ Bug: when no mul file is loaded, pilot resolution is skipped
+ Bug [#928]: Picked up MekWarriors are not shown in Post Battle Resolution
+ Bug [#657]: Units incorrectly listed as escaped at end of the battle
+ Bug [#945]: Personnel tab, Fluff Information view - cannot sort by kills
+ Bug [#930]: Name of Tab different between MHQ and MML
+ option to reverse quality name reporting (e.g. F becomes A)
+ Show vessel engineers in repair bay with time
+ Bug [#934]: Unlimited Repairs for Dropships and Warships
+ Bug: shorthanded mod not showing for large craft
+ Bug [#910]: sorting problem in parts store dialog
+ Bug [#897]: Can't Determine Salvage In Exchange
+ Bug [#899]: MHQ Version Upgrade Causing Jump Path Error
+ Bug [#929]: Warehouse Tab - sorting issues
+ Bug [#920]: Start a New Campaign and the Date Chooser
+ Bug [#813]: Mek HQ pilots/crews with -1 and below skills do not function correctly in the MM lobby
+ Bug [#816]: Injury handling for MIA pilots doesn't work correctly
+ WIP Bug [#900]:  Daily Log overwhelmed by Injury Reports
+ Updated MegaMek.jar to 0.41.9
+ Updated MegaMekLab.jar to 0.1.45

v0.3.18 (2015-09-01 12:10 UTC)
+ Bug: units listed as not invented when they have been
+ Bug: ammo bins should not be loadable in warehouse
+ various improvements to ResolveScenarioTracker including tracking actual damage to total loss units
+ partial fix of Bug [#830], not yet working for manual resolution
+ removed separate salvage file from manually resolution, one mul will now process entire battle
+ Bug [#830]: Crews "Killed" in MM not handled properly in MekHQ
+ process kills from manual resolve
+ Bug: some items on ResolveScenarioWizardDialog are not laying out correctly
+ Bug: contracts not being checked for duplicate names
+ Bug: NPE when trying to assign prisoners for BA
+ Updated MegaMek.jar to 0.41.8
+ Updated MegaMekLab.jar to 0.1.44

v0.3.17 (2015-08-26 21:30 UTC)
+ Bug: Ammo bins not reserving for refit if other ammo bins of same type in warehouse
+ Bug [#909]: Refits not shopping for ammo
+ Bug [#502]: MekHQ Freezes
+ Bug [#646]: Standard Fusion Engines listed separately by clan and IS
+ Bug [#647]: Incorrect mech component locations in the repair bay
+ Bug [#678]: End of battle screen -> finish -> program hangs, array index out of bounds
+ Bug [#682]: Omni pod refits are not working correctly
+ Bug [#689]: Unable to select multiple contracts of the same name
+ Bug [#693]: Unable to repair heat sink ; array index out of bounds
+ Campaign loading routine unloads ammo bins that are not reserved for refit
+ some fixes to parts reservations in Refit
+ Bug [#673]: GM mode -> procure single refit kit does not work
+ Bug [#672]: GM mode -> procure all refit kits causes HQ to hang
+ Bug [#912]: Costs of refits kits don't seem right, armor not prorated
+ Bug [#913]: Parts not separated by quality in warehouse
+ Bug [#721]: BA SRMs do not reload correctly in the repair bay
+ Bug [#732]: MekHQ unable to handle custom DropShip with a lot of weapons
+ improvements to AmmoBin.getFullShots to avoid loading ProtoMek entity from units.cache
+ Bug [#915]: Must salvage parts in location before replacing bug
+ Bug [#766]: Refit Kits still searched/ ordered when all parts are present in warehouse
+ new campaigns will remove reservation from refits where the unit is not there or is not refitting
+ check on campaign loading for unstacked parts in warehouse that could be stacked and do so
+ Bug [#853]: Battle Loss Compensation not being calculated correctly for destroyed units
+ Bug: Ammo bins were reporting zero value regardless of ammo level (not yet working for BA ammo)
+ Bug: get BA Ammo tons per shot correct
+ Warning cleanup
+ Bug [#917]: Advanced medical is broken
+ Add resetPilotAndEntity to joinScenario
+ Bug: joinScenario did not set vehicle crew sizes
+ Bug [#712]: Inconsistent infantry unit pricing
+ Bug [#885]: Spend XP Not Working Correctly
+ Bug [#808]: Warehouse : "Sell all parts of this type" only sells 1 point of standard armor
+ Allow underweight units to be refit
+ Bug [#811]: Bug in Editing Potential rewards in Scenario
+ Bug [#836]: Cannot Repair Jumbo's AC Bay
+ Bug: crew hits to large craft not affecting personnel
+ Updated MegaMek.jar to 0.41.7
+ Updated MegaMekLab.jar to 0.1.43

v0.3.16 (2015-08-15 19:40 UTC)
+ Bug [#823]: NPE during 'Auto Resolve'
+ Bug [#415]: Fighters and small craft have thrusters
+ Bug [#698]: All BA armor is incorrectly set to clan tech
+ Bug [#699]: BA armor may not be bought from the parts market
+ Bug [#277]: BattleArmor costs
+ Bug [#862]: Battle Armor Breaks Save Files
+ Bug [#898]: BA suits not getting roll to avoid destruction
+ re-added infantry weapons
+ Major overhaul of BattleArmorSuit replacement to allow for sub-parts to follow main part
+ fixed TechRating values for parts with IS_TW_ALL that should be ALLOWED_ALL

+ Bug [#893]: can't get parts before year introduction from parts store
+ added the ability to save and load campaign option presets
+ Bug [#901]: mekhq.campaign.Campaign.newDay Error
+ Bug: Protomek parts not showing up in repair bay by location
+ Bug: Protomek leg location sending incorrect casting exception
+ Bug: quad protos getting arm parts
+ Bug: engine-less protos still have running MP
+ Bug: updateConditions in ProtomekLocation not critting/uncritting things correctly
+ Bug [#902]: Tank and Aero system parts not getting check for destruction
+ Moved all equipment checks for destruction into Part.updateConditionFromEntity
+ removed time and difficulty variables from Part, now tracked by specific methods in each part,
    no need to always updateConditionFromEntity to switch
+ target for equipment destruction from combat is now a customizable option
+ Bug [#618]: Ammo bins cannot be replaced on mechs
+ Bug: swapped out ammo is lost on ammo swap
+ Bug [#577]: Incomplete Ammo Acquisition
+ Bug: units not showing up in repair bay when set to salvage
+ removed salvaging variable from Part, Part.isSalvaging() now determined by characteristics of unit
+ reclassified BaArmor and ProtomekArmor as sub-classes of armor
+ Bug: previous change made it possible for overnight tasks to do the wrong thing if unit repair/salvage status was switched
+ Bug [#896]: Removing units from TO&E does not remove them from deployment
+ Bug [#903]: [ATB] Retirement Sort by Cost Incorrect
+ Splitting Models out of RetirementDefectionDialog
+ Changed FormattedNumberSorter to use long instead of int
+ Bug [#849]: Removing ammo from a design does not cause the corresponding ammo to appear in your warehouse
+ Bug: cancel customization not available in unit context menu
+ Bug [#857]: Refit kit does not remove parts from the warehouse when the refit is completed
+ Bug [#602]: 0.3.6 warehouse graphical glitch
+ Bug [#904]: Armor parts showing up as zero amount on refits
+ Bug [#906]: Location specific armor parts showing up for refit after save and load
+ Bug [#905]: Refit parts are reserved a day too late
+ Bug [#843]: Ammo bin repair
+ MegaMek.jar updated to 0.41.6 and MegaMekLab.jar updated to 0.1.42

v0.3.15 (2015-08-04 10:50 UTC)
+ Planetary faction updates
+ Bug [#716]: Add Another Special Ability not Cancelled
+ Bug [#884]: Shoulder/Hip Crits disappear
+ Bug [#887]: Different Prices for Parts
+ populate store with more jump jet options, change labels to indicate tonnage of unit for JJs
+ Bug [#881]: Cannot reload Field Artillery ammo
+ Bug [#873]: Right Torso location cannot be replaced without salvaging...
+ Bug [#854]: Engines take extra damage after saving/reloading
+ Bug: array index out of bounds on Faction.getFullName causing campaign option save fail
+ Bug: trailing empty cells not collected by split method in faction generation resulting in some arrays being too short
+ added array length safety check methods to Faction.getEraMods, Faction.getFullName, and Faction.getStartingPlanet
    and incorrect data reported to log
+ Bug [#829]: GM mode -> set XP for personnel does not work when attempting to set XP higher than 100
    (IllegalArgumentException: setSelectedIndex: 0 out of bounds)
+ Bug [#867]: Custom Vehicles w/ C3Master unable to network
+ Bug [#348]: random skill error
+ Bug [#826]: 2525 points of standard armor in the warehouse, but cannot replace standard armor on a marauder
+ Bug [#814]: Fusion engine incorrectly in head location
+ Bug [#415]: Fighters and small craft have thrusters
+ Bug [#892]: Missing BA suit, MekHQ
+ Updated MegaMek.jar to 0.41.5 and MegaMekLab.jar to 0.1.41

v0.3.14 (2015-05-31 18:15 UTC)
+ Entity last target and sensors now reset at end of game
+ Bug: AtB contract generator does not generate additional contract at faction capital
+ Patch [patches:#50]: Log Saver - Use Reassign instead of Remove/Assign
+ Patch [patches:#49]: Refit: Tech Time Management
+ Patch [patches:#45]: Marriage bugfix - Can marry the dead
+ Patch [patches:#43]: Higher-precision quality averaging
+ Bug [#140]: MekWarrior Quality Bug
+ Patch [patches:#42]: Show required lances for AtB contracts in market
+ Patch [patches:#41]: Don't auto-deploy when force under repair
+ Bug [#804]: [ATB] Scheduled repair tasks automatically fail if the mech is auto deployed to a pending battle
+ Patch [patches:#38]: Procreation Birth correction
+ Quirks saved in MM now properly save when MM is closed
+ Bug: NoSuchElementException in Campaign.clearGameData
+ Bug [#882]: Scenario resolution causes OpFor recruitment
+ Bug [#880]: NPE: Loading a saved campaign - Lance.java
+ Bug [#874]: [ATB] Duplicate Prisoner Names
+ Bug [#838]: "Use ammo by type" unofficial rule also works with ballistics
+ Bug [#865]: NPE Dragoon's rating after GM mode change admin skill
+ Bug [#883]: Missing procreation w/o relationship option
+ Bug: Phantom MegaMek servers left running on Load Game failures
+ Planetary Update 38
+ Planetary faction updates

v0.3.13 (2015-04-19 21:29 UTC)
+ Bug: Inappropriate mixing of string and integer in personnel table fields leads to class cast errors
+ Bug: Compiling with JDK 7 breaks Mac releases
+ Bug: MHQ doesn't save custom weapon sort orders when saving client settings
+ Improve memory usage by only loading data used by AtB contract and battle generators
        when AtB is enabled, dump when disabled
    Implements:
        +Feature [feature-requests:#264] ATB: Please add date ranges to the RAT descriptors
+ Bug [#781]: AtB: Tech/Admin/Doctor XP costs are wrong when using "Use AtB Skills Option"
+ Bug [#825]: [ATB] Contract incorrectly generated with 110% salvage
+ Patch [patches:#44]: Hotfix for retirement screen not coming up
    Fixes Bug [#817] Atb: Defection/retirement screen will not populate
+ Feature: [AtB] Contract fatigue rules from v2.30
+ Bug [#822]: [ATB] Base attack (defender) mission generated with no OpFor due to a NPE
+ Bug [#784]: Clan Aerospace Pilot Ranks
+ Patch [patches:#39]: Assign Tech to Lance
+ Bug: [AtB] NPE when generating unit market while RandomFactionGenerator's employer list
    is empty (likely when campaign is set in Clan space)
+ Bug [#788]: "Limit units/parts by year" does not work properly
    +Also corrected failure to respect limits on tech base (IS/Clan)
+ Bug: Aeros don't have their velocity reset in Campaign.clearGameData
+ Changes to Infantry Costs doesn't use Alternate Cost anymore.
+ Updates MegaMek and MegaMekLab Jar files.

v0.3.12 (2015-02-12 15:45 UTC)
+ Bug: OpFor personnel are captured, even when not selected as prisoner or bondsman
+ Bug [#786]: AtB: Rank sort and prisoner rolls broken after battle
+ Bug: Edit Unit buttons doing nothing for salvaged units
+ Bug: Entities were not being correctly set on UnitStatuses
+ Bug [#792]: Battle resolution does not start in MHQ after MM game
    I've fixed the NPE, but this still leaves the root cause of the issue unknown
    until questions in the ticket are answered. It would be best to fix that extraneous
    issue as well.
+ Bug [#749]: MM displays wrong year when launched from MHQ
+ Bug [#756]: VTOL Repair Issue Causes Internal Structure to Go Over Max IS
+ Bug [#790]: Heat sinks may not be purchased on intro tech level
+ Bug [#791]: Admin skills - scrounge sort order incorrect
+ Bug [#806]: Repair bay : Location filter is reset to "All" if you adjust the time of a task
+ Bug [#799]: Repair bay : GM mode -> complete task becomes unavailable if location filters are used
+ Patch [patches:#40]: After repair reset to the technician at the top of the list

v0.3.11 (2015-01-28 18:00 UTC)
+ Bug [#783]: Scenario Resolution, Unable to View Unit or Edit Unit
+ Added logging output for when null clans exist because a new clan faction is created but not added to the clans.xml file
+ Bug: NPE when resolving manually hits code to generate salvage statuses
+ Bug: Parts showing up before they've been invented, and defaulting as IS intro tech level until they are invented
+ Updated MegaMek.jar to 0.41.1 and MegaMekLab.jar to 0.1.37

v0.3.10 (2015-01-22 22:15 UTC)
+ Updated SubmitBug.html with corrected links and a new link for the bug reporting policy/howto
+ Bug [#737]: ATB - Sacked Prisoner's get 50,000 C-bills
+ Bug [#600]: ATB : Incorrect missions being generated
+ Bug: Index out of bounds when resolving games where ASF are carrying certain types of bombs
+ Bug: Possible NPE if RAT names change and are not updated in ratinfo.xml
+ Bug: [#688]: ATB contract generation causes NPE
+ Bug: (AtB) Incorrectly computes maximum number of subcontract offers
    Only offer subcontracts that do not last beyond the ending date of the main contract
+ Bug: [#669]: ATB : Base attack (defender) scenario generated with no OpFor
+ Bug: MissingBattleArmorSuit NPE due to unit variable not being set
+ Bug: NPE with the tech color coding for assigned to the part's unit tech in the repair bay
+ Bug: [#701]: (ATB) Probe condition is incorrect
+ Feature: Salvaged mechs that were using individual camos now import with those individual camos
+ Bug: Individual camo reset after unit participates in a battle
+ Bug: [#639]: 0.3.6 : ATB : Negotiation bugs
+ Bug: Retainer contract offers are visible in the contract market dialog even when not playing a mercenary unit
+ Stop de-selecting pieces of the TO&E when a change is made that refreshes it
+ Bug: [#708]: ATB : Use bonus part does nothing if ammo is selected in the acquisition tab
+ Bug: [#767]: Contract ended, retirement payout window not processing
        Also set final payout amount to zero for retiring infantry that are not assigned to a unit.
+ Bug: [#757] ATB - Incorrect Map Sizes
+ Bug: [#727]: [AtB] Pilot retiring while mech deployed
+ Bug: [#633]: [AtB] 0.3.6 : Jump platoons on scout scenarios deploy incorrectly
    Made the following related changes as well:
      + Use jump movement for all conventional and BattleArmour infantry
      + Use walking +1 for jump-capable 'Meks
      + Apply scout lance delay to attached allies as well
      + Ignore delayed deployment when making a combat drop
+ Bug: Unscrambling equipment numbers messes up ammobins that are loaded with a different ammo type
    if you leave leave any bins loaded with the original ammo type
+ Bug [#771]: MekHQ 0.3.9 - Campaign will not load if individual camon folder contain "&" Character
+ Bug: "None" unit assignment messed up after change to move it below the popup menu of actual units
+ Bug [#765]: Capture Personnel Dialog data conflicts with Salvage Window data
+ Bug [#769]: Set XP to Zero Generates Bulk Purchase Exception
+ Bug [#773]: Interstellar Map dragging too fast (methods "forgets" to update current mouse coordinates)
+ Bug [#742]: IllegalArgumentException : Unable to edit special abilities if xp cost is set to -1
+ Bug [#777]: Rank System Bugs

v0.3.9 (2015-01-01 21:25 UTC)
+ Bug: packaging.xml was renaming mhq's hitory.txt to history-mm.txt due to change in where mm docs are copied to
+ Bug: packaging_local.xml out of date compared to packaging.xml
+ Bug: packaging_local.xml needs to mkdir before the copies used in place of svn exports
+ Bug [#676]: Campaign file could not be loaded : Array index out of bounds
+ Bug [#730]: Refit chances reduced to Impossible
+ Feature: New view menu toggle option for the overview tab
+ Bug [#75]: Warehouse NPE for parts with a decimal in the tonnage
+ Bug [#754]: Contracts not created, Unit Market has nothing in it
+ Changed text and tooltip text of CampaignOptionsDialog/AtB tab skill/SPA toggle buttons in an attempt to clarify function
+ Bug [#763]: Change StellarOps to IO
+ Update MegaMek.jar to 0.40.0 and MegaMekLab.jar to 0.1.35

v0.3.8 (2014-12-25 15:30 UTC)
+ Bug [#718]: [AtB] Unit MArket does not retain unit selections
+ Bug [#702]: ATB : Convoy attack : badlands map turns out to be heavily wooded
+ Bug [feature-requests:#226] ATB : Have the program remember retainer status
+ Bug [#570]: [ATB] Can not load campaign file
+ Bug [#640]: 0.3.6 : ATB : Paid recruitment roll bug
+ Bug [#706] ATB : End of battle window does not popup at all -> NPE
+ Bug [#557]: Assigning Kills for Retreated and Killed - Take 2
+ Feature: [feature-requests:#246]: Visual Indicator for Assigned Techs
+ Feature: [feature-requests:#237]: New AtB Maps request - alt maps added as option for player
+ Bug [#738]: Personnel Market has wrong window title
+ Bug [#711]: ATB : OpFor fails to generate properly (unit could not be loaded) -> campaign file could not be saved
+ Bug [#626]: [ATB] 0.3.6 : Contract generation modifiers do not work
+ Major code refactoring of CampaignGUI begun, several embedded classes refactored to be split out
    So far the following are finished being split:
    OrgTreeTransferHandler (now in mekhq.gui.handler package)
    FinanceTableMouseAdapter
    LoanTableMouseAdapter
    ProcurementTableMouseAdapter
    ScenarioTableMouseAdapter
    UnitTableMouseAdapter
        All of the Adapter classes are now in mekhq.gui.adapter package
+ Major refactor of CampaignGUI phase 2
    Split out:
    OrgTreeMouseAdapter
    PartsTableMouseAdapter
    ServicedUnitsTableMouseAdapter
    All of the areAllXXX and doAllXXX check methods into a new mekhq.gui.utils.StaticChecks class,
        and made them all static
+ Added external configuration file for AtB to allow player customization beyond options in CampaignOptions
        and to remove hard-coded universe details.
    Moved details on hiring halls from contract generation code into the new atbconfig.xml file
        as the first entry and added era details.
+ Bug [#746]: indepedent - spelling
+ Bug [#634]: [ATB] 0.3.6 : Invalid lance in TO&E can still trigger battles
    also removed ineligible lances from the required lances table on the briefing room tab
+ Bug [#659]: 0.3.6 : ATB : Tactics re-roll checkbox when light conditions are turned off
    Also corrected the same issue for weather conditions.
+ Planet Editor: Made some more progress getting this ready
+ Bug [#660]: 0.3.6 : ATB : Star league cache 1 (defender) mission may not be started
+ Bug [#741]: Ghost Repairing Dropships and Warships
+ Bug [#744]: Mothball/Re-activate 0-time spent
+ Bug [#740]: Destroyed Infantry Resolve Issue
+ Bug [#723]: Refresh bug effecting Prisoners
+ Update MegaMek.jar to 0.39.5 and MegaMekLab.jar to 0.1.34

v0.3.7 (2014-12-14 19:25 UTC)
+ Patch [34]: Against the Bot, 13th Patch
    Fixes Bug [#589] [AtB] Changing tabs still works but HQ will no longer advance days
    Fixes Bug [#591] [AtB] Planet gravity is not used
+ Bug [#654]: Incorrect conventional infantry generation
+ Bug [#694]: DropShip suddenly becomes 0/0 and may no longer be deployed but no damage is visible
+ Bug [#592]: "Ghost" Heat
+ Bug [#668]: NPE when clicking "finish" at end of battle salvage screen
+ Bug [#700]: Entity.swarmTargetId should be cleared by MHQ at the end of a game
+ Bug [#687]: C3I lance being incorrectly passed to MegaMek
+ Bug [#713]: Warship price column sorting appears to be broken
+ Bug [#717]: Buy in Bulk Buys 1 if you enter over 100
+ Removed the automated repair assignments for large vessels (DS, JS, WS)
+ Bug [#664]: 0.3.6 : DropShip captain attempts to auto-repair damaged PPC, but is unable to
+ Bug [#710]: ASFs which were deployed with bombs return with empty Ammo Slots
+ Bug [#714]: Maximum number of Acquisitions limit is gone when save/loading
+ Bug [#470]: SPA: Not tied together between MM & HQ
+ Bug [#715]: Maximum number of acquisition disregarded when trying to fulfill pending orders
+ Bug [#622]: 0.3.6 : Jammed weapons do not show up in the repair bay
+ Bug [#722]: Export Personnel missing if AtB turned on
+ Bug [#720]: Resolution screen personnel and prisoners not taking damage or status changes correctly
+ Bug [feature-requests:#232]: Fast Forward 'Advance Day'
+ Bug [#644]: 0.3.6 : Parts reserved for refits incorrectly show up as damaged
+ Feature: Warehouse Status filter now has entry for parts reserved for refit or repair
+ Bug [#597]: [ATB] Battle Loss Compensation never higher than 10%
+ Updated MegaMek.jar to 0.39.4 and MegaMekLab.jar to 0.1.33

v0.3.6 (2014-12-02)
+ Bug [#496]: NPE in mission resolution dialogue
+ Add status to unit name label on salvage screen to match the player's own recovered units screen
+ Bug [#498]: Repair Bay sort order: Status
+ Bug: Docs from MegaMek and MegaMekLab not working correctly due to subfolders
    Now history.txt for each of those is renamed, instead of all docs for them being
    placed in subfolders of the docs folder
+ Bug: WoB ranks missing demi-precentor
+ Patch [#33], Feature Request [#164], Feature Request [#162] (partial): Drop zero minute techs.  Implemented patch to
    satisfy Feature Request 164 with some refactoring and unit testing.  Also added code to allow the inclusion of a
    specific Tech's ID to place at the front of the returned list (partially satisfying Feature Request 162).
+ Bug [#518]: IntOps: Tech/Astech divide by zero
+ Bug: Infinite Loop from Bugfix for [#518]
+ Bug [#515]: Tech Import bug (cosmetic only I think)
+ Update to News.xml
+ New MegaMek.jar 0.38.0 & MegaMekLab.jar 0.1.29
+ Re-work if statements and otherwise make Utilities.getAllVariants() more readable
+ Bug: Salvaged units were not being initialized and diagnosed for non-contract missions
+ Bug [#516]: Scrapping breached location does not remove breach
+ Bug [#507]: Special characters causing problems in xml files
+ Bug [#511]: Ammo Reload Tasks Disappearing
+ Bug [#514]: List of available vehicles for assignment error
+ Bug [#512]: Error on loading save with ASF bombs loaded in mekhq
+ Bug [#491]: Doctor Queue never clears Permanent Injuries
+ Bug [#505]: Resolution with a captured JS/DS/WS/SC eats memory and never completes
+ Bug [#489]: Typo - in News Item
+ Bug [#390]: Replacing Torso Impossible w/ Blown Off Limb
+ Bug [#416]: Unsalvageable rotor on a Warrior VTOL (Also affected tank turrets)
+ Bug: Various issues with loans, including names and reference numbers not being correct when values are changed on the dialog
+ Bug [#380]: Aerospace Fuel Refueling
+ Bug [#488]: Activation of mothballed unit...
+ Data: Updated all campaigns to be fully compatible with 0.3.6
+ Bug: By person rank system option not showing up on the menu for campaigns with WoB as the default system
+ Feature: Added in ComStar/WoB Branch Designations (WIP)
+ Data: Updated the WoB campaign file with more information
+ Fix infinite loop in AbstractUnitRating that prevents launching MHQ when loading a campaign file.
+ Data: New VTOL force images - Thanks pfarland, keep 'em coming
+ Data: New Force images from CarnageINC on the MegaMek forums
+ Updated the mekhq-contributors.txt file
+ Fixed Campaign files again since some force files got moved
+ Data: More Force images
+ Data: krazzyharry Force images & Clan Wolverine image
+ Fix folder name for the Miscellaneous force images
+ Bug: packaging_local.xml looking in wrong place for history files of MM and MML
+ Bug [#524]: Version.java not intelligent in splitting the version "extras" out
+ Data: Force icons for xenoplanetary, Scuba Infantry, and Space Marines
+ Patch [32]: Conventional Pilot Rank
+ Patch [36]: Bloodnames
+ Bug: Bloodnames check method being applied to non-clanners
+ Patch [34]: Against the Bot
+ Data: 200 more VTOL force icons from pfarland
+ Removed unnecessary code from AtBGameThread.java
+ Bug [#525]: Ammo swaps do not save
+ Patch [36]: Bloodnames, 2nd Patch
+ Patch [34]: Against the Bot, 2nd Patch
+ Feature: Procreation
+ Refactor of procreation to make it more intelligent and fix some bugs
+ Bug [#528]: NPE in MM after lobby "transmitting data"
+ Bug: Ancestors.checkMutualAncestors(Ancestors anc, int depth) wasn't recursively using depth
+ Added procreation w/out a spouse at a much reduced chance
+ Procreation frequency too high, lowering chance
+ Bug: Person.birth() wasn't creating a new Ancestors object when needed
+ Use type.getCost() method for EquipmentParts that possess an Entity
+ Patch [34]: Against the Bot, 3rd Patch
+ Bug [#529]: SVN ClassCastException with Ancestors
+ Patch [34]: Against the Bot, 4th Patch
+ Bug: 0 cost SPAs impossible
+ Bug: NPE resulting from null Unit on a part, and only null entity is guarded against
+ Bug: Unit.getCommander() NPE possible in multiple places
+ Bug [#527]: Campaign due to Cargo Capacity NPE
+ Bug [#533]: Aerospace Heatsinks
+ Patch [34]: Against the Bot, 5th Patch
+ New campaign option to set Start Game Delay
+ Bug [#324]: Transmitting Data error - NCD for XStream
+ Bug [#535]: NPE in Personnel Market from AtB code addition using wrong UUID
+ Bug [#536]: Joining Games overwrites Server settings
+ Bug: Bloodnames folder missing from packaging
+ Bug [#538]: Day advance bug when SpouseID is not NULL, but that ID returns a NULL Person from the campaign
+ RFE [#153]: Permanent Injury color
+ Bug [#532]: Issue with Ranks
+ Updated MM.jar to r11072
+ Updated MML.jar to r1424
+ Applied patching for compatibility with MM r11072
+ Patch [34]: Against the Bot, 6th Patch (atb07patch, not sure how the numbering there got off)
+ Patch [34]: Against the Bot, 7th Patch
+ Bug [#465]: Salary: Set salary no reversible (Again, whups)
+ Bug [#543]: Packaging_local.xml missing portraits
+ Patch [37]: Procreation add-ons
+ Bug [#540]: Using Slider in Loans causing 1st payment to change date
+ Feature [110]: Individual unit names
+ Patch [34]: Against the Bot, 8th Patch
+ Refactor: Moved LanceAssignmentView.java from mekhq.gui into the mekhq.gui.view
+ Bug: Race condition with server.die() called from 2 locations
+ Refactored GameListener call to use the new gameVictory() method
    This fixes Bug [#541]: Auto Resolve failing
+ Bug: new gameVictory() gets called twice
+ Feature [162]: Repair Bay: Assigned Tech at top of list
+ Optionized the code for Feature 162
+ Bug: Original commit for Feature 162 had the part assignment in the wrong place
+ Feature [116]: Filter repairs by location
+ Feature: New unofficial maintenance option that significantly improves the canon maintenance rules
+ Bug: "A" quality for the new unofficial maintenance option wasn't right
+ Bug [#547]: Unable to load campaign after child born
+ Bug: Gyro not shown when repair location dropdown was set to CT
+ Bug [#551]: Repair Location menu isn't sticky
+ Changed repair location dropdown to reset if the unit itself is changed
+ Bug [#556]: TOE: Name field empty after hitting cancel for Change Name
+ Bug [#553]: Prev. Fix for Ultra-Green and Green sorting is broken
+ Patch [34]: Against the Bot, 9th Patch
    Fixes Bug[#548] ATB Shares System do not "stick"
+ Bug [#555]: Armor appears on destroyed locations
+ Optionized Procreation
+ Made "General" the default Personnel View
+ NPE in Procreation related to the new option for no-spouse chance
+ Bug [558]: Can not start "Against the Bot" battle
+ Bug: ATB "Big Battles" forces could not deploy properly due to bad if check for special missions
+ NPE Selecting multiple people when some have a unit and some do not
+ Feature: Admin Weekly XP & Negotiator Contract XP options
+ Bug [#560]: VTOL Turrets are not repairable
+ Made "General" the default Unit View
    Also refactored a lot of == 0 stuff to the appropriate view constants
+ Bug [#557]: Assigning Kills for Retreated and Killed
+ Bug: When person status changed to an inactive status, repairs and refits assigned to them
    cannot be completed
+ Bug [#519]: SPA defaults not loading properly from campaign save
+ Bug [#519]: Addendum - restore all skill prereqs from defaults on loading old campaigns
+ Bug [#552]: NPE: Same Force Deployment
+ Patch [29]: Show number of Astechs needed when it complains about not enough of them
+ Patch [31]: Temp Astech pay correction
+ Patch [8]: Recharge stations and spelling correction V2
+ Bug: GameVictoryEvent never processed when a player uses Join Game
+ Bug: 'Meks w/out pilots show as crippled
+ Bug: Add Funds Dialog can add funds even when you close the dialog
+ Bug: DefaultQuirksHandler was renamed to QuirksHandler
+ Updated MegaMek.jar to 0.39.1 official
+ Updated MegaMekLab.jar to 0.1.30 official
+ Bug [#568]: Transport/Dragoons Rating Error with Squads
+ Bug [#575]: Final contract payment broken
+ Bug [#566]: Daily log shows Personnel Market updated dialog when market has not updated
+ Bug [#576]: Improved Clarity of Damage Reporting in Resolve
+ Feature: Added in ComStar/WoB Branch Designations (Final)
+ Patch [34]: Against the Bot, 10th Patch
    player skill level of green and ultra-green limit the maximum size of enemy forces
    added more extensive comments to AtBScenario and RetirementDefectionTracker classes
    option to exclude large craft from net worth when calculating share value
    forces deploy to standard battles on the day of the battle rather than at scenario
        creation to avoid disrupting repairs
    Fixes...
        Bug: Parts availability levels uses MekHQ era codes instead of EquipmentType
        Bug: NPE when unit market cannot find appropriate RAT
        Bug [#563]:unit market uses 1d6 instead of 2d6 to generate price
        Bug: Enemy morale does not reset to "normal" following rout
        Bug: Recruiting fee paid for dependents
        Bug: Possible deployment delay for scout lances does not necessarily reflect the
            setting when the scenario was created
        Bug: Maximum weight set to medium for bot forces in recon raid scenarios for attacker
            and defender instead of just when bot is attacker
        Bug: Corrected component layout in CampaignOptionsDialog and AtBScenarioViewPanel
+ Bug: SPAs not loading correctly since r1970 release under certain circumstances
+ Bug: Automatic resolution not working in r1978
+ Updated MegaMek.jar to r11273
+ Updated MegaMekLab.jar to 1434
+ Bug [#585]: campaign will not load if custom icon/portrait filenames use XML metacharacters
+ Patch [34]: Against the Bot, 11th Patch
    Fixes...
        Bug [#581]: AtB: Civilian Help opposition disappearing
        Bug: Sub-contracts not indicated in the contract market
    Implements...
        Feature [feature-requests:#201]: [ATB] "Enemies use vehicle?" slider (Implements the
            basic request, but not the additional suggestions at this time)
+ Patch [34]: Against the Bot, 12th Patch
    Fixes...
        Bug [#584] Killed Soldiers in AtB render campaign unsaveable on autoresolve
        Bug [#586]: Daily Log does not update for Mondays (NPE when training lance has a crewless unit).
        Bug [#587]: Retirement bug (Campaign will not save when there are outstanding payments for retirees/KIAs).
        Bug: EntityLoadingException when generating scenario with gun turrets or allied DropShip.
        Bug: Rerolling battle conditions never changes to daylight or clear weather.
        Bug: Does not track original unit even when option is set.
        Bug: Using GM add on personnel market does not add unit (if any).
        Bug: Successful JumpShip search generates crew member but not the ship.
    Implements...
        Display TN calculation for DS/JS search and report result in the daily log.
        Option to exclude VTOLs from enemy force.
+ Bug [#588]: Sorting parts by Detail is out of order
+ Bug [#499]: Not enough AsTech warning being calculated wrong
+ Bug [#666]: Repair bay : Right click -> assign all tasks does nothing.
+ Bug [#642]: MekHQ not passing correct crew size to MegaMek
+ RFE [feature-requests:174]: Saperate Screen for Opposition Crew Capture
+ Bug [#619]: 0.3.6 : Prisoners gain XP via the monthly role checks
+ Bug [#677]: Doctor gains too much XP on a roll of 12
+ Bug [#675]: Hangar -> Right click -> change site does nothing if same site is selected
+ Bug [#631]: 0.3.6 : Armor sell price bugged - 5000 pts of armor = 900+ million sell price
+ Bug [#608]: 0.3.6 : Clicking the "x" button for bulk buys does not cancel the purchase
+ Fix to Campaign.java for switch from entity enumeration to entity vector in MM's Game.java
+ Bug [#447]: Being in debt not working properly

v0.3.5 (2014-04-28)
+ new MegaMek.jar, fixes Bug [#486]: Ammo Bins destroyed when upgrading to 0.3.4
+ Bug [#490]: Error Exporting Campaign Options
+ Bug [#492]: Repair mode resetting after every repair attempt
+ Bug [#462]: BA Repairs
+ new MM.jar
+ better instructions for how to fix unit names in loading error dialog

v0.3.4 (2014-04-26)
+ Bug: Moved Report Log not scrolling again (don't force set caret to 0 on refresh)
+ Bug: Personnel name not showing when GM->Remove is used
+ Bug [#403]:Unofficial Expanded Medical Bug
+ Refactor some Advanced Healing methods from Person to Injury where they belonged (as static methods)
+ Bug [#411] Hanger - sort by Status failure
+ use a proper rank object to record rank
+ new table for entering in rank information in campaign options with optional payment multipliers
+ changed structure of the rank tab in CampaignOptionsDialog
+ added campaign variable to personnel, removed it as a passed in variable from all personnel methods
+ added campaign options to adjust salary parameters
+ feature: set specific salary for a person
+ set up fake assets for loan collateral and income streams
+ clan phenotypes - you can choose the percentage of recruits for each type that should be trueborn in options
+ backwards compatability for clan phenotypes
+ unofficial option for tougher healing checks depending on the number of hits
+ Bug [#394]: Mothball Techs not removed from list of available techs
+ Bug [#402]: Rush Jobs and Tech Skill Level
+ Bug: gender variable set as static in Personnel, so all personnel same gender
+ Bug: background and phenotype not saved to xml
+ adjusted age randomizer to make clanners younger (trueborns only)
+ Bug [#414]: News.xml Issues
+ refactoring of packages in campaign - update your SVN
+ removed PersonnelMarketDialog.personnelTableModel and ServicedUnitTableModel - they use PersonnelTableModel and UnitTableModel, respectively
+ Minor Planetary Data Update
+ Added entries in News.xml for 3009-3014, 3048-3049, and 3058-3061
+ RFE [#130]: Limit to acquisition per character
+ RFE [#100]: GM Tab/Tools: "Dice" + Notification Scheduling
  This is a very basic implementation for now. Only contains a dice roller.
  Dialog is non-modal, so you can open it and continue to interact with the
  main GUI.
+ Bug: No revision detection in Version.java meaning no revision check for new rank system
  to be compatible with revision based releases
+ Bug: Personnel Market always empty after TableModel change
+ Bug [#412]: Support Ratings - Field Manual Mercs (rev) fixed.  Interstellar Ops Reputation coming soon.
+ Bug: acqusition limit check causes NPE with automatic success
+ Updated Unit Rating code to pick up the flagged commander (if set).  If no flagged commander is set, then will fall back to old method of sorting by rank and then experience.
+ Bug: Ultra-Green doesn't sort as less than Green
+ BattleArmorSuit, MissingBattleArmorSuit, BattleArmorEquipmentPart, and MissingBattleArmorEquipmentPart
+ Bug: value of armor and ammo changing when in salvage status
+ Converted "Taharqa" unit rating method to the "Interstellar Ops Reputation" unit rating method.  Still need to finish off the text breakdown and help text.
+ backwards compatatiblity for Battle Armor
+ Fixed "divide by zero" error in 'Interstellar Ops Reputation' rating method.
+ Added in the detailed breakdown and Help text for Interstellar Ops Reputation unit rating method.
+ new MM.jar
+ BattleArmorAmmoBin part
+ a few corrections to costs for BA parts
+ Updated MegaMek.jar (r9907)
+ Gender pronoun returning ?
+ Bug [#417]: Missing Backwards Compatibility for Ratings Changes
+ Bug [#419]: Transport Rating Not Included
+ Interstellar Ops Reputation was not re-initializing when rating methods were switched.
+ Bug [#417]: Missing Backwards Compatibility for Ratings Changes minor further change
+ Bug [#420]: IO Rating Issues
+ new MM.jar
+ some fixes to BA parts
+ Added View and Edit buttons to salvage dialog
+ Bug: Salvage View and Edit buttons not showing the proper entities
+ Bug: Personnel Market "Dylan's Method" not reporting on update
+ Pulled MegaMek and MegaMekLab versions into MekHQ's About Box
+ Started a new doc file containing a full MekHQ Tutorial (Tutorial is still a work in progress)
+ Bug: Callsign not showing
+ Bug: Prisoner/Bondsman not working correctly since new rank system introduced
+ New MM.jar
+ Compatibility with new MM.jar
+ New MM.jar - again (for XMLStreamParser fix)
+ New MML.jar
+ Compatibility with new MML.jar
+ Compatibility with MegaMek & new MegaMek.jar (10231)
+ Customization of Aeros & new MegaMekLab.jar (1274)
+ Bug: All Aero subclasses were enabling the customize in lab option
+ Bug [#432]: Units Histories cause a Display bug in TO&E
+ Bug [#434]: Balance Sheet link error
+ RFE [#149]: Manual assignment of quality ratings ('Meks)
+ RFE [#149]: Manual assignment of quality ratings (Parts)
+ Bug [#426]: Aerospace fighters showing "undamaged" after combat; ferro-aluminum armor missing (partial, armor only)
    Additionally this immplements Improved Ferro-Aluminum, Ferro-Carbide, and Lamellor Ferro-Carbide. In order to implement
    those a new MM.jar file was also required.
+ Bug [#430]: Straight support calculation error
+ Bug [#438]: Unable to load .mul
    This had actually been disabled on purpose pending a fix to an infinite loop bug in the code that is used to generate
    proper crews for multi-crewed vehicles.
+ Bug [#442]: GM Tools: Dice Roll gives nothing above 10
    This also includes a new mekhq.Utilities method dice(num, faces) that will roll any number of any size dice.
+ Bug [#427]: Maintenance Costs Not Showing Up
+ Bug [#422]: Retired Techs Still Perform Maintenance
+ RFE [#132]: Ability to mass modify edge triggers
    Added this to dependent flag also
+ RFE [#152]: Mass assign kills for vehicle crews
    All selected people must either be crewing the same unit or be unassigned.
    Additionally I also made it so the kill dialog now puts the unit name if
    there is one, of Bare Hands if there isn't, instead of Bare Hands always.
+ Bug [#444]: Selling of parts bug
+ Bug: Selling N Parts doesn't refresh anything
+ RFE [#154]: Add better multiple player support for resolving scenarios with saved games
+ RFE: Join Game button in Briefing Room lets you join a game.
    If the game is in the lounge, it adds you with your 'Meks.
    If the game is in a different phase, it just connects you.
    If you wish to join as reinforcements you will just export
    a mul file, join using the join button, and then load your
    mul as reinforcements.
+ Tweaked some of the XP values for the new SPAs so that they're either correct (for official ones)
    or make sense and in line (for unofficial ones)
+ Bug: Advanced Medical Injuries workedOn and perm variables accidently swapped in 1 spot
+ Bug: Location repairs and other things messed up by changes to MegaMek for superheavies
+ Bug: Maintenance costs in financial report not calculated correctly
+ Bug [#446]: Maintenance being deducted daily and weekly
+ Bug [#446]: Maintenance being deducted daily and weekly, part 2
+ Bug: No message when you cannot afford maintenance for a unit
+ New LaunchGameDialog for the Start Game and Join Game buttons replaces the multiple
    JOptionPane.showInputDialog() originally used for quickness
+ New SortedComboBoxModel for alphabetically sorted ComboBoxes
+ Bug [#448]: Cannot select most factions
    I added several more of the major factions, and included a generic Pirate to match the generic Mercenary
+ Changed how null starting planets are handled, it now asks you what planet you'd like to start on
+ Bug [#377]: Factions that do not exist during an era have no starting planet
    With the above change, I now consider this fixed
+ Factions choice on the Campaign Options is now alphabetized
+ Bug [#447]: Being in debt not working properly.  (Partial)
+ Planetary Data updates
+ Added Wolf and Blake Starterbook Campaigns
+ Added Fist and Falcon Starterbook Campaigns
+ Added new Cargo report to the reports menu
+ Bug [#406]: Transport Capacity Report still lists mothballed units
+ Modified Cargo report to display overages
+ Removed unused refreshCargo() method from CampaignGUI and all references to it
+ Cleaned up the personnel report to make it nicer to look at
+ Broke out pieces of the HangarReport into methods for use in my dylan branch to eliminate duplicate code
+ Bug [#449]: Procurement List link error
+ Broke out pieces of the PersonnelReport same as the HangarReport
+ Bug: New LaunchGameDialog NPE
+ Bug [#233]: Campaign resolve NPE when you have extra units
    This vastly changed the resolution process, especially for games played via MekHQ.
    Now all entities on the field are places as potential salvage and there is a new checkbox
    for having them escape (they won't count in terms of salvage value either way) from the
    battle. I chose this route because otherwise it would not allow the next part. That next
    part is that enemy personnel are now loaded into MekHQ's end screen and you have 3 options
    with them: prisoner, bondsman, escaped.
+ RFE [#89]: Unofficial - Exclude Infantry from Contract Pay
+ new MM.jar (revision 10304) and updates to Unit.java for it
+ Bug [#452]: Can't Change Faction
+ Bug: NPE in Utilities.findCommander due to attempting to access a Person object without checking if it is null first
+ Bug [#454]: NPE: mekhq.campaign.parts.equipment.EquipmentPart.isMountedOnDestroyedLocation(EquipmentPart.java:385)
+ Bug: NPE in Utilities.findCommander due to attempting to access a Person object without checking if it is null first, redux
+ new MM.jar (revision 10341) and updates for compatibility with it
+ Bug: Edit Damage on units was not working correctly due to changes for superheavies
    new MM.jar (revision 10346) and updates for compatibility with it needed to correct this
+ Bug: Still resolution issues related to prisoners
    new MM.jar (revision 10365) and updates for compatibility with it needed to correct this
+ Bug [#455]: Cargo report not showing tonnage of mothballed units
+ Bug: Escaped units counting for the employer salvage value
+ Bug: 0 cost for cluster master
+ Bug: Injury.generateHealingTime() was being called in some places with the arguments out of order, leading to incorrect times.
+ Special Ability object and affiliated files - this allows for specifying a variety of restrictions on special abilities for pilots
+ Bug [#464]: Repiar: Small Craft
    While this wasn't actually a bug as written, I found that the code for automatically assigning techs for small craft, DropShips,
    and jumpships was in the wrong place. Now that it's moved, the Ships' crews will automatically be assigned to their repairs and
    complete them. No longer will you need to manually start the repairs.
+ Feature: Adjusted the campaign.newDay() repair code again from bug #464 in order to allow manual prioritization of the repairs
    When you first resolve you can manually start a repair. That repair will be prioritized as first. Each time a component completes,
    you can manually start another to have it be the next, or let the rest be handled by the auto-system
+ Updated MegaMek.jar and MegaMekLab.jar and the mechfiles zip files
+ Bug [#465]: Salary: Set salary no reversible
+ Bug [#461]: Using Heavy Vehicle Bays for Light Vehicles
+ Bug [#450]: Parts in Use font error (warehouse portion)
+ Bug [#456]: Dropship refit Tech not in list
+ Bug [#459]: Trouble with pilots transfering from .mul files
+ Bug: More infinite loop troubles with auto-matic prisoners
+ Updated MM.jar (r10529) and MML.jar (r1356 built with MM.jar r10529) and enabled BattleArmor customization
+ Bug [#421]: Experience being assigned to reserves who did not arrive
+ Updated MM.jar (10539) - new code needed for bug 421
+ Bug [#469]: Zombie Clinic (Doctors not refreshing in infirmary tab after resolving combat)
+ Bug: SPA folder not brought back in by the packaging script
+ Bug: ranksTable Exception when removing a rank leaves no ranks in the table
+ New error dialog for bad faction codes
+ RFE [#118]: Sub Rank Fields & Ranks by Profession - pt1
    A very complex addition. Please see the instructions for customizing ranks in the Campaign Options - Rank System
+ Bug/Data: Corrected and Added to the included rank systems in MekHQ
-    Due to corrections the ranks in player campaigns could now be off. Please sanity check your ranks against your
-    previous version of MekHQ!
+ Split RankTableModel out into it's own .java file in the mekhq.gui.model package where it belongs
+ Bug [#472]: Rank Drop Down in Campaign Options isn't sticky
+ Updated MegaMek.jar to 0.37.9 (0.38.0 RC1)
+ Updated MegaMekLab.jar to 0.1.26
+ Replaced all calls to XMLStreamParser with calls to the new MULParser
+ RFE: Planet Editor & Randomizer (pt. 1: start of basic framework)
    This will eventually allow passing of an option to the MekHQ.jar file in order to edit the official
    planets.xml file, and also an in game editor from the maps tab to allow for campaign level editing
    of the controlling factions and such as well.
+ RFE [#118]: Sub Rank Fields & Ranks by Profession - pt2
    Completed the rank system overhaul. The rank levels (For ComStar/WoB to get Precentor IV and such)
    will be implemented separately once I decide how I want to add them.
+ Bug: NPE in CampaignGUI.refreshPatients() if patient is null and/or doctor ID is null
+ New MegaMek.jar r10732 & new MegaMekLab.jar 1406
+ Bug: New rank system not translating due to static defines used as constants changing order
+ Implemented new Version.versionCompare() method, with several overloads including both static and non-static versions
+ Bug: New rank system was still writing out ranks for the stock systems. As these systems are no longer editable, we don't need to do this
+ Bug: When editing ranks, it should automatically change the ranks dropdown to Custom and the canon ranks should not be editable
+ Data: Added more canon rank systems (Several periphery realms and the FRR)
+ RFE: Added rank levels
+ RFE: Added the ability for a person to have a personal rank system
+ RFE: Manei Domini classes
+ Refactored the included campaigns & saved the Fox's Teeth from the current version since it was very out of date
+ Bug [#482]: Crash in loading salvage mul file with Tank pilots
+ New MegaMek.jar 0.37.10-dev-r10759 & new MegaMekLab.jar 0.1.27-dev-r1408 (Both updated for bug below)
+ Bug: All units receiving an "empty" (default Blue) individual camo - This was due to a bug in MegaMek actually
+ Bug: Rank type choice not loading correctly from the campaign file
+ Bug: Dialog for choosing proper rank system is displaying twice
    This was due to processInfoNode() being called twice when loading the campaign file;
    which is not necessary. This was probably an oversight. The second loading is now commented out
+ Bug: Most professions could not change their rank due to a missing ranks.isEmptyProfession() check
+ Bug: Hire personnel & Bulk Hire had rank issues
+ Bug: Star League Lts. not translating correctly because there is no "Lieutenant" now, but rather Lieutenant JG and Lieutenant SG.
    I've made it so all Lieutenant translate to Lieutenant JG, and people can promote to SG as they desire
+ Bug: Customizing ranks is broken
+ Bug [#484]: GM Mode fails to remove Doctor entry
+ Bug [#483]: Astech Bug causing Advance Day to fail
+ Updated MegaMek.jar 0.37.10-dev-r10785
+ Bug [#486]: Ammo Bins destroyed after every battle
+ Bug: Hiring new personnel or promoting personnel could show - for their rank
+ Bug: Custom rank systems not working correctly on reload
+ Bug [#467]: Structural Integrity showing in Warehouse
+ Bug [#130]: Daedalus with damaged leg remain crippled after repair
+ Bug [#471]: Captured MekWarriors, Escaped Salvages??
+ Bug [#426]: Aerospace fighters showing "undamaged" after combat; ferro-aluminum armor missing
    To fix this bug I dumped the MekHQ versions of undamaged, light damage, heavy damage, and crippled
    and instead pulled them in from Entity & it's subclasses to let them handle all the work
+ added GUI editing to CampaignOptionsDialog for Special Ability formats
+ tooltips for special ability stuff
+ ability to import/export campaign options (but not ranks)
+ cleaned up some GUI formatting in CampaignOptionsDialog
+ updated MM.jar and MML.jar
+ Bug: individual camos being saved when they shouldn't be
+ Bug: correct font and color coding not showing up for personnel VisualRenderer
+ updated camos and packaged campaigns point to correct camo
+ updated mechfiles in data files
+ corrected all campaigns to have right chassis names
+ Bug: when type restore fails for EquipmentPart and MissingEquipmentPart, campaigns wont load

v0.3.3 (2013-09-20)
+ Bug: Refits always return an IMPOSSIBLE target roll
+ RFE: Allow ASF to be Refit (but not customized)
+ Bug: No way to remove individual camo
+ Bug: Individual camo always set on refit completion
+ Bug: Inactive Prisoners and Bondsmen included in count on summary
+ Mothballed units only cost 10% to maintain using unofficial maintenance costs
+ Bug: part quality not saved to campaign xml
+ Bug: Mass assign menus were incorrectly letting you assign people to roles they don't fit
+ Bug [#397]: Mass Assign Units Can Cause Unit To Show Too Many Assigned
+ html tags in report link to unit and personnel views, use unit.getHyperlinkedName(), person.getHyperlinkedName(), and person.getHyperlinkedFullTitle() in report strings
+ changed report to display only one day of activity
+ news reports (see data/universe/news.xml for details and example)
+ Implemented parts loot (Just a quick hack to make it work, full re-write to be like Units will be for Taharqa if he wants)
+ Bug [#398]: Assigning Tech to Large Craft Maintenance
+ Bug: assigning of techs to Small Craft maintenance and repair confused - should always use Aero tech
+ Bug [#396]: assign tech list oversized without scrolling
+ RFE: Personnel Market - This market should be used in place of Hire and Hire in Bulk
  options and provides a more realistic atmosphere of transient personnel availability
+ Bug: Personnel Market shows rank instead of Person for Graphic, and vice versa for General
+ Bug: Personnel Market incorrect renderer
+ last maintenance report now kept for each unit, no more logging
+ Bug [#400]: personnel ages in the personnel market
+ refactored BasicInfo and Sorter classes from CampaignGUI into separate files
+ used separate PersonnelTableModel for PersonnelMarketDialog.java
+ refactored PersonnelTableModel to a separate class (experimental)
+ Bug: No maintenance costs when not using the new StratOps maintenance options
+ Major refactoring of CampaignGUI, phase one - all TableModels and initComponents refactored
+ Major refactoring of CampaignGUI, phase two - cleanup
+ backwards compatability - large vessels had enginepart in addition to spacecraft engine leading to inflated values
+ Major update to the Personnel Market (WIP)
  There are now four methods of randomization to choose from.
  Dylan's method and the Random (original implementation) method both generate daily, but don't "clear"
  Dylan's method uses a weighted version of the Random method to frequently choose personnel for your most common unit type(s)
  Random method is totally random, though it now has options on how personnel are removed based on roll on 2d6 (if it's less than that target)
  FM:Mercs Revised method is as close as I could code to what that book offers with a couple of TODO for roll modifiers
  StratOps method follows the rules in StratOps based on whatever you set your Maint. Cycle as
  This is still a WIP and there are currently no tooltips for the options.
+ Bug: Report pane not scrolling with reports
+ Updated MM and MML jar files
+ Updated UnitSelectorDialog to be compatible with new MM jar
+ Bug: Dylan's Method in Personnel Market incorrect percentage conversion
+ Bug [#401]: Personnel Market Sorts Incorrectly
+ Bug: parts in Loot not saved to XML
+ Bug: advanced search dialog shenanigans
+ Bug: Re-implement fix for UnitSelectorDialog from "+ Updated UnitSelectorDialog to be compatible with new MM jar"
+ RFE: Hyperlink Personnel Market refresh report
+ report text pane restructured into a vertical and detachable split pane
+ double-clicking on personnel and unit table expands and collapses the view
+ determine initial size based on users screen size
+ couple of grammatical corrections
+ Bug: partial repair penalty applied to unmaintained units
+ added Repair bay hyperlink to units damaged by maintenance
+ Added CampaignGUI.getTabIndexByName()
+ Bug: CampaignGUI.focusOnUnit() and CampaignGUI.focusOnPerson() using hard coded indexes (now uses CampaignGUI.getTabIndexByName())
+ Bug: Phantom Weapons on ASFs as a result of weapon groups not being filtered out in Unit.initializeParts()
+ Bug: Phantom Weapons due to EquipmentParts being skipped during campaign file loading
   I've added a routine that should remove these phantom parts as well
+ Bug [#404]: Unable to assign Quirks to mechs
+ new MegaMek.jar
+ resolve scenario wizard now allows for viewing and editing of all units

v0.3.2 (2013-09-13)
+ maintenance checks (WIP)
+ Bug: maintenance options not being saved
+ added optional logging of maintenance rolls
+ Bug: Non-active personnel showing in infirmary when they have injuries under advanced injuries rules.
+ Bug [#388]: Penalty For Clan Tech Still Applied w/ Clan Trained Techs
+ RFE 122: Personnel kill tracking
+ allow assignment of tech to more than one maintenance job
+ show unit status column on general view
+ assign tech for maintenance from unit context menu
+ Bug [#389]: Certain Parts on Clan 'Meks Not Receiving Clan Penalty
+ Improved Cargo Handling & Added a Transport Overview
+ Bug: Prisoners & Bondsmen mixed when sorting by rank
+ Bug [#391]: Repair tasks no longer show if the replacement part is available or not
+ Bug [#392]: Scenario Force Icons do not size the same as the TO&E
+ Bug: GM Mode Complete Task for Ammo Acquisition fails and reports: You shouldn't be here (AmmoBin.find())
+ Bug [#386]: Missing help text for Finances tab
+ RFE [#108]: MM and MML histories & other docs
+ maintenance fixes for self-maintained vessels
+ added a Unit.isAvailable convenience function for units that are not deployed, are present, and not refitting and whatever else in the future would disallow making various types of changes
+ allow mothballing of units
+ graphical display option for personnel and unit table
+ pay individual unit maintenance costs when maintenance cycle is up instead of weekly all at once
+ used parts value options depend on quality rating
+ Bug: Customs files created when loading a campaign get saved under a "My Campaign" folder because campaign name isn't set yet
+ Bug: Customs disappearing from campaign saves
+ packaging_local.xml updated to keep in line with full packaging.xml functionality
+ docs folder cleaned up to prevent duplicates now that we import the MegaMek and MegaMekLab docs
+ Bug: mekhq.png in data/images/misc wasn't being included in releases
+ Bug: new graphical hits images not included with either packaging file
+ Fixed MegaMek.4j.xml file to force inclusion of new xml save libs
+ new Report class - allows for flexible inclusion of various generated reports
+ moved overview items to a reports menu
+ more packaging fixes to pull files from other projects automatically
+ removed overview tab code from CampaignGUI
+ export personnel and unit tables as CSV
+ unofficial option to set minimum hits and randomize hits for wounded multi-vehicle crews and infantry
+ new feature: add potential loot (currently money and units) to scenario that can be added during scenario resolution

v0.3.1 (2013-09-5)
+ Planetary Data Update 36
+ New MegaMekLab.jar
+ Bug 366: Broken MekLabPanel compile with latest MML trunk compiled into jar
+ Bug: Conventional fighter pilot addition code not correctly reassigning Vessel Pilots.
+ Bug: canPerformRole() missing check for conventional fighter pilots.
+ Bug: Conventional fighter pilot backwards compatibility check correction for 0.3.0 to 0.3.1
+ Bug: Campaign file upgrade code runs twice on old campaigns
+ Bug: More conventional pilot fixes.
+ Check if existing Aerospace Pilots with Conventional Sklls and adjust to conventional pilots.
+ Add "Conventional Pilots" to the GUI's Personnel tab sort by type dropdown
+ Bug 363: All "new" units end up with no camo and the blue default non-camo colorization when a campaign camo is set.
+ Updated MegaMek.jar with revision 9541
+ Updated getTechLevel() calls to include a year for compatibility with MegaMek.
+ Update MegaMekLab.jar
+ Fix deprecation warnings with new MegaMek.jar
+ New MegaMek.jar to fix Tanks.java NPE
+ Changed how the Individual Camo option is displayed.
+ Bug 369: Removing / Paying Off Loans
+ Added more bank names for the loan randomization
+ Removed arbitrary secondary role limitation - Many of my techs are also (albeit poor ones) MekWarriors.
+ Make Male/Female portrait folders so they can be embedded inside other folders.
    Also allow folders that just end in Male or Female (ie ralgith_Female)
+ Added four Canon banks to the array for randomizing the bank name for Loans
+ Fixed bug with hangar popup menu not displaying Customization options (accidentally deleted the menu.add() call)
+ Added conventional pilots to getAbilitiesFor()
+ Bug: GM Menu letting you Add XP even when not in GM Mode
+ Bug: GM Menu missing heal item
+ Added Jayof9s' Advanced Healing System
+ Added random experience to new recruits
+ Added menu items to Import/Export Personnel
+ Bug: Missing critical modifier for non-MW/ASF
+ Bug: Duplicated injuries
+ Bug: Injury time resets
+ Bug: Should only be 1 head injury possible
+ Added an Edit Injuries GM Option to the right click menu. Disabled as the background code is a WIP.
+ Bug: Vessel Crew/Pilots/Gunners/Navigators can't be multi-selected and assigned
+ Completed the Edit Injuries
+ Update the packaging scripts and utils folder to include the l4j.ini files for MegaMek and MegaMekLab
+ Update the MegaMek.app plist to grab the new libs for MegaMek's XML saves
+ Add MekHQ icon in png format to data/images/misc folder for usage by UNIX/Linux dist.
+ Dylan's Random Xp now uses unofficial campaign option.
+ Bug: All personnel were showing 'Returned from combat with the following injuries', even when uninjured.
+ Bug: Concurrent Modification Error with injuries on advance day
+ Bug: Windows version won't work when using "Start Game" from inside MekHQ
+ Bug: ProtoMech and Battle Armor "Armor" fixes for missing "instance of ..." in a lot of places.
+ Bug: Import Personnel adds twice & NPE when importing Personnel
+ Bug: Ghost Patients (doctor ID not correctly set to NULL when healed using injury system)
+ Bug: Edit Injury dialog not sized correctly for the column widths
+ Bug: Random Xp Option not visible
+ Bug: Resolution IndexOutOfBoundsException error
+ Bug: Critical Healing success for Advanced Injuries incorrect
+ Bug: Missing healing messages
+ Verify entity externalId matches UUID when loading campaign
+ Bug 374: Duplicate ExternalIDs
+ Bug 372: Refits start before parts/refit kit arrives in trunk.
+ removed Java 7 code. Do not use Java 7 please!
+ allow user customizable waiting time in days between healing checks
+ Bug: DropShips, JumpShips, and Warships with consolidated ammo (ie. LongTom Ammo:125) not detecting max ammo correctly
+ Bug: Views (Most especially Repair Bay) not refreshing after undeploying units from a scenario.
+ Bug: Hangar Right Click->GM Mode->Undeploy not working
+ Bug 373: Warship (DropShips? jumpships?) can have scheduled tasks worked on twice per day [#373]
+ Bug [#343]: MegaMek server cannot be restarted if it terminates prematurely (doesn't reach the victory phase)
+ Bug [#360]: Dragoon's Rating (both methods) doesn't take loans into account
+ Bug: Incorrect pronoun usage in injuries and reports
+ Bug [#120]: Load forces from MUL file doesn't load the pilots
+ Added a "random" crew generator that will create a crew with a specific skill target (For Bugs [#120] and [#233] - I'll fix 233 at a later time)
+ WIP [#193]: Financial issue - incorrect value on Jumpship sale
+ Feature: Prisoners and Bondsmen. You can now set this via the right click menu.
+ Bug: Prisoners and Bondsmen get paid.
+ Cargo Weight and Capacity on status bar
+ Bug [#375]: No Task XP From Procurement
+ Acquisitions Table improvements (Multi-select for GM Options & Items with 0 quantity no longer hang around)
+ RFE [#68]: Dependents (0-salary AsTechs)
+ RFE [#88]: Ability to assign an overall commander and abilities
+ RFE [#109]: Import/export parts
+ RFE [#77]: Add "Ammo Bin" category in Warehouse
+ RFE [#117]: Filter Parts by "In Transit"
+ Bug: Deploying a force, then deploying it's parent force, has the first force deployed twice.
+ Bug: Undeploy Unit doesn't correctly undeploy it's parent forces
+ RFE [#61]: Undeploy single units from TO&E
+ WIP RFE [#70]: Garrison & Factory Tags
+ Rounding for Cargo values!
+ WIP RFE [#70]: Garrison & Factory Tags, part 2
+ Bug: Commander flag incorrect code (Swapped "Better" CO)
+ RFE [#80]: Alternate Missile Tracking
+ Bug: Divide by zero in new ammo tracking code
+ Completed TODO for changing how onWarehouseTab() checks which tab it's on
+ NPE when attempting to resolve via MekHQ launching MegaMek due to new
    "Prisoners and Bondsmen" code that should have been commented out.
+ Added "Undamaged" to Warehouse sorting
+ WIP RFE [#99]/[#63]: Overview Summary / Statistics page (So far only the basic layout and the Dragoons Rating section are finished)
+ Planetary Data Update 37
+ WIP RFE [#99]/[#63]: Overview Summary / Statistics page (Combat Personnel and Support Personnel overviews completed)
+ Bug: NPE when using a starting faction at a era where it has already died out (ie. Smoke Jaguars in 3067)
+ Condensed Overview personnel tabs into a single tab with a split pane.
+ Updated the data/mechfiles folder with the current (MM r9679) data in zipped format
+ Data [#2]: Sorensons Sabres Campaign Pack
+ Bug: URL Escape NPE for MercRosterAccess
+ Bug: Merc Roster Upload never completes
+ RFE: Customizations embedded in data/customs/<campaign name>/ folders for ease of sorting.
+ RFE: Percentage based maintenance costs
+ Bug: Support costs calculated off payroll, should be off maintenance
+ Bug: Edit Injury dialog doesn't refresh the Infirmary
+ Added a bit of logging for Refits when a part is null in the method to check if all parts have arrived
+ Bug: Cargo Tonnage/Capacity label causes NumberFormatException due to localization of numeric strings
+ Bug: Personnel Overview incorrectly showing MIA/KIA/Retired personnel in the active counts
+ Bug: Removing a person or changing their status does not display their name in the confirmation dialog
+ RFE: Right click unit in TO&E has option to go to unit in hangar and to go to pilot/commander in personnel
+ WIP RFE [#99]/[#63]: Overview Summary / Statistics page
    (Hangar overview now has Mechs, ASF, Combat Vehicles, and Gun Emplacements. Other units later)
+ Bug: Cargo counts "In Transit" too
+ WIP RFE [#99]/[#63]: Overview Summary / Statistics page (Hangar Overview Finished)
+ Added unit name to refit confirmation dialog
+ RFE: Clan Trained Technician flag for captured clan techs to ignore the modifier for clan equipment
+ Bug: Commander, Dependent, and Clan Trained Technician flags not saving/loading in XML
+ Bug: Machine Gun Ammo reloads working incorrectly
+ Bug: NPE with new clan trained tech check
+ Bug: Bad hardcoded file separators with custom units created in the MekLab
+ Bug: Missing MASC Edge check
+ Bug [#378]: Thruster Repair (Missing Thruster Part)
+ Bug [383]: Weapons with incorrect multiple weights in Parts Store
+ Bug: NPE (Again) when trying to save to a campaign named folder if the folder doesn't exist
+ Bug [#384]: Gun Emplacements cannot be added to TO&E
+ Modified TO&E Menus to disable submenus with no items in them
+ unofficial option to destroy/damage parts by the margin of failure rather than by skill level of tech
+ Bug: NPE when resolving with a Gun Emplacement in your deployed forces
+ Bug: When using advanced medical option injured pilots not highlighted in red on TO&E
+ Bug: salvage being added even if not in control of field when resolving through MegaMek
+ Rewrote file exists exception to use IOException instead of Java 7's FileAlreadyExistsException

v0.3.0 (2013-04-25)
+ Bug 341: Conventional Pilots and Hire Full Complement
+ New acquisition procedure (see comments in ShoppingList for details)
+ Bug 342: NPE displaying Dragoon's Rating if unit has no commander
+ ShoppingListDialog
+ Bug: all acquisitions failing
+ better reporting in repair bay about acquisitions
+ added waiting times to shoppingList display
+ Bug 338: Dragoon's Rating error for tech support FMM:R method
+ Bug 334: Support hours for secondary personnel in dragoons rating
+ transit times for parts (highly customizable in campaign options)
+ Option to base mercenary contracts on value of force in TO&E (per StellarOps Beta)
+ Bug 260: BLC error (base on buy value no sell value)
+ Bug 350: Dragoon's Rating error FMM:R method for transportation
+ Data 1: Additional Force Icons
+ Dylan's Force Icons
+ Loans
+ disallow negative funds (take out loans instead) - still need to implement loan default
+ don't allow new day advancement until overdue loans are dealt with
+ finances.isInDebt change calculation to account for loans
+ loan payment and principal transaction codes for Transaction
+ LoanTable in finance tab
+ LoanTableMouseAdapter with Default, pay off, and remove (GM) options - need pay off collateral option
+ Bug: NPE in DragoonsRatingRevised
+ Bug 340: Dragoon's Rating error FMM:R method when in debt
+ Bug: overdue status not removed on loan payment
+ Bug 323/Patch 25: Individual camo not saving from MM/Patch for individual camo
+ Patch 26: GM Mode complete Task/Acquisition
+ Bug: Adjustment to Patch 26 code to support part transit times.
+ added context menu options Cancel Order and Deliver Part Now (GM) in warehouse
+ backwards compatability for conventional pilot types
+ put procurement list in warehouse tab instead of dialog
+ mouse adapter for procurement list table
+ restructured ShoppingList to add IAcquisitionWork instead of part
+ changed ShoppingListDialog to ProcurementTableModel and placed in CampaignGUI
+ put in can't afford it checks to ShoppingList.addShoppingItem and ShoppingList.newDay
+ Unit purchasing now used same method as parts acquisition
+ Unit procurement table in hangar tab
+ procure single and all item menu items for GM mode in ProcurementTableMouseAdapter
+ Bug: equipment parts not recognizing same status in warehouse
+ Bug: too much armor for custom refits
+ Bug: display off armor needed in refits incorrect
+ refit kits should take time too
+ refit kit fixes
+ change references to "shopping list" to "procurement list"
+ pay for recruitment option (2 x monthly salary)
+ option to disable StellarOps loan limits
+ recalculate loan limits based on rep modifier rather than dragoon rating
+ Bug: checking for insufficient funds when units and parts pay for options are false
+ Bug: wacky delivery times when acquisition roll set to auto success
+ Bug: NPE on unit purchases when they have no model name
+ financial report on finance tab
+ various Protomek parts
+ upload data to mercroster (wip)
+ protomek jump jet part
+ various fixes to protomech parts
+ removed outdated Part.getPartType
+ protomech gunnery skill and associated checks for protomech pilots
+ bug with ammo bin finding ammo
+ salvaged engine reduces proto to 0 MP
+ Fix for ammo counting on protos
+ adjustments for proto myomer booster and some WoR adjustments (jump jets and quad)
+ ammo fixes for protos
+ Ba Armor part
+ couple of proto fixes
+ New MegaMek.jar (9246)
+ PayCollateralDialog (WIP)
+ collect parts that should be the same when loading game for backwards compatability
+ Bug: warehouse parts go missing on save and re-load
+ Bug: no cap on clan price modifier max

v0.2.0 (2013-03-16)
+ Bug 318: Dragoon's Rating error FMM:R method
+ Bug 332: Dragoons Rating error FMM:R tech support
+ Bug 331: Text bug
+ Bug 335: Mech needing repair not showing up in repair bay
+ Removed all the unnecessary code from mm-startup.sh, lab.sh, and hq.sh.

v0.1.24 Release Candidate 3 (2013-03-12)
+ added version number to log file
+ confirmation dialog on deleting mission

+ Bug 317: New Force when canceled
+ confirmation dialog on deleting scenario
+ Bug 318: Dragoon's Rating error FMM:R method
+ Bug 320: Payment error for early failed contracts
+ Bug 319: Repair Bay ArrayIndexOutOfBoundsException
+ Planetary data update 35
+ better version tracking in campaign loading
+ escaping of some user data entry fields that were not being escaped
+ Bug 324: Deployment delay is being saved
+ Bug 328: weapon specialization does not save

v0.1.23 Release Candidate 2 (2013-03-03)
+ updated code for changes to MegaMek entity.setC3Master
+ Bug 312: Multiple entries in the units.cache
+ Bug 309: MekLab Body part Issue
+ Bug 310: Contract Travel Time
+ Bug 308: Quirks not exported to MUL files
+ Bug 313: Gyro damage /= gyro destroyed
+ Updated MM.jar to r9180
+ Bug 311: Unable to remove Contracts/Missions
+ Fixed a few of raw type references,
    but there are still over 100 more on JComboBox
    and DefaultComboBoxModel that I don't know how to handle.

v0.1.22 Release Candidate 1 (2013-02-17)
+ Bug: not able to save game when a refit with c3i is in progress
+ Bug 298: Missions disappear after edit, not able to save
+ Bug 303: Bulldog and Goblin Tanks prevent reload
+ Bug 154: Refit Kits - not clearing out
+ Bug 292: Missing Mech Bug (TO&E freezing up)
+ Bug 96:  No differentiation between salvaged and acquired head (partial: cockpits not pre-loaded)
+ Bug 293: Null Campaign
+ Bug 304: Problems setting planet in contracts/mission
+ Put personnel type (e.g. Driver, Crew) after unit name in personnel roster for beter sorting
+ Bug 305: Tracking Dead w/ Ejected Pilots
+ RFE 60: Save File Timestamp Change!

v0.1.21 (2013-02-07)
+ Bug: infinite loop in MekGyro#updateConditionFromEntity
+ Added four shell files for Linux/UNIX users to start MegaMek easier.
        hq.sh - starts MekHQ
        lab.sh - starts MML
        mm-server.sh - starts MegaMek with 1GB of RAM and uses the full script from the MegaMek package to use $HOME/.MegaMek
        mm-startup.sh - starts MegaMek with 512MB of RAM and stays in the local MekHQ folder
+ Planetary Update 27, 28, and 29
+ update to stay current with MML
+ Planetary Update 30
+ updates for infantry in MekLabPanel
+ Planetary Update 31
+ updated location of MechView in MM.jar
+ Planetary update 32 and 33
+ updated MM and MML jars
+ updated packaging.xml
+ added an unscrambleEquipmentNumbers routine to campaign loading to deal with changing equip numbers in mounted
+ Bug 291: KIA,MIA and retired support personnel still count towards support needs.
+ check for invalid force ids in loading (associated with Bug 292)
+ part of Bug 294: Contract Location - hitting enter multiple times
+ Bug 297: MekLab outer stats doesn't correctly handle prototype DHS
+ Bug 296: Targeting Computer's weight tracked incorrectly
+ Planetary update 34
+ Bug 289: NPE on invalid location of Artemis IV FCS
+ Bug 287: Campaigns not saving tank motive system and engine hits
+ Bug 285: File not loading; Error refers back to Log file. (xml character escaping for equipment names)
+ Bug: NPE for contract dates
+ Bug 295: Mech Salvage selection bug after battle
+ Bug 281: Error with tech limits
+ updated MegaMek.jar
+ updated MML.jar
+ new mekhq icon
+ updated packaging_utils for windows build
+ Bug 304: Problems setting planet in contracts/mission

v0.1.20 (2012-10-12)
+ skip over entities in mul without externalIDs during scenario resolution (related to Bug 233)
+ Bug 275: Refit Description Bug
+ Bug 273: Customizing Infantry in MekHQ
+ Bug 272: Strange NPE on repair bay
+ new packaging.xml (WIP)
+ better windows executable packaging (just need better icons)
+ Bug 261: Name change: Mobile Field Base to Field Workshop
+ Bug 274: FMM:R DropShip tech support bug still not fixed
+ Bug 270: Dragoons error (both Taharqa and FMM:R methods)
+ Unit Loading Error Dialog to alert users to which entities MekHQ can't find in their files when loading
+ When save fails, existing save file is not overwritten by corrupted one
+ Bug 257: Reversing Weapons issue in MegaMekLab
+ Bug 258: Turrets of same weight being replaced
+ Planetary update 26
+ Bug 259: Doubling of IS/Clan ammo
+ error dialog when customized unit name is already in use
+ Bug 276: Secondary Role -> Doctor
+ SpacecraftEngine part
+ Bug: Overnight replacements get an Impossible repair roll on the replacement part
+ AeroLifeSupport part
+ non-part costs added for DropShips/small craft
+ fixes to FireControlSystem costs for DropShips/small craft
+ DropshipDockingCollar part
+ updated MM.jar

v0.1.19 (2012-10-05)
+ new MML.jar (should fix bug #271)
+ Bug 269: missing file: non_combat_units_list.conf
+ Bug 262: Dragoon's Rating tech support error when using the FMM:R method
+ Bug 265: Missing final contract payment
+ Bug 266: Choose-Unit price Alpha sort
+ Planetary data update 25
+ Conventional infantry customization (won't work until updated MML.jar is available)
+ updated MM and MML jars

v0.1.18 (2012-09-29)
+ kill logs now editable
+ Bug: shorthanded mod for DropShip/jumpship crews
+ Bug: DropShip/jumpship repairs not being scheduled
+ Bug: incorrect price multiplier for jumpships, warships, and space stations
+ updated svn call in packaging.xml
+ new MegaMek.jar

v0.1.17 (2012-09-28)
+ Bug 3529464: Divide by zero - Dragoon's Rating
+ Fixed NumberFormatException in AbstractDragoonsRating
+ Updated MegaMek.jar to r8823 for new Ultra AC options & unjamming bugfix
+ fixed error in FieldManualMercRevDragoonsRating - no BigDecimal.HUNDRED Bug
+ Bug 3529484: Tanks tagged as custom do not save to campaign file properly
+ Non-canon costs for infantry and infantry parts (WIP)
+ Fixed problem with Dragoons Rating Transport score not being limited to a max of 25.
+ InfantryArmorPart and other infantry parts improvements
+ Bug: new parts purchased for used cost
+ Bug 3530312: miscalculation in parts repairs.
+ Bug: units limited by calendar year even when option was not checked
+ Bug 3531266
+ Planetary data update 17
+ Bug: engines purchased through parts store or repaired have no unit tonnage or value
+ Patch 3530318: patch for bug 3530316
+ Bug 3523821: Refit techs list window too long.
+ Bug 3531225: C3 crashing campaign
+ Bug 3530489: Salvage Option Wrong
+ Bug 3496668: Duplicate Tech assignment
+ better information about why a part cannot be scrapped
+ Fixed the code for the Tech Rating portion of the Dragoons Rating.
+ allow multiple discontiguous selections in TO&E
+ set up c3i networks in TO&E tab (fix for bug 3537061 C3 Networking)
+ Planetary data update 18 & 19
+ added equipment.txt and Vehicle BLK Files Explained.txt to the docs folder
+ Bug 3535050: Build Error on incorrect import
+ Code for building with -dev-rXXXX revision versions
+ Updated tileset files to keep inline with the MegaMek versions (fixes a display bug)
+ Bug: C3/C3i NPE for refits. New Entity needs Player and Game objects set.
+ Updated data to match MM for new tileset images
+ Another tileset image update
+ Vehicles.zip update for Ontos correction from MegaMek.
+ Bug: Refitting a unit clears its C3UUID
+ Updating MM.jar to revision 8913
+ Updating MM.jar to revision 8916 (For EntityWeightClass.getClassName(int) functionality to be restored so that MekHQ will compile)
+ Updating with new hex image data from MegaMek
+ Updating with new lunar images from MegaMek
+ Updating mechfiles data for the Thor (Summoner) image correction from MegaMek
+ New RAT data from MegaMek
+ Planetary data update 20
+ RAT and mechfiles update to stay current with MegaMek
+ Planetary data update 21

+ Bug 3545347: Units names were not being made xml safe on save.
+ Bug 3547739: MegaMek disconnect during deploy phase
+ Patch 3547373/Bug 3547371: C-Bill cost truncated by int limit
+ Updated MegaMek.jar to r8958
+ Update mechset.txt to correct Thor (Summoner) images not loading on Linux/Mac where filename case matters
+ Bug: Changes to MegaMek's Mounted class removed getShotsLeft() function and replaced it with getBaseShotsLeft() instead
+ Bug: MML out of date for getShotsLeft() changes, updated to r1044 (which is up to date for the changes)
+ Planetary data update 22
+ Planetary data update 23
+ updated MM.jar and fixed reference bugs
+ Bug: unit numbering and id lost when resolving scenarios by MUL
+ set up C3 networks in TO&E tab
+ Bug: secondary techs and doctors get no time
+ Planetary data update 24
+ Bug 3532049: Sell Single not working for Ammo
+ Bug 236: Spend XP on KIA personell
+ Bug 243: Personell Tab filtered for techs includes Vessel Crew
+ Bug 180: only allow post starleague units
+ Bug 239: Parts repair leads to part loose Clan-qualifier
+ Bug 251: No Front Rightt Leg.
+ Bug 253: MMHQ uses all weapons in stack for some refits/cusomisations
+ Bug 240: duplicate Repairs without sufficent stock cause impossible c
+ additional code for Bug 240: need to clear out reservation on task completion
+ Bug: fields in MissingPart not being loaded when loadFieldsFromXML overriden by inheriting class
+ Bug 244: Repair Bay Bug: Re-Installed Parts
+ Bug: tech being de-selected after repair
+ Bug 256: Exchange Rights
+ Bug: Fox's Teeth campaign had wrong lastScenarioId value

v0.1.16 (2012-05-23)
+ removed PartsInventory, quantity is now tracked directly by part
+ include damage status in parts clones
+ repair damaged parts in warehouse (WIP)
+ finished repair warehouse parts feature
+ omnipod refitting
+ ChooseRefitDialog
+ show needed parts in MekLab
+ separate Part#issamePartTypeAndStatus int Part#isSamePartType and Part$isSameStatus
+ new infirmary layout
+ Bug: NPE when acquiring armor in the Repairs tab.
+ Bug: 3489734 - InSupply check being performed during salvage operations.
+ changes to make MekLabPanel more generalizable
+ Bug 3495174: Map NPEs
+ Bug 3493304: Unable to resolve scenarios
+ Broke out the Dragoons rating code to better handle support of multiple calculation methods.
+    Took the original Dragoons rating code written by Taharqa and moved into the TaharqaDragoonsRating class.
+    Created the FieldManualMercRevDragoonsRating class to try to emulate the method described in FM: Mercenaries (rev).
+    Created a new Campaign Option, "Dragoons Rating Method" that allows the user to select which method for calculating the Dragoons Rating that they prefer.
+    Created the Dragoons Rating Dialog to display a breakdown of how the Dragoons Rating was calculated.  This is accessed by right-clicking the Dragoons
+      Rating Score in the main panel.
+ Bug 3507911: Salvage Tracking - applied patch 3509166
+ Planetary data & faction additions round 9
+ Fix of potential Divide By Zero errors.
+ Created a Quirks dialog for easier adding and deleting of quirks.  This change uses the QuirksPanel from MegaMek.
+ Planetary data round 10
+ Updated MegaMek to version 0.35.29
+ Updated Unit Files
+ Updated defaultQuirks.xml
+ Added a Select Bombs option for aerospace units.
+     This utilizes the BombChoicePanel from MegaMek to allow the user to choose which bombs to load on their fighters.
+     This information will save into the MUL file for a scenario.  However, currently it is not saving to the campaign save.
*     Added the code needed for saving bombs loads to the campaign save and reading them back out again.
+ Planetary data & factions round 11
+ Bug 3516571 - Changed the bv and cost values of the ForceViewPanel to be long rather than integer, so they can handle 8-bit numbers.  Now they have an upper limit of (2^63)-1
+ Bug 3516569 - Changed the code so that the Battle Record always gets refreshed.
+ Fixed how Medical and HR Support percentages are calculated.
+ Bug 3518894 - Removed the 'initialized' variable since it wasn't fully implemented anyway.  I may revisit it at a later date.  Also, corrected the score multiplier to 5 (it had been multiplying by 2).
+ Update 11 of planetary/faction data - planets + faction changes from Wars of Reaving
+ Patch 3519596 (Fix for bug 3519594) - When you have a mech in a force without a pilot, it generates an NPE when attempting to view the force/parent force.
+ Patch 3519613 (Fix for bug 3518860) - Customized mechs lose ID
+ Bug 3516563 - Parts repair bugs.  Added code to make sure that the mode() value is cloned along with the rest of the Part being repaired.
+ Bug 3516563 - Parts repair bugs.  Modified the fix to better follow the original code style.
+ Fixed problems with Dragoons Rating calculations of Transport and number of units.
+ Update 13 of planetary data
+ Patch 3522780 (Fix for bug 3522145) - Unable to use Get MUL when units have C3/C3i
+ Update 14 of planetary data
+ Updated MegaMek to latest version of SVN as of May 5, 2012
+ Update 15 of planetary data
+ Update 16 of planetary data
+ Patch 3461478 - Added Insects as option for highest native-life
+ Patch 3528147 (Fix for bug 3528117) - Dragoon's Rating Dividing by 0 (SVN)
+ tank customization with refit kit and MekLab
+ updated MML.jar
+ Updated MegaMek.jar & data folder from current MegaMek SVN as of May 22, 2012
+ new MM.jar and a few changes to account for new method of checking quirks

v0.1.15 (2012-02-11)
+ Bug 3486200: Previous version campaigns do not save...
+ updated princess_bot.properties
+ Bug: equality comparison of UUIDs for person and unit must use equals method not == or !=
+ Bug 3486199: GM mode remove person freezes personell tab
+ Bug 3486661: Armor replacement tasks not showing up
+ Bug: era mods option not saving with checkbox
+ Bug 3486666: Destroyed parts in warehouse
+ Patch 3486634: Test For No Armor Between Days

v0.1.14 (2012-02-08)
+ don't include conventional infantry as salvage
+ random skills (more to come)
+ tweaking of age randomization by skill
+ use UUID to identify units
+ use UUID to identify personnel
+ assign UUIDs to pilots and units and fix all references when loading older campaigns
+ Bug 3472687: External ID Conflict when managing both players with HQ
+ updated MM.jar for string external ids
+ proper faction object, indexed by string
+ option to disallow the purchase of star league era mechs
+ factions loaded from xml
+ ability for multiple factions to control a planet
+ added remaining clan factions and some other minor powers
+ Bug 3480666: scenario data not getting saved
+ era mods option
+ inner sphere team working on clan-tech modifier
+ altNames field in factions for name changes (e.g. Diamond Shark/Sea Fox)
+ updated planets.xml to new string based faction codes
+ FRR faction change on 3/13/3034
+ Lyran Alliance faction change on 09/13/3057
+ Ghost Bear/Smoke Jag/Nova Cat invasion corridor
+ Operation Bulldog map changes
+ Bug: NPE when saving scenario date if pending
+ Bug: solo pilot units not getting gunnery assigned correctly
+ Bug: Armor skill level needed not reset when fixed
+ filter techs in repair bay by appropriate type and skill minimum required, sort by skill
+ more helpful unit table in repair bay and integrated mech view
+ default sorting of tables
+ UUID bugs in resolve scenario tracker
+ Bug: Can't finish pending work if repair status switched
+ Bug: context menu does not choose right mech in serviced units table
+ Don't prevent user from repairing/replacing on equipment on limb with bad hip/shoulder, but do nag them
+ support personnel XP accumulation options
+ Bug: subforce scenario id not being set on deployment
+ Bug: scenario forces counting double
+ Bug 3477353: Hull Breaches cause regular crits
+ personnel logs
+ manual editing of personnel logs
+ customizable multipliers for the value of used and damaged parts
+ base value of units on parts (work in progress)
+ moved planet and faction data to data/universe
+ editable unit history
+ change callsign context menu option
+ keep the focus on selected units and personnel in the view when respective lists are refreshed
+ ammo swap options should follow tech limits
+ Bug: salvaged units have no value in resolveScenarioWizard
+ Bug 3477265: Salvaging MASC leads to campaign corruption
+ finished random skills and special abilities (need to allow user customization)

+ random portrait selection
+ NewRecruitDialog and HireBulkPersonnelDialog
+ warning dialog when game is not saved correctly
+ campaign option to generate portrait only for certain personnel types
+ Bug: tasksXP not being saved correctly
+ repairable parts in a destroyed location should be listed as salvage only regardless of unit status
+ random skill options in CampaignOptionsDialog
+ finished random skill options in CampaignOptionsDialog
+ Bug: can do task that is already being worked on
+ clear out game information from entity when resolving scenario (still needs work)
+ idle XP accumulation option
+ Bug 3484446: Green Repairs Become Impossible
+ Bug 3473292: Toughness doesn't save
+ new MM.jar
+ Bug 3472962: In the Hangar, BA do not show under the BA tab
+ Bug 3474830: Salvage show shorthanded when not
+ Bug 3477127: Weapons Missing from Parts List
+ Bug 3477779: Debt not carried over to new year
+ make text field of all spinners in CampaignOptionsDialog non-editable
+ re-attachable limbs/heads (yay!)
+ destroy detached limbs and their equipment when player does not control battlefield
+ roll for equipment destruction (d26 < 10) on all damaged equipment in scenario
+ Bug: blown off status not being saved
+ Bug 3473821: 0.1.13 Battle Armor loses all armor
+ Bug 3472965: Mass assign not working for BA
+ Bug 3473516: Force icons not resizing anymore - cropped
+ Bug 3482814: Missing carriage return on Recovered units
+ Bug 3485504: /n visible in mouseover of "Start Game" button
+ new MM.jar
+ remove units that are totally destroyed when loading campaign

v0.1.13 (2012-01-11)
+ added campaign reference to all parts (should fix NPE refit bug)
+ bug: campaign reference not set for refit shoppingList on load
+ limit refit kits by tech limits
+ correct calculation of engine tonnage and costs
+ updated MM.jar
+ Bug 3466916: Damaged Mech does not appear in Repair Bay
+ mekhq-load.png
+ correct costs and tonnage for physical weapons, MASC, and targeting computers and EquipmentPart set-up to make further additions easier
+ Bug: negative engine costs
+ subfolder for equipment parts in preparation for subclassing of variable ton/cost equipment
+ MASC suptype for EquipmentPart
+ Bug: equipTonnage is double when loading XML
+ Bug: need flag for MiscType when checking whether equipment type is MASC
+ Bug: NPE when loading refit and newArmorSupplies are null
+ don't add BA equipment and tank chassis modifications to parts store
+ Bug 3470231: Campaign refuses to advance day.
+ Bug: spare equipment parts all had zero tonnage
+ mission type field
+ crew assignments for large craft
+ Bug 3469928: Cannot repair damaged limbs after replacing
+ set missing status of critical slot and mounted to false for non-hittable items when replacing locations
+ set missing status of equipment parts to false when fixing and replacing
+ color understrength infantry units red in unit table
+ record date of scenario resolution
+ simplified gui code for tech task targets
+ large crafts fix themselves (sort of)
+ Bug 3470457: Negative time destroys Astech mins
+ Bug 3470662: Actuators listed in system components in warehouse
+ Bug 3469248: Mech sensors in warehouse - No Tonnage
+ Bug: aero sensors must be matched to unit tonnage since cost is variable by tonnage
+ Bug 3468357: Setting Edge to Multiple People
+ Bug 3468387: FRR Faction Typo
+ Bug 3468374: Green Techs roll like Astechs
+ MM listener starts resolution after victory screen not before
+ Bug: mission description getting cut off in MissionViewPanel
+ updated MM.jar and MML.jar
+ Bug: small craft aren't repaired by own crew
+ set number of pilots on small craft and DropShips to be 3
+ contributors doc
+ update MM.jar to 0.35.27
+ mekhq-splash.png
+ advanced search in unit selector
+ fluff images in unit selector
+ Bug: refits shown as costing nothing

v0.1.12 (2011-12-22)
+ restrict parts store by tech limits
+ restrict acquisitions from repair bay by tech limits
+ fixed sorting issues on some tables (salary on personnel, cost and weight on parts store)
+ type name not being changed on ammo change, leading to a reload item for unit when loading game
+ text filter in parts store
+ no infantry weapons in parts store
+ Bug 3456424: Prices in repair bay
+ Bug: doctor with 25 patients cannot heal them
+ Bug: units that should not be repairable sometimes are immediately after scenario
+ personnel in destroyed vees should be wounded or dead
+ personnel filter for conventional infantry
+ allow editing of after action report and status for completed scenarios
+ ForceStub object to keep a record of forces used in completed scenarios
+ cleaned up imports
+ keep completed missions visible for historical record
+ get all personnel filtering correct
+ updated RATs
+ Bug: main gui refreshing before resolve wizard done
+ better stopping of game thread (didn't fix memory problems)
+ attempts to fix memory leak
+ new MM.jar (should deal with various LRM problems)
+ use a single dialog with CardLayout to resolve scenarios
+ max gunnery and artillery should be 7 for it to read in MULs correctly
+ Bug: units in subforces not removed when super force removed
+ Bug 3462195: Typo in Administration skill
+ Bug 3461993: Callsigns do not carry over
+ added version information to XML input/output
+ Bug: wrong parts being sold when warehouse list is sorted
+ Bug: personnel with admin skill are losing all skill
+ Bug 3457522: no BLC bug
+ added docs from MegaMek

v0.1.11 (2011-12-09)
+ options to limit unit purchases by year, canonicity and type (Clan/IS)
+ changed layout of UnitSelectorDialog
+ "All" weight class option in UnitSelectorDialog
+ Bug: mmconf not being included with release
+ Bug: campaigns with personnel hired using the multiple hire option are not savable
+ no refreshing hire dialog on multiple hires
+ Bug: memory problems in PortraitChoiceDialog with lots of images
+ Bug: person hired twice
+ updated force icons (thanks Urban Kufahl!)
+ no NPE when portrait or force image is missing - replace with default
+ Y/N dialog on force deletion
+ change MM options based on tech limits selected
+ multiple part selection
+ adjust parts value by clan modifier
+ limit parts in parts store by IS/Clan depending on options
+ Bug: armor being charged even if parts not paid for
+ Bug: gunnery and piloting not rounding correctly for multiple personnel units
+ new unit right-menu item to hire all missing personnel
+ Bug: not able to customize units in MM because artillery skill outside 0-8 range by default
+ Dragoons Rating (no support rating though)
+ approximation to support rating for Dragoons rating (waiting on StellarOps for final word)
+ set allowCanonOnly to false by default
+ Bug 3304647: Interstellar Map drop down remains open
+ some personnel pictures still not being properly scaled and sanity-checked

v0.1.10 (2011-12-05)
+ beginnings of a proper splash and loading screen
+ added load campaign and quit options to splash screen
+ improvements to splash and load screen operations
+ save and loading XML is the default (no more binary saves!)
+ RFE 3304267: EXIT
+ improvements to layout of top and bottom panels
+ added missing data from MM data folders
+ beginning of MM game threading
+ moved directory items and `Mek tileset from MekHQView to MekHQApp
+ print record sheets for scenario
+ resolution of MM games from within MHQ
+ proper starting and stopping of MM host within MHQ
+ added images for record sheet printing
+ gridlayout for scenario buttons
+ grey out scenario buttons when no scenario selected, selected scenario is completed, or scenario has no units assigned
+ load/save MM game options in xml serialization
+ Kill object and kills record for personnel
+ beginning of kill assignment from scenario resolution
+ ResolveWizard for kill assignment
+ look and feel setting done in MekHQApp#initialize
+ replaced jdesktop.ResourceMap with ResourceBundle in CustomizeScenarioDialog as an example
     this will eventually be done for all gui objects in anticipation of removing the SingleFrameApplication framework
+ customizable XP awards for kills
+ switched from ResourceMap to ResourceBundle and moved most dialogs to mekhq.gui
+ remainder of dialogs updated
+ removed swing-layout and swing-worker libs (yay! - only one more left)
+ consolidated all the *Info classes into a single BasicInfo class
+ show portraits of techs and doctors in repair bay and infirmary
+ replaced resourceMap with ResourceBundle in all panels and moved to mekhq.gui
+ converted MekHQView to CampaignGUI and removed FrameView
+ MekHQApp renamed MekHQ and no longer inherits from SingleFrameApplication
+ nag when quitting
+ created gui subfolders for dialogs and views
+ really crappy about box
+ updated MM.jar and MML.jar
+ new build.xml (this one works)
+ changed xml save suffix to cpnx (and updated FoxsTeeth to it)
+ added a default campaigns folder for saved campaigns
+ added PngEncoder library and source code for TinyXML
+ corrected mmconf files to default
+ trying out Nimbus look and feel
+ forgot to set default loading directory to campaigns in CampaignGUI
+ menu items to choose look and feel from available L&F
+ get rid of grid lines in Tables
+ beginning of a parts store dialog
+ gridlayout for mission buttons
+ better display of planetary neighbors in PlanetViewPanel
+ insets for view objects in Personnel, Unit, and Parts tab
+ Patch 3385171: fixes bug 3373903 (destroyed units not removed from TO&E), thank tathas!
+ added "Load Last Save" button to StartUpGUI
+ changed the layout of StartUpGUI so that the splash image is the background
+ use static string for campaign directory
+ mekhq.properties file (contains only L&F feel preferences for now, but expandable)
+ check campaigns subdirectories for last save
+ parts store dialog actually allows you to buy parts
+ more parts for the parts store
+ beginning of a chat client/server
+ beginning of MegaMekLab integration
+ a partially functional Refit object
+ Bug: phantom parts
+ improvements to refit calculation
+ refit tech assignment and rolls
+ improvements to refit/customization process
+ xml load/save for Refit object
+ armor refits processed properly
+ added system position to planet data
+ custom unit info is saved within xml so that cpnx are transportable without accompanying custom data
+ dont remove unit from lab when tech is missing on refit
+ add detail column to parts store
+ updateConditionFromPart method for MissingParts for refits
+ Bug: total armor amount for Armor part incorrect when salvaging
+ Bug: field refits showing up as Class D
+ Bug: alternate munition ammo type not properly loaded with xml
+ improvements to look of MekLabPanel
+ Bug: NPE when refitting
+ don't refit for a change in munition type
+ add in heat sink type changes and CASE changes
+ Bug: no refit kits for non-`Mek units
+ properly sourced refit kits
+ Bug: Center Torso not being replaced when internal structure changed
+ reserved status for refit kit parts (still need to include armor and ammo here)
+ tag unit as a custom unit menu option
+ proper reservation of armor for refitting
+ Bug 3403515: Negative Fix times
+ Bug 3430084: Artillery skill does not get saved in MUL file
+ personnel options affect corresponding MegaMek options
+ Bug 3413047: 0.1.9 Deployed Units Issue
+ Bug: checked units not recovered in resolveMissingUnitsDialog
+ OrgTreeModel: no more TO&E collapsing
+ Cockpit part type (made up values until next errata)
+ Bug 3402178: Mechs with destroyed cockpit still usable
+ Bug 3380632: Mechs with Destroyed Head never Usable
+ Bug 3430515: Cannot Load Campaign
+ Bug 3403476: Using Ampersand In Scenario/Mission Description Causes Issue
+ Bug 3401092: Loading a save with "MekWarrior" units crashes MekHQ
+ Bug 3398514: JumpShips inoperable
+ Bug 3371755: Medic Count
+ Bug 3369530: Infantry
+ Bug 3371759: Vehicle Crews
+ Bug 3380630: Warehouse Fields All Sort as strings
+ Bug 3373302: Able to salvage or repair components in a destroyed location
+ Bug 3401029: Non-Salvageable Torso
+ Bug 3376390: Cannot Scrap Arm
+ Bug: GM Mode not properly set on button when campaign loaded
+ Bug 3288072: Search query is case-sensitive
+ Bug 3440335: Contract Transportation Bug
+ Patch 3411830: Patch for 3288090 (Date Chooser), thanks derikpage!
+ Bug 3317572: Salvaged units bug
+ Bug 3388419: Destroyed Units Repairable
+ Bug 3323097: Clan tech price modifier bug
+ Bug 3371756: One-Shot Ammo
+ Patch 3411833: GM Edit & Delete Financial Transactions
+ Patch 3413431: Hire/Add Multiple Infantry (Feature Request 3391637)
+ increment display name for multiple units of the same type
+ added cockpits, more armor, and mek locations to the parts store
+ Drag-n-Drop functionality for OrgTree
+ don't allow customization that adds new equipment to missing locations
+ Bug: armor not set to actual amount when customization complete
+ various gui checks and notifications when unit is being customized or is in Lab
+ various fixes to new ammo in customizations
+ Bug: customization not handled right when armor type remains same but amount changes
+ updated MM.jar and MML.jar
+ Bug: ammo munitions getting switched in Refit#unscrambleEquipmentNumbers
+ Bug: refit armor amounts reverting to old unit values when refit is loaded from save
+ Bug: refitClass not being saved to XML
+ Bug: canceling at tech selection and model name does not stop refit
+ Bug: don't include techs for selection of refit who are already working on a refit
+ Bug: variable cost EquipmentParts screwing up equipment cost calculation
+ aero and vehicle parts for parts store
+ new MM.jar
+ check for internal name and munition type when restoring type in AmmoBin (MML problem)
+ Bug: NPE on game resolution when no killer
+ Bug: slots in destroyed locations are set as repairable when loading even if they have been scrapped

v0.1.9 (2011-07-17)
+ beginning of personnel switch (hold on to your hats!)
+ updated personnel views with new skills
+ updated PersonViewPanel with new skills
+ SkillType object
+ improvements to CustomizePersonDialog
+ more improvements to CustomizePersonDialog
+ re-added spending XP on skills and special abilities
+ re-added setting of edge triggers
+ Bug: MekEngine and MissingMekEngine xml loading
+ Bug: campaign not being set for units in xml loading
+ assignment of personnel to units (allowing for the assignment of pilots, drivers, gunners, and soldiers)
+ when buying units, don't include default pilot or soldiers (so BA and infantry is just the equipment)
+ reverse compatibility in assigning pilots to units for XML loading
+ skill summary for personnel by primary type (using FM: Mercs Supplemental Update)
+ backwards compatibility for reading in techs and doctor personnel
+ resetPilotAndEntity on unit when loading in XML
+ update entity pilot when personnel characteristics are changed
+ Bug 3313715 and 3316912: Reloading game problem/destroyed parts in warehouse
+ infantry personnel type
+ change Force to unit-specific rather than person-specific (to accommodate multi-person crews)
+ corrected scenario Ids
+ Astech and medic personnel types (they don't do anything yet)
+ changes to resolveScenarioTracker to allow for more diverse units
+ fixed missing fields in Person for save/load XML
+ added Skill to XML serialization
+ assign casualties to infantry in ResolveScenarioTracker
+ assign casualties to vehicle crews in ResolveScenarioTracker
+ beginning of Astech Pool
+ adjust modifiers for overtime and shorthanded when carrying tasks over from day to day
+ removing and adding astechs changes astech pool time
+ astech pool menu items
+ report overtime in tech description
+ make sure shorthanded mod carries over on multiple day assignments
+ check tech type
+ removed outdated methods from SupportTeam
+ incorrect skill levels on Armor part
+ added tech and astech variables to XML serialization
+ only allow personnel type changing for new hires in CustomizePersonDialog
+ modifiers for rush jobs
+ release all techs from pool menu item
+ updated MM.jar
+ updated unit and image files to current MegaMek status
+ better checking in Person#isTech
+ remove personnel from unit when removed from game
+ removed repair system option from CampaignOptionDialog (outdated)
+ astech overtime
+ Bug: skill min not updating correctly when repairs fail
+ customizable XP cost for skills and abilities campaign options
+ changed default XP to be consistent with TW and SO defaults
+ adjustments to admin skill
+ added Admin personnel type
+ Skill costs added to XML serialization
+ ability costs moved from SkillCosts to SkillType
+ SkillCosts.java removed (costs now kept in SkillType)
+ jump over levels with XP costs of zero when improving skills
+ Bug 3317567: Inactive personnel show up in lists
+ Bug 3317565: Costs not paid
+ Bug 3317554: Salvage value not saved/loaded
+ default green, regular, veteran, and elite skill levels in SkillType
+ removed NameGen.java
+ changed personnel type to primaryRole and added secondaryRole variable
+ Person#canPerformRole
+ Personnel menu item to change primary and secondary role
+ Bug: the tech level of repaired parts does not reset to green
+ Add tech time for secondary role
+ Can't be an astech and tech at the same time
+ Patch 3357529: Fix for 3352712: XML Escaping of Entities (Thanks, Josh Street!)
+ Bug 3352712: Program won't load saved xml
+ adjust salary for secondary role
+ report secondary role in GUI displays
+ restored infirmary functionality
+ shorthanded mods for doctors
+ reverse compatability for primary role of combat personnel when loading XML
+ menu item for medic pools
+ customize skill targets and levels in campaign options dialog
+ separate VEE_CREW role into ground vee drivers, naval vessel drivers, VTOL pilots, and gunners
+ improvements to CustomizePersonDialog
+ maintain selected skill levels between hires in CustomizePersonDialog
+ resized personnel view panel to account for longer skill names
+ load callsigns from XML
+ improvements to personnel table
+ better instructions in XP tab
+ only support roles can be secondary
+ use a tabbed pane in force view to display pilot and unit
+ stats bar on the bottom
+ better PopupValueChoiceDialog layout
+ cancel button for PopupValueChoiceDialog
+ add commander special abilities to unit pilot
+ set hits for pilot from personnel
+ remove unit and doctor assignments when personnel changed to non-active status
+ re-assign personnel to infantry and tank units when healed
+ Bug: infantry casualties not calculated correctly
+ Bug: temp medic number not showing
+ can't choose none as primary role and can always choose none as secondary role
+ customizable XP bonus for scenario completion
+ improvements to ResolveWizardPilotStatus to allow hit editing
+ not counting soldiers without anti-mech skills
+ list whether driver or gunner in unit assignment for vee crewmembers
+ toughness back in
+ don't allow deployment of undermanned vees
+ Bug: astechs being counted twice
+ Bug 3317564: Bug in jumpship recharge
+ updated MM.jar
+ updated Fox's Teeth campaign
+ need to reset skill types during XML load

v0.1.8 (2011-06-13)
+ beginning of custom XP costs
+ custom XP costs
+ SkillCosts added to XML serialization
+ scenarioXP field in SkillCosts and option in CampaignOptionsDialog
+ apply scenarioXP when resolving scenario
+ BLC for lost units (duh)
+ better default theming of look and feel by system
+ Bug 3308725: All SPA's broken
+ new MM.jar
+ Bug 3309501: Campaign Loading
+ Bug 3309012: Command rights not updating
+ Bug 3309015: Pilots marked KIA show up MIA
+ Bug 3309014: Doctor always has 1 patient
+ Bug: structuralIntegrity has no default constructor
+ track name in PilotPerson not MM pilot (this should resolve save/load issues for pilots with special characters in their names)
+ avionics part
+ fcs part
+ engine repair/replacement for aeros and vees
+ motive system part
+ vee sensor part
+ vee stabilizer part
+ rotor part
+ some fixes for turrets
+ made rotor and turret parts a subclass of TankLocation part
+ fix weight and cost for turrets
+ don't allow scrapping of locations that still have stuff on them
+ Bug: no vee stabiliser in the body
+ turret lock "part"
+ vtol motive system repairs
+ functional and repairable conditions for aeros
+ aero sensors part
+ landing gear part
+ updated MM.jar
+ aero heat sink part
+ Bug 3314180: Campaign Options
+ Bug 3308346: Typo in mission interface
+ Bug 3309013: Contract start date not working (payment starts too soon)
+ by default, start contract on the estimated date of arrival
+ fixes for part XML save/load problems

v0.1.7 (2011-05-26)
+ MekLab tab (no functionality yet, but there it is)
+ load a `Mek into the MekLab via the unit context menu (still doesn't do much)
+ A* pathfinding for finding jump paths
+ updated MegaMekLab.jar
+ use Graphics2D class to draw interstellar map so that coordinates are exact
+ dynamic faction changes to map
+ new planets database that takes account of faction changes using the PRSC time points
     (2575,2750,3025,3030,3040,3052,3057,3062)
+ currentPlanet tracked in campaign and on map
+ alt-click on map to calculate jump path between clicked planet and currently selected planet
+ correction to A* pathfinding technique
+ alt+shift click to add a planet manually to the jump path
+ all jump paths calculated starting from current planetary location
+ new functoinality to mousePressed in InterstellarMapPanel:
        alt+click - jump path from current planet to clicked planet; shift+click - extend existing jump path to clicked planet
+ calculate jump path button for InterstellarMap
+ begin transit button for interstellar map (doesn't do anything yet)
+ change color of planet names when on jump path
+ dragging on the map doesn't select a planet
+ list of planets within 30 light years to PlanetViewPanel
+ landMass and satellite data and tags for planets
+ use line-wrapping text areas for planetary information instead of labels
+ use line-wrapping text areas for unit information instead of labels
+ some improvements to quirk reporting in UnitViewPanel
+ socio-industrial levels and HPG class
+ updated planet data so that faction as of 3025 in PRSC goes back to 2900
+ JumpPathViewPanel
+ JumpPath object
+ CurrentLocation object
+ radio buttons for status of missing pilots in retrieval wizard
+ ability to move force along jump path
+ made JumpPath and CurrentLocation serializable
+ jumpPath and CurrentLocation added to XML serialization
+ distinction between plotted paths and actual paths in map
+ some calculation errors in jump path display
+ when adding to the path by shift+click, planets were counted twice along path
+ center and zoom map initially on current location
+ move to planet automagically using GM mode
+ pay for transportation option
+ updated MM.jar
+ beginning of Contract.java
+ use concentric rings to indicate selected planet (white), current planet (orange), selected jump path (white), current jump path (yellow)
+ additions to NewContractDialog
+ MRBC fee
+ improvements to NewContractDialog layout
+ some accounting adjustments to contract (MRBC fee does not include signing bonus and signing bonus is part of advance)
+ getEsimatedTotalProfit in Contract.java
+ advance money and monthly payout transactions
+ employer text field in New Contract Dialog
+ ContractViewPanel
+ Battle Loss Compensation when resolving contract-based scenario
+ added Contract.java to XML serialization
+ custom ranks in Campaign Options
+ Salvage rights
+ added salvage fields in Contract to XML serialization
+ removed suggest.jar (added source code instead, thanks RakuDave!)
+ added planetary location fields to contracts and missions
+ Transport terms for contracts
+ contract start date (contracts are done!)
+ set the location of all dialogs so that they center on the main frame
+ removed NetBeans *.form files
+ matching on startWith rather than contains for JSuggestField
+ Bug 3306391: Resurection of pilots
+ Bug 3304919: Selling of  Parts error
+ Bug 3306402: Resolution wizard
+ separate Planets object that keeps a static hash of all planets so it isn't reloaded every time campaign is loaded
+ make Planets.java more like MechSummaryCache.java
+ remove MechSummaryCache loading from MekHQApp
+ DataLoadingDialog (not fully working)
+ Bug: unattached personnel overlapping with last force in ForceViewPanel
+ Bug 3306386: Salvage times for equipment
+ better tracking of quad `Mek parts
+ Structural Integrity part
+ Bug: busted actuators dont show up in repair bay for quad `Meks
+ improvements to jump path user interaction

v0.1.6 (2011-05-17)
+ beginning of Briefing Room tab
+ mission and scenario view panels
+ deploy forces and personnel to scenarios from TOE tab
+ color-coding of deployed forces and personnel in TOE
+ Bug: force not deleting once deployed
+ save and load scenarioId to XML in Force
+ scenario related buttons (not fully functional)
+ Clear Units from scenario button
+ Bug: can deploy a force even when already deployed
+ beginning of Resolve Scenario Wizard
+ removed unused deploy boolean in Unit.java
+ resolve missing pilots wizard

+ resolve casualties wizard
+ resolve salvage wizard
+ process resolved scenario
+ final check resolution wizard
+ allow for skipping of irrelevant wizards
+ separate after-action report from description
+ mission and scenario added to XML serialization
+ Bug: scenarios not loading through XML
+ various bugs with mission and scenario id loading
+ description fields in customizeMission and customizeScenario dialogs
+ context menu for scenario table
+ edit mission and complete mission buttons in Briefing Room
+ don't allow the completion of missions with pending scenarios
+ various improvements to the Briefing Room GUI
+ added time to jump point, gravity, atmospheric pressure, and recharge station tags (see El Dorado, for an example)
+ added menu scroller for all popup menus with lots of potential entries
+ updated MegaMek.jar (should resolve problem with Unit view for units with unassigned pilots
+ Bug: personnel reassigned to different force or unassigned do not have scenario id reset
+ deployed units should not show up in Repair Bay
+ removed Combat Loss menu option (handled from scenario resolution now)
+ Bug 3294979: Support personnel age
+ Bug: force id of new personnel set to overall force id
+ removed PersonnelWorkItem, implemented IWork and IMedicalWork interface to handle pilot healing
+ Bug 3299547: Problems w/ loading campagin files (removed dateFormat and simpleDateFormat from XML load and save)
+ star type, recharge time, life form, climate, temperature, and percent water added to Planet
+ beginning of BIG change to repair system - no more tasks, repairs are performed directly on parts
   don't use this yet, salvage and replacement are not implemented
+ Mech repairs complete under new system (still need salvage and replacement)
+ `Mek salvage complete under new system
+ tasktablemouseadapter
+ MissingPart and MissingMekGyro (beginning of replacements under new system)
+ Mech replacements complete under new system
+ Bug: repair destroyed `Mek locations
+ added conditional checks for whether repairs, replacements, and salvages can be done
+ when techs are short on time, repairs are made the following day
+ initializeParts to XML loading
+ initializeParts should look for MissingParts
+ Bug: location repair mods are reversed
+ Bug: overtime not working right
+ dont allow salvaging or replacing of center torso
+ different time and difficulty for jump jets and heat sinks than other equipment parts
+ Bug: salvage times and difficulties not right
+ beginning of acquisition work
+ completed acqusition work
+ armor needs to be acquired
+ Bug 2854851: Part scrounging bug
+ Bug 2834251: time used for incomplete repair (armor)
+ new parts fully integrated into XML load and save
+ when armor replacement fails by elite tech, armor should be removed from spares and skill min reset to Green
+ beginning of ammo part replacement and reloading
+ ammo swapping
+ look for missing ammo bin in Unit#initializeParts
+ better reporting of ammo bin reloading
+ finished ammo work
+ removed all WorkItems, parts refactoring project complete
+ reorganized initializeParts for non-`Mek units
+ TankLocation part
+ adjust time for armor replacement by unit type
+ Tank MissingTurret part
+ VTOL MissingRotor part
+ Bug 3288578: Cannot add aero pilots to aerospace units
+ Bug 3298152: TO&E Tab Locks Up with Aerospace Force 0.1.5
+ Bug 3298314: Dropship added to unit cannot be deleted
+ Bug 3291774: Damaged Limbs
+ Bug: Unit#initializeParts choking on BattleArmor and Infantry
+ Bug: "Add XP" doesn't do anything for support personnel
+ Bug 3301119: Doctor is not a recognized Personnel Type
+ getCost for units follows StratOps, pg. 181 (1/2 for undamaged, 1/3 for damaged, 1/10 for destroyed)
+ some improvements to part costs (but it is still a mess)
+ separate unit tonnage from part tonnage (part tonnage still needs lots of work)
+ show parts needed in unit table
+ Bug: current description not showing when editing missions and scenarios
+ replaced Part#computeCost with getCurrentValue and getPurchasePrice, removed static cost variable from Part
+ removed salvage boolean from Part (it has no use) and removed all referencing methods
+ change getStatus() in Part to return Functional/Damaged/Destroyed
+ improvements to replacement part checking
+ report details in parts table
+ values for equipment parts (catching NPE errors as a result of null entities)
+ boolean variable identifying clan-based armor in Armor.java
+ tonnage for equipment parts (catching NPE errors as a result of null entities)
+ improvements to look of parts table
+ don't load a damaged replacement part if an undamaged one exists
+ SubmitBug.html
+ filter for parts table
+ very basic Jtextfield with auto-complete for planet searching
+ added temperature, surface water, and life forms to planet view panel
+ 30-light year radius bubble around selected planet when zoomed in
+ only show faction name of planet, when there are duplicates
+ put name of scenario in personnel deployment column rather than "Y/N"
+ Bug: ammo not being used up from supplies when loaded and wrong type being unloaded when swapping
+ improved some parts reporting and refreshing issues
+ Bug: problems with restoring some equipment parts
+ acuisition list not updating when parts removed
+ separate HeatSink part inheriting from EquipmentPart
+ separate JumpJet part inheriting from EquipmentPart
+ Bug: techs can still do repairs with 0 time left
+ Bug: can't salvage ammo bins
+ rounding of tonnage in parts table
+ Bug: unit ids not being set in Campaign#addUnit
+ Bug: get target number before reducing time in Campaign#fixParts
+ Bug: gyro not fixing the first time
+ Bug: salvage units disappear from unit list sometimes
+ Bug: non-hittable slots remaine critted when location is replaced
+ errors with XML loading of engines and Sensors
+ mul for scenario deployment named after scenario not campaign
+ Bug: sometimes new ammo and armor spare part created when existing one should be increased
+ color-coding of availability in work descriptions
+ scrap and canScrap methods in Part.java
+ Bug: completely salvaged `Mek showing up with new parts to be salvaged when game is reloaded
+ Bug: engine rating and type were reversed in constructor
+ Bug: XML not being saved as UTF-8
+ team name not reported correctly in Campaign#acquirePart
+ UTF-8 compliant female names
+ Bug: armor and ammo for free
+ Balance column for finance table
+ Bug: repairs being allowed on arms and legs with hip and shoulder damage
+ calculate distance and time to jump point in Planet.java

v0.1.5 (2011-05-05)
+ refactored Hangar Panel into separate Hangar and Repair Bay panel
+ UnitTable and UnitTableModel in HangarPanel
+ sorting of UnitTable
+ Unit type filter for UnitTable
+ only units needing service should show up in the Repair Bay
+ unit view selector in UnitTable (General, Details, and Status)
+ Unit Viewer in Hangar
+ updated MegaMek.jar
+ improvements to UnitViewPanel
+ allow fluff images in UnitViewPanel
+ show unit image if no fluff image in UnitViewPanel
+ color-coding of UnitTable rows by condition
+ Bug: tasks not displaying when mul added after xml loaded
+ changed FoxsTeeth Unit fluff pictures to mini pics
+ tooltips for UnitTable
+ use JSplitPanes for personnel and unit tables and views (duh)
+ Patch 3294109: Doing anything with an empty personal list currently causes an array out of bounds exception. (Thanks Longinus00!)
+ bug: personnel and unit view scroll to the bottom when selected or if the split pane is resized
+ hierarchically-structured Force object
+ beginning of TO&E Panel (not yet functional)
+ use TreeModel to set up treeNodes for forces
+ context-menu for OrgTree
+ ability to add forces and personnel to orgTree
+ "remove force" menu item for orgTree context menu
+ "remove person from force" menu item for orgTree context menu
+ custom renderer for orgTree
+ define DirectoryItems (portraits, camos) once in MekHQView and pass them as needed into other components
+ added force icons and ability to set them
+ changes to PilotPerson#toString
+ save lastForceId in XML
+ saved forceId to XML
+ writeToXML function for Force (still need the function to reconstruct it)
+ context menu for unit table
+ keep personnel ids not personnel in Force.java
+ loading of force organization from XML
+ updated FoxsTeeth.xml with force organization
+ deployment and retrieval button belong in hangar
+ color coding for deployed units and a deployed (Y/N) column for personnelTable and unitTable
+ Bug: pilot external ids not being set when campaign reloaded from XML
+ rank name and condition color coding added to ForceRenderer for personnel
+ height issue of orgTree personnel nodes
+ force column in personnel table
+ sort personnel in orgTable by rank
+ Bug: unitId not set on personnel entered via MUL
+ ForceViewPanel for personnel on TO&E tab
+ ForceViewPanel (needs filling in)
+ improvements to ForceViewPanel
+ unit selected in unit context menu is the one highlighted not moused over
+ adjust contextmenu depending on single or multiple unit selection
+ person selected in person context menu is the one highlighted not moused over
+ adjust contextmenu depending on single or multiple person selection
+ Bug: top-level buttons and comboboxes not showing up above unit table
+ assign to force menu in personnel table
+ simplified code for assigning units
+ fixed refresh issues with ForceViewPanel
+ only allow unassigned pilots to be assigned in unit context menu
+ put "Repair" and "Salvage" menu items in a sub-menu called "Repair Status" in unit table context menu
+ use Quirks campaign option
+ beginning of parts table redesign
+ some basic code for InterstellarMap (not much yet, don't get excited)
+ Finances and Transaction object
+ finance campaign options
+ pay salaries and overhead expenses finance options
+ included a rank reference from campaign in Person.java and refactored Campaign#GetTitleFor(Person) into Person.java
+ adjust salaries by experience and officer status
+ financial balance sheet in Finance tab
+ added Finances to XML load and save
+ pay for maintenance, sell units for money, and sell parts for money options added
+ Planet object
+ read in planet.xml data (from MekWars) for InterstellarMap
+ color coding of InterstellarMap by faction
+ mouseListener for InterStellarMap
+ mouseWheelListener for InterStellarMap
+ changed x,y variable in Planet to double
+ changed planets.xml map to one based off the PRSC data in 3062
+ color-coding of all factions on InterstellarMap
+ improvements to mouse interaction in InterstellarMap
+ highlight selected planet
+ keep selected planet in center when rescaling
+ context menu for InterstellarMap
+ improved zooming
+ top elements of main panel and main TabbedPane places in a split pane (so you can maximize whichever view you want)
+ "Select planet" context menu option (planets organized alphabetically, in submenus (A,B,C,etc)
+ improvements to zooming
+ improved planets.xml
+ PlanetViewPanel
+ changed color of Chaos March to a lighter gray
+ load planets.xml in Campaign.restore()
+ Bug: map context menu should be a result of popup trigger not mouse 3 button
+ Mission and Scenario objects

v0.1.4 (2011-04-28)
+ Bug: personnel options not updating in CampaignOptionsDialog
+ improvements to NewPilotDialog.java
+ new MegaMek.jar
+ gender and birthdate choosers in HirePilotDialog
+ refactored NewPilotDialog.java to CustomizePilotDialog.java and use it for both new hires and editing
+ move the creation of new PilotPersons from CustomizePilotDialog to Campaign
+ converted NewTechTeamDialog to CustomizeTechTeamDialog
+ converted NewMedicalteamDialog to CustomizeMedicalTeamDialog
+ put refresh commands inside each Customize dialog
+ Bug: editing personnel does not update on other lists
+ Bug: context menu for personnel table picking wrong personnel when sorted
+ added birthdate and gender choosers to CustomizeTechDialog
+ Bug: problem with new personnel when personnel table columns are sorted
+ custom sorting comparators for personnel skills
+ replaced support skill column with overall skill summary
+ consolidated Person types in Person class
+ Bug: not able to hire all types of personnel
+ personnel filter
+ personnel rankings
+ rank system added to Campaign Options
+ added rank information to XML save and load
+ added ranks for five main factions and clans
+ assigned unit column in personnel tab
+ set preferred widths of personnel table column
+ view chooser in PersonnelTable
+ Personnel Viewer
+ replaced Personnel#GetDossier with a PersonnelViewPanel
+ added optional skills to PersonnelViewPanel
+ Fox's Teeth example campaign data
+ Bug: Personnel portrait not correct scale
+ vertical allignment of personnelviewpanel in scrollbar fixed
+ added fluff information view to PersonnelTable
+ better text wrapping in PersonnelViewTable
+ Bug: personnel portraits not being correctly loaded with XML
+ "Assign to Unit" menu in PersonnelTable context menu
+ status variable (active,retired,MIA,KIA) in Person and associated functionality in MekHQView
+ Add XP should not be a GM-mode action
+ GM Mode skill change menu items removed (Edit.. menu item can be used instead)
+ "Spend XP" menu in PersonnelTable context menu
+ Spend XP for Support staff too
+ "None" as an option in "Assign to Unit" menu
+ removed PersonnelViewDialog and Person#getDossier
+ added special abilities and implants to PersonViewPanel
+ separated edge from other special abilities in PersonnelViewPanel and added edge column to PersonnelTable
+ updated MegaMek.jar
+ added "use edge" campaign option
+ addded "Select Edge Trigger" menu option and "Set Edge" menu (GM mode) option to PersonnelTable context menu
+ custom renderer for PersonnelTable
+ special ability, implants, and hits columns for PersonnelTable
+ tiger striping of PersonnelTable for readability
+ wounded personnel have a red background in PersonnelTable
+ get rid of annoying table borders in PersonnelTable
+ TextAreaDialog and "Change Biography" menu item in PersonnelTable context menu
+ Spend XP on special abilities
+ weapon specialist options in Spend XP > Special Abilities
+ context menu selecting wrong person on sorted rows
+ changes to packaging.xml and resource handling
+ consolidated CustomizeTechTeamDialog and CustomizeMedicalTeamDialog into CustomizeSupportTeamDialog
+ random name button in CustomizeSupportTeamDialog
+ added examples to packaging.xml build
+ reset game for entity in Campaign#restore()

v0.1.3 (2011-04-22)
+ Bug 3288095: Tasks are not refreshing and dates do not advance
+ MegaMek Random Name Generator
+ Bug 3288083: GM Mode - Set XP spinner not working
+ Removed SSW library and all references to it (availability and tech codes should always be checked through MM)
+ forgot to recode availiability code X in Availability.java
+ Bug 3289622: Repair Crash
+ availability and tech ratings for all parts (specific equipment codes still need to be entered in MM)
+ tech ratings for all UnitWorkItems
+ tech rating modifier for repair, replacement, and salvage
+ moved random name generator from MekHQView.java to Campaign.java
+ Added random name generator properties to XML load/save
+ chooser for random name generator faction
+ Bug: name generator not being populated with XML load
+ new tab in Campaign Options for name generator
+ percent female slider for random name options
+ option (true by default) to assign random name generator based on faction selection
+ beginning of acquisition table
+ Acquisition table
+ Bug: NPE on MekGryo.canBeUsedBy check
+ Bug: selected task should remain current even when moving tabs
+ unofficial faction modifiers off by default
+ improvements to descriptions for replacement items and parts
+ renamed Personnel tab to Infirmary and refactored all "personnel" named variables in MekHQView to "patient"
+ personnelTable
+ added type and support skill columns to personnel table
+ only wounded personnel are in the infirmary
+ moved PatientMouseAdapter to PersonnelMouseAdapter
+ sortable columns in personnel table

+ gender variable in Person (still need to link it to random name generator)
+ birthday and age variables in Person
+ Bug: personnelTable not refreshing when new personnel are hired
+ Personnel Options tab
+ Game options to use artillery skill, init bonus, tactics bonus, and toughness
+ NPE when cancelling loadXML
+ PersonnelList not refreshing when doctors hired
+ Doctors not able to be assigned
+ incorrect mods listed in Acquisition Info
+ Bug: personnelMouseAdapter referencing patientTable

v0.1.2 (2011-04-15)
+ updated MegaMek.jar
+ pilot portraits
+ unit camo
+ CamoChoiceDialog
+ close button for PersonViewDialog
+ updated build.xml
+ PortraitChoiceDialog (not fully working)
+ updated nbproject properties
+ set default campaign options to vanilla StratOps
+ campaign options reset to private variables accessed by normal methods
+ Bug: campaign does not need to be passed into unit diagnostics because it is a variable in Unit.java
+ finances are disabled by default
+ Bug: finances disabled, replacement not possible due to lack of finances
+ refresh unit view when buying units
+ refresh respective views when hiring pilots and techs
+ removed "Store Time" option (no time machines!)
+ Techs can now begin a task on one day and finish it the next if they run out of time
+ Added one version of a random name generator
    + Name Gen class
    + Random names on "hire personnel" dialogs
    + First-pass resource files for first names, last names, and name patterns.
+ Added menu items and partial implementation of Save/Load to/from XML for campaign, in parallel to binary serialization.
    + Menu entries for save to/load from XML
    + Functions for saving Campaigns and most sub-objects to XML (Entity and Mounted currently outstanding)
    + Functions for loading Campaign and most sub-objects from XML (units, personnel, tasks, teams, parts, campaign options outstanding)
+ Added beginnings of a more flexible log framework handled through MekHQApp object.
+ Change "funds" var from int to long.  MAX_INT is only 4.3 billion or so, and there are DropShips that cost 1.6 billion...
+ Changed cost of parts from int to long, plus a couple of supporting functions that used it.
+ Changed instances of "<br>" to "<br/>" for XML parser compatibility on comments and text window.
+ Changed instances of "<p>" to "<p/>" for XML parser compatibility on comments and text window.
+ Added "reCalc" function to all Units, Parts, Persons, WorkItems, and Teams.
    + Moved all calculated values in constructors into reCalc and called in constructors.
    + Added "reCalc" to XML de-serialization to catch up on missing values.
+ XML Serialization/de-serialization completed.
+ Altered NewTechTeamDialog so that it generates a new name once a tech is hired.
+ Put partial implementation of "getMonthlySalary()" on Person, as a step towards finances (using FM:Mercs(R) rules).
+ Added "Team Type" to SupportTeam for differentiation without class type comparison.
+ Re-factored MekGyro to more closely reflect actual calculations (based on gyro tonnage, not unit tonnage/walk MP).
+ Cleaned up numerous unnecessary imports.
+ Cleaned up some hanging references/unreferenced locals in code.
+ Bug 2908482: Unable to deploy any vehicles
+ Bug 3065623: Lock up when trying to do tasks
+ avoid concurrent looping problems in Campaign.RemoveAllTasksFor(Unit)
+ updated MegaMek.jar to 0.35.22
+ Bug 3262646: Report Pane doesn't auto scroll
+ Bug 3014569: Load Campaign Dialog Filter
+ updated mechfiles
+ Bug 3193405: Cannot Hire Pilots---Latest SVN
+ Bug: setCaretPosition for txtPaneReport not getting right length
+ Updating unit images to 0.35.22
+ Bug: Armor replacement on locations with no armor left 3 points unfixed
+ reversed ordering of report (new items are added to the top) to remove issue of inconsistent auto-scrolling

v0.1.1 (2009-09-29)
+ declare pilots KIA and retired
+ Bug: canon only button not filtering properly
+ report notifications for recovered units and personnel
+ report notifications for new units and personnel
+ pilot advantages and implants in NewPilotDialog
+ RFE 2843210: Save campaign with campaign name
+ canon only button in UnitSelectorDialog
+ added unit picture to UnitSelectorDialog
+ Bug: entities not being restored on load game
+ UnitSelectorDialog (for hiring new units)
+ tooltip text and button labels for Deploy Units and Retrieve Units updated
+ load forces from MUL menu item (for loading initial forces including pilots)
+ RFE 2841678: Dialogue on unsuccessful deploy
+ Clan/IS ammo limits
+ Bug: NPE when getTasksForUnit called and no units selected
+ Era
+ campaign faction option
+ campaign date option
+ campaign name option
+ Campaign Options Dialog
+ Main window title shows campaign name and date
+ GM Mode toggle button
+ Overtime toggle button
+ changed layout of master buttons panel
+ changed Personnel tab to GridBagLayout
+ changed hangar tab to GridBagLayout
+ changed layout of main panel to GridBagLayout
+ Bug 2834266: automatic recovery for wounded personnel
+ Bug: torso can be salvaged before arm
+ updated MegaMek.jar
+ Bug: `Mek CT cannot be scrapped
+ Ejected pilots read in
+ Only existing pilots are read from Load Unit dialog (use Hire Pilot to get new ones)
+ don't need R/L torso to salvage/replace R/L Leg
+ changed color and focus indicator for Info items
+ check for unit repairability and functionality on deployment and diagnosis
+ obtain replacement check
+ added detail line to TaskInfo and WorkItems
+ Bug: internal damage percentage not being set in MekLocationRepair
+ Scrap Component option enabled in Task context menu
+ improvements to Parts display
+ added restore methods for transient equipmentType field in EquipmentPart
+ campaign name
+ window name issues
+ improved task reporting
+ disallow salvaging of heat sinks integral to the engine
+ location salvage allowed only after all items salvaged or scapped; torso salvage only possible after limb salvage
+ Bug: engine salvage NPE
+ Elite failure of repair item does not automatically mutate to replacement item in case player still wants to use damaged part
+ Bug: salvaged locations not set to IArmorState.ARMOR_DESTROYED
+ smaller fonts on Info
+ scrapping component destroys part
+ refactored success and failure of tasks out of SupportTeam
+ Bug: removed comment out on parts check for target roll
+ Bug: parts re-assignment not resetting to null when no useable parts are available
+ Bug: destroying components on Elite team replacement failure
+ improvements to armor replacement and salvage
+ improved naming of various salvage, repair, and replacement items and parts
+ remove salvage work item from within repairItem#replace method
+ Bug: all ammo bins showing as needing to be replaced
+ when scrapping repairs, the component should be set to unrepairable status
+ helper functions in Unit for damaging, destroying, and repairing critical slots and associated uses
+ bug: duplicating salvage items on reload
+ added name and time to armor salvage
+ refactored actuator repairs and replacement into single repair and replace items with a type variable
+ more work on salvage/replacement compatability and diagnosis
+ salvage/repair switch in Unit context menu
+ isRepairable checks to Unit#runDiagnostic
+ updated MegaMek.jar
+ abstract salvage item
+ more parts
+ PartsTable
+ different color for replacement renderers without parts
+ elite tech failure on replacement destroys part
+ more parts and check for parts in ReplacementItem
+ Unit#canDeploy
+ start of Parts package
+ modular weapons quirk
+ fast reload quirk
+ difficult to maintain quirk mod
+ easy to maintain quirk mod
+ experimental component modifier
+ overtime work
+ Combat Loss menu item in Unit popup menu for deployed units
+ Deployed unit label text white
+ Bug 2830562: Arm Can Be Replaced, Even When Torso Is Missing
+ removed equipment destruction check from runDiagnostic (should be done from within MegaMek)
+ changed deployed unit background to dark gray
+ Bug: NPE on deploying units because of null tasks in Person
+ corrected initial date formatting (extra line)
+ WorkItem#sameAs method for determining whether a work item refers to the same component (and tons of overrides)
+ transfer skill min requirements from old tasks to new tasks when reloading units
+ reassign tasks when reloading units
+ refresh pilot when reloading units
+ load unit method now will reload entities for existing units rather than making duplicates (partial)
+ removed assignedTasks arrayList from SupportTeam (all Team assignment information is held by WorkItem)
+ added PilotPerson variable to unit
+ deployed units and personnel are not removed but rather set to a deployed status
+ set ExternalId of entities to be the same as unit id
+ updated MegaMek.jar
+ changed font size and enabled word wrapping on textTarget display
+ change "location" to "site"
+ extra time
+ rush jobs
+ location switcher added to Unit right-click menu
+ location mods
+ support team casualty mods
+ widened TaskTable
+ removed AmmoType variables from ReloadItem (because they are not serialized)
+ enabled loading of campaigns
+ enabled saving of campaigns
+ changed font and added wrapping to textTarget
+ removed unused imports
+ added some javadoc to Campaign.java
+ removed unused dialogs
+ wounded personnel will heal on their own in 15 cycles
+ make MekHQ compilable in Eclipse
+ native-looking menus for Mac OSX
+ Bug 2854866: MekWarrior with 1 hit unable to be healed by medic team
+ double-click for view of pilot personnel
+ updated mechfiles
+ GM mode options
+ improved tooltips
+ README.txt

v0.1.0 (2009-07-29)
+ Bug: some weapon repair/replacements not being diagnosed
+ no CASE repairs
+ Bug: double heat sinks not being picked up in diagnostic
+ uncrittable equipment should be skipped in diagnostic
+ updated Example.mul
+ Vee Sensor replacment item
+ Stabilizer replacement item (partial, no method in MM reset)
+ Stabilizer repair item (partial, no method in MM to rest)
+ TurreLock repair item (partial, no method in MM to reset)
+ refactored InternalRepair into MekInternalRepair and VeeInternalRepair
+ Rotor Replacement item
+ Rotor Repair item
+ Turret Replacement item
+ corrected labels
+ changed versioning
+ Bug: getting impossible rolls where they should be possible
+ populate a menu for swap ammo option in Task popup menu
+ scrap component option in Task popup menu
+ made corrections to RepairItem
+ swap ammo menu option in Unit popup menu
+ assign all tasks menu option in Unit popup menu
+ sell unit menu option in Unit popup menu
+ change pilot menu option in Unit popup menu
+ yellow color for units with tasks
+ team variable in WorkItem and associated methods
+ doctor assignment string to Person HTML report
+ red color for Personnel with unassigned tasks
+ fixed doctor/patient task assignment and updating
+ Bug: NPE on UpdateTargetText
+ target number label
+ added TextPane for reports
+ changed all icons to icons from the Open Clip Art Library
+ centralized impossible tasks checks in SupportTeam#getTargetFor
+ improvements to reporting on row labels
+ replaced DoctorList with DoctorTable
+ replaced PersonList with PersonTable
+ Renderer for TaskTable
+ abstract class ArrayTableModel
+ right-click menu for UnitTable
+ switched UnitList to UnitTable
+ MekTableModel and renderer
+ MekInfo
+ added work queue to SupportTeam.java to support user re-ordering of tasks
+ pass Team rather than TeamId into WorkItem
+ single selection of OrganizeTaskDialog table
+ fileFilters for saving and loading MULs
+ Start of OrganizeTasksDialog
+ switched to JDK6.0
+ Bug: TaskTable not being declared
+ Bug: front armor being added twice when rear armor doesn't exist
+ replaced TaskList with TaskTable
+ Calendar
+ Campaign#getTechTeams and remove medical teams from hangar team list
+ refactor SupportTeam into TechTeam and MedicalTeam
+ assignment and processing of HealPilot work items
+ HealPilot work item
+ refactor WorkItem into UnitWorkItem extending new abstract class WorkItem
+ label for ChoosePilotDialog
+ allow user to select a subset of units for deployment
+ allow pilot switching among units
+ hire new pilot dialog
+ list of personnel
+ SupportPerson class
+ PilotPerson class
+ Person class
+ Personnel tab
+ embedded main panel in tabbed pane
+ improve reporting of full ammo reloads
+ Show entity name in task report
+ Bug: NPE on single-shot ammo
+ time multipliers for reloading
+ View Unit button now working
+ tooltips on main window buttons
+ View Unit button
+ added log file
+ roll 3d6 taking two lowest on mismatched tech
+ dissallow doctors from making repairs
+ more ammo limitations
+ Include ReloadItems for all ammo bins because user may wish to swap ammo in full bins
+ Ammo Swapping
+ ReloadItem
+ AmmoBinReplacement item
+ failed Elite replacement checks reset level to Green
+ added impossibilty checks for tasks in destroyed locations
+ added check for impossible tasks
+ Replace button
+ messages about replacement/repair failure of Elite techs
+ Engine replacement item
+ Engine repair item
+ repair items failed by elite tech become replacement items
+ Heat sink replacement item
+ Heat sink repair item
+ Jump jet replacement item
+ Jump jet repair item
+ Life support repair item
+ Sensor replacement item
+ Actuator replacement items
+ Equipment replacement item
+ Equipment repair item
+ rear armor included in armor replacement diagnostic
+ Internal structure replacement items
+ Internal structure repair items
+ Actuator repair items
+ Gyro repair items
+ Life support repair items
+ Sensor repair items
+ added fix methods for GyroReplacement and GyroRepair
+ refactored Campaign#runDiagnostic into Unit#runDiagnostic
+ added Unit class as wrapper for Entity
+ added doc folder and version history
+ abstract classes RepairItem, Replacment Item, ReloadItem
+ Gyro repair and replacement
+ serialized classes
+ changed package structure

+ Fixed list selection indexing
+ mul example
+ new MegaMek.jar
+ added Game() to Entities to avoid NPEs
+ titles corrected
+ TinyXML.jar
+ lib folder
+ Initial SVN<|MERGE_RESOLUTION|>--- conflicted
+++ resolved
@@ -91,12 +91,7 @@
 + PR #4931: Reworked AtB Bonus Rolls, Fixed Bug in Bulk Hire
 + PR #4981: Implemented Campaign Options IIC Preset Picker #4981
 + PR #4984: Refactored Daily Personnel Processing Logic.
-+ PR #4989 #4990: Adaptation to MM #6068 Replace Manual GUI scaling with FlatLaf Scaling
-+ PR #5022: Better Current Location / Travel Status
-+ PR #4946: Adds Recent Promotion Modifier to Turnover System
-+ Fix #5010: Makes StratCon Scenario Generation Respect Non-Combat Flag in TO&E
-+ Fix #4986: Camops Paid Recrutiment Removal
-+ PR #5029: Better visual distinction for GM mode / overtime toggles
++ PR #4989: Adaptation to MM #6068 Replace Manual GUI scaling with FlatLaf Scaling
 + PR #5002: Correct issues with fixed map generation #5002
 + PR #4992: Add Customization Option to Refit Dialog
 + PR #5030: Replaced autoAwards Award Ceremony Placeholder Image
@@ -104,19 +99,11 @@
 + PR #5017: Display Advanced Medical Injuries in UI
 + PR #5024: Add option to show unit images in TO&E
 + PR #5025: Pin/sticky force view tab on TO&E panel
-<<<<<<< HEAD
-+ PR #5040: Clarify map dimensions in scenario displays
-+ PR #5042: Multiple FG3 Improvements
-+ PR #5043: New names cleanup and potential bugfixes
-+ PR #5046: Prevent StratCon from Pulling in Player DropShips, when Option is Disabled
-+ PR #5044: Add Check for StratCon Usage in getAtBBattleChance Method
-=======
 + PR #5031: Fixed Refitting Units with Blank Model Name
 + PR #5033, #5049: GUI Scaling fixes
 + PR #5034: New row highlights for Personnel Table: Gone, Absent, Fatigued
 + FIX #5028: Random Camo Allocation Fixes
 + PR #5036: Corrected Scenario Modifiers for HouseOfficer units
->>>>>>> 3ab76d07
 
 0.50.0 (2024-09-01 2000 UTC) (THIS MARKS THE START OF JAVA 17 AS THE MINIMUM REQUIRED)
 + PR #4332: CI Updates for windows build and normalizing
