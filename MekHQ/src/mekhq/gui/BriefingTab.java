/*
 * Copyright (C) 2017-2025 The MegaMek Team. All Rights Reserved.
 *
 * This file is part of MekHQ.
 *
 * MekHQ is free software: you can redistribute it and/or modify
 * it under the terms of the GNU General Public License (GPL),
 * version 3 or (at your option) any later version,
 * as published by the Free Software Foundation.
 *
 * MekHQ is distributed in the hope that it will be useful,
 * but WITHOUT ANY WARRANTY; without even the implied warranty
 * of MERCHANTABILITY or FITNESS FOR A PARTICULAR PURPOSE.
 * See the GNU General Public License for more details.
 *
 * A copy of the GPL should have been included with this project;
 * if not, see <https://www.gnu.org/licenses/>.
 *
 * NOTICE: The MegaMek organization is a non-profit group of volunteers
 * creating free software for the BattleTech community.
 *
 * MechWarrior, BattleMech, `Mech and AeroTech are registered trademarks
 * of The Topps Company, Inc. All Rights Reserved.
 *
 * Catalyst Game Labs and the Catalyst Game Labs logo are trademarks of
 * InMediaRes Productions, LLC.
 *
 * MechWarrior Copyright Microsoft Corporation. MekHQ was created under
 * Microsoft's "Game Content Usage Rules"
 * <https://www.xbox.com/en-US/developers/rules> and it is not endorsed by or
 * affiliated with Microsoft.
 */
package mekhq.gui;

import static megamek.client.ratgenerator.ForceDescriptor.RATING_5;
import static mekhq.campaign.force.Force.NO_ASSIGNED_SCENARIO;
import static mekhq.campaign.mission.enums.MissionStatus.PARTIAL;
import static mekhq.campaign.mission.enums.MissionStatus.SUCCESS;
import static mekhq.campaign.mission.enums.ScenarioStatus.DRAW;
import static mekhq.campaign.randomEvents.prisoners.PrisonerEventManager.DEFAULT_TEMPORARY_CAPACITY;
import static mekhq.campaign.universe.Faction.PIRATE_FACTION_CODE;
import static mekhq.gui.dialog.factionStanding.manualMissionDialogs.SimulateMissionDialog.handleFactionRegardUpdates;
import static mekhq.utilities.MHQInternationalization.getText;

import java.awt.BorderLayout;
import java.awt.Dimension;
import java.awt.GridBagConstraints;
import java.awt.GridBagLayout;
import java.awt.GridLayout;
import java.io.File;
import java.time.LocalDate;
import java.util.*;
import javax.swing.JLabel;
import javax.swing.JOptionPane;
import javax.swing.JPanel;
import javax.swing.JScrollPane;
import javax.swing.JSplitPane;
import javax.swing.JTable;
import javax.swing.ListSelectionModel;
import javax.swing.ScrollPaneConstants;
import javax.swing.SwingUtilities;
import javax.swing.table.TableColumn;
import javax.swing.table.TableRowSorter;

import megamek.client.bot.princess.BehaviorSettings;
import megamek.client.bot.princess.PrincessException;
import megamek.client.generator.ReconfigurationParameters;
import megamek.client.generator.TeamLoadOutGenerator;
import megamek.client.ui.comboBoxes.MMComboBox;
import megamek.codeUtilities.ObjectUtility;
import megamek.common.annotations.Nullable;
import megamek.common.containers.MunitionTree;
import megamek.common.enums.Gender;
import megamek.common.equipment.GunEmplacement;
import megamek.common.event.Subscribe;
import megamek.common.game.Game;
import megamek.common.options.OptionsConstants;
import megamek.common.ui.FastJScrollPane;
import megamek.common.units.Entity;
import megamek.common.units.EntityListFile;
import megamek.common.util.sorter.NaturalOrderComparator;
import megamek.logging.MMLogger;
import megameklab.util.UnitPrintManager;
import mekhq.MekHQ;
import mekhq.campaign.Campaign;
import mekhq.campaign.Hangar;
import mekhq.campaign.autoResolve.AutoResolveMethod;
import mekhq.campaign.campaignOptions.CampaignOptions;
import mekhq.campaign.events.GMModeEvent;
import mekhq.campaign.events.OptionsChangedEvent;
import mekhq.campaign.events.OrganizationChangedEvent;
import mekhq.campaign.events.missions.MissionChangedEvent;
import mekhq.campaign.events.missions.MissionCompletedEvent;
import mekhq.campaign.events.missions.MissionNewEvent;
import mekhq.campaign.events.missions.MissionRemovedEvent;
import mekhq.campaign.events.scenarios.ScenarioChangedEvent;
import mekhq.campaign.events.scenarios.ScenarioNewEvent;
import mekhq.campaign.events.scenarios.ScenarioRemovedEvent;
import mekhq.campaign.events.scenarios.ScenarioResolvedEvent;
import mekhq.campaign.force.CombatTeam;
import mekhq.campaign.force.Force;
import mekhq.campaign.mission.AtBContract;
import mekhq.campaign.mission.AtBDynamicScenario;
import mekhq.campaign.mission.AtBDynamicScenarioFactory;
import mekhq.campaign.mission.AtBScenario;
import mekhq.campaign.mission.BotForce;
import mekhq.campaign.mission.Contract;
import mekhq.campaign.mission.Mission;
import mekhq.campaign.mission.Scenario;
import mekhq.campaign.mission.atb.AtBScenarioFactory;
import mekhq.campaign.mission.camOpsSalvage.CamOpsSalvageUtilities;
import mekhq.campaign.mission.camOpsSalvage.SalvageForceData;
import mekhq.campaign.mission.camOpsSalvage.SalvageTechData;
import mekhq.campaign.mission.enums.CombatRole;
import mekhq.campaign.mission.enums.MissionStatus;
import mekhq.campaign.personnel.Person;
import mekhq.campaign.personnel.autoAwards.AutoAwardsController;
import mekhq.campaign.personnel.enums.PersonnelRole;
import mekhq.campaign.personnel.skills.SkillType;
import mekhq.campaign.randomEvents.prisoners.PrisonerMissionEndEvent;
import mekhq.campaign.stratCon.StratConCampaignState;
import mekhq.campaign.stratCon.StratConRulesManager;
import mekhq.campaign.stratCon.StratConScenario;
import mekhq.campaign.unit.Unit;
import mekhq.campaign.universe.Faction;
import mekhq.campaign.universe.Factions;
import mekhq.campaign.universe.factionStanding.FactionStandings;
import mekhq.gui.adapter.ScenarioTableMouseAdapter;
import mekhq.gui.baseComponents.immersiveDialogs.ImmersiveDialogNotification;
import mekhq.gui.baseComponents.immersiveDialogs.ImmersiveDialogSimple;
import mekhq.gui.baseComponents.roundedComponents.RoundedJButton;
import mekhq.gui.baseComponents.roundedComponents.RoundedLineBorder;
import mekhq.gui.dialog.*;
import mekhq.gui.dialog.factionStanding.manualMissionDialogs.ManualMissionDialog;
import mekhq.gui.dialog.factionStanding.manualMissionDialogs.SimulateMissionDialog;
import mekhq.gui.enums.MHQTabType;
import mekhq.gui.model.ScenarioTableModel;
import mekhq.gui.panels.TutorialHyperlinkPanel;
import mekhq.gui.sorter.DateStringComparator;
import mekhq.gui.view.AtBScenarioViewPanel;
import mekhq.gui.view.LanceAssignmentView;
import mekhq.gui.view.MissionViewPanel;
import mekhq.gui.view.ScenarioViewPanel;

/**
 * Displays Mission/Contract and Scenario details.
 */
public final class BriefingTab extends CampaignGuiTab {
    private static final ResourceBundle resourceMap = ResourceBundle.getBundle("mekhq.resources.CampaignGUI",
          MekHQ.getMHQOptions().getLocale());

    private LanceAssignmentView panLanceAssignment;
    private JSplitPane splitScenario;
    private JTable scenarioTable;
    private MMComboBox<Mission> comboMission;
    private JScrollPane scrollMissionView;
    private JScrollPane scrollScenarioView;
    private RoundedJButton btnAddScenario;
    private RoundedJButton btnEditMission;
    private RoundedJButton btnCompleteMission;
    private RoundedJButton btnDeleteMission;
    private RoundedJButton btnGMGenerateScenarios;
    private RoundedJButton btnStartGame;
    private RoundedJButton btnJoinGame;
    private RoundedJButton btnLoadGame;
    private RoundedJButton btnPrintRS;
    private RoundedJButton btnGetMul;
    private RoundedJButton btnClearAssignedUnits;
    private RoundedJButton btnResolveScenario;
    private RoundedJButton btnAutoResolveScenario;

    private ScenarioTableModel scenarioModel;

    public int selectedScenario;

    private static final MMLogger logger = MMLogger.create(BriefingTab.class);

    // region Constructors
    public BriefingTab(CampaignGUI gui, String tabName) {
        super(gui, tabName);
        selectedScenario = -1;
        MekHQ.registerHandler(this);
    }
    // endregion Constructors

    @Override
    public MHQTabType tabType() {
        return MHQTabType.BRIEFING_ROOM;
    }

    /*
     * (non-Javadoc)
     *
     * @see mekhq.gui.CampaignGuiTab#initTab()
     */
    @Override
    public void initTab() {
        JPanel panMission = new JPanel(new GridBagLayout());

        GridBagConstraints gridBagConstraints = new GridBagConstraints();
        gridBagConstraints.gridx = 0;
        gridBagConstraints.gridy = 0;
        gridBagConstraints.fill = GridBagConstraints.NONE;
        gridBagConstraints.anchor = GridBagConstraints.CENTER;
        gridBagConstraints.weightx = 0.0;
        gridBagConstraints.weighty = 0.0;
        panMission.add(new JLabel(resourceMap.getString("lblMission.text")), gridBagConstraints);

        comboMission = new MMComboBox<>("comboMission");
        comboMission.addActionListener(ev -> changeMission());
        gridBagConstraints = new GridBagConstraints();
        gridBagConstraints.gridx = 0;
        gridBagConstraints.gridy = 1;
        gridBagConstraints.fill = GridBagConstraints.HORIZONTAL;
        gridBagConstraints.anchor = GridBagConstraints.WEST;
        gridBagConstraints.weightx = 1.0;
        gridBagConstraints.weighty = 0.0;
        panMission.add(comboMission, gridBagConstraints);

        JPanel panMissionButtons = new JPanel(new GridLayout(2, 3));
        gridBagConstraints = new GridBagConstraints();
        gridBagConstraints.gridx = 1;
        gridBagConstraints.gridy = 0;
        gridBagConstraints.gridheight = 2;
        gridBagConstraints.fill = GridBagConstraints.HORIZONTAL;
        gridBagConstraints.weightx = 1.0;
        gridBagConstraints.weighty = 0.0;
        panMission.add(panMissionButtons, gridBagConstraints);

        RoundedJButton btnAddMission = new RoundedJButton(resourceMap.getString("btnAddMission.text"));
        btnAddMission.setToolTipText(resourceMap.getString("btnAddMission.toolTipText"));
        btnAddMission.addActionListener(ev -> addMission());
        panMissionButtons.add(btnAddMission);

        btnAddScenario = new RoundedJButton(resourceMap.getString("btnAddScenario.text"));
        btnAddScenario.setToolTipText(resourceMap.getString("btnAddScenario.toolTipText"));
        btnAddScenario.addActionListener(ev -> addScenario());
        panMissionButtons.add(btnAddScenario);

        btnEditMission = new RoundedJButton(resourceMap.getString("btnEditMission.text"));
        btnEditMission.setToolTipText(resourceMap.getString("btnEditMission.toolTipText"));
        btnEditMission.addActionListener(ev -> editMission());
        panMissionButtons.add(btnEditMission);

        btnCompleteMission = new RoundedJButton(resourceMap.getString("btnCompleteMission.text"));
        btnCompleteMission.setToolTipText(resourceMap.getString("btnCompleteMission.toolTipText"));
        btnCompleteMission.addActionListener(ev -> completeMission());
        panMissionButtons.add(btnCompleteMission);

        btnDeleteMission = new RoundedJButton(resourceMap.getString("btnDeleteMission.text"));
        btnDeleteMission.setToolTipText(resourceMap.getString("btnDeleteMission.toolTipText"));
        btnDeleteMission.setName("btnDeleteMission");
        btnDeleteMission.addActionListener(ev -> deleteMission());
        panMissionButtons.add(btnDeleteMission);

        btnGMGenerateScenarios = new RoundedJButton(resourceMap.getString("btnGMGenerateScenarios.text"));
        btnGMGenerateScenarios.setToolTipText(resourceMap.getString("btnGMGenerateScenarios.toolTipText"));
        btnGMGenerateScenarios.setName("btnGMGenerateScenarios");
        btnGMGenerateScenarios.addActionListener(ev -> gmGenerateScenarios());
        panMissionButtons.add(btnGMGenerateScenarios);

        scrollMissionView = new FastJScrollPane();
        scrollMissionView.setBorder(RoundedLineBorder.createRoundedLineBorder());
        scrollMissionView.setHorizontalScrollBarPolicy(ScrollPaneConstants.HORIZONTAL_SCROLLBAR_NEVER);
        scrollMissionView.setViewportView(null);
        gridBagConstraints = new GridBagConstraints();
        gridBagConstraints.gridx = 0;
        gridBagConstraints.gridy = 2;
        gridBagConstraints.gridwidth = 2;
        gridBagConstraints.fill = GridBagConstraints.BOTH;
        gridBagConstraints.weightx = 1.0;
        gridBagConstraints.weighty = 1.0;
        panMission.add(scrollMissionView, gridBagConstraints);

        scenarioModel = new ScenarioTableModel(getCampaign());
        scenarioTable = new JTable(scenarioModel);
        scenarioTable.setSelectionMode(ListSelectionModel.SINGLE_SELECTION);
        scenarioTable.setAutoResizeMode(JTable.AUTO_RESIZE_ALL_COLUMNS);
        TableRowSorter<ScenarioTableModel> scenarioSorter = new TableRowSorter<>(scenarioModel);
        scenarioSorter.setComparator(ScenarioTableModel.COL_NAME, new NaturalOrderComparator());
        scenarioSorter.setComparator(ScenarioTableModel.COL_DATE, new DateStringComparator());
        scenarioTable.setRowSorter(scenarioSorter);
        scenarioTable.setShowGrid(false);
        ScenarioTableMouseAdapter.connect(getCampaignGui(), scenarioTable, scenarioModel);
        for (int i = 0; i < ScenarioTableModel.N_COL; i++) {
            final TableColumn column = scenarioTable.getColumnModel().getColumn(i);
            column.setPreferredWidth(scenarioModel.getColumnWidth(i));
            column.setCellRenderer(scenarioModel.getRenderer());
        }
        scenarioTable.setIntercellSpacing(new Dimension(0, 0));
        scenarioTable.getSelectionModel().addListSelectionListener(ev -> refreshScenarioView());

        JPanel panScenario = new JPanel(new GridBagLayout());

        JPanel panScenarioButtons = new JPanel(new GridLayout(3, 3));
        gridBagConstraints = new GridBagConstraints();
        gridBagConstraints.gridx = 0;
        gridBagConstraints.gridy = 0;
        gridBagConstraints.gridwidth = 1;
        gridBagConstraints.fill = GridBagConstraints.HORIZONTAL;
        gridBagConstraints.weightx = 1.0;
        gridBagConstraints.weighty = 0.0;
        panScenario.add(panScenarioButtons, gridBagConstraints);

        btnStartGame = new RoundedJButton(resourceMap.getString("btnStartGame.text"));
        btnStartGame.setToolTipText(resourceMap.getString("btnStartGame.toolTipText"));
        btnStartGame.addActionListener(ev -> startScenario());
        btnStartGame.setEnabled(false);
        panScenarioButtons.add(btnStartGame);

        btnJoinGame = new RoundedJButton(resourceMap.getString("btnJoinGame.text"));
        btnJoinGame.setToolTipText(resourceMap.getString("btnJoinGame.toolTipText"));
        btnJoinGame.addActionListener(ev -> joinScenario());
        btnJoinGame.setEnabled(false);
        panScenarioButtons.add(btnJoinGame);

        btnLoadGame = new RoundedJButton(resourceMap.getString("btnLoadGame.text"));
        btnLoadGame.setToolTipText(resourceMap.getString("btnLoadGame.toolTipText"));
        btnLoadGame.addActionListener(ev -> loadScenario());
        btnLoadGame.setEnabled(false);
        panScenarioButtons.add(btnLoadGame);

        btnPrintRS = new RoundedJButton(resourceMap.getString("btnPrintRS.text"));
        btnPrintRS.setToolTipText(resourceMap.getString("btnPrintRS.toolTipText"));
        btnPrintRS.addActionListener(ev -> printRecordSheets());
        btnPrintRS.setEnabled(false);
        panScenarioButtons.add(btnPrintRS);

        btnGetMul = new RoundedJButton(resourceMap.getString("btnGetMul.text"));
        btnGetMul.setToolTipText(resourceMap.getString("btnGetMul.toolTipText"));
        btnGetMul.setName("btnGetMul");
        btnGetMul.addActionListener(ev -> deployListFile());
        btnGetMul.setEnabled(false);
        panScenarioButtons.add(btnGetMul);

        btnResolveScenario = new RoundedJButton(resourceMap.getString("btnResolveScenario.text"));
        btnResolveScenario.setToolTipText(resourceMap.getString("btnResolveScenario.toolTipText"));
        btnResolveScenario.addActionListener(ev -> resolveScenario());
        btnResolveScenario.setEnabled(false);
        panScenarioButtons.add(btnResolveScenario);

        btnAutoResolveScenario = new RoundedJButton(resourceMap.getString("btnAutoResolveScenario.text"));
        btnAutoResolveScenario.setToolTipText(resourceMap.getString("btnAutoResolveScenario.toolTipText"));
        btnAutoResolveScenario.addActionListener(ev -> autoResolveScenario());
        btnAutoResolveScenario.setEnabled(false);
        panScenarioButtons.add(btnAutoResolveScenario);

        btnClearAssignedUnits = new RoundedJButton(resourceMap.getString("btnClearAssignedUnits.text"));
        btnClearAssignedUnits.setToolTipText(resourceMap.getString("btnClearAssignedUnits.toolTipText"));
        btnClearAssignedUnits.addActionListener(ev -> clearAssignedUnits());
        btnClearAssignedUnits.setEnabled(false);
        panScenarioButtons.add(btnClearAssignedUnits);

        scrollScenarioView = new FastJScrollPane();
        scrollScenarioView.setBorder(RoundedLineBorder.createRoundedLineBorder());
        scrollScenarioView.setViewportView(null);
        gridBagConstraints = new GridBagConstraints();
        gridBagConstraints.gridx = 0;
        gridBagConstraints.gridy = 1;
        gridBagConstraints.fill = GridBagConstraints.BOTH;
        gridBagConstraints.anchor = GridBagConstraints.NORTHWEST;
        gridBagConstraints.weightx = 1.0;
        gridBagConstraints.weighty = 1.0;
        panScenario.add(scrollScenarioView, gridBagConstraints);

        /* ATB */
        panLanceAssignment = new LanceAssignmentView(getCampaign());
        JScrollPane paneLanceDeployment = new FastJScrollPane(panLanceAssignment);
        paneLanceDeployment.setBorder(null);
        paneLanceDeployment.setMinimumSize(new Dimension(200, 300));
        paneLanceDeployment.setPreferredSize(new Dimension(200, 300));
        paneLanceDeployment.setVisible(getCampaign().getCampaignOptions().isUseAtB());
        splitScenario = new JSplitPane(JSplitPane.VERTICAL_SPLIT, panScenario, paneLanceDeployment);
        splitScenario.setOneTouchExpandable(true);
        splitScenario.setResizeWeight(1.0);

        JSplitPane splitBrief = new JSplitPane(JSplitPane.HORIZONTAL_SPLIT, panMission, splitScenario);
        splitBrief.setOneTouchExpandable(true);
        splitBrief.setResizeWeight(0.5);
        splitBrief.addPropertyChangeListener(JSplitPane.DIVIDER_LOCATION_PROPERTY, ev -> refreshScenarioView());

        JPanel pnlTutorial = new TutorialHyperlinkPanel("missionTab");

        setLayout(new BorderLayout());
        add(splitBrief, BorderLayout.CENTER);
        add(pnlTutorial, BorderLayout.SOUTH);
    }

    private void addMission() {
        MissionTypeDialog mtd = new MissionTypeDialog(getFrame(), true);
        mtd.setVisible(true);
        if (mtd.isContract()) {
            NewContractDialog ncd = getCampaignOptions().isUseAtB() ?
                                          new NewAtBContractDialog(getFrame(), true, getCampaign()) :
                                          new NewContractDialog(getFrame(), true, getCampaign());
            ncd.setVisible(true);
            comboMission.setSelectedItem(ncd.getContract());
        }
        if (mtd.isMission()) {
            CustomizeMissionDialog cmd = new CustomizeMissionDialog(getFrame(), true, null, getCampaign());
            cmd.setVisible(true);
            comboMission.setSelectedItem(cmd.getMission());
        }
    }

    private void editMission() {
        final Mission mission = comboMission.getSelectedItem();
        if (mission == null) {
            return;
        }

        if (getCampaign().getCampaignOptions().isUseAtB() && (mission instanceof AtBContract)) {
            CustomizeAtBContractDialog cmd = new CustomizeAtBContractDialog(getFrame(),
                  true,
                  (AtBContract) mission,
                  getCampaign());
            cmd.setVisible(true);
            comboMission.setSelectedItem(cmd.getAtBContract());
        } else {
            CustomizeMissionDialog cmd = new CustomizeMissionDialog(getFrame(), true, mission, getCampaign());
            cmd.setVisible(true);
            comboMission.setSelectedItem(cmd.getMission());
        }
        MekHQ.triggerEvent(new MissionChangedEvent(mission));
    }

    private void completeMission() {
        final Mission mission = comboMission.getSelectedItem();

        if (mission == null) {
            return;
        }

        CampaignOptions campaignOptions = getCampaign().getCampaignOptions();

        getCampaign().getApp().getAutosaveService().requestBeforeMissionEndAutosave(getCampaign());

        final CompleteMissionDialog cmd = new CompleteMissionDialog(getFrame());
        if (!cmd.showDialog().isConfirmed()) {
            return;
        }

        final MissionStatus status = cmd.getStatus();
        if (status.isActive()) {
            return;
        }

        PrisonerMissionEndEvent prisoners = new PrisonerMissionEndEvent(getCampaign(), mission);

        if (!getCampaign().getPrisonerDefectors().isEmpty() &&
                  prisoners.handlePrisonerDefectors() == 0) { // This is the cancel choice index
            return;
        }

        if (campaignOptions.isUseAtB() && (mission instanceof AtBContract)) {
            if (((AtBContract) mission).contractExtended(getCampaign())) {
                return;
            }
        }

        getCampaign().completeMission(mission, status);
        MekHQ.triggerEvent(new MissionCompletedEvent(mission));

        // apply mission xp
        int xpAward = getMissionXpAward(cmd.getStatus(), mission);

        LocalDate today = getCampaign().getLocalDate();
        if (xpAward > 0) {
            for (Person person : getCampaign().getActivePersonnel(false, false)) {
                if (person.isChild(today)) {
                    continue;
                }

                if (person.isDependent()) {
                    continue;
                }

                person.awardXP(getCampaign(), xpAward);
            }
        }

        // Prisoners
        boolean wasOverallSuccess = cmd.getStatus() == SUCCESS || cmd.getStatus() == PARTIAL;

        // We only resolve prisoners if there are no active Missions
        if (getCampaign().getActiveMissions(false).isEmpty()) {
            if (!getCampaign().getFriendlyPrisoners().isEmpty()) {
                prisoners.handlePrisoners(wasOverallSuccess, true);
            }

            if (!getCampaign().getCurrentPrisoners().isEmpty()) {
                prisoners.handlePrisoners(wasOverallSuccess, false);
            }

            getCampaign().setTemporaryPrisonerCapacity(DEFAULT_TEMPORARY_CAPACITY);
        }

        // resolve turnover
        if ((campaignOptions.isUseRandomRetirement()) && (campaignOptions.isUseContractCompletionRandomRetirement())) {
            RetirementDefectionDialog rdd = new RetirementDefectionDialog(getCampaignGui(), mission, true);

            if (rdd.wasAborted()) {
                /*
                 * Once the retirement rolls have been made, the outstanding payouts can be
                 * resolved
                 * without a reference to the contract and the dialog can be accessed through
                 * the menu
                 * provided they aren't still assigned to the mission in question.
                 */
                if (!getCampaign().getRetirementDefectionTracker().isOutstanding(mission.getId())) {
                    return;
                }
            } else {
                if ((getCampaign().getRetirementDefectionTracker().getRetirees(mission) != null) &&
                          getCampaign().getFinances().getBalance().isGreaterOrEqualThan(rdd.totalPayout())) {
                    for (PersonnelRole role : PersonnelRole.getAdministratorRoles()) {
                        Person admin = getCampaign().findBestInRole(role, SkillType.S_ADMIN);
                        if (admin != null) {
                            admin.awardXP(getCampaign(), 1);
                            getCampaign().addReport(admin.getHyperlinkedName() + " has gained 1 XP.");
                        }
                    }
                }

                if (!getCampaign().applyRetirement(rdd.totalPayout(), rdd.getUnitAssignments())) {
                    return;
                }
            }
        }

        if (campaignOptions.isUseAtB() && (mission instanceof AtBContract)) {
            getCampaign().getContractMarket().checkForFollowup(getCampaign(), (AtBContract) mission);
        }

        // prompt autoAwards ceremony
        if (campaignOptions.isEnableAutoAwards()) {
            AutoAwardsController autoAwardsController = new AutoAwardsController();

            // for the purposes of Mission Accomplished awards, we do not count partial
            // Successes as Success
            autoAwardsController.PostMissionController(getCampaign(),
                  mission,
                  Objects.equals(String.valueOf(cmd.getStatus()), "Success"));
        }

        // Update Faction Standings
        if (campaignOptions.isTrackFactionStanding()) {
            FactionStandings factionStandings = getCampaign().getFactionStandings();
            List<String> reports = new ArrayList<>();

            double regardMultiplier = campaignOptions.getRegardMultiplier();

            if (mission instanceof AtBContract contract) {
                Faction employer = contract.getEmployerFaction();
                reports = factionStandings.processContractCompletion(getCampaign().getFaction(), employer, today,
                      status, regardMultiplier, contract.getLength());
            } else {
                SimulateMissionDialog dialog = getSimulateMissionDialog(mission, status);

                Faction employerChoice = dialog.getEmployerChoice();
                Faction enemyChoice = dialog.getEnemyChoice();
                MissionStatus statusChoice = dialog.getStatusChoice();
                int durationChoice = dialog.getDurationChoice();

                reports.addAll(handleFactionRegardUpdates(getCampaign().getFaction(), employerChoice, enemyChoice,
                      statusChoice, today, factionStandings, regardMultiplier, durationChoice));
            }

            for (String report : reports) {
                if (report != null && !report.isBlank()) {
                    getCampaign().addReport(report);
                }
            }
        }

        // Undeploy forces
        boolean isCadreDuty = mission instanceof AtBContract && ((AtBContract) mission).getContractType().isCadreDuty();
        boolean hadCadreForces = false;
        for (Force force : getCampaign().getAllForces()) {
            if (isCadreDuty && force.getCombatRoleInMemory().isCadre()) {
                force.setCombatRoleInMemory(CombatRole.FRONTLINE);
                hadCadreForces = true;
            }

            int scenarioAssignment = force.getScenarioId();
            if (scenarioAssignment != NO_ASSIGNED_SCENARIO) {
                Scenario scenario = getCampaign().getScenario(force.getScenarioId());

                // This shouldn't be necessary, but now is as good a time as any to check for null scenarios
                if (scenario == null || scenario.getMissionId() == mission.getId()) {
                    force.setScenarioId(NO_ASSIGNED_SCENARIO, getCampaign());
                }
            }
        }

        if (hadCadreForces) {
            new ImmersiveDialogNotification(getCampaign(), resourceMap.getString("cadreReassignment.text"),
                  true);
        }

        // Resolve any outstanding scenarios
        for (Scenario scenario : mission.getCurrentScenarios()) {
            scenario.setStatus(DRAW);
        }

        if (getCampaign().getCampaignOptions().getUnitRatingMethod().isCampaignOperations()) {
            if (mission instanceof AtBContract contract) {
                if (contract.getEmployerCode().equals(PIRATE_FACTION_CODE)) {
                    // CamOps 'other crimes' value
                    getCampaign().changeCrimePirateModifier(10);
                }
            }
        }

        final List<Mission> missions = getCampaign().getSortedMissions();
        comboMission.setSelectedItem(missions.isEmpty() ? null : missions.get(0));
    }

    /**
     * Creates and returns a {@link SimulateMissionDialog} for the given mission and status.
     *
     * <p>Determines the start date for the dialog as follows:</p>
     *
     * <ul>
     *   <li>If the mission is a contract, the contract's start date is used; otherwise, {@code null} is assigned.</li>
     *   <li>If the start date equals the campaign's current local date, the method iterates through the mission's
     *   scenarios and uses the earliest scenario date found.</li>
     * </ul>
     *
     * <p>The returned dialog is initialized with campaign and mission details.</p>
     *
     * @param mission the mission for which the simulation dialog is created
     * @param status  the status to preselect in the dialog
     *
     * @return a configured {@code ManualMissionDialog} for the mission
     *
     * @author Illiani
     * @since 0.50.07
     */
    private SimulateMissionDialog getSimulateMissionDialog(Mission mission, MissionStatus status) {
        LocalDate startDate = mission instanceof Contract
                                    ? ((Contract) mission).getStartDate()
                                    : null;
        LocalDate today = getCampaign().getLocalDate();
        if (startDate == null) {
            startDate = today;
        }

        if (startDate.equals(today)) {
            for (Scenario scenario : mission.getScenarios()) {
                LocalDate scenarioDate = scenario.getDate();
                if (scenarioDate.isBefore(startDate)) {
                    startDate = scenarioDate;
                }
            }
        }

        return new ManualMissionDialog(getFrame(),
              getCampaign().getCampaignFactionIcon(),
              getCampaign().getFaction(),
              startDate,
              status,
              mission.getName(),
              mission.getLength());
    }

    /**
     * Calculates the XP award for completing a mission.
     *
     * @param missionStatus The status of the mission as a MissionStatus enum.
     * @param mission       The Mission object representing the completed mission.
     *
     * @return The XP award for completing the mission.
     */
    private int getMissionXpAward(MissionStatus missionStatus, Mission mission) {
        return switch (missionStatus) {
            case FAILED, BREACH -> getCampaign().getCampaignOptions().getMissionXpFail();
            case SUCCESS, PARTIAL -> {
                if ((getCampaign().getCampaignOptions().isUseStratCon()) &&
                          (mission instanceof AtBContract)) {
                    StratConCampaignState stratConCampaignState = ((AtBContract) mission).getStratconCampaignState();

                    if (stratConCampaignState == null || stratConCampaignState.getVictoryPoints() < 3) {
                        yield getCampaign().getCampaignOptions().getMissionXpSuccess();
                    } else {
                        yield getCampaign().getCampaignOptions().getMissionXpOutstandingSuccess();
                    }
                } else {
                    yield getCampaign().getCampaignOptions().getMissionXpSuccess();
                }
            }
            case ACTIVE -> 0;
        };
    }

    private void deleteMission() {
        final Mission mission = comboMission.getSelectedItem();
        if (mission == null) {
            logger.error("Cannot remove null mission");
            return;
        }
        logger.debug("Attempting to Delete Mission, Mission ID: {}", mission.getId());
        if (0 !=
                  JOptionPane.showConfirmDialog(null,
                        "Are you sure you want to delete this mission?",
                        "Delete mission?",
                        JOptionPane.YES_NO_OPTION)) {
            return;
        }

        // Undeploy forces
        for (Scenario scenario : mission.getScenarios()) {
            for (Force force : getCampaign().getAllForces()) {
                if (force.getScenarioId() == scenario.getId()) {
                    force.setScenarioId(NO_ASSIGNED_SCENARIO, getCampaign());
                }
            }
        }

        getCampaign().removeMission(mission);
        final List<Mission> missions = getCampaign().getSortedMissions();
        comboMission.setSelectedItem(missions.isEmpty() ? null : missions.get(0));
        MekHQ.triggerEvent(new MissionRemovedEvent(mission));
    }

    private void gmGenerateScenarios() {
        if (!getCampaign().isGM()) {
            JOptionPane.showMessageDialog(this, "Only allowed for GM players", "Not GM", JOptionPane.ERROR_MESSAGE);
            return;
        }

        if (0 !=
                  JOptionPane.showConfirmDialog(null,
                        "Are you sure you want to generate a new set of scenarios?",
                        "Generate scenarios?",
                        JOptionPane.YES_NO_OPTION)) {
            return;
        }

        AtBScenarioFactory.createScenariosForNewWeek(getCampaign());
    }

    private void addScenario() {
        final Mission mission = comboMission.getSelectedItem();
        if (mission == null) {
            return;
        }

        CustomizeScenarioDialog csd = new CustomizeScenarioDialog(getFrame(), true, null, mission, getCampaignGui());
        csd.setVisible(true);
        // need to update the scenario table and refresh the scroll view
        refreshScenarioTableData();
        scrollMissionView.revalidate();
        scrollMissionView.repaint();
    }

    private void clearAssignedUnits() {
        if (0 ==
                  JOptionPane.showConfirmDialog(null,
                        "Do you really want to remove all units from this scenario?",
                        "Clear Units?",
                        JOptionPane.YES_NO_OPTION)) {
            Scenario scenario = getScenario();
            if (scenario == null) {
                return;
            }

            // This handles StratCon undeployment
            if (scenario instanceof AtBScenario) {
                AtBContract contract = ((AtBScenario) scenario).getContract(getCampaign());
                StratConScenario stratConScenario = ((AtBScenario) scenario).getStratconScenario(contract,
                      (AtBScenario) scenario);

                if (stratConScenario != null) {
                    stratConScenario.resetScenario(getCampaign());
                    return;
                }
            }

            // This handles Legacy AtB undeployment
            scenario.clearAllForcesAndPersonnel(getCampaign());
        }
    }

    private void printRecordSheets() {
        final Scenario scenario = getScenario();
        if (scenario == null) {
            return;
        }

        // First, we need to get all units assigned to the current scenario
        final List<UUID> unitIds = scenario.getForces(getCampaign()).getAllUnits(false);

        // Then, we need to convert the ids to units, and filter out any units that are
        // null and
        // any units with null entities
        final List<Unit> units = unitIds.stream()
                                       .map(unitId -> getCampaign().getUnit(unitId))
                                       .filter(unit -> (unit != null) && (unit.getEntity() != null))
                                       .toList();

        final List<Entity> chosen = new ArrayList<>();
        final StringBuilder unDeployed = new StringBuilder();

        for (final Unit unit : units) {
            if (unit.checkDeployment() == null) {
                unit.resetPilotAndEntity();
                chosen.add(unit.getEntity());
            } else {
                unDeployed.append('\n').append(unit.getName()).append(" (").append(unit.checkDeployment()).append(')');
            }
        }

        if (!unDeployed.isEmpty()) {
            final Object[] options = { "Continue", "Cancel" };
            if (JOptionPane.showOptionDialog(getFrame(),
                  "The following units could not be deployed:" + unDeployed,
                  "Could not deploy some units",
                  JOptionPane.OK_CANCEL_OPTION,
                  JOptionPane.WARNING_MESSAGE,
                  null,
                  options,
                  options[1]) == JOptionPane.NO_OPTION) {
                return;
            }
        }

        if (scenario instanceof AtBScenario atBScenario) {
            // Also print off allied sheets
            chosen.addAll(atBScenario.getAlliesPlayer());
        }

        // add bot forces
        chosen.addAll(scenario.getBotForces()
                            .stream()
                            .flatMap(botForce -> botForce.getFullEntityList(getCampaign()).stream())
                            .toList());

        if (!chosen.isEmpty()) {
            UnitPrintManager.printAllUnits(chosen, true);
        }
    }

    private void loadScenario() {
        Scenario scenario = getScenario();
        if (null != scenario) {
            getCampaignGui().getApplication().startHost(scenario, true, new ArrayList<>());
        }
    }

    /**
     * Initiates the start of the selected scenario after confirming briefing acceptance.
     *
     * <p>This method first presents the scenario briefing dialog to the user via {@link #createBriefingDialog()}. If
     * the user cancels or does not accept the briefing, the method returns and does not proceed further. If accepted,
     * it calls {@link #startScenario(Scenario, BehaviorSettings)} to begin the scenario.</p>
     */
    private void startScenario() {
        if (!createBriefingDialog()) {
            return;
        }

        Scenario scenario = getScenario();
        if (scenario == null) {
            return;
        }

        if (handleSalvageAssignments(scenario)) {
            return;
        }

        startScenario(scenario, null);
    }

    private boolean handleSalvageAssignments(Scenario scenario) {
        boolean hasSalvageOpportunity = isHasSalvageOpportunity(scenario.getMissionId());
        if (hasSalvageOpportunity) {
            // Reset old information
            scenario.clearSalvageForces();
            scenario.clearSalvageTechs();

            if (!displaySalvageForcePicker(scenario)) {
                return true;
            }

            return !displaySalvageTechPicker(scenario);
        }

        return false;
    }

    /**
     * Checks whether the player is able to salvage in the mission associated with the chosen scenario.
     *
     * @param missionId the id of the mission being checked.
     *
     * @return {@code true} if the player can salvage
     *
     * @author Illiani
     * @since 0.50.10
     */
    private boolean isHasSalvageOpportunity(int missionId) {
        boolean hasSalvageOpportunity = true;
        Mission mission = getCampaign().getMission(missionId);
        if (mission instanceof Contract contract) {
            hasSalvageOpportunity = contract.canSalvage();
        }
        return hasSalvageOpportunity;
    }

    /**
     * Displays a dialog allowing the player to select forces for salvage operations.
     *
     * <p>This method gathers all available salvage-capable forces from the campaign and presents
     * them to the player via a {@link SalvageForcePicker} dialog. Forces are filtered based on their salvage
     * capabilities and whether they are deployed.</p>
     *
     * @param scenario the scenario for which salvage forces are being selected
     *
     * @return {@code true} if the player confirmed their force selection, {@code false} if they canceled
     *
     * @author Illiani
     * @since 0.50.10
     */
    private boolean displaySalvageForcePicker(Scenario scenario) {
        if (!getCampaign().getCampaignOptions().isUseCamOpsSalvage()) {
            return true;
        }

        boolean isSpace = scenario.getBoardType() == AtBScenario.T_SPACE;
        List<SalvageForceData> salvageForceOptions = getSalvageForces(getCampaign(), isSpace);

        SalvageForcePicker forcePicker = new SalvageForcePicker(getCampaign(), salvageForceOptions, isSpace);
        boolean wasConfirmed = forcePicker.wasConfirmed();
        if (wasConfirmed) {
            Hangar hangar = getCampaign().getHangar();
            List<Force> selectedForces = forcePicker.getSelectedForces();
            for (Force force : selectedForces) {
                scenario.addSalvageForce(force.getId());
                if (force.getTechID() != null) {
                    Person tech = getCampaign().getPerson(force.getTechID());
                    if (tech != null && !tech.isEngineer()) {
                        scenario.addSalvageTech(force.getTechID());
                    }
                }

                for (Unit unit : force.getAllUnitsAsUnits(hangar, false)) {
                    if (unit.isSelfCrewed()) {
                        continue;
                    }

                    // Add tech crew members (excluding engineers) from non-self-crewed units to the salvage tech list.
                    // This ensures that all available technical personnel who are not engineers and are not assigned to self-crewed units
                    // are included for salvage operations, as they may be needed for post-battle recovery and repair tasks.
                    for (Person person : unit.getCrew()) {
                        if (person.isTechExpanded() && !person.isEngineer()) {
                            scenario.addSalvageTech(person.getId());
                        }
                    }
                }
            }

            if (getCampaign().getCampaignOptions().isUseStratCon()) {
                CamOpsSalvageUtilities.deploySalvageTeams(getCampaign(), scenario);
            }
        }

        return forcePicker.wasConfirmed();
    }


    /**
     * Displays a dialog allowing the player to select techs for salvage operations.
     *
     * <p>This method gathers all available techs from the campaign and presents them to the player via a
     * {@link SalvageTechPicker} dialog.</p>
     *
     * @param scenario the scenario for which salvage forces are being selected
     *
     * @return {@code true} if the player confirmed their tech selection, {@code false} if they canceled
     *
     * @author Illiani
     * @since 0.50.10
     */
    private boolean displaySalvageTechPicker(Scenario scenario) {
        if (!getCampaign().getCampaignOptions().isUseCamOpsSalvage()) {
            return true;
        }

        List<UUID> priorSelectedTechs = new ArrayList<>();
        List<Integer> forceIds = scenario.getSalvageForces();
        for (Integer forceId : forceIds) {
            Force force = getCampaign().getForce(forceId);
            if (force != null && force.getForceType().isSalvage()) {
                if (force.getTechID() != null) {
                    Person tech = getCampaign().getPerson(force.getTechID());
                    if (tech != null && !tech.isEngineer()) {
                        priorSelectedTechs.add(force.getTechID());
                    }
                }
            }
        }

        List<Person> availableTechs = getAvailableTechs();
        List<UUID> assignedTechs = scenario.getSalvageTechs();
        for (UUID techID : assignedTechs) {
            Person tech = getCampaign().getPerson(techID);
            if (tech != null && !availableTechs.contains(tech) && !tech.isEngineer()) {
                availableTechs.add(0, tech);
            }
        }

        List<SalvageTechData> techData = new ArrayList<>();
        for (Person tech : availableTechs) {
            SalvageTechData data = SalvageTechData.buildData(getCampaign(), tech);
            techData.add(data);
        }

<<<<<<< HEAD
        SalvageTechPicker techPicker = new SalvageTechPicker(techData, priorSelectedTechs);
        boolean wasConfirmed = techPicker.wasConfirmed();
        if (wasConfirmed) {
            List<UUID> selectedTechs = techPicker.getSelectedTechs();
            for (UUID techId : selectedTechs) {
                scenario.addSalvageTech(techId);
=======
            SalvageTechPicker techPicker = new SalvageTechPicker(techData,
                  priorSelectedTechs,
                  getCampaign().isClanCampaign());
            boolean wasConfirmed = techPicker.wasConfirmed();
            if (wasConfirmed) {
                List<UUID> selectedTechs = techPicker.getSelectedTechs();
                for (UUID techId : selectedTechs) {
                    scenario.addSalvageTech(techId);
                }
>>>>>>> 0e3563aa
            }
        }

        return techPicker.wasConfirmed();
    }

    /**
     * Retrieves a list of technicians available for work assignment.
     *
     * <p>This method filters the campaign's expanded tech roster to find personnel who meet all availability
     * criteria. A technician is considered available if they:</p>
     *
     * <ul>
     *   <li>Are not currently deployed</li>
     *   <li>Have remaining work time available (minutesLeft > 0)</li>
     *   <li>Are not classified as engineers</li>
     * </ul>
     *
     * @return a list of available technicians meeting all criteria; may be empty if no technicians are available
     *
     * @author Illiani
     * @since 0.50.10
     */
    private List<Person> getAvailableTechs() {
        List<Person> availableTechs = new ArrayList<>();
        for (Person tech : getCampaign().getTechsExpanded(true, false, true)) {
            if (!tech.isDeployed() && tech.getMinutesLeft() > 0 && !tech.isEngineer()) {
                availableTechs.add(tech);
            }
        }

        return availableTechs;
    }

    /**
     * Retrieves all available forces capable of performing salvage operations.
     *
     * <p>This method collects forces in two passes:</p>
     * <ol>
     *   <li>First, it examines all combat teams and their parent forces, adding any undeployed forces
     *       with salvage-capable units. It tracks visited force IDs to avoid duplication.</li>
     *   <li>Second, it searches for dedicated salvage forces (non-combat team forces with salvage type)
     *       that weren't already visited in the first pass.</li>
     * </ol>
     *
     * <p>Forces are filtered to include only those that:</p>
     * <ul>
     *   <li>Are not currently deployed</li>
     *   <li>Have at least one unit capable of salvage operations</li>
     *   <li>Meet the scenario environment requirements (ground or space)</li>
     * </ul>
     *
     * <p>The returned list is sorted alphabetically by force name.</p>
     *
     * @param campaign        the current campaign state
     * @param isSpaceScenario {@code true} if checking for space salvage capabilities, {@code false} for ground
     *
     * @return a sorted list of forces capable of salvage operations
     *
     * @author Illiani
     * @since 0.50.10
     */
    private List<SalvageForceData> getSalvageForces(Campaign campaign, boolean isSpaceScenario) {
        List<SalvageForceData> salvageForceOptions = new ArrayList<>();

        // Collect eligible salvage forces (We want salvage forces first)
        Hangar hangar = campaign.getHangar();
        List<Force> eligibleSalvageForces = new ArrayList<>();
        for (Force force : getCampaign().getAllForces()) {
            Force parentForce = force.getParentForce();
            if (parentForce != null && parentForce.getForceType().isSalvage()) {
                continue;
            }

            if (force.getForceType().isSalvage() && force.getSalvageUnitCount(hangar, isSpaceScenario) > 0) {
                eligibleSalvageForces.add(force);
            }
        }

        eligibleSalvageForces.sort(Comparator.comparing(Force::getFullName));
        for (Force force : eligibleSalvageForces) {
            SalvageForceData data = SalvageForceData.buildData(campaign, force, isSpaceScenario);
            salvageForceOptions.add(data);
        }

        // Collect eligible Combat Teams
        List<Force> eligibleCombatTeams = new ArrayList<>();
        List<AtBContract> activeContracts = getCampaign().getActiveAtBContracts();
        for (CombatTeam combatTeam : getCampaign().getCombatTeamsAsList()) {
            int forceId = combatTeam.getForceId();
            Force force = getCampaign().getForce(forceId);
            if (force == null) {
                continue;
            }

            boolean isDeployedToStratCon = StratConRulesManager.isForceDeployedToStratCon(activeContracts, forceId);
            if (!force.isDeployed() &&
                      !isDeployedToStratCon &&
                      force.getSalvageUnitCount(hangar, isSpaceScenario) > 0) {
                boolean hasDeployedUnit = false;
                for (Unit unit : force.getAllUnitsAsUnits(getCampaign().getHangar(), false)) {
                    if (StratConRulesManager.isUnitDeployedToStratCon(unit)) {
                        hasDeployedUnit = true;
                        break;
                    }
                }

                if (!hasDeployedUnit) {
                    eligibleCombatTeams.add(force);
                }
            }
        }

        eligibleCombatTeams.sort(Comparator.comparing(Force::getFullName));
        for (Force force : eligibleCombatTeams) {
            SalvageForceData data = SalvageForceData.buildData(campaign, force, isSpaceScenario);
            salvageForceOptions.add(data);
        }

        return salvageForceOptions;
    }

    /**
     * Displays a dialog presenting the scenario briefing and allows the user to accept or cancel the scenario.
     *
     * <p>This method retrieves the selected scenario from the scenario table, obtains relevant mission and commander
     * information, constructs the description with preserved line breaks, and then shows an
     * {@code ImmersiveDialogSimple} with accept and cancel buttons.</p>
     *
     * @return {@code true} if the user accepts the scenario or no scenario is selected; {@code false} if the scenario
     *       is canceled.
     *
     * @author Illiani
     * @since 0.50.06
     */
    private boolean createBriefingDialog() {
        int row = scenarioTable.getSelectedRow();
        if (row < 0) {
            return true;
        }
        Scenario scenario = scenarioModel.getScenario(scenarioTable.convertRowIndexToModel(row));
        if (scenario == null) {
            return true;
        }

        String description = scenario.getDescription().replaceAll("(\r\n|\n)", "<br>");

        // If there isn't a description, we have nothing to display, so just act as if the player confirmed the dialog
        if (description.isBlank()) {
            return true;
        }

        Mission mission = null;
        if (scenario.getMissionId() != -1) {
            mission = getCampaign().getMission(scenario.getMissionId());
        }
        if (mission == null) {
            mission = comboMission.getSelectedItem();
        }

        Person speaker;
        if (mission instanceof AtBContract contract) {
            speaker = contract.getEmployerLiaison();
        } else {
            // If we're not working with an AtBContract we have to generate the liaison each time
            speaker = getCampaign().newPerson(PersonnelRole.ADMINISTRATOR_COMMAND, "MERC", Gender.RANDOMIZE);
        }

        List<Person> forceCommanders = new ArrayList<>();
        for (Force force : getCampaign().getAllForces()) {
            Person commander = getCampaign().getPerson(force.getForceCommanderID());
            if (commander != null) {
                forceCommanders.add(commander);
            }
        }

        Person overallCommander = null;
        for (Person commander : forceCommanders) {
            if (overallCommander == null) {
                overallCommander = commander;
                continue;
            }

            if (commander.outRanksUsingSkillTiebreaker(getCampaign(), overallCommander)) {
                overallCommander = commander;
            }
        }

        List<String> buttons = List.of(resourceMap.getString("dialogScenarioAcceptance.button.accept"),
              resourceMap.getString("dialogScenarioAcceptance.button.cancel"));

        ImmersiveDialogSimple dialog = new ImmersiveDialogSimple(getCampaign(),
              speaker,
              overallCommander,
              description,
              buttons,
              resourceMap.getString("dialogScenarioAcceptance.outOfCharacter"),
              null,
              false);

        return dialog.getDialogChoice() == 0;
    }


    /**
     * Resolve the selected scenario by proving a MUL file
     */
    private void resolveScenario() {
        Scenario scenario = getSelectedScenario();
        if (null == scenario) {
            return;
        }
        getCampaign().getApp().resolveScenario(scenario);
    }

    /**
     * Auto-resolve the selected scenario. Can run both the auto resolve using princess or using the ACS engine
     */
    private void autoResolveScenario() {
        Scenario scenario = getSelectedScenario();
        if (null == scenario) {
            return;
        }
        promptAutoResolve(scenario);
    }

    private void runAbstractCombatAutoResolve(Scenario scenario) {
        if (handleSalvageAssignments(scenario)) {
            return;
        }

        List<Unit> chosen = playerUnits(scenario, new StringBuilder());
        if (chosen.isEmpty()) {
            return;
        }
        getCampaign().getApp().startAutoResolve(scenario, chosen);
    }

    private void runPrincessAutoResolve() {
        Scenario scenario = getScenario();
        if (scenario == null) {
            return;
        }

        if (handleSalvageAssignments(scenario)) {
            return;
        }

        startScenario(scenario, getCampaign().getAutoResolveBehaviorSettings());
    }

    private @Nullable Scenario getScenario() {
        int row = scenarioTable.getSelectedRow();
        if (row < 0) {
            return null;
        }
        return scenarioModel.getScenario(scenarioTable.convertRowIndexToModel(row));
    }

    private void promptAutoResolve(Scenario scenario) {
        // the options for the auto resolve method follow a predefined order, which is the same as the order in the enum,
        // and it uses that to preselect the option that is currently set in the campaign options
        Object[] options = new Object[] { getText("AutoResolveMethod.PRINCESS.text"),
                                          getText("AutoResolveMethod.ABSTRACT_COMBAT.text"), };

        var preSelectedOptionIndex = getCampaignOptions().getAutoResolveMethod().ordinal();

        var selectedOption = JOptionPane.showOptionDialog(getFrame(),
              getText("AutoResolveMethod.promptForAutoResolveMethod.text"),
              getText("AutoResolveMethod.promptForAutoResolveMethod.title"),
              JOptionPane.YES_NO_OPTION,
              JOptionPane.QUESTION_MESSAGE,
              null,
              options,
              options[preSelectedOptionIndex]);

        if (selectedOption == JOptionPane.CLOSED_OPTION) {
            return;
        }

        var autoResolveMethod = AutoResolveMethod.values()[selectedOption];

        if (autoResolveMethod == AutoResolveMethod.PRINCESS) {
            runPrincessAutoResolve();
        } else if (autoResolveMethod == AutoResolveMethod.ABSTRACT_COMBAT) {
            runAbstractCombatAutoResolve(scenario);
        }
    }


    private List<Unit> playerUnits(Scenario scenario, StringBuilder unDeployed) {
        Vector<UUID> uids = scenario.getForces(getCampaign()).getAllUnits(false);
        if (uids.isEmpty()) {
            return Collections.emptyList();
        }
        List<Unit> chosen = new ArrayList<>();
        for (UUID uid : uids) {
            Unit u = getCampaign().getUnit(uid);

            if ((null != u) && (null != u.getEntity())) {
                if (null == u.checkDeployment()) {
                    // Make sure the unit's entity and pilot are fully up to date!
                    u.resetPilotAndEntity();
                    chosen.add(u);
                } else {
                    unDeployed.append('\n').append(u.getName()).append(" (").append(u.checkDeployment()).append(')');
                }
            }
        }
        return chosen;
    }

    private Scenario getSelectedScenario() {
        int row = scenarioTable.getSelectedRow();
        if (row < 0) {
            return null;
        }
        return scenarioModel.getScenario(scenarioTable.convertRowIndexToModel(row));
    }

    private void startScenario(Scenario scenario, BehaviorSettings autoResolveBehaviorSettings) {
        Vector<UUID> uids = scenario.getForces(getCampaign()).getAllUnits(false);
        if (uids.isEmpty()) {
            return;
        }

        List<Unit> chosen = new ArrayList<>();
        List<Unit> unDeployedUnits = new ArrayList<>();
        StringBuilder unDeployed = new StringBuilder();

        Map<Unit, Entity> unitEntityMap = new HashMap<>();
        for (UUID uid : uids) {
            Unit unit = getCampaign().getUnit(uid);

            if (unit == null) {
                logger.error("Skipping unit {} because it is null", uid);
                continue;
            }

            Entity entity = unit.getEntity();

            if (entity == null) {
                logger.error("Skipping unit {} because it's entity is null", uid);
                continue;
            }

            String deploymentStatus = unit.checkDeployment();
            if (deploymentStatus != null) {
                unDeployed.append('\n').append(unit.getName()).append(" (").append(unit.checkDeployment()).append(')');
                unDeployedUnits.add(unit);
                continue;
            }

            unitEntityMap.put(unit, entity);
        }

        List<Unit> prospectiveCommanders = new ArrayList<>();

        for (Unit unit : unitEntityMap.keySet()) {
            int forceId = unit.getForceId();
            Force force = getCampaign().getForce(forceId);

            // This will occur if the unit doesn't have an associated force
            if (force == null) {
                logger.error("Skipping unit {} because it's force is null", unit.getName());
                continue;
            }

            UUID forceCommanderId = force.getForceCommanderID();
            Person unitCommander = unit.getCommander();

            if (unitCommander == null) {
                logger.error("Skipping unit {} because it's commander is null", unit.getName());
                continue;
            }

            UUID unitCommanderId = unitCommander.getId();

            if (Objects.equals(forceCommanderId, unitCommanderId)) {
                prospectiveCommanders.add(unit);
            }
        }

        Unit commandUnit = null;
        if (prospectiveCommanders.isEmpty()) {
            // If we don't have an empty map we can just grab someone at random
            if (!unitEntityMap.isEmpty()) {
                Entity entity = ObjectUtility.getRandomItem(unitEntityMap.values());
                entity.setCommander(true);
            }
        } else {
            Person overallCommander = null;
            for (Unit unit : prospectiveCommanders) {
                Person commander = unit.getCommander();

                if (commander.outRanksUsingSkillTiebreaker(getCampaign(), overallCommander)) {
                    overallCommander = commander;
                    commandUnit = unit;
                }
            }

            if (commandUnit != null) {
                Entity entity = unitEntityMap.get(commandUnit);
                entity.setCommander(true);
            } else {
                if (!unitEntityMap.isEmpty()) {
                    commandUnit = ObjectUtility.getRandomItem(unitEntityMap.keySet());
                }
            }
        }

        for (Unit unit : unitEntityMap.keySet()) {
            if (!unDeployedUnits.contains(unit)) {
                // Make sure the unit's entity and pilot are fully up to date!
                unit.resetPilotAndEntity();

                // Assign commander - we need to do this here because otherwise the above step will wipe it
                Entity commandEntity = unitEntityMap.get(commandUnit);

                if (commandEntity != null) {
                    commandEntity.setCommander(true);
                }

                // Add and run
                chosen.add(unit);
            }
        }

        if (scenario instanceof AtBDynamicScenario atBDynamicScenario) {
            AtBDynamicScenarioFactory.setPlayerDeploymentTurns(atBDynamicScenario, getCampaign());
            AtBDynamicScenarioFactory.finalizeStaggeredDeploymentTurns(atBDynamicScenario, getCampaign());
            AtBDynamicScenarioFactory.setPlayerDeploymentZones(atBDynamicScenario, getCampaign());
        }

        if (!unDeployed.isEmpty()) {
            Object[] options = { "Continue", "Cancel" };
            int n = JOptionPane.showOptionDialog(getFrame(),
                  "The following units could not be deployed:" + unDeployed,
                  "Could not deploy some units",
                  JOptionPane.OK_CANCEL_OPTION,
                  JOptionPane.WARNING_MESSAGE,
                  null,
                  options,
                  options[1]);

            if (n == 1) {
                return;
            }
        }

        // Ensure that the MegaMek year GameOption matches the campaign year
        // this is being set early on so that when setting up the autoconfig munitions
        // the correct year is used
        getCampaign().getGameOptions().getOption(OptionsConstants.ALLOWED_YEAR).setValue(getCampaign().getGameYear());

        // code to support deployment of reinforcements for legacy ATB scenarios.
        if ((scenario instanceof AtBScenario atBScenario) && !(scenario instanceof AtBDynamicScenario)) {

            CombatTeam combatTeam = atBScenario.getCombatTeamById(getCampaign());
            if (combatTeam != null) {
                int assignedForceId = combatTeam.getForceId();
                int cmdrStrategy = 0;
                Person commander = getCampaign().getPerson(CombatTeam.findCommander(assignedForceId, getCampaign()));
                if ((null != commander) && (null != commander.getSkill(SkillType.S_STRATEGY))) {
                    cmdrStrategy = commander.getSkill(SkillType.S_STRATEGY).getLevel();
                }
                List<Entity> reinforcementEntities = new ArrayList<>();

                for (Unit unit : chosen) {
                    if (unit.getForceId() != assignedForceId) {
                        reinforcementEntities.add(unit.getEntity());
                    }
                }

                AtBDynamicScenarioFactory.setDeploymentTurnsForReinforcements(getCampaign().getHangar(),
                      scenario,
                      reinforcementEntities,
                      cmdrStrategy);
            }
        }

        if (getCampaign().getCampaignOptions().isUseAtB() && (scenario instanceof AtBScenario atBScenario)) {
            atBScenario.refresh(getCampaign());

            // Autoconfigure munitions for all non-player forces once more, using finalized
            // forces
            if (getCampaign().getCampaignOptions().isAutoConfigMunitions()) {
                autoconfigureBotMunitions(atBScenario, chosen);
            }
            configureBotAi(atBScenario);
        }

        if (scenario.getStratConScenarioType().isConvoy() && (autoResolveBehaviorSettings != null)) {
            try {
                autoResolveBehaviorSettings = autoResolveBehaviorSettings.getCopy();
                autoResolveBehaviorSettings.setIAmAPirate(true);
            } catch (PrincessException e) {
                logger.error("Failed to copy autoResolveBehaviorSettings", e);
            }
        }

        if (!chosen.isEmpty()) {
            getCampaignGui().getApplication().startHost(scenario, false, chosen, autoResolveBehaviorSettings);
        }
    }

    private void configureBotAi(AtBScenario scenario) {
        Faction opFor = getEnemyFactionFromScenario(scenario);
        boolean isPirate = opFor.isRebelOrPirate();
        for (var bf : scenario.getBotForces()) {
            bf.getBehaviorSettings().setIAmAPirate(isPirate);
        }
    }

    /**
     * Get the enemy faction from the Mission from the scenario
     *
     * @param scenario the scenario to get the enemy faction from
     *
     * @return the enemy faction
     */
    private Faction getEnemyFactionFromScenario(Scenario scenario) {
        Mission mission = null;
        if (scenario.getMissionId() != -1) {
            mission = getCampaign().getMission(scenario.getMissionId());
        }
        if (mission == null) {
            mission = comboMission.getSelectedItem();
        }
        String opForFactionCode = "IS";
        Faction enemy;
        if (mission instanceof AtBContract atBContract) {
            enemy = atBContract.getEnemy();
            if (enemy != null) {
                return atBContract.getEnemy();
            }
            opForFactionCode = atBContract.getEnemyCode().isBlank() ? opForFactionCode : atBContract.getEnemyCode();
        }
        enemy = Factions.getInstance().getFaction(opForFactionCode);
        return enemy;
    }

    /**
     * Designed to fully kit out all non-player-controlled forces prior to battle. Does not do any checks for supplies,
     * only for availability to each faction during the current timeframe.
     *
     */
    private void autoconfigureBotMunitions(AtBScenario scenario, List<Unit> chosen) {
        Game cGame = getCampaign().getGame();
        boolean groundMap = scenario.getBoardType() == AtBScenario.T_GROUND;
        boolean spaceMap = scenario.getBoardType() == AtBScenario.T_SPACE;
        ArrayList<Entity> alliedEntities = new ArrayList<>();

        ArrayList<String> allyFactionCodes = new ArrayList<>();
        ArrayList<String> opForFactionCodes = new ArrayList<>();
        String opForFactionCode = "IS";
        String allyFaction = "IS";
        int opForQuality = RATING_5;
        HashMap<Integer, ArrayList<Entity>> botTeamMappings = new HashMap<>();
        int allowedYear = cGame.getOptions().intOption(OptionsConstants.ALLOWED_YEAR);

        // This had better be an AtB contract...
        final Mission mission = comboMission.getSelectedItem();
        if (mission instanceof AtBContract atbContract) {
            opForFactionCode = (atbContract.getEnemyCode().isBlank()) ? opForFactionCode : atbContract.getEnemyCode();
            opForQuality = atbContract.getEnemyQuality();
            allyFactionCodes.add(atbContract.getEmployerCode());
            allyFaction = atbContract.getEmployerName(allowedYear);
        } else {
            allyFactionCodes.add(allyFaction);
        }
        Faction opforFaction = Factions.getInstance().getFaction(opForFactionCode);
        opForFactionCodes.add(opForFactionCode);
        boolean isPirate = opforFaction.isRebelOrPirate();

        // Collect player units to use as configuration fodder
        ArrayList<Entity> playerEntities = new ArrayList<>();
        for (final Unit unit : chosen) {
            playerEntities.add(unit.getEntity());
        }
        allyFactionCodes.add(getCampaign().getFaction().getShortName());

        // Split up bot forces into teams for separate handling
        for (final BotForce botForce : scenario.getBotForces()) {
            // Do not include Turrets
            List<Entity> filteredEntityList =
                  botForce.getFixedEntityList().stream().filter(
                        e -> !(e instanceof GunEmplacement)
                  ).toList();
            if (botForce.getName().contains(allyFaction)) {
                // Stuff with our employer's name should be with us.
                playerEntities.addAll(filteredEntityList);
                alliedEntities.addAll(filteredEntityList);
            } else {
                int botTeam = botForce.getTeam();
                if (!botTeamMappings.containsKey(botTeam)) {
                    botTeamMappings.put(botTeam, new ArrayList<>());
                }
                botTeamMappings.get(botTeam).addAll(filteredEntityList);
            }
        }

        // Configure generated units with appropriate munitions (for BV calculations)
        TeamLoadOutGenerator tlg = new TeamLoadOutGenerator(cGame);

        // Reconfigure each group separately so they only consider their own
        // capabilities
        for (ArrayList<Entity> entityList : botTeamMappings.values()) {
            // bin fill ratio will be adjusted by the loadout generator based on piracy and
            // quality
            ReconfigurationParameters rp = TeamLoadOutGenerator.generateParameters(cGame,
                  cGame.getOptions(),
                  entityList,
                  opForFactionCode,
                  playerEntities,
                  allyFactionCodes,
                  opForQuality,
                  ((isPirate) ? TeamLoadOutGenerator.UNSET_FILL_RATIO : 1.0f));
            rp.isPirate = isPirate;
            rp.groundMap = groundMap;
            rp.spaceEnvironment = spaceMap;
            MunitionTree mt = TeamLoadOutGenerator.generateMunitionTree(rp, entityList, "");
            tlg.reconfigureEntities(entityList, opForFactionCode, mt, rp);
        }

        // Finally, reconfigure all allies (but not player entities) as one organization
        ArrayList<Entity> allEnemyEntities = new ArrayList<>();
        botTeamMappings.values().forEach(allEnemyEntities::addAll);
        ReconfigurationParameters rp = TeamLoadOutGenerator.generateParameters(cGame,
              cGame.getOptions(),
              alliedEntities,
              allyFactionCodes.get(0),
              allEnemyEntities,
              opForFactionCodes,
              opForQuality,
              (getCampaign().getFaction().isPirate()) ? TeamLoadOutGenerator.UNSET_FILL_RATIO : 1.0f);
        rp.isPirate = getCampaign().getFaction().isPirate();
        rp.groundMap = groundMap;
        rp.spaceEnvironment = spaceMap;
        MunitionTree mt = TeamLoadOutGenerator.generateMunitionTree(rp, alliedEntities, "");
        tlg.reconfigureEntities(alliedEntities, allyFactionCodes.get(0), mt, rp);

    }

    private void joinScenario() {
        Scenario scenario = getScenario();
        if (scenario == null) {
            return;
        }
        Vector<UUID> uids = scenario.getForces(getCampaign()).getAllUnits(false);
        if (uids.isEmpty()) {
            return;
        }

        List<Unit> chosen = new ArrayList<>();
        StringBuilder unDeployed = new StringBuilder();

        for (UUID uid : uids) {
            Unit u = getCampaign().getUnit(uid);
            if (null != u.getEntity()) {
                if (null == u.checkDeployment()) {
                    // Make sure the unit's entity and pilot are fully up to date!
                    u.resetPilotAndEntity();

                    // Add and run
                    chosen.add(u);

                } else {
                    unDeployed.append('\n').append(u.getName()).append(" (").append(u.checkDeployment()).append(')');
                }
            }
        }

        if (!unDeployed.isEmpty()) {
            Object[] options = { "Continue", "Cancel" };
            int n = JOptionPane.showOptionDialog(getFrame(),
                  "The following units could not be deployed:" + unDeployed,
                  "Could not deploy some units",
                  JOptionPane.OK_CANCEL_OPTION,
                  JOptionPane.WARNING_MESSAGE,
                  null,
                  options,
                  options[1]);
            if (n == 1) {
                return;
            }
        }

        if (!chosen.isEmpty()) {
            getCampaignGui().getApplication().joinGame(scenario, chosen);
        }
    }

    private void deployListFile() {
        final Scenario scenario = getScenario();
        if (scenario == null) {
            return;
        }

        // First, we need to get all units assigned to the current scenario
        final List<UUID> unitIds = scenario.getForces(getCampaign()).getAllUnits(false);

        // Then, we need to convert the ids to units, and filter out any units that are
        // null and
        // any units with null entities
        final List<Unit> units = unitIds.stream()
                                       .map(unitId -> getCampaign().getUnit(unitId))
                                       .filter(unit -> (unit != null) && (unit.getEntity() != null))
                                       .toList();

        final ArrayList<Entity> chosen = new ArrayList<>();
        final StringBuilder unDeployed = new StringBuilder();

        for (final Unit unit : units) {
            if (unit.checkDeployment() == null) {
                unit.resetPilotAndEntity();
                chosen.add(unit.getEntity());
            } else {
                unDeployed.append('\n').append(unit.getName()).append(" (").append(unit.checkDeployment()).append(')');
            }
        }

        if (!unDeployed.isEmpty()) {
            final Object[] options = { "Continue", "Cancel" };
            if (JOptionPane.showOptionDialog(getFrame(),
                  "The following units could not be deployed:" + unDeployed,
                  "Could not deploy some units",
                  JOptionPane.OK_CANCEL_OPTION,
                  JOptionPane.WARNING_MESSAGE,
                  null,
                  options,
                  options[1]) == JOptionPane.NO_OPTION) {
                return;
            }
        }

        File file = determineMULFilePath(scenario, getCampaign().getName());
        if (file == null) {
            return;
        }

        try {
            // Save the player's entities to the file.
            EntityListFile.saveTo(file, chosen);
        } catch (Exception ex) {
            logger.error("", ex);
        }

        final Mission mission = comboMission.getSelectedItem();
        if ((mission instanceof AtBContract) &&
                  (scenario instanceof AtBScenario) &&
                  !((AtBScenario) scenario).getAlliesPlayer().isEmpty()) {
            // Export allies
            chosen.clear();
            chosen.addAll(((AtBScenario) scenario).getAlliesPlayer());
            file = determineMULFilePath(scenario, ((AtBContract) mission).getEmployer());

            int genericBattleValue = calculateGenericBattleValue(chosen);

            if (file != null) {
                try {
                    // Save the player's allied entities to the file.
                    EntityListFile.saveTo(file, chosen, genericBattleValue);
                } catch (Exception ex) {
                    logger.error("", ex);
                }
            }
        }

        // Export Bot forces
        for (final BotForce botForce : scenario.getBotForces()) {
            chosen.clear();
            chosen.addAll(botForce.getFullEntityList(getCampaign()));
            if (chosen.isEmpty()) {
                continue;
            }
            file = determineMULFilePath(scenario, botForce.getName());

            int genericBattleValue = calculateGenericBattleValue(chosen);

            if (file != null) {
                try {
                    // Save the bot force's entities to the file.
                    EntityListFile.saveTo(file, chosen, genericBattleValue);
                } catch (Exception ex) {
                    logger.error("", ex);
                }
            }
        }
    }

    /**
     * Calculates the total generic battle value of the entities chosen. If the use of generic battle value option is
     * enabled in the campaign options, the generic battle value of each entity in the list is summed up and returned as
     * the total generic battle value. If the said option is disabled, the method returns 0.
     *
     * @param chosen the list of entities for which the generic battle value is to be calculated.
     *
     * @return the total generic battle value or 0 if the generic battle value usage is turned off in campaign options.
     */
    private int calculateGenericBattleValue(ArrayList<Entity> chosen) {
        int genericBattleValue = 0;
        if (getCampaign().getCampaignOptions().isUseGenericBattleValue()) {
            genericBattleValue = chosen.stream().mapToInt(Entity::getGenericBattleValue).sum();
        }
        return genericBattleValue;
    }

    private @Nullable File determineMULFilePath(final Scenario scenario, final String name) {
        final Optional<File> maybeUnitFile = FileDialogs.saveDeployUnits(getFrame(), scenario, name);
        if (maybeUnitFile.isEmpty()) {
            return null;
        }

        final File unitFile = maybeUnitFile.get();
        if (unitFile.getName().toLowerCase().endsWith(".mul")) {
            return unitFile;
        } else {
            try {
                return new File(unitFile.getCanonicalPath() + ".mul");
            } catch (Exception ignored) {
                // nothing needs to be done here
                return null;
            }
        }
    }

    public void refreshMissions() {
        comboMission.removeAllItems();
        final List<Mission> missions = getCampaign().getSortedMissions();
        for (final Mission mission : missions) {
            comboMission.addItem(mission);
        }

        if ((comboMission.getSelectedIndex() == -1) && !missions.isEmpty()) {
            comboMission.setSelectedIndex(0);
        }

        changeMission();
        if (getCampaign().getCampaignOptions().isUseAtB()) {
            refreshLanceAssignments();
        }
    }

    public void refreshScenarioView() {
        int row = scenarioTable.getSelectedRow();
        if (row < 0) {
            scrollScenarioView.setViewportView(null);
            btnStartGame.setEnabled(false);
            btnJoinGame.setEnabled(false);
            btnLoadGame.setEnabled(false);
            btnGetMul.setEnabled(false);
            btnClearAssignedUnits.setEnabled(false);
            btnResolveScenario.setEnabled(false);
            btnAutoResolveScenario.setEnabled(false);
            btnPrintRS.setEnabled(false);
            selectedScenario = -1;
            return;
        }
        Scenario scenario = scenarioModel.getScenario(scenarioTable.convertRowIndexToModel(row));
        if (scenario == null) {
            return;
        }
        selectedScenario = scenario.getId();
        if (getCampaign().getCampaignOptions().isUseAtB() && (scenario instanceof AtBScenario)) {
            scrollScenarioView.setViewportView(new AtBScenarioViewPanel((AtBScenario) scenario,
                  getCampaign(),
                  getFrame()));
        } else {
            scrollScenarioView.setViewportView(new ScenarioViewPanel(getFrame(), getCampaign(), scenario));
        }
        // This odd code is to make sure that the scrollbar stays at the top
        // I can't just call it here, because it ends up getting reset somewhere
        // later
        SwingUtilities.invokeLater(() -> scrollScenarioView.getVerticalScrollBar().setValue(0));

        final boolean canStartGame = ((!getCampaign().checkLinkedScenario(scenario.getId())) &&
                                            (scenario.canStartScenario(getCampaign())));

        btnStartGame.setEnabled(canStartGame);
        btnJoinGame.setEnabled(canStartGame);
        btnLoadGame.setEnabled(canStartGame);
        btnGetMul.setEnabled(canStartGame);

        final boolean hasTrack = scenario.getHasTrack();
        if (hasTrack) {
            btnClearAssignedUnits.setEnabled(canStartGame && getCampaign().isGM());
        } else {
            btnClearAssignedUnits.setEnabled(canStartGame);
        }

        btnResolveScenario.setEnabled(canStartGame);
        btnAutoResolveScenario.setEnabled(canStartGame);
        btnPrintRS.setEnabled(canStartGame);
    }

    public void refreshLanceAssignments() {
        panLanceAssignment.refresh();
    }

    /*
     * (non-Javadoc)
     *
     * @see mekhq.gui.CampaignGuiTab#refreshAll()
     */
    @Override
    public void refreshAll() {
        refreshMissions();
        refreshScenarioTableData();
    }

    public void changeMission() {
        final Mission mission = comboMission.getSelectedItem();
        if (mission == null) {
            scrollMissionView.setViewportView(null);
            btnEditMission.setEnabled(false);
            btnCompleteMission.setEnabled(false);
            btnDeleteMission.setEnabled(false);
            btnAddScenario.setEnabled(false);
            btnGMGenerateScenarios.setEnabled(false);
        } else {
            scrollMissionView.setViewportView(new MissionViewPanel(mission, scenarioTable, getCampaignGui()));
            // This odd code is to make sure that the scrollbar stays at the top
            // I can't just call it here, because it ends up getting reset somewhere later
            SwingUtilities.invokeLater(() -> scrollMissionView.getVerticalScrollBar().setValue(0));
            btnEditMission.setEnabled(true);
            btnCompleteMission.setEnabled(mission.getStatus().isActive());
            btnDeleteMission.setEnabled(true);
            btnAddScenario.setEnabled(mission.isActiveOn(getCampaign().getLocalDate()));
            btnGMGenerateScenarios.setEnabled(mission.isActiveOn(getCampaign().getLocalDate()) && getCampaign().isGM());
        }
        refreshScenarioTableData();
    }

    public void refreshScenarioTableData() {
        final Mission mission = comboMission.getSelectedItem();
        scenarioModel.setData((mission == null) ? new ArrayList<>() : mission.getVisibleScenarios());
        selectedScenario = -1;
        scenarioTable.setPreferredScrollableViewportSize(scenarioTable.getPreferredSize());
        scenarioTable.setFillsViewportHeight(true);
    }

    /**
     * Focuses the UI on a specific scenario by its ID.
     *
     * <p>This method searches through all missions in the campaign to find the scenario with the matching ID. If
     * found, it will:</p>
     *
     * <ol>
     *   <li>Select the parent mission in the mission combo box (if available)</li>
     *   <li>Select the scenario in the scenario table (if the table contains rows)</li>
     *   <li>Scroll the scenario table to make the selected scenario visible</li>
     *   <li>Update the selectedScenario tracking variable</li>
     * </ol>
     *
     * <p>If the parent mission is not available in the mission combo box, or if the scenario table is empty, those
     * selection steps will be skipped.</p>
     *
     * @param targetId The unique identifier of the scenario to focus on
     *
     * @author Illiani
     * @since 0.50.05
     */
    public void focusOnScenario(int targetId) {
        Mission targetMission = null;

        // First find the mission and scenario
        for (Mission mission : getCampaign().getMissions()) {
            for (Scenario scenario : mission.getScenarios()) {
                if (scenario.getId() == targetId) {
                    targetMission = mission;
                    break;
                }
            }

            if (targetMission != null) {
                break;
            }
        }

        // If we found the mission, select it
        if (targetMission != null) {
            // Check if the targetMission is actually in the comboMission items
            boolean missionInCombo = false;
            for (int i = 0; i < comboMission.getItemCount(); i++) {
                if (comboMission.getItemAt(i).equals(targetMission)) {
                    missionInCombo = true;
                    break;
                }
            }

            if (missionInCombo) {
                comboMission.setSelectedItem(targetMission);

                // Only try to select in the table if the table has rows
                if (scenarioTable.getRowCount() > 0) {
                    for (int row = 0; row < scenarioTable.getRowCount(); row++) {
                        Scenario currentScenario = scenarioModel.getScenario(row);
                        if (currentScenario.getId() == targetId) {
                            // Select the row in the table
                            scenarioTable.setRowSelectionInterval(row, row);
                            // Ensure the selected row is visible
                            scenarioTable.scrollRectToVisible(scenarioTable.getCellRect(row, 0, true));
                            selectedScenario = row;
                            break;
                        }
                    }
                }
            }
        }
    }

    /**
     * Focuses the UI on a specific mission by its ID.
     *
     * <p>This method retrieves the mission with the matching ID from the campaign. If the mission is found and is
     * available in the mission combo box, it will be selected, making it the currently displayed mission in the
     * UI.</p>
     *
     * <p>If the mission cannot be found in the campaign, or if it is not available in the mission combo box items,
     * no selection will occur.</p>
     *
     * @param targetId The unique identifier of the mission to focus on
     *
     * @author Illiani
     * @since 0.50.05
     */
    public void focusOnMission(int targetId) {
        Mission mission = getCampaign().getMission(targetId);

        if (mission == null) {
            return;
        }

        // Check if the targetMission is actually in the comboMission items
        for (int i = 0; i < comboMission.getItemCount(); i++) {
            if (comboMission.getItemAt(i).equals(mission)) {
                comboMission.setSelectedItem(mission);
                break;
            }
        }
    }

    private final ActionScheduler scenarioDataScheduler = new ActionScheduler(this::refreshScenarioTableData);
    private final ActionScheduler scenarioViewScheduler = new ActionScheduler(this::refreshScenarioView);
    private final ActionScheduler missionsScheduler = new ActionScheduler(this::refreshMissions);
    private final ActionScheduler lanceAssignmentScheduler = new ActionScheduler(this::refreshLanceAssignments);

    @Subscribe
    public void handle(OptionsChangedEvent ev) {
        splitScenario.getBottomComponent().setVisible(getCampaignOptions().isUseAtB());
        splitScenario.resetToPreferredSizes();
    }

    @Subscribe
    public void handle(ScenarioChangedEvent evt) {
        final Mission mission = comboMission.getSelectedItem();
        if ((evt.getScenario() != null) &&
                  (evt.getScenario().getMissionId() == (mission == null ? -1 : mission.getId()))) {
            scenarioTable.repaint();
            if (evt.getScenario().getId() == selectedScenario) {
                scenarioViewScheduler.schedule();
            }
            scenarioDataScheduler.schedule();
        }
    }

    @Subscribe
    public void handle(ScenarioResolvedEvent ev) {
        missionsScheduler.schedule();
    }

    @Subscribe
    public void handle(OrganizationChangedEvent ev) {
        scenarioDataScheduler.schedule();
        if (getCampaignOptions().isUseAtB()) {
            lanceAssignmentScheduler.schedule();
        }
    }

    @Subscribe
    public void handle(ScenarioNewEvent ev) {
        scenarioDataScheduler.schedule();
    }

    @Subscribe
    public void handle(ScenarioRemovedEvent ev) {
        scenarioDataScheduler.schedule();
    }

    @Subscribe
    public void handle(MissionNewEvent ev) {
        missionsScheduler.schedule();
    }

    @Subscribe
    public void handle(MissionRemovedEvent ev) {
        missionsScheduler.schedule();
    }

    @Subscribe
    public void handle(MissionCompletedEvent ev) {
        missionsScheduler.schedule();
    }

    @Subscribe
    public void handle(MissionChangedEvent evt) {
        final Mission mission = comboMission.getSelectedItem();
        if ((mission != null) && (evt.getMission().getId() == mission.getId())) {
            changeMission();
        }
    }

    @Subscribe
    public void handle(GMModeEvent ev) {
        btnGMGenerateScenarios.setEnabled(ev.isGMMode());
    }
}<|MERGE_RESOLUTION|>--- conflicted
+++ resolved
@@ -1016,14 +1016,6 @@
             techData.add(data);
         }
 
-<<<<<<< HEAD
-        SalvageTechPicker techPicker = new SalvageTechPicker(techData, priorSelectedTechs);
-        boolean wasConfirmed = techPicker.wasConfirmed();
-        if (wasConfirmed) {
-            List<UUID> selectedTechs = techPicker.getSelectedTechs();
-            for (UUID techId : selectedTechs) {
-                scenario.addSalvageTech(techId);
-=======
             SalvageTechPicker techPicker = new SalvageTechPicker(techData,
                   priorSelectedTechs,
                   getCampaign().isClanCampaign());
@@ -1033,9 +1025,7 @@
                 for (UUID techId : selectedTechs) {
                     scenario.addSalvageTech(techId);
                 }
->>>>>>> 0e3563aa
-            }
-        }
+            }
 
         return techPicker.wasConfirmed();
     }
