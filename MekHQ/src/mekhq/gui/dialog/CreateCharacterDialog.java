--- conflicted
+++ resolved
@@ -37,7 +37,6 @@
 import mekhq.campaign.Campaign;
 import mekhq.campaign.personnel.*;
 import mekhq.campaign.personnel.enums.Phenotype;
-import mekhq.campaign.personnel.enums.education.EducationLevel;
 import mekhq.campaign.universe.Faction;
 import mekhq.campaign.universe.Faction.Tag;
 import mekhq.campaign.universe.Factions;
@@ -94,13 +93,9 @@
     private JPanel panSkills;
     private JPanel panOptions;
     private JTextField textToughness;
-<<<<<<< HEAD
     private JComboBox<EducationLevel> textEducationLevel;
-=======
     private JTextField textFatigue;
     private JTextField textLoyalty;
-    private JTextField textEducationLevel;
->>>>>>> 59f5af2d
     private JTextField textPreNominal;
     private JTextField textGivenName;
     private JTextField textSurname;
@@ -195,15 +190,11 @@
         textBloodname = new JTextField();
         textToughness = new JTextField();
         JLabel lblToughness = new JLabel();
-<<<<<<< HEAD
         textEducationLevel = new JComboBox<>();
-=======
         textFatigue = new JTextField();
         JLabel lblFatigue = new JLabel();
         textLoyalty = new JTextField();
         JLabel lblLoyalty = new JLabel();
-        textEducationLevel = new JTextField();
->>>>>>> 59f5af2d
         JLabel lblEducationLevel = new JLabel();
 
         JButton btnRandomName = new JButton();
@@ -622,14 +613,6 @@
         lblToughness.setText(resourceMap.getString("lblToughness.text")); // NOI18N
         lblToughness.setName("lblToughness"); // NOI18N
 
-<<<<<<< HEAD
-        lblEducationLevel.setText(resourceMap.getString("lblEducationLevel.text"));
-        lblEducationLevel.setName("lblEducationLevel");
-
-        for (EducationLevel level : EducationLevel.values()) {
-            textEducationLevel.addItem(level);
-        }
-=======
         textToughness.setText(Integer.toString(person.getToughness()));
         textToughness.setName("textToughness"); // NOI18N
 
@@ -653,8 +636,12 @@
         lblEducationLevel.setText(resourceMap.getString("lblEducationLevel.text"));
         lblEducationLevel.setName("lblEducationLevel");
 
+        for (EducationLevel level : EducationLevel.values()) {
+            textEducationLevel.addItem(level);
+        }
+
+        textEducationLevel.setName("textEducationLevel");
         textEducationLevel.setText(Integer.toString(person.getEduHighestEducation()));
->>>>>>> 59f5af2d
         textEducationLevel.setName("textEducationLevel");
 
         if (campaign.getCampaignOptions().isUseEducationModule()) {
