--- conflicted
+++ resolved
@@ -1407,13 +1407,9 @@
         boolean retirementDateTracking = getCampaign().getCampaignOptions().useRetirementDateTracking();
         boolean staticRATs = getCampaign().getCampaignOptions().useStaticRATs();
         boolean factionIntroDate = getCampaign().getCampaignOptions().useFactionIntroDate();
-<<<<<<< HEAD
         final RandomMarriageMethod randomMarriageMethod = oldOptions.getRandomMarriageMethod();
 
-        CampaignOptionsDialog cod = new CampaignOptionsDialog(getFrame(), true, getCampaign());
-=======
         CampaignOptionsDialog cod = new CampaignOptionsDialog(getFrame(), getCampaign(), false);
->>>>>>> 8e63aea5
         cod.setVisible(true);
 
         final CampaignOptions newOptions = getCampaign().getCampaignOptions();
