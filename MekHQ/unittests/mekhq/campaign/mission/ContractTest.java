--- conflicted
+++ resolved
@@ -175,11 +175,8 @@
         CampaignOptions mockCampaignOptions = mock(CampaignOptions.class);
         when(mockCampaignOptions.isUsePeacetimeCost()).thenReturn(true);
         when(mockCampaignOptions.isPayForTransport()).thenReturn(true);
-<<<<<<< HEAD
-=======
         when(mockCampaignOptions.isUseTwoWayPay()).thenReturn(true);
         when(mockCampaignOptions.getUnitRatingMethod()).thenReturn(UnitRatingMethod.CAMPAIGN_OPS);
->>>>>>> 84a2c7bf
 
         Money jumpCost = Money.of(5);
         Money contractBase = Money.of(10);
