--- conflicted
+++ resolved
@@ -5304,7 +5304,11 @@
                     processFatigueRecovery(this, person);
                 }
 
-<<<<<<< HEAD
+                String gamblingReport = person.gambleWealth();
+                if (!gamblingReport.isBlank()) {
+                    addReport(gamblingReport);
+                }
+
                 if (personnelOptions.booleanOption(COMPULSION_ADDICTION)) {
                     int modifier = getCompulsionCheckModifier(COMPULSION_ADDICTION);
                     boolean failedWillpowerCheck = !performQuickAttributeCheck(person, SkillAttribute.WILLPOWER, null,
@@ -5314,11 +5318,6 @@
                           isUseFatigue,
                           true,
                           failedWillpowerCheck);
-=======
-                String gamblingReport = person.gambleWealth();
-                if (!gamblingReport.isBlank()) {
-                    addReport(gamblingReport);
->>>>>>> ce2a65ee
                 }
             }
 
