/*
 * Copyright (c) 2009 - Jay Lawson (jaylawson39 at yahoo.com). All Rights Reserved.
 * Copyright (C) 2013-2025 The MegaMek Team. All Rights Reserved.
 *
 * This file is part of MekHQ.
 *
 * MekHQ is free software: you can redistribute it and/or modify
 * it under the terms of the GNU General Public License (GPL),
 * version 3 or (at your option) any later version,
 * as published by the Free Software Foundation.
 *
 * MekHQ is distributed in the hope that it will be useful,
 * but WITHOUT ANY WARRANTY; without even the implied warranty
 * of MERCHANTABILITY or FITNESS FOR A PARTICULAR PURPOSE.
 * See the GNU General Public License for more details.
 *
 * A copy of the GPL should have been included with this project;
 * if not, see <https://www.gnu.org/licenses/>.
 *
 * NOTICE: The MegaMek organization is a non-profit group of volunteers
 * creating free software for the BattleTech community.
 *
 * MechWarrior, BattleMech, `Mech and AeroTech are registered trademarks
 * of The Topps Company, Inc. All Rights Reserved.
 *
 * Catalyst Game Labs and the Catalyst Game Labs logo are trademarks of
 * InMediaRes Productions, LLC.
 *
 * MechWarrior Copyright Microsoft Corporation. MekHQ was created under
 * Microsoft's "Game Content Usage Rules"
 * <https://www.xbox.com/en-US/developers/rules> and it is not endorsed by or
 * affiliated with Microsoft.
 */
package mekhq.campaign;

import static java.lang.Math.floor;
import static java.lang.Math.max;
import static megamek.common.compute.Compute.d6;
import static megamek.common.compute.Compute.randomInt;
import static mekhq.campaign.campaignOptions.CampaignOptions.S_AUTO;
import static mekhq.campaign.campaignOptions.CampaignOptions.S_TECH;
import static mekhq.campaign.campaignOptions.CampaignOptions.TRANSIT_UNIT_MONTH;
import static mekhq.campaign.campaignOptions.CampaignOptions.TRANSIT_UNIT_WEEK;
import static mekhq.campaign.force.CombatTeam.recalculateCombatTeams;
import static mekhq.campaign.force.Force.FORCE_NONE;
import static mekhq.campaign.force.Force.FORCE_ORIGIN;
import static mekhq.campaign.force.Force.NO_ASSIGNED_SCENARIO;
import static mekhq.campaign.force.ForceType.STANDARD;
import static mekhq.campaign.market.contractMarket.ContractAutomation.performAutomatedActivation;
import static mekhq.campaign.market.personnelMarket.enums.PersonnelMarketStyle.PERSONNEL_MARKET_DISABLED;
import static mekhq.campaign.mission.AtBContract.pickRandomCamouflage;
import static mekhq.campaign.mission.resupplyAndCaches.PerformResupply.performResupply;
import static mekhq.campaign.mission.resupplyAndCaches.Resupply.isProhibitedUnitType;
import static mekhq.campaign.mission.resupplyAndCaches.ResupplyUtilities.processAbandonedConvoy;
import static mekhq.campaign.parts.enums.PartQuality.QUALITY_A;
import static mekhq.campaign.personnel.Bloodmark.getBloodhuntSchedule;
import static mekhq.campaign.personnel.DiscretionarySpending.performDiscretionarySpending;
import static mekhq.campaign.personnel.PersonnelOptions.*;
import static mekhq.campaign.personnel.education.EducationController.getAcademy;
import static mekhq.campaign.personnel.education.TrainingCombatTeams.processTrainingCombatTeams;
import static mekhq.campaign.personnel.enums.BloodmarkLevel.BLOODMARK_ZERO;
import static mekhq.campaign.personnel.lifeEvents.CommandersDayAnnouncement.isCommandersDay;
import static mekhq.campaign.personnel.lifeEvents.FreedomDayAnnouncement.isFreedomDay;
import static mekhq.campaign.personnel.lifeEvents.NewYearsDayAnnouncement.isNewYear;
import static mekhq.campaign.personnel.lifeEvents.WinterHolidayAnnouncement.isWinterHolidayMajorDay;
import static mekhq.campaign.personnel.skills.Aging.applyAgingSPA;
import static mekhq.campaign.personnel.skills.Aging.getMilestone;
import static mekhq.campaign.personnel.skills.Aging.updateAllSkillAgeModifiers;
import static mekhq.campaign.personnel.skills.AttributeCheckUtility.performQuickAttributeCheck;
import static mekhq.campaign.personnel.skills.SkillType.EXP_NONE;
import static mekhq.campaign.personnel.skills.SkillType.S_ASTECH;
import static mekhq.campaign.personnel.skills.SkillType.S_MEDTECH;
import static mekhq.campaign.personnel.skills.SkillType.S_STRATEGY;
import static mekhq.campaign.personnel.skills.SkillType.S_ZERO_G_OPERATIONS;
import static mekhq.campaign.personnel.skills.SkillType.getType;
import static mekhq.campaign.personnel.turnoverAndRetention.Fatigue.areFieldKitchensWithinCapacity;
import static mekhq.campaign.personnel.turnoverAndRetention.Fatigue.checkFieldKitchenCapacity;
import static mekhq.campaign.personnel.turnoverAndRetention.Fatigue.checkFieldKitchenUsage;
import static mekhq.campaign.personnel.turnoverAndRetention.Fatigue.processFatigueRecovery;
import static mekhq.campaign.personnel.turnoverAndRetention.RetirementDefectionTracker.Payout.isBreakingContract;
import static mekhq.campaign.personnel.turnoverAndRetention.RetirementDefectionTracker.RETIREMENT_AGE;
import static mekhq.campaign.randomEvents.GrayMonday.GRAY_MONDAY_EVENTS_BEGIN;
import static mekhq.campaign.randomEvents.GrayMonday.GRAY_MONDAY_EVENTS_END;
import static mekhq.campaign.randomEvents.GrayMonday.isGrayMonday;
import static mekhq.campaign.randomEvents.prisoners.PrisonerEventManager.DEFAULT_TEMPORARY_CAPACITY;
import static mekhq.campaign.randomEvents.prisoners.PrisonerEventManager.MINIMUM_TEMPORARY_CAPACITY;
import static mekhq.campaign.randomEvents.prisoners.enums.PrisonerStatus.BONDSMAN;
import static mekhq.campaign.stratCon.StratConRulesManager.processIgnoredDynamicScenario;
import static mekhq.campaign.stratCon.SupportPointNegotiation.negotiateAdditionalSupportPoints;
import static mekhq.campaign.unit.Unit.SITE_FACILITY_BASIC;
import static mekhq.campaign.unit.Unit.TECH_WORK_DAY;
import static mekhq.campaign.universe.Faction.MERCENARY_FACTION_CODE;
import static mekhq.campaign.universe.Faction.PIRATE_FACTION_CODE;
import static mekhq.campaign.universe.Factions.getFactionLogo;
import static mekhq.campaign.universe.factionStanding.FactionStandingUtilities.PIRACY_SUCCESS_INDEX_FACTION_CODE;
import static mekhq.gui.campaignOptions.enums.ProcurementPersonnelPick.isIneligibleToPerformProcurement;
import static mekhq.utilities.ReportingUtilities.CLOSING_SPAN_TAG;
import static mekhq.utilities.ReportingUtilities.spanOpeningWithCustomColor;

import java.io.PrintWriter;
import java.text.MessageFormat;
import java.time.DayOfWeek;
import java.time.LocalDate;
import java.time.Month;
import java.time.temporal.ChronoUnit;
import java.time.temporal.WeekFields;
import java.util.*;
import java.util.Map.Entry;
import java.util.stream.Collectors;
import javax.swing.ImageIcon;
import javax.swing.JOptionPane;

import megamek.Version;
import megamek.client.bot.princess.BehaviorSettings;
import megamek.client.generator.RandomGenderGenerator;
import megamek.client.generator.RandomNameGenerator;
import megamek.client.generator.RandomUnitGenerator;
import megamek.client.ui.util.PlayerColour;
import megamek.codeUtilities.ObjectUtility;
import megamek.common.Player;
import megamek.common.SimpleTechLevel;
import megamek.common.annotations.Nullable;
import megamek.common.enums.AvailabilityValue;
import megamek.common.enums.Gender;
import megamek.common.enums.TechBase;
import megamek.common.equipment.BombLoadout;
import megamek.common.equipment.BombMounted;
import megamek.common.equipment.EquipmentType;
import megamek.common.equipment.EquipmentTypeLookup;
import megamek.common.equipment.MiscType;
import megamek.common.equipment.Mounted;
import megamek.common.equipment.WeaponType;
import megamek.common.game.Game;
import megamek.common.icons.Camouflage;
import megamek.common.icons.Portrait;
import megamek.common.interfaces.ITechManager;
import megamek.common.loaders.BLKFile;
import megamek.common.loaders.EntityLoadingException;
import megamek.common.loaders.EntitySavingException;
import megamek.common.loaders.MekFileParser;
import megamek.common.loaders.MekSummary;
import megamek.common.loaders.MekSummaryCache;
import megamek.common.options.GameOptions;
import megamek.common.options.IBasicOption;
import megamek.common.options.IOption;
import megamek.common.options.IOptionGroup;
import megamek.common.options.OptionsConstants;
import megamek.common.planetaryConditions.PlanetaryConditions;
import megamek.common.rolls.TargetRoll;
import megamek.common.units.*;
import megamek.common.util.BuildingBlock;
import megamek.logging.MMLogger;
import mekhq.MHQConstants;
import mekhq.MekHQ;
import mekhq.Utilities;
import mekhq.campaign.Quartermaster.PartAcquisitionResult;
import mekhq.campaign.againstTheBot.AtBConfiguration;
import mekhq.campaign.campaignOptions.CampaignOptions;
import mekhq.campaign.campaignOptions.CampaignOptionsMarshaller;
import mekhq.campaign.enums.CampaignTransportType;
import mekhq.campaign.events.*;
import mekhq.campaign.events.loans.LoanNewEvent;
import mekhq.campaign.events.loans.LoanPaidEvent;
import mekhq.campaign.events.missions.MissionNewEvent;
import mekhq.campaign.events.missions.MissionRemovedEvent;
import mekhq.campaign.events.parts.PartChangedEvent;
import mekhq.campaign.events.parts.PartWorkEvent;
import mekhq.campaign.events.persons.PersonChangedEvent;
import mekhq.campaign.events.persons.PersonNewEvent;
import mekhq.campaign.events.persons.PersonRemovedEvent;
import mekhq.campaign.events.scenarios.ScenarioNewEvent;
import mekhq.campaign.events.scenarios.ScenarioRemovedEvent;
import mekhq.campaign.events.units.UnitNewEvent;
import mekhq.campaign.events.units.UnitRemovedEvent;
import mekhq.campaign.finances.Accountant;
import mekhq.campaign.finances.CurrencyManager;
import mekhq.campaign.finances.Finances;
import mekhq.campaign.finances.Loan;
import mekhq.campaign.finances.Money;
import mekhq.campaign.finances.enums.TransactionType;
import mekhq.campaign.force.CombatTeam;
import mekhq.campaign.force.Force;
import mekhq.campaign.force.ForceType;
import mekhq.campaign.icons.StandardForceIcon;
import mekhq.campaign.icons.UnitIcon;
import mekhq.campaign.log.HistoricalLogEntry;
import mekhq.campaign.log.LogEntry;
import mekhq.campaign.log.ServiceLogger;
import mekhq.campaign.market.PartsStore;
import mekhq.campaign.market.PersonnelMarket;
import mekhq.campaign.market.ShoppingList;
import mekhq.campaign.market.contractMarket.AbstractContractMarket;
import mekhq.campaign.market.personnelMarket.enums.PersonnelMarketStyle;
import mekhq.campaign.market.personnelMarket.markets.NewPersonnelMarket;
import mekhq.campaign.market.unitMarket.AbstractUnitMarket;
import mekhq.campaign.mission.AtBContract;
import mekhq.campaign.mission.AtBDynamicScenario;
import mekhq.campaign.mission.AtBScenario;
import mekhq.campaign.mission.Contract;
import mekhq.campaign.mission.Mission;
import mekhq.campaign.mission.Scenario;
import mekhq.campaign.mission.atb.AtBScenarioFactory;
import mekhq.campaign.mission.enums.AtBMoraleLevel;
import mekhq.campaign.mission.enums.CombatRole;
import mekhq.campaign.mission.enums.MissionStatus;
import mekhq.campaign.mission.enums.ScenarioStatus;
import mekhq.campaign.mission.enums.ScenarioType;
import mekhq.campaign.mission.resupplyAndCaches.Resupply;
import mekhq.campaign.mission.resupplyAndCaches.Resupply.ResupplyType;
import mekhq.campaign.parts.*;
import mekhq.campaign.parts.enums.PartQuality;
import mekhq.campaign.parts.equipment.AmmoBin;
import mekhq.campaign.parts.equipment.EquipmentPart;
import mekhq.campaign.parts.equipment.HeatSink;
import mekhq.campaign.parts.equipment.JumpJet;
import mekhq.campaign.parts.equipment.MissingEquipmentPart;
import mekhq.campaign.parts.meks.MekActuator;
import mekhq.campaign.parts.meks.MekLocation;
import mekhq.campaign.parts.missing.MissingPart;
import mekhq.campaign.parts.protomeks.ProtoMekArmor;
import mekhq.campaign.personnel.Bloodmark;
import mekhq.campaign.personnel.Bloodname;
import mekhq.campaign.personnel.Person;
import mekhq.campaign.personnel.PersonnelOptions;
import mekhq.campaign.personnel.RandomDependents;
import mekhq.campaign.personnel.SpecialAbility;
import mekhq.campaign.personnel.autoAwards.AutoAwardsController;
import mekhq.campaign.personnel.death.RandomDeath;
import mekhq.campaign.personnel.divorce.AbstractDivorce;
import mekhq.campaign.personnel.education.Academy;
import mekhq.campaign.personnel.education.EducationController;
import mekhq.campaign.personnel.enums.BloodmarkLevel;
import mekhq.campaign.personnel.enums.PersonnelRole;
import mekhq.campaign.personnel.enums.PersonnelStatus;
import mekhq.campaign.personnel.enums.Phenotype;
import mekhq.campaign.personnel.enums.SplittingSurnameStyle;
import mekhq.campaign.personnel.generator.AbstractPersonnelGenerator;
import mekhq.campaign.personnel.generator.AbstractSkillGenerator;
import mekhq.campaign.personnel.generator.AbstractSpecialAbilityGenerator;
import mekhq.campaign.personnel.generator.DefaultPersonnelGenerator;
import mekhq.campaign.personnel.generator.DefaultSkillGenerator;
import mekhq.campaign.personnel.generator.DefaultSpecialAbilityGenerator;
import mekhq.campaign.personnel.generator.RandomPortraitGenerator;
import mekhq.campaign.personnel.generator.SingleSpecialAbilityGenerator;
import mekhq.campaign.personnel.lifeEvents.ComingOfAgeAnnouncement;
import mekhq.campaign.personnel.lifeEvents.CommandersDayAnnouncement;
import mekhq.campaign.personnel.lifeEvents.FreedomDayAnnouncement;
import mekhq.campaign.personnel.lifeEvents.NewYearsDayAnnouncement;
import mekhq.campaign.personnel.lifeEvents.WinterHolidayAnnouncement;
import mekhq.campaign.personnel.marriage.AbstractMarriage;
import mekhq.campaign.personnel.medical.MedicalController;
import mekhq.campaign.personnel.procreation.AbstractProcreation;
import mekhq.campaign.personnel.ranks.RankSystem;
import mekhq.campaign.personnel.ranks.RankValidator;
import mekhq.campaign.personnel.skills.Appraisal;
import mekhq.campaign.personnel.skills.Attributes;
import mekhq.campaign.personnel.skills.RandomSkillPreferences;
import mekhq.campaign.personnel.skills.Skill;
import mekhq.campaign.personnel.skills.SkillType;
import mekhq.campaign.personnel.skills.enums.AgingMilestone;
import mekhq.campaign.personnel.skills.enums.SkillAttribute;
import mekhq.campaign.personnel.turnoverAndRetention.RetirementDefectionTracker;
import mekhq.campaign.randomEvents.GrayMonday;
import mekhq.campaign.randomEvents.RandomEventLibraries;
import mekhq.campaign.randomEvents.prisoners.PrisonerEventManager;
import mekhq.campaign.randomEvents.prisoners.RecoverMIAPersonnel;
import mekhq.campaign.randomEvents.prisoners.enums.PrisonerStatus;
import mekhq.campaign.rating.CamOpsReputation.ReputationController;
import mekhq.campaign.rating.FieldManualMercRevDragoonsRating;
import mekhq.campaign.rating.IUnitRating;
import mekhq.campaign.rating.UnitRatingMethod;
import mekhq.campaign.storyArc.StoryArc;
import mekhq.campaign.stratCon.StratConCampaignState;
import mekhq.campaign.stratCon.StratConContractInitializer;
import mekhq.campaign.stratCon.StratConRulesManager;
import mekhq.campaign.stratCon.StratConTrackState;
import mekhq.campaign.unit.CargoStatistics;
import mekhq.campaign.unit.CrewType;
import mekhq.campaign.unit.HangarStatistics;
import mekhq.campaign.unit.TestUnit;
import mekhq.campaign.unit.Unit;
import mekhq.campaign.unit.UnitOrder;
import mekhq.campaign.unit.UnitTechProgression;
import mekhq.campaign.unit.enums.TransporterType;
import mekhq.campaign.universe.*;
import mekhq.campaign.universe.enums.HiringHallLevel;
import mekhq.campaign.universe.eras.Era;
import mekhq.campaign.universe.eras.Eras;
import mekhq.campaign.universe.factionStanding.*;
import mekhq.campaign.universe.fameAndInfamy.FameAndInfamyController;
import mekhq.campaign.universe.selectors.factionSelectors.AbstractFactionSelector;
import mekhq.campaign.universe.selectors.factionSelectors.DefaultFactionSelector;
import mekhq.campaign.universe.selectors.factionSelectors.RangedFactionSelector;
import mekhq.campaign.universe.selectors.planetSelectors.AbstractPlanetSelector;
import mekhq.campaign.universe.selectors.planetSelectors.DefaultPlanetSelector;
import mekhq.campaign.universe.selectors.planetSelectors.RangedPlanetSelector;
import mekhq.campaign.utilities.AutomatedPersonnelCleanUp;
import mekhq.campaign.work.IAcquisitionWork;
import mekhq.campaign.work.IPartWork;
import mekhq.gui.baseComponents.immersiveDialogs.ImmersiveDialogSimple;
import mekhq.gui.baseComponents.immersiveDialogs.ImmersiveDialogWidth;
import mekhq.gui.campaignOptions.enums.ProcurementPersonnelPick;
import mekhq.gui.dialog.factionStanding.factionJudgment.FactionJudgmentDialog;
import mekhq.module.atb.AtBEventProcessor;
import mekhq.service.IAutosaveService;
import mekhq.service.mrms.MRMSService;
import mekhq.utilities.MHQXMLUtility;
import mekhq.utilities.ReportingUtilities;

/**
 * The main campaign class, keeps track of teams and units
 *
 * @author Taharqa
 */
public class Campaign implements ITechManager {
    private static final MMLogger LOGGER = MMLogger.create(Campaign.class);

    public static final String REPORT_LINEBREAK = "<br/><br/>";
    /**
     * When using the 'useful assistants' campaign options, the relevant skill levels possessed by each assistant is
     * divided by this value and then floored.\
     */
    private static final double ASSISTANT_SKILL_LEVEL_DIVIDER = 2.5;

    private UUID id;
    private Version version; // this is dynamically populated on load and doesn't need to be saved
    private final List<Version> pastVersions = new ArrayList<>();

    // we have three things to track: (1) teams, (2) units, (3) repair tasks
    // we will use the same basic system (borrowed from MegaMek) for tracking
    // all three
    // OK now we have more, parts, personnel, forces, missions, and scenarios.
    // and more still - we're tracking DropShips and WarShips in a separate set so
    // that we can assign units to transports
    private final Hangar units = new Hangar();
    CampaignTransporterMap shipTransporters = new CampaignTransporterMap(this, CampaignTransportType.SHIP_TRANSPORT);
    CampaignTransporterMap tacticalTransporters = new CampaignTransporterMap(this,
          CampaignTransportType.TACTICAL_TRANSPORT);
    CampaignTransporterMap towTransporters = new CampaignTransporterMap(this, CampaignTransportType.TOW_TRANSPORT);
    private final Map<UUID, Person> personnel = new LinkedHashMap<>();
    private Warehouse parts = new Warehouse();
    private final TreeMap<Integer, Force> forceIds = new TreeMap<>();
    private final TreeMap<Integer, Mission> missions = new TreeMap<>();
    private final TreeMap<Integer, Scenario> scenarios = new TreeMap<>();
    private final Map<UUID, List<Kill>> kills = new HashMap<>();

    // This maps PartInUse ToString() results to doubles, representing a mapping
    // of parts in use to their requested stock percentages to make these values
    // persistent
    private Map<String, Double> partsInUseRequestedStockMap = new LinkedHashMap<>();

    private transient final UnitNameTracker unitNameTracker = new UnitNameTracker();

    private int asTechPool;
    private int asTechPoolMinutes;
    private int asTechPoolOvertime;
    private int medicPool;

    private int lastForceId;
    private int lastMissionId;
    private int lastScenarioId;

    // I need to put a basic game object in campaign so that I can
    // assign it to the entities, otherwise some entity methods may get NPE
    // if they try to call up game options
    private final Game game;
    private final Player player;

    private GameOptions gameOptions;

    private String name;
    private LocalDate currentDay;
    private LocalDate campaignStartDate;

    // hierarchically structured Force object to define TO&E
    private Force forces;
    private Hashtable<Integer, CombatTeam> combatTeams; // AtB

    private Faction faction;
    private megamek.common.enums.Faction techFaction;
    private String retainerEmployerCode; // AtB
    private LocalDate retainerStartDate; // AtB
    private RankSystem rankSystem;

    private final ArrayList<String> currentReport;
    private transient String currentReportHTML;
    private transient List<String> newReports;

    private Boolean fieldKitchenWithinCapacity;

    // this is updated and used per gaming session, it is enabled/disabled via the
    // Campaign options
    // we're re-using the LogEntry class that is used to store Personnel entries
    public LinkedList<LogEntry> inMemoryLogHistory = new LinkedList<>();

    private boolean overtime;
    private boolean gmMode;
    private transient boolean overviewLoadingValue = true;

    private Camouflage camouflage = pickRandomCamouflage(3025, "Root");
    private PlayerColour colour = PlayerColour.BLUE;
    private StandardForceIcon unitIcon = new UnitIcon(null, null);

    private Finances finances;

    private Systems systemsInstance;
    private CurrentLocation location;
    private boolean isAvoidingEmptySystems;
    private boolean isOverridingCommandCircuitRequirements;

    private final News news;

    private PartsStore partsStore;

    private final List<String> customs;

    private CampaignOptions campaignOptions;
    private RandomSkillPreferences randomSkillPreferences = new RandomSkillPreferences();
    private MekHQ app;

    private ShoppingList shoppingList;

    private NewPersonnelMarket newPersonnelMarket;

    @Deprecated(since = "0.50.06")
    private PersonnelMarket personnelMarket;

    private AbstractContractMarket contractMarket;
    private AbstractUnitMarket unitMarket;

    private RandomDeath randomDeath;
    private transient AbstractDivorce divorce;
    private transient AbstractMarriage marriage;
    private transient AbstractProcreation procreation;
    private List<Person> personnelWhoAdvancedInXP;

    private RetirementDefectionTracker retirementDefectionTracker;
    private final List<String> turnoverRetirementInformation;

    private AtBConfiguration atbConfig; // AtB
    private AtBEventProcessor atbEventProcessor; // AtB
    private LocalDate shipSearchStart; // AtB
    private int shipSearchType;
    private String shipSearchResult; // AtB
    private LocalDate shipSearchExpiration; // AtB
    private IUnitGenerator unitGenerator; // deprecated
    private IUnitRating unitRating; // deprecated
    private ReputationController reputation;
    private int crimeRating;
    private int crimePirateModifier;
    private LocalDate dateOfLastCrime;
    private FactionStandings factionStandings;
    private int initiativeBonus;
    private int initiativeMaxBonus;
    private CampaignSummary campaignSummary;
    private final Quartermaster quartermaster;
    private StoryArc storyArc;
    private BehaviorSettings autoResolveBehaviorSettings;
    private List<UUID> automatedMothballUnits;
    private int temporaryPrisonerCapacity;
    private boolean processProcurement;

    // options relating to parts in use and restock
    private boolean ignoreMothballed;
    private boolean topUpWeekly;
    private PartQuality ignoreSparesUnderQuality;

    // Libraries
    // We deliberately don't write this data to the save file as we want it rebuilt
    // every time the campaign loads. This ensures updates can be applied and there is no risk of
    // bugs being permanently locked into the campaign file.
    RandomEventLibraries randomEventLibraries;
    FactionStandingUltimatumsLibrary factionStandingUltimatumsLibrary;

    /**
     * A constant that provides the ISO-8601 definition of week-based fields.
     *
     * <p>This includes the first day of the week set to Monday and the minimal number of days in the first week of
     * the year set to 4.</p>
     */
    private static final WeekFields WEEK_FIELDS = WeekFields.ISO;

    /**
     * Represents the different types of administrative specializations. Each specialization corresponds to a distinct
     * administrative role within the organization.
     *
     * <p>
     * These specializations are used to determine administrative roles and responsibilities, such as by identifying the
     * most senior administrator for a given role.
     * </p>
     */
    public enum AdministratorSpecialization {
        COMMAND, LOGISTICS, TRANSPORT, HR
    }

    private final transient ResourceBundle resources = ResourceBundle.getBundle("mekhq.resources.Campaign",
          MekHQ.getMHQOptions().getLocale());

    /**
     * This is used to determine if the player has an active AtB Contract, and is recalculated on load
     */
    private transient boolean hasActiveContract;

    private final IAutosaveService autosaveService;

    public Campaign(CampaignConfiguration campConf) {
        this(
              campConf.getGame(),
              campConf.getPlayer(),
              campConf.getName(),
              campConf.getDate(),
              campConf.getCampaignOpts(),
              campConf.getGameOptions(),
              campConf.getPartsStore(),
              campConf.getNewPersonnelMarket(),
              campConf.getRandomDeath(),
              campConf.getCampaignSummary(),
              campConf.getfaction(),
              campConf.getTechFaction(),
              campConf.getCurrencyManager(),
              campConf.getSystemsInstance(),
              campConf.getLocation(),
              campConf.getReputationController(),
              campConf.getFactionStandings(),
              campConf.getRankSystem(),
              campConf.getforce(),
              campConf.getfinances(),
              campConf.getRandomEvents(),
              campConf.getUltimatums(),
              campConf.getRetDefTracker(),
              campConf.getAutosave(),
              campConf.getBehaviorSettings(),
              campConf.getPersonnelMarket(),
              campConf.getAtBMonthlyContractMarket(),
              campConf.getUnitMarket(),
              campConf.getDivorce(),
              campConf.getMarriage(),
              campConf.getProcreation()
        );
    }

    public Campaign(Game game,
          Player player, String name, LocalDate date, CampaignOptions campaignOpts, GameOptions gameOptions,
          PartsStore partsStore, NewPersonnelMarket newPersonnelMarket,
          RandomDeath randomDeath, CampaignSummary campaignSummary,
          Faction faction, megamek.common.enums.Faction techFaction, CurrencyManager currencyManager,
          Systems systemsInstance, CurrentLocation startLocation, ReputationController reputationController,
          FactionStandings factionStandings, RankSystem rankSystem, Force force, Finances finances,
          RandomEventLibraries randomEvents, FactionStandingUltimatumsLibrary ultimatums,
          RetirementDefectionTracker retDefTracker, IAutosaveService autosave,
          BehaviorSettings behaviorSettings,
          PersonnelMarket persMarket, AbstractContractMarket atbMonthlyContractMarket,
          AbstractUnitMarket unitMarket,
          AbstractDivorce divorce, AbstractMarriage marriage,
          AbstractProcreation procreation) {

        // Essential state
        id = UUID.randomUUID();
        this.game = game;
        this.player = player;
        this.game.addPlayer(0, this.player);
        this.name = name;
        currentDay = date;
        campaignOptions = campaignOpts;
        this.gameOptions = gameOptions;
        game.setOptions(gameOptions);
        this.techFaction = techFaction;
        this.systemsInstance = systemsInstance;
        location = startLocation;
        reputation = reputationController;
        this.factionStandings = factionStandings;
        forces = force;
        forceIds.put(0, forces);
        this.finances = finances;
        randomEventLibraries = randomEvents;
        factionStandingUltimatumsLibrary = ultimatums;
        retirementDefectionTracker = retDefTracker;
        autosaveService = autosave;
        autoResolveBehaviorSettings = behaviorSettings;
        this.partsStore = partsStore;
        this.newPersonnelMarket = newPersonnelMarket;
        this.randomDeath = randomDeath;
        this.campaignSummary = campaignSummary;

        // Members that take `this` as an argument
        this.quartermaster = new Quartermaster(this);

        // Primary init, sets state from passed values
        setFaction(faction);
        setRankSystemDirect(rankSystem);
        setPersonnelMarket(persMarket);
        setContractMarket(atbMonthlyContractMarket);
        setUnitMarket(unitMarket);
        setDivorce(divorce);
        setMarriage(marriage);
        setProcreation(procreation);

        // Starting config / default values
        campaignStartDate = null;
        shoppingList = new ShoppingList();
        isAvoidingEmptySystems = true;
        isOverridingCommandCircuitRequirements = false;
        overtime = false;
        gmMode = false;
        retainerEmployerCode = null;
        retainerStartDate = null;
        crimeRating = 0;
        crimePirateModifier = 0;
        dateOfLastCrime = null;
        initiativeBonus = 0;
        initiativeMaxBonus = 1;
        combatTeams = new Hashtable<>();
        asTechPool = 0;
        medicPool = 0;
        customs = new ArrayList<>();
        personnelWhoAdvancedInXP = new ArrayList<>();
        turnoverRetirementInformation = new ArrayList<>();
        atbConfig = null;
        hasActiveContract = false;
        fieldKitchenWithinCapacity = false;
        automatedMothballUnits = new ArrayList<>();
        temporaryPrisonerCapacity = DEFAULT_TEMPORARY_CAPACITY;
        processProcurement = true;
        topUpWeekly = false;
        ignoreMothballed = true;
        ignoreSparesUnderQuality = QUALITY_A;

        // Reports
        currentReport = new ArrayList<>();
        currentReportHTML = "";
        newReports = new ArrayList<>();

        // Secondary initialization from passed / derived values
        news = new News(getGameYear(), id.getLeastSignificantBits());
        resetAsTechMinutes();

        // These classes require a Campaign reference to operate/initialize
        currencyManager.setCampaign(this);
        this.partsStore.stock(this);
        this.newPersonnelMarket.setCampaign(this);
        this.randomDeath.setCampaign(this);
        this.campaignSummary.setCampaign(this);
    }

    /**
     * @return the app
     */
    public MekHQ getApp() {
        return app;
    }

    /**
     * @param app the app to set
     */
    public void setApp(MekHQ app) {
        this.app = app;
    }

    /**
     * @param overviewLoadingValue the overviewLoadingValue to set
     */
    public void setOverviewLoadingValue(boolean overviewLoadingValue) {
        this.overviewLoadingValue = overviewLoadingValue;
    }

    public Game getGame() {
        return game;
    }

    public Player getPlayer() {
        return player;
    }

    public void setId(UUID id) {
        this.id = id;
    }

    public UUID getId() {
        return id;
    }

    public void setVersion(Version version) {
        this.version = version;
    }

    public @Nullable Version getVersion() {
        return version;
    }

    public List<Version> getPastVersions() {
        return pastVersions;
    }

    public void addPastVersion(Version pastVersion) {
        this.pastVersions.add(pastVersion);
    }

    public String getName() {
        return name;
    }

    public void setName(String s) {
        this.name = s;
    }

    public Era getEra() {
        return Eras.getInstance().getEra(getLocalDate());
    }

    public String getTitle() {
        return getName() +
                     " (" +
                     getFaction().getFullName(getGameYear()) +
                     ')' +
                     " - " +
                     MekHQ.getMHQOptions().getLongDisplayFormattedDate(getLocalDate()) +
                     " (" +
                     getEra() +
                     ')';
    }

    public LocalDate getLocalDate() {
        return currentDay;
    }

    public void setLocalDate(LocalDate currentDay) {
        this.currentDay = currentDay;
    }

    public LocalDate getCampaignStartDate() {
        return campaignStartDate;
    }

    public void setCampaignStartDate(LocalDate campaignStartDate) {
        this.campaignStartDate = campaignStartDate;
    }

    public PlanetarySystem getCurrentSystem() {
        return location.getCurrentSystem();
    }

    public boolean isAvoidingEmptySystems() {
        return isAvoidingEmptySystems;
    }

    public void setIsAvoidingEmptySystems(boolean isAvoidingEmptySystems) {
        this.isAvoidingEmptySystems = isAvoidingEmptySystems;
    }

    public boolean isOverridingCommandCircuitRequirements() {
        return isOverridingCommandCircuitRequirements;
    }

    public void setIsOverridingCommandCircuitRequirements(boolean isOverridingCommandCircuitRequirements) {
        this.isOverridingCommandCircuitRequirements = isOverridingCommandCircuitRequirements;
    }

    /**
     * Returns the Hiring Hall level from the force's current system on the current date. If there is no hiring hall
     * present, the level is HiringHallLevel.NONE.
     *
     * @return The Hiring Hall level of the current system at the present date.
     */
    public HiringHallLevel getSystemHiringHallLevel() {
        return getCurrentSystem().getHiringHallLevel(getLocalDate());
    }

    public Money getFunds() {
        return finances.getBalance();
    }

    public void setForces(Force f) {
        forces = f;
    }

    public Force getForces() {
        return forces;
    }

    public List<Force> getAllForces() {
        return new ArrayList<>(forceIds.values());
    }

    /**
     * Retrieves all units in the Table of Organization and Equipment (TOE).
     *
     * <p>This method provides a list of unique identifiers for all units currently included in the force's TOE
     * structure.</p>
     *
     * @param standardForcesOnly if {@code true}, returns only units in {@link ForceType#STANDARD} forces; if
     *                           {@code false}, returns all units.
     *
     * @return a List of UUID objects representing all units in the TOE according to the specified filter
     *
     * @author Illiani
     * @since 0.50.05
     */
    public List<UUID> getAllUnitsInTheTOE(boolean standardForcesOnly) {
        return forces.getAllUnits(standardForcesOnly);
    }

    /**
     * Adds a {@link CombatTeam} to the {@code combatTeams} {@link Hashtable} using {@code forceId} as the key.
     *
     * @param combatTeam the {@link CombatTeam} to be added to the {@link Hashtable}
     */
    public void addCombatTeam(CombatTeam combatTeam) {
        combatTeams.put(combatTeam.getForceId(), combatTeam);
    }

    /**
     * Removes a {@link CombatTeam} from the {@code combatTeams} {@link Hashtable} using {@code forceId} as the key.
     *
     * @param forceId the key of the {@link CombatTeam} to be removed from the {@link Hashtable}
     */
    public void removeCombatTeam(final int forceId) {
        this.combatTeams.remove(forceId);
    }

    /**
     * Returns the {@link Hashtable} using the combatTeam's {@code forceId} as the key and containing all the
     * {@link CombatTeam} objects after removing the ineligible ones. Although sanitization might not be necessary, it
     * ensures that there is no need for {@code isEligible()} checks when fetching the {@link Hashtable}.
     *
     * @return the sanitized {@link Hashtable} of {@link CombatTeam} objects stored in the current campaign.
     */
    public Hashtable<Integer, CombatTeam> getCombatTeamsTable() {
        // Here we sanitize the list, ensuring ineligible formations have been removed
        // before
        // returning the hashtable. In theory, this shouldn't be necessary, however,
        // having this
        // sanitizing step should remove the need for isEligible() checks whenever we
        // fetch the
        // hashtable.
        for (Force force : getAllForces()) {
            int forceId = force.getId();
            if (combatTeams.containsKey(forceId)) {
                CombatTeam combatTeam = combatTeams.get(forceId);

                if (combatTeam.isEligible(this)) {
                    continue;
                }
            } else {
                CombatTeam combatTeam = new CombatTeam(forceId, this);

                if (combatTeam.isEligible(this)) {
                    combatTeams.put(forceId, combatTeam);
                    continue;
                }
            }

            combatTeams.remove(forceId);
        }

        return combatTeams;
    }

    /**
     * Returns an {@link ArrayList} of all {@link CombatTeam} objects in the {@code combatTeams} {@link Hashtable}.
     * Calls the {@code getCombatTeamsTable()} method to sanitize the {@link Hashtable} before conversion to
     * {@link ArrayList}.
     *
     * @return an {@link ArrayList} of all the {@link CombatTeam} objects in the {@code combatTeams} {@link Hashtable}
     */
    public ArrayList<CombatTeam> getAllCombatTeams() {
        // This call allows us to utilize the self-sanitizing feature of
        // getCombatTeamsTable(),
        // without needing to directly include the code here, too.
        combatTeams = getCombatTeamsTable();

        return combatTeams.values()
                     .stream()
                     .filter(l -> forceIds.containsKey(l.getForceId()))
                     .collect(Collectors.toCollection(ArrayList::new));
    }

    public void setShoppingList(ShoppingList sl) {
        shoppingList = sl;
    }

    public ShoppingList getShoppingList() {
        return shoppingList;
    }

    // region Markets
    public PersonnelMarket getPersonnelMarket() {
        return personnelMarket;
    }

    public void setPersonnelMarket(final PersonnelMarket personnelMarket) {
        this.personnelMarket = personnelMarket;
    }

    public AbstractContractMarket getContractMarket() {
        return contractMarket;
    }

    public void setContractMarket(final AbstractContractMarket contractMarket) {
        this.contractMarket = contractMarket;
    }

    public AbstractUnitMarket getUnitMarket() {
        return unitMarket;
    }

    public void setUnitMarket(final AbstractUnitMarket unitMarket) {
        this.unitMarket = unitMarket;
    }

    public NewPersonnelMarket getNewPersonnelMarket() {
        return newPersonnelMarket;
    }

    public void setNewPersonnelMarket(final NewPersonnelMarket newPersonnelMarket) {
        this.newPersonnelMarket = newPersonnelMarket;
        this.newPersonnelMarket.setCampaign(this);
    }
    // endregion Markets

    // region Personnel Modules
    public void resetRandomDeath() {
        setRandomDeath(new RandomDeath());
    }

    public void setRandomDeath(RandomDeath randomDeath) {
        this.randomDeath = randomDeath;
        this.randomDeath.setCampaign(this);
    }

    public AbstractDivorce getDivorce() {
        return divorce;
    }

    public void setDivorce(final AbstractDivorce divorce) {
        this.divorce = divorce;
    }

    public AbstractMarriage getMarriage() {
        return marriage;
    }

    public void setMarriage(final AbstractMarriage marriage) {
        this.marriage = marriage;
    }

    public AbstractProcreation getProcreation() {
        return procreation;
    }

    public void setProcreation(final AbstractProcreation procreation) {
        this.procreation = procreation;
    }
    // endregion Personnel Modules

    public void setRetirementDefectionTracker(RetirementDefectionTracker rdt) {
        retirementDefectionTracker = rdt;
    }

    public RetirementDefectionTracker getRetirementDefectionTracker() {
        return retirementDefectionTracker;
    }

    /**
     * Sets the list of personnel who have advanced in experience points (XP) via vocational xp.
     *
     * @param personnelWhoAdvancedInXP a {@link List} of {@link Person} objects representing personnel who have gained
     *                                 XP.
     */
    public void setPersonnelWhoAdvancedInXP(List<Person> personnelWhoAdvancedInXP) {
        this.personnelWhoAdvancedInXP = personnelWhoAdvancedInXP;
    }

    /**
     * Retrieves the list of personnel who have advanced in experience points (XP) via vocational xp.
     *
     * @return a {@link List} of {@link Person} objects representing personnel who have gained XP.
     */
    public List<Person> getPersonnelWhoAdvancedInXP() {
        return personnelWhoAdvancedInXP;
    }

    /**
     * Initializes the unit generator. Called when the unit generator is first used or when the method has been changed
     * in {@link CampaignOptions}.
     */
    public void initUnitGenerator() {
        unitGenerator = new RATGeneratorConnector(getGameYear());
    }

    /**
     * @return - the class responsible for generating random units
     */
    public IUnitGenerator getUnitGenerator() {
        if (unitGenerator == null) {
            initUnitGenerator();
        }
        return unitGenerator;
    }

    public void setAtBEventProcessor(AtBEventProcessor processor) {
        atbEventProcessor = processor;
    }

    public void setAtBConfig(AtBConfiguration config) {
        atbConfig = config;
    }

    public AtBConfiguration getAtBConfig() {
        if (atbConfig == null) {
            atbConfig = AtBConfiguration.loadFromXml();
        }
        return atbConfig;
    }

    // region Ship Search

    /**
     * Sets the date a ship search was started, or null if no search is in progress.
     */
    public void setShipSearchStart(@Nullable LocalDate shipSearchStart) {
        this.shipSearchStart = shipSearchStart;
    }

    /**
     * @return The date a ship search was started, or null if none is in progress.
     */
    public LocalDate getShipSearchStart() {
        return shipSearchStart;
    }

    /**
     * Sets the lookup name of the available ship, or null if none were found.
     */
    public void setShipSearchResult(@Nullable String result) {
        shipSearchResult = result;
    }

    /**
     * @return The lookup name of the available ship, or null if none is available
     */
    public String getShipSearchResult() {
        return shipSearchResult;
    }

    /**
     * @return The date the ship is no longer available, if there is one.
     */
    public LocalDate getShipSearchExpiration() {
        return shipSearchExpiration;
    }

    public void setShipSearchExpiration(LocalDate shipSearchExpiration) {
        this.shipSearchExpiration = shipSearchExpiration;
    }

    /**
     * Sets the unit type to search for.
     */
    public void setShipSearchType(int unitType) {
        shipSearchType = unitType;
    }

    public void startShipSearch(int unitType) {
        setShipSearchStart(getLocalDate());
        setShipSearchType(unitType);
    }

    private void processShipSearch() {
        if (getShipSearchStart() == null) {
            return;
        }

        StringBuilder report = new StringBuilder();
        if (getFinances().debit(TransactionType.UNIT_PURCHASE,
              getLocalDate(),
              getAtBConfig().shipSearchCostPerWeek(),
              "Ship Search")) {
            report.append(getAtBConfig().shipSearchCostPerWeek().toAmountAndSymbolString())
                  .append(" deducted for ship search.");
        } else {
            addReport("<font color=" +
                            ReportingUtilities.getNegativeColor() +
                            ">Insufficient funds for ship search.</font>");
            setShipSearchStart(null);
            return;
        }

        long numDays = ChronoUnit.DAYS.between(getShipSearchStart(), getLocalDate());
        if (numDays > 21) {
            int roll = d6(2);
            TargetRoll target = getAtBConfig().shipSearchTargetRoll(shipSearchType, this);
            setShipSearchStart(null);
            report.append("<br/>Ship search target: ").append(target.getValueAsString()).append(" roll: ").append(roll);
            // TODO : mos zero should make ship available on retainer
            if (roll >= target.getValue()) {
                report.append("<br/>Search successful. ");

                MekSummary ms = getUnitGenerator().generate(getFaction().getShortName(),
                      shipSearchType,
                      -1,
                      getGameYear(),
                      getAtBUnitRatingMod());

                if (ms == null) {
                    ms = getAtBConfig().findShip(shipSearchType);
                }

                if (ms != null) {
                    setShipSearchResult(ms.getName());
                    setShipSearchExpiration(getLocalDate().plusDays(31));
                    report.append(getShipSearchResult())
                          .append(" is available for purchase for ")
                          .append(Money.of(ms.getCost()).toAmountAndSymbolString())
                          .append(" until ")
                          .append(MekHQ.getMHQOptions().getDisplayFormattedDate(getShipSearchExpiration()));
                } else {
                    report.append(" <font color=")
                          .append(ReportingUtilities.getNegativeColor())
                          .append(">Could not determine ship type.</font>");
                }
            } else {
                report.append("<br/>Ship search unsuccessful.");
            }
        }
        addReport(report.toString());
    }

    public void purchaseShipSearchResult() {
        MekSummary ms = MekSummaryCache.getInstance().getMek(getShipSearchResult());
        if (ms == null) {
            LOGGER.error("Cannot find entry for {}", getShipSearchResult());
            return;
        }

        Money cost = Money.of(ms.getCost());

        if (getFunds().isLessThan(cost)) {
            addReport("<font color='" +
                            ReportingUtilities.getNegativeColor() +
                            "'><b> You cannot afford this unit. Transaction cancelled</b>.</font>");
            return;
        }

        MekFileParser mekFileParser;

        try {
            mekFileParser = new MekFileParser(ms.getSourceFile(), ms.getEntryName());
        } catch (Exception ex) {
            LOGGER.error("Unable to load unit: {}", ms.getEntryName(), ex);
            return;
        }

        Entity en = mekFileParser.getEntity();

        int transitDays = getCampaignOptions().isInstantUnitMarketDelivery() ?
                                0 :
                                calculatePartTransitTime(en.calcYearAvailability(getGameYear(),
                                      useClanTechBase(),
                                      getTechFaction()));

        getFinances().debit(TransactionType.UNIT_PURCHASE, getLocalDate(), cost, "Purchased " + en.getShortName());
        PartQuality quality = PartQuality.QUALITY_D;

        if (campaignOptions.isUseRandomUnitQualities()) {
            quality = Unit.getRandomUnitQuality(0);
        }

        addNewUnit(en, true, transitDays, quality);

        if (!getCampaignOptions().isInstantUnitMarketDelivery()) {
            addReport("<font color='" +
                            ReportingUtilities.getPositiveColor() +
                            "'>Unit will be delivered in " +
                            transitDays +
                            " days.</font>");
        }
        setShipSearchResult(null);
        setShipSearchExpiration(null);
    }
    // endregion Ship Search

    /**
     * Process retirements for retired personnel, if any.
     *
     * @param totalPayout     The total retirement payout.
     * @param unitAssignments List of unit assignments.
     *
     * @return False if there were payments AND they were unable to be processed, true otherwise.
     */
    public boolean applyRetirement(Money totalPayout, Map<UUID, UUID> unitAssignments) {
        turnoverRetirementInformation.clear();

        if ((totalPayout.isPositive()) || (null != getRetirementDefectionTracker().getRetirees())) {
            if (getFinances().debit(TransactionType.PAYOUT, getLocalDate(), totalPayout, "Final Payout")) {
                for (UUID pid : getRetirementDefectionTracker().getRetirees()) {
                    Person person = getPerson(pid);
                    boolean wasKilled = getRetirementDefectionTracker().getPayout(pid).isWasKilled();
                    boolean wasSacked = getRetirementDefectionTracker().getPayout(pid).isWasSacked();

                    if ((!wasKilled) && (!wasSacked)) {
                        if (!person.getPermanentInjuries().isEmpty()) {
                            person.changeStatus(this, getLocalDate(), PersonnelStatus.RETIRED);
                        }
                        if (isBreakingContract(person,
                              getLocalDate(),
                              getCampaignOptions().getServiceContractDuration())) {
                            if (!getActiveContracts().isEmpty()) {
                                int roll = randomInt(20);

                                if (roll == 0) {
                                    person.changeStatus(this, getLocalDate(), PersonnelStatus.DEFECTED);
                                }
                            } else {
                                person.changeStatus(this, getLocalDate(), PersonnelStatus.RESIGNED);
                            }
                        } else if (person.getAge(getLocalDate()) >= 50) {
                            person.changeStatus(this, getLocalDate(), PersonnelStatus.RETIRED);
                        } else {
                            person.changeStatus(this, getLocalDate(), PersonnelStatus.RESIGNED);
                        }
                    }

                    if (!person.getStatus().isActive()) {
                        turnoverRetirementInformation.add(String.format(person.getStatus().getReportText(),
                              person.getHyperlinkedFullTitle()));
                    }

                    if (wasSacked) {
                        if (person.getPermanentInjuries().isEmpty()) {
                            person.changeStatus(this, getLocalDate(), PersonnelStatus.SACKED);
                        } else {
                            person.changeStatus(this, getLocalDate(), PersonnelStatus.RETIRED);
                        }
                    }

                    // civilian spouses follow their partner in departing
                    Person spouse = person.getGenealogy().getSpouse();

                    if ((spouse != null) && (spouse.getPrimaryRole().isCivilian())) {
                        addReport(spouse.getHyperlinkedFullTitle() +
                                        ' ' +
                                        resources.getString("turnoverJointDeparture.text"));
                        spouse.changeStatus(this, getLocalDate(), PersonnelStatus.LEFT);

                        turnoverRetirementInformation.add(spouse.getHyperlinkedFullTitle() +
                                                                ' ' +
                                                                resources.getString("turnoverJointDeparture.text"));
                    }

                    // non-civilian spouses may divorce the remaining partner
                    if ((person.getAge(getLocalDate()) >= 50) && (!campaignOptions.getRandomDivorceMethod().isNone())) {
                        if ((spouse != null) && (spouse.isDivorceable()) && (!spouse.getPrimaryRole().isCivilian())) {
                            if ((person.getStatus().isDefected()) || (randomInt(6) == 0)) {
                                getDivorce().divorce(this, getLocalDate(), person, SplittingSurnameStyle.WEIGHTED);

                                turnoverRetirementInformation.add(String.format(resources.getString("divorce.text"),
                                      person.getHyperlinkedFullTitle(),
                                      spouse.getHyperlinkedFullTitle()));
                            }
                        }
                    }

                    // This ensures children have a chance of following their parent into departure
                    // This needs to be after spouses, to ensure joint-departure spouses are
                    // factored in
                    for (Person child : person.getGenealogy().getChildren()) {
                        if ((child.isChild(getLocalDate())) && (!child.getStatus().isDepartedUnit())) {
                            boolean hasRemainingParent = child.getGenealogy()
                                                               .getParents()
                                                               .stream()
                                                               .anyMatch(parent -> (!parent.getStatus()
                                                                                           .isDepartedUnit()) &&
                                                                                         (!parent.getStatus()
                                                                                                 .isAbsent()));

                            // if there is a remaining parent, there is a 50/50 chance the child departs
                            if ((hasRemainingParent) && (randomInt(2) == 0)) {
                                addReport(child.getHyperlinkedFullTitle() +
                                                ' ' +
                                                resources.getString("turnoverJointDepartureChild.text"));
                                child.changeStatus(this, getLocalDate(), PersonnelStatus.LEFT);

                                turnoverRetirementInformation.add(child.getHyperlinkedFullTitle() +
                                                                        ' ' +
                                                                        resources.getString(
                                                                              "turnoverJointDepartureChild.text"));
                            }

                            // if there is no remaining parent, the child will always depart, unless the
                            // parents are dead
                            if ((!hasRemainingParent) && (child.getGenealogy().hasLivingParents())) {
                                addReport(child.getHyperlinkedFullTitle() +
                                                ' ' +
                                                resources.getString("turnoverJointDepartureChild.text"));
                                child.changeStatus(this, getLocalDate(), PersonnelStatus.LEFT);

                                turnoverRetirementInformation.add(child.getHyperlinkedFullTitle() +
                                                                        ' ' +
                                                                        resources.getString(
                                                                              "turnoverJointDepartureChild.text"));
                            } else if (!child.getGenealogy().hasLivingParents()) {
                                addReport(child.getHyperlinkedFullTitle() + ' ' + resources.getString("orphaned.text"));

                                turnoverRetirementInformation.add(child.getHyperlinkedFullTitle() +
                                                                        ' ' +
                                                                        resources.getString("orphaned.text"));
                                ServiceLogger.orphaned(person, getLocalDate());
                            }
                        }
                    }

                    if (unitAssignments.containsKey(pid)) {
                        removeUnit(unitAssignments.get(pid));
                    }
                }
                getRetirementDefectionTracker().resolveAllContracts();
                return true;
            }
        } else {
            addReport("<font color='" +
                            ReportingUtilities.getNegativeColor() +
                            "'>You cannot afford to make the final payments.</font>");
            return false;
        }

        return true;
    }

    public CampaignSummary getCampaignSummary() {
        return campaignSummary;
    }

    public void setCampaignSummary(CampaignSummary campaignSummary) {
        this.campaignSummary = campaignSummary;
        this.campaignSummary.setCampaign(this);
    }

    public News getNews() {
        return news;
    }

    /**
     * Add force to an existing superforce. This method will also assign the force an id and place it in the forceId
     * hash
     *
     * @param force      - the Force to add
     * @param superForce - the superforce to add the new force to
     */
    public void addForce(Force force, Force superForce) {
        int id = lastForceId + 1;
        force.setId(id);
        superForce.addSubForce(force, true);
        force.setScenarioId(superForce.getScenarioId(), this);
        forceIds.put(id, force);
        lastForceId = id;

        force.updateCommander(this);

        if (campaignOptions.isUseAtB()) {
            recalculateCombatTeams(this);
        }
    }

    public void moveForce(Force force, Force superForce) {
        Force parentForce = force.getParentForce();

        if (null != parentForce) {
            parentForce.removeSubForce(force.getId());
        }

        superForce.addSubForce(force, true);
        force.setScenarioId(superForce.getScenarioId(), this);

        ForceType forceType = force.getForceType();

        if (forceType.shouldStandardizeParents()) {
            for (Force individualParentForce : force.getAllParents()) {
                individualParentForce.setForceType(STANDARD, false);
            }
        }

        if (forceType.shouldChildrenInherit()) {
            for (Force childForce : force.getAllSubForces()) {
                childForce.setForceType(forceType, false);
            }
        }

        // repopulate formation levels across the TO&E
        Force.populateFormationLevelsFromOrigin(this);
    }

    /**
     * This is used by the XML loader. The id should already be set for this force so don't increment
     *
     * @param force Force to add
     */
    public void importForce(Force force) {
        lastForceId = max(lastForceId, force.getId());
        forceIds.put(force.getId(), force);
    }

    /**
     * This is used by the XML loader. The id should already be set for this scenario so don't increment
     *
     * @param scenario Scenario to Add.
     */
    public void importScenario(Scenario scenario) {
        lastScenarioId = max(lastScenarioId, scenario.getId());
        scenarios.put(scenario.getId(), scenario);
    }

    public void addUnitToForce(final @Nullable Unit unit, final Force force) {
        addUnitToForce(unit, force.getId());
    }

    /**
     * Add unit to an existing force. This method will also assign that force's id to the unit.
     *
     * @param unit Unit to add to the existing force.
     * @param id   Force ID to add unit to
     */
    public void addUnitToForce(@Nullable Unit unit, int id) {
        if (unit == null) {
            return;
        }

        Force force = forceIds.get(id);
        Force prevForce = forceIds.get(unit.getForceId());
        boolean useTransfers = false;
        boolean transferLog = !getCampaignOptions().isUseTransfers();

        if (null != prevForce) {
            if (null != prevForce.getTechID()) {
                unit.removeTech();
            }
            // We log removal if we don't use transfers or if it can't be assigned to a new
            // force
            prevForce.removeUnit(this, unit.getId(), transferLog || (force == null));
            useTransfers = !transferLog;
            MekHQ.triggerEvent(new OrganizationChangedEvent(this, prevForce, unit));
        }

        if (null != force) {
            unit.setForceId(id);
            unit.setScenarioId(force.getScenarioId());
            if (null != force.getTechID()) {
                Person forceTech = getPerson(force.getTechID());
                if (forceTech.canTech(unit.getEntity())) {
                    if (null != unit.getTech()) {
                        unit.removeTech();
                    }

                    unit.setTech(forceTech);
                } else {
                    String cantTech = forceTech.getFullName() +
                                            " cannot maintain " +
                                            unit.getName() +
                                            '\n' +
                                            "You will need to assign a tech manually.";
                    JOptionPane.showMessageDialog(null, cantTech, "Warning", JOptionPane.WARNING_MESSAGE);
                }
            }
            force.addUnit(this, unit.getId(), useTransfers, prevForce);
            MekHQ.triggerEvent(new OrganizationChangedEvent(this, force, unit));
        }

        if (campaignOptions.isUseAtB()) {
            recalculateCombatTeams(this);
        }
    }

    /**
     * Adds force and all its sub-forces to the Combat Teams table
     */
    private void addAllCombatTeams(Force force) {
        recalculateCombatTeams(this);

        for (Force subForce : force.getSubForces()) {
            addAllCombatTeams(subForce);
        }
    }

    // region Missions/Contracts

    /**
     * Add a mission to the campaign
     *
     * @param mission The mission to be added
     */
    public void addMission(Mission mission) {
        int missionID = lastMissionId + 1;
        mission.setId(missionID);
        missions.put(missionID, mission);
        lastMissionId = missionID;
        MekHQ.triggerEvent(new MissionNewEvent(mission));
    }

    /**
     * Imports a {@link Mission} into a campaign.
     *
     * @param mission Mission to import into the campaign.
     */
    public void importMission(final Mission mission) {
        mission.getScenarios().forEach(this::importScenario);
        addMissionWithoutId(mission);
        StratConContractInitializer.restoreTransientStratconInformation(mission, this);
    }

    private void addMissionWithoutId(Mission m) {
        lastMissionId = max(lastMissionId, m.getId());
        missions.put(m.getId(), m);
        MekHQ.triggerEvent(new MissionNewEvent(m));
    }

    /**
     * @param id the mission's id
     *
     * @return the mission in question
     */
    public @Nullable Mission getMission(int id) {
        return missions.get(id);
    }

    /**
     * @return an <code>Collection</code> of missions in the campaign
     */
    public Collection<Mission> getMissions() {
        return missions.values();
    }

    /**
     * @return missions List sorted with complete missions at the bottom
     */
    public List<Mission> getSortedMissions() {
        return getMissions().stream()
                     .sorted(Comparator.comparing(Mission::getStatus)
                                   .thenComparing(m -> (m instanceof Contract) ?
                                                             ((Contract) m).getStartDate() :
                                                             LocalDate.now()))
                     .collect(Collectors.toList());
    }

    public List<Mission> getActiveMissions(final boolean excludeEndDateCheck) {
        return getMissions().stream()
                     .filter(m -> m.isActiveOn(getLocalDate(), excludeEndDateCheck))
                     .collect(Collectors.toList());
    }

    public List<Mission> getCompletedMissions() {
        return getMissions().stream().filter(m -> m.getStatus().isCompleted()).collect(Collectors.toList());
    }

    /**
     * Retrieves a list of currently active contracts.
     *
     * <p>This method is a shorthand for {@link #getActiveContracts(boolean)} with {@code includeFutureContracts}
     * set to {@code false}. It fetches all contracts from the list of missions and filters them for those that are
     * currently active on the current local date.</p>
     *
     * @return A list of {@link Contract} objects that are currently active.
     */
    public List<Contract> getActiveContracts() {
        return getActiveContracts(false);
    }

    /**
     * Retrieves a list of active contracts, with an option to include future contracts.
     *
     * <p>This method iterates through all missions and checks if they are instances of {@link Contract}.
     * If so, it filters them based on their active status, as determined by the
     * {@link Contract#isActiveOn(LocalDate, boolean)} method.</p>
     *
     * @param includeFutureContracts If {@code true}, contracts that are scheduled to start in the future will also be
     *                               included in the final result. If {@code false}, only contracts active on the
     *                               current local date are included.
     *
     * @return A list of {@link Contract} objects that match the active criteria.
     */
    public List<Contract> getActiveContracts(boolean includeFutureContracts) {
        List<Contract> activeContracts = new ArrayList<>();

        for (Mission mission : getMissions()) {
            // Skip if the mission is not a Contract
            if (!(mission instanceof Contract contract)) {
                continue;
            }

            if (contract.isActiveOn(getLocalDate(), includeFutureContracts)) {
                activeContracts.add(contract);
            }
        }

        return activeContracts;
    }

    /**
     * Retrieves a list of future contracts.
     *
     * <p>This method fetches all missions and checks if they are instances of {@link Contract}. It filters the
     * contracts where the start date is after the current day.</p>
     *
     * @return A list of {@link Contract} objects whose start dates are in the future.
     */
    public List<Contract> getFutureContracts() {
        List<Contract> activeContracts = new ArrayList<>();

        for (Mission mission : getMissions()) {
            // Skip if the mission is not a Contract
            if (!(mission instanceof Contract contract)) {
                continue;
            }

            if (contract.getStartDate().isAfter(currentDay)) {
                activeContracts.add(contract);
            }
        }

        return activeContracts;
    }

    public List<AtBContract> getAtBContracts() {
        return getMissions().stream()
                     .filter(c -> c instanceof AtBContract)
                     .map(c -> (AtBContract) c)
                     .collect(Collectors.toList());
    }

    /**
     * Determines whether there is an active AtB (Against the Bot) contract. This method checks if there are contracts
     * currently active. Optionally, it can also consider future contracts that have been accepted but have not yet
     * started.
     *
     * @param includeFutureContracts a boolean indicating whether contracts that have been accepted but have not yet
     *                               started should also be considered as active.
     *
     * @return {@code true} if there is any currently active AtB contract, or if {@code includeFutureContracts} is
     *       {@code true} and there are future contracts starting after the current date. Otherwise, {@code false}.
     *
     * @see #hasFutureAtBContract()
     */
    public boolean hasActiveAtBContract(boolean includeFutureContracts) {
        if (!getActiveAtBContracts().isEmpty()) {
            return true;
        }

        if (includeFutureContracts) {
            return hasFutureAtBContract();
        }

        return false;
    }

    /**
     * Checks if there is at least one active AtB (Against the Bot) contract, using the default search parameters.
     *
     * @return {@code true} if an active AtB contract exists; {@code false} otherwise
     *
     * @author Illiani
     * @since 0.50.06
     */
    public boolean hasActiveAtBContract() {
        return hasActiveAtBContract(false);
    }

    /**
     * Determines whether there are any future AtB (Against the Bot) contracts. A future contract is defined as a
     * contract that has been accepted but has a start date later than the current day.
     *
     * @return true if there is at least one future AtB contract (accepted but starting after the current date).
     *       Otherwise, false.
     */
    public boolean hasFutureAtBContract() {
        List<AtBContract> contracts = getAtBContracts();

        for (AtBContract contract : contracts) {
            // This catches any contracts that have been accepted, but haven't yet started
            if (contract.getStartDate().isAfter(currentDay)) {
                return true;
            }
        }

        return false;
    }

    /**
     * Retrieves a list of {@link AtBContract} objects that have a start date after the current day.
     *
     * @return a list of future AtBContract objects whose start date is after the current day
     */
    public List<AtBContract> getFutureAtBContracts() {
        return getAtBContracts().stream()
                     .filter(c -> c.getStartDate().isAfter(currentDay))
                     .collect(Collectors.toList());
    }

    public List<AtBContract> getActiveAtBContracts() {
        return getActiveAtBContracts(false);
    }

    public List<AtBContract> getActiveAtBContracts(boolean excludeEndDateCheck) {
        return getMissions().stream()
                     .filter(c -> (c instanceof AtBContract) && c.isActiveOn(getLocalDate(), excludeEndDateCheck))
                     .map(c -> (AtBContract) c)
                     .collect(Collectors.toList());
    }

    public List<AtBContract> getCompletedAtBContracts() {
        return getMissions().stream()
                     .filter(c -> (c instanceof AtBContract) && c.getStatus().isCompleted())
                     .map(c -> (AtBContract) c)
                     .collect(Collectors.toList());
    }

    /**
     * @return whether the current campaign has an active contract for the current date
     */
    public boolean hasActiveContract() {
        return hasActiveContract;
    }

    /**
     * This is used to check if the current campaign has one or more active contacts, and sets the value of
     * hasActiveContract based on that check. This value should not be set elsewhere
     */
    public void setHasActiveContract() {
        hasActiveContract = getMissions().stream()
                                  .anyMatch(c -> (c instanceof Contract) && c.isActiveOn(getLocalDate()));
    }
    // endregion Missions/Contracts

    /**
     * Adds scenario to existing mission, generating a report.
     */
    public void addScenario(Scenario s, Mission m) {
        addScenario(s, m, false);
    }

    /**
     * Add scenario to an existing mission. This method will also assign the scenario an id, provided that it is a new
     * scenario. It then adds the scenario to the scenarioId hash.
     * <p>
     * Scenarios with previously set ids can be sent to this mission, allowing one to remove and then re-add scenarios
     * if needed. This functionality is used in the
     * <code>AtBScenarioFactory</code> class in method
     * <code>createScenariosForNewWeek</code> to
     * ensure that scenarios are generated properly.
     *
     * @param s              - the Scenario to add
     * @param m              - the mission to add the new scenario to
     * @param suppressReport - whether to suppress the campaign report
     */
    public void addScenario(Scenario s, Mission m, boolean suppressReport) {
        final boolean newScenario = s.getId() == Scenario.S_DEFAULT_ID;
        final int id = newScenario ? ++lastScenarioId : s.getId();
        s.setId(id);
        m.addScenario(s);
        scenarios.put(id, s);

        if (newScenario && !suppressReport) {
            addReport(MessageFormat.format(resources.getString("newAtBScenario.format"),
                  s.getHyperlinkedName(),
                  MekHQ.getMHQOptions().getDisplayFormattedDate(s.getDate())));
        }

        MekHQ.triggerEvent(new ScenarioNewEvent(s));
    }

    public Scenario getScenario(int id) {
        return scenarios.get(id);
    }

    public Collection<Scenario> getScenarios() {
        return scenarios.values();
    }

    public void setLocation(CurrentLocation l) {
        location = l;
    }

    /**
     * Moves immediately to a {@link PlanetarySystem}.
     *
     * @param s The {@link PlanetarySystem} the campaign has been moved to.
     */
    public void moveToPlanetarySystem(PlanetarySystem s) {
        setLocation(new CurrentLocation(s, 0.0));
        MekHQ.triggerEvent(new LocationChangedEvent(getLocation(), false));
    }

    public CurrentLocation getLocation() {
        return location;
    }

    /**
     * Imports a {@link Unit} into a campaign.
     *
     * @param unit A {@link Unit} to import into the campaign.
     */
    public void importUnit(Unit unit) {
        Objects.requireNonNull(unit);

        LOGGER.debug("Importing unit: ({}): {}", unit.getId(), unit.getName());

        getHangar().addUnit(unit);

        checkDuplicateNamesDuringAdd(unit.getEntity());

        // Assign an entity ID to our new unit
        if (Entity.NONE == unit.getEntity().getId()) {
            unit.getEntity().setId(game.getNextEntityId());
        }

        // Entity should exist before we initialize transport space
        game.addEntity(unit.getEntity());

        unit.initializeAllTransportSpace();

        if (!unit.isMothballed()) {
            for (CampaignTransportType campaignTransportType : CampaignTransportType.values()) {
                if (!unit.getTransportCapabilities(campaignTransportType).isEmpty()) {
                    addCampaignTransport(campaignTransportType, unit);
                }
            }
        }

    }

    /**
     * Adds a transport (Unit) to the list specified transporters map. This transporters map is used to store
     * transports, the kinds of transporters they have, and their remaining capacity. The transporters map is meant to
     * be utilized by the GUI.
     *
     * @param campaignTransportType Transport Type (enum) we're adding to
     * @param unit                  unit with transport capabilities
     *
     * @see CampaignTransporterMap
     */
    public void addCampaignTransport(CampaignTransportType campaignTransportType, Unit unit) {
        if (campaignTransportType.isShipTransport()) {
            shipTransporters.addTransporter(unit);
        } else if (campaignTransportType.isTacticalTransport()) {
            tacticalTransporters.addTransporter(unit);
        } else if (campaignTransportType.isTowTransport()) {
            towTransporters.addTransporter(unit);
        }
    }

    /**
     * This will update the transport in the transports list with current capacities. When a unit is added or removed
     * from a transport, that information needs updated in the campaign transport map. This method will update the map
     * for every {@code CampaignTransportType} for the given transport.
     *
     * @param transport Unit
     *
     * @see Campaign#updateTransportInTransports(CampaignTransportType, Unit)
     */
    public void updateTransportInTransports(Unit transport) {
        for (CampaignTransportType campaignTransportType : CampaignTransportType.values()) {
            updateTransportInTransports(campaignTransportType, transport);
        }
    }

    /**
     * This will update the transport in the transports list with current capacities. When a unit is added or removed
     * from a transport, that information needs updated in the campaign transport map. This method takes the
     * CampaignTransportType and transport as inputs and updates the map with the current capacities of the transport.
     *
     * @param campaignTransportType type (Enum) of TransportedUnitsSummary we're interested in
     * @param transport             Unit
     */
    public void updateTransportInTransports(CampaignTransportType campaignTransportType, Unit transport) {
        Objects.requireNonNull(getCampaignTransporterMap(campaignTransportType))
              .updateTransportInTransporterMap(transport);
    }

    /**
     * Deletes an entry from the list of specified list of transports. This gets updated when the transport should no
     * longer be in the CampaignTransporterMap, such as when Transport is mothballed or removed from the campaign.
     *
     * @param campaignTransportType Transport Type (enum) we're checking
     * @param unit                  - The ship we want to remove from this Set
     *
     * @see CampaignTransporterMap
     */
    public void removeCampaignTransporter(CampaignTransportType campaignTransportType, Unit unit) {
        if (campaignTransportType.isShipTransport()) {
            shipTransporters.removeTransport(unit);
        } else if (campaignTransportType.isTacticalTransport()) {
            tacticalTransporters.removeTransport(unit);
        } else if (campaignTransportType.isTowTransport()) {
            towTransporters.removeTransport(unit);
        }
    }

    /**
     * This is for adding a TestUnit that was previously created and had parts added to it. We need to do the normal
     * stuff, but we also need to take the existing parts and add them to the campaign.
     *
     * @param testUnit TestUnit to add.
     */
    public void addTestUnit(TestUnit testUnit) {
        // we really just want the entity and the parts so let's just wrap that around a new unit.
        Unit unit = new Unit(testUnit.getEntity(), this);
        getHangar().addUnit(unit);

        // we decided we like the test unit so much we are going to keep it
        unit.getEntity().setOwner(player);
        unit.getEntity().setGame(game);
        unit.getEntity().setExternalIdAsString(unit.getId().toString());
        unit.setMaintenanceMultiplier(getCampaignOptions().getDefaultMaintenanceTime());

        // now lets grab the parts from the test unit and set them up with this unit
        for (Part p : testUnit.getParts()) {
            unit.addPart(p);
            getQuartermaster().addPart(p, 0, false);
        }

        unit.resetPilotAndEntity();

        if (!unit.isRepairable()) {
            unit.setSalvage(true);
        }

        // Assign an entity ID to our new unit
        if (Entity.NONE == unit.getEntity().getId()) {
            unit.getEntity().setId(game.getNextEntityId());
        }
        game.addEntity(unit.getEntity());

        checkDuplicateNamesDuringAdd(unit.getEntity());
        addReport(unit.getHyperlinkedName() + " has been added to the unit roster.");
    }

    /**
     * Add a new unit to the campaign and set its quality to D.
     *
     * @param en             An <code>Entity</code> object that the new unit will be wrapped around
     * @param allowNewPilots A boolean indicating whether to add new pilots for the unit
     * @param days           The number of days for the new unit to arrive
     *
     * @return The newly added unit
     */
    public Unit addNewUnit(Entity en, boolean allowNewPilots, int days) {
        return addNewUnit(en, allowNewPilots, days, PartQuality.QUALITY_D);
    }

    /**
     * Add a new unit to the campaign and set its quality.
     *
     * @param en             An <code>Entity</code> object that the new unit will be wrapped around
     * @param allowNewPilots A boolean indicating whether to add new pilots for the unit
     * @param days           The number of days for the new unit to arrive
     * @param quality        The quality of the new unit (0-5)
     *
     * @return The newly added unit
     *
     * @throws IllegalArgumentException If the quality is not within the valid range (0-5)
     */
    public Unit addNewUnit(Entity en, boolean allowNewPilots, int days, PartQuality quality) {
        Unit unit = new Unit(en, this);
        unit.setMaintenanceMultiplier(getCampaignOptions().getDefaultMaintenanceTime());
        getHangar().addUnit(unit);

        // reset the game object
        en.setOwner(player);
        en.setGame(game);
        en.setExternalIdAsString(unit.getId().toString());

        // Added to avoid the 'default force bug' when calculating cargo
        removeUnitFromForce(unit);

        unit.initializeParts(true);
        unit.runDiagnostic(false);
        if (!unit.isRepairable()) {
            unit.setSalvage(true);
        }

        unit.setDaysToArrival(days);

        if (days > 0) {
            unit.setMothballed(campaignOptions.isMothballUnitMarketDeliveries());
        }

        if (allowNewPilots) {
            Map<CrewType, Collection<Person>> newCrew = Utilities.genRandomCrewWithCombinedSkill(this,
                  unit,
                  getFaction().getShortName());
            newCrew.forEach((type, personnel) -> personnel.forEach(p -> type.getAddMethod().accept(unit, p)));
        }

        unit.resetPilotAndEntity();

        unit.setQuality(quality);

        // Assign an entity ID to our new unit
        if (Entity.NONE == en.getId()) {
            en.setId(game.getNextEntityId());
        }
        game.addEntity(en);

        unit.initializeAllTransportSpace();

        if (!unit.isMothballed()) {
            for (CampaignTransportType campaignTransportType : CampaignTransportType.values()) {
                if (!unit.getTransportCapabilities(campaignTransportType).isEmpty()) {
                    addCampaignTransport(campaignTransportType, unit);
                }
            }
        }

        checkDuplicateNamesDuringAdd(en);
        addReport(unit.getHyperlinkedName() + " has been added to the unit roster.");
        MekHQ.triggerEvent(new UnitNewEvent(unit));

        return unit;
    }

    /**
     * @return the current hangar containing the player's units.
     */
    public Hangar getHangar() {
        return units;
    }

    /**
     * Gets statistics related to units in the hangar.
     */
    public HangarStatistics getHangarStatistics() {
        return new HangarStatistics(getHangar());
    }

    /**
     * Gets statistics related to cargo in the hangar.
     */
    public CargoStatistics getCargoStatistics() {
        return new CargoStatistics(this);
    }

    public Collection<Unit> getUnits() {
        return getHangar().getUnits();
    }

    /**
     * Retrieves a collection of units that are not mothballed or being salvaged.
     *
     * @return a collection of active units
     */
    public Collection<Unit> getActiveUnits() {
        return getHangar().getUnits().stream().filter(unit -> !unit.isMothballed() && !unit.isSalvage()).toList();
    }

    public List<Entity> getEntities() {
        return getUnits().stream().map(Unit::getEntity).collect(Collectors.toList());
    }

    public Unit getUnit(UUID id) {
        return getHangar().getUnit(id);
    }

    // region Personnel
    // region Person Creation

    /**
     * Creates a new dependent with given gender. The origin faction and planet are set to null.
     *
     * @param gender The {@link Gender} of the new dependent.
     *
     * @return Return a {@link Person} object representing the new dependent.
     */
    public Person newDependent(Gender gender) {
        return newDependent(gender, null, null);
    }

    /**
     * Creates a new dependent with the given gender, origin faction, and origin planet.
     *
     * @param gender        The {@link Gender} of the new dependent.
     * @param originFaction The {@link Faction} that represents the origin faction for the new dependent. This can be
     *                      null, suggesting the faction will be chosen based on campaign options.
     * @param originPlanet  The {@link Planet} that represents the origin planet for the new dependent. This can be
     *                      null, suggesting the planet will be chosen based on campaign options.
     *
     * @return Return a {@link Person} object representing the new dependent.
     */
    public Person newDependent(Gender gender, @Nullable Faction originFaction, @Nullable Planet originPlanet) {
        PersonnelRole civilianProfession = PersonnelRole.MISCELLANEOUS_JOB;

        int dependentProfessionDieSize = campaignOptions.getDependentProfessionDieSize();
        if (dependentProfessionDieSize == 0 || randomInt(dependentProfessionDieSize) == 0) {
            civilianProfession = PersonnelRole.DEPENDENT;
        }

        int civilianProfessionDieSize = campaignOptions.getCivilianProfessionDieSize();
        if (civilianProfessionDieSize > 0) { // A value of 0 denotes that this system has been disabled
            if (randomInt(civilianProfessionDieSize) == 0) {
                List<PersonnelRole> civilianRoles = PersonnelRole.getCivilianRolesExceptNone();
                civilianProfession = ObjectUtility.getRandomItem(civilianRoles);
            }
        }

        // When a character is generated we include age checks to ensure they're old enough for the profession
        // chosen, so we don't need to include age-checks here.

        return newPerson(civilianProfession,
              PersonnelRole.NONE,
              new DefaultFactionSelector(getCampaignOptions().getRandomOriginOptions(), originFaction),
              new DefaultPlanetSelector(getCampaignOptions().getRandomOriginOptions(), originPlanet),
              gender);
    }

    /**
     * Generate a new Person of the given role using whatever randomization options have been given in the
     * CampaignOptions
     *
     * @param role The primary role
     *
     * @return A new {@link Person}.
     */
    public Person newPerson(final PersonnelRole role) {
        return newPerson(role, PersonnelRole.NONE);
    }

    /**
     * Generate a new Person of the given role using whatever randomization options have been given in the
     * CampaignOptions
     *
     * @param primaryRole   The primary role
     * @param secondaryRole A secondary role
     *
     * @return A new {@link Person}.
     */
    public Person newPerson(final PersonnelRole primaryRole, final PersonnelRole secondaryRole) {
        return newPerson(primaryRole, secondaryRole, getFactionSelector(), getPlanetSelector(), Gender.RANDOMIZE);
    }

    /**
     * Generate a new Person of the given role using whatever randomization options have been given in the
     * CampaignOptions
     *
     * @param primaryRole The primary role
     * @param factionCode The code for the faction this person is to be generated from
     * @param gender      The gender of the person to be generated, or a randomize it value
     *
     * @return A new {@link Person}.
     */
    public Person newPerson(final PersonnelRole primaryRole, final String factionCode, final Gender gender) {
        return newPerson(primaryRole,
              PersonnelRole.NONE,
              new DefaultFactionSelector(getCampaignOptions().getRandomOriginOptions(),
                    (factionCode == null) ? null : Factions.getInstance().getFaction(factionCode)),
              getPlanetSelector(),
              gender);
    }

    /**
     * Generate a new Person of the given role using whatever randomization options have been given in the
     * CampaignOptions
     *
     * @param primaryRole     The primary role
     * @param secondaryRole   A secondary role
     * @param factionSelector The faction selector to use for the person.
     * @param planetSelector  The planet selector for the person.
     * @param gender          The gender of the person to be generated, or a randomize it value
     *
     * @return A new {@link Person}.
     */
    public Person newPerson(final PersonnelRole primaryRole, final PersonnelRole secondaryRole,
          final AbstractFactionSelector factionSelector, final AbstractPlanetSelector planetSelector,
          final Gender gender) {
        return newPerson(primaryRole, secondaryRole, getPersonnelGenerator(factionSelector, planetSelector), gender);
    }

    /**
     * Generate a new {@link Person} of the given role, using the supplied {@link AbstractPersonnelGenerator}
     *
     * @param primaryRole        The primary role of the {@link Person}.
     * @param personnelGenerator The {@link AbstractPersonnelGenerator} to use when creating the {@link Person}.
     *
     * @return A new {@link Person} configured using {@code personnelGenerator}.
     */
    public Person newPerson(final PersonnelRole primaryRole, final AbstractPersonnelGenerator personnelGenerator) {
        return newPerson(primaryRole, PersonnelRole.NONE, personnelGenerator, Gender.RANDOMIZE);
    }

    /**
     * Generate a new {@link Person} of the given role, using the supplied {@link AbstractPersonnelGenerator}
     *
     * @param primaryRole        The primary role of the {@link Person}.
     * @param secondaryRole      The secondary role of the {@link Person}.
     * @param personnelGenerator The {@link AbstractPersonnelGenerator} to use when creating the {@link Person}.
     * @param gender             The gender of the person to be generated, or a randomize it value
     *
     * @return A new {@link Person} configured using {@code personnelGenerator}.
     */
    public Person newPerson(final PersonnelRole primaryRole, final PersonnelRole secondaryRole,
          final AbstractPersonnelGenerator personnelGenerator, final Gender gender) {
        final Person person = personnelGenerator.generate(this, primaryRole, secondaryRole, gender);

        // Assign a random portrait after we generate a new person
        if (getCampaignOptions().isUsePortraitForRole(primaryRole)) {
            assignRandomPortraitFor(person);
        }

        return person;
    }

    public Boolean getFieldKitchenWithinCapacity() {
        return fieldKitchenWithinCapacity;
    }
    // endregion Person Creation

    // region Personnel Recruitment

    /**
     * Recruits a person into the campaign roster using their current prisoner status, assuming recruitment is not
     * performed by a game master that recruitment actions should be logged, and the character should be employed.
     *
     * @param person the person to recruit; must not be {@code null}
     *
     * @return {@code true} if recruitment was successful and the person was added or employed; {@code false} otherwise
     *
     * @see #recruitPerson(Person, PrisonerStatus, boolean, boolean, boolean, boolean)
     */
    public boolean recruitPerson(Person person) {
        return recruitPerson(person, person.getPrisonerStatus(), false, true, true, false);
    }

    /**
     * @deprecated use {@link #recruitPerson(Person, boolean, boolean)} instead
     */
    @Deprecated(since = "0.50.06", forRemoval = true)
    public boolean recruitPerson(Person person, boolean gmAdd) {
        return recruitPerson(person, person.getPrisonerStatus(), gmAdd, true);
    }

    /**
     * Recruits a person into the campaign roster using their current prisoner status, allowing specification of both
     * game master and employment flags.
     * <p>
     * This is a convenience overload that enables logging and allows caller to choose whether the person is employed
     * upon recruitment.
     * </p>
     *
     * @param person the person to recruit; must not be {@code null}
     * @param gmAdd  if {@code true}, recruitment is performed by a game master (bypassing funds check)
     * @param employ if {@code true}, the person is marked as employed in the campaign
     *
     * @return {@code true} if recruitment was successful and personnel was added or employed; {@code false} otherwise
     *
     * @see #recruitPerson(Person, PrisonerStatus, boolean, boolean, boolean, boolean)
     */
    public boolean recruitPerson(Person person, boolean gmAdd, boolean employ) {
        return recruitPerson(person, person.getPrisonerStatus(), gmAdd, true, employ, false);
    }

    /**
     * @deprecated use {@link #recruitPerson(Person, PrisonerStatus, boolean)} instead
     */
    @Deprecated(since = "0.50.06", forRemoval = true)
    public boolean recruitPerson(Person person, PrisonerStatus prisonerStatus) {
        return recruitPerson(person, prisonerStatus, false, true);
    }

    /**
     * Recruits a person into the campaign roster with default parameters for game master and logging options.
     * <p>
     * This is a convenience overload that assumes recruitment is not performed by a game master and that recruitment
     * actions should be logged. If successful, the person is marked as employed based on the given flag.
     * </p>
     *
     * @param person         the person to recruit; must not be {@code null}
     * @param prisonerStatus the prison status to assign to the person
     * @param employ         if {@code true}, the person is marked as employed in the campaign
     *
     * @return {@code true} if recruitment was successful and personnel was added or employed; {@code false} otherwise
     *
     * @see #recruitPerson(Person, PrisonerStatus, boolean, boolean, boolean, boolean)
     */
    public boolean recruitPerson(Person person, PrisonerStatus prisonerStatus, boolean employ) {
        return recruitPerson(person, prisonerStatus, false, true, employ, false);
    }

    /**
     * Attempts to recruit a given person into the campaign with the specified prisoner status.
     *
     * <p>This is a convenience method that calls
     * {@link #recruitPerson(Person, PrisonerStatus, boolean, boolean, boolean, boolean)} with
     * {@code bypassSimulateRelationships} set to {@code false}.</p>
     *
     * @param person         the {@link Person} to recruit
     * @param prisonerStatus the {@link PrisonerStatus} applied to the recruited person
     * @param gmAdd          if {@code true}, the person is added in GM Mode
     * @param log            if {@code true}, the recruitment is logged
     * @param employ         if {@code true}, the person is immediately employed
     *
     * @return {@code true} if the person was successfully recruited; {@code false} otherwise
     *
     * @author Illiani
     * @since 0.50.07
     */
    public boolean recruitPerson(Person person, PrisonerStatus prisonerStatus, boolean gmAdd, boolean log,
          boolean employ) {
        return recruitPerson(person, prisonerStatus, gmAdd, log, employ, false);
    }

    /**
     * @deprecated use {@link #recruitPerson(Person, PrisonerStatus, boolean, boolean, boolean, boolean)} instead.
     */
    @Deprecated(since = "0.50.06", forRemoval = true)
    public boolean recruitPerson(Person person, PrisonerStatus prisonerStatus, boolean gmAdd, boolean log) {
        return recruitPerson(person, prisonerStatus, gmAdd, log, true, false);
    }

    /**
     * Recruits a person into the campaign roster, handling employment status, prisoner status, finances, logging, and
     * optional relationship simulation.
     *
     * <p>If the {@code employ} parameter is {@code true} and the person is not already employed, this method
     * optionally deducts recruitment costs from campaign finances (unless performed by a game master). The person's
     * status and campaign logs are updated accordingly.</p>
     *
     * <p>If the person is a new recruit, their joining date and personnel entry are initialized, and relationship
     * history may be simulated based on campaign options and role.</p>
     *
     * <p>The method also manages staff role-specific timing pools and can log recruitment events.</p>
     *
     * @param person                      the person to recruit; must not be {@code null}
     * @param prisonerStatus              the prison status to assign to the person
     * @param gmAdd                       if {@code true}, indicates the recruitment is being performed by a game master
     *                                    (bypassing funds check)
     * @param log                         if {@code true}, a record of the recruitment will be added to campaign logs
     * @param employ                      if {@code true}, the person is marked as employed in the campaign
     * @param bypassSimulateRelationships if {@code true}, relationship simulation does not occur
     *
     * @return {@code true} if recruitment was successful and personnel was added or employed; {@code false} on failure
     *       or insufficient funds
     */
    public boolean recruitPerson(Person person, PrisonerStatus prisonerStatus, boolean gmAdd, boolean log,
          boolean employ, boolean bypassSimulateRelationships) {
        if (person == null) {
            LOGGER.warn("A null person was passed into recruitPerson.");
            return false;
        }

        if (employ && !person.isEmployed()) {
            if (getCampaignOptions().isPayForRecruitment() && !gmAdd) {
                if (!getFinances().debit(TransactionType.RECRUITMENT,
                      getLocalDate(),
                      person.getSalary(this).multipliedBy(2),
                      String.format(resources.getString("personnelRecruitmentFinancesReason.text"),
                            person.getFullName()))) {
                    addReport(String.format(resources.getString("personnelRecruitmentInsufficientFunds.text"),
                          ReportingUtilities.getNegativeColor(),
                          person.getFullName()));
                    return false;
                }
            }
        }

        String formerSurname = person.getSurname();

        if (!personnel.containsValue(person)) {
            person.setJoinedCampaign(currentDay);
            personnel.put(person.getId(), person);

            if (!bypassSimulateRelationships && getCampaignOptions().isUseSimulatedRelationships()) {
                if ((prisonerStatus.isFree()) &&
                          (!person.getOriginFaction().isClan()) &&
                          // We don't simulate for civilians, otherwise MekHQ will try to simulate the entire
                          // relationship history of everyone the recruit has ever married or birthed. This will
                          // cause a StackOverflow. -- Illiani, May/21/2025
                          (!person.getPrimaryRole().isCivilian())) {
                    simulateRelationshipHistory(person);
                }
            }
        }

        if (employ) {
            if (person.getPrimaryRole().isAstech()) {
                asTechPoolMinutes += Person.PRIMARY_ROLE_SUPPORT_TIME;
                asTechPoolOvertime += Person.PRIMARY_ROLE_OVERTIME_SUPPORT_TIME;
            } else if (person.getSecondaryRole().isAstech()) {
                asTechPoolMinutes += Person.SECONDARY_ROLE_SUPPORT_TIME;
                asTechPoolOvertime += Person.SECONDARY_ROLE_OVERTIME_SUPPORT_TIME;
            }
        } else {
            person.changeStatus(this, currentDay, PersonnelStatus.CAMP_FOLLOWER);
        }

        person.setPrisonerStatus(this, prisonerStatus, log);

        if (log) {
            formerSurname = person.getSurname().equals(formerSurname) ?
                                  "" :
                                  ' ' +
                                        String.format(resources.getString("personnelRecruitmentFormerSurname.text") +
                                                            ' ', formerSurname);
            String add = !prisonerStatus.isFree() ?
                               (' ' +
                                      resources.getString(prisonerStatus.isBondsman() ?
                                                                "personnelRecruitmentBondsman.text" :
                                                                "personnelRecruitmentPrisoner.text")) :
                               "";
            addReport(String.format(resources.getString("personnelRecruitmentAddedToRoster.text"),
                  person.getHyperlinkedFullTitle(),
                  formerSurname,
                  add));
        }

        MekHQ.triggerEvent(new PersonNewEvent(person));
        return true;
    }

    private void simulateRelationshipHistory(Person person) {
        // how many weeks should the simulation run?
        LocalDate localDate = getLocalDate();
        long weeksBetween = ChronoUnit.WEEKS.between(person.getDateOfBirth().plusYears(18), localDate);

        // this means there is nothing to simulate
        if (weeksBetween == 0) {
            return;
        }

        Person babysFather = null;
        Person spousesBabysFather = null;
        List<Person> currentChildren = new ArrayList<>(); // Children that join with the character
        List<Person> priorChildren = new ArrayList<>(); // Children that were lost during divorce

        Person currentSpouse = null; // The current spouse
        List<Person> allSpouses = new ArrayList<>(); // All spouses current or divorced


        // run the simulation
        for (long weeksRemaining = weeksBetween; weeksRemaining >= 0; weeksRemaining--) {
            LocalDate currentDate = getLocalDate().minusWeeks(weeksRemaining);

            // first, we check for old relationships ending and new relationships beginning
            if (currentSpouse != null) {
                getDivorce().processNewWeek(this, currentDate, person, true);

                if (!person.getGenealogy().hasSpouse()) {
                    List<Person> toRemove = new ArrayList<>();

                    // there is a chance a departing spouse might take some of their children with
                    // them
                    for (Person child : currentChildren) {
                        if (child.getGenealogy().getParents().contains(currentSpouse)) {
                            if (randomInt(2) == 0) {
                                toRemove.add(child);
                            }
                        }
                    }

                    currentChildren.removeAll(toRemove);

                    priorChildren.addAll(toRemove);

                    currentSpouse = null;
                }
            } else {
                getMarriage().processBackgroundMarriageRolls(this, currentDate, person);

                if (person.getGenealogy().hasSpouse()) {
                    currentSpouse = person.getGenealogy().getSpouse();
                    allSpouses.add(currentSpouse);
                }
            }

            // then we check for children
            if ((person.getGender().isFemale()) && (!person.isPregnant())) {
                getProcreation().processRandomProcreationCheck(this,
                      localDate.minusWeeks(weeksRemaining),
                      person,
                      true);

                if (person.isPregnant()) {

                    if ((currentSpouse != null) && (currentSpouse.getGender().isMale())) {
                        babysFather = currentSpouse;
                    }
                }
            }

            if ((currentSpouse != null) && (currentSpouse.getGender().isFemale()) && (!currentSpouse.isPregnant())) {
                getProcreation().processRandomProcreationCheck(this,
                      localDate.minusWeeks(weeksRemaining),
                      currentSpouse,
                      true);

                if (currentSpouse.isPregnant()) {
                    if (person.getGender().isMale()) {
                        spousesBabysFather = person;
                    }
                }
            }

            if ((person.isPregnant()) && (currentDate.isAfter(person.getDueDate()))) {
                currentChildren.addAll(getProcreation().birthHistoric(this, currentDate, person, babysFather));
                babysFather = null;
            }

            if ((currentSpouse != null) &&
                      (currentSpouse.isPregnant()) &&
                      (currentDate.isAfter(currentSpouse.getDueDate()))) {
                currentChildren.addAll(getProcreation().birthHistoric(this,
                      currentDate,
                      currentSpouse,
                      spousesBabysFather));
                spousesBabysFather = null;
            }
        }

        // with the simulation concluded, we add the current spouse (if any) and any
        // remaining children to the unit
        for (Person spouse : allSpouses) {
            recruitPerson(spouse, PrisonerStatus.FREE, true, false, false);

            if (currentSpouse == spouse) {
                addReport(String.format(resources.getString("relativeJoinsForce.text"),
                      spouse.getHyperlinkedFullTitle(),
                      person.getHyperlinkedFullTitle(),
                      resources.getString("relativeJoinsForceSpouse.text")));
            } else {
                spouse.setStatus(PersonnelStatus.BACKGROUND_CHARACTER);
            }

            MekHQ.triggerEvent(new PersonChangedEvent(spouse));
        }

        List<Person> allChildren = new ArrayList<>();
        allChildren.addAll(currentChildren);
        allChildren.addAll(priorChildren);

        for (Person child : allChildren) {
            child.setOriginFaction(person.getOriginFaction());
            child.setOriginPlanet(person.getOriginPlanet());

            int age = child.getAge(localDate);

            // Limit skills by age for children and adolescents
            if (age < 16) {
                child.removeAllSkills();
            } else if (age < 18) {
                child.limitSkills(0);
            }

            // re-roll SPAs to include in any age and skill adjustments
            Enumeration<IOption> options = new PersonnelOptions().getOptions(PersonnelOptions.LVL3_ADVANTAGES);

            for (IOption option : Collections.list(options)) {
                child.getOptions().getOption(option.getName()).clearValue();
            }

            int experienceLevel = child.getExperienceLevel(this, false);

            // set loyalty
            if (experienceLevel <= 0) {
                person.setLoyalty(d6(3) + 2);
            } else if (experienceLevel == 1) {
                person.setLoyalty(d6(3) + 1);
            } else {
                person.setLoyalty(d6(3));
            }

            if (experienceLevel >= 0) {
                AbstractSpecialAbilityGenerator specialAbilityGenerator = new DefaultSpecialAbilityGenerator();
                specialAbilityGenerator.setSkillPreferences(new RandomSkillPreferences());
                specialAbilityGenerator.generateSpecialAbilities(this, child, experienceLevel);
            }

            recruitPerson(child, PrisonerStatus.FREE, true, false, false);

            if (currentChildren.contains(child)) {
                addReport(String.format(resources.getString("relativeJoinsForce.text"),
                      child.getHyperlinkedFullTitle(),
                      person.getHyperlinkedFullTitle(),
                      resources.getString("relativeJoinsForceChild.text")));
            } else {
                child.setStatus(PersonnelStatus.BACKGROUND_CHARACTER);
            }

            MekHQ.triggerEvent(new PersonChangedEvent(child));
        }

        MekHQ.triggerEvent(new PersonChangedEvent(person));
    }
    // endregion Personnel Recruitment

    // region Bloodnames

    /**
     * If the person does not already have a bloodname, assigns a chance of having one based on skill and rank. If the
     * roll indicates there should be a bloodname, one is assigned as appropriate to the person's phenotype and the
     * player's faction.
     *
     * @param person     The Bloodname candidate
     * @param ignoreDice If true, skips the random roll and assigns a Bloodname automatically
     */
    public void checkBloodnameAdd(Person person, boolean ignoreDice) {
        // if person is non-clan or does not have a phenotype
        if (!person.isClanPersonnel() || person.getPhenotype().isNone()) {
            return;
        }

        // Person already has a bloodname, we open up the dialog to ask if they want to
        // keep the
        // current bloodname or assign a new one
        if (!person.getBloodname().isEmpty()) {
            int result = JOptionPane.showConfirmDialog(null,
                  person.getFullTitle() +
                        " already has the bloodname " +
                        person.getBloodname() +
                        "\nDo you wish to remove that bloodname and generate a new one?",
                  "Already Has Bloodname",
                  JOptionPane.YES_NO_OPTION,
                  JOptionPane.QUESTION_MESSAGE);
            if (result == JOptionPane.NO_OPTION) {
                return;
            } else {
                ignoreDice = true;
            }
        }

        // Go ahead and generate a new bloodname
        int bloodnameTarget = 6;
        PersonnelOptions options = person.getOptions();
        Attributes attributes = person.getATOWAttributes();
        if (!ignoreDice) {
            switch (person.getPhenotype()) {
                case MEKWARRIOR: {
                    bloodnameTarget += person.hasSkill(SkillType.S_GUN_MEK) ?
                                             person.getSkill(SkillType.S_GUN_MEK)
                                                   .getFinalSkillValue(options, attributes) :
                                             TargetRoll.AUTOMATIC_FAIL;
                    bloodnameTarget += person.hasSkill(SkillType.S_PILOT_MEK) ?
                                             person.getSkill(SkillType.S_PILOT_MEK)
                                                   .getFinalSkillValue(options, attributes) :
                                             TargetRoll.AUTOMATIC_FAIL;
                    break;
                }
                case AEROSPACE: {
                    bloodnameTarget += person.hasSkill(SkillType.S_GUN_AERO) ?
                                             person.getSkill(SkillType.S_GUN_AERO)
                                                   .getFinalSkillValue(options, attributes) :
                                             TargetRoll.AUTOMATIC_FAIL;
                    bloodnameTarget += person.hasSkill(SkillType.S_PILOT_AERO) ?
                                             person.getSkill(SkillType.S_PILOT_AERO)
                                                   .getFinalSkillValue(options, attributes) :
                                             TargetRoll.AUTOMATIC_FAIL;
                    break;
                }
                case ELEMENTAL: {
                    bloodnameTarget += person.hasSkill(SkillType.S_GUN_BA) ?
                                             person.getSkill(SkillType.S_GUN_BA)
                                                   .getFinalSkillValue(options, attributes) :
                                             TargetRoll.AUTOMATIC_FAIL;
                    bloodnameTarget += person.hasSkill(SkillType.S_ANTI_MEK) ?
                                             person.getSkill(SkillType.S_ANTI_MEK)
                                                   .getFinalSkillValue(options, attributes) :
                                             TargetRoll.AUTOMATIC_FAIL;
                    break;
                }
                case VEHICLE: {
                    bloodnameTarget += person.hasSkill(SkillType.S_GUN_VEE) ?
                                             person.getSkill(SkillType.S_GUN_VEE)
                                                   .getFinalSkillValue(options, attributes) :
                                             TargetRoll.AUTOMATIC_FAIL;
                    switch (person.getPrimaryRole()) {
                        case GROUND_VEHICLE_DRIVER:
                            bloodnameTarget += person.hasSkill(SkillType.S_PILOT_GVEE) ?
                                                     person.getSkill(SkillType.S_PILOT_GVEE)
                                                           .getFinalSkillValue(options, attributes) :
                                                     TargetRoll.AUTOMATIC_FAIL;
                            break;
                        case NAVAL_VEHICLE_DRIVER:
                            bloodnameTarget += person.hasSkill(SkillType.S_PILOT_NVEE) ?
                                                     person.getSkill(SkillType.S_PILOT_NVEE)
                                                           .getFinalSkillValue(options, attributes) :
                                                     TargetRoll.AUTOMATIC_FAIL;
                            break;
                        case VTOL_PILOT:
                            bloodnameTarget += person.hasSkill(SkillType.S_PILOT_VTOL) ?
                                                     person.getSkill(SkillType.S_PILOT_VTOL)
                                                           .getFinalSkillValue(options, attributes) :
                                                     TargetRoll.AUTOMATIC_FAIL;
                            break;
                        default:
                            break;
                    }
                    break;
                }
                case PROTOMEK: {
                    bloodnameTarget += 2 *
                                             (person.hasSkill(SkillType.S_GUN_PROTO) ?
                                                    person.getSkill(SkillType.S_GUN_PROTO)
                                                          .getFinalSkillValue(options, attributes) :
                                                    TargetRoll.AUTOMATIC_FAIL);
                    break;
                }
                case NAVAL: {
                    switch (person.getPrimaryRole()) {
                        case VESSEL_PILOT:
                            bloodnameTarget += 2 *
                                                     (person.hasSkill(SkillType.S_PILOT_SPACE) ?
                                                            person.getSkill(SkillType.S_PILOT_SPACE)
                                                                  .getFinalSkillValue(options, attributes) :
                                                            TargetRoll.AUTOMATIC_FAIL);
                            break;
                        case VESSEL_GUNNER:
                            bloodnameTarget += 2 *
                                                     (person.hasSkill(SkillType.S_GUN_SPACE) ?
                                                            person.getSkill(SkillType.S_GUN_SPACE)
                                                                  .getFinalSkillValue(options, attributes) :
                                                            TargetRoll.AUTOMATIC_FAIL);
                            break;
                        case VESSEL_CREW:
                            bloodnameTarget += 2 *
                                                     (person.hasSkill(SkillType.S_TECH_VESSEL) ?
                                                            person.getSkill(SkillType.S_TECH_VESSEL)
                                                                  .getFinalSkillValue(options, attributes) :
                                                            TargetRoll.AUTOMATIC_FAIL);
                            break;
                        case VESSEL_NAVIGATOR:
                            bloodnameTarget += 2 *
                                                     (person.hasSkill(SkillType.S_NAVIGATION) ?
                                                            person.getSkill(SkillType.S_NAVIGATION)
                                                                  .getFinalSkillValue(options, attributes) :
                                                            TargetRoll.AUTOMATIC_FAIL);
                            break;
                        default:
                            break;
                    }
                    break;
                }
                default: {
                    break;
                }
            }
            // Higher-rated units are more likely to have Blood named
            if (getCampaignOptions().getUnitRatingMethod().isEnabled()) {
                bloodnameTarget += IUnitRating.DRAGOON_C - getAtBUnitRatingMod();
            }

            // Reavings diminish the number of available Blood rights in later eras
            int year = getGameYear();
            if (year <= 2950) {
                bloodnameTarget--;
            }

            if (year > 3055) {
                bloodnameTarget++;
            }

            if (year > 3065) {
                bloodnameTarget++;
            }

            if (year > 3080) {
                bloodnameTarget++;
            }

            // Officers have better chance; no penalty for non-officer
            bloodnameTarget += Math.min(0, getRankSystem().getOfficerCut() - person.getRankNumeric());
        }

        if (ignoreDice || (d6(2) >= bloodnameTarget)) {
            final Phenotype phenotype = person.getPhenotype().isNone() ? Phenotype.GENERAL : person.getPhenotype();

            final Bloodname bloodname = Bloodname.randomBloodname((getFaction().isClan() ?
                                                                         getFaction() :
                                                                         person.getOriginFaction()).getShortName(),
                  phenotype,
                  getGameYear());
            if (bloodname != null) {
                person.setBloodname(bloodname.getName());
                personUpdated(person);
            }
        }
    }
    // endregion Bloodnames

    // region Other Personnel Methods

    /**
     * Imports a {@link Person} into a campaign.
     *
     * @param person A {@link Person} to import into the campaign.
     */
    public void importPerson(Person person) {
        personnel.put(person.getId(), person);
        MekHQ.triggerEvent(new PersonNewEvent(person));
    }

    public @Nullable Person getPerson(final UUID id) {
        return personnel.get(id);
    }

    public Collection<Person> getPersonnel() {
        return personnel.values();
    }

    /**
     * Retrieves a list of personnel, excluding those whose status indicates they have left the unit.
     * <p>
     * This method filters the personnel collection to only include individuals who are still part of the unit, as
     * determined by their status.
     * </p>
     *
     * @return a {@code List} of {@link Person} objects who have not left the unit
     */
    public List<Person> getPersonnelFilteringOutDeparted() {
        return getPersonnel().stream()
                     .filter(person -> !person.getStatus().isDepartedUnit())
                     .collect(Collectors.toList());
    }

    /**
     * @deprecated use {@link #getActivePersonnel(boolean, boolean)} instead.
     */
    @Deprecated(since = "0.50.07", forRemoval = true)
    public List<Person> getActivePersonnel(boolean includePrisoners) {
        return getActivePersonnel(includePrisoners, false);
    }

    /**
     * Returns a list of personnel who are considered "active" according to various status filters.
     *
     * <p>This method iterates through all personnel and includes those whose status is considered "active," then
     * optionally excludes personnel based on the provided flags for prisoners and camp followers.</p>
     *
     * <ul>
     *   <li>If {@code includePrisoners} is {@code false}, any personnel who are currently prisoners (not free or
     *   bondsmen) will be excluded from the result.</li>
     *   <li>If {@code includeCampFollowers} is {@code false}, (non-prisoner) camp followers will be excluded from the
     *   result.</li>
     *   <li>All included personnel are guaranteed to have a status of {@link PersonnelStatus#ACTIVE} or
     *   {@link PersonnelStatus#CAMP_FOLLOWER} (if appropriate).</li>
     * </ul>
     *
     * <p><b>Notes:</b> It might be tempting to overload this method with a version that skips one of the boolean
     * params. I strongly recommend against this. By forcing developers to explicitly dictate prisoner and follower
     * inclusion we reduce the risk of either demographic being included/excluded by accident. As happened
     * frequently prior to these booleans being added. - Illiani, 5th Oct 2025</p>
     *
     * @param includePrisoners     {@code true} to include prisoners
     * @param includeCampFollowers {@code true} to include <b>non-prisoner</b> camp followers
     *
     * @return a {@link List} of {@link Person} objects matching the criteria
     */
    public List<Person> getActivePersonnel(boolean includePrisoners, boolean includeCampFollowers) {
        List<Person> activePersonnel = new ArrayList<>();

        for (Person person : getPersonnel()) {
            PersonnelStatus status = person.getStatus();
            PrisonerStatus prisonerStatus = person.getPrisonerStatus();
            boolean isActive = status.isActiveFlexible();
            boolean isCampFollower = prisonerStatus.isFreeOrBondsman() && status.isCampFollower();
            boolean isActivePrisoner = person.getPrisonerStatus().isCurrentPrisoner() && isActive;

            if (!isActive) {
                continue;
            }

            if (!includeCampFollowers && isCampFollower) {
                continue;
            }

            if (!includePrisoners && isActivePrisoner) {
                continue;
            }

            activePersonnel.add(person);
        }

        return activePersonnel;
    }

    /**
     * @return a list of people who are currently eligible to receive a salary.
     *
     * @author Illiani
     * @since 0.50.06
     */
    public List<Person> getSalaryEligiblePersonnel() {
        return getActivePersonnel(false, false).stream()
                     .filter(person -> person.getStatus().isSalaryEligible())
                     .collect(Collectors.toList());
    }

    /**
     * Retrieves a filtered list of personnel who have at least one combat profession.
     * <p>
     * This method filters the list of all personnel to include only those whose primary or secondary role is designated
     * as a combat role.
     * </p>
     *
     * @return a {@link List} of {@link Person} objects representing combat-capable personnel
     */
    public List<Person> getActiveCombatPersonnel() {
        return getActivePersonnel(false, false).stream()
                     .filter(p -> p.getPrimaryRole().isCombat() || p.getSecondaryRole().isCombat())
                     .collect(Collectors.toList());
    }

    /**
     * Provides a filtered list of personnel including only active Dependents (including camp followers).
     *
     * @return a {@link Person} <code>List</code> containing all active personnel
     */
    public List<Person> getActiveDependents() {
        return getPersonnel().stream()
                     .filter(person -> person.getPrimaryRole().isDependent())
                     .filter(person -> person.getStatus().isActiveFlexible())
                     .collect(Collectors.toList());
    }

    /**
     * Provides a filtered list of personnel including only active prisoners.
     *
     * @return a {@link Person} <code>List</code> containing all active personnel
     */
    public List<Person> getCurrentPrisoners() {
        return getActivePersonnel(true, false).stream()
                     .filter(person -> person.getPrisonerStatus().isCurrentPrisoner())
                     .collect(Collectors.toList());
    }

    /**
     * Provides a filtered list of personnel including only active prisoners who are willing to defect.
     *
     * @return a {@link Person} <code>List</code> containing all active personnel
     */
    public List<Person> getPrisonerDefectors() {
        return getActivePersonnel(true, false).stream()
                     .filter(person -> person.getPrisonerStatus().isPrisonerDefector())
                     .collect(Collectors.toList());
    }

    /**
     * Provides a filtered list of personnel including only friendly PoWs.
     *
     * @return a {@link Person} <code>List</code> containing all active personnel
     */
    public List<Person> getFriendlyPrisoners() {
        return getPersonnel().stream().filter(p -> p.getStatus().isPoW()).collect(Collectors.toList());
    }

    /**
     * Provides a filtered list of personnel including only Persons with the Student status.
     *
     * @return a {@link Person} <code>List</code> containing all active personnel
     */
    public List<Person> getStudents() {
        return getPersonnel().stream().filter(p -> p.getStatus().isStudent()).collect(Collectors.toList());
    }
    // endregion Other Personnel Methods

    // region Personnel Selectors and Generators

    /**
     * Gets the {@link AbstractFactionSelector} to use with this campaign.
     *
     * @return An {@link AbstractFactionSelector} to use when selecting a {@link Faction}.
     */
    public AbstractFactionSelector getFactionSelector() {
        return getFactionSelector(getCampaignOptions().getRandomOriginOptions());
    }

    /**
     * Gets the {@link AbstractFactionSelector} to use
     *
     * @param options the random origin options to use
     *
     * @return An {@link AbstractFactionSelector} to use when selecting a {@link Faction}.
     */
    public AbstractFactionSelector getFactionSelector(final RandomOriginOptions options) {
        return options.isRandomizeOrigin() ? new RangedFactionSelector(options) : new DefaultFactionSelector(options);
    }

    /**
     * Gets the {@link AbstractPlanetSelector} to use with this campaign.
     *
     * @return An {@link AbstractPlanetSelector} to use when selecting a {@link Planet}.
     */
    public AbstractPlanetSelector getPlanetSelector() {
        return getPlanetSelector(getCampaignOptions().getRandomOriginOptions());
    }

    /**
     * Gets the {@link AbstractPlanetSelector} to use
     *
     * @param options the random origin options to use
     *
     * @return An {@link AbstractPlanetSelector} to use when selecting a {@link Planet}.
     */
    public AbstractPlanetSelector getPlanetSelector(final RandomOriginOptions options) {
        return options.isRandomizeOrigin() ? new RangedPlanetSelector(options) : new DefaultPlanetSelector(options);
    }

    /**
     * Gets the {@link AbstractPersonnelGenerator} to use with this campaign.
     *
     * @param factionSelector The {@link AbstractFactionSelector} to use when choosing a {@link Faction}.
     * @param planetSelector  The {@link AbstractPlanetSelector} to use when choosing a {@link Planet}.
     *
     * @return An {@link AbstractPersonnelGenerator} to use when creating new personnel.
     */
    public AbstractPersonnelGenerator getPersonnelGenerator(final AbstractFactionSelector factionSelector,
          final AbstractPlanetSelector planetSelector) {
        final DefaultPersonnelGenerator generator = new DefaultPersonnelGenerator(factionSelector, planetSelector);
        generator.setNameGenerator(RandomNameGenerator.getInstance());
        generator.setSkillPreferences(getRandomSkillPreferences());
        return generator;
    }
    // endregion Personnel Selectors and Generators
    // endregion Personnel

    public List<Person> getPatients() {
        List<Person> patients = new ArrayList<>();
        for (Person person : getPersonnel()) {
            if (person.needsFixing() ||
                      (getCampaignOptions().isUseAdvancedMedical() &&
                             person.hasInjuries(true) &&
                             person.getStatus().isActiveFlexible())) {
                patients.add(person);
            }
        }
        return patients;
    }

    /**
     * List of all units that can show up in the repair bay.
     */
    public List<Unit> getServiceableUnits() {
        List<Unit> service = new ArrayList<>();
        for (Unit u : getUnits()) {
            if (u.isAvailable() && u.isServiceable() && !StratConRulesManager.isUnitDeployedToStratCon(u)) {
                service.add(u);
            }
        }
        return service;
    }

    /**
     * Imports a collection of parts into the campaign.
     *
     * @param newParts The collection of {@link Part} instances to import into the campaign.
     */
    public void importParts(Collection<Part> newParts) {
        Objects.requireNonNull(newParts);

        for (Part p : newParts) {
            if ((p instanceof MissingPart) && (null == p.getUnit())) {
                // Let's not import missing parts without a valid unit.
                continue;
            }

            // Track this part as part of our Campaign
            p.setCampaign(this);

            // Add the part to the campaign, but do not
            // merge it with any existing parts
            parts.addPart(p, false);
        }
    }

    /**
     * Gets the Warehouse which stores parts.
     */
    public Warehouse getWarehouse() {
        return parts;
    }

    /**
     * Sets the Warehouse which stores parts for the campaign.
     *
     * @param warehouse The warehouse in which to store parts.
     */
    public void setWarehouse(Warehouse warehouse) {
        parts = Objects.requireNonNull(warehouse);
    }

    public Quartermaster getQuartermaster() {
        return quartermaster;
    }

    /**
     * @return A collection of parts in the Warehouse.
     */
    public Collection<Part> getParts() {
        return parts.getParts();
    }

    private int getQuantity(Part part) {
        return getWarehouse().getPartQuantity(part);
    }

    private PartInUse getPartInUse(Part part) {
        // SI isn't a proper "part"
        if (part instanceof StructuralIntegrity) {
            return null;
        }
        // Skip out on "not armor" (as in 0 point armer on men or field guns)
        if ((part instanceof Armor armor) && (armor.getType() == EquipmentType.T_ARMOR_UNKNOWN)) {
            return null;
        }
        // Makes no sense buying those separately from the chasis
        if ((part instanceof EquipmentPart equipmentPart) &&
                  (equipmentPart.getType() instanceof MiscType miscType) &&
                  (miscType.hasFlag(MiscType.F_CHASSIS_MODIFICATION))) {
            return null;
        }
        // Replace a "missing" part with a corresponding "new" one.
        if (part instanceof MissingPart missingPart) {
            part = missingPart.getNewPart();
        }
        PartInUse result = new PartInUse(part);
        result.setRequestedStock(getDefaultStockPercent(part));
        return (null != result.getPartToBuy()) ? result : null;
    }

    /**
     * Determines the default stock percentage for a given part type.
     *
     * <p>
     * This method uses the type of the provided {@link Part} to decide which default stock percentage to return. The
     * values for each part type are retrieved from the campaign options.
     * </p>
     *
     * @param part The {@link Part} for which the default stock percentage is to be determined. The part must not be
     *             {@code null}.
     *
     * @return An {@code int} representing the default stock percentage for the given part type, as defined in the
     *       campaign options.
     */
    private int getDefaultStockPercent(Part part) {
        if (part instanceof HeatSink) {
            return campaignOptions.getAutoLogisticsHeatSink();
        } else if (part instanceof MekLocation) {
            if (((MekLocation) part).getLoc() == Mek.LOC_HEAD) {
                return campaignOptions.getAutoLogisticsMekHead();
            }

            if (((MekLocation) part).getLoc() == Mek.LOC_CENTER_TORSO) {
                return campaignOptions.getAutoLogisticsNonRepairableLocation();
            }

            return campaignOptions.getAutoLogisticsMekLocation();
        } else if (part instanceof TankLocation) {
            return campaignOptions.getAutoLogisticsNonRepairableLocation();
        } else if (part instanceof AmmoBin || part instanceof AmmoStorage) {
            return campaignOptions.getAutoLogisticsAmmunition();
        } else if (part instanceof Armor) {
            return campaignOptions.getAutoLogisticsArmor();
        } else if (part instanceof MekActuator) {
            return campaignOptions.getAutoLogisticsActuators();
        } else if (part instanceof JumpJet) {
            return campaignOptions.getAutoLogisticsJumpJets();
        } else if (part instanceof EnginePart) {
            return campaignOptions.getAutoLogisticsEngines();
        } else if (part instanceof EquipmentPart equipmentPart) {
            if (equipmentPart.getType() instanceof WeaponType) {
                return campaignOptions.getAutoLogisticsWeapons();
            }
        }

        return campaignOptions.getAutoLogisticsOther();
    }

    /**
     * Updates a {@link PartInUse} record with data from an incoming {@link Part}.
     *
     * <p>
     * This method processes the incoming part to update the usage, storage, or transfer count of the specified part in
     * use, based on the type, quality, and associated unit of the incoming part. Certain parts are ignored based on
     * their state or configuration, such as being part of conventional infantry, salvage, or mothballed units.
     * </p>
     *
     * @param partInUse                the {@link PartInUse} record to update.
     * @param incomingPart             the new {@link Part} that is being processed for this record.
     * @param ignoreMothballedUnits    if {@code true}, parts belonging to mothballed units are excluded.
     * @param ignoreSparesUnderQuality spares with a quality lower than this threshold are excluded from counting.
     */
    private void updatePartInUseData(PartInUse partInUse, Part incomingPart, boolean ignoreMothballedUnits,
          PartQuality ignoreSparesUnderQuality) {
        Unit unit = incomingPart.getUnit();
        if (unit != null) {
            // Ignore conventional infantry
            if (unit.isConventionalInfantry()) {
                return;
            }

            // Ignore parts if they are from mothballed units and the flag is set
            if (ignoreMothballedUnits && incomingPart.getUnit() != null && incomingPart.getUnit().isMothballed()) {
                return;
            }

            // Ignore units set to salvage
            if (unit.isSalvage()) {
                return;
            }
        }

        // Case 1: Part is associated with a unit or is a MissingPart
        if ((unit != null) || (incomingPart instanceof MissingPart)) {
            partInUse.setUseCount(partInUse.getUseCount() + getQuantity(incomingPart));
            return;
        }

        // Case 2: Part is present and meets quality requirements
        if (incomingPart.isPresent()) {
            if (incomingPart.getQuality().toNumeric() >= ignoreSparesUnderQuality.toNumeric()) {
                partInUse.setStoreCount(partInUse.getStoreCount() + getQuantity(incomingPart));
                partInUse.addSpare(incomingPart);
            }
            return;
        }

        // Case 3: Part is not present, update transfer count
        partInUse.setTransferCount(partInUse.getTransferCount() + getQuantity(incomingPart));
    }

    /**
     * Find all the parts that match this PartInUse and update their data
     *
     * @param partInUse                part in use record to update
     * @param ignoreMothballedUnits    don't count parts in mothballed units
     * @param ignoreSparesUnderQuality don't count spare parts lower than this quality
     */
    public void updatePartInUse(PartInUse partInUse, boolean ignoreMothballedUnits,
          PartQuality ignoreSparesUnderQuality) {
        partInUse.setUseCount(0);
        partInUse.setStoreCount(0);
        partInUse.setTransferCount(0);
        partInUse.setPlannedCount(0);
        getWarehouse().forEachPart(incomingPart -> {
            PartInUse newPartInUse = getPartInUse(incomingPart);
            if (partInUse.equals(newPartInUse)) {
                updatePartInUseData(partInUse, incomingPart, ignoreMothballedUnits, ignoreSparesUnderQuality);
            }
        });
        for (IAcquisitionWork maybePart : shoppingList.getPartList()) {
            PartInUse newPartInUse = getPartInUse((Part) maybePart);
            if (partInUse.equals(newPartInUse)) {
                Part newPart = (maybePart instanceof MissingPart) ?
                                     (((MissingPart) maybePart).getNewPart())
                                     : (Part) maybePart;
                partInUse.setPlannedCount(partInUse.getPlannedCount() + newPart.getTotalQuantity());
            }
        }
    }

    /**
     * Analyzes the warehouse inventory and returns a data set that summarizes the usage state of all parts, including
     * their use counts, store counts, and planned counts, while filtering based on specific conditions.
     *
     * <p>
     * This method aggregates all parts currently in use or available as spares, while taking into account constraints
     * like ignoring mothballed units or filtering spares below a specific quality. It uses a map structure to
     * efficiently track and update parts during processing.
     * </p>
     *
     * @param ignoreMothballedUnits    If {@code true}, parts from mothballed units will not be included in the
     *                                 results.
     * @param isResupply               If {@code true}, specific units (e.g., prohibited unit types) are skipped based
     *                                 on the current context as defined in {@code Resupply.isProhibitedUnitType()}.
     * @param ignoreSparesUnderQuality Spare parts of a lower quality than the specified value will be excluded from the
     *                                 results.
     *
     * @return A {@link Set} of {@link PartInUse} objects detailing the state of each relevant part, including:
     *       <ul>
     *       <li>Use count: How many of this part are currently in use.</li>
     *       <li>Store count: How many of this part are available as spares in the
     *       warehouse.</li>
     *       <li>Planned count: The quantity of this part included in acquisition
     *       orders or
     *       planned procurement.</li>
     *       <li>Requested stock: The target or default quantity to maintain, as
     *       derived from
     *       settings or requests.</li>
     *       </ul>
     *       Only parts with non-zero counts (use, store, or planned) will be
     *       included in the
     *       result.
     */

    public Set<PartInUse> getPartsInUse(boolean ignoreMothballedUnits, boolean isResupply,
          PartQuality ignoreSparesUnderQuality) {
        // java.util.Set doesn't supply a get(Object) method, so we have to use a
        // java.util.Map
        Map<PartInUse, PartInUse> inUse = new HashMap<>();
        getWarehouse().forEachPart(incomingPart -> {
            if (isResupply) {
                Unit unit = incomingPart.getUnit();

                Entity entity = null;
                if (unit != null) {
                    entity = unit.getEntity();
                }

                if (entity != null) {
                    if (isProhibitedUnitType(entity, false, false)) {
                        return;
                    }
                }
            }

            PartInUse partInUse = getPartInUse(incomingPart);
            if (null == partInUse) {
                return;
            }
            if (inUse.containsKey(partInUse)) {
                partInUse = inUse.get(partInUse);
            } else {
                if (partsInUseRequestedStockMap.containsKey(partInUse.getDescription())) {
                    partInUse.setRequestedStock(partsInUseRequestedStockMap.get(partInUse.getDescription()));
                } else {
                    partInUse.setRequestedStock(getDefaultStockPercent(incomingPart));
                }
                inUse.put(partInUse, partInUse);
            }
            updatePartInUseData(partInUse, incomingPart, ignoreMothballedUnits, ignoreSparesUnderQuality);
        });
        for (IAcquisitionWork maybePart : shoppingList.getPartList()) {
            if (!(maybePart instanceof Part)) {
                continue;
            }
            PartInUse partInUse = getPartInUse((Part) maybePart);
            if (null == partInUse) {
                continue;
            }
            if (inUse.containsKey(partInUse)) {
                partInUse = inUse.get(partInUse);
            } else {
                if (partsInUseRequestedStockMap.containsKey(partInUse.getDescription())) {
                    partInUse.setRequestedStock(partsInUseRequestedStockMap.get(partInUse.getDescription()));
                } else {
                    partInUse.setRequestedStock(getDefaultStockPercent((Part) maybePart));
                }
                inUse.put(partInUse, partInUse);
            }
            Part newPart = (maybePart instanceof MissingPart) ?
                                 (((MissingPart) maybePart).getNewPart())
                                 : (Part) maybePart;
            partInUse.setPlannedCount(partInUse.getPlannedCount() + newPart.getTotalQuantity());
        }
        return inUse.keySet()
                     .stream()
                     // Hacky but otherwise we end up with zero lines when filtering things out
                     .filter(p -> p.getUseCount() != 0 || p.getStoreCount() != 0 || p.getPlannedCount() != 0)
                     .collect(Collectors.toSet());
    }

    public Part getPart(int id) {
        return parts.getPart(id);
    }

    @Nullable
    public Force getForce(int id) {
        return forceIds.get(id);
    }

    public List<String> getCurrentReport() {
        return currentReport;
    }

    public void setCurrentReportHTML(String html) {
        currentReportHTML = html;
    }

    public String getCurrentReportHTML() {
        return currentReportHTML;
    }

    public void setNewReports(List<String> reports) {
        newReports = reports;
    }

    public List<String> fetchAndClearNewReports() {
        List<String> oldReports = newReports;
        setNewReports(new ArrayList<>());
        return oldReports;
    }

    /**
     * Finds the active person in a particular role with the highest level in a given, with an optional secondary skill
     * to break ties.
     *
     * @param role      One of the PersonnelRole enum values
     * @param primary   The skill to use for comparison.
     * @param secondary If not null and there is more than one person tied for the most the highest, preference will be
     *                  given to the one with a higher level in the secondary skill.
     *
     * @return The person in the designated role with the most experience.
     */
    public Person findBestInRole(PersonnelRole role, String primary, @Nullable String secondary) {
        int highest = 0;
        Person bestInRole = null;

        boolean isUseAgingEffects = campaignOptions.isUseAgeEffects();
        boolean isClanCampaign = isClanCampaign();

        for (Person person : getActivePersonnel(false, false)) {
            int adjustedReputation = person.getAdjustedReputation(isUseAgingEffects,
                  isClanCampaign,
                  currentDay,
                  person.getRankNumeric());

            if (((person.getPrimaryRole() == role) || (person.getSecondaryRole() == role)) &&
                      (person.getSkill(primary) != null)) {
                Skill primarySkill = person.getSkill(primary);
                int currentSkillLevel = Integer.MIN_VALUE;

                if (primarySkill != null) {
                    currentSkillLevel = primarySkill.getTotalSkillLevel(person.getOptions(),
                          person.getATOWAttributes(),
                          adjustedReputation);
                }

                if (bestInRole == null || currentSkillLevel > highest) {
                    bestInRole = person;
                    highest = currentSkillLevel;
                } else if (secondary != null && currentSkillLevel == highest) {
                    Skill secondarySkill = person.getSkill(secondary);

                    if (secondarySkill == null) {
                        continue;
                    }

                    currentSkillLevel = secondarySkill.getTotalSkillLevel(person.getOptions(),
                          person.getATOWAttributes(),
                          adjustedReputation);

                    int bestInRoleSecondarySkill = Integer.MIN_VALUE;
                    if (bestInRole.hasSkill(secondary)) {
                        int bestInRoleAdjustedReputation = bestInRole.getAdjustedReputation(isUseAgingEffects,
                              isClanCampaign,
                              currentDay,
                              bestInRole.getRankNumeric());
                        bestInRoleSecondarySkill = secondarySkill.getTotalSkillLevel(bestInRole.getOptions(),
                              bestInRole.getATOWAttributes(),
                              bestInRoleAdjustedReputation);
                    }

                    if (currentSkillLevel > bestInRoleSecondarySkill) {
                        bestInRole = person;
                    }
                }
            }
        }
        return bestInRole;
    }

    public Person findBestInRole(PersonnelRole role, String skill) {
        return findBestInRole(role, skill, null);
    }

    /**
     * Finds and returns the {@link Person} with the highest total skill level for a specified skill.
     *
     * <p>This method iterates over all active personnel, calculates each individual's total skill level
     * for the given skill (taking into account campaign options, reputation modifiers, and attributes), and determines
     * who possesses the highest skill value. If none are found, {@code null} is returned.</p>
     *
     * @param skillName the name of the skill to evaluate among all active personnel
     *
     * @return the {@link Person} with the highest calculated total skill level in the specified skill, or {@code null}
     *       if no qualifying person is found
     */
    public @Nullable Person findBestAtSkill(String skillName) {
        Person bestAtSkill = null;
        int highest = 0;
        for (Person person : getActivePersonnel(false, false)) {
            int adjustedReputation = person.getAdjustedReputation(campaignOptions.isUseAgeEffects(),
                  isClanCampaign(),
                  currentDay,
                  person.getRankNumeric());
            Skill skill = person.getSkill(skillName);

            int totalSkillLevel = Integer.MIN_VALUE;
            if (skill != null) {
                totalSkillLevel = skill.getTotalSkillLevel(person.getOptions(),
                      person.getATOWAttributes(),
                      adjustedReputation);
            }

            if (totalSkillLevel > highest) {
                highest = totalSkillLevel;
                bestAtSkill = person;
            }
        }
        return bestAtSkill;
    }

    /**
     * @return The list of all active {@link Person}s who qualify as technicians ({@link Person#isTech()});
     */
    public List<Person> getTechs() {
        return getTechs(false);
    }

    public List<Person> getTechs(final boolean noZeroMinute) {
        return getTechs(noZeroMinute, false);
    }

    public List<Person> getTechsExpanded() {
        return getTechsExpanded(false, false, true);
    }

    public List<Person> getTechs(final boolean noZeroMinute, final boolean eliteFirst) {
        return getTechsExpanded(noZeroMinute, eliteFirst, false);
    }

    /**
     * Retrieves a list of active technicians, with options to include only those with time remaining, prioritize elite
     * technicians, and expand the search to include technicians with additional roles.
     *
     * <p>The resulting list includes {@link Person} objects who qualify as technicians ({@link Person#isTech()})
     * or, if specified, as expanded technicians ({@link Person#isTechExpanded()}). If the person is part of a
     * self-crewed unit (e.g., an engineer on a self-crewed vessel), they are also included in the list.</p>
     *
     * <p>The returned list can be customized and sorted based on a variety of criteria:</p>
     * <ul>
     *   <li>Technicians with no remaining available time can be excluded if {@code noZeroMinute} is set to {@code true}.</li>
     *   <li>The list can be sorted from elite (best) to the least skilled if {@code eliteFirst} is set to {@code true}.</li>
     *   <li>When {@code expanded} is set to {@code true}, technicians with expanded roles (e.g., dual skill sets) are included
     *       in addition to regular technicians.</li>
     *   <li>The list is further sorted in the following order:
     *     <ol>
     *       <li>By skill level (default: lowest to highest, or highest to lowest if elite-first enabled).</li>
     *       <li>By available daily tech time (highest to lowest).</li>
     *       <li>By rank (lowest to highest).</li>
     *     </ol>
     *   </li>
     * </ul>
     *
     * @param noZeroMinute If {@code true}, excludes technicians with no remaining available minutes.
     * @param eliteFirst   If {@code true}, sorts the list to place the most skilled technicians at the top.
     * @param expanded     If {@code true}, includes technicians with expanded roles (e.g., those qualifying under
     *                     {@link Person#isTechExpanded()}).
     *
     * @return A list of active {@link Person} objects who qualify as technicians or expanded technicians, sorted by
     *       skill, available time, and rank as specified by the input parameters.
     */
    public List<Person> getTechsExpanded(final boolean noZeroMinute, final boolean eliteFirst, final boolean expanded) {
        final List<Person> techs = getActivePersonnel(false, false).stream()
                                         .filter(person -> (expanded ? person.isTechExpanded() : person.isTech()) &&
                                                                 (!noZeroMinute || (person.getMinutesLeft() > 0)))
                                         .collect(Collectors.toList());

        // also need to loop through and collect engineers on self-crewed vessels
        for (final Unit unit : getUnits()) {
            if (unit.isSelfCrewed() && !(unit.getEntity() instanceof Infantry) && (unit.getEngineer() != null)) {
                techs.add(unit.getEngineer());
            }
        }

        // Return the tech collection sorted worst to best Skill Level, or reversed if we want elites first
        techs.sort(Comparator.comparingInt(person -> person.getSkillLevel(this,
              !person.getPrimaryRole().isTech() && person.getSecondaryRole().isTechSecondary()).ordinal()));

        if (eliteFirst) {
            Collections.reverse(techs);
        }

        // sort based on available minutes (highest -> lowest)
        techs.sort(Comparator.comparingInt(person -> -person.getDailyAvailableTechTime(false)));

        // finally, sort based on rank (lowest -> highest)
        techs.sort((person1, person2) -> {
            if (person1.outRanks(person2)) {
                return 1; // person1 outranks person2 -> person2 should come first
            } else if (person2.outRanks(person1)) {
                return -1; // person2 outranks person1 -> person1 should come first
            } else {
                return 0; // They are considered equal
            }
        });

        return techs;
    }

    public List<Person> getAdmins() {
        List<Person> admins = new ArrayList<>();
        for (Person person : getActivePersonnel(false, false)) {
            if (person.isAdministrator()) {
                admins.add(person);
            }
        }
        return admins;
    }

    public boolean isWorkingOnRefit(Person person) {
        Objects.requireNonNull(person);

        Unit unit = getHangar().findUnit(u -> u.isRefitting() && person.equals(u.getRefit().getTech()));
        return unit != null;
    }

    public List<Person> getDoctors() {
        List<Person> docs = new ArrayList<>();
        for (Person person : getActivePersonnel(false, false)) {
            if (person.isDoctor()) {
                docs.add(person);
            }
        }
        return docs;
    }

    public int getPatientsFor(Person doctor) {
        int patients = 0;
        for (Person person : getActivePersonnel(true, true)) {
            if ((null != person.getDoctorId()) && person.getDoctorId().equals(doctor.getId())) {
                patients++;
            }
        }
        return patients;
    }

    /**
     * Retrieves the best logistics person based on the acquisition skill, personnel category, and maximum acquisitions
     * allowed for the campaign.
     *
     * <p>This method evaluates all active personnel to determine the most suitable candidate
     * for logistics tasks, depending on the specified acquisition skill and rules. The determination is made according
     * to the following logic:</p>
     * <ul>
     *   <li>If the skill is {@code S_AUTO}, the method immediately returns {@code null}.</li>
     *   <li>If the skill is {@code S_TECH}, the method evaluates personnel based on their technical
     *       skill level, ignoring those who are ineligible for procurement or who exceed
     *       the maximum acquisition limit.</li>
     *   <li>For all other skills, the method evaluates personnel who possess the specified skill,
     *       ensuring their eligibility for procurement and checking that they have not exceeded
     *       the maximum acquisition limit.</li>
     * </ul>
     *
     * <p>The "best" logistics person is selected as the one with the highest skill level (based on the skill being
     * evaluated). If no suitable candidate is found, the method returns {@code null}.
     *
     * @return The {@link Person} representing the best logistics character, or {@code null} if no suitable person is
     *       found.
     */
    public @Nullable Person getLogisticsPerson() {
        final String skillName = campaignOptions.getAcquisitionSkill();
        final ProcurementPersonnelPick acquisitionCategory = campaignOptions.getAcquisitionPersonnelCategory();
        final int defaultMaxAcquisitions = campaignOptions.getMaxAcquisitions();

        int bestSkill = -1;
        Person procurementCharacter = null;
        if (skillName.equals(S_AUTO)) {
            return null;
        } else if (skillName.equals(S_TECH)) {
            for (Person person : getActivePersonnel(false, false)) {
                if (isIneligibleToPerformProcurement(person, acquisitionCategory)) {
                    continue;
                }

                if (defaultMaxAcquisitions > 0 && (person.getAcquisitions() >= defaultMaxAcquisitions)) {
                    continue;
                }

                int adjustedReputation = person.getAdjustedReputation(campaignOptions.isUseAgeEffects(),
                      isClanCampaign(),
                      currentDay,
                      person.getRankNumeric());
                Skill skill = person.getSkill(skillName);

                int totalSkillLevel = Integer.MIN_VALUE;
                if (skill != null) {
                    totalSkillLevel = skill.getTotalSkillLevel(person.getOptions(),
                          person.getATOWAttributes(),
                          adjustedReputation);
                }

                if (totalSkillLevel > bestSkill) {
                    procurementCharacter = person;
                    bestSkill = totalSkillLevel;
                }
            }
        } else {
            for (Person person : getActivePersonnel(false, false)) {
                if (isIneligibleToPerformProcurement(person, acquisitionCategory)) {
                    continue;
                }

                if (defaultMaxAcquisitions > 0 && (person.getAcquisitions() >= defaultMaxAcquisitions)) {
                    continue;
                }

                int adjustedReputation = person.getAdjustedReputation(campaignOptions.isUseAgeEffects(),
                      isClanCampaign(),
                      currentDay,
                      person.getRankNumeric());
                Skill skill = person.getSkill(skillName);

                int totalSkillLevel = Integer.MIN_VALUE;
                if (skill != null) {
                    totalSkillLevel = skill.getTotalSkillLevel(person.getOptions(),
                          person.getATOWAttributes(),
                          adjustedReputation);
                }

                if (totalSkillLevel > bestSkill) {
                    procurementCharacter = person;
                    bestSkill = totalSkillLevel;
                }
            }
        }

        return procurementCharacter;
    }

    /**
     * Finds and returns the most senior administrator for a specific type of administrative role. Seniority is
     * determined using the {@link Person#outRanksUsingSkillTiebreaker} method when there are multiple eligible
     * administrators for the specified role.
     *
     * <p>
     * The method evaluates both the primary and secondary roles of each administrator against the provided
     * {@link AdministratorSpecialization} type.
     * </p>
     *
     * <p>
     * The valid types of administrative roles are represented by the {@link AdministratorSpecialization} enum:
     * </p>
     * <ul>
     * <li>{@link AdministratorSpecialization#COMMAND} - Command Administrator</li>
     * <li>{@link AdministratorSpecialization#LOGISTICS} - Logistics
     * Administrator</li>
     * <li>{@link AdministratorSpecialization#TRANSPORT} - Transport
     * Administrator</li>
     * <li>{@link AdministratorSpecialization#HR} - HR Administrator</li>
     * </ul>
     *
     * @param type the {@link AdministratorSpecialization} representing the administrative role to check for. Passing a
     *             {@code null} type will result in an {@link IllegalStateException}.
     *
     * @return the most senior {@link Person} with the specified administrative role, or {@code null} if no eligible
     *       administrator is found.
     *
     *       <p>
     *       <b>Behavior:</b>
     *       </p>
     *       <ul>
     *       <li>The method iterates through all administrators retrieved by
     *       {@link #getAdmins()}.</li>
     *       <li>For each {@link Person}, it checks if their primary or secondary
     *       role matches the specified type
     *       via utility methods like
     *       {@code AdministratorRole#isAdministratorCommand}.</li>
     *       <li>If no eligible administrators exist, the method returns
     *       {@code null}.</li>
     *       <li>If multiple administrators are eligible, the one with the highest
     *       seniority is returned.</li>
     *       <li>Seniority is determined by the
     *       {@link Person#outRanksUsingSkillTiebreaker} method,
     *       which uses a skill-based tiebreaker when necessary.</li>
     *       </ul>
     *
     * @throws IllegalStateException if {@code type} is null or an unsupported value.
     */
    public @Nullable Person getSeniorAdminPerson(AdministratorSpecialization type) {
        Person seniorAdmin = null;

        for (Person person : getAdmins()) {
            boolean isEligible = switch (type) {
                case COMMAND -> person.getPrimaryRole().isAdministratorCommand() ||
                                      person.getSecondaryRole().isAdministratorCommand();
                case LOGISTICS -> person.getPrimaryRole().isAdministratorLogistics() ||
                                        person.getSecondaryRole().isAdministratorLogistics();
                case TRANSPORT -> person.getPrimaryRole().isAdministratorTransport() ||
                                        person.getSecondaryRole().isAdministratorTransport();
                case HR -> person.getPrimaryRole().isAdministratorHR() || person.getSecondaryRole().isAdministratorHR();
            };

            if (isEligible) {
                if (seniorAdmin == null) {
                    seniorAdmin = person;
                    continue;
                }

                if (person.outRanksUsingSkillTiebreaker(this, seniorAdmin)) {
                    seniorAdmin = person;
                }
            }
        }
        return seniorAdmin;
    }

    /**
     * Retrieves the current campaign commander.
     *
     * <p>If a commander is specifically flagged, that person will be returned. Otherwise, the highest-ranking member
     * among the unit's active personnel is selected.</p>
     *
     * @return the {@link Person} who is the commander, or {@code null} if there are no suitable candidates.
     *
     * @author Illiani
     * @since 0.50.07
     */
    public @Nullable Person getCommander() {
        return findTopCommanders()[0];
    }

    /**
     * Retrieves the second-in-command among the unit's active personnel.
     *
     * <p>The second-in-command is determined as the highest-ranking active personnel member who is not the flagged
     * commander (if one exists). If multiple candidates have the same rank, a skill-based tiebreaker is used.</p>
     *
     * @return the {@link Person} who is considered the second-in-command, or {@code null} if there are no suitable
     *       candidates.
     *
     * @author Illiani
     * @since 0.50.07
     */
    public @Nullable Person getSecondInCommand() {
        return findTopCommanders()[1];
    }

    /**
     * Finds the current top two candidates for command among active personnel.
     *
     * <p>In a single pass, this method determines the commander and the second-in-command using a flagged commander
     * if one is specified, otherwise relying on rank and skill tiebreakers.</p>
     *
     * @return an array where index 0 is the commander (maybe the flagged commander), and index 1 is the
     *       second-in-command; either or both may be {@code null} if no suitable personnel are available.
     *
     * @author Illiani
     * @since 0.50.07
     */
    private Person[] findTopCommanders() {
        Person flaggedCommander = getFlaggedCommander();
        Person commander = flaggedCommander;
        Person secondInCommand = null;

        for (Person person : getActivePersonnel(false, false)) {
            // If we have a flagged commander, skip them
            if (flaggedCommander != null) {
                if (person.equals(flaggedCommander)) {
                    continue;
                }
                // Second in command is best among non-flagged
                if (secondInCommand == null || person.outRanksUsingSkillTiebreaker(this, secondInCommand)) {
                    secondInCommand = person;
                }
            } else {
                if (commander == null) {
                    commander = person;
                } else if (person.outRanksUsingSkillTiebreaker(this, commander)) {
                    secondInCommand = commander;
                    commander = person;
                } else if (secondInCommand == null || person.outRanksUsingSkillTiebreaker(this, secondInCommand)) {
                    if (!person.equals(commander)) {
                        secondInCommand = person;
                    }
                }
            }
        }

        return new Person[] { commander, secondInCommand };
    }

    /**
     * Retrieves a list of eligible logistics personnel who can perform procurement actions based on the current
     * campaign options. If acquisitions are set to automatically succeed, an empty list is returned.
     *
     * <p>This method evaluates active personnel to determine who is eligible for procurement
     * actions under the current campaign configuration. Personnel are filtered and sorted based on specific
     * criteria:</p>
     * <ul>
     *   <li><strong>Automatic Success:</strong> If the acquisition skill equals {@code S_AUTO},
     *       an empty list is immediately returned.</li>
     *   <li><strong>Eligibility Filtering:</strong> The following checks are applied to filter personnel:
     *       <ul>
     *          <li>Personnel must not be ineligible based on the {@link ProcurementPersonnelPick} category.</li>
     *          <li>Personnel must not have exceeded the maximum acquisition limit, if specified.</li>
     *          <li>If the skill is {@code S_TECH}, the person must have a valid technical skill.</li>
     *          <li>For other skills, the person must have the specified skill.</li>
     *       </ul>
     *    </li>
     *   <li><b>Sorting:</b> The resulting list is sorted in descending order by skill level:
     *       <ul>
     *          <li>When the skill is {@code S_TECH}, sorting is based on the person's best technical skill level.</li>
     *          <li>For other skills, sorting is based on the level of the specified skill.</li>
     *       </ul>
     *   </li>
     * </ul>
     *
     * @return A {@link List} of {@link Person} objects who are eligible and sorted to perform logistical actions, or an
     *       empty list if acquisitions automatically succeed.
     */
    public List<Person> getLogisticsPersonnel() {
        final String skillName = getCampaignOptions().getAcquisitionSkill();

        if (skillName.equals(S_AUTO)) {
            return Collections.emptyList();
        } else {
            final int maxAcquisitions = campaignOptions.getMaxAcquisitions();
            final ProcurementPersonnelPick acquisitionCategory = campaignOptions.getAcquisitionPersonnelCategory();
            List<Person> logisticsPersonnel = new ArrayList<>();

            for (Person person : getActivePersonnel(false, false)) {
                if (isIneligibleToPerformProcurement(person, acquisitionCategory)) {
                    continue;
                }

                if ((maxAcquisitions > 0) && (person.getAcquisitions() >= maxAcquisitions)) {
                    continue;
                }
                if (skillName.equals(S_TECH)) {
                    if (null != person.getBestTechSkill()) {
                        logisticsPersonnel.add(person);
                    }
                } else if (person.hasSkill(skillName)) {
                    logisticsPersonnel.add(person);
                }
            }

            // Sort by their skill level, descending.
            logisticsPersonnel.sort((person1, person2) -> {
                if (skillName.equals(S_TECH)) {
                    // Person 1
                    int adjustedReputation = person1.getAdjustedReputation(campaignOptions.isUseAgeEffects(),
                          isClanCampaign(),
                          currentDay,
                          person1.getRankNumeric());
                    Skill skill = person1.getBestTechSkill();

                    int person1SkillLevel = Integer.MIN_VALUE;
                    if (skill != null) {
                        person1SkillLevel = skill.getTotalSkillLevel(person1.getOptions(),
                              person1.getATOWAttributes(),
                              adjustedReputation);
                    }

                    // Person 2
                    adjustedReputation = person2.getAdjustedReputation(campaignOptions.isUseAgeEffects(),
                          isClanCampaign(),
                          currentDay,
                          person2.getRankNumeric());
                    skill = person2.getBestTechSkill();

                    int person2SkillLevel = Integer.MIN_VALUE;
                    if (skill != null) {
                        person2SkillLevel = skill.getTotalSkillLevel(person2.getOptions(),
                              person2.getATOWAttributes(),
                              adjustedReputation);
                    }

                    return Integer.compare(person1SkillLevel, person2SkillLevel);
                } else {
                    // Person 1
                    int adjustedReputation = person1.getAdjustedReputation(campaignOptions.isUseAgeEffects(),
                          isClanCampaign(),
                          currentDay,
                          person1.getRankNumeric());
                    Skill skill = person1.getSkill(S_TECH);

                    int person1SkillLevel = Integer.MIN_VALUE;
                    if (skill != null) {
                        person1SkillLevel = skill.getTotalSkillLevel(person1.getOptions(),
                              person1.getATOWAttributes(),
                              adjustedReputation);
                    }

                    // Person 2
                    adjustedReputation = person2.getAdjustedReputation(campaignOptions.isUseAgeEffects(),
                          isClanCampaign(),
                          currentDay,
                          person2.getRankNumeric());
                    skill = person2.getSkill(S_TECH);

                    int person2SkillLevel = Integer.MIN_VALUE;
                    if (skill != null) {
                        person2SkillLevel = skill.getTotalSkillLevel(person2.getOptions(),
                              person2.getATOWAttributes(),
                              adjustedReputation);
                    }

                    return Integer.compare(person1SkillLevel, person2SkillLevel);
                }
            });

            return logisticsPersonnel;
        }
    }

    /***
     * This is the main function for getting stuff (parts, units, etc.) All non-GM
     * acquisition should go through this function to ensure the campaign rules for
     * acquisition are followed.
     *
     * @param sList - A <code>ShoppingList</code> object including items that need
     *              to be purchased
     * @return A <code>ShoppingList</code> object that includes all items that were
     *         not successfully acquired
     */
    public ShoppingList goShopping(ShoppingList sList) {
        // loop through shopping items and decrement days to wait
        for (IAcquisitionWork shoppingItem : sList.getShoppingList()) {
            shoppingItem.decrementDaysToWait();
        }

        if (getCampaignOptions().getAcquisitionSkill().equals(S_AUTO)) {
            return goShoppingAutomatically(sList);
        } else if (!getCampaignOptions().isUsePlanetaryAcquisition()) {
            return goShoppingStandard(sList);
        } else {
            return goShoppingByPlanet(sList);
        }
    }

    /**
     * Shops for items on the {@link ShoppingList}, where each acquisition automatically succeeds.
     *
     * @param sList The shopping list to use when shopping.
     *
     * @return The new shopping list containing the items that were not acquired.
     */
    private ShoppingList goShoppingAutomatically(ShoppingList sList) {
        List<IAcquisitionWork> currentList = new ArrayList<>(sList.getShoppingList());

        List<IAcquisitionWork> remainingItems = new ArrayList<>(currentList.size());
        for (IAcquisitionWork shoppingItem : currentList) {
            if (shoppingItem.getDaysToWait() <= 0) {
                while (shoppingItem.getQuantity() > 0) {
                    if (!acquireEquipment(shoppingItem, null)) {
                        shoppingItem.resetDaysToWait();
                        break;
                    }
                }
            }
            if (shoppingItem.getQuantity() > 0 || shoppingItem.getDaysToWait() > 0) {
                remainingItems.add(shoppingItem);
            }
        }

        return new ShoppingList(remainingItems);
    }

    /**
     * Shops for items on the {@link ShoppingList}, where each acquisition is performed by available logistics
     * personnel.
     *
     * @param sList The shopping list to use when shopping.
     *
     * @return The new shopping list containing the items that were not acquired.
     */
    private ShoppingList goShoppingStandard(ShoppingList sList) {
        List<Person> logisticsPersonnel = getLogisticsPersonnel();
        if (logisticsPersonnel.isEmpty()) {
            addReport("Your force has no one capable of acquiring equipment.");
            return sList;
        }

        List<IAcquisitionWork> currentList = new ArrayList<>(sList.getShoppingList());
        for (Person person : logisticsPersonnel) {
            if (currentList.isEmpty()) {
                // Nothing left to shop for!
                break;
            }

            List<IAcquisitionWork> remainingItems = new ArrayList<>(currentList.size());
            for (IAcquisitionWork shoppingItem : currentList) {
                if (shoppingItem.getDaysToWait() <= 0) {
                    while (canAcquireParts(person) && shoppingItem.getQuantity() > 0) {
                        if (!acquireEquipment(shoppingItem, person)) {
                            shoppingItem.resetDaysToWait();
                            break;
                        }
                    }
                }
                if (shoppingItem.getQuantity() > 0 || shoppingItem.getDaysToWait() > 0) {
                    remainingItems.add(shoppingItem);
                }
            }

            currentList = remainingItems;
        }

        return new ShoppingList(currentList);
    }

    /**
     * Shops for items on the {@link ShoppingList}, where each acquisition is attempted on nearby planets by available
     * logistics personnel.
     *
     * @param sList The shopping list to use when shopping.
     *
     * @return The new shopping list containing the items that were not acquired.
     */
    private ShoppingList goShoppingByPlanet(ShoppingList sList) {
        List<Person> logisticsPersonnel = getLogisticsPersonnel();
        if (logisticsPersonnel.isEmpty()) {
            addReport("Your force has no one capable of acquiring equipment.");
            return sList;
        }

        // we are shopping by planets, so more involved
        List<IAcquisitionWork> currentList = sList.getShoppingList();
        LocalDate currentDate = getLocalDate();

        // a list of items than can be taken out of the search and put back on the
        // shopping list
        List<IAcquisitionWork> shelvedItems = new ArrayList<>();

        // find planets within a certain radius - the function will weed out dead
        // planets
        List<PlanetarySystem> systems = this.systemsInstance
                                              .getShoppingSystems(getCurrentSystem(),
                                                    getCampaignOptions().getMaxJumpsPlanetaryAcquisition(),
                                                    currentDate);

        for (Person person : logisticsPersonnel) {
            if (currentList.isEmpty()) {
                // Nothing left to shop for!
                break;
            }

            String personTitle = person.getHyperlinkedFullTitle() + ' ';

            for (PlanetarySystem system : systems) {
                if (currentList.isEmpty()) {
                    // Nothing left to shop for!
                    break;
                }

                List<IAcquisitionWork> remainingItems = new ArrayList<>();

                // loop through shopping list. If it's time to check, then check as appropriate.
                // Items not
                // found get added to the remaining item list. Rotate through personnel
                boolean done = false;
                for (IAcquisitionWork shoppingItem : currentList) {
                    if (!canAcquireParts(person)) {
                        remainingItems.add(shoppingItem);
                        done = true;
                        continue;
                    }

                    if (shoppingItem.getDaysToWait() <= 0) {
                        PartAcquisitionResult result = findContactForAcquisition(shoppingItem, person, system);
                        if (result == PartAcquisitionResult.Success) {
                            int transitTime = calculatePartTransitTime(system);

                            PersonnelOptions options = person.getOptions();
                            double logisticianModifier = options.booleanOption(ADMIN_LOGISTICIAN) ? 0.9 : 1.0;
                            transitTime = (int) Math.round(transitTime * logisticianModifier);

                            int totalQuantity = 0;
                            while (shoppingItem.getQuantity() > 0 &&
                                         canAcquireParts(person) &&
                                         acquireEquipment(shoppingItem, person, system, transitTime)) {
                                totalQuantity++;
                            }
                            if (totalQuantity > 0) {
                                addReport(personTitle +
                                                "<font color='" +
                                                ReportingUtilities.getPositiveColor() +
                                                "'><b> found " +
                                                shoppingItem.getQuantityName(totalQuantity) +
                                                " on " +
                                                system.getPrintableName(currentDate) +
                                                ". Delivery in " +
                                                transitTime +
                                                " days.</b></font>");
                            }
                        } else if (result == PartAcquisitionResult.PartInherentFailure) {
                            shelvedItems.add(shoppingItem);
                            continue;
                        }
                    }

                    // if we didn't find everything on this planet, then add to the remaining list
                    if (shoppingItem.getQuantity() > 0 || shoppingItem.getDaysToWait() > 0) {
                        // if we can't afford it, then don't keep searching for it on other planets
                        if (!canPayFor(shoppingItem)) {
                            if (!getCampaignOptions().isPlanetAcquisitionVerbose()) {
                                addReport("<font color='" +
                                                ReportingUtilities.getNegativeColor() +
                                                "'><b>You cannot afford to purchase another " +
                                                shoppingItem.getAcquisitionName() +
                                                "</b></font>");
                            }
                            shelvedItems.add(shoppingItem);
                        } else {
                            remainingItems.add(shoppingItem);
                        }
                    }
                }

                // we are done with this planet. replace our current list with the remaining
                // items
                currentList = remainingItems;

                if (done) {
                    break;
                }
            }
        }

        // add shelved items back to the current list
        currentList.addAll(shelvedItems);

        // loop through and reset waiting time on all items on the remaining shopping
        // list if they have no waiting time left
        for (IAcquisitionWork shoppingItem : currentList) {
            if (shoppingItem.getDaysToWait() <= 0) {
                shoppingItem.resetDaysToWait();
            }
        }

        return new ShoppingList(currentList);
    }

    /**
     * Gets a value indicating if {@code person} can acquire parts.
     *
     * @param person The {@link Person} to check if they have remaining time to perform acquisitions.
     *
     * @return True if {@code person} could acquire another part, otherwise false.
     */
    public boolean canAcquireParts(@Nullable Person person) {
        if (person == null) {
            // CAW: in this case we're using automatic success
            // and the logistics person will be null.
            return true;
        }
        int maxAcquisitions = getCampaignOptions().getMaxAcquisitions();
        return maxAcquisitions <= 0 || person.getAcquisitions() < maxAcquisitions;
    }

    /***
     * Checks whether the campaign can pay for a given <code>IAcquisitionWork</code>
     * item. This will check
     * both whether the campaign is required to pay for a given type of acquisition
     * by the options and
     * if so whether it has enough money to afford it.
     *
     * @param acquisition - An <code>IAcquisitionWork</code> object
     * @return true if the campaign can pay for the acquisition; false if it cannot.
     */
    public boolean canPayFor(IAcquisitionWork acquisition) {
        // SHOULD we check to see if this acquisition needs to be paid for
        if ((acquisition instanceof UnitOrder && getCampaignOptions().isPayForUnits()) ||
                  (acquisition instanceof Part && getCampaignOptions().isPayForParts())) {
            // CAN the acquisition actually be paid for
            return getFunds().isGreaterOrEqualThan(acquisition.getBuyCost());
        }
        return true;
    }

    /**
     * Make an acquisition roll for a given planet to see if you can identify a contact. Used for planetary based
     * acquisition.
     *
     * @param acquisition - The <code> IAcquisitionWork</code> being acquired.
     * @param person      - The <code>Person</code> object attempting to do the acquiring. may be null if no one on the
     *                    force has the skill or the user is using automatic acquisition.
     * @param system      - The <code>PlanetarySystem</code> object where the acquisition is being attempted. This may
     *                    be null if the user is not using planetary acquisition.
     *
     * @return The result of the rolls.
     */
    public PartAcquisitionResult findContactForAcquisition(IAcquisitionWork acquisition, Person person,
          PlanetarySystem system) {
        TargetRoll target = getTargetForAcquisition(acquisition, person);

        String impossibleSentencePrefix = person == null ?
                                                "Can't search for " :
                                                person.getFullName() + " can't search for ";
        String failedSentencePrefix = person == null ?
                                            "No contacts available for " :
                                            person.getFullName() + " is unable to find contacts for ";
        String succeededSentencePrefix = person == null ?
                                               "Possible contact for " :
                                               person.getFullName() + " has found a contact for ";

        // if it's already impossible, don't bother with the rest
        if (target.getValue() == TargetRoll.IMPOSSIBLE) {
            if (getCampaignOptions().isPlanetAcquisitionVerbose()) {
                addReport("<font color='" +
                                ReportingUtilities.getNegativeColor() +
                                "'><b>" +
                                impossibleSentencePrefix +
                                acquisition.getAcquisitionName() +
                                " on " +
                                system.getPrintableName(getLocalDate()) +
                                " because:</b></font> " +
                                target.getDesc());
            }
            return PartAcquisitionResult.PartInherentFailure;
        }

        target = system.getPrimaryPlanet()
                       .getAcquisitionMods(target,
                             getLocalDate(),
                             getCampaignOptions(),
                             getFaction(),
                             acquisition.getTechBase() == TechBase.CLAN);

        if (target.getValue() == TargetRoll.IMPOSSIBLE) {
            if (getCampaignOptions().isPlanetAcquisitionVerbose()) {
                addReport("<font color='" +
                                ReportingUtilities.getNegativeColor() +
                                "'><b>" +
                                impossibleSentencePrefix +
                                acquisition.getAcquisitionName() +
                                " on " +
                                system.getPrintableName(getLocalDate()) +
                                " because:</b></font> " +
                                target.getDesc());
            }
            return PartAcquisitionResult.PlanetSpecificFailure;
        }
        SocioIndustrialData socioIndustrial = system.getPrimaryPlanet().getSocioIndustrial(getLocalDate());
        CampaignOptions options = getCampaignOptions();
        int techBonus = options.getPlanetTechAcquisitionBonus(socioIndustrial.tech);
        int industryBonus = options.getPlanetIndustryAcquisitionBonus(socioIndustrial.industry);
        int outputsBonus = options.getPlanetOutputAcquisitionBonus(socioIndustrial.output);
        if (d6(2) < target.getValue()) {
            // no contacts on this planet, move along
            if (getCampaignOptions().isPlanetAcquisitionVerbose()) {
                addReport("<font color='" +
                                ReportingUtilities.getNegativeColor() +
                                "'><b>" +
                                failedSentencePrefix +
                                acquisition.getAcquisitionName() +
                                " on " +
                                system.getPrintableName(getLocalDate()) +
                                " at TN: " +
                                target.getValue() +
                                " - Modifiers (Tech: " +
                                (techBonus > 0 ? "+" : "") +
                                techBonus +
                                ", Industry: " +
                                (industryBonus > 0 ? "+" : "") +
                                industryBonus +
                                ", Outputs: " +
                                (outputsBonus > 0 ? "+" : "") +
                                outputsBonus +
                                ") </font>");
            }
            return PartAcquisitionResult.PlanetSpecificFailure;
        } else {
            if (getCampaignOptions().isPlanetAcquisitionVerbose()) {
                addReport("<font color='" +
                                ReportingUtilities.getPositiveColor() +
                                "'>" +
                                succeededSentencePrefix +
                                acquisition.getAcquisitionName() +
                                " on " +
                                system.getPrintableName(getLocalDate()) +
                                " at TN: " +
                                target.getValue() +
                                " - Modifiers (Tech: " +
                                (techBonus > 0 ? "+" : "") +
                                techBonus +
                                ", Industry: " +
                                (industryBonus > 0 ? "+" : "") +
                                industryBonus +
                                ", Outputs: " +
                                (outputsBonus > 0 ? "+" : "") +
                                outputsBonus +
                                ") </font>");
            }
            return PartAcquisitionResult.Success;
        }
    }

    /***
     * Attempt to acquire a given <code>IAcquisitionWork</code> object.
     * This is the default method used by for non-planetary based acquisition.
     *
     * @param acquisition - The <code> IAcquisitionWork</code> being acquired.
     * @param person      - The <code>Person</code> object attempting to do the
     *                    acquiring. may be null if no one on the force has the
     *                    skill or the user is using automatic acquisition.
     * @return a boolean indicating whether the attempt to acquire equipment was
     *         successful.
     */
    public boolean acquireEquipment(IAcquisitionWork acquisition, Person person) {
        return acquireEquipment(acquisition, person, null, -1);
    }

    /***
     * Attempt to acquire a given <code>IAcquisitionWork</code> object.
     *
     * @param acquisition - The <code> IAcquisitionWork</code> being acquired.
     * @param person      - The <code>Person</code> object attempting to do the
     *                    acquiring. may be null if no one on the force has the
     *                    skill or the user is using automatic acquisition.
     * @param system      - The <code>PlanetarySystem</code> object where the
     *                    acquisition is being attempted. This may be null if the
     *                    user is not using planetary acquisition.
     * @param transitDays - The number of days that the part should take to be
     *                    delivered. If this value is entered as -1, then this
     *                    method will determine transit time based on the users
     *                    campaign options.
     * @return a boolean indicating whether the attempt to acquire equipment was
     *         successful.
     */
    private boolean acquireEquipment(IAcquisitionWork acquisition, Person person, PlanetarySystem system,
          int transitDays) {
        boolean found = false;
        String report = "";

        if (null != person) {
            report += person.getHyperlinkedFullTitle() + ' ';
        }

        TargetRoll target = getTargetForAcquisition(acquisition, person);

        // check on funds
        if (!canPayFor(acquisition)) {
            target.addModifier(TargetRoll.IMPOSSIBLE, "Cannot afford this purchase");
        }

        if (null != system) {
            target = system.getPrimaryPlanet()
                           .getAcquisitionMods(target,
                                 getLocalDate(),
                                 getCampaignOptions(),
                                 getFaction(),
                                 acquisition.getTechBase() == TechBase.CLAN);
        }
        report += "attempts to find " + acquisition.getAcquisitionName();

        // if impossible, then return
        if (target.getValue() == TargetRoll.IMPOSSIBLE) {
            report += ":<font color='" +
                            ReportingUtilities.getNegativeColor() +
                            "'><b> " +
                            target.getDesc() +
                            "</b></font>";
            if (!getCampaignOptions().isUsePlanetaryAcquisition() ||
                      getCampaignOptions().isPlanetAcquisitionVerbose()) {
                addReport(report);
            }
            return false;
        }

        int roll = d6(2);
        report += "  needs " + target.getValueAsString();
        report += " and rolls " + roll + ':';
        // Edge reroll, if applicable
        if (getCampaignOptions().isUseSupportEdge() &&
                  (roll < target.getValue()) &&
                  (person != null) &&
                  person.getOptions().booleanOption(PersonnelOptions.EDGE_ADMIN_ACQUIRE_FAIL) &&
                  (person.getCurrentEdge() > 0)) {
            person.changeCurrentEdge(-1);
            roll = d6(2);
            report += " <b>failed!</b> but uses Edge to reroll...getting a " + roll + ": ";
        }
        int xpGained = 0;
        if (roll >= target.getValue()) {
            boolean useFunctionalAppraisal = campaignOptions.isUseFunctionalAppraisal();
            double valueChange = useFunctionalAppraisal ? Appraisal.performAppraisalMultiplierCheck(person,
                  currentDay) : 1.0;
            String appraisalReport = useFunctionalAppraisal ? Appraisal.getAppraisalReport(valueChange) : "";

            if (transitDays < 0) {
                transitDays = calculatePartTransitTime(acquisition.getAvailability());
            }
            report = report + acquisition.find(transitDays, valueChange) + ' ' + appraisalReport;
            found = true;
            if (person != null) {
                if (roll == 12 && target.getValue() != TargetRoll.AUTOMATIC_SUCCESS) {
                    xpGained += getCampaignOptions().getSuccessXP();
                }
                if (target.getValue() != TargetRoll.AUTOMATIC_SUCCESS) {
                    person.setNTasks(person.getNTasks() + 1);
                }
                if (person.getNTasks() >= getCampaignOptions().getNTasksXP()) {
                    xpGained += getCampaignOptions().getTaskXP();
                    person.setNTasks(0);
                }
            }
        } else {
            report = report + acquisition.failToFind();
            if (person != null && roll == 2 && target.getValue() != TargetRoll.AUTOMATIC_FAIL) {
                xpGained += getCampaignOptions().getMistakeXP();
            }
        }

        if (null != person) {
            // The person should have their acquisitions incremented
            person.incrementAcquisition();

            if (xpGained > 0) {
                person.awardXP(this, xpGained);
                report += " (" + xpGained + "XP gained) ";
            }
        }

        if (found) {
            acquisition.decrementQuantity();
            MekHQ.triggerEvent(new AcquisitionEvent(acquisition));
        }
        if (!getCampaignOptions().isUsePlanetaryAcquisition() || getCampaignOptions().isPlanetAcquisitionVerbose()) {
            addReport(report);
        }
        return found;
    }

    /**
     * Performs work to either mothball or activate a unit.
     *
     * @param unit The unit to either work towards mothballing or activation.
     */
    public void workOnMothballingOrActivation(Unit unit) {
        if (unit.isMothballed()) {
            activate(unit);
        } else {
            mothball(unit);
        }
    }

    /**
     * Performs work to mothball a unit, preparing it for long-term storage.
     *
     * <p>Mothballing process varies based on unit type:</p>
     * <ul>
     *   <li>Non-Infantry Units:
     *     <ul>
     *       <li>Requires an assigned tech</li>
     *       <li>Consumes tech work minutes</li>
     *       <li>Requires AsTech support time (6 minutes per tech minute)</li>
     *     </ul>
     *   </li>
     *   <li>Infantry Units:
     *     <ul>
     *       <li>Uses standard work day time</li>
     *       <li>No tech required</li>
     *     </ul>
     *   </li>
     * </ul>
     * <p>
     * The process tracks progress and can span multiple work periods until complete.
     *
     * @param unit The unit to mothball. Must be active (not already mothballed)
     */
    public void mothball(Unit unit) {
        if (unit.isMothballed()) {
            LOGGER.warn("Unit is already mothballed, cannot mothball.");
            return;
        }

        String report;
        if (!unit.isConventionalInfantry()) {
            Person tech = unit.getTech();
            if (null == tech) {
                // uh-oh
                addReport(String.format(resources.getString("noTech.mothballing"), unit.getHyperlinkedName()));
                unit.cancelMothballOrActivation();
                return;
            }

            // don't allow overtime minutes for mothballing because it's cheating since you don't roll
            int minutes = Math.min(tech.getMinutesLeft(), unit.getMothballTime());

            // check AsTech time
            if (!unit.isSelfCrewed() && asTechPoolMinutes < minutes * 6) {
                // uh-oh
                addReport(String.format(resources.getString("notEnoughAstechTime.mothballing"),
                      unit.getHyperlinkedName()));
                return;
            }

            unit.setMothballTime(unit.getMothballTime() - minutes);

            tech.setMinutesLeft(tech.getMinutesLeft() - minutes);
            if (!unit.isSelfCrewed()) {
                asTechPoolMinutes -= 6 * minutes;
            }

            report = String.format(resources.getString("timeSpent.mothballing.tech"),
                  tech.getHyperlinkedFullTitle(),
                  minutes,
                  unit.getHyperlinkedName());
        } else {
            unit.setMothballTime(unit.getMothballTime() - TECH_WORK_DAY);

            report = String.format(resources.getString("timeSpent.mothballing.noTech"),
                  TECH_WORK_DAY,
                  unit.getHyperlinkedName());
        }

        if (!unit.isMothballing()) {
            unit.completeMothball();
            report += String.format(resources.getString("complete.mothballing"));
        } else {
            report += String.format(resources.getString("remaining.text"), unit.getMothballTime());
        }

        addReport(report);
    }

    /**
     * Performs work to activate a unit from its mothballed state. This process requires either:
     *
     * <ul>
     *   <li>A tech and sufficient AsTech support time for non-self-crewed units</li>
     *   <li>Only time for self-crewed units</li>
     * </ul>
     *
     * <p>The activation process:</p>
     * <ol>
     *   <li>Verifies the unit is mothballed</li>
     *   <li>For non-self-crewed units:
     *     <ul>
     *       <li>Checks for assigned tech</li>
     *       <li>Verifies sufficient tech and AsTech time</li>
     *       <li>Consumes tech and AsTech time</li>
     *     </ul>
     *   </li>
     *   <li>For self-crewed units:
     *     <ul>
     *       <li>Uses standard work day time</li>
     *     </ul>
     *   </li>
     *   <li>Updates mothball status</li>
     *   <li>Reports progress or completion</li>
     * </ol>
     *
     * @param unit The unit to activate. Must be mothballed for activation to proceed.
     */
    public void activate(Unit unit) {
        if (!unit.isMothballed()) {
            LOGGER.warn("Unit is already activated, cannot activate.");
            return;
        }

        String report;
        if (!unit.isConventionalInfantry()) {
            Person tech = unit.getTech();
            if (null == tech) {
                // uh-oh
                addReport(String.format(resources.getString("noTech.activation"), unit.getHyperlinkedName()));
                unit.cancelMothballOrActivation();
                return;
            }

            // don't allow overtime minutes for activation because it's cheating since you don't roll
            int minutes = Math.min(tech.getMinutesLeft(), unit.getMothballTime());

            // check AsTech time
            if (!unit.isSelfCrewed() && asTechPoolMinutes < minutes * 6) {
                // uh-oh
                addReport(String.format(resources.getString("notEnoughAstechTime.activation"),
                      unit.getHyperlinkedName()));
                return;
            }

            unit.setMothballTime(unit.getMothballTime() - minutes);

            tech.setMinutesLeft(tech.getMinutesLeft() - minutes);
            if (!unit.isSelfCrewed()) {
                asTechPoolMinutes -= 6 * minutes;
            }

            report = String.format(resources.getString("timeSpent.activation.tech"),
                  tech.getHyperlinkedFullTitle(),
                  minutes,
                  unit.getHyperlinkedName());
        } else {
            unit.setMothballTime(unit.getMothballTime() - TECH_WORK_DAY);

            report = String.format(resources.getString("timeSpent.activation.noTech"),
                  TECH_WORK_DAY,
                  unit.getHyperlinkedName());
        }

        if (!unit.isMothballing()) {
            unit.completeActivation();
            report += String.format(resources.getString("complete.activation"));
        } else {
            report += String.format(resources.getString("remaining.text"), unit.getMothballTime());
        }

        addReport(report);
    }

    public void refit(Refit theRefit) {
        Person tech = (theRefit.getUnit().getEngineer() == null) ?
                            theRefit.getTech() :
                            theRefit.getUnit().getEngineer();
        if (tech == null) {
            addReport("No tech is assigned to refit " +
                            theRefit.getOriginalEntity().getShortName() +
                            ". Refit cancelled.");
            theRefit.cancel();
            return;
        }
        TargetRoll target = getTargetFor(theRefit, tech);
        // check that all parts have arrived
        if (!theRefit.acquireParts()) {
            return;
        }
        String report = tech.getHyperlinkedFullTitle() + " works on " + theRefit.getPartName();
        int minutes = theRefit.getTimeLeft();
        // FIXME: Overtime?
        if (minutes > tech.getMinutesLeft()) {
            theRefit.addTimeSpent(tech.getMinutesLeft());
            tech.setMinutesLeft(0);
            report = report + ", " + theRefit.getTimeLeft() + " minutes left. Completion ";
            int daysLeft = (int) Math.ceil((double) theRefit.getTimeLeft() /
                                                 (double) tech.getDailyAvailableTechTime(campaignOptions.isTechsUseAdministration()));
            if (daysLeft == 1) {
                report += " tomorrow.</b>";
            } else {
                report += " in " + daysLeft + " days.</b>";
            }
        } else {
            tech.setMinutesLeft(tech.getMinutesLeft() - minutes);
            theRefit.addTimeSpent(minutes);
            if (theRefit.hasFailedCheck()) {
                report = report + ", " + theRefit.succeed();
            } else {
                int roll;
                String wrongType = "";
                if (tech.isRightTechTypeFor(theRefit)) {
                    roll = d6(2);
                } else {
                    roll = Utilities.roll3d6();
                    wrongType = " <b>Warning: wrong tech type for this refit.</b>";
                }
                report = report + ",  needs " + target.getValueAsString() + " and rolls " + roll + ": ";
                if (getCampaignOptions().isUseSupportEdge() &&
                          (roll < target.getValue()) &&
                          tech.getOptions().booleanOption(PersonnelOptions.EDGE_REPAIR_FAILED_REFIT) &&
                          (tech.getCurrentEdge() > 0)) {
                    tech.changeCurrentEdge(-1);
                    roll = tech.isRightTechTypeFor(theRefit) ? d6(2) : Utilities.roll3d6();
                    // This is needed to update the edge values of individual crewmen
                    if (tech.isEngineer()) {
                        tech.setEdgeUsed(tech.getEdgeUsed() - 1);
                    }
                    report += " <b>failed!</b> but uses Edge to reroll...getting a " + roll + ": ";
                }

                if (roll >= target.getValue()) {
                    report += theRefit.succeed();
                } else {
                    report += theRefit.fail(SkillType.EXP_GREEN);
                    // try to refit again in case the tech has any time left
                    if (!theRefit.isBeingRefurbished()) {
                        refit(theRefit);
                        report += " Completion ";
                        int daysLeft = (int) Math.ceil((double) theRefit.getTimeLeft() /
                                                             (double) tech.getDailyAvailableTechTime(campaignOptions.isTechsUseAdministration()));
                        if (daysLeft == 1) {
                            report += " tomorrow.</b>";
                        } else {
                            report += " in " + daysLeft + " days.</b>";
                        }
                    }
                }
                report += wrongType;
            }
        }
        MekHQ.triggerEvent(new PartWorkEvent(tech, theRefit));
        addReport(report);
    }

    /**
     * Repairs a specified part from the warehouse by creating a clone of it, decrementing the quantity in stock,
     * repairing the cloned part, and optionally adding the repaired part back to the warehouse inventory.
     *
     * <p>If the original part's quantity drops to zero or below, no event notification is triggered.
     * Otherwise, an event is triggered to update the system about changes in the spare part's stock.</p>
     *
     * @param part The {@link Part} object to be repaired. Its quantity is decremented by one during this operation.
     * @param tech The {@link Person} who is performing the repair.
     *
     * @return A new repaired {@link Part} cloned from the original.
     */
    public Part fixWarehousePart(Part part, Person tech) {
        // get a new cloned part to work with and decrement original
        Part repairable = part.clone();
        part.changeQuantity(-1);

        fixPart(repairable, tech);
        if (!(repairable instanceof OmniPod)) {
            getQuartermaster().addPart(repairable, 0, false);
        }

        // If there is at least one remaining unit of the part
        // then we need to notify interested parties that we have
        // changed the quantity of the spare part.
        if (part.getQuantity() > 0) {
            MekHQ.triggerEvent(new PartChangedEvent(part));
        }

        return repairable;
    }

    /**
     * Attempt to fix a part, which may have all kinds of effect depending on part type.
     *
     * @param partWork - the {@link IPartWork} to be fixed
     * @param tech     - the {@link Person} who will attempt to fix the part
     *
     * @return a <code>String</code> of the report that summarizes the outcome of the attempt to fix the part
     */
    public String fixPart(IPartWork partWork, Person tech) {
        TargetRoll target = getTargetFor(partWork, tech);
        String report = "";
        String action = getAction(partWork);
        if ((partWork instanceof Armor) && !partWork.isSalvaging()) {
            if (!((Armor) partWork).isInSupply()) {
                report += "<b>Not enough armor remaining.  Task suspended.</b>";
                addReport(report);
                return report;
            }
        }
        if ((partWork instanceof ProtoMekArmor) && !partWork.isSalvaging()) {
            if (!((ProtoMekArmor) partWork).isInSupply()) {
                report += "<b>Not enough Protomek armor remaining.  Task suspended.</b>";
                addReport(report);
                return report;
            }
        }
        if ((partWork instanceof BAArmor) && !partWork.isSalvaging()) {
            if (!((BAArmor) partWork).isInSupply()) {
                report += "<b>Not enough BA armor remaining.  Task suspended.</b>";
                addReport(report);
                return report;
            }
        }
        if (partWork instanceof SpacecraftCoolingSystem) {
            // Change the string since we're not working on the part itself
            report += tech.getHyperlinkedFullTitle() + " attempts to" + action + "a heat sink";
        } else {
            report += tech.getHyperlinkedFullTitle() + " attempts to" + action + partWork.getPartName();
        }
        if (null != partWork.getUnit()) {
            report += " on " + partWork.getUnit().getName();
        }

        int minutes = partWork.getTimeLeft();
        int minutesUsed = minutes;
        boolean usedOvertime = false;
        if (minutes > tech.getMinutesLeft()) {
            minutes -= tech.getMinutesLeft();
            // check for overtime first
            if (isOvertimeAllowed() && minutes <= tech.getOvertimeLeft()) {
                // we are working overtime
                usedOvertime = true;
                partWork.setWorkedOvertime(true);
                tech.setMinutesLeft(0);
                tech.setOvertimeLeft(tech.getOvertimeLeft() - minutes);
            } else {
                // we need to finish the task tomorrow
                minutesUsed = tech.getMinutesLeft();
                int overtimeUsed = 0;
                if (isOvertimeAllowed()) {
                    // Can't use more overtime than there are minutes remaining on the part
                    overtimeUsed = Math.min(minutes, tech.getOvertimeLeft());
                    minutesUsed += overtimeUsed;
                    partWork.setWorkedOvertime(true);
                    usedOvertime = true;
                }
                partWork.addTimeSpent(minutesUsed);
                tech.setMinutesLeft(0);
                tech.setOvertimeLeft(tech.getOvertimeLeft() - overtimeUsed);
                int helpMod = getShorthandedMod(getAvailableAsTechs(minutesUsed, usedOvertime), false);
                if ((null != partWork.getUnit()) &&
                          ((partWork.getUnit().getEntity() instanceof Dropship) ||
                                 (partWork.getUnit().getEntity() instanceof Jumpship))) {
                    helpMod = 0;
                }

                if (partWork.getShorthandedMod() < helpMod) {
                    partWork.setShorthandedMod(helpMod);
                }
                partWork.setTech(tech);
                partWork.reservePart();
                report += " - <b>";
                report += partWork.getTimeLeft();
                report += " minutes left. Work";
                if ((minutesUsed > 0) &&
                          (tech.getDailyAvailableTechTime(campaignOptions.isTechsUseAdministration()) > 0)) {
                    report += " will be finished ";
                    int daysLeft = (int) Math.ceil((double) partWork.getTimeLeft() /
                                                         (double) tech.getDailyAvailableTechTime(campaignOptions.isTechsUseAdministration()));
                    if (daysLeft == 1) {
                        report += " tomorrow.</b>";
                    } else {
                        report += " in " + daysLeft + " days.</b>";
                    }
                } else {
                    report += " cannot be finished because there was no time left after maintenance tasks.</b>";
                    partWork.cancelAssignment(true);
                }
                MekHQ.triggerEvent(new PartWorkEvent(tech, partWork));
                addReport(report);
                return report;
            }
        } else {
            tech.setMinutesLeft(tech.getMinutesLeft() - minutes);
        }
        int asTechMinutesUsed = minutesUsed * getAvailableAsTechs(minutesUsed, usedOvertime);
        if (asTechPoolMinutes < asTechMinutesUsed) {
            asTechMinutesUsed -= asTechPoolMinutes;
            asTechPoolMinutes = 0;
            asTechPoolOvertime -= asTechMinutesUsed;
        } else {
            asTechPoolMinutes -= asTechMinutesUsed;
        }
        // check for the type
        int roll;
        String wrongType = "";
        if (tech.isRightTechTypeFor(partWork)) {
            roll = d6(2);
        } else {
            roll = Utilities.roll3d6();
            wrongType = " <b>Warning: wrong tech type for this repair.</b>";
        }
        report = report + ",  needs " + target.getValueAsString() + " and rolls " + roll + ':';
        int xpGained = 0;
        // if we fail and would break apart, here's a chance to use Edge for a
        // re-roll...
        if (getCampaignOptions().isUseSupportEdge() &&
                  tech.getOptions().booleanOption(PersonnelOptions.EDGE_REPAIR_BREAK_PART) &&
                  (tech.getCurrentEdge() > 0) &&
                  (target.getValue() != TargetRoll.AUTOMATIC_SUCCESS)) {
            if ((getCampaignOptions().isDestroyByMargin() &&
                       (getCampaignOptions().getDestroyMargin() <= (target.getValue() - roll))) ||
                      (!getCampaignOptions().isDestroyByMargin()
                             // if a legendary, primary tech and destroy by margin is NOT on
                             &&
                             ((tech.getExperienceLevel(this, false) == SkillType.EXP_LEGENDARY) ||
                                    tech.getPrimaryRole().isVesselCrew())) // For vessel crews
                            && (roll < target.getValue())) {
                tech.changeCurrentEdge(-1);
                roll = tech.isRightTechTypeFor(partWork) ? d6(2) : Utilities.roll3d6();
                // This is needed to update the edge values of individual crewmen
                if (tech.isEngineer()) {
                    tech.setEdgeUsed(tech.getEdgeUsed() + 1);
                }
                report += " <b>failed!</b> and would destroy the part, but uses Edge to reroll...getting a " +
                                roll +
                                ':';
            }
        }

        if (roll >= target.getValue()) {
            report = report + partWork.succeed();
            if (getCampaignOptions().isPayForRepairs() && action.equals(" fix ") && !(partWork instanceof Armor)) {
                Money cost = partWork.getUndamagedValue().multipliedBy(0.2);
                report += "<br>Repairs cost " + cost.toAmountAndSymbolString() + " worth of parts.";
                finances.debit(TransactionType.REPAIRS, getLocalDate(), cost, "Repair of " + partWork.getPartName());
            }
            if ((roll == 12) && (target.getValue() != TargetRoll.AUTOMATIC_SUCCESS)) {
                xpGained += getCampaignOptions().getSuccessXP();
            }
            if (target.getValue() != TargetRoll.AUTOMATIC_SUCCESS) {
                tech.setNTasks(tech.getNTasks() + 1);
            }
            if (tech.getNTasks() >= getCampaignOptions().getNTasksXP()) {
                xpGained += getCampaignOptions().getTaskXP();
                tech.setNTasks(0);
            }
        } else {
            int modePenalty = partWork.getMode().expReduction;
            Skill relevantSkill = tech.getSkillForWorkingOn(partWork);
            int actualSkillLevel = EXP_NONE;

            if (relevantSkill != null) {
                actualSkillLevel = relevantSkill.getExperienceLevel(tech.getOptions(), tech.getATOWAttributes());
            }
            int effectiveSkillLevel = actualSkillLevel - modePenalty;
            if (getCampaignOptions().isDestroyByMargin()) {
                if (getCampaignOptions().getDestroyMargin() > (target.getValue() - roll)) {
                    // not destroyed - set the effective level as low as
                    // possible
                    effectiveSkillLevel = SkillType.EXP_ULTRA_GREEN;
                } else {
                    // destroyed - set the effective level to legendary
                    effectiveSkillLevel = SkillType.EXP_LEGENDARY;
                }
            }
            report = report + partWork.fail(effectiveSkillLevel);

            if ((roll == 2) && (target.getValue() != TargetRoll.AUTOMATIC_FAIL)) {
                xpGained += getCampaignOptions().getMistakeXP();
            }
        }

        if (xpGained > 0) {
            tech.awardXP(this, xpGained);
            report += " (" + xpGained + "XP gained) ";
        }
        report += wrongType;
        partWork.cancelAssignment(true);
        MekHQ.triggerEvent(new PartWorkEvent(tech, partWork));
        addReport(report);
        return report;
    }

    private static String getAction(IPartWork partWork) {
        String action = " fix ";

        // TODO: this should really be a method on its own class
        if (partWork instanceof AmmoBin) {
            action = " reload ";
        }
        if (partWork.isSalvaging()) {
            action = " salvage ";
        }
        if (partWork instanceof MissingPart) {
            action = " replace ";
        }
        if (partWork instanceof MekLocation) {
            if (((MekLocation) partWork).isBlownOff()) {
                action = " re-attach ";
            } else if (((MekLocation) partWork).isBreached()) {
                action = " seal ";
            }
        }
        return action;
    }

    /**
     * Parses news file and loads news items for the current year.
     */
    public void reloadNews() {
        news.loadNewsFor(getGameYear(), id.getLeastSignificantBits());
    }

    /**
     * Checks for a news item for the current date. If found, adds it to the daily report.
     */
    public void readNews() {
        // read the news
        for (NewsItem article : news.fetchNewsFor(getLocalDate())) {
            addReport(article.getHeadlineForReport());
        }

        for (NewsItem article : this.systemsInstance.getPlanetaryNews(getLocalDate())) {
            addReport(article.getHeadlineForReport());
        }
    }

    /**
     * TODO : I should be part of AtBContract, not Campaign
     *
     * @param contract an active AtBContract
     *
     * @return the current deployment deficit for the contract
     */
    public int getDeploymentDeficit(AtBContract contract) {
        if (!contract.isActiveOn(getLocalDate()) || contract.getStartDate().isEqual(getLocalDate())) {
            // Do not check for deficits if the contract has not started, or
            // it is the first day of the contract, as players won't have
            // had time to assign forces to the contract yet
            return 0;
        }

        int total = -contract.getRequiredCombatElements();
        int role = -max(1, contract.getRequiredCombatElements() / 2);

        final CombatRole requiredLanceRole = contract.getContractType().getRequiredCombatRole();
        for (CombatTeam combatTeam : combatTeams.values()) {
            CombatRole combatRole = combatTeam.getRole();

            if (!combatRole.isReserve() && !combatRole.isAuxiliary()) {
                if ((combatTeam.getMissionId() == contract.getId())) {
                    if (!combatRole.isTraining() || contract.getContractType().isCadreDuty()) {
                        total += combatTeam.getSize(this);
                    }
                }

                if (combatRole == requiredLanceRole) {
                    role += combatTeam.getSize(this);
                }
            }
        }

        if (total >= 0 && role >= 0) {
            return 0;
        }
        return Math.abs(Math.min(total, role));
    }

    private void processNewDayATBScenarios() {
        // First, we get the list of all active AtBContracts
        List<AtBContract> contracts = getActiveAtBContracts(true);

        // Second, we process them and any already generated scenarios
        for (AtBContract contract : contracts) {
            /*
             * Situations like a delayed start or running out of funds during transit can
             * delay arrival until after the contract start. In that case, shift the
             * starting and ending dates before making any battle rolls. We check that the
             * unit is actually on route to the planet in case the user is using a custom
             * system for transport or splitting the unit, etc.
             */
            if (!getLocation().isOnPlanet() &&
                      !getLocation().getJumpPath().isEmpty() &&
                      getLocation().getJumpPath().getLastSystem().getId().equals(contract.getSystemId())) {
                // transitTime is measured in days; so we round up to the next whole day
                contract.setStartAndEndDate(getLocalDate().plusDays((int) Math.ceil(getLocation().getTransitTime())));
                addReport("The start and end dates of " +
                                contract.getHyperlinkedName() +
                                " have been shifted to reflect the current ETA.");

                if (campaignOptions.isUseStratCon() && contract.getMoraleLevel().isRouted()) {
                    LocalDate newRoutEndDate = contract.getStartDate().plusMonths(max(1, d6() - 3)).minusDays(1);
                    contract.setRoutEndDate(newRoutEndDate);
                }

                continue;
            }

            if (getLocalDate().equals(contract.getStartDate())) {
                getUnits().forEach(unit -> unit.setSite(contract.getRepairLocation(getAtBUnitRatingMod())));
            }

            if (getLocalDate().getDayOfWeek() == DayOfWeek.MONDAY) {
                int deficit = getDeploymentDeficit(contract);
                StratConCampaignState campaignState = contract.getStratconCampaignState();

                if (campaignState != null && deficit > 0) {
                    addReport(String.format(resources.getString("contractBreach.text"),
                          contract.getHyperlinkedName(),
                          spanOpeningWithCustomColor(ReportingUtilities.getNegativeColor()),
                          CLOSING_SPAN_TAG));

                    campaignState.updateVictoryPoints(-1);
                } else if (deficit > 0) {
                    contract.addPlayerMinorBreaches(deficit);
                    addReport("Failure to meet " +
                                    contract.getHyperlinkedName() +
                                    " requirements resulted in " +
                                    deficit +
                                    ((deficit == 1) ? " minor contract breach" : " minor contract breaches"));
                }
            }

            if (Objects.equals(location.getCurrentSystem(), contract.getSystem())) {
                if (!automatedMothballUnits.isEmpty()) {
                    performAutomatedActivation(this);
                }
            }

            for (final Scenario scenario : contract.getCurrentAtBScenarios()) {
                if ((scenario.getDate() != null) && scenario.getDate().isBefore(getLocalDate())) {
                    if (getCampaignOptions().isUseStratCon() && (scenario instanceof AtBDynamicScenario)) {
                        StratConCampaignState campaignState = contract.getStratconCampaignState();

                        if (campaignState == null) {
                            return;
                        }

                        processIgnoredDynamicScenario(scenario.getId(), campaignState);

                        ScenarioType scenarioType = scenario.getStratConScenarioType();
                        if (scenarioType.isResupply()) {
                            processAbandonedConvoy(this, contract, (AtBDynamicScenario) scenario);
                        }

                        scenario.convertToStub(this, ScenarioStatus.REFUSED_ENGAGEMENT);
                        scenario.clearAllForcesAndPersonnel(this);
                    } else {
                        scenario.convertToStub(this, ScenarioStatus.REFUSED_ENGAGEMENT);
                        contract.addPlayerMinorBreach();

                        addReport("Failure to deploy for " +
                                        scenario.getHyperlinkedName() +
                                        " resulted in a minor contract breach.");
                    }
                }
            }
        }

        // Third, on Mondays we generate new scenarios for the week
        if (getLocalDate().getDayOfWeek() == DayOfWeek.MONDAY) {
            AtBScenarioFactory.createScenariosForNewWeek(this);
        }

        // Fourth, we look at deployments for pre-existing and new scenarios
        for (AtBContract contract : contracts) {
            contract.checkEvents(this);

            // If there is a standard battle set for today, deploy the lance.
            for (final AtBScenario atBScenario : contract.getCurrentAtBScenarios()) {
                if ((atBScenario.getDate() != null) && atBScenario.getDate().equals(getLocalDate())) {
                    int forceId = atBScenario.getCombatTeamId();
                    if ((combatTeams.get(forceId) != null) && !forceIds.get(forceId).isDeployed()) {
                        // If any unit in the force is under repair, don't deploy the force
                        // Merely removing the unit from deployment would break with user expectation
                        boolean forceUnderRepair = false;
                        for (UUID uid : forceIds.get(forceId).getAllUnits(false)) {
                            Unit u = getHangar().getUnit(uid);
                            if ((u != null) && u.isUnderRepair()) {
                                forceUnderRepair = true;
                                break;
                            }
                        }

                        if (!forceUnderRepair) {
                            forceIds.get(forceId).setScenarioId(atBScenario.getId(), this);
                            atBScenario.addForces(forceId);

                            addReport(MessageFormat.format(resources.getString("atbScenarioTodayWithForce.format"),
                                  atBScenario.getHyperlinkedName(),
                                  forceIds.get(forceId).getName()));
                            MekHQ.triggerEvent(new DeploymentChangedEvent(forceIds.get(forceId), atBScenario));
                        } else {
                            if (atBScenario.getHasTrack()) {
                                addReport(MessageFormat.format(resources.getString("atbScenarioToday.stratCon"),
                                      atBScenario.getHyperlinkedName()));
                            } else {
                                addReport(MessageFormat.format(resources.getString("atbScenarioToday.atb"),
                                      atBScenario.getHyperlinkedName()));
                            }
                        }
                    } else {
                        if (atBScenario.getHasTrack()) {
                            addReport(MessageFormat.format(resources.getString("atbScenarioToday.stratCon"),
                                  atBScenario.getHyperlinkedName()));
                        } else {
                            addReport(MessageFormat.format(resources.getString("atbScenarioToday.atb"),
                                  atBScenario.getHyperlinkedName()));
                        }
                    }
                }
            }
        }
    }

    /**
     * Processes the new day actions for various AtB systems
     * <p>
     * It generates contract offers in the contract market, updates ship search expiration and results, processes ship
     * search on Mondays, awards training experience to eligible training lances on active contracts on Mondays, adds or
     * removes dependents at the start of the year if the options are enabled, rolls for morale at the start of the
     * month, and processes ATB scenarios.
     */
    private void processNewDayATB() {
        contractMarket.generateContractOffers(this);

        if ((getShipSearchExpiration() != null) && !getShipSearchExpiration().isAfter(getLocalDate())) {
            setShipSearchExpiration(null);
            if (getShipSearchResult() != null) {
                addReport("Opportunity for purchase of " + getShipSearchResult() + " has expired.");
                setShipSearchResult(null);
            }
        }

        if (getLocalDate().getDayOfWeek() == DayOfWeek.MONDAY) {
            processShipSearch();
            processTrainingCombatTeams(this);
        }

        if (getLocalDate().getDayOfMonth() == 1) {
            /*
             * First of the month; roll Morale.
             */
            if (campaignOptions.getUnitRatingMethod().isFMMR()) {
                IUnitRating rating = getUnitRating();
                rating.reInitialize();
            }

            for (AtBContract contract : getActiveAtBContracts()) {
                AtBMoraleLevel oldMorale = contract.getMoraleLevel();

                contract.checkMorale(this, getLocalDate());
                AtBMoraleLevel newMorale = contract.getMoraleLevel();

                String report = "";
                if (contract.isPeaceful()) {
                    report = resources.getString("garrisonDutyRouted.text");
                } else if (oldMorale != newMorale) {
                    report = String.format(resources.getString("contractMoraleReport.text"),
                          newMorale,
                          contract.getHyperlinkedName(),
                          newMorale.getToolTipText());
                }

                if (!report.isBlank()) {
                    addReport(report);
                }
            }
        }

        // Resupply
        if (currentDay.getDayOfMonth() == 2) {
            // This occurs at the end of the 1st day, each month to avoid an awkward mechanics interaction where
            // personnel might quit or get taken out of fatigue without the player having any opportunity to
            // intervene before their resupply attempt becomes active.
            List<AtBContract> activeContracts = getActiveAtBContracts();
            AtBContract firstNonSubcontract = null;
            for (AtBContract contract : activeContracts) {
                if (!contract.isSubcontract()) {
                    firstNonSubcontract = contract;
                    break;
                }
            }

            if (firstNonSubcontract != null) {
                if (campaignOptions.isUseStratCon()) {
                    boolean inLocation = location.isOnPlanet() &&
                                               location.getCurrentSystem().equals(firstNonSubcontract.getSystem());

                    if (inLocation) {
                        processResupply(firstNonSubcontract);
                    }
                }
            }
        }

        int weekOfYear = currentDay.get(WEEK_FIELDS.weekOfYear());
        boolean isOddWeek = (weekOfYear % 2 == 1);
        if (campaignOptions.isUseStratCon()
                  && (currentDay.getDayOfWeek() == DayOfWeek.MONDAY)
                  && isOddWeek) {
            negotiateAdditionalSupportPoints(this);
        }

        processNewDayATBScenarios();

        for (AtBContract contract : getActiveAtBContracts()) {
            if (campaignOptions.isUseGenericBattleValue() &&
                      !contract.getContractType().isGarrisonType() &&
                      contract.getStartDate().equals(currentDay)) {
                Faction enemyFaction = contract.getEnemy();
                String enemyFactionCode = contract.getEnemyCode();

                boolean allowBatchalls = true;
                if (campaignOptions.isUseFactionStandingBatchallRestrictionsSafe()) {
                    double regard = factionStandings.getRegardForFaction(enemyFactionCode, true);
                    allowBatchalls = FactionStandingUtilities.isBatchallAllowed(regard);
                }

                if (enemyFaction.performsBatchalls() && allowBatchalls) {
                    PerformBatchall batchallDialog = new PerformBatchall(this,
                          contract.getClanOpponent(),
                          contract.getEnemyCode());

                    boolean batchallAccepted = batchallDialog.isBatchallAccepted();
                    contract.setBatchallAccepted(batchallAccepted);

                    if (!batchallAccepted && campaignOptions.isTrackFactionStanding()) {
                        List<String> reports = factionStandings.processRefusedBatchall(faction.getShortName(),
                              enemyFactionCode, currentDay.getYear(), campaignOptions.getRegardMultiplier());

                        for (String report : reports) {
                            addReport(report);
                        }
                    }
                }
            }
        }
    }

    /**
     * Processes the resupply operation for a given contract.
     * <p>This method checks if the contract type is not Guerrilla Warfare or if randomInt(4) == 0. If any of
     * these conditions is met, it calculates the maximum resupply size based on the contract's required lances, creates
     * an instance of the {@link Resupply} class, and initiates a resupply action.</p>
     *
     * @param contract The relevant {@link AtBContract}
     */
    private void processResupply(AtBContract contract) {
        boolean isGuerrilla = contract.getContractType().isGuerrillaWarfare()
                                    || PIRATE_FACTION_CODE.equals(contract.getEmployerCode());

        if (!isGuerrilla || randomInt(4) == 0) {
            ResupplyType resupplyType = isGuerrilla ? ResupplyType.RESUPPLY_SMUGGLER : ResupplyType.RESUPPLY_NORMAL;
            Resupply resupply = new Resupply(this, contract, resupplyType);
            performResupply(resupply, contract);
        }
    }

    /**
     * Processes the daily activities and updates for all personnel that haven't already left the campaign.
     * <p>
     * This method iterates through all personnel and performs various daily updates, including health checks, status
     * updates, relationship events, and other daily or periodic tasks.
     * <p>
     * The following tasks are performed for each person:
     * <ul>
     * <li><b>Death Handling:</b> If the person has died, their processing is
     * skipped for the day.</li>
     * <li><b>Relationship Events:</b> Processes relationship-related events, such
     * as marriage or divorce.</li>
     * <li><b>Reset Actions:</b> Resets the person's minutes left for work and sets
     * acquisitions made to 0.</li>
     * <li><b>Medical Events:</b></li>
     * <li>- If advanced medical care is available, processes the person's daily
     * healing.</li>
     * <li>- If advanced medical care is unavailable, decreases the healing wait
     * time and
     * applies natural or doctor-assisted healing.</li>
     * <li><b>Weekly Edge Resets:</b> Resets edge points to their purchased value
     * weekly (applies
     * to support personnel).</li>
     * <li><b>Vocational XP:</b> Awards monthly vocational experience points to the
     * person where
     * applicable.</li>
     * <li><b>Anniversaries:</b> Checks for birthdays or significant anniversaries
     * and announces
     * them as needed.</li>
     * <li><b>autoAwards:</b> On the first day of every month, calculates and awards
     * support
     * points based on roles and experience levels.</li>
     * </ul>
     * <p>
     * <b>Concurrency Note:</b>
     * A separate filtered list of personnel is used to avoid concurrent
     * modification issues during iteration.
     * <p>
     * This method relies on several helper methods to perform specific tasks for
     * each person,
     * separating the responsibilities for modularity and readability.
     *
     * @see #getPersonnelFilteringOutDeparted() Filters out departed personnel before daily processing
     */
    public void processNewDayPersonnel() {
        RecoverMIAPersonnel recovery = new RecoverMIAPersonnel(this, faction, getAtBUnitRatingMod());
        MedicalController medicalController = new MedicalController(this);

        // This list ensures we don't hit a concurrent modification error
        List<Person> personnel = getPersonnelFilteringOutDeparted();

        // Prep some data for vocational xp
        int vocationalXpRate = campaignOptions.getVocationalXP();
        if (hasActiveContract) {
            if (campaignOptions.isUseAtB()) {
                for (AtBContract contract : getActiveAtBContracts()) {
                    if (!contract.getContractType().isGarrisonType()) {
                        vocationalXpRate *= 2;
                        break;
                    }
                }
            } else {
                vocationalXpRate *= 2;
            }
        }

        // Process personnel
        int peopleWhoCelebrateCommandersDay = 0;
        int commanderDayTargetNumber = 5;
        boolean isCommandersDay = isCommandersDay(currentDay) &&
                                        getCommander() != null &&
                                        campaignOptions.isShowLifeEventDialogCelebrations();
        boolean isCampaignPlanetside = location.isOnPlanet();
        boolean isUseAdvancedMedical = campaignOptions.isUseAdvancedMedical();
        boolean isUseFatigue = campaignOptions.isUseFatigue();
        for (Person person : personnel) {
            if (person.getStatus().isDepartedUnit()) {
                continue;
            }

            PersonnelOptions personnelOptions = person.getOptions();

            // Daily events
            if (person.getStatus().isMIA()) {
                recovery.attemptRescueOfPlayerCharacter(person);
            }

            if (person.getPrisonerStatus().isBecomingBondsman()) {
                // We use 'isAfter' to avoid situations where we somehow manage to miss the
                // date.
                // This shouldn't be necessary, but a safety net never hurt
                if (currentDay.isAfter(person.getBecomingBondsmanEndDate().minusDays(1))) {
                    person.setPrisonerStatus(this, BONDSMAN, true);
                    addReport(String.format(resources.getString("becomeBondsman.text"),
                          person.getHyperlinkedName(),
                          spanOpeningWithCustomColor(ReportingUtilities.getPositiveColor()),
                          CLOSING_SPAN_TAG));
                }
            }

            person.getATOWAttributes().setIlliterate(person.isIlliterate());

            person.resetMinutesLeft(campaignOptions.isTechsUseAdministration());
            person.setAcquisition(0);

            medicalController.processMedicalEvents(person,
                  campaignOptions.isUseAgeEffects(),
                  isClanCampaign(),
                  currentDay);

            processAnniversaries(person);

            // Weekly events
            if (currentDay.getDayOfWeek() == DayOfWeek.MONDAY) {
                if (!randomDeath.processNewWeek(this, getLocalDate(), person)) {
                    // If the character has died, we don't need to process relationship events
                    processWeeklyRelationshipEvents(person);
                }

                person.resetCurrentEdge();

                if (!person.getStatus().isMIA()) {
                    processFatigueRecovery(this, person, fieldKitchenWithinCapacity);
                }

                processCompulsionsAndMadness(person, personnelOptions, isUseAdvancedMedical, isUseFatigue);
            }

            // Monthly events
            if (currentDay.getDayOfMonth() == 1) {
                processMonthlyAutoAwards(person);

                if (vocationalXpRate > 0) {
                    if (processMonthlyVocationalXp(person, vocationalXpRate)) {
                        personnelWhoAdvancedInXP.add(person);
                    }
                }

                if (person.isCommander() &&
                          campaignOptions.isAllowMonthlyReinvestment() &&
                          !person.isHasPerformedExtremeExpenditure()) {
                    String reportString = performDiscretionarySpending(person, finances, currentDay);
                    if (reportString != null) {
                        addReport(reportString);
                    } else {
                        LOGGER.error("Unable to process discretionary spending for {}", person.getFullTitle());
                    }
                }

                person.setHasPerformedExtremeExpenditure(false);

                int bloodmarkLevel = person.getBloodmark();
                if (bloodmarkLevel > BLOODMARK_ZERO.getLevel()) {
                    BloodmarkLevel bloodmark = BloodmarkLevel.parseBloodmarkLevelFromInt(bloodmarkLevel);
                    boolean hasAlternativeID = person.getOptions().booleanOption(ATOW_ALTERNATE_ID);
                    List<LocalDate> bloodmarkSchedule = getBloodhuntSchedule(bloodmark, currentDay, hasAlternativeID);
                    for (LocalDate assassinationAttempt : bloodmarkSchedule) {
                        person.addBloodhuntDate(assassinationAttempt);
                    }
                }

                if (currentDay.getMonthValue() % 3 == 0) {
                    if (person.hasDarkSecret()) {
                        String report = person.isDarkSecretRevealed(true, false);
                        if (report != null) {
                            addReport(report);
                        }
                    }
                }

                if (person.getBurnedConnectionsEndDate() != null) {
                    person.checkForConnectionsReestablishContact(currentDay);
                }

                if (campaignOptions.isAllowMonthlyConnections()) {
                    String report = person.performConnectionsWealthCheck(currentDay, finances);
                    if (!report.isBlank()) {
                        addReport(report);
                    }
                }
            }

            if (isCommandersDay && !faction.isClan() && (peopleWhoCelebrateCommandersDay < commanderDayTargetNumber)) {
                int age = person.getAge(currentDay);
                if (age >= 6 && age <= 12) {
                    peopleWhoCelebrateCommandersDay++;
                }
            }

            List<LocalDate> scheduledBloodHunts = person.getBloodhuntSchedule();
            if (!scheduledBloodHunts.isEmpty()) {
                boolean isDayOfBloodHunt = Bloodmark.checkForAssassinationAttempt(person,
                      currentDay,
                      isCampaignPlanetside);

                if (isDayOfBloodHunt) {
                    Bloodmark.performAssassinationAttempt(this, person, currentDay);
                }
            }
        }

        if (!personnelWhoAdvancedInXP.isEmpty()) {
            addReport(String.format(resources.getString("gainedExperience.text"),
                  spanOpeningWithCustomColor(ReportingUtilities.getPositiveColor()),
                  personnelWhoAdvancedInXP.size(),
                  CLOSING_SPAN_TAG));
        }

        // Commander's Day!
        if (isCommandersDay && (peopleWhoCelebrateCommandersDay >= commanderDayTargetNumber)) {
            new CommandersDayAnnouncement(this);
        }

        // Update the force icons based on the end-of-day unit status if desired
        if (MekHQ.getMHQOptions().getNewDayOptimizeMedicalAssignments()) {
            new OptimizeInfirmaryAssignments(this);
        }
    }

    /**
     * Processes all compulsions and madness-related effects for a given person, adjusting their status and generating
     * reports as needed.
     *
     * <p>This method checks for various mental conditions or compulsions that a person might suffer from, such as
     * addiction, flashbacks, split personality, paranoia, regression, catatonia, berserker rage, or hysteria. For each
     * condition the person possesses, the relevant check is performed and any resulting effects—such as status changes,
     * injuries, or event reports—are handled accordingly.</p>
     *
     * <p>The results of these checks may also generate narrative or status reports, which are added to the campaign
     * as appropriate. If certain conditions are no longer present, some status flags (such as clinical paranoia) may be
     * reset.</p>
     *
     * @param person               the person whose conditions are being processed
     * @param personnelOptions     the set of personnel options or traits affecting which conditions are relevant
     * @param isUseAdvancedMedical {@code true} if advanced medical rules are applied, {@code false} otherwise
     * @param isUseFatigue         {@code true} if fatigue rules are applied, {@code false} otherwise
     *
     * @author Illiani
     * @since 0.50.07
     */
    private void processCompulsionsAndMadness(Person person, PersonnelOptions personnelOptions,
          boolean isUseAdvancedMedical, boolean isUseFatigue) {
        String gamblingReport = person.gambleWealth();
        if (!gamblingReport.isBlank()) {
            addReport(gamblingReport);
        }

        if (personnelOptions.booleanOption(COMPULSION_ADDICTION)) {
            int modifier = getCompulsionCheckModifier(COMPULSION_ADDICTION);
            boolean failedWillpowerCheck = !performQuickAttributeCheck(person, SkillAttribute.WILLPOWER, null,
                  null, modifier);
            person.processDiscontinuationSyndrome(this,
                  isUseAdvancedMedical,
                  isUseFatigue,
                  true,
                  failedWillpowerCheck);
        }

        if (personnelOptions.booleanOption(MADNESS_FLASHBACKS)) {
            int modifier = getCompulsionCheckModifier(MADNESS_FLASHBACKS);
            boolean failedWillpowerCheck = !performQuickAttributeCheck(person, SkillAttribute.WILLPOWER, null,
                  null, modifier);
            person.processCripplingFlashbacks(this,
                  isUseAdvancedMedical,
                  true,
                  failedWillpowerCheck);
        }

        if (personnelOptions.booleanOption(MADNESS_SPLIT_PERSONALITY)) {
            int modifier = getCompulsionCheckModifier(MADNESS_SPLIT_PERSONALITY);
            boolean failedWillpowerCheck = !performQuickAttributeCheck(person, SkillAttribute.WILLPOWER, null,
                  null, modifier);
            String report = person.processSplitPersonality(true,
                  failedWillpowerCheck);
            if (!report.isBlank()) {
                addReport(report);
            }
        }

        boolean resetClinicalParanoia = true;
        if (personnelOptions.booleanOption(MADNESS_CLINICAL_PARANOIA)) {
            int modifier = getCompulsionCheckModifier(MADNESS_CLINICAL_PARANOIA);
            boolean failedWillpowerCheck = !performQuickAttributeCheck(person, SkillAttribute.WILLPOWER, null,
                  null, modifier);
            String report = person.processClinicalParanoia(true,
                  failedWillpowerCheck);
            if (!report.isBlank()) {
                addReport(report);
            }

            resetClinicalParanoia = false;
        }

        if (personnelOptions.booleanOption(MADNESS_REGRESSION)) {
            int modifier = getCompulsionCheckModifier(MADNESS_REGRESSION);
            boolean failedWillpowerCheck = !performQuickAttributeCheck(person, SkillAttribute.WILLPOWER, null,
                  null, modifier);
            String report = person.processChildlikeRegression(this,
                  isUseAdvancedMedical,
                  true,
                  failedWillpowerCheck);
            if (!report.isBlank()) {
                addReport(report);
            }
        }

        if (personnelOptions.booleanOption(MADNESS_CATATONIA)) {
            int modifier = getCompulsionCheckModifier(MADNESS_CATATONIA);
            boolean failedWillpowerCheck = !performQuickAttributeCheck(person, SkillAttribute.WILLPOWER, null,
                  null, modifier);
            String report = person.processCatatonia(this,
                  isUseAdvancedMedical,
                  true,
                  failedWillpowerCheck);
            if (!report.isBlank()) {
                addReport(report);
            }
        }

        if (personnelOptions.booleanOption(MADNESS_BERSERKER)) {
            int modifier = getCompulsionCheckModifier(MADNESS_BERSERKER);
            boolean failedWillpowerCheck = !performQuickAttributeCheck(person, SkillAttribute.WILLPOWER, null,
                  null, modifier);
            String report = person.processBerserkerFrenzy(this,
                  isUseAdvancedMedical,
                  true,
                  failedWillpowerCheck);
            if (!report.isBlank()) {
                addReport(report);
            }
        }

        if (personnelOptions.booleanOption(MADNESS_HYSTERIA)) {
            int modifier = getCompulsionCheckModifier(MADNESS_HYSTERIA);
            boolean failedWillpowerCheck = !performQuickAttributeCheck(person, SkillAttribute.WILLPOWER, null,
                  null, modifier);
            String report = person.processHysteria(this, true, isUseAdvancedMedical, failedWillpowerCheck);
            if (!report.isBlank()) {
                addReport(report);
            }

            resetClinicalParanoia = false;
        }

        // This is necessary to stop a character from getting permanently locked in a paranoia state if the
        // relevant madness are removed.
        if (resetClinicalParanoia) {
            person.setSufferingFromClinicalParanoia(false);
        }
    }

    /**
     * Processes the monthly vocational experience (XP) gain for a given person based on their eligibility and the
     * vocational experience rules defined in campaign options.
     *
     * <p>
     * Eligibility for receiving vocational XP is determined by checking the following conditions:
     * <ul>
     * <li>The person must have an <b>active status</b> (e.g., not retired,
     * deceased, or in education).</li>
     * <li>The person must not be a <b>child</b> as of the current date.</li>
     * <li>The person must not be categorized as a <b>dependent</b>.</li>
     * <li>The person must not have the status of a <b>prisoner</b>.</li>
     * <b>Note:</b> Bondsmen are exempt from this restriction and are eligible for
     * vocational XP.
     * </ul>
     *
     * @param person           the {@link Person} whose monthly vocational XP is to be processed
     * @param vocationalXpRate the amount of XP awarded on a successful roll
     *
     * @return {@code true} if XP was successfully awarded during the process, {@code false} otherwise
     */
    private boolean processMonthlyVocationalXp(Person person, int vocationalXpRate) {
        if (!person.getStatus().isActive()) {
            return false;
        }

        if (person.isChild(currentDay)) {
            return false;
        }

        if (person.isDependent()) {
            return false;
        }

        if (person.getPrisonerStatus().isCurrentPrisoner()) {
            // Prisoners can't gain vocational XP, while Bondsmen can
            return false;
        }

        int checkFrequency = campaignOptions.getVocationalXPCheckFrequency();
        int targetNumber = campaignOptions.getVocationalXPTargetNumber();

        person.setVocationalXPTimer(person.getVocationalXPTimer() + 1);
        if (person.getVocationalXPTimer() >= checkFrequency) {
            if (d6(2) >= targetNumber) {
                person.awardXP(this, vocationalXpRate);
                person.setVocationalXPTimer(0);
                return true;
            } else {
                person.setVocationalXPTimer(0);
            }
        }

        return false;
    }

    /**
     * Process weekly relationship events for a given {@link Person} on Monday. This method triggers specific events
     * related to divorce, marriage, procreation, and maternity leave.
     *
     * @param person The {@link Person} for which to process weekly relationship events
     */
    private void processWeeklyRelationshipEvents(Person person) {
        if (currentDay.getDayOfWeek() == DayOfWeek.MONDAY) {
            getDivorce().processNewWeek(this, getLocalDate(), person, false);
            getMarriage().processNewWeek(this, getLocalDate(), person, false);
            getProcreation().processNewWeek(this, getLocalDate(), person);
        }
    }

    /**
     * Process anniversaries for a given person, including birthdays and recruitment anniversaries.
     *
     * @param person The {@link Person} for whom the anniversaries will be processed
     */
    private void processAnniversaries(Person person) {
        LocalDate birthday = person.getBirthday(getGameYear());
        boolean isBirthday = birthday != null && birthday.equals(currentDay);
        int age = person.getAge(currentDay);

        boolean isUseEducation = campaignOptions.isUseEducationModule();
        boolean isUseAgingEffects = campaignOptions.isUseAgeEffects();
        boolean isUseTurnover = campaignOptions.isUseRandomRetirement();

        final int JUNIOR_SCHOOL_AGE = 3;
        final int HIGH_SCHOOL_AGE = 10;
        final int EMPLOYMENT_AGE = 16;

        if ((person.getRank().isOfficer()) || (!campaignOptions.isAnnounceOfficersOnly())) {
            if (isBirthday && campaignOptions.isAnnounceBirthdays()) {
                String report = String.format(resources.getString("anniversaryBirthday.text"),
                      person.getHyperlinkedFullTitle(),
                      spanOpeningWithCustomColor(ReportingUtilities.getPositiveColor()),
                      age,
                      CLOSING_SPAN_TAG);

                // Aging Effects
                AgingMilestone milestone = getMilestone(age);
                String milestoneText = "";
                if (isUseAgingEffects && milestone.getMinimumAge() == age) {
                    String milestoneLabel = milestone.getLabel();
                    milestoneText = String.format(resources.getString("anniversaryBirthday.milestone"), milestoneLabel);
                }
                if (!milestoneText.isBlank()) {
                    report += " " + milestoneText;
                }

                // Special Ages
                String addendum = "";
                if (isUseEducation && age == JUNIOR_SCHOOL_AGE) {
                    addendum = resources.getString("anniversaryBirthday.third");
                } else if (isUseEducation && age == HIGH_SCHOOL_AGE) {
                    addendum = resources.getString("anniversaryBirthday.tenth");
                } else if (age == EMPLOYMENT_AGE) { // This age is always relevant
                    addendum = resources.getString("anniversaryBirthday.sixteenth");
                }

                if (!addendum.isBlank()) {
                    report += " " + addendum;
                }

                // Retirement
                if (isUseTurnover && age >= RETIREMENT_AGE) {
                    report += " " + resources.getString("anniversaryBirthday.retirement");
                }

                addReport(report);
            }

            LocalDate recruitmentDate = person.getRecruitment();
            if (recruitmentDate != null) {
                LocalDate recruitmentAnniversary = recruitmentDate.withYear(getGameYear());
                int yearsOfEmployment = (int) ChronoUnit.YEARS.between(recruitmentDate, currentDay);

                if ((recruitmentAnniversary.isEqual(currentDay)) &&
                          (campaignOptions.isAnnounceRecruitmentAnniversaries())) {
                    addReport(String.format(resources.getString("anniversaryRecruitment.text"),
                          person.getHyperlinkedFullTitle(),
                          spanOpeningWithCustomColor(ReportingUtilities.getPositiveColor()),
                          yearsOfEmployment,
                          CLOSING_SPAN_TAG,
                          name));
                }
            }
        } else if ((person.getAge(getLocalDate()) == 18) && (campaignOptions.isAnnounceChildBirthdays())) {
            if (isBirthday) {
                addReport(String.format(resources.getString("anniversaryBirthday.text"),
                      person.getHyperlinkedFullTitle(),
                      spanOpeningWithCustomColor(ReportingUtilities.getPositiveColor()),
                      person.getAge(getLocalDate()),
                      CLOSING_SPAN_TAG));
            }
        }

        if (campaignOptions.isUseAgeEffects() && isBirthday) {
            // This is where we update all the aging modifiers for the character.
            updateAllSkillAgeModifiers(currentDay, person);
            applyAgingSPA(age, person);
        }

        // Coming of Age Events
        if (isBirthday && (person.getAge(currentDay) == 16)) {
            if (campaignOptions.isRewardComingOfAgeAbilities()) {
                SingleSpecialAbilityGenerator singleSpecialAbilityGenerator = new SingleSpecialAbilityGenerator();
                singleSpecialAbilityGenerator.rollSPA(this, person);
            }

            if (campaignOptions.isRewardComingOfAgeRPSkills()) {
                AbstractSkillGenerator skillGenerator = new DefaultSkillGenerator(randomSkillPreferences);
                skillGenerator.generateRoleplaySkills(person);
            }

            // We want the event trigger to fire before the dialog is shown, so that the character will have finished
            // updating in the gui before the player has a chance to jump to them
            MekHQ.triggerEvent(new PersonChangedEvent(person));

            if (campaignOptions.isShowLifeEventDialogComingOfAge()) {
                new ComingOfAgeAnnouncement(this, person);
            }
        }
    }

    /**
     * Process monthly auto awards for a given person based on their roles and experience level.
     *
     * @param person the person for whom the monthly auto awards are being processed
     */
    private void processMonthlyAutoAwards(Person person) {
        double multiplier = 0;

        int score = 0;

        if (person.getPrimaryRole().isSupport(true)) {
            int dice = person.getExperienceLevel(this, false);

            if (dice > 0) {
                score = d6(dice);
            }

            multiplier += 0.5;
        }

        if (person.getSecondaryRole().isSupport(true)) {
            int dice = person.getExperienceLevel(this, true);

            if (dice > 0) {
                score += d6(dice);
            }

            multiplier += 0.5;
        } else if (person.getSecondaryRole().isNone()) {
            multiplier += 0.5;
        }

        person.changeAutoAwardSupportPoints((int) (score * multiplier));
    }

    public void processNewDayUnits() {
        // need to loop through units twice, the first time to do all maintenance and
        // the second time to do whatever else. Otherwise, maintenance minutes might
        // get sucked up by other stuff. This is also a good place to ensure that a
        // unit's engineer gets reset and updated.
        for (Unit unit : getUnits()) {
            // do maintenance checks
            try {
                unit.resetEngineer();
                if (null != unit.getEngineer()) {
                    unit.getEngineer().resetMinutesLeft(campaignOptions.isTechsUseAdministration());
                }

                doMaintenance(unit);
            } catch (Exception ex) {
                LOGGER.error(ex,
                      "Unable to perform maintenance on {} ({}) due to an error",
                      unit.getName(),
                      unit.getId().toString());
                addReport(String.format("ERROR: An error occurred performing maintenance on %s, check the log",
                      unit.getName()));
            }
        }

        // need to check for assigned tasks in two steps to avoid
        // concurrent modification problems
        List<Part> assignedParts = new ArrayList<>();
        List<Part> arrivedParts = new ArrayList<>();
        getWarehouse().forEachPart(part -> {
            if (part instanceof Refit) {
                return;
            }

            if (part.getTech() != null) {
                assignedParts.add(part);
            }

            // If the part is currently in-transit...
            if (!part.isPresent()) {
                // ... decrement the number of days until it arrives...
                part.setDaysToArrival(part.getDaysToArrival() - 1);

                if (part.isPresent()) {
                    // ... and mark the part as arrived if it is now here.
                    arrivedParts.add(part);
                }
            }
        });

        // arrive parts before attempting refit or parts will not get reserved that day
        for (Part part : arrivedParts) {
            getQuartermaster().arrivePart(part);
        }

        // finish up any overnight assigned tasks
        for (Part part : assignedParts) {
            Person tech;
            if ((part.getUnit() != null) && (part.getUnit().getEngineer() != null)) {
                tech = part.getUnit().getEngineer();
            } else {
                tech = part.getTech();
            }

            if (null != tech) {
                if (null != tech.getSkillForWorkingOn(part)) {
                    try {
                        fixPart(part, tech);
                    } catch (Exception ex) {
                        LOGGER.error(ex,
                              "Could not perform overnight maintenance on {} ({}) due to an error",
                              part.getName(),
                              part.getId());
                        addReport(String.format(
                              "ERROR: an error occurred performing overnight maintenance on %s, check the log",
                              part.getName()));
                    }
                } else {
                    addReport(String.format(
                          "%s looks at %s, recalls his total lack of skill for working with such technology, then slowly puts the tools down before anybody gets hurt.",
                          tech.getHyperlinkedFullTitle(),
                          part.getName()));
                    part.cancelAssignment(false);
                }
            } else {
                JOptionPane.showMessageDialog(null,
                      "Could not find tech for part: " +
                            part.getName() +
                            " on unit: " +
                            part.getUnit().getHyperlinkedName(),
                      "Invalid Auto-continue",
                      JOptionPane.ERROR_MESSAGE);
            }

            // check to see if this part can now be combined with other spare parts
            if (part.isSpare() && (part.getQuantity() > 0)) {
                getQuartermaster().addPart(part, 0, false);
            }
        }

        // ok now we can check for other stuff we might need to do to units
        List<UUID> unitsToRemove = new ArrayList<>();
        for (Unit unit : getUnits()) {
            if (unit.isRefitting()) {
                refit(unit.getRefit());
            }
            if (unit.isMothballing()) {
                workOnMothballingOrActivation(unit);
            }
            if (!unit.isPresent()) {
                unit.checkArrival();

                // Has unit just been delivered?
                if (unit.isPresent()) {
                    addReport(String.format(resources.getString("unitArrived.text"),
                          unit.getHyperlinkedName(),
                          spanOpeningWithCustomColor(MekHQ.getMHQOptions().getFontColorPositiveHexColor()),
                          CLOSING_SPAN_TAG));
                }
            }

            if (!unit.isRepairable() && !unit.hasSalvageableParts()) {
                unitsToRemove.add(unit.getId());
            }
        }
        // Remove any unrepairable, unsalvageable units
        unitsToRemove.forEach(this::removeUnit);

        // Finally, run Mass Repair Mass Salvage if desired
        if (MekHQ.getMHQOptions().getNewDayMRMS()) {
            try {
                MRMSService.mrmsAllUnits(this);
            } catch (Exception ex) {
                LOGGER.error("Could not perform mass repair/salvage on units due to an error", ex);
                addReport("ERROR: an error occurred performing mass repair/salvage on units, check the log");
            }
        }
    }

    private void processNewDayForces() {
        // update formation levels
        Force.populateFormationLevelsFromOrigin(this);
        recalculateCombatTeams(this);

        // Update the force icons based on the end-of-day unit status if desired
        if (MekHQ.getMHQOptions().getNewDayForceIconOperationalStatus()) {
            getForces().updateForceIconOperationalStatus(this);
        }
    }

    /**
     * @return <code>true</code> if the new day arrived
     */
    public boolean newDay() {
        // clear previous retirement information
        turnoverRetirementInformation.clear();

        // Refill Automated Pools, if the options are selected
        if (MekHQ.getMHQOptions().getNewDayAsTechPoolFill()) {
            resetAsTechPool();
        }

        if (MekHQ.getMHQOptions().getNewDayMedicPoolFill()) {
            resetMedicPool();
        }

        // Ensure we don't have anything that would prevent the new day
        if (MekHQ.triggerEvent(new DayEndingEvent(this))) {
            return false;
        }

        // Autosave based on the previous day's information
        autosaveService.requestDayAdvanceAutosave(this);

        // Advance the day by one
        final LocalDate yesterday = currentDay;
        currentDay = currentDay.plusDays(1);
        boolean isMonday = currentDay.getDayOfWeek() == DayOfWeek.MONDAY;
        boolean isFirstOfMonth = currentDay.getDayOfMonth() == 1;
        boolean isNewYear = currentDay.getDayOfYear() == 1;

        // Check for important dates
        if (campaignOptions.isShowLifeEventDialogCelebrations()) {
            fetchCelebrationDialogs();
        }

        // Determine if we have an active contract or not, as this can get used
        // elsewhere before we actually hit the AtB new day (e.g., personnel market)
        if (campaignOptions.isUseAtB()) {
            setHasActiveContract();
        }

        // Clear Reports
        currentReport.clear();
        currentReportHTML = "";
        newReports.clear();
        personnelWhoAdvancedInXP.clear();
        beginReport("<b>" + MekHQ.getMHQOptions().getLongDisplayFormattedDate(getLocalDate()) + "</b>");

        // New Year Changes
        if (isNewYear) {
            // News is reloaded
            reloadNews();

            // Change Year Game Option
            getGameOptions().getOption(OptionsConstants.ALLOWED_YEAR).setValue(getGameYear());

            // Degrade Regard
            List<String> degradedRegardReports = factionStandings.processRegardDegradation(faction.getShortName(),
                  currentDay.getYear(), campaignOptions.getRegardMultiplier());
            for (String report : degradedRegardReports) {
                addReport(report);
            }
        }

        readNews();

        location.newDay(this);

        updateFieldKitchenCapacity();

        processNewDayPersonnel();

        // Manage the Markets
        refreshPersonnelMarkets(false);

        // TODO : AbstractContractMarket : Uncomment
        // getContractMarket().processNewDay(this);
        unitMarket.processNewDay(this);

        // This needs to be after both personnel and markets
        if (campaignOptions.isAllowMonthlyConnections() && isFirstOfMonth) {
            checkForBurnedContacts();
        }

        // Needs to be before 'processNewDayATB' so that Dependents can't leave the
        // moment they arrive via AtB Bonus Events
        if (location.isOnPlanet() && isFirstOfMonth) {
            RandomDependents randomDependents = new RandomDependents(this);
            randomDependents.processMonthlyRemovalAndAddition();
        }

        // Process New Day for AtB
        if (campaignOptions.isUseAtB()) {
            processNewDayATB();
        }

        if (campaignOptions.getUnitRatingMethod().isCampaignOperations()) {
            processReputationChanges();
        }

        if (campaignOptions.isUseEducationModule()) {
            processEducationNewDay();
        }

        if (campaignOptions.isEnableAutoAwards() && isFirstOfMonth) {
            AutoAwardsController autoAwardsController = new AutoAwardsController();
            autoAwardsController.ManualController(this, false);
        }

        // Prisoner events can occur on Monday or the 1st of the month depending on the
        // type of event
        if (isMonday || isFirstOfMonth) {
            new PrisonerEventManager(this);
        }

        resetAsTechMinutes();

        processNewDayUnits();

        processNewDayForces();

        if (processProcurement) {
            setShoppingList(goShopping(getShoppingList()));
        }

        // check for anything in finances
        finances.newDay(this, yesterday, getLocalDate());

        // process removal of old personnel data on the first day of each month
        if (campaignOptions.isUsePersonnelRemoval() && isFirstOfMonth) {
            performPersonnelCleanUp();
        }

        // this duplicates any turnover information so that it is still available on the
        // new day. otherwise, it's only available if the user inspects history records
        if (!turnoverRetirementInformation.isEmpty()) {
            for (String entry : turnoverRetirementInformation) {
                addReport(entry);
            }
        }

        if (topUpWeekly && isMonday) {
            int bought = stockUpPartsInUse(getPartsInUse(ignoreMothballed, false, ignoreSparesUnderQuality));
            addReport(String.format(resources.getString("weeklyStockCheck.text"), bought));
        }

        // Random Events
        if (currentDay.isAfter(GRAY_MONDAY_EVENTS_BEGIN) && currentDay.isBefore(GRAY_MONDAY_EVENTS_END)) {
            new GrayMonday(this, currentDay);
        }

        // Faction Standing
        performFactionStandingChecks(isFirstOfMonth, isNewYear);

        // This must be the last step before returning true
        MekHQ.triggerEvent(new NewDayEvent(this));
        return true;
    }

    /**
     * Checks if the commander has any burned contacts, and if so, generates and records a report.
     *
     * <p>This method is only executed if monthly connections are allowed by campaign options. If the commander
     * exists and their burned connections end date has not been set, it invokes the commander's check for burned
     * contacts on the current day. If a non-blank report is returned, the report is added to the campaign logs.</p>
     *
     * @author Illiani
     * @since 0.50.07
     */
    private void checkForBurnedContacts() {
        if (campaignOptions.isAllowMonthlyConnections()) {
            Person commander = getCommander();
            if (commander != null && commander.getBurnedConnectionsEndDate() == null) {
                String report = commander.checkForBurnedContacts(currentDay);
                if (!report.isBlank()) {
                    addReport(report);
                }
            }
        }
    }

    /**
     * Performs all daily and periodic standing checks for factions relevant to this campaign.
     *
     * <p>On the first day of the month, this method updates the climate regard for the active campaign faction,
     * storing a summary report. It then iterates once through all faction standings and, for each faction:</p>
     *
     * <ul>
     *     <li>Checks for new ultimatum events.</li>
     *     <li>Checks for new censure actions and handles the creation of related events.</li>
     *     <li>Evaluates for new accolade levels, creating corresponding events.</li>
     *     <li>Warns if any referenced faction cannot be resolved.</li>
     * </ul>
     *
     * <p>Finally, at the end of the checks, it processes censure degradation for all factions.</p>
     *
     * @param isFirstOfMonth {@code true} if called on the first day of the month.
     * @param isNewYear      {@code true} if called on the first day of a new year
     *
     * @author Illiani
     * @since 0.50.07
     */
    private void performFactionStandingChecks(boolean isFirstOfMonth, boolean isNewYear) {
        String campaignFactionCode = faction.getShortName();
        if (isNewYear && campaignFactionCode.equals(MERCENARY_FACTION_CODE)) {
            checkForNewMercenaryOrganizationStartUp(false, false);
        }

        if (!campaignOptions.isTrackFactionStanding()) {
            return;
        }

        if (FactionStandingUltimatum.checkUltimatumForDate(currentDay,
              campaignFactionCode,
              factionStandingUltimatumsLibrary)) {
            new FactionStandingUltimatum(currentDay, this, factionStandingUltimatumsLibrary);
        }

        if (isFirstOfMonth) {
            String report = factionStandings.updateClimateRegard(faction,
                  currentDay,
                  campaignOptions.getRegardMultiplier(),
                  campaignOptions.isTrackClimateRegardChanges());
            addReport(report);
        }

        List<Mission> activeMissions = getActiveMissions(false);
        boolean isInTransit = !location.isOnPlanet();
        Factions factions = Factions.getInstance();

        for (Entry<String, Double> standing : new HashMap<>(factionStandings.getAllFactionStandings()).entrySet()) {
            String relevantFactionCode = standing.getKey();
            Faction relevantFaction = factions.getFaction(relevantFactionCode);
            if (relevantFaction == null) {
                LOGGER.warn("Unable to fetch faction standing for faction: {}", relevantFactionCode);
                continue;
            }

            // Censure check
            boolean isMercenarySpecialCase = campaignFactionCode.equals(MERCENARY_FACTION_CODE) &&
                                                   relevantFaction.isMercenaryOrganization();
            boolean isPirateSpecialCase = isPirateCampaign() &&
                                                relevantFactionCode.equals(PIRACY_SUCCESS_INDEX_FACTION_CODE);
            if (relevantFaction.equals(faction) || isMercenarySpecialCase || isPirateSpecialCase) {
                FactionCensureLevel newCensureLevel = factionStandings.checkForCensure(
                      relevantFaction, currentDay, activeMissions, isInTransit);
                if (newCensureLevel != null) {
                    new FactionCensureEvent(this, newCensureLevel, relevantFaction);
                }
            }

            // Accolade check
            boolean ignoreEmployer = relevantFaction.isMercenaryOrganization();
            boolean isOnMission = FactionStandingUtilities.isIsOnMission(
                  !isInTransit,
                  getActiveAtBContracts(),
                  activeMissions,
                  relevantFactionCode,
                  location.getCurrentSystem(),
                  ignoreEmployer);

            FactionAccoladeLevel newAccoladeLevel = factionStandings.checkForAccolade(
                  relevantFaction, currentDay, isOnMission);

            if (newAccoladeLevel != null) {
                new FactionAccoladeEvent(this, relevantFaction, newAccoladeLevel,
                      faction.equals(relevantFaction));
            }
        }

        // Censure degradation
        factionStandings.processCensureDegradation(currentDay);
    }

    /**
     * Use {@link #checkForNewMercenaryOrganizationStartUp(boolean, boolean)} instead
     */
    @Deprecated(since = "0.50.07", forRemoval = true)
    public void checkForNewMercenaryOrganizationStartUp(boolean bypassStartYear) {
        checkForNewMercenaryOrganizationStartUp(bypassStartYear, false);
    }

    /**
     * Checks if a new mercenary organization is starting up in the current game year, and, if so, triggers a welcome
     * dialog introducing the organization's representative.
     *
     * <p>This method examines a prioritized list of known mercenary-related factions for their respective founding
     * (start) years matching the current year. The list is evaluated in the following order: Mercenary Review Board
     * (MRB), Mercenary Review Bonding Commission (MRBC), Mercenary Bonding Authority (MBA), and Mercenary Guild (MG),
     * with MG as the default fallback. If a matching faction is found (and is recognized as a mercenary organization),
     * it generates an appropriate speaker (as either a merchant or military liaison, depending on the faction) and
     * opens a welcome dialog for the player.</p>
     *
     * <p>The dialog serves to introduce the player to the new mercenary organization, using an in-universe character
     * as the spokesperson.</p>
     *
     * @param bypassStartYear {@code true} if the method should be checking if the mercenary organization is currently
     *                        active, rather than just checking whether it was founded in the current game year.
     *
     * @author Illiani
     * @since 0.50.07
     */
    public void checkForNewMercenaryOrganizationStartUp(boolean bypassStartYear, boolean isStartUp) {
        Factions factions = Factions.getInstance();
        int currentYear = getGameYear();
        Faction[] possibleFactions = new Faction[] {
              factions.getFaction("MRB"),
              factions.getFaction("MRBC"),
              factions.getFaction("MBA"),
              factions.getFaction("MG")
        };

        Faction chosenFaction = null;
        for (Faction faction : possibleFactions) {
            if (faction != null) {
                boolean isValidInYear = bypassStartYear && faction.validIn(currentYear);
                boolean isFoundedInYear = !bypassStartYear && faction.getStartYear() == currentYear;

                if (isValidInYear || isFoundedInYear) {
                    chosenFaction = faction;
                    break;
                }
            }
        }

        if (chosenFaction == null) {
            chosenFaction = factions.getFaction("MG"); // fallback
        }

        if (chosenFaction != null
                  && (chosenFaction.getStartYear() == currentYear || isStartUp)
                  && chosenFaction.isMercenaryOrganization()) {
            PersonnelRole role = chosenFaction.isClan() ? PersonnelRole.MERCHANT : PersonnelRole.MILITARY_LIAISON;
            Person speaker = newPerson(role, chosenFaction.getShortName(), Gender.RANDOMIZE);
            new FactionJudgmentDialog(this, speaker, getCommander(),
                  "HELLO", chosenFaction,
                  FactionStandingJudgmentType.WELCOME, ImmersiveDialogWidth.MEDIUM, null, null);
        } else if (chosenFaction == null) {
            LOGGER.warn("Unable to find a suitable faction for a new mercenary organization start up");
        }
    }

    /** Use {@link #refreshPersonnelMarkets(boolean)} instead */
    @Deprecated(since = "0.50.07", forRemoval = true)
    public void refreshPersonnelMarkets() {
        refreshPersonnelMarkets(false);
    }

    /**
     * Refreshes the personnel markets based on the current market style and the current date.
     *
     * <p>If the new personnel market is disabled, generates a daily set of available personnel using the old
     * method. Otherwise, if it is the first day of the month, gathers new applications for the personnel market.
     *
     * <p>If rare professions are present, presents a dialog with options regarding these rare personnel. Optionally,
     * allowing the user to view the new personnel market dialog immediately.</p>
     *
     * @param isCampaignStart {@code true} if this method is being called at the start of the campaign
     *
     * @author Illiani
     * @since 0.50.06
     */
    public void refreshPersonnelMarkets(boolean isCampaignStart) {
        PersonnelMarketStyle marketStyle = campaignOptions.getPersonnelMarketStyle();
        if (marketStyle == PERSONNEL_MARKET_DISABLED) {
            personnelMarket.generatePersonnelForDay(this);
        } else {
            if (currentDay.getDayOfMonth() == 1) {
                newPersonnelMarket.gatherApplications();

                if (newPersonnelMarket.getHasRarePersonnel()) {
                    StringBuilder oocReport = new StringBuilder(resources.getString(
                          "personnelMarket.rareProfession.outOfCharacter"));
                    for (PersonnelRole profession : newPersonnelMarket.getRareProfessions()) {
                        oocReport.append("<p>- ").append(profession.getLabel(isClanCampaign())).append("</p>");
                    }

                    List<String> buttons = new ArrayList<>();
                    buttons.add(resources.getString("personnelMarket.rareProfession.button.later"));
                    buttons.add(resources.getString("personnelMarket.rareProfession.button.decline"));
                    // If the player attempts to jump to the personnel market, while the campaign is booting, they
                    // will get an NPE as the Campaign GUI won't have finished launching.
                    if (!isCampaignStart) {
                        buttons.add(resources.getString("personnelMarket.rareProfession.button.immediate"));
                    }

                    ImmersiveDialogSimple dialog = new ImmersiveDialogSimple(this,
                          getSeniorAdminPerson(AdministratorSpecialization.HR),
                          null,
                          resources.getString("personnelMarket.rareProfession.inCharacter"),
                          buttons,
                          oocReport.toString(),
                          null,
                          true);

                    if (dialog.getDialogChoice() == 2) {
                        newPersonnelMarket.showPersonnelMarketDialog();
                    }
                }
            }
        }
    }

    /**
     * Performs cleanup of departed personnel by identifying and removing eligible personnel records.
     *
     * <p>This method uses the {@link AutomatedPersonnelCleanUp} utility to determine which {@link Person}
     * objects should be removed from the campaign based on current date and campaign configuration options. Identified
     * personnel are then removed, and a report entry is generated if any removals occur.</p>
     *
     * @author Illiani
     * @since 0.50.06
     */
    private void performPersonnelCleanUp() {
        AutomatedPersonnelCleanUp removal = new AutomatedPersonnelCleanUp(currentDay,
              getPersonnel(),
              campaignOptions.isUseRemovalExemptRetirees(),
              campaignOptions.isUseRemovalExemptCemetery());

        List<Person> personnelToRemove = removal.getPersonnelToCleanUp();
        for (Person person : personnelToRemove) {
            removePerson(person, false);
        }

        if (!personnelToRemove.isEmpty()) {
            addReport(resources.getString("personnelRemoval.text"));
        }
    }

    /**
     * Fetches and handles the celebration dialogs specific to the current day.
     *
     * <p><b>Note:</b> Commanders day is handled as a part of the personnel processing, so we don't need to parse
     * personnel twice.</p>
     */
    private void fetchCelebrationDialogs() {
        if (!faction.isClan()) {
            if (isWinterHolidayMajorDay(currentDay)) {
                new WinterHolidayAnnouncement(this);
            }

            if (isFreedomDay(currentDay)) {
                new FreedomDayAnnouncement(this);
            }
        }

        if (isNewYear(currentDay)) {
            new NewYearsDayAnnouncement(this);
        }
    }

    /**
     * Updates the status of whether field kitchens are operating within their required capacity.
     *
     * <p>If fatigue is enabled in the campaign options, this method calculates the total available
     * field kitchen capacity and the required field kitchen usage, then updates the {@code fieldKitchenWithinCapacity}
     * flag to reflect whether the capacity meets the demand. If fatigue is disabled, the capacity is automatically set
     * to {@code false}.</p>
     */
    private void updateFieldKitchenCapacity() {
        if (campaignOptions.isUseFatigue()) {
            int fieldKitchenCapacity = checkFieldKitchenCapacity(getForce(FORCE_ORIGIN).getAllUnitsAsUnits(units,
                  false), campaignOptions.getFieldKitchenCapacity());
            int fieldKitchenUsage = checkFieldKitchenUsage(getActivePersonnel(false, false),
                  campaignOptions.isUseFieldKitchenIgnoreNonCombatants());
            fieldKitchenWithinCapacity = areFieldKitchensWithinCapacity(fieldKitchenCapacity, fieldKitchenUsage);
        } else {
            fieldKitchenWithinCapacity = false;
        }
    }

    /**
     * Processes reputation changes based on various conditions.
     */
    private void processReputationChanges() {
        if (faction.isPirate()) {
            dateOfLastCrime = currentDay;
            crimePirateModifier = -100;
        }

        if (currentDay.getDayOfMonth() == 1) {
            if (dateOfLastCrime != null) {
                long yearsBetween = ChronoUnit.YEARS.between(currentDay, dateOfLastCrime);

                int remainingCrimeChange = 2;

                if (yearsBetween >= 1) {
                    if (crimePirateModifier < 0) {
                        remainingCrimeChange = max(0, 2 + crimePirateModifier);
                        changeCrimePirateModifier(2); // this is the amount of change specified by CamOps
                    }

                    if (crimeRating < 0 && remainingCrimeChange > 0) {
                        changeCrimeRating(remainingCrimeChange);
                    }
                }
            }
        }

        if (currentDay.getDayOfWeek().equals(DayOfWeek.MONDAY)) {
            reputation.initializeReputation(this);
        }
    }

    public int getInitiativeBonus() {
        return initiativeBonus;
    }

    public void setInitiativeBonus(int bonus) {
        initiativeBonus = bonus;
    }

    public void applyInitiativeBonus(int bonus) {
        if (bonus > initiativeMaxBonus) {
            initiativeMaxBonus = bonus;
        }
        if ((bonus + initiativeBonus) > initiativeMaxBonus) {
            initiativeBonus = initiativeMaxBonus;
        } else {
            initiativeBonus += bonus;
        }
    }

    public void initiativeBonusIncrement(boolean change) {
        if (change) {
            setInitiativeBonus(++initiativeBonus);
        } else {
            setInitiativeBonus(--initiativeBonus);
        }
        if (initiativeBonus > initiativeMaxBonus) {
            initiativeBonus = initiativeMaxBonus;
        }
    }

    public int getInitiativeMaxBonus() {
        return initiativeMaxBonus;
    }

    public void setInitiativeMaxBonus(int bonus) {
        initiativeMaxBonus = bonus;
    }

    /**
     * This method checks if any students in the academy should graduate, and updates their attributes and status
     * accordingly. If any students do graduate, it sends the graduation information to autoAwards.
     */
    private void processEducationNewDay() {
        List<UUID> graduatingPersonnel = new ArrayList<>();
        HashMap<UUID, List<Object>> academyAttributesMap = new HashMap<>();

        for (Person person : getStudents()) {
            List<Object> individualAcademyAttributes = new ArrayList<>();

            if (EducationController.processNewDay(this, person, false)) {
                Academy academy = getAcademy(person.getEduAcademySet(), person.getEduAcademyNameInSet());

                if (academy == null) {
                    LOGGER.debug("Found null academy for {} skipping", person.getFullTitle());
                    continue;
                }

                graduatingPersonnel.add(person.getId());

                individualAcademyAttributes.add(academy.getEducationLevel(person));
                individualAcademyAttributes.add(academy.getType());
                individualAcademyAttributes.add(academy.getName());

                academyAttributesMap.put(person.getId(), individualAcademyAttributes);
            }
        }

        if (!graduatingPersonnel.isEmpty()) {
            AutoAwardsController autoAwardsController = new AutoAwardsController();
            autoAwardsController.PostGraduationController(this, graduatingPersonnel, academyAttributesMap);
        }
    }

    /**
     * Retrieves the flagged commander from the personnel list. If no flagged commander is found returns {@code null}.
     *
     * <p><b>Usage:</b> consider using {@link #getCommander()} instead.</p>
     *
     * @return the flagged commander if present, otherwise {@code null}
     */
    public @Nullable Person getFlaggedCommander() {
        return getPersonnel().stream().filter(Person::isCommander).findFirst().orElse(null);
    }

    /**
     * Use {@link #getCommander()} instead
     */
    @Deprecated(since = "0.50.07", forRemoval = true)
    public Person getSeniorCommander() {
        Person commander = null;
        for (Person person : getActivePersonnel(false, false)) {
            if (person.isCommander()) {
                return person;
            }
            if (null == commander || person.getRankNumeric() > commander.getRankNumeric()) {
                commander = person;
            }
        }
        return commander;
    }

    public void removeUnit(UUID id) {
        Unit unit = getHangar().getUnit(id);
        if (unit == null) {
            return;
        }

        // remove all parts for this unit as well
        for (Part p : unit.getParts()) {
            getWarehouse().removePart(p);
        }

        // remove any personnel from this unit
        for (Person person : unit.getCrew()) {
            unit.remove(person, true);
        }

        Person tech = unit.getTech();
        if (null != tech) {
            unit.remove(tech, true);
        }

        // remove unit from any forces
        removeUnitFromForce(unit);

        // If this is a transport, remove it from the list of potential transports
        for (CampaignTransportType campaignTransportType : CampaignTransportType.values()) {
            if (hasTransports(campaignTransportType)) {
                removeCampaignTransporter(campaignTransportType, unit);
            }

            // If we remove a transport unit from the campaign,
            // we need to remove any transported units from it
            // and clear the transport assignments for those
            // transported units
            if (unit.getTransportedUnitsSummary(campaignTransportType).hasTransportedUnits()) {
                List<Unit> transportedUnits = new ArrayList<>(unit.getTransportedUnitsSummary(campaignTransportType)
                                                                    .getTransportedUnits());
                for (Unit transportedUnit : transportedUnits) {
                    transportedUnit.unloadFromTransport(campaignTransportType);
                }
            }
        }

        // If this unit was assigned to a transport ship, remove it from the transport
        if (unit.hasTransportShipAssignment()) {
            unit.getTransportShipAssignment().getTransportShip().unloadFromTransportShip(unit);
        }

        // remove from automatic mothballing
        automatedMothballUnits.remove(unit.getId());

        // finally, remove the unit
        getHangar().removeUnit(unit.getId());

        checkDuplicateNamesDuringDelete(unit.getEntity());
        addReport(unit.getName() + " has been removed from the unit roster.");
        MekHQ.triggerEvent(new UnitRemovedEvent(unit));
    }

    public void removePerson(final @Nullable Person person) {
        removePerson(person, true);
    }

    public void removePerson(final @Nullable Person person, final boolean log) {
        if (person == null) {
            return;
        }


        Force force = getForceFor(person);
        if (force != null) {
            force.updateCommander(this);
        }

        person.getGenealogy().clearGenealogyLinks();

        final Unit unit = person.getUnit();
        if (unit != null) {
            unit.remove(person, true);
        }
        removeAllPatientsFor(person);
        person.removeAllTechJobs(this);
        removeKillsFor(person.getId());
        getRetirementDefectionTracker().removePerson(person);
        if (log) {
            addReport(person.getFullTitle() + " has been removed from the personnel roster.");
        }

        personnel.remove(person.getId());

        // Deal with Astech Pool Minutes
        if (person.getPrimaryRole().isAstech()) {
            asTechPoolMinutes = max(0, asTechPoolMinutes - Person.PRIMARY_ROLE_SUPPORT_TIME);
            asTechPoolOvertime = max(0, asTechPoolOvertime - Person.PRIMARY_ROLE_OVERTIME_SUPPORT_TIME);
        } else if (person.getSecondaryRole().isAstech()) {
            asTechPoolMinutes = max(0, asTechPoolMinutes - Person.SECONDARY_ROLE_SUPPORT_TIME);
            asTechPoolOvertime = max(0, asTechPoolOvertime - Person.SECONDARY_ROLE_OVERTIME_SUPPORT_TIME);
        }
        MekHQ.triggerEvent(new PersonRemovedEvent(person));
    }

    public void removeAllPatientsFor(Person doctor) {
        for (Person person : getPersonnel()) {
            if (null != person.getDoctorId() && person.getDoctorId().equals(doctor.getId())) {
                person.setDoctorId(null, getCampaignOptions().getNaturalHealingWaitingPeriod());
            }
        }
    }

    public void removeScenario(final Scenario scenario) {
        scenario.clearAllForcesAndPersonnel(this);
        final Mission mission = getMission(scenario.getMissionId());
        if (mission != null) {
            mission.getScenarios().remove(scenario);

            // run through the StratCon campaign state where applicable and remove the
            // "parent" scenario as well
            if ((mission instanceof AtBContract) &&
                      (((AtBContract) mission).getStratconCampaignState() != null) &&
                      (scenario instanceof AtBDynamicScenario)) {
                ((AtBContract) mission).getStratconCampaignState().removeStratConScenario(scenario.getId());
            }
        }
        scenarios.remove(scenario.getId());
        MekHQ.triggerEvent(new ScenarioRemovedEvent(scenario));
    }

    public void removeMission(final Mission mission) {
        // Loop through scenarios here! We need to remove them as well.
        for (Scenario scenario : mission.getScenarios()) {
            scenario.clearAllForcesAndPersonnel(this);
            scenarios.remove(scenario.getId());
        }
        mission.clearScenarios();

        missions.remove(mission.getId());
        MekHQ.triggerEvent(new MissionRemovedEvent(mission));
    }

    public void removeKill(Kill k) {
        if (kills.containsKey(k.getPilotId())) {
            kills.get(k.getPilotId()).remove(k);
        }
    }

    public void removeKillsFor(UUID personID) {
        kills.remove(personID);
    }

    public void removeForce(Force force) {
        int fid = force.getId();
        forceIds.remove(fid);
        // clear forceIds of all personnel with this force
        for (UUID uid : force.getUnits()) {
            Unit u = getHangar().getUnit(uid);
            if (null == u) {
                continue;
            }
            if (u.getForceId() == fid) {
                u.setForceId(FORCE_NONE);
                if (force.isDeployed()) {
                    u.setScenarioId(NO_ASSIGNED_SCENARIO);
                }
            }
        }

        // also remove this force's id from any scenarios
        if (force.isDeployed()) {
            Scenario s = getScenario(force.getScenarioId());
            s.removeForce(fid);
        }

        if (null != force.getParentForce()) {
            force.getParentForce().removeSubForce(fid);
        }

        // clear out StratCon force assignments
        for (AtBContract contract : getActiveAtBContracts()) {
            if (contract.getStratconCampaignState() != null) {
                for (StratConTrackState track : contract.getStratconCampaignState().getTracks()) {
                    track.unassignForce(fid);
                }
            }
        }

        if (campaignOptions.isUseAtB()) {
            recalculateCombatTeams(this);
        }
    }

    public void removeUnitFromForce(Unit u) {
        Force force = getForce(u.getForceId());
        if (null != force) {
            force.removeUnit(this, u.getId(), true);
            u.setForceId(FORCE_NONE);
            u.setScenarioId(NO_ASSIGNED_SCENARIO);
            if (u.getEntity().hasNavalC3() && u.getEntity().calculateFreeC3Nodes() < 5) {
                Vector<Unit> removedUnits = new Vector<>();
                removedUnits.add(u);
                removeUnitsFromNetwork(removedUnits);
                u.getEntity().setC3MasterIsUUIDAsString(null);
                u.getEntity().setC3Master(null, true);
                refreshNetworks();
            } else if (u.getEntity().hasC3i() && u.getEntity().calculateFreeC3Nodes() < 5) {
                Vector<Unit> removedUnits = new Vector<>();
                removedUnits.add(u);
                removeUnitsFromNetwork(removedUnits);
                u.getEntity().setC3MasterIsUUIDAsString(null);
                u.getEntity().setC3Master(null, true);
                refreshNetworks();
            }
            if (u.getEntity().hasC3M()) {
                removeUnitsFromC3Master(u);
                u.getEntity().setC3MasterIsUUIDAsString(null);
                u.getEntity().setC3Master(null, true);
            }

            if (campaignOptions.isUseAtB() && force.getUnits().isEmpty()) {
                combatTeams.remove(force.getId());
            }
        }
    }

    public @Nullable Force getForceFor(final @Nullable Unit unit) {
        return (unit == null) ? null : getForce(unit.getForceId());
    }

    public @Nullable Force getForceFor(final Person person) {
        final Unit unit = person.getUnit();
        if (unit != null) {
            return getForceFor(unit);
        } else if (person.isTech()) {
            return forceIds.values()
                         .stream()
                         .filter(force -> person.getId().equals(force.getTechID()))
                         .findFirst()
                         .orElse(null);
        }

        return null;
    }

    public void restore() {
        // if we fail to restore equipment parts then remove them
        // and possibly re-initialize and diagnose unit
        List<Part> partsToRemove = new ArrayList<>();
        Set<Unit> unitsToCheck = new HashSet<>();

        for (Part part : getParts()) {
            if (part instanceof EquipmentPart) {
                ((EquipmentPart) part).restore();
                if (null == ((EquipmentPart) part).getType()) {
                    partsToRemove.add(part);
                }
            }

            if (part instanceof MissingEquipmentPart) {
                ((MissingEquipmentPart) part).restore();
                if (null == ((MissingEquipmentPart) part).getType()) {
                    partsToRemove.add(part);
                }
            }
        }

        for (Part remove : partsToRemove) {
            if (remove.getUnit() != null) {
                unitsToCheck.add(remove.getUnit());
            }
            getWarehouse().removePart(remove);
        }

        for (Unit unit : getUnits()) {
            if (null != unit.getEntity()) {
                unit.getEntity().setOwner(player);
                unit.getEntity().setGame(game);
                unit.getEntity().restore();

                // Aerospace parts have changed after 0.45.4. Reinitialize parts for Small Craft
                // and up
                if (unit.getEntity().hasETypeFlag(Entity.ETYPE_JUMPSHIP) ||
                          unit.getEntity().hasETypeFlag(Entity.ETYPE_SMALL_CRAFT)) {
                    unitsToCheck.add(unit);
                }
            }

            unit.resetEngineer();
        }

        for (Unit u : unitsToCheck) {
            u.initializeParts(true);
            u.runDiagnostic(false);
        }

        shoppingList.restore();

        if (getCampaignOptions().isUseAtB()) {
            RandomFactionGenerator.getInstance().startup(this);

            int loops = 0;
            while (!RandomUnitGenerator.getInstance().isInitialized()) {
                try {
                    Thread.sleep(50);
                    if (++loops > 20) {
                        // Wait for up to a second
                        break;
                    }
                } catch (InterruptedException ignore) {
                }
            }
        }
    }

    /**
     * Cleans incongruent data present in the campaign
     */
    public void cleanUp() {
        // Cleans non-existing spouses
        for (Person person : personnel.values()) {
            if (person.getGenealogy().hasSpouse()) {
                if (!personnel.containsKey(person.getGenealogy().getSpouse().getId())) {
                    person.getGenealogy().setSpouse(null);
                    person.setMaidenName(null);
                }
            }
        }

        // clean up non-existent unit references in force unit lists
        for (Force force : forceIds.values()) {
            List<UUID> orphanForceUnitIDs = new ArrayList<>();

            for (UUID unitID : force.getUnits()) {
                if (getHangar().getUnit(unitID) == null) {
                    orphanForceUnitIDs.add(unitID);
                }
            }

            for (UUID unitID : orphanForceUnitIDs) {
                force.removeUnit(this, unitID, false);
            }
        }

        // clean up units that are assigned to non-existing scenarios
        for (Unit unit : this.getUnits()) {
            if (this.getScenario(unit.getScenarioId()) == null) {
                unit.setScenarioId(Scenario.S_DEFAULT_ID);
            }
        }
    }

    public boolean isOvertimeAllowed() {
        return overtime;
    }

    public void setOvertime(boolean b) {
        this.overtime = b;
        MekHQ.triggerEvent(new OvertimeModeEvent(b));
    }

    public boolean isGM() {
        return gmMode;
    }

    public void setGMMode(boolean b) {
        this.gmMode = b;
        MekHQ.triggerEvent(new GMModeEvent(b));
    }

    public Faction getFaction() {
        return faction;
    }

    /**
     * Determines whether the current campaign is a clan campaign.
     *
     * <p>This method checks if the faction associated with the campaign is a clan, returning {@code true}
     * if it is, and {@code false} otherwise.</p>
     *
     * @return {@code true} if the campaign belongs to a clan faction, {@code false} otherwise.
     *
     * @author Illiani
     * @since 0.50.05
     */
    public boolean isClanCampaign() {
        return faction.isClan();
    }

    /**
     * Determines whether the current campaign is a pirate campaign.
     *
     * <p>This method checks if the faction associated with the campaign is Pirates, returning {@code true} if it is,
     * and {@code false} otherwise.</p>
     *
     * @return {@code true} if the campaign is Pirates, {@code false} otherwise.
     *
     * @author Illiani
     * @since 0.50.07
     */
    public boolean isPirateCampaign() {
        return faction.getShortName().equals(PIRATE_FACTION_CODE);
    }

    /**
     * Determines whether the current campaign is a mercenary campaign.
     *
     * <p>This method checks if the faction associated with the campaign is Mercenary, returning {@code true} if it is,
     * and {@code false} otherwise.</p>
     *
     * @return {@code true} if the campaign is Mercenary, {@code false} otherwise.
     *
     * @author Illiani
     * @since 0.50.07
     */
    public boolean isMercenaryCampaign() {
        return faction.getShortName().equals(MERCENARY_FACTION_CODE);
    }

    public void setFaction(final Faction faction) {
        setFactionDirect(faction);
        updateTechFactionCode();
    }

    public void setFactionDirect(final Faction faction) {
        this.faction = faction;
    }

    public String getRetainerEmployerCode() {
        return retainerEmployerCode;
    }

    public void setRetainerEmployerCode(String code) {
        retainerEmployerCode = code;
    }

    public LocalDate getRetainerStartDate() {
        return retainerStartDate;
    }

    public void setRetainerStartDate(LocalDate retainerStartDate) {
        this.retainerStartDate = retainerStartDate;
    }

    public int getRawCrimeRating() {
        return crimeRating;
    }

    public void setCrimeRating(int crimeRating) {
        this.crimeRating = crimeRating;
    }

    /**
     * Updates the crime rating by the specified change. If improving crime rating, use a positive number, otherwise
     * negative
     *
     * @param change the change to be applied to the crime rating
     */
    public void changeCrimeRating(int change) {
        this.crimeRating = Math.min(0, crimeRating + change);
    }

    public int getCrimePirateModifier() {
        return crimePirateModifier;
    }

    public void setCrimePirateModifier(int crimePirateModifier) {
        this.crimePirateModifier = crimePirateModifier;
    }

    /**
     * Updates the crime pirate modifier by the specified change. If improving the modifier, use a positive number,
     * otherwise negative
     *
     * @param change the change to be applied to the crime modifier
     */
    public void changeCrimePirateModifier(int change) {
        this.crimePirateModifier = Math.min(0, crimePirateModifier + change);
    }

    /**
     * Calculates the adjusted crime rating by adding the crime rating with the pirate modifier.
     *
     * @return The adjusted crime rating.
     */
    public int getAdjustedCrimeRating() {
        return crimeRating + crimePirateModifier;
    }

    public @Nullable LocalDate getDateOfLastCrime() {
        return dateOfLastCrime;
    }

    public void setDateOfLastCrime(LocalDate dateOfLastCrime) {
        this.dateOfLastCrime = dateOfLastCrime;
    }

    public ReputationController getReputation() {
        return reputation;
    }

    public void setReputation(ReputationController reputation) {
        this.reputation = reputation;
    }

    public FactionStandings getFactionStandings() {
        return factionStandings;
    }

    public void setFactionStandings(FactionStandings factionStandings) {
        this.factionStandings = factionStandings;
    }

    private void addInMemoryLogHistory(LogEntry le) {
        Iterator<LogEntry> iterator = inMemoryLogHistory.iterator();
        while (iterator.hasNext() &&
                     ChronoUnit.DAYS.between(iterator.next().getDate(), le.getDate()) >
                           MHQConstants.MAX_HISTORICAL_LOG_DAYS) {
            // we've hit the max size for the in-memory based on the UI display limit prune
            // the oldest entry
            iterator.remove();
        }
        inMemoryLogHistory.add(le);
    }

    /**
     * Starts a new day for the daily log
     *
     * @param r - the report String
     */
    public void beginReport(String r) {
        if (MekHQ.getMHQOptions().getHistoricalDailyLog()) {
            // add the new items to our in-memory cache
            addInMemoryLogHistory(new HistoricalLogEntry(getLocalDate(), ""));
        }
        addReportInternal(r);
    }

    /**
     * Formats and then adds a report to the daily log
     *
     * @param format  String with format markers.
     * @param objects Variable list of objects to format into {@code format}
     */
    public void addReport(final String format, final Object... objects) {
        addReport(String.format(format, objects));
    }

    /**
     * Adds a report to the daily log
     *
     * @param r - the report String
     */
    public void addReport(String r) {
        if (MekHQ.getMHQOptions().getHistoricalDailyLog()) {
            addInMemoryLogHistory(new HistoricalLogEntry(getLocalDate(), r));
        }
        addReportInternal(r);
    }

    private void addReportInternal(String r) {
        currentReport.add(r);
        if (!currentReportHTML.isEmpty()) {
            currentReportHTML = currentReportHTML + REPORT_LINEBREAK + r;
            newReports.add(REPORT_LINEBREAK);
        } else {
            currentReportHTML = r;
        }
        newReports.add(r);
        MekHQ.triggerEvent(new ReportEvent(this, r));
    }

    public Camouflage getCamouflage() {
        return camouflage;
    }

    public void setCamouflage(final Camouflage camouflage) {
        this.camouflage = camouflage;
    }

    public PlayerColour getColour() {
        return colour;
    }

    public void setColour(final PlayerColour colour) {
        this.colour = Objects.requireNonNull(colour, "Colour cannot be set to null");
    }

    public StandardForceIcon getUnitIcon() {
        return unitIcon;
    }

    public void setUnitIcon(final StandardForceIcon unitIcon) {
        this.unitIcon = unitIcon;
    }

    public void addFunds(final TransactionType type, final Money quantity, @Nullable String description) {
        if ((description == null) || description.isEmpty()) {
            description = "Rich Uncle";
        }

        finances.credit(type, getLocalDate(), quantity, description);
        String quantityString = quantity.toAmountAndSymbolString();
        addReport("Funds added : " + quantityString + " (" + description + ')');
    }

    public void removeFunds(final TransactionType type, final Money quantity, @Nullable String description) {
        if ((description == null) || description.isEmpty()) {
            description = "Rich Uncle";
        }

        finances.debit(type, getLocalDate(), quantity, description);
        String quantityString = quantity.toAmountAndSymbolString();
        addReport("Funds removed : " + quantityString + " (" + description + ')');
    }

    /**
     * Generic method for paying Personnel (Person) in the company. Debits money from the campaign and if the campaign
     * tracks total earnings it will account for that.
     *
     * @param type              TransactionType being debited
     * @param quantity          total money - it's usually displayed outside of this method
     * @param description       String displayed in the ledger and report
     * @param individualPayouts Map of Person to the Money they're owed
     */
    public void payPersonnel(TransactionType type, Money quantity, String description,
          Map<Person, Money> individualPayouts) {
        getFinances().debit(type,
              getLocalDate(),
              quantity,
              description,
              individualPayouts,
              getCampaignOptions().isTrackTotalEarnings());
        String quantityString = quantity.toAmountAndSymbolString();
        addReport("Funds removed : " + quantityString + " (" + description + ')');

    }

    public CampaignOptions getCampaignOptions() {
        return campaignOptions;
    }

    public void setCampaignOptions(CampaignOptions options) {
        campaignOptions = options;
    }

    public StoryArc getStoryArc() {
        return storyArc;
    }

    public void useStoryArc(StoryArc arc, boolean initiate) {
        arc.setCampaign(this);
        arc.initializeDataDirectories();
        this.storyArc = arc;
        if (initiate) {
            storyArc.begin();
        }
    }

    public void unloadStoryArc() {
        MekHQ.unregisterHandler(storyArc);
        storyArc = null;
    }

    public List<String> getCurrentObjectives() {
        if (null != getStoryArc()) {
            return getStoryArc().getCurrentObjectives();
        }
        return new ArrayList<>();
    }

    @Deprecated(since = "0.50.07", forRemoval = true)
    public FameAndInfamyController getFameAndInfamy() {
        return null;
    }

    /**
     * Retrieves the list of units that are configured for automated mothballing.
     *
     * <p>
     * Automated mothballing is a mechanism where certain units are automatically placed into a mothballed state,
     * reducing their active maintenance costs and operational demands over time.
     * </p>
     *
     * @return A {@link List} of {@link UUID} objects that are set for automated mothballing. Returns an empty list if
     *       no units are configured.
     */
    public List<UUID> getAutomatedMothballUnits() {
        return automatedMothballUnits;
    }

    /**
     * Sets the list of units that are configured for automated mothballing.
     *
     * <p>
     * Replaces the current list of units that have undergone automated mothballing.
     * </p>
     *
     * @param automatedMothballUnits A {@link List} of {@link UUID} objects to configure for automated mothballing.
     */
    public void setAutomatedMothballUnits(List<UUID> automatedMothballUnits) {
        this.automatedMothballUnits = automatedMothballUnits;
    }

    public int getTemporaryPrisonerCapacity() {
        return temporaryPrisonerCapacity;
    }

    public void setTemporaryPrisonerCapacity(int temporaryPrisonerCapacity) {
        this.temporaryPrisonerCapacity = max(MINIMUM_TEMPORARY_CAPACITY, temporaryPrisonerCapacity);
    }

    /**
     * Adjusts the temporary prisoner capacity by the specified delta value.
     *
     * <p>the new capacity is constrained to be at least the minimum allowed temporary capacity, as defined by {@code
     * PrisonerEventManager.MINIMUM_TEMPORARY_CAPACITY}.</p>T
     *
     * @param delta the amount by which to change the temporary prisoner capacity. A positive value increases the
     *              capacity, while a negative value decreases it.
     */
    public void changeTemporaryPrisonerCapacity(int delta) {
        int newCapacity = temporaryPrisonerCapacity + delta;
        temporaryPrisonerCapacity = max(MINIMUM_TEMPORARY_CAPACITY, newCapacity);
    }

    public RandomEventLibraries getRandomEventLibraries() {
        return randomEventLibraries;
    }

    public FactionStandingUltimatumsLibrary getFactionStandingUltimatumsLibrary() {
        return factionStandingUltimatumsLibrary;
    }

    public void writeToXML(final PrintWriter writer) {
        int indent = 0;

        // File header
        writer.println("<?xml version=\"1.0\" encoding=\"UTF-8\"?>");

        // Start the XML root.
        MHQXMLUtility.writeSimpleXMLOpenTag(writer, indent++, "campaign", "version", MHQConstants.VERSION);
        MHQXMLUtility.writeSimpleXMLOpenTag(writer, indent++, "pastVersions");
        for (final Version pastVersion : pastVersions) {
            MHQXMLUtility.writeSimpleXMLTag(writer, indent, "pastVersion", pastVersion.toString());
        }
        MHQXMLUtility.writeSimpleXMLCloseTag(writer, --indent, "pastVersions");

        // region Basic Campaign Info
        MHQXMLUtility.writeSimpleXMLOpenTag(writer, indent++, "info");

        MHQXMLUtility.writeSimpleXMLTag(writer, indent, "id", id.toString());
        MHQXMLUtility.writeSimpleXMLTag(writer, indent, "calendar", getLocalDate());
        MHQXMLUtility.writeSimpleXMLTag(writer, indent, "name", name);
        MHQXMLUtility.writeSimpleXMLTag(writer, indent, "faction", getFaction().getShortName());
        if (retainerEmployerCode != null) {
            MHQXMLUtility.writeSimpleXMLTag(writer, indent, "retainerEmployerCode", retainerEmployerCode);
            MHQXMLUtility.writeSimpleXMLTag(writer, indent, "retainerStartDate", retainerStartDate);
        }
        MHQXMLUtility.writeSimpleXMLTag(writer, indent, "crimeRating", crimeRating);
        MHQXMLUtility.writeSimpleXMLTag(writer, indent, "crimePirateModifier", crimePirateModifier);

        if (dateOfLastCrime != null) {
            MHQXMLUtility.writeSimpleXMLTag(writer, indent, "dateOfLastCrime", dateOfLastCrime);
        }

        MHQXMLUtility.writeSimpleXMLOpenTag(writer, indent++, "reputation");
        reputation.writeReputationToXML(writer, indent);
        MHQXMLUtility.writeSimpleXMLCloseTag(writer, --indent, "reputation");
        MHQXMLUtility.writeSimpleXMLOpenTag(writer, indent++, "newPersonnelMarket");
        newPersonnelMarket.writePersonnelMarketDataToXML(writer, indent);
        MHQXMLUtility.writeSimpleXMLCloseTag(writer, --indent, "newPersonnelMarket");

        MHQXMLUtility.writeSimpleXMLOpenTag(writer, indent++, "factionStandings");
        factionStandings.writeFactionStandingsToXML(writer, indent);
        MHQXMLUtility.writeSimpleXMLCloseTag(writer, --indent, "factionStandings");

        // this handles campaigns that predate 49.20
        if (campaignStartDate == null) {
            setCampaignStartDate(getLocalDate());
        }
        MHQXMLUtility.writeSimpleXMLTag(writer, indent, "campaignStartDate", getCampaignStartDate());

        getRankSystem().writeToXML(writer, indent, false);
        MHQXMLUtility.writeSimpleXMLTag(writer, indent, "overtime", overtime);
        MHQXMLUtility.writeSimpleXMLTag(writer, indent, "gmMode", gmMode);
        MHQXMLUtility.writeSimpleXMLTag(writer, indent, "asTechPool", asTechPool);
        MHQXMLUtility.writeSimpleXMLTag(writer, indent, "asTechPoolMinutes", asTechPoolMinutes);
        MHQXMLUtility.writeSimpleXMLTag(writer, indent, "asTechPoolOvertime", asTechPoolOvertime);
        MHQXMLUtility.writeSimpleXMLTag(writer, indent, "medicPool", medicPool);
        getCamouflage().writeToXML(writer, indent);
        MHQXMLUtility.writeSimpleXMLTag(writer, indent, "colour", getColour().name());
        getUnitIcon().writeToXML(writer, indent);
        MHQXMLUtility.writeSimpleXMLTag(writer, indent, "lastForceId", lastForceId);
        MHQXMLUtility.writeSimpleXMLTag(writer, indent, "lastMissionId", lastMissionId);
        MHQXMLUtility.writeSimpleXMLTag(writer, indent, "lastScenarioId", lastScenarioId);
        MHQXMLUtility.writeSimpleXMLTag(writer, indent, "initiativeBonus", initiativeBonus);
        MHQXMLUtility.writeSimpleXMLTag(writer, indent, "initiativeMaxBonus", initiativeMaxBonus);
        MHQXMLUtility.writeSimpleXMLOpenTag(writer, indent++, "nameGen");
        MHQXMLUtility.writeSimpleXMLTag(writer,
              indent,
              "faction",
              RandomNameGenerator.getInstance().getChosenFaction());
        MHQXMLUtility.writeSimpleXMLTag(writer, indent, "percentFemale", RandomGenderGenerator.getPercentFemale());
        MHQXMLUtility.writeSimpleXMLCloseTag(writer, --indent, "nameGen");

        MHQXMLUtility.writeSimpleXMLOpenTag(writer, indent++, "currentReport");
        for (String s : currentReport) {
            // This cannot use the MHQXMLUtility as it cannot be escaped
            writer.println(MHQXMLUtility.indentStr(indent) + "<reportLine><![CDATA[" + s + "]]></reportLine>");
        }
        MHQXMLUtility.writeSimpleXMLCloseTag(writer, --indent, "currentReport");

        MHQXMLUtility.writeSimpleXMLCloseTag(writer, --indent, "info");
        // endregion Basic Campaign Info

        // region Options
        if (getCampaignOptions() != null) {
            CampaignOptionsMarshaller.writeCampaignOptionsToXML(getCampaignOptions(), writer, indent);
        }
        getGameOptions().writeToXML(writer, indent);
        // endregion Options

        // Lists of objects:
        units.writeToXML(writer, indent, "units"); // Units

        MHQXMLUtility.writeSimpleXMLOpenTag(writer, indent++, "personnel");
        for (final Person person : getPersonnel()) {
            person.writeToXML(writer, indent, this);
        }
        MHQXMLUtility.writeSimpleXMLCloseTag(writer, --indent, "personnel");

        MHQXMLUtility.writeSimpleXMLOpenTag(writer, indent++, "missions");
        for (final Mission mission : getMissions()) {
            mission.writeToXML(this, writer, indent);
        }
        MHQXMLUtility.writeSimpleXMLCloseTag(writer, --indent, "missions");

        // the forces structure is hierarchical, but that should be handled
        // internally from with writeToXML function for Force
        MHQXMLUtility.writeSimpleXMLOpenTag(writer, indent++, "forces");
        forces.writeToXML(writer, indent);
        MHQXMLUtility.writeSimpleXMLCloseTag(writer, --indent, "forces");
        finances.writeToXML(writer, indent);
        location.writeToXML(writer, indent);
        MHQXMLUtility.writeSimpleXMLTag(writer, indent, "isAvoidingEmptySystems", isAvoidingEmptySystems);
        MHQXMLUtility.writeSimpleXMLTag(writer,
              indent,
              "isOverridingCommandCircuitRequirements",
              isOverridingCommandCircuitRequirements);
        shoppingList.writeToXML(writer, indent);
        MHQXMLUtility.writeSimpleXMLOpenTag(writer, indent++, "kills");
        for (List<Kill> kills : kills.values()) {
            for (Kill k : kills) {
                k.writeToXML(writer, indent);
            }
        }
        MHQXMLUtility.writeSimpleXMLCloseTag(writer, --indent, "kills");
        MHQXMLUtility.writeSimpleXMLOpenTag(writer, indent++, "skillTypes");
        for (final String skillName : SkillType.skillList) {
            final SkillType type = getType(skillName);
            if (type != null) {
                type.writeToXML(writer, indent);
            }
        }
        MHQXMLUtility.writeSimpleXMLCloseTag(writer, --indent, "skillTypes");
        MHQXMLUtility.writeSimpleXMLOpenTag(writer, indent++, "specialAbilities");
        for (String key : SpecialAbility.getSpecialAbilities().keySet()) {
            SpecialAbility.getAbility(key).writeToXML(writer, indent);
        }
        MHQXMLUtility.writeSimpleXMLCloseTag(writer, --indent, "specialAbilities");
        randomSkillPreferences.writeToXML(writer, indent);

        // parts is the biggest so it goes last
        parts.writeToXML(writer, indent, "parts"); // Parts

        // current story arc
        if (null != storyArc) {
            storyArc.writeToXml(writer, indent);
        }

        // Markets
        getPersonnelMarket().writeToXML(writer, indent, this);

        // TODO : AbstractContractMarket : Uncomment
        // CAW: implicit DEPENDS-ON to the <missions> and <campaignOptions> node, do not
        // move this above it
        // getContractMarket().writeToXML(pw, indent);

        // Windchild: implicit DEPENDS-ON to the <campaignOptions> node, do not move
        // this above it
        getUnitMarket().writeToXML(writer, indent);

        // Against the Bot
        if (getCampaignOptions().isUseAtB()) {
            // TODO : AbstractContractMarket : Remove next two lines
            // CAW: implicit DEPENDS-ON to the <missions> node, do not move this above it
            contractMarket.writeToXML(this, writer, indent);

            if (!combatTeams.isEmpty()) {
                MHQXMLUtility.writeSimpleXMLOpenTag(writer, indent++, "combatTeams");
                for (CombatTeam combatTeam : combatTeams.values()) {
                    if (forceIds.containsKey(combatTeam.getForceId())) {
                        combatTeam.writeToXML(writer, indent);
                    }
                }
                MHQXMLUtility.writeSimpleXMLCloseTag(writer, --indent, "combatTeams");
            }
            MHQXMLUtility.writeSimpleXMLTag(writer, indent, "shipSearchStart", getShipSearchStart());
            MHQXMLUtility.writeSimpleXMLTag(writer, indent, "shipSearchType", shipSearchType);
            MHQXMLUtility.writeSimpleXMLTag(writer, indent, "shipSearchResult", shipSearchResult);
            MHQXMLUtility.writeSimpleXMLTag(writer, indent, "shipSearchExpiration", getShipSearchExpiration());
            MHQXMLUtility.writeSimpleXMLTag(writer,
                  indent,
                  "autoResolveBehaviorSettings",
                  autoResolveBehaviorSettings.getDescription());
        }

        retirementDefectionTracker.writeToXML(writer, indent);

        MHQXMLUtility.writeSimpleXMLOpenTag(writer, indent++, "personnelWhoAdvancedInXP");
        for (Person person : personnelWhoAdvancedInXP) {
            MHQXMLUtility.writeSimpleXMLTag(writer, indent, "personWhoAdvancedInXP", person.getId());
        }
        MHQXMLUtility.writeSimpleXMLCloseTag(writer, --indent, "personnelWhoAdvancedInXP");

        MHQXMLUtility.writeSimpleXMLOpenTag(writer, indent++, "automatedMothballUnits");
        for (UUID unitId : automatedMothballUnits) {
            MHQXMLUtility.writeSimpleXMLTag(writer, indent, "mothballedUnit", unitId);
        }
        MHQXMLUtility.writeSimpleXMLCloseTag(writer, --indent, "automatedMothballUnits");
        MHQXMLUtility.writeSimpleXMLTag(writer, indent, "temporaryPrisonerCapacity", temporaryPrisonerCapacity);
        MHQXMLUtility.writeSimpleXMLTag(writer, indent, "processProcurement", processProcurement);

        MHQXMLUtility.writeSimpleXMLOpenTag(writer, ++indent, "partsInUse");
        writePartInUseToXML(writer, indent);
        MHQXMLUtility.writeSimpleXMLCloseTag(writer, --indent, "partsInUse");

        if (MekHQ.getMHQOptions().getWriteCustomsToXML()) {
            writeCustoms(writer);
        }

        // Okay, we're done.
        // Close everything out and be done with it.
        MHQXMLUtility.writeSimpleXMLCloseTag(writer, --indent, "campaign");
    }

    private void writeCustoms(PrintWriter pw1) {
        for (String name : customs) {
            MekSummary ms = MekSummaryCache.getInstance().getMek(name);
            if (ms == null) {
                continue;
            }

            MekFileParser mekFileParser = null;
            try {
                mekFileParser = new MekFileParser(ms.getSourceFile());
            } catch (EntityLoadingException ex) {
                LOGGER.error("", ex);
            }
            if (mekFileParser == null) {
                continue;
            }
            Entity en = mekFileParser.getEntity();
            pw1.println("\t<custom>");
            pw1.println("\t\t<name>" + name + "</name>");
            if (en instanceof Mek) {
                pw1.print("\t\t<mtf><![CDATA[");
                pw1.print(((Mek) en).getMtf());
                pw1.println("]]></mtf>");
            } else {
                try {
                    BuildingBlock blk = BLKFile.getBlock(en);
                    pw1.print("\t\t<blk><![CDATA[");
                    for (String s : blk.getAllDataAsString()) {
                        if (s.isEmpty()) {
                            continue;
                        }
                        pw1.println(s);
                    }
                    pw1.println("]]></blk>");
                } catch (EntitySavingException e) {
                    LOGGER.error("Failed to save custom entity {}", en.getDisplayName(), e);
                }
            }
            pw1.println("\t</custom>");
        }
    }

    public ArrayList<PlanetarySystem> getSystems() {
        ArrayList<PlanetarySystem> systems = new ArrayList<>();
        for (String key : this.systemsInstance.getSystems().keySet()) {
            systems.add(this.systemsInstance.getSystems().get(key));
        }
        return systems;
    }

    public PlanetarySystem getSystemById(String id) {
        return this.systemsInstance.getSystemById(id);
    }

    public Vector<String> getSystemNames() {
        Vector<String> systemNames = new Vector<>();
        for (PlanetarySystem key : this.systemsInstance.getSystems().values()) {
            systemNames.add(key.getPrintableName(getLocalDate()));
        }
        return systemNames;
    }

    public PlanetarySystem getSystemByName(String name) {
        return this.systemsInstance.getSystemByName(name, getLocalDate());
    }

    // region Ranks
    public RankSystem getRankSystem() {
        return rankSystem;
    }

    public void setRankSystem(final @Nullable RankSystem rankSystem) {
        // If they are the same object, there hasn't been a change and thus don't need
        // to process further
        if (Objects.equals(getRankSystem(), rankSystem)) {
            return;
        }

        // Then, we need to validate the rank system. Null isn't valid to be set but may
        // be the
        // result of a cancelled load. However, validation will prevent that
        final RankValidator rankValidator = new RankValidator();
        if (!rankValidator.validate(rankSystem, false)) {
            return;
        }

        // We need to know the old campaign rank system for personnel processing
        final RankSystem oldRankSystem = getRankSystem();

        // And with that, we can set the rank system
        setRankSystemDirect(rankSystem);

        // Finally, we fix all personnel ranks and ensure they are properly set
        getPersonnel().stream()
              .filter(person -> person.getRankSystem().equals(oldRankSystem))
              .forEach(person -> person.setRankSystem(rankValidator, rankSystem));
    }

    public void setRankSystemDirect(final RankSystem rankSystem) {
        this.rankSystem = rankSystem;
    }
    // endregion Ranks

    public void setFinances(Finances f) {
        finances = f;
    }

    public Finances getFinances() {
        return finances;
    }

    public Accountant getAccountant() {
        return new Accountant(this);
    }

    /**
     * Calculates and returns a {@code JumpPath} between two planetary systems, using default parameters for jump range
     * and travel safety.
     *
     * <p>This method provides a convenient way to compute the most likely or optimal jump path from the specified
     * starting system to the destination system. Internal behavior and constraints are determined by the method's
     * default parameter settings.</p>
     *
     * @param start the starting {@link PlanetarySystem}
     * @param end   the destination {@link PlanetarySystem}
     *
     * @return the calculated {@link JumpPath} between the two systems
     */
    public JumpPath calculateJumpPath(PlanetarySystem start, PlanetarySystem end) {
        return calculateJumpPath(start, end, true, true);
    }

    /**
     * Calculates the optimal jump path between two planetary systems using the A* algorithm.
     *
     * <p>This implementation minimizes a combination of jump counts and recharge times to find the most efficient
     * route between systems. The algorithm uses a heuristic based on straight-line distance combined with actual path
     * costs from the starting system.</p>
     *
     * <p>The algorithm will optionally avoid systems without population when the {@code
     * isAvoidingEmptySystems} flag equals {@code true}.</p>
     *
     * <p>Implementation is based on:
     * <a href="http://www.policyalmanac.org/games/aStarTutorial.htm">Policy Almanac A* Tutorial</a></p>
     *
     * @param start                The starting planetary system
     * @param end                  The destination planetary system
     * @param skipAccessCheck      {@code true} to skip checking for Outlaw status in system, {@code false} otherwise.
     *                             Should be {@code false} when determining contract-related jump paths as system access
     *                             is guaranteed for contract target systems.
     * @param skipEmptySystemCheck {@code true} to skip checking for empty system status, {@code false} otherwise.
     *                             Should be {@code false} when determining contract-related jump paths.
     *
     * @return A {@link JumpPath} containing the sequence of systems to traverse, or {@code null} if no valid path
     *       exists between the systems. If start and end are the same system, returns a path containing only that
     *       system.
     */
    public JumpPath calculateJumpPath(PlanetarySystem start, PlanetarySystem end, boolean skipAccessCheck,
          boolean skipEmptySystemCheck) {
        // Handle edge cases
        if (null == start) {
            return new JumpPath();
        }

        if ((null == end) || start.getId().equals(end.getId())) {
            JumpPath jumpPath = new JumpPath();
            jumpPath.addSystem(start);
            return jumpPath;
        }

        // Shortcuts to ensure we're not processing a lot of data when we're unable to reach the target system
        if (!skipEmptySystemCheck
                  && isAvoidingEmptySystems
                  && end.getPopulation(currentDay) == 0) {
            new ImmersiveDialogSimple(this, getSeniorAdminPerson(AdministratorSpecialization.TRANSPORT), null,
                  String.format(resources.getString("unableToEnterSystem.abandoned.ic"), getCommanderAddress()),
                  null, resources.getString("unableToEnterSystem.abandoned.ooc"), null, false);

            return new JumpPath();
        }

        List<AtBContract> activeAtBContracts = getActiveAtBContracts();

        if (!skipAccessCheck
                  && campaignOptions.isUseFactionStandingOutlawedSafe()) {
            FactionHints factionHints = FactionHints.defaultFactionHints();
            boolean canAccessSystem = FactionStandingUtilities.canEnterTargetSystem(faction, factionStandings,
                  getCurrentSystem(), end, currentDay, activeAtBContracts, factionHints);
            if (!canAccessSystem) {
                new ImmersiveDialogSimple(this, getSeniorAdminPerson(AdministratorSpecialization.TRANSPORT), null,
                      String.format(resources.getString("unableToEnterSystem.outlawed.ic"), getCommanderAddress()),
                      null, resources.getString("unableToEnterSystem.outlawed.ooc"), null, false);

                return new JumpPath();
            }
        }

        // Initialize A* algorithm variables
        String startKey = start.getId();
        String endKey = end.getId();

        Set<String> closed = new HashSet<>();
        Set<String> open = new HashSet<>();

        Map<String, String> parent = new HashMap<>();
        Map<String, Double> scoreH = new HashMap<>(); // Heuristic scores (estimated cost to goal)
        Map<String, Double> scoreG = new HashMap<>(); // Path costs from start

        // Precompute heuristics
        Map<String, PlanetarySystem> allSystems = this.systemsInstance.getSystems();

        for (Entry<String, PlanetarySystem> entry : allSystems.entrySet()) {
            scoreH.put(entry.getKey(), end.getDistanceTo(entry.getValue()));
        }

        // Initialize starting node
        String current = startKey;
        scoreG.put(current, 0.0);
        closed.add(current);

        FactionHints factionHints = FactionHints.defaultFactionHints();

        // A* search
        final int MAX_JUMPS = 10000;
        for (int jumps = 0; jumps < MAX_JUMPS; jumps++) {
            PlanetarySystem currentSystem = systemsInstance.getSystemById(current);

            boolean isUseCommandCircuits =
                  FactionStandingUtilities.isUseCommandCircuit(isOverridingCommandCircuitRequirements, gmMode,
                        campaignOptions.isUseFactionStandingCommandCircuitSafe(),
                        factionStandings,
                        getFutureAtBContracts());

            // Get current node's information
            double currentG = scoreG.get(current) + currentSystem.getRechargeTime(getLocalDate(), isUseCommandCircuits);
            final String localCurrent = current;

            // Explore neighbors
            systemsInstance.visitNearbySystems(currentSystem, 30, neighborSystem -> {
                String neighborId = neighborSystem.getId();

                // Skip systems without population if avoiding empty systems
                if (isAvoidingEmptySystems && neighborSystem.getPopulation(currentDay) == 0) {
                    return;
                }

                // Skip systems where the campaign is outlawed
                if (!skipAccessCheck
                          && campaignOptions.isUseFactionStandingOutlawedSafe()) {
                    boolean canAccessSystem = FactionStandingUtilities.canEnterTargetSystem(faction, factionStandings,
                          getCurrentSystem(), neighborSystem, currentDay, activeAtBContracts, factionHints);
                    if (!canAccessSystem) {
                        return;
                    }
                }

                if (closed.contains(neighborId)) {
                    return; // Already evaluated
                }

                if (open.contains(neighborId)) {
                    // Check if this path is better than the previously found one
                    if (currentG < scoreG.get(neighborId)) {
                        scoreG.put(neighborId, currentG);
                        parent.put(neighborId, localCurrent);
                    }
                } else {
                    // Discover a new node
                    scoreG.put(neighborId, currentG);
                    parent.put(neighborId, localCurrent);
                    open.add(neighborId);
                }
            });

            // Find the open node with the lowest f score
            String bestMatch = findNodeWithLowestFScore(open, scoreG, scoreH);

            if (bestMatch == null) {
                break; // No path exists
            }

            // Move to the best node
            current = bestMatch;
            closed.add(current);
            open.remove(current);

            // Check if we've reached the destination
            if (current.equals(endKey)) {
                return reconstructPath(current, parent, systemsInstance);
            }
        }

        // No path found or maximum jumps reached
        return reconstructPath(current, parent, systemsInstance);
    }

    /**
     * Finds the node in the open set with the lowest f-score (g + h).
     *
     * @param openSet The set of nodes to evaluate
     * @param gScores Map of path costs from start
     * @param hScores Map of heuristic distances to goal
     *
     * @return The node with the lowest f-score, or null if openSet is empty
     */
    private String findNodeWithLowestFScore(Set<String> openSet, Map<String, Double> gScores,
          Map<String, Double> hScores) {
        String bestMatch = null;
        double bestF = Double.POSITIVE_INFINITY;

        for (String candidate : openSet) {
            double f = gScores.get(candidate) + hScores.get(candidate);
            if (f < bestF) {
                bestMatch = candidate;
                bestF = f;
            }
        }

        return bestMatch;
    }

    /**
     * Reconstructs the path from the parent map.
     *
     * @param current         The final node in the path
     * @param parent          Map of parent nodes
     * @param systemsInstance The systems registry
     *
     * @return A JumpPath containing the sequence of systems
     */
    private JumpPath reconstructPath(String current, Map<String, String> parent, Systems systemsInstance) {
        // Reconstruct path
        List<PlanetarySystem> path = new ArrayList<>();
        String nextKey = current;

        while (nextKey != null) {
            path.add(systemsInstance.getSystemById(nextKey));
            nextKey = parent.get(nextKey);
        }

        // Create the final path in the correct order (start to end)
        JumpPath finalPath = new JumpPath();
        for (int i = path.size() - 1; i >= 0; i--) {
            finalPath.addSystem(path.get(i));
        }

        return finalPath;
    }

    /**
     * This method calculates the cost per jump for interstellar travel. It operates by fitting the part of the force
     * not transported in owned DropShips into a number of prototypical DropShips of a few standard configurations, then
     * adding the JumpShip charges on top. It remains fairly hacky, but improves slightly on the prior implementation as
     * far as following the rulebooks goes.
     * <p>
     * It can be used to calculate total travel costs in the style of FM:Mercs (excludeOwnTransports and
     * campaignOpsCosts set to false), to calculate leased/rented travel costs only in the style of FM:Mercs
     * (excludeOwnTransports true, campaignOpsCosts false), or to calculate travel costs for CampaignOps-style costs
     * (excludeOwnTransports true, campaignOpsCosts true).
     *
     * @param excludeOwnTransports If true, do not display maintenance costs in the calculated travel cost.
     * @param campaignOpsCosts     If true, use the Campaign Ops method for calculating travel cost. (DropShip monthly
     *                             fees of 0.5% of purchase cost, 100,000 C-bills per collar.)
     */
    public Money calculateCostPerJump(boolean excludeOwnTransports, boolean campaignOpsCosts) {
        HangarStatistics stats = getHangarStatistics();
        CargoStatistics cargoStats = getCargoStatistics();

        Money collarCost = Money.of(campaignOpsCosts ? 100000 : 50000);

        // first we need to get the total number of units by type
        int nMek = stats.getNumberOfUnitsByType(Entity.ETYPE_MEK);
        int nLVee = stats.getNumberOfUnitsByType(Entity.ETYPE_TANK, false, true);
        int nHVee = stats.getNumberOfUnitsByType(Entity.ETYPE_TANK);
        int nAero = stats.getNumberOfUnitsByType(Entity.ETYPE_AEROSPACE_FIGHTER);
        int nDropship = stats.getNumberOfUnitsByType(Entity.ETYPE_DROPSHIP);
        int nCollars = stats.getTotalDockingCollars();
        double nCargo = cargoStats.getTotalCargoCapacity(); // ignoring refrigerated/insulated/etc.

        // get cargo tonnage including parts in transit, then get mothballed unit tonnage
        double carriedCargo = cargoStats.getCargoTonnage(true, false) + cargoStats.getCargoTonnage(false, true);

        // calculate the number of units left not transported
        int noMek = max(nMek - stats.getOccupiedBays(Entity.ETYPE_MEK), 0);
        int noASF = max(nAero - stats.getOccupiedBays(Entity.ETYPE_AEROSPACE_FIGHTER), 0);
        int noLV = max(nLVee - stats.getOccupiedBays(Entity.ETYPE_TANK, true), 0);
        int noHV = max(nHVee - stats.getOccupiedBays(Entity.ETYPE_TANK), 0);
        //TODO: Do capacity calculations for Infantry, too.
        int freeHV = max(stats.getTotalHeavyVehicleBays() - stats.getOccupiedBays(Entity.ETYPE_TANK), 0);
        int noCargo = (int) Math.ceil(max(carriedCargo - nCargo, 0));

        int newNoLV = max(noLV - freeHV, 0);
        int noVehicles = (noHV + newNoLV);

        Money dropshipCost;
        // The cost-figuring process: using prototypical drop-ships, figure out how many collars are required. Charge
        // for the prototypical drop-ships and the docking collar, based on the rules selected. Allow prototypical
        // drop-ships to be leased in 1/2 increments; designs of roughly 1/2 size exist for all the prototypical
        // variants chosen.

        // DropShip costs are for the duration of the trip for FM:Mercs rules, and per month for Campaign Ops. The
        // prior implementation here assumed the FM:Mercs costs were per jump, which seems reasonable. To avoid
        // having to add a bunch of code to remember the total length of the current jump path, CamOps costs are
        // normalized to per-jump, using 175 hours charge time as a baseline.

        // Roughly an Overlord
        int largeMekDropshipMekCapacity = 36;
        int largeMekDropshipASFCapacity = 6;
        int largeMekDropshipCargoCapacity = 120;
        Money largeMekDropshipCost = Money.of(campaignOpsCosts ? (1750000.0 / 4.2) : 400000);

        // Roughly a Union
        int averageMekDropshipMekCapacity = 12;
        int averageMekDropshipASFCapacity = 2;
        int averageMekDropshipCargoCapacity = 75;
        Money averageMekDropshipCost = Money.of(campaignOpsCosts ? (1450000.0 / 4.2) : 150000);

        // Roughly a Leopard
        int smallMekDropshipMekCapacity = 4;
        int smallMekDropshipASFCapacity = 2;
        int smallMekDropshipCargoCapacity = 5;
        Money smallMekDropshipCost = Money.of(campaignOpsCosts ? (750000.0 / 4.2) : 60000);

        // Roughly a Leopard CV
        int smallASFDropshipASFCapacity = 6;
        int smallASFDropshipCargoCapacity = 90;
        Money smallASFDropshipCost = Money.of(campaignOpsCosts ? (900000.0 / 4.2) : 80000);

        // Roughly a Triumph
        int largeVehicleDropshipVehicleCapacity = 50;
        int largeVehicleDropshipCargoCapacity = 750;
        Money largeVehicleDropshipCost = Money.of(campaignOpsCosts ? (1750000.0 / 4.2) : 430000);

        // Roughly a Gazelle
        int avgVehicleDropshipVehicleCapacity = 15;
        int avgVehicleDropshipCargoCapacity = 65;
        Money avgVehicleDropshipCost = Money.of(campaignOpsCosts ? (900000.0 / 4.2) : 40000);

        // Roughly a Mule
        int largeCargoDropshipCargoCapacity = 8000;
        Money largeCargoDropshipCost = Money.of(campaignOpsCosts ? (750000.0 / 4.2) : 800000);

        // Roughly a Buccaneer
        int avgCargoDropshipCargoCapacity = 2300;
        Money cargoDropshipCost = Money.of(campaignOpsCosts ? (550000.0 / 4.2) : 250000);

        int mekCollars = 0;
        double leasedLargeMekDropships = 0;
        double leasedAverageMekDropships = 0;
        double leasedSmallMekDropships = 0;

        int asfCollars = 0;
        double leasedSmallASFDropships = 0;

        int vehicleCollars = 0;
        double leasedLargeVehicleDropships = 0;
        double leasedAvgVehicleDropships = 0;

        int cargoCollars = 0;
        double leasedLargeCargoDropships = 0;
        double leasedAverageCargoDropships = 0;

        int leasedASFCapacity = 0;
        int leasedCargoCapacity = 0;

        // For each type we're concerned with, calculate the number of drop-ships needed to transport the force.
        // Smaller drop-ships are represented by half-dropships.

        // If we're transporting more than a company, Overlord or half-Overlord analogues are more efficient.
        if (noMek > largeMekDropshipMekCapacity / 3) {
            leasedLargeMekDropships = Math.round(2 * noMek / (double) largeMekDropshipMekCapacity) / 2.0;
            noMek -= (int) (leasedLargeMekDropships * largeMekDropshipMekCapacity);
            mekCollars += (int) Math.ceil(leasedLargeMekDropships);

            // If there's more than a company left over, lease another Overlord. Otherwise, fall through and get a Union.
            if (noMek > largeMekDropshipMekCapacity / 3) {
                if (noMek > largeMekDropshipMekCapacity / 2) {
                    leasedLargeMekDropships += 1;
                    noMek -= largeMekDropshipMekCapacity;
                } else {
                    leasedLargeMekDropships += 0.5;
                    noMek -= (int) (largeMekDropshipMekCapacity / 0.5);
                }
                mekCollars += 1;
            }

            leasedASFCapacity += (int) floor(leasedLargeMekDropships * largeMekDropshipASFCapacity);
            leasedCargoCapacity += largeMekDropshipCargoCapacity;
        }

        // Unions
        if (noMek > 4) {
            leasedAverageMekDropships = Math.round(2 * noMek / (double) averageMekDropshipMekCapacity) / 2.0;
            noMek -= (int) (leasedAverageMekDropships * averageMekDropshipMekCapacity);
            mekCollars += (int) Math.ceil(leasedAverageMekDropships);

            // If we can fit in a smaller DropShip, lease one of those instead.
            if ((noMek > 0) && (noMek < (averageMekDropshipMekCapacity / 2))) {
                leasedAverageMekDropships += 0.5;
                mekCollars += 1;
            } else if (noMek > 0) {
                leasedAverageMekDropships += 1;
                mekCollars += 1;
            }

            // Our Union-ish DropShip can carry some ASFs and cargo.
            leasedASFCapacity += (int) floor(leasedAverageMekDropships * averageMekDropshipASFCapacity);
            leasedCargoCapacity += (int) floor(leasedAverageMekDropships * averageMekDropshipCargoCapacity);
        }

        // Leopards for the rest, no halves here
        if (noMek > 0) {
            leasedSmallMekDropships = Math.ceil(noMek / (double) smallMekDropshipMekCapacity);
            mekCollars += (int) Math.ceil(leasedSmallMekDropships);
        }
        leasedASFCapacity += (int) floor(leasedSmallMekDropships * smallMekDropshipASFCapacity);
        leasedCargoCapacity += (int) floor(leasedSmallMekDropships * smallMekDropshipCargoCapacity);

        // Leopard CVs are (generally) the most efficient for raw wing transports even with collar fees
        if (noASF > leasedASFCapacity) {
            noASF -= leasedASFCapacity;

            if (noASF > 0) {
                leasedSmallASFDropships = Math.round(2 * noASF / (double) smallASFDropshipASFCapacity) / 2.0;
                noASF -= (int) (leasedSmallASFDropships * smallASFDropshipASFCapacity);
                asfCollars += (int) Math.ceil(leasedSmallASFDropships);

                if ((noASF > 0) && (noASF < (smallASFDropshipASFCapacity / 2))) {
                    leasedSmallASFDropships += 0.5;
                    asfCollars += 1;
                } else if (noASF > 0) {
                    leasedSmallASFDropships += 1;
                    asfCollars += 1;
                }
            }

            // Our Leopard-ish DropShip can carry some cargo.
            leasedCargoCapacity += (int) floor(leasedSmallASFDropships * smallASFDropshipCargoCapacity);
        }

        // Triumphs
        if (noVehicles > avgVehicleDropshipVehicleCapacity) {
            leasedLargeVehicleDropships = Math.round(2 * noVehicles / (double) largeVehicleDropshipVehicleCapacity) /
                                                2.0;
            noVehicles -= (int) (leasedLargeVehicleDropships * largeVehicleDropshipVehicleCapacity);
            vehicleCollars += (int) Math.ceil(leasedLargeVehicleDropships);

            if (noVehicles > avgVehicleDropshipVehicleCapacity) {
                leasedLargeVehicleDropships += 1;
                noVehicles -= largeVehicleDropshipVehicleCapacity;
                vehicleCollars += 1;
            }

            leasedCargoCapacity += (int) floor(leasedLargeVehicleDropships * largeVehicleDropshipCargoCapacity);
        }

        // Gazelles are pretty minimal, so no halfsies.
        if (noVehicles > 0) {
            leasedAvgVehicleDropships = Math.ceil((noHV + newNoLV) / (double) avgVehicleDropshipVehicleCapacity);
            noVehicles = (int) ((noHV + newNoLV) - leasedAvgVehicleDropships * avgVehicleDropshipVehicleCapacity);
            vehicleCollars += (int) Math.ceil(leasedAvgVehicleDropships);

            if (noVehicles > 0) { //shouldn't be necessary, but check?
                leasedAvgVehicleDropships += 1;
                vehicleCollars += 1;
            }

            // Our Gazelle-ish DropShip can carry some cargo.
            leasedCargoCapacity += (int) floor(avgVehicleDropshipCargoCapacity * leasedAvgVehicleDropships);
        }

        // Do we have any leftover cargo?
        noCargo -= leasedCargoCapacity;

        // Mules
        if (noCargo > avgCargoDropshipCargoCapacity) {
            leasedLargeCargoDropships = Math.round(2 * noCargo / (double) largeCargoDropshipCargoCapacity) / 2.0;
            noCargo -= (int) (leasedLargeCargoDropships * largeCargoDropshipCargoCapacity);
            cargoCollars += (int) Math.ceil(leasedLargeCargoDropships);

            if (noCargo > avgCargoDropshipCargoCapacity) {
                leasedLargeCargoDropships += 1;
                noCargo -= largeCargoDropshipCargoCapacity;
                cargoCollars += 1;
            }
        }

        // Buccaneers
        if (noCargo > 0) {
            leasedAverageCargoDropships = Math.round(2 * noCargo / (double) avgCargoDropshipCargoCapacity) / 2.0;
            cargoCollars += (int) Math.ceil(leasedAverageCargoDropships);
            noCargo -= (int) (leasedAverageCargoDropships * avgCargoDropshipCargoCapacity);

            if (noCargo > 0 && noCargo < (avgCargoDropshipCargoCapacity / 2)) {
                leasedAverageCargoDropships += 0.5;
                cargoCollars += 1;
            } else if (noCargo > 0) {
                leasedAverageCargoDropships += 1;
                cargoCollars += 1;
            }
        }

        dropshipCost = largeMekDropshipCost.multipliedBy(leasedLargeMekDropships);
        dropshipCost = dropshipCost.plus(averageMekDropshipCost.multipliedBy(leasedAverageMekDropships));
        dropshipCost = dropshipCost.plus(smallMekDropshipCost.multipliedBy(leasedSmallMekDropships));

        dropshipCost = dropshipCost.plus(smallASFDropshipCost.multipliedBy(leasedSmallASFDropships));

        dropshipCost = dropshipCost.plus(avgVehicleDropshipCost.multipliedBy(leasedAvgVehicleDropships));
        dropshipCost = dropshipCost.plus(largeVehicleDropshipCost.multipliedBy(leasedLargeVehicleDropships));

        dropshipCost = dropshipCost.plus(cargoDropshipCost.multipliedBy(leasedAverageCargoDropships));
        dropshipCost = dropshipCost.plus(largeCargoDropshipCost.multipliedBy(leasedLargeCargoDropships));

        // Smaller/half-DropShips are cheaper to rent, but still take one collar each
        int collarsNeeded = mekCollars + asfCollars + vehicleCollars + cargoCollars;

        // add owned DropShips
        collarsNeeded += nDropship;

        // now factor in owned JumpShips
        collarsNeeded = max(0, collarsNeeded - nCollars);

        Money totalCost = dropshipCost.plus(collarCost.multipliedBy(collarsNeeded));

        // FM:Mercs reimburses for owned transport (CamOps handles it in peacetime
        // costs)
        if (!excludeOwnTransports) {
            Money ownDropshipCost = Money.zero();
            Money ownJumpshipCost = Money.zero();
            for (Unit u : getUnits()) {
                if (!u.isMothballed()) {
                    Entity e = u.getEntity();
                    if ((e.getEntityType() & Entity.ETYPE_DROPSHIP) != 0) {
                        ownDropshipCost = ownDropshipCost.plus(averageMekDropshipCost.multipliedBy(u.getMekCapacity())
                                                                     .dividedBy(averageMekDropshipMekCapacity));
                        ownDropshipCost = ownDropshipCost.plus(smallASFDropshipCost.multipliedBy(u.getASFCapacity())
                                                                     .dividedBy(smallASFDropshipASFCapacity));
                        ownDropshipCost = ownDropshipCost.plus(avgVehicleDropshipCost.multipliedBy(u.getHeavyVehicleCapacity() +
                                                                                                         u.getLightVehicleCapacity())
                                                                     .dividedBy(avgVehicleDropshipVehicleCapacity));
                        ownDropshipCost = ownDropshipCost.plus(cargoDropshipCost.multipliedBy(u.getCargoCapacity())
                                                                     .dividedBy(avgCargoDropshipCargoCapacity));
                    } else if ((e.getEntityType() & Entity.ETYPE_JUMPSHIP) != 0) {
                        ownJumpshipCost = ownDropshipCost.plus(collarCost.multipliedBy(e.getDockingCollars().size()));
                    }
                }
            }

            totalCost = totalCost.plus(ownDropshipCost).plus(ownJumpshipCost);
        }

        Person negotiator = getSeniorAdminPerson(AdministratorSpecialization.TRANSPORT);
        if (negotiator != null) {
            PersonnelOptions options = negotiator.getOptions();
            if (options.booleanOption(ADMIN_INTERSTELLAR_NEGOTIATOR) && totalCost.isPositive()) {
                totalCost = totalCost.multipliedBy(0.85);
            }
        }

        return totalCost;
    }

    /**
     * Calculates simplified travel time. Travel time is calculated by dividing distance (in LY) by 20 and multiplying
     * the result by 7.
     *
     * @param destination the planetary system being traveled to
     *
     * @return the simplified travel time in days
     */
    public int getSimplifiedTravelTime(PlanetarySystem destination) {
        if (Objects.equals(getCurrentSystem(), destination)) {
            return 0;
        } else {
            // I came to the value of 20 by eyeballing the average distance between planets within the Inner Sphere.
            // It looked to be around 15-20LY, so 20LY seemed a good gauge
            return (int) ((getCurrentSystem().getDistanceTo(destination) / 20) * 7);
        }
    }

    public void personUpdated(Person person) {
        Unit u = person.getUnit();
        if (null != u) {
            u.resetPilotAndEntity();
        }

        Force force = getForceFor(person);
        if (force != null) {
            force.updateCommander(this);
        }

        MekHQ.triggerEvent(new PersonChangedEvent(person));
    }

    /**
     * Calculates the {@link TargetRoll} required for a technician to work on a specific part task.
     *
     * <p>This method determines task difficulty and eligibility by evaluating the technician's skills, penalties due
     * to work mode, unit and part constraints, time availability, helper modifiers, and campaign options. It produces
     * context-specific messages when tasks are impossible due to skill, resource, or situation limitations.</p>
     *
     * <p>The result will reflect all applicable modifiers (such as overtime or era-based penalties) and communicates
     * if a task is impossible, or has automatic success (e.g., for infantry refits).</p>
     *
     * @param partWork the part work task to be performed
     * @param tech     the technician assigned to the task
     *
     * @return a {@link TargetRoll} capturing the total target value and reason for success or impossibility
     */
    public TargetRoll getTargetFor(final IPartWork partWork, final Person tech) {
        final Skill skill = tech.getSkillForWorkingOn(partWork);
        int modePenalty = partWork.getMode().expReduction;

        int actualSkillLevel = EXP_NONE;
        if (skill != null) {
            actualSkillLevel = skill.getExperienceLevel(tech.getOptions(), tech.getATOWAttributes());
        }
        int effectiveSkillLevel = actualSkillLevel - modePenalty;

        if ((partWork.getUnit() != null) && !partWork.getUnit().isAvailable(partWork instanceof Refit)) {
            return new TargetRoll(TargetRoll.IMPOSSIBLE, "This unit is not currently available!");
        } else if ((partWork.getTech() != null) && !partWork.getTech().equals(tech)) {
            return new TargetRoll(TargetRoll.IMPOSSIBLE, "Already being worked on by another team");
        } else if (skill == null) {
            return new TargetRoll(TargetRoll.IMPOSSIBLE, "Assigned tech does not have the right skills");
        } else if (!getCampaignOptions().isDestroyByMargin() && (partWork.getSkillMin() > effectiveSkillLevel)) {
            return new TargetRoll(TargetRoll.IMPOSSIBLE, "Task is beyond this tech's skill level");
        } else if (partWork.getSkillMin() > SkillType.EXP_LEGENDARY) {
            return new TargetRoll(TargetRoll.IMPOSSIBLE, "Task is impossible.");
        } else if (!partWork.needsFixing() && !partWork.isSalvaging()) {
            return new TargetRoll(TargetRoll.IMPOSSIBLE, "Task is not needed.");
        } else if ((partWork instanceof MissingPart) && (((MissingPart) partWork).findReplacement(false) == null)) {
            return new TargetRoll(TargetRoll.IMPOSSIBLE, "Replacement part not available.");
        }

        final int techTime = isOvertimeAllowed() ?
                                   tech.getMinutesLeft() + tech.getOvertimeLeft() :
                                   tech.getMinutesLeft();
        if (!(partWork instanceof Refit) && (techTime <= 0)) {
            return new TargetRoll(TargetRoll.IMPOSSIBLE, "The tech has no time left.");
        }

        final String notFixable = partWork.checkFixable();
        if (notFixable != null) {
            return new TargetRoll(TargetRoll.IMPOSSIBLE, notFixable);
        }

        // if this is an infantry refit, then automatic success
        if ((partWork instanceof Refit) &&
                  (partWork.getUnit() != null) &&
                  partWork.getUnit().isConventionalInfantry()) {
            return new TargetRoll(TargetRoll.AUTOMATIC_SUCCESS, "infantry refit");
        }

        // If we are using the MoF rule, then we will ignore mode penalty here
        // and instead assign it as a straight penalty
        if (getCampaignOptions().isDestroyByMargin()) {
            modePenalty = 0;
        }

        // this is ugly, if the mode penalty drops you to green, you drop two
        // levels instead of two
        int value = skill.getFinalSkillValue(tech.getOptions(), tech.getATOWAttributes()) + modePenalty;
        if ((modePenalty > 0) && (SkillType.EXP_GREEN == effectiveSkillLevel)) {
            value++;
        }
        final TargetRoll target = new TargetRoll(value, SkillType.getExperienceLevelName(effectiveSkillLevel));
        if (target.getValue() == TargetRoll.IMPOSSIBLE) {
            return target;
        }

        target.append(partWork.getAllMods(tech));

        if (getCampaignOptions().isUseEraMods()) {
            target.addModifier(getFaction().getEraMod(getGameYear()), "era");
        }

        final boolean isOvertime;
        if (isOvertimeAllowed() && (tech.isTaskOvertime(partWork) || partWork.hasWorkedOvertime())) {
            target.addModifier(3, "overtime");
            isOvertime = true;
        } else {
            isOvertime = false;
        }

        final int minutes = Math.min(partWork.getTimeLeft(), techTime);
        if (minutes <= 0) {
            LOGGER.error("Attempting to get the target number for a part with zero time left.");
            return new TargetRoll(TargetRoll.AUTOMATIC_SUCCESS, "No part repair time remaining.");
        }

        int helpMod;
        if ((partWork.getUnit() != null) && partWork.getUnit().isSelfCrewed()) {
            helpMod = getShorthandedModForCrews(partWork.getUnit().getEntity().getCrew());
        } else {
            final int helpers = getAvailableAsTechs(minutes, isOvertime);
            helpMod = getShorthandedMod(helpers, false);
            // we may have just gone overtime with our helpers
            if (!isOvertime && (asTechPoolMinutes < (minutes * helpers))) {
                target.addModifier(3, "overtime astechs");
            }
        }

        if (partWork.getShorthandedMod() > helpMod) {
            helpMod = partWork.getShorthandedMod();
        }

        if (helpMod > 0) {
            target.addModifier(helpMod, "shorthanded");
        }
        return target;
    }

    public TargetRoll getTargetForMaintenance(IPartWork partWork, Person tech, int asTechsUsed) {
        int value = 10;
        String skillLevel = "Unmaintained";
        PersonnelOptions options = null;
        Attributes attributes = null;
        if (null != tech) {
            options = tech.getOptions();
            attributes = tech.getATOWAttributes();

            Skill skill = tech.getSkillForWorkingOn(partWork);
            if (null != skill) {
                value = skill.getFinalSkillValue(options, attributes);
                skillLevel = skill.getSkillLevel(options, attributes).toString();
            }
        }

        TargetRoll target = new TargetRoll(value, skillLevel);
        if (target.getValue() == TargetRoll.IMPOSSIBLE) {
            return target;
        }

        target.append(partWork.getAllModsForMaintenance());

        if (getCampaignOptions().isUseEraMods()) {
            target.addModifier(getFaction().getEraMod(getGameYear()), "era");
        }

        if (partWork.getUnit().getSite() < SITE_FACILITY_BASIC) {
            if (getLocation().isOnPlanet() && campaignOptions.isUsePlanetaryModifiers()) {
                Planet planet = getLocation().getPlanet();
                Atmosphere atmosphere = planet.getAtmosphere(getLocalDate());
                megamek.common.planetaryConditions.Atmosphere planetaryConditions = planet.getPressure(getLocalDate());
                int temperature = planet.getTemperature(getLocalDate());

                Skill zeroGSkill = tech == null ? null : tech.getSkill(S_ZERO_G_OPERATIONS);
                int zeroGSkillLevel = 0;
                if (zeroGSkill != null) {
                    zeroGSkillLevel = zeroGSkill.getTotalSkillLevel(options, attributes);
                }

                if (planet.getGravity() < 0.8) {
                    int modifier = 2;
                    target.addModifier(modifier, "Low Gravity");
                    addZeroGOperationsModifier(zeroGSkillLevel, modifier, target);
                } else if (planet.getGravity() >= 2.0) {
                    int modifier = 4;
                    target.addModifier(modifier, "Very High Gravity");
                    addZeroGOperationsModifier(zeroGSkillLevel, modifier, target);
                } else if (planet.getGravity() > 1.2) {
                    int modifier = 1;
                    target.addModifier(modifier, "High Gravity");
                    addZeroGOperationsModifier(zeroGSkillLevel, modifier, target);
                }

                if (atmosphere.isTainted() || atmosphere.isToxic()) {
                    target.addModifier(2, "Tainted or Toxic Atmosphere");
                } else if (planetaryConditions.isVacuum()) {
                    target.addModifier(2, "Vacuum");
                }

                if (planetaryConditions.isTrace() || planetaryConditions.isVeryHigh()) {
                    target.addModifier(1, "Trace or Very High Pressure Atmosphere");
                }

                if (temperature < -30 || temperature > 50) {
                    target.addModifier(1, "Extreme Temperature");
                }
            }
        }

        if (null != partWork.getUnit() && null != tech) {
            // the AsTech issue is crazy, because you can actually be better off
            // not maintaining
            // than going it short-handed, but that is just the way it is.
            // Still, there is also some fuzziness about what happens if you are
            // short AsTechs
            // for part of the cycle.
            final int helpMod;
            if (partWork.getUnit().isSelfCrewed()) {
                helpMod = getShorthandedModForCrews(partWork.getUnit().getEntity().getCrew());
            } else {
                helpMod = getShorthandedMod(asTechsUsed, false);
            }

            if (helpMod > 0) {
                target.addModifier(helpMod, "shorthanded");
            }

            // like repairs, per CamOps page 208 extra time gives a
            // reduction to the TN based on x2, x3, x4
            if (partWork.getUnit().getMaintenanceMultiplier() > 1) {
                target.addModifier(-(partWork.getUnit().getMaintenanceMultiplier() - 1), "extra time");
            }
        }

        return target;
    }

    /**
     * Applies a Zero-G Operations skill gravityModifier to the specified {@link TargetRoll}, offsetting a penalty
     * gravityModifier.
     *
     * <ul>
     *   <li>If {@code zeroGSkillLevel} >= {@code gravityModifier}, does nothing.</li>
     *   <li>If {@code zeroGSkillLevel} < {@code gravityModifier}, applies {@code -zeroGSkillLevel}.</li>
     * </ul>
     *
     * @param zeroGSkillLevel the Zero-G Operations skill level, which negates up to that much penalty from the
     *                        gravityModifier
     * @param gravityModifier the penalty modifier value to offset
     * @param target          the {@link TargetRoll} instance to modify
     */
    private static void addZeroGOperationsModifier(int zeroGSkillLevel, int gravityModifier, TargetRoll target) {
        if (zeroGSkillLevel > 0) {
            int effectiveModifier = zeroGSkillLevel >= gravityModifier ? 0 : -zeroGSkillLevel;

            if (effectiveModifier < 0) {
                target.addModifier(effectiveModifier, "Zero-G Operations");
            }
        }
    }

    public TargetRoll getTargetForAcquisition(final IAcquisitionWork acquisition) {
        return getTargetForAcquisition(acquisition, getLogisticsPerson());
    }

    public TargetRoll getTargetForAcquisition(final IAcquisitionWork acquisition, final @Nullable Person person) {
        return getTargetForAcquisition(acquisition, person, false);
    }

    public PlanetaryConditions getCurrentPlanetaryConditions(Scenario scenario) {
        PlanetaryConditions planetaryConditions = new PlanetaryConditions();
        if (scenario instanceof AtBScenario atBScenario) {
            if (getCampaignOptions().isUseLightConditions()) {
                planetaryConditions.setLight(atBScenario.getLight());
            }
            if (getCampaignOptions().isUseWeatherConditions()) {
                planetaryConditions.setWeather(atBScenario.getWeather());
                planetaryConditions.setWind(atBScenario.getWind());
                planetaryConditions.setFog(atBScenario.getFog());
                planetaryConditions.setEMI(atBScenario.getEMI());
                planetaryConditions.setBlowingSand(atBScenario.getBlowingSand());
                planetaryConditions.setTemperature(atBScenario.getModifiedTemperature());

            }
            if (getCampaignOptions().isUsePlanetaryConditions()) {
                planetaryConditions.setAtmosphere(atBScenario.getAtmosphere());
                planetaryConditions.setGravity(atBScenario.getGravity());
            }
        } else {
            planetaryConditions = scenario.createPlanetaryConditions();
        }

        return planetaryConditions;

    }

    /**
     * Determines the target roll required for successfully acquiring a specific part or unit based on various campaign
     * settings, the acquisition details, and the person attempting the acquisition.
     *
     * <p>
     * This method evaluates multiple conditions and factors to calculate the target roll, returning one of the
     * following outcomes:
     * <ul>
     * <li>{@code TargetRoll.AUTOMATIC_SUCCESS} if acquisitions are set to be
     * automatic in the campaign options.</li>
     * <li>{@code TargetRoll.IMPOSSIBLE} if the acquisition is not permitted based
     * on campaign settings,
     * such as missing personnel, parts restrictions, or unavailable
     * technology.</li>
     * <li>A calculated target roll value based on the skill of the assigned person,
     * acquisition modifiers,
     * and adjustments for specific campaign rules (e.g., {@code AtB}
     * restrictions).</li>
     * </ul>
     *
     * @param acquisition the {@link IAcquisitionWork} object containing details about the requested part or supply,
     *                    such as tech base, technology level, and availability.
     *
     * @return a {@link TargetRoll} object representing the roll required to successfully acquire the requested item, or
     *       an impossible/automatic result under specific circumstances.
     */
    public TargetRoll getTargetForAcquisition(final IAcquisitionWork acquisition, final @Nullable Person person,
          final boolean checkDaysToWait) {
        if (getCampaignOptions().getAcquisitionSkill().equals(S_AUTO)) {
            return new TargetRoll(TargetRoll.AUTOMATIC_SUCCESS, "Automatic Success");
        }

        if (null == person) {
            return new TargetRoll(TargetRoll.IMPOSSIBLE,
                  "Your procurement personnel have used up all their acquisition attempts for this period");
        }
        final Skill skill = person.getSkillForWorkingOn(getCampaignOptions().getAcquisitionSkill());
        if (null != getShoppingList().getShoppingItem(acquisition.getNewEquipment()) && checkDaysToWait) {
            return new TargetRoll(TargetRoll.AUTOMATIC_FAIL,
                  "You must wait until the new cycle to check for this part. Further" +
                        " attempts will be added to the shopping list.");
        }
        if (acquisition.getTechBase() == TechBase.CLAN && !getCampaignOptions().isAllowClanPurchases()) {
            return new TargetRoll(TargetRoll.IMPOSSIBLE, "You cannot acquire clan parts");
        }
        if (acquisition.getTechBase() == TechBase.IS && !getCampaignOptions().isAllowISPurchases()) {
            return new TargetRoll(TargetRoll.IMPOSSIBLE, "You cannot acquire inner sphere parts");
        }
        if (getCampaignOptions().getTechLevel() < Utilities.getSimpleTechLevel(acquisition.getTechLevel())) {
            return new TargetRoll(TargetRoll.IMPOSSIBLE, "You cannot acquire parts of this tech level");
        }
        if (getCampaignOptions().isLimitByYear() &&
                  !acquisition.isIntroducedBy(getGameYear(), useClanTechBase(), getTechFaction())) {
            return new TargetRoll(TargetRoll.IMPOSSIBLE, "It has not been invented yet!");
        }
        if (getCampaignOptions().isDisallowExtinctStuff() &&
                  (acquisition.isExtinctIn(getGameYear(), useClanTechBase(), getTechFaction()) ||
                         acquisition.getAvailability().equals(AvailabilityValue.X))) {
            return new TargetRoll(TargetRoll.IMPOSSIBLE, "It is extinct!");
        }

        int adjustedReputation = person.getAdjustedReputation(campaignOptions.isUseAgeEffects(),
              isClanCampaign(),
              currentDay,
              person.getRankNumeric());

        TargetRoll target = new TargetRoll(skill.getFinalSkillValue(person.getOptions(), person.getATOWAttributes()),
              skill.getSkillLevel(person.getOptions(), person.getATOWAttributes(), adjustedReputation).toString());
        target.append(acquisition.getAllAcquisitionMods());

        if (getCampaignOptions().isUseAtB() && getCampaignOptions().isRestrictPartsByMission()) {
            int contractAvailability = findAtBPartsAvailabilityLevel();

            if (contractAvailability != 0) {
                target.addModifier(contractAvailability, "Contract");
            }
        }

        if (isGrayMonday(currentDay, campaignOptions.isSimulateGrayMonday())) {
            target.addModifier(4, "Gray Monday");
        }

        return target;
    }

    public int findAtBPartsAvailabilityLevel() {
        Integer availabilityModifier = null;
        for (AtBContract contract : getActiveAtBContracts()) {
            int contractAvailability = contract.getPartsAvailabilityLevel();

            if (availabilityModifier == null || contractAvailability < availabilityModifier) {
                availabilityModifier = contractAvailability;
            }
        }

        return Objects.requireNonNullElse(availabilityModifier, 0);
    }

    public void resetAsTechMinutes() {
        asTechPoolMinutes = Person.PRIMARY_ROLE_SUPPORT_TIME * getNumberPrimaryAsTechs() +
                                  Person.PRIMARY_ROLE_OVERTIME_SUPPORT_TIME * getNumberSecondaryAsTechs();
        asTechPoolOvertime = Person.SECONDARY_ROLE_SUPPORT_TIME * getNumberPrimaryAsTechs() +
                                   Person.SECONDARY_ROLE_OVERTIME_SUPPORT_TIME * getNumberSecondaryAsTechs();
    }

    public void setAsTechPoolMinutes(int minutes) {
        asTechPoolMinutes = minutes;
    }

    public int getAsTechPoolMinutes() {
        return asTechPoolMinutes;
    }

    public void setAsTechPoolOvertime(int overtime) {
        asTechPoolOvertime = overtime;
    }

    public int getAsTechPoolOvertime() {
        return asTechPoolOvertime;
    }

    public int getPossibleAsTechPoolMinutes() {
        return 480 * getNumberPrimaryAsTechs() + 240 * getNumberSecondaryAsTechs();
    }

    public int getPossibleAsTechPoolOvertime() {
        return 240 * getNumberPrimaryAsTechs() + 120 * getNumberSecondaryAsTechs();
    }

    public void setAsTechPool(int size) {
        asTechPool = size;
    }

    /** @deprecated no longer in use **/
    @Deprecated(since = "0.50.07", forRemoval = true)
    public int getAsTechPool() {
        return getTemporaryAsTechPool();
    }

    public int getTemporaryAsTechPool() {
        return asTechPool;
    }

    public void setMedicPool(int size) {
        medicPool = size;
    }

    /** @deprecated no longer in use **/
    @Deprecated(since = "0.50.07", forRemoval = true)
    public int getMedicPool() {
        return getTemporaryMedicPool();
    }

    public int getTemporaryMedicPool() {
        return medicPool;
    }

    public boolean requiresAdditionalAsTechs() {
        return getAsTechNeed() > 0;
    }

    public int getAsTechNeed() {
        return (Math.toIntExact(getActivePersonnel(false, false).stream().filter(Person::isTech).count()) *
                      MHQConstants.AS_TECH_TEAM_SIZE) -
                     getNumberAsTechs();
    }

    public void increaseAsTechPool(int i) {
        asTechPool += i;
        asTechPoolMinutes += (480 * i);
        asTechPoolOvertime += (240 * i);
        MekHQ.triggerEvent(new AsTechPoolChangedEvent(this, i));
    }

    public void resetAsTechPool() {
        emptyAsTechPool();
        fillAsTechPool();
    }

    public void emptyAsTechPool() {
        final int currentAsTechs = getTemporaryAsTechPool();
        decreaseAsTechPool(currentAsTechs);
    }

    public void fillAsTechPool() {
        final int need = getAsTechNeed();
        if (need > 0) {
            increaseAsTechPool(need);
        }
    }

    public void decreaseAsTechPool(int i) {
        asTechPool = max(0, asTechPool - i);
        // always assume that we fire the ones who have not yet worked
        asTechPoolMinutes = max(0, asTechPoolMinutes - 480 * i);
        asTechPoolOvertime = max(0, asTechPoolOvertime - 240 * i);
        MekHQ.triggerEvent(new AsTechPoolChangedEvent(this, -i));
    }

    public int getNumberAsTechs() {
        return getNumberPrimaryAsTechs() + getNumberSecondaryAsTechs();
    }

    /**
     * Calculates the total number of primary AsTechs available in the campaign.
     *
     * <p>This method iterates through all active personnel whose <b>primary role</b> is AsTech, who are not
     * currently deployed, and are employed. For each such person, if the campaign option {@code isUseUsefulAsTechs} is
     * enabled, their total skill level in {@link SkillType#S_ASTECH} is added; otherwise, each person simply counts as
     * one AsTech regardless of skill.</p>
     *
     * @return the total number of primary AsTechs in the campaign
     */
    public int getNumberPrimaryAsTechs() {
<<<<<<< HEAD
        boolean isUseUsefulAsTechs = getCampaignOptions().isUseUsefulAsTechs();

        int asTechs = getTemporaryAsTechPool();

        for (Person person : getActivePersonnel(false)) {
            if (person.getPrimaryRole().isAstech() && !person.isDeployed() && person.isEmployed()) {
                // All skilled assistants contribute 1 to the pool, regardless of skill level
=======
        int asTechs = getAsTechPool();
        for (Person person : getActivePersonnel(false, false)) {
            if (person.getPrimaryRole().isAstech() && !person.isDeployed()) {
>>>>>>> b87b35b0
                asTechs++;

                // They then contribution additional 'assistants' to the pool based on their skill level
                asTechs += isUseUsefulAsTechs ? getAdvancedAsTechContribution(person) : 0;
            }
        }

        return asTechs;
    }

    /**
     * Calculates the individual AsTech contribution for a person based on their {@link SkillType#S_ASTECH} skill.
     *
     * <p>If the person has the {@link SkillType#S_ASTECH} skill, this returns their total skill level considering
     * all modifiers. If the skill is absent, returns {@code 0}.</p>
     *
     * @param person the {@link Person} whose contribution is to be calculated
     *
     * @return the total skill level for {@link SkillType#S_ASTECH}, or {@code 0} if not present
     *
     * @author Illiani
     * @since 0.50.07
     */
    private static int getAdvancedAsTechContribution(Person person) {
        Skill asTechSkill = person.getSkill(S_ASTECH);
        if (asTechSkill != null) {
            PersonnelOptions options = person.getOptions();
            Attributes attributes = person.getATOWAttributes();

            // It is possible for very poorly skilled characters to actually be a detriment to their teams. This is
            // by design.
            int totalSkillLevel = asTechSkill.getFinalSkillValue(options, attributes);
            return (int) floor(totalSkillLevel / ASSISTANT_SKILL_LEVEL_DIVIDER);
        }

        return 0;
    }

    /**
     * Calculates the total number of secondary AsTechs available in the campaign.
     *
     * <p>This method iterates through all active personnel whose <b>secondary role</b> is AsTech, who are not
     * currently deployed, and are employed. For each such person, if the campaign option {@code isUseUsefulAsTechs} is
     * enabled, their total skill level in {@link SkillType#S_ASTECH} is added; otherwise, each person simply counts as
     * one AsTech regardless of skill.</p>
     *
     * @return the total number of secondary AsTechs in the campaign
     */
    public int getNumberSecondaryAsTechs() {
        boolean isUseUsefulAsTechs = getCampaignOptions().isUseUsefulAsTechs();

        int asTechs = 0;
<<<<<<< HEAD

        for (Person person : getActivePersonnel(false)) {
            if (person.getSecondaryRole().isAstech() && !person.isDeployed() && person.isEmployed()) {
                // All skilled assistants contribute 1 to the pool, regardless of skill level
=======
        for (Person person : getActivePersonnel(false, false)) {
            if (person.getSecondaryRole().isAstech() && !person.isDeployed()) {
>>>>>>> b87b35b0
                asTechs++;

                // They then contribution additional 'assistants' to the pool based on their skill level
                asTechs += isUseUsefulAsTechs ? getAdvancedAsTechContribution(person) : 0;
            }
        }

        return asTechs;
    }

    public int getAvailableAsTechs(final int minutes, final boolean alreadyOvertime) {
        if (minutes == 0) {
            // If 0 AsTechs are assigned to the task, return 0 minutes used
            return 0;
        }

        int availableHelp = (int) floor(((double) asTechPoolMinutes) / minutes);
        if (isOvertimeAllowed() && (availableHelp < MHQConstants.AS_TECH_TEAM_SIZE)) {
            // if we are less than fully staffed, then determine whether
            // we should dip into overtime or just continue as short-staffed
            final int shortMod = getShorthandedMod(availableHelp, false);
            final int remainingMinutes = asTechPoolMinutes - availableHelp * minutes;
            final int extraHelp = (remainingMinutes + asTechPoolOvertime) / minutes;
            final int helpNeeded = MHQConstants.AS_TECH_TEAM_SIZE - availableHelp;
            if (alreadyOvertime && (shortMod > 0)) {
                // then add whatever we can
                availableHelp += extraHelp;
            } else if (shortMod > 3) {
                // only dip in if we can bring ourselves up to full
                if (extraHelp >= helpNeeded) {
                    availableHelp = MHQConstants.AS_TECH_TEAM_SIZE;
                }
            }
        }
        return Math.min(Math.min(availableHelp, MHQConstants.AS_TECH_TEAM_SIZE), getNumberAsTechs());
    }

    public int getShorthandedMod(int availableHelp, boolean medicalStaff) {
        if (medicalStaff) {
            availableHelp += 2;
        }
        int helpMod = 0;
        if (availableHelp == 0) {
            helpMod = 4;
        } else if (availableHelp == 1) {
            helpMod = 3;
        } else if (availableHelp < 4) {
            helpMod = 2;
        } else if (availableHelp < 6) {
            helpMod = 1;
        }
        return helpMod;
    }

    public int getShorthandedModForCrews(final @Nullable Crew crew) {
        final int hits = (crew == null) ? 5 : crew.getHits();
        if (hits >= 5) {
            return 4;
        } else if (hits == 4) {
            return 3;
        } else if (hits == 3) {
            return 2;
        } else if (hits > 0) {
            return 1;
        } else {
            return 0;
        }
    }

    public int getMedicsPerDoctor() {
        int numDocs = getDoctors().size();
        int numMedics = getNumberMedics();
        if (numDocs == 0) {
            return 0;
        }
        // TODO: figure out what to do with fractions
        return Math.min(numMedics / numDocs, 4);
    }

    /**
     * @return the number of medics in the campaign including any in the temporary medic pool
     */
    public int getNumberMedics() {
<<<<<<< HEAD
        int permanentMedicPool = getPermanentMedicPool();
        return getTemporaryMedicPool() + permanentMedicPool;
    }

    /**
     * Calculates the total number of medics available in the campaign by summing the skill levels in the
     * {@link SkillType#S_MEDTECH} skill for all eligible personnel.
     *
     * <p>Eligible personnel must have either a primary or secondary role as a medic, must not be currently deployed,
     * and must be employed.</p>
     *
     * <p></p>For each eligible person, their total skill level in {@link SkillType#S_MEDTECH} (including all
     * modifiers) is added to the running total.</p>
     *
     * @return The total number of medics available.
     *
     * @author Illiani
     * @since 0.50.07
     */
    private int getPermanentMedicPool() {
        final boolean isUseUsefulMedics = getCampaignOptions().isUseUsefulMedics();
        int permanentMedicPool = 0;

        for (Person person : getActivePersonnel(false)) {
            if (person.getPrimaryRole().isMedic() || person.getSecondaryRole().isMedic()) {
                if (person.isDeployed()) {
                    continue;
                }

                if (!person.isEmployed()) {
                    continue;
                }

                if (!isUseUsefulMedics) {
                    permanentMedicPool++;
                } else {
                    Skill medicSkill = person.getSkill(S_MEDTECH);
                    if (medicSkill != null) {
                        PersonnelOptions options = person.getOptions();
                        Attributes attributes = person.getATOWAttributes();

                        int skillLevel = medicSkill.getTotalSkillLevel(options, attributes);

                        // All skilled assistants contribute 1 to the pool, regardless of skill level
                        permanentMedicPool++;

                        // It is possible for very poorly skilled personnel to actually reduce the pool, this is by
                        // design. Not all help is helpful.
                        permanentMedicPool += (int) floor(skillLevel / ASSISTANT_SKILL_LEVEL_DIVIDER);
                    }
                }
=======
        int count = 0;
        for (Person person : getActivePersonnel(false, false)) {
            if ((person.getPrimaryRole().isMedic() || person.getSecondaryRole().isMedic()) &&
                      !person.isDeployed() &&
                      person.isEmployed()) {
                count++;
>>>>>>> b87b35b0
            }
        }

        return permanentMedicPool;
    }

    public boolean requiresAdditionalMedics() {
        return getMedicsNeed() > 0;
    }

    public int getMedicsNeed() {
        return (getDoctors().size() * 4) - getNumberMedics();
    }

    public void increaseMedicPool(int i) {
        medicPool += i;
        MekHQ.triggerEvent(new MedicPoolChangedEvent(this, i));
    }

    public void resetMedicPool() {
        emptyMedicPool();
        fillMedicPool();
    }

    public void emptyMedicPool() {
        final int currentMedicPool = getTemporaryMedicPool();
        decreaseMedicPool(currentMedicPool);
    }

    public void fillMedicPool() {
        final int need = getMedicsNeed();
        if (need > 0) {
            increaseMedicPool(need);
        }
    }

    public void decreaseMedicPool(int i) {
        medicPool = max(0, medicPool - i);
        MekHQ.triggerEvent(new MedicPoolChangedEvent(this, -i));
    }

    public GameOptions getGameOptions() {
        return gameOptions;
    }

    public Vector<IBasicOption> getGameOptionsVector() {
        Vector<IBasicOption> options = new Vector<>();
        for (Enumeration<IOptionGroup> i = gameOptions.getGroups(); i.hasMoreElements(); ) {
            IOptionGroup group = i.nextElement();
            for (Enumeration<IOption> j = group.getOptions(); j.hasMoreElements(); ) {
                IOption option = j.nextElement();
                options.add(option);
            }
        }
        return options;
    }

    public void setGameOptions(final GameOptions gameOptions) {
        this.gameOptions = gameOptions;
    }

    public void setGameOptions(final Vector<IBasicOption> options) {
        for (final IBasicOption option : options) {
            getGameOptions().getOption(option.getName()).setValue(option.getValue());
        }
        campaignOptions.updateCampaignOptionsFromGameOptions(gameOptions);
        MekHQ.triggerEvent(new OptionsChangedEvent(this));
    }

    /**
     * Imports a {@link Kill} into a campaign.
     *
     * @param k A {@link Kill} to import into the campaign.
     */
    public void importKill(Kill k) {
        if (!kills.containsKey(k.getPilotId())) {
            kills.put(k.getPilotId(), new ArrayList<>());
        }

        kills.get(k.getPilotId()).add(k);
    }

    public void addKill(Kill k) {
        importKill(k);

        if ((getCampaignOptions().getKillsForXP() > 0) && (getCampaignOptions().getKillXPAward() > 0)) {
            if ((getKillsFor(k.getPilotId()).size() % getCampaignOptions().getKillsForXP()) == 0) {
                Person person = getPerson(k.getPilotId());
                if (null != person) {
                    person.awardXP(this, getCampaignOptions().getKillXPAward());
                    MekHQ.triggerEvent(new PersonChangedEvent(person));
                }
            }
        }
    }

    public List<Kill> getKills() {
        List<Kill> flattenedKills = new ArrayList<>();
        for (List<Kill> personKills : kills.values()) {
            flattenedKills.addAll(personKills);
        }

        return Collections.unmodifiableList(flattenedKills);
    }

    public List<Kill> getKillsFor(UUID pid) {
        List<Kill> personalKills = kills.get(pid);

        if (personalKills == null) {
            return Collections.emptyList();
        }

        personalKills.sort(Comparator.comparing(Kill::getDate));
        return personalKills;
    }

    public PartsStore getPartsStore() {
        return partsStore;
    }

    public void setPartsStore(PartsStore partsStore) {
        this.partsStore = partsStore;
        this.partsStore.stock(this);
    }

    public void addCustom(String name) {
        customs.add(name);
    }

    public boolean isCustom(Unit u) {
        return customs.contains(u.getEntity().getShortNameRaw());
    }

    /**
     * borrowed from {@see megamek.MegaMek.Client}
     */
    private synchronized void checkDuplicateNamesDuringAdd(Entity entity) {
        unitNameTracker.add(entity);
    }

    /**
     * If we remove a unit, we may need to update the duplicate identifier.
     *
     * @param entity This is the entity whose name is checked for any duplicates
     */
    private synchronized void checkDuplicateNamesDuringDelete(Entity entity) {
        unitNameTracker.remove(entity, e -> {
            // Regenerate entity names after a deletion
            e.generateShortName();
            e.generateDisplayName();
        });
    }

    /**
     * Returns the text representation of the unit rating based on the selected unit rating method. If the unit rating
     * method is FMMR, the unit rating value is returned. If the unit rating method is Campaign Operations, the
     * reputation rating and unit rating modification are combined and returned. If the unit rating method is neither
     * FMMR nor Campaign Operations, "N/A" is returned.
     *
     * @return The text representation of the unit rating
     */
    public String getUnitRatingText() {
        UnitRatingMethod unitRatingMethod = campaignOptions.getUnitRatingMethod();

        if (unitRatingMethod.isFMMR()) {
            return getUnitRating().getUnitRating();
        } else if (unitRatingMethod.isCampaignOperations()) {
            return String.valueOf(reputation.getReputationRating());
        } else {
            return "N/A";
        }
    }

    /**
     * Retrieves the unit rating modifier based on campaign options. If the unit rating method is not enabled, it
     * returns the default value of IUnitRating.DRAGOON_C. If the unit rating method uses FMMR, it returns the unit
     * rating as an integer. Otherwise, it calculates the modifier using the getAtBModifier method.
     *
     * @return The unit rating modifier based on the campaign options.
     */
    public int getAtBUnitRatingMod() {
        if (!getCampaignOptions().getUnitRatingMethod().isEnabled()) {
            return IUnitRating.DRAGOON_C;
        }

        return getCampaignOptions().getUnitRatingMethod().isFMMR() ?
                     getUnitRating().getUnitRatingAsInteger() :
                     reputation.getAtbModifier();
    }

    /**
     * Returns the Strategy skill of the designated commander in the campaign.
     *
     * @return The value of the commander's strategy skill if a commander exists, otherwise 0.
     */
    public int getCommanderStrategy() {
        int commanderStrategy = 0;
        Person commander = getCommander();

        if (commander == null || !commander.hasSkill(S_STRATEGY)) {
            return commanderStrategy;
        }

        Skill strategy = commander.getSkill(S_STRATEGY);

        return strategy.getTotalSkillLevel(commander.getOptions(), commander.getATOWAttributes());
    }

    public RandomSkillPreferences getRandomSkillPreferences() {
        return randomSkillPreferences;
    }

    public void setRandomSkillPreferences(RandomSkillPreferences prefs) {
        randomSkillPreferences = prefs;
    }

    /**
     * @param planet the starting planet, or null to use the faction default
     */
    public void setStartingSystem(final @Nullable Planet planet) {
        PlanetarySystem startingSystem;
        if (planet == null) {
            final Map<String, PlanetarySystem> systemList = this.systemsInstance.getSystems();
            startingSystem = systemList.get(getFaction().getStartingPlanet(getLocalDate()));

            if (startingSystem == null) {
                startingSystem = systemList.get(JOptionPane.showInputDialog(
                      "This faction does not have a starting planet for this era. Please choose a planet."));
                while (startingSystem == null) {
                    startingSystem = systemList.get(JOptionPane.showInputDialog(
                          "This planet you entered does not exist. Please choose a valid planet."));
                }
            }
        } else {
            startingSystem = planet.getParentSystem();
        }
        setLocation(new CurrentLocation(startingSystem, 0));
    }

    /**
     * Assigns a random portrait to a {@link Person}.
     *
     * @param person The {@link Person} who should receive a randomized portrait.
     */
    public void assignRandomPortraitFor(final Person person) {
        final Boolean allowDuplicatePortraits = getCampaignOptions().isAllowDuplicatePortraits();
        final Portrait portrait = RandomPortraitGenerator.generate(getPersonnel(), person, allowDuplicatePortraits);
        if (!portrait.isDefault()) {
            person.setPortrait(portrait);
        }
    }

    /**
     * Assigns a random origin to a {@link Person}.
     *
     * @param person The {@link Person} who should receive a randomized origin.
     */
    public void assignRandomOriginFor(final Person person) {
        final Faction faction = getFactionSelector().selectFaction(this);
        if (faction != null) {
            person.setOriginFaction(faction);
        }

        final Planet planet = getPlanetSelector().selectPlanet(this, faction);
        if (planet != null) {
            person.setOriginPlanet(planet);
        }
    }

    /**
     * Clears Transient Game Data for an Entity
     *
     * @param entity the entity to clear the game data for
     */
    public void clearGameData(Entity entity) {
        // First, lets remove any improvised clubs picked up during the combat
        entity.removeMisc(EquipmentTypeLookup.LIMB_CLUB);
        entity.removeMisc(EquipmentTypeLookup.GIRDER_CLUB);
        entity.removeMisc(EquipmentTypeLookup.TREE_CLUB);

        // Then reset mounted equipment
        for (Mounted<?> m : entity.getEquipment()) {
            m.setUsedThisRound(false);
            m.resetJam();
        }

        // And clear out all the flags
        entity.setDeployed(false);
        entity.setElevation(0);
        entity.setPassedThrough(new Vector<>());
        entity.resetFiringArcs();
        entity.resetBays();
        entity.setEvading(false);
        entity.setFacing(0);
        entity.setPosition(null);
        entity.setProne(false);
        entity.setHullDown(false);
        entity.heat = 0;
        entity.heatBuildup = 0;
        entity.underwaterRounds = 0;
        entity.setTransportId(Entity.NONE);
        entity.resetTransporter();
        entity.setDeployRound(0);
        entity.setSwarmAttackerId(Entity.NONE);
        entity.setSwarmTargetId(Entity.NONE);
        entity.setUnloaded(false);
        entity.setDone(false);
        entity.setLastTarget(Entity.NONE);
        entity.setNeverDeployed(true);
        entity.setStuck(false);
        entity.resetCoolantFailureAmount();
        entity.setConversionMode(0);
        entity.setDoomed(false);
        entity.setDestroyed(false);
        entity.setHidden(false);
        entity.clearNarcAndiNarcPods();
        entity.setShutDown(false);
        entity.setSearchlightState(false);

        if (!entity.getSensors().isEmpty()) {
            if (entity.hasBAP()) {
                entity.setNextSensor(entity.getSensors().lastElement());
            } else {
                entity.setNextSensor(entity.getSensors().firstElement());
            }
        }

        if (entity instanceof IBomber bomber) {
            List<BombMounted> mountedBombs = bomber.getBombs();
            if (!mountedBombs.isEmpty()) {
                // These should return an int[] filled with 0's
                BombLoadout intBombChoices = bomber.getIntBombChoices();
                BombLoadout extBombChoices = bomber.getExtBombChoices();
                for (BombMounted m : mountedBombs) {
                    if (m.getBaseShotsLeft() == 1) {
                        if (m.isInternalBomb()) {
                            intBombChoices.addBombs(m.getType().getBombType(), 1);
                        } else {
                            extBombChoices.addBombs(m.getType().getBombType(), 1);
                        }
                    }
                }
                bomber.setIntBombChoices(intBombChoices);
                bomber.setExtBombChoices(extBombChoices);
                bomber.clearBombs();
            }
        }

        if (entity instanceof Mek m) {
            m.setCoolingFlawActive(false);
        } else if (entity instanceof Aero a) {

            if (a.isSpheroid()) {
                entity.setMovementMode(EntityMovementMode.SPHEROID);
            } else {
                entity.setMovementMode(EntityMovementMode.AERODYNE);
            }
            a.setAltitude(5);
            a.setCurrentVelocity(0);
            a.setNextVelocity(0);
        } else if (entity instanceof Tank t) {
            t.unjamTurret(t.getLocTurret());
            t.unjamTurret(t.getLocTurret2());
            t.resetJammedWeapons();
        }
        entity.getSecondaryPositions().clear();
        // TODO: still a lot of stuff to do here, but oh well
        entity.setOwner(player);
        entity.setGame(game);
    }

    public void refreshNetworks() {
        for (Unit unit : getUnits()) {
            // we are going to rebuild the c3, nc3 and c3i networks based on
            // the c3UUIDs
            // TODO: can we do this more efficiently?
            // this code is cribbed from megamek.server#receiveEntityAdd
            Entity entity = unit.getEntity();
            if (null != entity && (entity.hasC3() || entity.hasC3i() || entity.hasNavalC3())) {
                boolean C3iSet = false;
                boolean NC3Set = false;

                for (Entity e : game.getEntitiesVector()) {
                    // C3 Checks
                    if (entity.hasC3()) {
                        if ((entity.getC3MasterIsUUIDAsString() != null) &&
                                  entity.getC3MasterIsUUIDAsString().equals(e.getC3UUIDAsString())) {
                            entity.setC3Master(e, false);
                            break;
                        }
                    }
                    // Naval C3 checks
                    if (entity.hasNavalC3() && !NC3Set) {
                        entity.setC3NetIdSelf();
                        int pos = 0;
                        // Well, they're the same value of 6...
                        while (pos < Entity.MAX_C3i_NODES) {
                            // We've found a network, join it.
                            if ((entity.getNC3NextUUIDAsString(pos) != null) &&
                                      (e.getC3UUIDAsString() != null) &&
                                      entity.getNC3NextUUIDAsString(pos).equals(e.getC3UUIDAsString())) {
                                entity.setC3NetId(e);
                                NC3Set = true;
                                break;
                            }

                            pos++;
                        }
                    }
                    // C3i Checks
                    if (entity.hasC3i() && !C3iSet) {
                        entity.setC3NetIdSelf();
                        int pos = 0;
                        while (pos < Entity.MAX_C3i_NODES) {
                            // We've found a network, join it.
                            if ((entity.getC3iNextUUIDAsString(pos) != null) &&
                                      (e.getC3UUIDAsString() != null) &&
                                      entity.getC3iNextUUIDAsString(pos).equals(e.getC3UUIDAsString())) {
                                entity.setC3NetId(e);
                                C3iSet = true;
                                break;
                            }

                            pos++;
                        }
                    }
                }
            }
        }
    }

    public void disbandNetworkOf(Unit u) {
        // collect all the other units on this network to rebuild the uuids
        Vector<Unit> networkedUnits = new Vector<>();
        for (Unit unit : getUnits()) {
            if (null != unit.getEntity().getC3NetId() &&
                      unit.getEntity().getC3NetId().equals(u.getEntity().getC3NetId())) {
                networkedUnits.add(unit);
            }
        }
        for (int pos = 0; pos < Entity.MAX_C3i_NODES; pos++) {
            for (Unit nUnit : networkedUnits) {
                if (nUnit.getEntity().hasNavalC3()) {
                    nUnit.getEntity().setNC3NextUUIDAsString(pos, null);
                } else {
                    nUnit.getEntity().setC3iNextUUIDAsString(pos, null);
                }
            }
        }
        refreshNetworks();
        MekHQ.triggerEvent(new NetworkChangedEvent(networkedUnits));
    }

    public void removeUnitsFromNetwork(Vector<Unit> removedUnits) {
        // collect all the other units on this network to rebuild the uuids
        Vector<String> uuids = new Vector<>();
        Vector<Unit> networkedUnits = new Vector<>();
        String network = removedUnits.get(0).getEntity().getC3NetId();
        for (Unit unit : getUnits()) {
            if (removedUnits.contains(unit)) {
                continue;
            }
            if (null != unit.getEntity().getC3NetId() && unit.getEntity().getC3NetId().equals(network)) {
                networkedUnits.add(unit);
                uuids.add(unit.getEntity().getC3UUIDAsString());
            }
        }
        for (int pos = 0; pos < Entity.MAX_C3i_NODES; pos++) {
            for (Unit u : removedUnits) {
                if (u.getEntity().hasNavalC3()) {
                    u.getEntity().setNC3NextUUIDAsString(pos, null);
                } else {
                    u.getEntity().setC3iNextUUIDAsString(pos, null);
                }
            }
            for (Unit nUnit : networkedUnits) {
                if (pos < uuids.size()) {
                    if (nUnit.getEntity().hasNavalC3()) {
                        nUnit.getEntity().setNC3NextUUIDAsString(pos, uuids.get(pos));
                    } else {
                        nUnit.getEntity().setC3iNextUUIDAsString(pos, uuids.get(pos));
                    }
                } else {
                    if (nUnit.getEntity().hasNavalC3()) {
                        nUnit.getEntity().setNC3NextUUIDAsString(pos, null);
                    } else {
                        nUnit.getEntity().setC3iNextUUIDAsString(pos, null);
                    }
                }
            }
        }
        refreshNetworks();
    }

    public void addUnitsToNetwork(Vector<Unit> addedUnits, String networkID) {
        // collect all the other units on this network to rebuild the uuids
        Vector<String> uuids = new Vector<>();
        Vector<Unit> networkedUnits = new Vector<>();
        for (Unit u : addedUnits) {
            uuids.add(u.getEntity().getC3UUIDAsString());
            networkedUnits.add(u);
        }
        for (Unit unit : getUnits()) {
            if (addedUnits.contains(unit)) {
                continue;
            }
            if (null != unit.getEntity().getC3NetId() && unit.getEntity().getC3NetId().equals(networkID)) {
                networkedUnits.add(unit);
                uuids.add(unit.getEntity().getC3UUIDAsString());
            }
        }
        for (int pos = 0; pos < Entity.MAX_C3i_NODES; pos++) {
            for (Unit nUnit : networkedUnits) {
                if (pos < uuids.size()) {
                    if (nUnit.getEntity().hasNavalC3()) {
                        nUnit.getEntity().setNC3NextUUIDAsString(pos, uuids.get(pos));
                    } else {
                        nUnit.getEntity().setC3iNextUUIDAsString(pos, uuids.get(pos));
                    }
                } else {
                    if (nUnit.getEntity().hasNavalC3()) {
                        nUnit.getEntity().setNC3NextUUIDAsString(pos, null);
                    } else {
                        nUnit.getEntity().setC3iNextUUIDAsString(pos, null);
                    }
                }
            }
        }
        refreshNetworks();
        MekHQ.triggerEvent(new NetworkChangedEvent(addedUnits));
    }

    public Vector<String[]> getAvailableC3iNetworks() {
        Vector<String[]> networks = new Vector<>();
        Vector<String> networkNames = new Vector<>();

        for (Unit u : getUnits()) {

            if (u.getForceId() < 0) {
                // only units currently in the TO&E
                continue;
            }
            Entity en = u.getEntity();
            if (null == en) {
                continue;
            }
            if (en.hasC3i() && en.calculateFreeC3Nodes() < 5 && en.calculateFreeC3Nodes() > 0) {
                String[] network = new String[2];
                network[0] = en.getC3NetId();
                network[1] = "" + en.calculateFreeC3Nodes();
                if (!networkNames.contains(network[0])) {
                    networks.add(network);
                    networkNames.add(network[0]);
                }
            }
        }
        return networks;
    }

    /**
     * @return returns a Vector of the unique name Strings of all Naval C3 networks that have at least 1 free node
     *       Adapted from getAvailableC3iNetworks() as the two technologies have very similar workings
     */
    public Vector<String[]> getAvailableNC3Networks() {
        Vector<String[]> networks = new Vector<>();
        Vector<String> networkNames = new Vector<>();

        for (Unit u : getUnits()) {

            if (u.getForceId() < 0) {
                // only units currently in the TO&E
                continue;
            }
            Entity en = u.getEntity();
            if (null == en) {
                continue;
            }
            if (en.hasNavalC3() && en.calculateFreeC3Nodes() < 5 && en.calculateFreeC3Nodes() > 0) {
                String[] network = new String[2];
                network[0] = en.getC3NetId();
                network[1] = "" + en.calculateFreeC3Nodes();
                if (!networkNames.contains(network[0])) {
                    networks.add(network);
                    networkNames.add(network[0]);
                }
            }
        }
        return networks;
    }

    public Vector<String[]> getAvailableC3MastersForSlaves() {
        Vector<String[]> networks = new Vector<>();
        Vector<String> networkNames = new Vector<>();

        for (Unit u : getUnits()) {

            if (u.getForceId() < 0) {
                // only units currently in the TO&E
                continue;
            }
            Entity en = u.getEntity();
            if (null == en) {
                continue;
            }
            // count of free c3 nodes for single company-level masters
            // will not be right so skip
            if (en.hasC3M() && !en.hasC3MM() && en.C3MasterIs(en)) {
                continue;
            }
            if (en.calculateFreeC3Nodes() > 0) {
                String[] network = new String[3];
                network[0] = en.getC3UUIDAsString();
                network[1] = "" + en.calculateFreeC3Nodes();
                network[2] = en.getShortName();
                if (!networkNames.contains(network[0])) {
                    networks.add(network);
                    networkNames.add(network[0]);
                }
            }
        }

        return networks;
    }

    public Vector<String[]> getAvailableC3MastersForMasters() {
        Vector<String[]> networks = new Vector<>();
        Vector<String> networkNames = new Vector<>();

        for (Unit u : getUnits()) {

            if (u.getForceId() < 0) {
                // only units currently in the TO&E
                continue;
            }
            Entity en = u.getEntity();
            if (null == en) {
                continue;
            }
            if (en.calculateFreeC3MNodes() > 0) {
                String[] network = new String[3];
                network[0] = en.getC3UUIDAsString();
                network[1] = "" + en.calculateFreeC3MNodes();
                network[2] = en.getShortName();
                if (!networkNames.contains(network[0])) {
                    networks.add(network);
                    networkNames.add(network[0]);
                }
            }
        }

        return networks;
    }

    public void removeUnitsFromC3Master(Unit master) {
        List<Unit> removed = new ArrayList<>();
        for (Unit unit : getUnits()) {
            if (null != unit.getEntity().getC3MasterIsUUIDAsString() &&
                      unit.getEntity().getC3MasterIsUUIDAsString().equals(master.getEntity().getC3UUIDAsString())) {
                unit.getEntity().setC3MasterIsUUIDAsString(null);
                unit.getEntity().setC3Master(null, true);
                removed.add(unit);
            }
        }
        refreshNetworks();
        MekHQ.triggerEvent(new NetworkChangedEvent(removed));
    }

    /**
     * This function reloads the game entities into the game at the end of scenario resolution, so that entities are
     * properly updated and destroyed ones removed
     */
    public void reloadGameEntities() {
        game.reset();
        getHangar().forEachUnit(u -> {
            Entity en = u.getEntity();
            if (null != en) {
                game.addEntity(en, false);
            }
        });
    }

    public void completeMission(@Nullable Mission mission, MissionStatus status) {
        if (mission == null) {
            return;
        }
        mission.setStatus(status);
        if (mission instanceof Contract contract) {
            Money remainingMoney = Money.zero();
            // check for money in escrow According to FMM(r) pg 179, both failure and breach lead to no further
            // payment even though this seems foolish
            if (contract.getStatus().isSuccess()) {
                remainingMoney = contract.getMonthlyPayOut().multipliedBy(contract.getMonthsLeft(getLocalDate()));

                if (contract instanceof AtBContract) {
                    Money routedPayout = ((AtBContract) contract).getRoutedPayout();

                    remainingMoney = routedPayout == null ? remainingMoney : routedPayout;
                }
            }

            // If overage repayment is enabled, we first need to check if the salvage
            // percent is
            // under 100. 100 means you cannot have an overage.
            // Then, we check if the salvage percent is less than the percent salvaged by
            // the
            // unit in question. If it is, then they owe the assigner some cash
            if (getCampaignOptions().isOverageRepaymentInFinalPayment() && (contract.getSalvagePct() < 100.0)) {
                final double salvagePercent = contract.getSalvagePct() / 100.0;
                final Money maxSalvage = contract.getSalvagedByEmployer()
                                               .multipliedBy(salvagePercent / (1 - salvagePercent));
                if (contract.getSalvagedByUnit().isGreaterThan(maxSalvage)) {
                    final Money amountToRepay = contract.getSalvagedByUnit().minus(maxSalvage);
                    remainingMoney = remainingMoney.minus(amountToRepay);
                    contract.subtractSalvageByUnit(amountToRepay);
                }
            }

            if (getCampaignOptions().isUseShareSystem()) {
                ResourceBundle financeResources = ResourceBundle.getBundle("mekhq.resources.Finances",
                      MekHQ.getMHQOptions().getLocale());

                if (remainingMoney.isGreaterThan(Money.zero())) {
                    Money shares = remainingMoney.multipliedBy(contract.getSharesPercent()).dividedBy(100);
                    remainingMoney = remainingMoney.minus(shares);

                    if (getFinances().debit(TransactionType.SALARIES,
                          getLocalDate(),
                          shares,
                          String.format(financeResources.getString("ContractSharePayment.text"), contract.getName()))) {
                        addReport(financeResources.getString("DistributedShares.text"),
                              shares.toAmountAndSymbolString());

                        getFinances().payOutSharesToPersonnel(this, shares);
                    }
                }
            }

            if (remainingMoney.isPositive()) {
                getFinances().credit(TransactionType.CONTRACT_PAYMENT,
                      getLocalDate(),
                      remainingMoney,
                      "Remaining payment for " + contract.getName());
                addReport("Your account has been credited for " +
                                remainingMoney.toAmountAndSymbolString() +
                                " for the remaining payout from contract " +
                                contract.getHyperlinkedName());
            } else if (remainingMoney.isNegative()) {
                getFinances().credit(TransactionType.CONTRACT_PAYMENT,
                      getLocalDate(),
                      remainingMoney,
                      "Repaying payment overages for " + contract.getName());
                addReport("Your account has been debited for " +
                                remainingMoney.absolute().toAmountAndSymbolString() +
                                " to repay payment overages occurred during the contract " +
                                contract.getHyperlinkedName());
            }

            // This relies on the mission being a Contract, and AtB to be on
            if (getCampaignOptions().isUseAtB()) {
                setHasActiveContract();
            }
        }
    }

    /***
     * Calculate transit time for supplies based on what planet they are shipping from. To prevent extra computation.
     * This method does not calculate an exact jump path but rather determines the number of jumps crudely by
     * dividing distance in light years by 30 and then rounding up. Total part-time is determined by several by
     * adding the following:
     * - (number of jumps - 1) * 7 days with a minimum value of zero.
     * - transit times from current planet and planet of supply origins in cases where the supply planet is not the
     * same as current planet.
     * - a random 1d6 days for each jump plus 1d6 to simulate all the other
     * logistics of delivery.
     *
     * @param system - A <code>PlanetarySystem</code> object where the supplies are
     *               shipping from
     * @return the number of days that supplies will take to arrive.
     */
    public int calculatePartTransitTime(PlanetarySystem system) {
        // calculate number of jumps by light year distance as the crow flies divided by
        // 30
        // the basic formula assumes 7 days per jump + system transit time on each side
        // + random days equal
        // to (1 + number of jumps) d6
        double distance = system.getDistanceTo(getCurrentSystem());
        // calculate number of jumps by dividing by 30
        int jumps = (int) Math.ceil(distance / 30.0);
        // you need a recharge except for the first jump
        int recharges = max(jumps - 1, 0);
        // if you are delivering from the same planet then no transit times
        int currentTransitTime = (distance > 0) ? (int) Math.ceil(getCurrentSystem().getTimeToJumpPoint(1.0)) : 0;
        int originTransitTime = (distance > 0) ? (int) Math.ceil(system.getTimeToJumpPoint(1.0)) : 0;

        // CO 51 (errata) has much longer average part times.
        // Let's adjust amazonFreeShipping
        // based on what getUnitTransitTime is set in
        // the options in an attempt to get some
        // delivery times more in line with RAW's two-month minimum.
        // Default campaign option is TRANSIT_UNIT_MONTH
        int amazonFreeShipping = switch (campaignOptions.getUnitTransitTime()) {
            case TRANSIT_UNIT_MONTH -> 30 + (d6(14 * (1 + jumps)));
            case TRANSIT_UNIT_WEEK -> 7 + (d6(4 * (1 + jumps)));
            default -> d6(1 + jumps);
        };
        return (recharges * 7) + currentTransitTime + originTransitTime + amazonFreeShipping;
    }

    /**
     * Calculates the transit time for the arrival of parts or supplies based on the availability of the item, a random
     * roll, and campaign-specific transit time settings.
     *
     * <p>
     * The transit time is calculated using the following factors:
     * <ul>
     * <li>A fixed base modifier value defined by campaign rules.</li>
     * <li>A random roll of 1d6 to add variability to the calculation.</li>
     * <li>The availability value of the requested parts or supplies from the
     * acquisition details.</li>
     * </ul>
     *
     * <p>
     * The calculated duration is applied in units (days, weeks, or months) based on
     * the campaign's
     * configuration for transit time.
     * </p>
     *
     * @param availability the availability code of the part or unit being acquired as an integer.
     *
     * @return the number of days required for the parts or units to arrive based on the calculated transit time.
     */
    public int calculatePartTransitTime(int availability) {
        // This is accurate as of the latest rules. It was (BASE_MODIFIER - (roll + availability) / 4) months in the
        // older version.
        final int BASE_MODIFIER = 7; // CamOps p51
        final int roll = d6(1);
        final int total = max(1, (BASE_MODIFIER + roll + availability) / 4); // CamOps p51

        // now step forward through the calendar
        LocalDate arrivalDate = currentDay;
        arrivalDate = switch (campaignOptions.getUnitTransitTime()) {
            case TRANSIT_UNIT_MONTH -> arrivalDate.plusMonths(total);
            case TRANSIT_UNIT_WEEK -> arrivalDate.plusWeeks(total);
            default -> arrivalDate.plusDays(total);
        };

        return Math.toIntExact(ChronoUnit.DAYS.between(getLocalDate(), arrivalDate));
    }

    /**
     * Calculates the transit time for the arrival of parts or supplies based on the availability of the item, a random
     * roll, and campaign-specific transit time settings.
     *
     * <p>
     * The transit time is calculated using the following factors:
     * <ul>
     * <li>A fixed base modifier value defined by campaign rules.</li>
     * <li>A random roll of 1d6 to add variability to the calculation.</li>
     * <li>The availability value of the requested parts or supplies from the
     * acquisition details.</li>
     * </ul>
     *
     * <p>
     * The calculated duration is applied in units (days, weeks, or months) based on
     * the campaign's
     * configuration for transit time.
     * </p>
     *
     * @param availability the Availability of the part
     *
     * @return the number of days required for the parts or units to arrive based on the calculated transit time.
     */
    public int calculatePartTransitTime(AvailabilityValue availability) {
        return calculatePartTransitTime(availability.getIndex());
    }

    /**
     * This returns a PartInventory object detailing the current count for a part on hand, in transit, and ordered.
     *
     * @param part A part to look up its current inventory.
     *
     * @return A PartInventory object detailing the current counts of the part on hand, in transit, and ordered.
     *
     * @see PartInventory
     */
    public PartInventory getPartInventory(Part part) {
        PartInventory inventory = new PartInventory();

        int nSupply = 0;
        int nTransit = 0;
        for (Part p : getParts()) {
            if (!p.isSpare()) {
                continue;
            }
            if (part.isSamePartType(p)) {
                if (p.isPresent()) {
                    nSupply += p.getTotalQuantity();
                } else {
                    nTransit += p.getTotalQuantity();
                }
            }
        }

        inventory.setSupply(nSupply);
        inventory.setTransit(nTransit);

        int nOrdered = 0;
        IAcquisitionWork onOrder = getShoppingList().getShoppingItem(part);
        if (null != onOrder) {
            nOrdered += onOrder.getTotalQuantity();
        }

        inventory.setOrdered(nOrdered);

        String countModifier = "";
        if (part instanceof Armor) { // ProtoMek Armor and BAArmor are derived from Armor
            countModifier = "points";
        }
        if (part instanceof AmmoStorage) {
            countModifier = "shots";
        }

        inventory.setCountModifier(countModifier);
        return inventory;
    }

    public void addLoan(Loan loan) {
        addReport("You have taken out loan " +
                        loan +
                        ". Your account has been credited " +
                        loan.getPrincipal().toAmountAndSymbolString() +
                        " for the principal amount.");
        finances.addLoan(loan);
        MekHQ.triggerEvent(new LoanNewEvent(loan));
        finances.credit(TransactionType.LOAN_PRINCIPAL,
              getLocalDate(),
              loan.getPrincipal(),
              "Loan principal for " + loan);
    }

    public void payOffLoan(Loan loan) {
        if (finances.debit(TransactionType.LOAN_PAYMENT,
              getLocalDate(),
              loan.determineRemainingValue(),
              "Loan payoff for " + loan)) {
            addReport("You have paid off the remaining loan balance of " +
                            loan.determineRemainingValue().toAmountAndSymbolString() +
                            " on " +
                            loan);
            finances.removeLoan(loan);
            MekHQ.triggerEvent(new LoanPaidEvent(loan));
        } else {
            addReport("<font color='" +
                            ReportingUtilities.getNegativeColor() +
                            "'>You do not have enough funds to pay off " +
                            loan +
                            "</font>");
        }
    }

    private CampaignTransporterMap getCampaignTransporterMap(CampaignTransportType campaignTransportType) {
        if (campaignTransportType.isTacticalTransport()) {
            return tacticalTransporters;
        } else if (campaignTransportType.isShipTransport()) {
            return shipTransporters;
        } else if (campaignTransportType.isTowTransport()) {
            return towTransporters;
        }
        return null;
    }

    /**
     * Returns a Map that maps Transporter types to another Map that maps capacity (Double) to UUID of transports for
     * the specific TransportedUnitSummary type
     *
     * @param campaignTransportType type (Enum) of TransportedUnitSummary
     *
     * @return the full map for that campaign transport type
     */
    public Map<TransporterType, Map<Double, Set<UUID>>> getTransports(CampaignTransportType campaignTransportType) {
        return Objects.requireNonNull(getCampaignTransporterMap(campaignTransportType)).getTransporters();
    }

    /**
     * Returns list of transports that have the provided TransporterType and CampaignTransportType
     *
     * @param campaignTransportType type of campaign transport
     * @param transporterType       type of Transporter
     *
     * @return units that have that transport type
     */
    public Set<Unit> getTransportsByType(CampaignTransportType campaignTransportType, TransporterType transporterType) {
        // include transports with no remaining capacity
        return Objects.requireNonNull(getCampaignTransporterMap(campaignTransportType))
                     .getTransportsByType(transporterType, -1.0);
    }

    /**
     * Returns list of transports for the specified AbstractTransportedUnitSummary class/subclass that has transport
     * capacity for the Transporter class/subclass For example, getTransportsByType(SHIP_TRANSPORT, MEK_BAY, 3.0) would
     * return all transports that have 3 or more Mek Bay slots open for the SHIP_TRANSPORT type of assignment.
     *
     * @param campaignTransportType type (Enum) of TransportedUnitSummary
     * @param transporterType       type (Enum) of Transporter
     * @param unitSize              capacity that the transport must be capable of
     *
     * @return units that have that transport type
     */
    public Set<Unit> getTransportsByType(CampaignTransportType campaignTransportType, TransporterType transporterType,
          double unitSize) {
        return Objects.requireNonNull(getCampaignTransporterMap(campaignTransportType))
                     .getTransportsByType(transporterType, unitSize);
    }

    private boolean hasTacticalTransports() {
        return tacticalTransporters.hasTransporters();
    }

    private boolean hasShipTransports() {
        return shipTransporters.hasTransporters();
    }

    private boolean hasTowTransports() {
        return towTransporters.hasTransporters();
    }

    /**
     * Do we have transports for the kind of transport?
     *
     * @param campaignTransportType class of the TransportDetail
     *
     * @return true if it has transporters, false otherwise
     */
    public boolean hasTransports(CampaignTransportType campaignTransportType) {
        if (campaignTransportType.isTacticalTransport()) {
            return hasTacticalTransports();
        } else if (campaignTransportType.isShipTransport()) {
            return hasShipTransports();
        } else if (campaignTransportType.isTowTransport()) {
            return hasTowTransports();
        }
        return false;
    }

    public void doMaintenance(Unit unit) {
        if (!unit.requiresMaintenance() || !campaignOptions.isCheckMaintenance()) {
            return;
        }
        // let's start by checking times
        int minutesUsed = unit.getMaintenanceTime();
        int asTechsUsed = 0;
        boolean maintained;
        boolean paidMaintenance = true;

        unit.incrementDaysSinceMaintenance(this, false, asTechsUsed);

        int ruggedMultiplier = 1;
        if (unit.getEntity().hasQuirk(OptionsConstants.QUIRK_POS_RUGGED_1)) {
            ruggedMultiplier = 2;
        }

        if (unit.getEntity().hasQuirk(OptionsConstants.QUIRK_POS_RUGGED_2)) {
            ruggedMultiplier = 3;
        }

        if (unit.getDaysSinceMaintenance() >= (getCampaignOptions().getMaintenanceCycleDays() * ruggedMultiplier)) {
            Person tech = unit.getTech();
            if (tech != null) {
                int availableMinutes = tech.getMinutesLeft();
                maintained = (availableMinutes >= minutesUsed);

                if (!maintained) {
                    // At this point, insufficient minutes is the only reason why this would be failed.
                    addReport(String.format(resources.getString("maintenanceNotAvailable.text"), unit.getName()));
                } else {
                    maintained = !tech.isMothballing();
                }

                if (maintained) {
                    tech.setMinutesLeft(availableMinutes - minutesUsed);
                    asTechsUsed = getAvailableAsTechs(minutesUsed, false);
                    asTechPoolMinutes -= asTechsUsed * minutesUsed;
                }
            }

            // maybe use the money
            if (campaignOptions.isPayForMaintain()) {
                if (!(finances.debit(TransactionType.MAINTENANCE,
                      getLocalDate(),
                      unit.getMaintenanceCost(),
                      "Maintenance for " + unit.getName()))) {
                    addReport("<font color='" +
                                    ReportingUtilities.getNegativeColor() +
                                    "'><b>You cannot afford to pay maintenance costs for " +
                                    unit.getHyperlinkedName() +
                                    "!</b></font>");
                    paidMaintenance = false;
                }
            }
            // it is time for a maintenance check
            PartQuality qualityOrig = unit.getQuality();
            String techName = "Nobody";
            String techNameLinked = techName;
            if (null != tech) {
                techName = tech.getFullTitle();
                techNameLinked = tech.getHyperlinkedFullTitle();
            }
            // don't do actual damage until we clear the for loop to avoid
            // concurrent mod problems
            // put it into a hash - 4 points of damage will mean destruction
            Map<Part, Integer> partsToDamage = new HashMap<>();
            StringBuilder maintenanceReport = new StringBuilder("<strong>" +
                                                                      techName +
                                                                      " performing maintenance</strong><br><br>");
            for (Part part : unit.getParts()) {
                try {
                    String partReport = doMaintenanceOnUnitPart(unit,
                          part,
                          partsToDamage,
                          paidMaintenance,
                          asTechsUsed);
                    if (partReport != null) {
                        maintenanceReport.append(partReport).append("<br>");
                    }
                } catch (Exception ex) {
                    LOGGER.error(ex,
                          "Could not perform maintenance on part {} ({}) for {} ({}) due to an error",
                          part.getName(),
                          part.getId(),
                          unit.getName(),
                          unit.getId().toString());
                    addReport(String.format(
                          "ERROR: An error occurred performing maintenance on %s for unit %s, check the log",
                          part.getName(),
                          unit.getName()));
                }
            }

            int nDamage = 0;
            int nDestroy = 0;
            for (Entry<Part, Integer> p : partsToDamage.entrySet()) {
                int damage = p.getValue();
                if (damage > 3) {
                    nDestroy++;
                    p.getKey().remove(false);
                } else {
                    p.getKey().doMaintenanceDamage(damage);
                    nDamage++;
                }
            }

            unit.setLastMaintenanceReport(maintenanceReport.toString());

            if (getCampaignOptions().isLogMaintenance()) {
                LOGGER.info(maintenanceReport.toString());
            }

            PartQuality quality = unit.getQuality();
            String qualityString;
            boolean reverse = getCampaignOptions().isReverseQualityNames();
            if (quality.toNumeric() > qualityOrig.toNumeric()) {
                qualityString = ReportingUtilities.messageSurroundedBySpanWithColor(MekHQ.getMHQOptions()
                                                                                          .getFontColorPositiveHexColor(),
                      "Overall quality improves from " +
                            qualityOrig.toName(reverse) +
                            " to " +
                            quality.toName(reverse));
            } else if (quality.toNumeric() < qualityOrig.toNumeric()) {
                qualityString = ReportingUtilities.messageSurroundedBySpanWithColor(MekHQ.getMHQOptions()
                                                                                          .getFontColorNegativeHexColor(),
                      "Overall quality declines from " +
                            qualityOrig.toName(reverse) +
                            " to " +
                            quality.toName(reverse));
            } else {
                qualityString = "Overall quality remains " + quality.toName(reverse);
            }
            String damageString = getDamageString(unit, nDamage, nDestroy);
            String paidString = "";
            if (!paidMaintenance) {
                paidString = "<font color='" +
                                   ReportingUtilities.getNegativeColor() +
                                   "'>Could not afford maintenance costs, so check is at a penalty.</font>";
            }
            addReport(techNameLinked +
                            " performs maintenance on " +
                            unit.getHyperlinkedName() +
                            ". " +
                            paidString +
                            qualityString +
                            ". " +
                            damageString +
                            " [<a href='MAINTENANCE|" +
                            unit.getId() +
                            "'>Get details</a>]");

            unit.resetDaysSinceMaintenance();
        }
    }

    private static String getDamageString(Unit unit, int nDamage, int nDestroy) {
        String damageString = "";
        if (nDamage > 0) {
            damageString += nDamage + " parts were damaged. ";
        }
        if (nDestroy > 0) {
            damageString += nDestroy + " parts were destroyed.";
        }
        if (!damageString.isEmpty()) {
            damageString = "<b><font color='" +
                                 ReportingUtilities.getNegativeColor() +
                                 "'>" +
                                 damageString +
                                 "</b></font> [<a href='REPAIR|" +
                                 unit.getId() +
                                 "'>Repair bay</a>]";
        }
        return damageString;
    }

    private String doMaintenanceOnUnitPart(Unit unit, Part part, Map<Part, Integer> partsToDamage,
          boolean paidMaintenance, int asTechsUsed) {
        String partReport = "<b>" + part.getName() + "</b> (Quality " + part.getQualityName() + ')';
        if (!part.needsMaintenance()) {
            return null;
        }
        PartQuality oldQuality = part.getQuality();
        TargetRoll target = getTargetForMaintenance(part, unit.getTech(), asTechsUsed);
        if (!paidMaintenance) {
            // TODO : Make this modifier user imputable
            target.addModifier(1, "did not pay for maintenance");
        }

        partReport += ", TN " + target.getValue() + '[' + target.getDesc() + ']';
        int roll = d6(2);
        int margin = roll - target.getValue();
        partReport += " rolled a " + roll + ", margin of " + margin;

        switch (part.getQuality()) {
            case QUALITY_A: {
                if (margin >= 4) {
                    part.improveQuality();
                }
                if (!campaignOptions.isUseUnofficialMaintenance()) {
                    if (margin < -6) {
                        partsToDamage.put(part, 4);
                    } else if (margin < -4) {
                        partsToDamage.put(part, 3);
                    } else if (margin == -4) {
                        partsToDamage.put(part, 2);
                    } else if (margin < -1) {
                        partsToDamage.put(part, 1);
                    }
                } else if (margin < -6) {
                    partsToDamage.put(part, 1);
                }
                break;
            }
            case QUALITY_B: {
                if (margin >= 4) {
                    part.improveQuality();
                } else if (margin < -5) {
                    part.reduceQuality();
                }
                if (!campaignOptions.isUseUnofficialMaintenance()) {
                    if (margin < -6) {
                        partsToDamage.put(part, 2);
                    } else if (margin < -2) {
                        partsToDamage.put(part, 1);
                    }
                }
                break;
            }
            case QUALITY_C: {
                if (margin < -4) {
                    part.reduceQuality();
                } else if (margin >= 5) {
                    part.improveQuality();
                }
                if (!campaignOptions.isUseUnofficialMaintenance()) {
                    if (margin < -6) {
                        partsToDamage.put(part, 2);
                    } else if (margin < -3) {
                        partsToDamage.put(part, 1);
                    }
                }
                break;
            }
            case QUALITY_D: {
                if (margin < -3) {
                    part.reduceQuality();
                    if ((margin < -4) && !campaignOptions.isUseUnofficialMaintenance()) {
                        partsToDamage.put(part, 1);
                    }
                } else if (margin >= 5) {
                    part.improveQuality();
                }
                break;
            }
            case QUALITY_E:
                if (margin < -2) {
                    part.reduceQuality();
                    if ((margin < -5) && !campaignOptions.isUseUnofficialMaintenance()) {
                        partsToDamage.put(part, 1);
                    }
                } else if (margin >= 6) {
                    part.improveQuality();
                }
                break;
            case QUALITY_F:
            default:
                if (margin < -2) {
                    part.reduceQuality();
                    if (margin < -6 && !campaignOptions.isUseUnofficialMaintenance()) {
                        partsToDamage.put(part, 1);
                    }
                }

                break;
        }
        if (part.getQuality().toNumeric() > oldQuality.toNumeric()) {
            partReport += ": " +
                                ReportingUtilities.messageSurroundedBySpanWithColor(MekHQ.getMHQOptions()
                                                                                          .getFontColorPositiveHexColor(),
                                      "new quality is " + part.getQualityName());
        } else if (part.getQuality().toNumeric() < oldQuality.toNumeric()) {
            partReport += ": " +
                                ReportingUtilities.messageSurroundedBySpanWithColor(MekHQ.getMHQOptions()
                                                                                          .getFontColorNegativeHexColor(),
                                      "new quality is " + part.getQualityName());
        } else {
            partReport += ": quality remains " + part.getQualityName();
        }
        if (null != partsToDamage.get(part)) {
            if (partsToDamage.get(part) > 3) {
                partReport += ", " +
                                    ReportingUtilities.messageSurroundedBySpanWithColor(MekHQ.getMHQOptions()
                                                                                              .getFontColorNegativeHexColor(),
                                          "<b>part destroyed</b>");
            } else {
                partReport += ", " +
                                    ReportingUtilities.messageSurroundedBySpanWithColor(MekHQ.getMHQOptions()
                                                                                              .getFontColorNegativeHexColor(),
                                          "<b>part damaged</b>");
            }
        }

        return partReport;
    }

    /**
     * No longer in use
     */
    @Deprecated(since = "0.50.07", forRemoval = true)
    public void initTimeInService() {
        for (Person person : getPersonnel()) {
            if (!person.getPrimaryRole().isDependent() && person.getPrisonerStatus().isFree()) {
                LocalDate join = null;
                for (LogEntry logEntry : person.getPersonalLog()) {
                    if (join == null) {
                        // If by some nightmare there is no Joined date just use the first entry.
                        join = logEntry.getDate();
                    }
                    if (logEntry.getDesc().startsWith("Joined ") || logEntry.getDesc().startsWith("Freed ")) {
                        join = logEntry.getDate();
                        break;
                    }
                }

                person.setRecruitment((join != null) ? join : getLocalDate().minusYears(1));
            }
        }
    }

    /**
     * No longer in use
     */
    @Deprecated(since = "0.50.07", forRemoval = true)
    public void initTimeInRank() {
        for (Person person : getPersonnel()) {
            if (!person.getPrimaryRole().isDependent() && person.getPrisonerStatus().isFree()) {
                LocalDate join = null;
                for (LogEntry logEntry : person.getPersonalLog()) {
                    if (join == null) {
                        // If by some nightmare there is no date from the below, just use the first
                        // entry.
                        join = logEntry.getDate();
                    }

                    if (logEntry.getDesc().startsWith("Joined ") ||
                              logEntry.getDesc().startsWith("Freed ") ||
                              logEntry.getDesc().startsWith("Promoted ") ||
                              logEntry.getDesc().startsWith("Demoted ")) {
                        join = logEntry.getDate();
                    }
                }

                // For that one in a billion chance the log is empty. Clone today's date and
                // subtract a year
                person.setLastRankChangeDate((join != null) ? join : getLocalDate().minusYears(1));
            }
        }
    }

    public void initTurnover() {
        getRetirementDefectionTracker().setLastRetirementRoll(getLocalDate());
    }

    public void initAtB(boolean newCampaign) {
        if (!newCampaign) {
            /*
             * Switch all contracts to AtBContract's
             */
            for (Entry<Integer, Mission> me : missions.entrySet()) {
                Mission m = me.getValue();
                if (m instanceof Contract && !(m instanceof AtBContract)) {
                    me.setValue(new AtBContract((Contract) m, this));
                }
            }

            /*
             * Go through all the personnel records and assume the earliest date is the date
             * the unit was founded.
             */
            LocalDate founding = null;
            for (Person person : getPersonnel()) {
                for (LogEntry logEntry : person.getPersonalLog()) {
                    if ((founding == null) || logEntry.getDate().isBefore(founding)) {
                        founding = logEntry.getDate();
                    }
                }
            }
            /*
             * Go through the personnel records again and assume that any person who joined the unit on the founding
             * date is one of the founding members. Also assume that MWs assigned to a non-Assault `Mek on the date
             * they joined came with that `Mek (which is a less certain assumption)
             */
            for (Person person : getPersonnel()) {
                LocalDate join = person.getPersonalLog()
                                       .stream()
                                       .filter(e -> e.getDesc().startsWith("Joined "))
                                       .findFirst()
                                       .map(LogEntry::getDate)
                                       .orElse(null);
                if ((join != null) && join.equals(founding)) {
                    person.setFounder(true);
                }
                if (person.getPrimaryRole().isMekWarrior() ||
                          (person.getPrimaryRole().isAerospacePilot() &&
                                 getCampaignOptions().isAeroRecruitsHaveUnits()) ||
                          person.getPrimaryRole().isProtoMekPilot()) {
                    for (LogEntry logEntry : person.getPersonalLog()) {
                        if (logEntry.getDate().equals(join) && logEntry.getDesc().startsWith("Assigned to ")) {
                            String mek = logEntry.getDesc().substring(12);
                            MekSummary ms = MekSummaryCache.getInstance().getMek(mek);
                            if (null != ms &&
                                      (person.isFounder() || ms.getWeightClass() < EntityWeightClass.WEIGHT_ASSAULT)) {
                                person.setOriginalUnitWeight(ms.getWeightClass());
                                if (ms.isClan()) {
                                    person.setOriginalUnitTech(Person.TECH_CLAN);
                                } else if (ms.getYear() > 3050) {
                                    // TODO : Fix this so we aren't using a hack that just assumes IS2
                                    person.setOriginalUnitTech(Person.TECH_IS2);
                                }
                                if ((null != person.getUnit()) &&
                                          ms.getName().equals(person.getUnit().getEntity().getShortNameRaw())) {
                                    person.setOriginalUnitId(person.getUnit().getId());
                                }
                            }
                        }
                    }
                }
            }

            addAllCombatTeams(this.forces);

            // Determine whether there is an active contract
            setHasActiveContract();
        }

        setAtBConfig(AtBConfiguration.loadFromXml());
        RandomFactionGenerator.getInstance().startup(this);
        getContractMarket().generateContractOffers(this, newCampaign); // TODO : AbstractContractMarket : Remove
        setAtBEventProcessor(new AtBEventProcessor(this));
    }

    /**
     * Stop processing AtB events and release memory.
     */
    public void shutdownAtB() {
        RandomFactionGenerator.getInstance().dispose();
        atbEventProcessor.shutdown();
    }

    /**
     * Checks if an employee turnover prompt should be displayed based on campaign options, current date, and other
     * conditions (like transit status and campaign start date).
     *
     * <p>The turnover prompt is triggered based on the configured turnover frequency (weekly, monthly, quarterly, or
     * annually), but only after the campaign has been running for at least 6 days and when not in transit.<p>
     *
     * <p>The dialog will show different messages depending on whether there are pending retirees.</p>
     *
     * @return An integer representing the outcome: -1 if turnover prompt should not be displayed, 0 if user selected
     *       "Employee Turnover", 1 if user selected "Advance Day Regardless", 2 if user selected "Cancel Advance Day"
     */
    public int checkTurnoverPrompt() {
        if (!location.isOnPlanet()) {
            return -1;
        }

        if (getLocalDate().isBefore(getCampaignStartDate().plusDays(6))) {
            return -1;
        }

        boolean triggerTurnoverPrompt;
        switch (campaignOptions.getTurnoverFrequency()) {
            case WEEKLY:
                triggerTurnoverPrompt = getLocalDate().getDayOfWeek().equals(DayOfWeek.MONDAY);
                break;
            case MONTHLY:
                triggerTurnoverPrompt = getLocalDate().getDayOfMonth() == getLocalDate().lengthOfMonth();
                break;
            case QUARTERLY:
                triggerTurnoverPrompt = (getLocalDate().getDayOfMonth() == getLocalDate().lengthOfMonth()) &&
                                              (List.of(Month.MARCH, Month.JUNE, Month.SEPTEMBER, Month.DECEMBER)
                                                     .contains(getLocalDate().getMonth()));
                break;
            case ANNUALLY:
                triggerTurnoverPrompt = getLocalDate().getDayOfYear() == getLocalDate().lengthOfYear();
                break;
            default:
                return -1;
        }

        if (!triggerTurnoverPrompt) {
            return -1;
        }

        String dialogTitle;
        String dialogBody;

        if (getRetirementDefectionTracker().getRetirees().isEmpty()) {
            dialogTitle = resources.getString("turnoverRollRequired.text");
            dialogBody = resources.getString("turnoverDialogDescription.text");
        } else {
            dialogTitle = resources.getString("turnoverFinalPayments.text");
            dialogBody = resources.getString("turnoverPersonnelKilled.text");
        }

        Object[] options = { resources.getString("turnoverEmployeeTurnoverDialog.text"),
                             resources.getString("turnoverAdvanceRegardless"),
                             resources.getString("turnoverCancel.text") };

        return JOptionPane.showOptionDialog(null,
              dialogBody,
              dialogTitle,
              JOptionPane.YES_NO_CANCEL_OPTION,
              JOptionPane.INFORMATION_MESSAGE,
              null,
              options,
              options[0]);
    }

    /**
     * Checks if there are any scenarios that are due based on the current date.
     *
     * @return {@code true} if there are scenarios due, {@code false} otherwise
     */
    public boolean checkScenariosDue() {
        return getActiveMissions(true).stream()
                     .flatMap(m -> m.getCurrentScenarios().stream())
                     .anyMatch(s -> (s.getDate() != null) &&
                                          !(s instanceof AtBScenario) &&
                                          !getLocalDate().isBefore(s.getDate()));
    }

    /**
     * Sets the type of rating method used.
     */
    public void setUnitRating(IUnitRating rating) {
        unitRating = rating;
    }

    /**
     * Returns the type of rating method as selected in the Campaign Options dialog. Lazy-loaded for performance.
     * Default is CampaignOpsReputation
     */
    public IUnitRating getUnitRating() {
        // if we switched unit rating methods,
        if (unitRating != null && (unitRating.getUnitRatingMethod() != getCampaignOptions().getUnitRatingMethod())) {
            unitRating = null;
        }

        if (unitRating == null) {
            UnitRatingMethod method = getCampaignOptions().getUnitRatingMethod();

            if (UnitRatingMethod.FLD_MAN_MERCS_REV.equals(method)) {
                unitRating = new FieldManualMercRevDragoonsRating(this);
            }
        }

        return unitRating;
    }

    @Override
    public int getTechIntroYear() {
        if (getCampaignOptions().isLimitByYear()) {
            return getGameYear();
        } else {
            return Integer.MAX_VALUE;
        }
    }

    @Override
    public int getGameYear() {
        return getLocalDate().getYear();
    }

    @Override
    public megamek.common.enums.Faction getTechFaction() {
        return techFaction;
    }

    public void updateTechFactionCode() {
        if (campaignOptions.isFactionIntroDate()) {
            for (megamek.common.enums.Faction f : megamek.common.enums.Faction.values()) {
                if (f.equals(megamek.common.enums.Faction.NONE)) {
                    continue;
                }
                if (f.getCodeMM().equals(getFaction().getShortName())) {
                    techFaction = f;
                    UnitTechProgression.loadFaction(techFaction);
                    return;
                }
            }
            // If the tech progression data does not include the current faction,
            // use a generic.
            if (getFaction().isClan()) {
                techFaction = megamek.common.enums.Faction.CLAN;
            } else if (getFaction().isPeriphery()) {
                techFaction = megamek.common.enums.Faction.PER;
            } else {
                techFaction = megamek.common.enums.Faction.IS;
            }
        } else {
            techFaction = megamek.common.enums.Faction.NONE;
        }
        // Unit tech level will be calculated if the code has changed.
        UnitTechProgression.loadFaction(techFaction);
    }

    @Override
    public boolean useClanTechBase() {
        return getFaction().isClan();
    }

    @Override
    public boolean useMixedTech() {
        if (useClanTechBase()) {
            return campaignOptions.isAllowISPurchases();
        } else {
            return campaignOptions.isAllowClanPurchases();
        }
    }

    @Override
    public SimpleTechLevel getTechLevel() {
        for (SimpleTechLevel lvl : SimpleTechLevel.values()) {
            if (campaignOptions.getTechLevel() == lvl.ordinal()) {
                return lvl;
            }
        }
        return SimpleTechLevel.UNOFFICIAL;
    }

    @Override
    public boolean unofficialNoYear() {
        return false;
    }

    @Override
    public boolean useVariableTechLevel() {
        return campaignOptions.isVariableTechLevel();
    }

    @Override
    public boolean showExtinct() {
        return !campaignOptions.isDisallowExtinctStuff();
    }

    public BehaviorSettings getAutoResolveBehaviorSettings() {
        return autoResolveBehaviorSettings;
    }

    public void setAutoResolveBehaviorSettings(BehaviorSettings settings) {
        autoResolveBehaviorSettings = settings;
    }

    /**
     * Retrieves the address or form of address for the commander.
     *
     * <p>This method determines the appropriate address based on whether the campaign is considered a pirate campaign.
     * It delegates to {@link #getCommanderAddress(boolean)} with the result of {@code isPirateCampaign()}.</p>
     *
     * @return the string used to address the commander
     */
    public String getCommanderAddress() {
        return getCommanderAddress(isPirateCampaign());
    }

    /**
     * Retrieves the address or title for the commanding officer, either in a formal or informal format.
     *
     * <p>
     * This method checks for the presence of a flagged commander. If no commander is found, a general fallback address
     * is returned based on the specified formality. If a commander is present, it further tailors the address based on
     * the gender of the commander (for informal styles) or their rank and surname (for formal styles).
     * </p>
     *
     * @param isInformal A boolean flag indicating whether the address should be informal (true for informal, false for
     *                   formal).
     *
     * @return A {@link String} representing the appropriate address for the commander, either formal or informal.
     */
    public String getCommanderAddress(boolean isInformal) {
        Person commander = getCommander();

        if (commander == null) {
            if (isInformal) {
                return resources.getString("generalFallbackAddressInformal.text");
            } else {
                return resources.getString("generalFallbackAddress.text");
            }
        }

        if (isInformal) {
            Gender commanderGender = commander.getGender();

            return switch (commanderGender) {
                case MALE -> resources.getString("informalAddressMale.text");
                case FEMALE -> resources.getString("informalAddressFemale.text");
                case OTHER_MALE, OTHER_FEMALE, RANDOMIZE -> resources.getString("generalFallbackAddressInformal.text");
            };
        }

        String commanderRank = commander.getRankName();

        if (commanderRank.equalsIgnoreCase("None") || commanderRank.equalsIgnoreCase("-") || commanderRank.isBlank()) {
            return resources.getString("generalFallbackAddress.text");
        }

        return commanderRank;
    }

    public int stockUpPartsInUse(Set<PartInUse> partsInUse) {
        int bought = 0;
        for (PartInUse partInUse : partsInUse) {
            int toBuy = findStockUpAmount(partInUse);
            if (toBuy > 0) {
                IAcquisitionWork partToBuy = partInUse.getPartToBuy();
                getShoppingList().addShoppingItem(partToBuy, toBuy, this);
                bought += 1;
            }
        }
        return bought;
    }

    public void stockUpPartsInUseGM(Set<PartInUse> partsInUse) {
        for (PartInUse partInUse : partsInUse) {
            int toBuy = findStockUpAmount(partInUse);
            while (toBuy > 0) {
                IAcquisitionWork partToBuy = partInUse.getPartToBuy();
                getQuartermaster().addPart((Part) partToBuy.getNewEquipment(), 0, true);
                --toBuy;
            }
        }
    }

    private int findStockUpAmount(PartInUse PartInUse) {
        int inventory = PartInUse.getStoreCount() + PartInUse.getTransferCount() + PartInUse.getPlannedCount();
        int needed = (int) Math.ceil(PartInUse.getRequestedStock() / 100.0 * PartInUse.getUseCount());
        int toBuy = needed - inventory;

        if (PartInUse.getIsBundle()) {
            toBuy = (int) Math.ceil((float) toBuy * PartInUse.getTonnagePerItem() / 5);
            // special case for armor only, as it's bought in 5 ton blocks. Armor is the
            // only kind of item that's assigned isBundle()
        }

        return toBuy;
    }

    public boolean isProcessProcurement() {
        return processProcurement;
    }

    public void setProcessProcurement(boolean processProcurement) {
        this.processProcurement = processProcurement;
    }

    // Simple getters and setters for our stock map
    public Map<String, Double> getPartsInUseRequestedStockMap() {
        return partsInUseRequestedStockMap;
    }

    public void setPartsInUseRequestedStockMap(Map<String, Double> partsInUseRequestedStockMap) {
        this.partsInUseRequestedStockMap = partsInUseRequestedStockMap;
    }

    public boolean getIgnoreMothballed() {
        return ignoreMothballed;
    }

    public void setIgnoreMothballed(boolean ignoreMothballed) {
        this.ignoreMothballed = ignoreMothballed;
    }

    public boolean getTopUpWeekly() {
        return topUpWeekly;
    }

    public void setTopUpWeekly(boolean topUpWeekly) {
        this.topUpWeekly = topUpWeekly;
    }

    public PartQuality getIgnoreSparesUnderQuality() {
        return ignoreSparesUnderQuality;
    }

    public void setIgnoreSparesUnderQuality(PartQuality ignoreSparesUnderQuality) {
        this.ignoreSparesUnderQuality = ignoreSparesUnderQuality;
    }

    public void writePartInUseToXML(final PrintWriter pw, int indent) {
        MHQXMLUtility.writeSimpleXMLTag(pw, indent, "ignoreMothBalled", ignoreMothballed);
        MHQXMLUtility.writeSimpleXMLTag(pw, indent, "topUpWeekly", topUpWeekly);
        MHQXMLUtility.writeSimpleXMLTag(pw, indent, "ignoreSparesUnderQuality", ignoreSparesUnderQuality.name());
        MHQXMLUtility.writeSimpleXMLOpenTag(pw, indent++, "partInUseMap");
        writePartInUseMapToXML(pw, indent);
        MHQXMLUtility.writeSimpleXMLCloseTag(pw, --indent, "partInUseMap");
    }

    public void writePartInUseMapToXML(final PrintWriter pw, int indent) {
        for (String key : partsInUseRequestedStockMap.keySet()) {
            MHQXMLUtility.writeSimpleXMLOpenTag(pw, indent++, "partInUseMapEntry");
            MHQXMLUtility.writeSimpleXMLTag(pw, indent, "partInUseMapKey", key);
            MHQXMLUtility.writeSimpleXMLTag(pw, indent, "partInUseMapVal", partsInUseRequestedStockMap.get(key));
            MHQXMLUtility.writeSimpleXMLCloseTag(pw, --indent, "partInUseMapEntry");
        }
    }

    /**
     * Wipes the Parts in use map for the purpose of resetting all values to their default
     */
    public void wipePartsInUseMap() {
        this.partsInUseRequestedStockMap.clear();
    }

    /**
     * Retrieves the campaign faction icon for the specified {@link Campaign}. If a custom icon is defined in the
     * campaign's unit icon configuration, that icon is used. Otherwise, a default faction logo is fetched based on the
     * campaign's faction short name.
     *
     * @return An {@link ImageIcon} representing the faction icon for the given campaign.
     */
    public ImageIcon getCampaignFactionIcon() {
        ImageIcon icon;
        StandardForceIcon campaignIcon = getUnitIcon();

        if (campaignIcon.getFilename() == null) {
            icon = getFactionLogo(currentDay.getYear(), getFaction().getShortName());
        } else {
            icon = campaignIcon.getImageIcon();
        }
        return icon;
    }

    /**
     * Checks if another active scenario has this scenarioID as it's linkedScenarioID and returns true if it finds one.
     */
    public boolean checkLinkedScenario(int scenarioID) {
        for (Scenario scenario : getScenarios()) {
            if ((scenario.getLinkedScenario() == scenarioID) &&
                      (getScenario(scenario.getId()).getStatus().isCurrent())) {
                return true;
            }
        }
        return false;
    }

    /**
     * Returns a list of entities (units) from all combat forces.
     *
     * @return a list of entities representing all combat units in the player force
     */
    public List<Entity> getAllCombatEntities() {
        List<Entity> units = new ArrayList<>();
        for (Force force : getAllForces()) {
            if (!force.isForceType(ForceType.STANDARD)) {
                continue;
            }
            for (UUID unitID : force.getUnits()) {
                units.add(getUnit(unitID).getEntity());
            }
        }
        return units;
    }

    /**
     * Determines the appropriate starting planet for a new campaign based on campaign type, faction, and various
     * fallback scenarios.
     *
     * <p>This method first checks if the campaign is classified as a mercenary or pirate campaign. If so, it
     * delegates responsibility to {@link #getMercenaryOrPirateStartingPlanet(Factions, String)}, which implements
     * special logic to handle those campaign types.</p>
     *
     * <p>For all other campaign types, it uses the current campaign's faction to attempt to retrieve that faction’s
     * canonical starting system for the current game date. If no valid system can be found (due to, for example, the
     * faction not having a valid capital), the logic falls back to a default faction’s starting planet, and, if
     * necessary, ultimately falls back to the planet Terra as a default universal location.</p>
     *
     * <p>The method also includes special handling for Clan campaigns: if the fallback logic would result in the
     * campaign starting on Terra but the campaign is clan-based, it attempts to relocate the starting planet to Strana
     * Mechty.</p>
     *
     * @return the {@link Planet} instance where the campaign should start
     *
     * @author Illiani
     * @since 0.50.07
     */
    public Planet getNewCampaignStartingPlanet() {
        Factions factions = Factions.getInstance();

        final String TERRA_ID = "Terra";
        final String CLAN_CODE = "CLAN";

        Faction startingFaction;
        PlanetarySystem startingSystem;

        if (isMercenaryCampaign() || isPirateCampaign()) {
            return getMercenaryOrPirateStartingPlanet(factions, TERRA_ID);
        }

        // Default for non-merc/pirate campaigns
        startingFaction = faction;
        startingSystem = startingFaction.getStartingPlanet(this, currentDay);

        // Fallback if the system is unavailable
        if (startingSystem == null) {
            startingFaction = factions.getDefaultFaction();
            startingSystem = startingFaction.getStartingPlanet(this, currentDay);
            if (startingSystem == null) {
                startingSystem = this.systemsInstance.getSystemById(TERRA_ID);
            }
        }

        // Special case: Clan campaign starting on Terra, swap to Clan homeworld
        if (TERRA_ID.equals(startingSystem.getId()) && isClanCampaign()) {
            Faction clanFaction = factions.getFaction(CLAN_CODE);
            if (clanFaction != null) {
                PlanetarySystem clanSystem = clanFaction.getStartingPlanet(this, currentDay);
                if (clanSystem != null) {
                    startingSystem = clanSystem;
                }
            }
        }

        return startingSystem.getPrimaryPlanet();
    }

    /**
     * Selects a starting planet for mercenary or pirate campaigns by considering eligible factions, campaign date, and
     * appropriate weighting for periphery factions (if pirate).
     *
     * <p>For mercenary campaigns, the designated mercenary faction is used as the initial fallback. For pirate
     * campaigns, the Tortuga Dominions are preferred, but only if they are active at the campaign's start date;
     * otherwise, the game's configured default faction is used (usually Mercenary, but I opted not to hardcode
     * mercenary here in case the default changes).</p>
     *
     * <p>There is a two-thirds probability that the starting faction will be selected from all factions, subject to
     * several filters (playability, not a Clan, not deep periphery). For pirate campaigns, eligible periphery factions
     * are intentionally added multiple times to the selection pool to increase their likelihood of being chosen
     * (weighted randomness).</p>
     *
     * <p>After the faction is chosen, this method attempts to get that faction’s canonical starting world. If no
     * valid system is found, the logic falls back to Terra, ensuring that the campaign always has a valid starting
     * world even in case of missing data.</p>
     *
     * @param factions The {@link Factions} manager supplying access to all faction data.
     * @param TERRA_ID The globally unique identifier for the planet Terra, used for the ultimate fallback.
     *
     * @return the {@link Planet} used as the campaign start location.
     *
     * @author Illiani
     * @since 0.50.07
     */
    private Planet getMercenaryOrPirateStartingPlanet(Factions factions, String TERRA_ID) {
        final String TORTUGA_CODE = "TD";

        PlanetarySystem startingSystem;
        Faction startingFaction;
        // Determine fallback faction for merc/pirate
        startingFaction = isMercenaryCampaign()
                                ? factions.getFaction(MERCENARY_FACTION_CODE)
                                : factions.getFaction(TORTUGA_CODE);

        // If pirate fallback is unavailable at the campaign's start date, use the default faction
        if (isPirateCampaign() && !startingFaction.validIn(currentDay)) {
            startingFaction = factions.getDefaultFaction();
        }

        // 33% chance to start in fallback faction's capital
        if (randomInt(3) != 0) {
            // Pick a random, eligible recruiting faction
            List<Faction> recruitingFactions = new ArrayList<>();
            for (Faction possibleFaction : factions.getActiveFactions(currentDay)) {
                if (possibleFaction.isPlayable() && !possibleFaction.isClan() && !possibleFaction.isDeepPeriphery()) {
                    recruitingFactions.add(possibleFaction);

                    // If we're playing a pirate campaign, we want to triple the chance that we start in the periphery
                    if (possibleFaction.isPeriphery() && isPirateCampaign()) {
                        recruitingFactions.add(possibleFaction);
                        recruitingFactions.add(possibleFaction);
                    }
                }
            }
            if (!recruitingFactions.isEmpty()) {
                startingFaction = ObjectUtility.getRandomItem(recruitingFactions);
            }
        }

        startingSystem = startingFaction.getStartingPlanet(this, currentDay);
        if (startingSystem != null) {
            return startingSystem.getPrimaryPlanet();
        }

        // Fallback if no startingSystem
        startingSystem = this.systemsInstance.getSystemById(TERRA_ID);
        return startingSystem != null ? startingSystem.getPrimaryPlanet() : null;
    }

    /**
     * Now that systemsInstance is injectable and non-final, we may wish to update it on the fly.
     *
     * @return systemsInstance Systems instance used when instantiating this Campaign instance.
     */
    public Systems getSystemsInstance() {
        return systemsInstance;
    }

    /**
     * Set the systemsInstance to a new instance.  Useful for testing, or updating the set of systems within a running
     * Campaign.
     *
     * @param systemsInstance new Systems instance that this campaign should use.
     */
    public void setSystemsInstance(Systems systemsInstance) {
        this.systemsInstance = systemsInstance;
    }
}<|MERGE_RESOLUTION|>--- conflicted
+++ resolved
@@ -8830,19 +8830,13 @@
      * @return the total number of primary AsTechs in the campaign
      */
     public int getNumberPrimaryAsTechs() {
-<<<<<<< HEAD
         boolean isUseUsefulAsTechs = getCampaignOptions().isUseUsefulAsTechs();
 
         int asTechs = getTemporaryAsTechPool();
 
-        for (Person person : getActivePersonnel(false)) {
+        for (Person person : getActivePersonnel(false, false)) {
             if (person.getPrimaryRole().isAstech() && !person.isDeployed() && person.isEmployed()) {
                 // All skilled assistants contribute 1 to the pool, regardless of skill level
-=======
-        int asTechs = getAsTechPool();
-        for (Person person : getActivePersonnel(false, false)) {
-            if (person.getPrimaryRole().isAstech() && !person.isDeployed()) {
->>>>>>> b87b35b0
                 asTechs++;
 
                 // They then contribution additional 'assistants' to the pool based on their skill level
@@ -8895,15 +8889,10 @@
         boolean isUseUsefulAsTechs = getCampaignOptions().isUseUsefulAsTechs();
 
         int asTechs = 0;
-<<<<<<< HEAD
-
-        for (Person person : getActivePersonnel(false)) {
+
+        for (Person person : getActivePersonnel(false, false)) {
             if (person.getSecondaryRole().isAstech() && !person.isDeployed() && person.isEmployed()) {
                 // All skilled assistants contribute 1 to the pool, regardless of skill level
-=======
-        for (Person person : getActivePersonnel(false, false)) {
-            if (person.getSecondaryRole().isAstech() && !person.isDeployed()) {
->>>>>>> b87b35b0
                 asTechs++;
 
                 // They then contribution additional 'assistants' to the pool based on their skill level
@@ -8987,7 +8976,6 @@
      * @return the number of medics in the campaign including any in the temporary medic pool
      */
     public int getNumberMedics() {
-<<<<<<< HEAD
         int permanentMedicPool = getPermanentMedicPool();
         return getTemporaryMedicPool() + permanentMedicPool;
     }
@@ -9011,7 +8999,7 @@
         final boolean isUseUsefulMedics = getCampaignOptions().isUseUsefulMedics();
         int permanentMedicPool = 0;
 
-        for (Person person : getActivePersonnel(false)) {
+        for (Person person : getActivePersonnel(false, false)) {
             if (person.getPrimaryRole().isMedic() || person.getSecondaryRole().isMedic()) {
                 if (person.isDeployed()) {
                     continue;
@@ -9039,14 +9027,6 @@
                         permanentMedicPool += (int) floor(skillLevel / ASSISTANT_SKILL_LEVEL_DIVIDER);
                     }
                 }
-=======
-        int count = 0;
-        for (Person person : getActivePersonnel(false, false)) {
-            if ((person.getPrimaryRole().isMedic() || person.getSecondaryRole().isMedic()) &&
-                      !person.isDeployed() &&
-                      person.isEmployed()) {
-                count++;
->>>>>>> b87b35b0
             }
         }
 
