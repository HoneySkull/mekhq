--- conflicted
+++ resolved
@@ -46,6 +46,7 @@
 import static mekhq.campaign.personnel.medical.advancedMedicalAlternate.AlternateInjuries.DERMAL_MYOMER_LEG_ARMOR;
 import static mekhq.campaign.personnel.medical.advancedMedicalAlternate.AlternateInjuries.DERMAL_MYOMER_LEG_CAMO;
 import static mekhq.campaign.personnel.medical.advancedMedicalAlternate.AlternateInjuries.ENHANCED_IMAGING_IMPLANT;
+import static mekhq.campaign.personnel.medical.advancedMedicalAlternate.ProstheticType.DERMAL_MYOMER_ARM_ARMOR;
 import static mekhq.campaign.personnel.medical.advancedMedicalAlternate.ProstheticType.ENHANCED_IMAGING;
 import static mekhq.campaign.personnel.medical.advancedMedicalAlternate.ProstheticType.getProstheticTypeFromInjuryType;
 import static mekhq.utilities.MHQInternationalization.getFormattedTextAt;
@@ -161,14 +162,9 @@
         boolean hasEnhancedImaging = options.booleanOption(UNOFFICIAL_EI_IMPLANT);
         boolean hasVDNI = options.booleanOption(MD_VDNI);
         boolean hasBufferedVDNI = options.booleanOption(MD_BVDNI);
-<<<<<<< HEAD
         boolean hasTooManyProsthetics = isHasTooManyProsthetics(person);
 
         if (!hasEnhancedImaging && !hasVDNI && !hasBufferedVDNI && !hasTooManyProsthetics) {
-=======
-
-        if (!hasEnhancedImaging && !hasVDNI && !hasBufferedVDNI) {
->>>>>>> cb29e812
             return;
         }
 
@@ -193,7 +189,6 @@
         }
     }
 
-<<<<<<< HEAD
     private static void processDegradationEffects(Campaign campaign, Person person, boolean useFatigue,
           boolean useAbilities, boolean isTooManyProsthetics) {
         if (useFatigue) {
@@ -221,38 +216,16 @@
                 String key = "AlternateInjuries.report." +
                                    (isTooManyProsthetics ? "prosthetics" : "implant") +
                                    ".degradation";
-                
+
                 campaign.addReport(getFormattedTextAt(RESOURCE_BUNDLE,
                       key,
                       spanOpeningWithCustomColor(getNegativeColor()),
-=======
-        // Occurs every year for most characters, but every 3rd year for the Aerospace phenotype (ATOW pg 317). ATOW
-        // states that this occurs every 3rd full year, but I didn't want to add even more tracking to Person for
-        // such a niche thing, so instead it hits every 3rd canonical year.
-        int frequency = 1;
-        if (person.getPhenotype().isAerospace() || hasBufferedVDNI) {
-            frequency = 3;
-        }
-
-        if (hasVDNI) {
-            frequency = 2;
-        }
-
-        boolean incrementPermanentFatigueDamage = !person.getPhenotype().isAerospace() || gameYear % frequency == 0;
-        if (incrementPermanentFatigueDamage) {
-            if (useFatigue) {
-                person.changePermanentFatigue(1);
-                campaign.addReport(getFormattedTextAt(RESOURCE_BUNDLE,
-                      "AlternateInjuries.report.implant.fatigue",
-                      spanOpeningWithCustomColor(getWarningColor()),
->>>>>>> cb29e812
                       CLOSING_SPAN_TAG,
                       person.getHyperlinkedFullTitle(), flaw));
             }
         }
     }
 
-<<<<<<< HEAD
     /**
      * Determines whether the given person has exceeded the allowed number of high-impact prosthetics.
      *
@@ -285,21 +258,6 @@
 
                 if (eligibleProstheticsCount >= prostheticThreshold) {
                     break;
-=======
-            int resistanceModifier = person.getOptions().booleanOption(UNOFFICIAL_IMPLANT_RESISTANCE) ? -2 : 0;
-            AttributeCheckUtility attributeCheckUtility = new AttributeCheckUtility(person, SkillAttribute.BODY,
-                  SkillAttribute.WILLPOWER, new ArrayList<>(), resistanceModifier, true, false);
-            campaign.addReport(attributeCheckUtility.getResultsText());
-
-            if (!attributeCheckUtility.isSuccess() && useAbilities) {
-                String flaw = getAndApplyEIDegradationFlaw(person);
-                if (!flaw.isBlank()) {
-                    campaign.addReport(getFormattedTextAt(RESOURCE_BUNDLE,
-                          "AlternateInjuries.report.implant.degradation",
-                          spanOpeningWithCustomColor(getNegativeColor()),
-                          CLOSING_SPAN_TAG,
-                          person.getHyperlinkedFullTitle(), flaw));
->>>>>>> cb29e812
                 }
             }
         }
@@ -399,19 +357,11 @@
         int dermalCamoCount = 0;
         for (Injury injury : injuries) {
             InjuryType injuryType = injury.getType();
-<<<<<<< HEAD
             if (injuryType == DERMAL_MYOMER_ARM_ARMOR || injuryType == DERMAL_MYOMER_LEG_ARMOR) {
                 dermalArmorCount++;
             }
 
             if (injuryType == DERMAL_MYOMER_ARM_CAMO || injuryType == DERMAL_MYOMER_LEG_CAMO) {
-=======
-            if (injuryType == DERMAL_MYOMER_ARM_ARMOR || injuries == DERMAL_MYOMER_LEG_ARMOR) {
-                dermalArmorCount++;
-            }
-
-            if (injuryType == DERMAL_MYOMER_ARM_CAMO || injuries == DERMAL_MYOMER_LEG_CAMO) {
->>>>>>> cb29e812
                 dermalCamoCount++;
             }
         }
@@ -419,11 +369,7 @@
         PersonnelOptions options = person.getOptions();
         int requiredLimbCount = 4;
         options.getOption(MD_DERMAL_ARMOR).setValue(dermalArmorCount >= requiredLimbCount);
-<<<<<<< HEAD
         options.getOption(MD_DERMAL_CAMO_ARMOR).setValue(dermalCamoCount >= requiredLimbCount);
-=======
-        options.getOption(MD_DERMAL_CAMO_ARMOR).setValue(dermalArmorCount >= requiredLimbCount);
->>>>>>> cb29e812
     }
 
     /**
