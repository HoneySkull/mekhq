--- conflicted
+++ resolved
@@ -88,19 +88,12 @@
             public boolean getScrollableTracksViewportWidth() {
                 return true;
             }
-<<<<<<< HEAD
-        };
-        txtLog.getAccessibleContext().setAccessibleName("Daily Log");
-        txtLog.addHyperlinkListener(gui.getReportHLL());
-        initComponents();
-    }
-=======
         });
         getTxtLog().setContentType("text/html");
         getTxtLog().setEditable(false);
         ((DefaultCaret) getTxtLog().getCaret()).setUpdatePolicy(DefaultCaret.ALWAYS_UPDATE);
+        getTxtLog().getAccessibleContext().setAccessibleName("Daily Log");
         getTxtLog().addHyperlinkListener(gui.getReportHLL());
->>>>>>> 1cce5672
 
         final JScrollPane logPanel = new JScrollPane(getTxtLog());
         logPanel.setBorder(new EmptyBorder(2,5,2,2));
