/*
 * Copyright (C) 2017-2025 The MegaMek Team. All Rights Reserved.
 *
 * This file is part of MekHQ.
 *
 * MekHQ is free software: you can redistribute it and/or modify
 * it under the terms of the GNU General Public License (GPL),
 * version 3 or (at your option) any later version,
 * as published by the Free Software Foundation.
 *
 * MekHQ is distributed in the hope that it will be useful,
 * but WITHOUT ANY WARRANTY; without even the implied warranty
 * of MERCHANTABILITY or FITNESS FOR A PARTICULAR PURPOSE.
 * See the GNU General Public License for more details.
 *
 * A copy of the GPL should have been included with this project;
 * if not, see <https://www.gnu.org/licenses/>.
 *
 * NOTICE: The MegaMek organization is a non-profit group of volunteers
 * creating free software for the BattleTech community.
 *
 * MechWarrior, BattleMech, `Mech and AeroTech are registered trademarks
 * of The Topps Company, Inc. All Rights Reserved.
 *
 * Catalyst Game Labs and the Catalyst Game Labs logo are trademarks of
 * InMediaRes Productions, LLC.
 *
 * MechWarrior Copyright Microsoft Corporation. MekHQ was created under
 * Microsoft's "Game Content Usage Rules"
 * <https://www.xbox.com/en-US/developers/rules> and it is not endorsed by or
 * affiliated with Microsoft.
 */
package mekhq.service.mrms;

import java.text.MessageFormat;
import java.util.ArrayList;
import java.util.Comparator;
import java.util.HashMap;
import java.util.List;
import java.util.Map;
import java.util.ResourceBundle;

import megamek.common.Aero;
import megamek.common.BattleArmor;
import megamek.common.Mek;
import megamek.common.Tank;
import megamek.common.TargetRoll;
import megamek.logging.MMLogger;
import mekhq.MekHQ;
import mekhq.campaign.Campaign;
import mekhq.campaign.force.Force;
import mekhq.campaign.parts.Armor;
import mekhq.campaign.parts.MekLocation;
import mekhq.campaign.parts.MissingMekLocation;
import mekhq.campaign.parts.MissingPart;
import mekhq.campaign.parts.Part;
import mekhq.campaign.parts.PodSpace;
import mekhq.campaign.parts.enums.PartRepairType;
import mekhq.campaign.parts.equipment.AmmoBin;
import mekhq.campaign.personnel.Person;
import mekhq.campaign.personnel.skills.Skill;
import mekhq.campaign.personnel.skills.SkillType;
import mekhq.campaign.unit.Unit;
import mekhq.campaign.work.IPartWork;
import mekhq.campaign.work.WorkTime;
import mekhq.gui.sorter.UnitStatusSorter;
import mekhq.service.mrms.MRMSService.MRMSUnitAction.STATUS;
import mekhq.utilities.ReportingUtilities;

public class MRMSService {
    private static final MMLogger logger = MMLogger.create(MRMSService.class);

    private static final ResourceBundle resources = ResourceBundle.getBundle("mekhq.resources.MRMS",
          MekHQ.getMHQOptions().getLocale());

    private MRMSService() {

    }

    public static boolean isValidMRMSUnit(Unit unit, MRMSConfiguredOptions configuredOptions) {
        if (unit.isSelfCrewed() ||
                  (!unit.isSalvage() && !configuredOptions.useRepair()) ||
                  (unit.isSalvage() && !configuredOptions.useSalvage())) {
            return false;
        }

        return (unit.getEntity() instanceof Tank) ||
                     (unit.getEntity() instanceof Aero) ||
                     (unit.getEntity() instanceof Mek) ||
                     (unit.getEntity() instanceof BattleArmor);
    }

    public static MRMSPartSet performWarehouseMRMS(List<IPartWork> selectedParts,
          MRMSConfiguredOptions configuredOptions, Campaign campaign) {
        if (!configuredOptions.useRepair()) { // Warehouse only uses repair
            campaign.addReport(resources.getString("MRMS.CompleteDisabled.report"));
            return new MRMSPartSet();
        }
        campaign.addReport(resources.getString("MRMS.StartWarehouse.report"));

        List<Person> techs = campaign.getTechs(true);

        MRMSPartSet partSet = new MRMSPartSet();

        if (techs.isEmpty()) {
            campaign.addReport(resources.getString("MRMS.NoAvailableTechs.report"));
        } else {
            Map<PartRepairType, MRMSOption> mrmsOptionsByType = new HashMap<>();

            for (MRMSOption mrmsOption : configuredOptions.getMRMSOptions()) {
                mrmsOptionsByType.put(mrmsOption.getType(), mrmsOption);
            }

            /*
             * Filter our parts list to only those that aren't being worked on
             * or those that meet our criteria as defined in the campaign
             * configurations
             */
            List<IPartWork> parts = filterParts(selectedParts, mrmsOptionsByType, techs, campaign);

            if (!parts.isEmpty()) {
                for (IPartWork partWork : parts) {
                    Part part = (Part) partWork;
                    part.resetModeToNormal();

                    List<Person> validTechs = filterTechs(partWork, techs, mrmsOptionsByType, true, campaign);

                    if (validTechs.isEmpty()) {
                        continue;
                    }

                    int originalQuantity = part.getQuantity();

                    for (int i = 0; i < originalQuantity; i++) {
                        partSet.addPartAction(repairPart(campaign,
                              part,
                              null,
                              validTechs,
                              mrmsOptionsByType,
                              configuredOptions,
                              true));
                    }
                }
            }
        }

        return partSet;
    }

    public static String performSingleUnitMRMS(Campaign campaign, Unit unit) {
        MRMSConfiguredOptions configuredOptions = new MRMSConfiguredOptions(campaign);
        if (!configuredOptions.isEnabled()) {
            String msg = resources.getString("MRMS.CompleteDisabled.report");
            campaign.addReport(msg);
            return msg;
        } else if ((!unit.isSalvage() && !configuredOptions.useRepair()) ||
                         (unit.isSalvage() && !configuredOptions.useSalvage())) {
            String msg = MessageFormat.format(resources.getString("MRMS.CompleteTypeDisabled.report"),
                  unit.isSalvage() ? resources.getString("Salvage") : resources.getString("Repair"));
            campaign.addReport(msg);
            return msg;
        } else if (campaign.requiresAdditionalAstechs()) {
            String message = resources.getString("MRMS.InsufficientAstechs.report");
            campaign.addReport(message);
            return message;
        }

        List<MRMSOption> activeMRMSOptions = configuredOptions.getActiveMRMSOptions();
        MRMSUnitAction unitAction = performUnitMRMS(campaign,
              unit,
              unit.isSalvage(),
              activeMRMSOptions,
              configuredOptions);

        String actionDescriptor = unit.isSalvage() ? resources.getString("Salvage") : resources.getString("Repair");
<<<<<<< HEAD
        String msg = String.format("<font color='" +
                                         MekHQ.getMHQOptions().getFontColorPositiveHexColor() +
                                         "'>Mass %s complete on %s.</font>", actionDescriptor, unit.getName());
=======
        String msg = String.format(
                "<font color='" + ReportingUtilities.getPositiveColor()
                        + "'>Mass %s complete on %s.</font>",
                actionDescriptor,
                unit.getName());
>>>>>>> fee0109b

        switch (unitAction.getStatus()) {
            case ACTIONS_PERFORMED:
                int count = unitAction.getPartSet().countRepairs();
                msg += String.format(" There were %s action%s performed.", count, (count == 1 ? "" : "s"));
                break;
            case NO_PARTS:
                msg += " No actions were performed because there are currently no valid parts.";
                break;
            case ALL_PARTS_IN_PROCESS:
                msg += " No actions were performed because all parts are being worked on.";
                break;
            case NO_TECHS:
                msg += " No actions were performed because there are currently no valid techs.";
                break;
            case UNFIXABLE_LIMB:
                msg += " No actions were performed because there is at least one unfixable limb and configured settings do not allow location repairs.";
                break;
            case NO_ACTIONS:
            default:
                break;
        }

        campaign.addReport(msg);

        List<Person> techs = campaign.getTechs();

        if (!techs.isEmpty()) {
            List<IPartWork> parts = unit.getPartsNeedingService(true);
            parts = filterParts(parts, null, techs, campaign);

            if (!parts.isEmpty()) {
                if (parts.size() == 1) {
<<<<<<< HEAD
                    campaign.addReport("<font color='" +
                                             MekHQ.getMHQOptions().getFontColorNegativeHexColor() +
                                             "'>There in still 1 part that is not being worked on.</font>");
                } else {
                    campaign.addReport(String.format("<font color='" +
                                                           MekHQ.getMHQOptions().getFontColorNegativeHexColor() +
                                                           "'>There are still %s parts that are not being worked on.</font>",
                          parts.size()));
=======
                    campaign.addReport("<font color='" + ReportingUtilities.getNegativeColor()
                            + "'>There in still 1 part that is not being worked on.</font>");
                } else {
                    campaign.addReport(String.format(
                            "<font color='" + ReportingUtilities.getNegativeColor()
                                    + "'>There are still %s parts that are not being worked on.</font>",
                            parts.size()));
>>>>>>> fee0109b
                }
            }
        }

        return String.format("Mass %s complete on %s.", actionDescriptor, unit.getName());
    }

    public static void mrmsAllUnits(Campaign campaign) {
        MRMSConfiguredOptions configuredOptions = new MRMSConfiguredOptions(campaign);
        if (!configuredOptions.isEnabled()) {
            campaign.addReport(resources.getString("MRMS.CompleteDisabled.report"));
            return;
        } else if (campaign.requiresAdditionalAstechs()) {
            campaign.addReport(resources.getString("MRMS.InsufficientAstechs.report"));
            return;
        }

        List<Unit> units = new ArrayList<>();

        for (Unit unit : campaign.getServiceableUnits()) {
            if (!isValidMRMSUnit(unit, configuredOptions)) {
                continue;
            }

            units.add(unit);
        }

        // Sort the list status fixing the least damaged first
        units.sort((o1, o2) -> {
            int damageIdx1 = UnitStatusSorter.getDamageStateIndex(Unit.getDamageStateName(o1.getDamageState()));
            int damageIdx2 = UnitStatusSorter.getDamageStateIndex(Unit.getDamageStateName(o2.getDamageState()));

            if (damageIdx2 == damageIdx1) {
                return 0;
            } else if (damageIdx2 < damageIdx1) {
                return -1;
            }

            return 1;
        });

        mrmsUnits(campaign, units, configuredOptions);
    }

    public static void mrmsUnits(Campaign campaign, List<Unit> units, MRMSConfiguredOptions configuredOptions) {
        // This shouldn't happen but is being added preventatively
        if (!configuredOptions.isEnabled()) {
            campaign.addReport(resources.getString("MRMS.CompleteDisabled.report"));
            return;
        }
        Map<MRMSUnitAction.STATUS, List<MRMSUnitAction>> unitActionsByStatus = new HashMap<>();
        List<MRMSOption> activeMRMSOptions = configuredOptions.getActiveMRMSOptions();

        for (Unit unit : units) {
            MRMSUnitAction unitAction = performUnitMRMS(campaign,
                  unit,
                  unit.isSalvage(),
                  activeMRMSOptions,
                  configuredOptions);

            List<MRMSUnitAction> list = unitActionsByStatus.computeIfAbsent(unitAction.getStatus(),
                  k -> new ArrayList<>());

            list.add(unitAction);
        }

        if (unitActionsByStatus.isEmpty()) {
            campaign.addReport(resources.getString("MRMS.CompleteNoUnits.report"));
        } else {
            int totalCount = 0;
            int actionsPerformed = 0;

            for (MRMSUnitAction.STATUS key : unitActionsByStatus.keySet()) {
                if (key == MRMSUnitAction.STATUS.ALL_PARTS_IN_PROCESS) {
                    continue;
                }

                totalCount += unitActionsByStatus.get(key).size();
            }

            if (unitActionsByStatus.containsKey(MRMSUnitAction.STATUS.ACTIONS_PERFORMED)) {
                List<MRMSUnitAction> unitsByStatus = unitActionsByStatus.get(MRMSUnitAction.STATUS.ACTIONS_PERFORMED);

                for (MRMSUnitAction mrmsUnitAction : unitsByStatus) {
                    actionsPerformed += mrmsUnitAction.getPartSet().countRepairs();
                }
            }

<<<<<<< HEAD
            StringBuilder sb = new StringBuilder(String.format("<font color='" +
                                                                     MekHQ.getMHQOptions()
                                                                           .getFontColorPositiveHexColor() +
                                                                     "'>Mass Repair/Salvage complete for %s units.</font>",
                  totalCount));
=======
            StringBuilder sb = new StringBuilder(
                    String.format("<font color='" + ReportingUtilities.getPositiveColor()
                            + "'>Mass Repair/Salvage complete for %s units.</font>", totalCount));
>>>>>>> fee0109b

            if (actionsPerformed > 0) {
                sb.append(String.format(" %s repair/salvage action%s performed.",
                      actionsPerformed,
                      (actionsPerformed == 1 ? "" : "s")));
            }

            sb.append(generateUnitRepairSummary("<br/>- %s unit%s had repairs/parts salvaged.",
                  unitActionsByStatus,
                  MRMSUnitAction.STATUS.ACTIONS_PERFORMED));
            sb.append(generateUnitRepairSummary(
                  "<br/>- %s unit%s had no actions performed because there were no valid parts.",
                  unitActionsByStatus,
                  MRMSUnitAction.STATUS.NO_PARTS));
            sb.append(generateUnitRepairSummary(
                  "<br/>- %s unit%s had no actions performed because there were no valid techs.",
                  unitActionsByStatus,
                  MRMSUnitAction.STATUS.NO_TECHS));
            sb.append(generateUnitRepairSummary(
                  "<br/>- %s unit%s had no actions performed because there were unfixable limbs and configured settings do not allow location repairs.",
                  unitActionsByStatus,
                  MRMSUnitAction.STATUS.UNFIXABLE_LIMB));

            campaign.addReport(sb.toString());
        }

        generateCampaignLogForUnitStatus(unitActionsByStatus,
              MRMSUnitAction.STATUS.NO_PARTS,
              "Units with no valid parts:",
              campaign);
        generateCampaignLogForUnitStatus(unitActionsByStatus,
              MRMSUnitAction.STATUS.NO_TECHS,
              "Units with no valid techs:",
              campaign);
        generateCampaignLogForUnitStatus(unitActionsByStatus,
              MRMSUnitAction.STATUS.UNFIXABLE_LIMB,
              "Units with unfixable limbs:",
              campaign);

        if (!unitActionsByStatus.isEmpty()) {
            List<Person> techs = campaign.getTechs();

            if (!techs.isEmpty()) {
                int count = 0;
                int unitCount = 0;

                for (List<MRMSUnitAction> mrmsUnitActions : unitActionsByStatus.values()) {
                    for (MRMSUnitAction mrmsUnitAction : mrmsUnitActions) {
                        List<IPartWork> parts = mrmsUnitAction.getUnit().getPartsNeedingService(true);
                        int tempCount = filterParts(parts, null, techs, campaign).size();

                        if (tempCount > 0) {
                            unitCount++;
                            count += tempCount;
                        }
                    }
                }

                if (count > 0) {
                    if (count == 1) {
<<<<<<< HEAD
                        campaign.addReport("<font color='" +
                                                 MekHQ.getMHQOptions().getFontColorNegativeHexColor() +
                                                 "'>There in still 1 part that is not being worked on.</font>");
                    } else {
                        campaign.addReport(String.format("<font color='" +
                                                               MekHQ.getMHQOptions().getFontColorNegativeHexColor() +
                                                               "'>There are still %s parts that are not being worked on %s unit%s.</font>",
                              count,
                              unitCount,
                              (unitCount == 1) ? "" : "s"));
=======
                        campaign.addReport("<font color='" + ReportingUtilities.getNegativeColor()
                                + "'>There in still 1 part that is not being worked on.</font>");
                    } else {
                        campaign.addReport(String.format(
                                "<font color='" + ReportingUtilities.getNegativeColor()
                                        + "'>There are still %s parts that are not being worked on %s unit%s.</font>",
                                count, unitCount, (unitCount == 1) ? "" : "s"));
>>>>>>> fee0109b
                    }
                }
            }
        }

        // Remove any units which after mass repair/salvage are no longer usable.
        for (Unit unit : units) {
            if (!unit.isRepairable() && !unit.hasSalvageableParts()) {
                campaign.removeUnit(unit.getId());
            }
        }
    }

    private static String generateUnitRepairSummary(String baseDescription,
          Map<MRMSUnitAction.STATUS, List<MRMSUnitAction>> unitActionsByStatus, MRMSUnitAction.STATUS status) {

        if (!unitActionsByStatus.containsKey(status)) {
            return "";
        }

        int count = unitActionsByStatus.get(status).size();

        return String.format(baseDescription, count, count == 1 ? "" : "s");
    }

    private static void generateCampaignLogForUnitStatus(
          Map<MRMSUnitAction.STATUS, List<MRMSUnitAction>> unitActionsByStatus, MRMSUnitAction.STATUS status,
          String statusDesc, Campaign campaign) {
        if (!unitActionsByStatus.containsKey(status) || unitActionsByStatus.get(status).isEmpty()) {
            return;
        }

        StringBuilder sbMsg = new StringBuilder();
        sbMsg.append(statusDesc);

        List<MRMSUnitAction> unitsByStatus = unitActionsByStatus.get(status);

        for (MRMSUnitAction mrmsUnitAction : unitsByStatus) {
            sbMsg.append("<br/>- ").append(mrmsUnitAction.getUnit().getName());
        }

        campaign.addReport(sbMsg.toString());
    }

    private static MRMSUnitAction performUnitMRMS(Campaign campaign, Unit unit, boolean isSalvage,
          List<MRMSOption> mrmsOptions, MRMSConfiguredOptions configuredOptions) {
        List<Person> techs = campaign.getTechs(true);

        if (techs.isEmpty()) {
            return new MRMSUnitAction(unit, isSalvage, MRMSUnitAction.STATUS.NO_TECHS);
        }

        MRMSUnitAction unitAction = new MRMSUnitAction(unit, isSalvage, MRMSUnitAction.STATUS.NO_ACTIONS);

        // Filter our tech list to only our techs that can work on this unit
        for (int i = techs.size() - 1; i >= 0; i--) {
            Person tech = techs.get(i);

            if (!tech.canTech(unit.getEntity())) {
                techs.remove(i);
            }
        }

        Map<PartRepairType, MRMSOption> mrmsOptionsByType = new HashMap<>();

        for (MRMSOption mrmsOption : mrmsOptions) {
            mrmsOptionsByType.put(mrmsOption.getType(), mrmsOption);
        }

        // Possibly call this multiple times. Sometimes some actions are first dependent
        // upon
        // others being finished, also failed actions can be performed again by a tech
        // with a higher
        // skill.
        boolean performMoreRepairs = true;

        long time = System.nanoTime();

        while (performMoreRepairs) {
            MRMSUnitAction currentUnitAction = performUnitMassTechAction(campaign,
                  unit,
                  techs,
                  mrmsOptionsByType,
                  isSalvage,
                  configuredOptions);

            performMoreRepairs = currentUnitAction.getPartSet().isHasRepairs();
            unitAction.merge(currentUnitAction);

            if (unitAction.isStatusNoActions()) {
                unitAction.setStatus(currentUnitAction.getStatus());
            }
        }

        debugLog("Finished fixing %s in %s ns", "performUnitMRMS", unit.getName(), System.nanoTime() - time);

        return unitAction;
    }

    private static MRMSUnitAction performUnitMassTechAction(Campaign campaign, Unit unit, List<Person> techs,
          Map<PartRepairType, MRMSOption> mrmsOptionsByType, boolean salvaging,
          MRMSConfiguredOptions configuredOptions) {
        List<IPartWork> parts = unit.getPartsNeedingService(true);

        if (parts.isEmpty()) {
            parts = unit.getPartsNeedingService(false);

            if (!parts.isEmpty()) {
                return new MRMSUnitAction(unit, salvaging, MRMSUnitAction.STATUS.ALL_PARTS_IN_PROCESS);
            }

            return new MRMSUnitAction(unit, salvaging, MRMSUnitAction.STATUS.NO_PARTS);
        }

        for (IPartWork partWork : parts) {
            if (partWork instanceof Part) {
                ((Part) partWork).resetModeToNormal();
            }
        }

        // If we're performing an action on a unit, and we allow auto-scrapping of parts
        // that can't be fixed by an elite tech, let's first get rid of those parts and start with
        // a cleaner slate
        if (configuredOptions.isScrapImpossible()) {
            boolean refreshParts = false;

            for (IPartWork partWork : parts) {
                if ((partWork instanceof Part) && (partWork.getSkillMin() > SkillType.EXP_LEGENDARY)) {
                    campaign.addReport(((Part) partWork).scrap());
                    refreshParts = true;
                }
            }

            if (refreshParts) {
                parts = unit.getPartsNeedingService(true);
            }
        }

        if (unit.getEntity().isOmni() && !unit.isSalvage()) {
            for (PodSpace ps : unit.getPodSpace()) {
                ps.setRepairInPlace(!configuredOptions.isReplacePodParts());
            }

            // If we're replacing damaged parts, we want to remove any that have an
            // available
            // replacement from the list since the pod space repair will cover it.
            List<IPartWork> temp = new ArrayList<>();

            for (IPartWork p : parts) {
                if ((p instanceof Part) && ((Part) p).isOmniPodded()) {
                    if (!(p instanceof AmmoBin) || salvaging) {
                        MissingPart m = p.getMissingPart();
                        if ((m != null) && m.isReplacementAvailable()) {
                            continue;
                        }
                    }
                }

                temp.add(p);
            }

            parts = temp;
        }

        if (techs.isEmpty()) {
            return new MRMSUnitAction(unit, salvaging, MRMSUnitAction.STATUS.NO_TECHS);
        }

        /*
         * If we're a mek and we have a limb with a bad shoulder/hip, we're
         * going to try to flip it to salvageable and remove all the parts so
         * that we can nuke the limb. If we do this, when we're finally done we
         * need to flip the mek back to repairable so that we don't accidentally
         * strip everything off it.
         */
        boolean scrappingLimbMode = false;

        /*
         * Pre checking for hips/shoulders on repairable meks. If we have a bad
         * hip or shoulder, we're not going to do anything until we get those
         * parts out of the location and scrap it. Once we're at a happy place,
         * we'll proceed.
         */

        if ((unit.getEntity() instanceof Mek)) {
            Map<Integer, Part> locationMap = new HashMap<>();

            for (IPartWork partWork : parts) {
                if ((partWork instanceof MekLocation) && ((MekLocation) partWork).onBadHipOrShoulder()) {
                    locationMap.put(((MekLocation) partWork).getLoc(), (MekLocation) partWork);
                } else if (partWork instanceof MissingMekLocation) {
                    locationMap.put(partWork.getLocation(), (MissingMekLocation) partWork);
                }
            }

            if (!locationMap.isEmpty()) {
                MRMSOption mrmsOption = mrmsOptionsByType.get(PartRepairType.GENERAL_LOCATION);

                if ((null == mrmsOption) || !mrmsOption.isActive()) {
                    return new MRMSUnitAction(unit, salvaging, MRMSUnitAction.STATUS.UNFIXABLE_LIMB);
                }

                /*
                 * Find our parts in our bad locations. If we don't actually
                 * have, just scrap the limbs and move on with our normal work
                 */

                scrappingLimbMode = true;

                if (!salvaging) {
                    unit.setSalvage(true);
                }

                List<IPartWork> partsTemp = unit.getPartsNeedingService(true);
                List<IPartWork> partsToBeRemoved = new ArrayList<>();
                Map<Integer, Integer> countOfPartsPerLocation = new HashMap<>();

                for (IPartWork partWork : partsTemp) {
                    if (!(partWork instanceof MekLocation) &&
                              !(partWork instanceof MissingMekLocation) &&
                              locationMap.containsKey(partWork.getLocation()) &&
                              partWork.isSalvaging()) {
                        partsToBeRemoved.add(partWork);

                        int count = 0;

                        if (countOfPartsPerLocation.containsKey(partWork.getLocation())) {
                            count = countOfPartsPerLocation.get(partWork.getLocation());
                        }

                        count++;

                        countOfPartsPerLocation.put(partWork.getLocation(), count);
                    }
                }

                if (partsToBeRemoved.isEmpty()) {
                    /*
                     * We have no parts left on our unfixable locations, so
                     * we'll just scrap those locations and rebuild the parts
                     * list and reset back our normal repair mode
                     */

                    for (Part part : locationMap.values()) {
                        if (part instanceof MekLocation) {
                            campaign.addReport(part.scrap());
                        }
                    }

                    scrappingLimbMode = false;

                    if (!salvaging) {
                        unit.setSalvage(false);
                    }

                    parts = unit.getPartsNeedingService(true);
                } else {
                    for (int locId : countOfPartsPerLocation.keySet()) {
                        boolean unfixable = false;
                        Part loc = null;

                        if (locationMap.containsKey(locId)) {
                            loc = locationMap.get(locId);
                            unfixable = (loc instanceof MekLocation);
                        }

                        if (unfixable) {
<<<<<<< HEAD
                            campaign.addReport(String.format("<font color='" +
                                                                   MekHQ.getMHQOptions().getFontColorWarningHexColor() +
                                                                   "'>Found an unfixable limb (%s) on %s which contains %s parts. Going to remove all parts and scrap the limb before proceeding with other repairs.</font>",
                                  loc.getName(),
                                  unit.getName(),
                                  countOfPartsPerLocation.get(locId)));
                        } else {
                            campaign.addReport(String.format("<font color='" +
                                                                   MekHQ.getMHQOptions().getFontColorWarningHexColor() +
                                                                   "'>Found missing location (%s) on %s which contains %s parts. Going to remove all parts before proceeding with other repairs.</font>",
                                  loc != null ? loc.getName() : Integer.toString(locId),
                                  unit.getName(),
                                  countOfPartsPerLocation.get(locId)));
=======
                            campaign.addReport(String.format(
                                    "<font color='" + ReportingUtilities.getWarningColor()
                                            + "'>Found an unfixable limb (%s) on %s which contains %s parts. Going to remove all parts and scrap the limb before proceeding with other repairs.</font>",
                                    loc.getName(), unit.getName(), countOfPartsPerLocation.get(locId)));
                        } else {
                            campaign.addReport(String.format(
                                    "<font color='" + ReportingUtilities.getWarningColor()
                                            + "'>Found missing location (%s) on %s which contains %s parts. Going to remove all parts before proceeding with other repairs.</font>",
                                    loc != null ? loc.getName() : Integer.toString(locId), unit.getName(),
                                    countOfPartsPerLocation.get(locId)));
>>>>>>> fee0109b
                        }
                    }

                    parts = partsToBeRemoved;
                }
            }
        }

        boolean originalAllowCarryover = configuredOptions.isAllowCarryover();

        /*
         * If we're scrapping limbs, we don't want salvage repairs to go into a
         * new day otherwise it can be confusing when trying to figure why a
         * unit can't be repaired because 'salvage' repairs don't show up on the
         * task list as scheduled if we're in 'repair' mode.
         */
        if (scrappingLimbMode) {
            configuredOptions.setAllowCarryover(false);
        }

        /*
         * Filter our parts list to only those that aren't being worked on or
         * those that meet our criteria as defined in the campaign
         * configurations
         */
        parts = filterParts(parts, mrmsOptionsByType, techs, campaign);

        if (parts.isEmpty()) {
            if (scrappingLimbMode) {
                unit.setSalvage(false);
            }

            return new MRMSUnitAction(unit, salvaging, MRMSUnitAction.STATUS.NO_PARTS);
        }

        MRMSUnitAction unitAction = new MRMSUnitAction(unit, salvaging, MRMSUnitAction.STATUS.ACTIONS_PERFORMED);

        for (IPartWork partWork : parts) {
            if (partWork instanceof Part) {
                ((Part) partWork).resetModeToNormal();
            }

            List<Person> validTechs = filterTechs(partWork, techs, mrmsOptionsByType, false, campaign);

            if (validTechs.isEmpty()) {
                unitAction.addPartAction(MRMSPartAction.createNoTechs(partWork));
                continue;
            }

            unitAction.addPartAction(repairPart(campaign,
                  partWork,
                  unit,
                  validTechs,
                  mrmsOptionsByType,
                  configuredOptions,
                  false));
        }

        if (scrappingLimbMode) {
            unit.setSalvage(false);
            configuredOptions.setAllowCarryover(originalAllowCarryover);
        }

        if (unitAction.getPartSet().isOnlyNoTechs()) {
            unitAction.resetPartSet();
            unitAction.setStatus(STATUS.NO_TECHS);
        }

        return unitAction;
    }

    private static MRMSPartAction repairPart(Campaign campaign, IPartWork partWork, Unit unit, List<Person> techs,
          Map<PartRepairType, MRMSOption> mrmsOptionsByType, MRMSConfiguredOptions configuredOptions,
          boolean warehouseMode) {
        // We were doing this check for every tech, that's unnecessary as it
        // doesn't change from tech to tech
        MRMSOption mrmsOptions = mrmsOptionsByType.get(IPartWork.findCorrectMRMSType(partWork));

        if (mrmsOptions == null) {
            return MRMSPartAction.createOptionDisabled(partWork);
        }

        long repairPartTime = System.nanoTime();

        TechSorter sorter = new TechSorter(partWork);
        Map<String, WorkTime> techSkillToWorktimeMap = new HashMap<>();
        List<Person> sameDayTechs = new ArrayList<>();
        List<Person> overflowDayTechs = new ArrayList<>();
        List<Person> sameDayAssignedTechs = new ArrayList<>();
        List<Person> overflowDayAssignedTechs = new ArrayList<>();
        int highestAvailableTechSkill = -1;

        for (Person tech : techs) {
            Skill skill = tech.getSkillForWorkingOn(partWork);

            if (skill.getExperienceLevel() > highestAvailableTechSkill) {
                highestAvailableTechSkill = skill.getExperienceLevel();
            }

            if (highestAvailableTechSkill == SkillType.EXP_LEGENDARY) {
                break;
            }
        }

        debugLog("Starting with %s techs on %s", "repairPart", techs.size(), partWork.getPartName());

        boolean canChangeWorkTime = (partWork instanceof Part) && partWork.canChangeWorkMode();

        for (int i = techs.size() - 1; i >= 0; i--) {
            long time = System.nanoTime();

            Person tech = techs.get(i);

            debugLog("Checking tech %s", "repairPart", tech.getFullName());

            // If this tech has less time than required, ignore them for this part
            if (tech.getMinutesLeft() < mrmsOptions.getDailyTimeMin()) {
                debugLog("... doesn't have enough time left due to configuration", "repairPart");
                continue;
            }

            Skill skill = tech.getSkillForWorkingOn(partWork);

            if (partWork instanceof Part) {
                ((Part) partWork).resetModeToNormal();
            }

            // We really only have to check one tech of each skill level
            if (!techSkillToWorktimeMap.containsKey(skill.getType().getName() + "-" + skill.getLevel())) {
                TargetRoll targetRoll = campaign.getTargetFor(partWork, tech);
                WorkTime selectedWorktime = null;

                // Check if we need to increase the time to meet the min BTH
                if (targetRoll.getValue() > mrmsOptions.getBthMin()) {
                    if (!configuredOptions.isUseExtraTime()) {
                        debugLog("... can't increase time to reach BTH due to configuration", "repairPart");
                        continue;
                    } else if (!canChangeWorkTime) {
                        debugLog("... can't increase time because this part can not have it's workMode changed",
                              "repairPart");
                        continue;
                    }

                    WorkTimeCalculation workTimeCalc = calculateNewMRMSWorktime(partWork,
                          tech,
                          mrmsOptions,
                          campaign,
                          true,
                          highestAvailableTechSkill);

                    if (workTimeCalc.getWorkTime() == null) {
                        if (workTimeCalc.isReachedMaxSkill()) {
                            debugLog("... can't increase time enough to reach BTH with max available tech",
                                  "repairPart");

                            return MRMSPartAction.createMaxSkillReached(partWork,
                                  highestAvailableTechSkill,
                                  mrmsOptions.getBthMin());
                        } else {
                            debugLog("... can't increase time enough to reach BTH", "repairPart");

                            continue;
                        }
                    }

                    selectedWorktime = workTimeCalc.getWorkTime();
                } else if (targetRoll.getValue() < mrmsOptions.getBthMax()) {
                    // Or decrease the time to meet the max BTH
                    if (configuredOptions.isUseRushJob() && canChangeWorkTime) {
                        WorkTimeCalculation workTimeCalc = calculateNewMRMSWorktime(partWork,
                              tech,
                              mrmsOptions,
                              campaign,
                              false,
                              highestAvailableTechSkill);

                        if (null == workTimeCalc.getWorkTime()) {
                            selectedWorktime = WorkTime.NORMAL;
                        } else {
                            selectedWorktime = workTimeCalc.getWorkTime();
                        }
                    }
                }

                techSkillToWorktimeMap.put(skill.getType().getName() + "-" + skill.getLevel(), selectedWorktime);

                if (partWork instanceof Part) {
                    ((Part) partWork).resetModeToNormal();
                }
            }

            boolean assigned = false;

            if ((unit != null) && configuredOptions.isUseAssignedTechsFirst()) {
                Force force = campaign.getForce(unit.getForceId());

                if ((force != null) && (force.getTechID()) != null) {
                    assigned = force.getTechID().toString().equals(tech.getId().toString());
                }

                if (!assigned && !tech.getTechUnits().isEmpty()) {
                    assigned = tech.getTechUnits().contains(unit);
                }
            }

            boolean isSameDayTech;

            if ((tech.getMinutesLeft() < partWork.getActualTime())) {
                if (!configuredOptions.isAllowCarryover()) {
                    debugLog("... would carry over day and configuration doesn't allow", "repairPart");

                    continue;
                }

                isSameDayTech = !configuredOptions.isOptimizeToCompleteToday();
            } else {
                isSameDayTech = true;
            }

            if (isSameDayTech) {
                if (assigned) {
                    sameDayAssignedTechs.add(tech);
                } else {
                    sameDayTechs.add(tech);
                }
            } else {
                if (assigned) {
                    overflowDayAssignedTechs.add(tech);
                } else {
                    overflowDayTechs.add(tech);
                }
            }

            debugLog("... time to check tech: %s ns", "repairPart", (System.nanoTime() - time));
        }

        List<Person> validTechs = new ArrayList<>();

        if (!sameDayAssignedTechs.isEmpty()) {
            sameDayAssignedTechs.sort(sorter);
            validTechs.addAll(sameDayAssignedTechs);
        }

        if (!sameDayTechs.isEmpty()) {
            sameDayTechs.sort(sorter);
            validTechs.addAll(sameDayTechs);
        }

        if (!overflowDayAssignedTechs.isEmpty()) {
            overflowDayAssignedTechs.sort(sorter);
            validTechs.addAll(overflowDayAssignedTechs);
        }

        if (!overflowDayTechs.isEmpty()) {
            overflowDayTechs.sort(sorter);
            validTechs.addAll(overflowDayTechs);
        }

        if (validTechs.isEmpty()) {
            debugLog("Ending because there are no techs", "repairPart");

            return MRMSPartAction.createNoTechs(partWork);
        }

        Person tech = validTechs.get(0);

        if (partWork instanceof Part) {
            Skill skill = tech.getSkillForWorkingOn(partWork);
            WorkTime wt = techSkillToWorktimeMap.get(skill.getType().getName() + "-" + skill.getLevel());

            if (null == wt) {
                debugLog("[ERROR] Null work-time from techToWorktimeMap for %s", "repairPart", tech.getFullName());
                wt = WorkTime.NORMAL;
            }

            ((Part) partWork).setMode(wt);
        }

        if (warehouseMode && (partWork instanceof Part)) {
            campaign.fixWarehousePart((Part) partWork, tech);
        } else {
            campaign.fixPart(partWork, tech);
        }

        // If this tech has no time left, filter them out so we don't
        // spend cycles on them in the future
        if (tech.getMinutesLeft() <= 0) {
            techs.remove(tech);
        }

        Thread.yield();

        debugLog("Ending after %s ns", "repairPart", System.nanoTime() - repairPartTime);

        return MRMSPartAction.createRepaired(partWork);
    }

    private static List<IPartWork> filterParts(List<IPartWork> parts, Map<PartRepairType, MRMSOption> mrmsOptionsByType,
          List<Person> techs, Campaign campaign) {
        List<IPartWork> newParts = new ArrayList<>();

        if (techs.isEmpty() || parts.isEmpty()) {
            return newParts;
        }

        Map<String, Person> techCache = new HashMap<>();

        for (IPartWork partWork : parts) {
            if (partWork.isBeingWorkedOn()) {
                continue;
            }

            if ((partWork instanceof MissingPart) && !((MissingPart) partWork).isReplacementAvailable()) {
                continue;
            }

            if (mrmsOptionsByType != null) {
                PartRepairType repairType = IPartWork.findCorrectMRMSType(partWork);

                MRMSOption mrmsOption = mrmsOptionsByType.get(repairType);

                if ((mrmsOption == null) || !mrmsOption.isActive()) {
                    continue;
                }
            }

            if (!checkArmorSupply(partWork)) {
                continue;
            }

            // See if this part is blocked or can be dealt with
            // Find an appropriate tech and get their skill then create an
            // elite tech with the same skill
            Skill partSkill = null;

            for (Person techExisting : techs) {
                partSkill = techExisting.getSkillForWorkingOn(partWork);

                if (partSkill != null) {
                    break;
                }
            }

            if (partSkill == null) {
                continue;
            }

            String skillName = partSkill.getType().getName();

            // Find a tech in our placeholder cache
            Person tech = techCache.get(skillName);

            if (null == tech) {
                // Create a dummy elite tech with the proper skill and 1
                // minute and put it in our cache for later use

                tech = new Person("Temp", String.format("Tech (%s)", skillName), campaign);
                tech.addSkill(skillName, partSkill.getType().getEliteLevel(), 1);
                tech.setMinutesLeft(1);

                techCache.put(skillName, tech);
            }

            TargetRoll roll = campaign.getTargetFor(partWork, tech);

            if ((roll.getValue() == TargetRoll.IMPOSSIBLE) ||
                      (roll.getValue() == TargetRoll.AUTOMATIC_FAIL) ||
                      (roll.getValue() == TargetRoll.CHECK_FALSE)) {
                continue;
            }

            newParts.add(partWork);
        }

        return newParts;
    }

    private static List<Person> filterTechs(IPartWork partWork, List<Person> techs,
          Map<PartRepairType, MRMSOption> mrmsOptionsByType, boolean warehouseMode, Campaign campaign) {
        List<Person> validTechs = new ArrayList<>();

        if (techs.isEmpty()) {
            return validTechs;
        }

        MRMSOption mrmsOption = mrmsOptionsByType.get(IPartWork.findCorrectMRMSType(partWork));

        if (null == mrmsOption) {
            return validTechs;
        }

        for (int i = techs.size() - 1; i >= 0; i--) {
            Person tech = techs.get(i);

            if (tech.getMinutesLeft() <= 0) {
                continue;
            }

            if (warehouseMode && !tech.isRightTechTypeFor(partWork)) {
                continue;
            }

            Skill skill = tech.getSkillForWorkingOn(partWork);

            if (skill == null) {
                continue;
            }

            if (mrmsOption.getSkillMin() > skill.getExperienceLevel()) {
                continue;
            }

            if (mrmsOption.getSkillMax() < skill.getExperienceLevel()) {
                continue;
            }

            if (partWork.getSkillMin() > skill.getExperienceLevel()) {
                continue;
            }

            // Check if we can actually even repair this part
            TargetRoll targetRoll = campaign.getTargetFor(partWork, tech);

            if ((targetRoll.getValue() == TargetRoll.IMPOSSIBLE) ||
                      (targetRoll.getValue() == TargetRoll.AUTOMATIC_FAIL) ||
                      (targetRoll.getValue() == TargetRoll.CHECK_FALSE)) {
                continue;
            }

            validTechs.add(tech);
        }

        return validTechs;
    }

    private static boolean checkArmorSupply(IPartWork part) {
        if (part.isSalvaging()) {
            return true;
        }

        return (!(part instanceof Armor)) || ((Armor) part).isInSupply();
    }

    private static WorkTimeCalculation calculateNewMRMSWorktime(IPartWork partWork, Person tech, MRMSOption mrmsOption,
          Campaign campaign, boolean increaseTime, int highestAvailableTechSkill) {
        long time = System.nanoTime();

        debugLog("...... starting calculateNewMRMSWorktime", "calculateNewMRMSWorktime");

        if (partWork instanceof Part) {
            ((Part) partWork).resetModeToNormal();
        }

        TargetRoll targetRoll = campaign.getTargetFor(partWork, tech);

        if ((targetRoll.getValue() == TargetRoll.IMPOSSIBLE) ||
                  (targetRoll.getValue() == TargetRoll.AUTOMATIC_FAIL) ||
                  (targetRoll.getValue() == TargetRoll.CHECK_FALSE)) {
            debugLog("...... ending calculateNewMRMSWorktime due to impossible role - %s ns",
                  "calculateNewMRMSWorktime",
                  System.nanoTime() - time);

            return new WorkTimeCalculation();
        }

        WorkTime newWorkTime = partWork.getMode();
        WorkTime previousNewWorkTime;

        Skill skill = tech.getSkillForWorkingOn(partWork);

        while (null != newWorkTime) {
            previousNewWorkTime = newWorkTime;
            newWorkTime = newWorkTime.moveTimeToNextLevel(increaseTime);

            debugLog("...... looping workTime check. NewWorkTime: %s, PreviousWorkTime: %s",
                  "calculateNewMRMSWorktime",
                  (null == newWorkTime ? "NULL" : newWorkTime.name()),
                  previousNewWorkTime.name());

            // If we're trying to a rush a job, our effective skill goes down
            // Let's make sure we don't put it so high that we can't fix it
            // anymore
            if (!increaseTime) {
                int modePenalty = partWork.getMode().expReduction;

                if (partWork.getSkillMin() > (skill.getExperienceLevel() - modePenalty)) {
                    debugLog(
                          "...... ending calculateNewMRMSWorktime with previousWorkTime due time reduction skill mod now being less that required skill - %s ns",
                          "calculateNewMRMSWorktime",
                          System.nanoTime() - time);

                    return new WorkTimeCalculation(previousNewWorkTime);
                }
            }

            // If we have a null newWorkTime, we're done. Use the previous one.
            if (null == newWorkTime) {
                debugLog("...... ending calculateNewMRMSWorktime because newWorkTime is null - %s ns",
                      "calculateNewMRMSWorktime",
                      System.nanoTime() - time);

                if (!increaseTime) {
                    return new WorkTimeCalculation(previousNewWorkTime);
                }

                WorkTimeCalculation wtc = new WorkTimeCalculation(null);

                if (skill.getExperienceLevel() >= highestAvailableTechSkill) {
                    wtc.setReachedMaxSkill(true);
                }

                return wtc;
            }

            // Set our new workTime and calculate the new targetRoll
            if (partWork instanceof Part) {
                ((Part) partWork).setMode(newWorkTime);
            }

            targetRoll = campaign.getTargetFor(partWork, tech);

            // If our roll is impossible, revert to the previous one
            if ((targetRoll.getValue() == TargetRoll.IMPOSSIBLE) ||
                      (targetRoll.getValue() == TargetRoll.AUTOMATIC_FAIL) ||
                      (targetRoll.getValue() == TargetRoll.CHECK_FALSE)) {
                debugLog("...... ending calculateNewMRMSWorktime due to impossible role - %s ns",
                      "calculateNewMRMSWorktime",
                      System.nanoTime() - time);

                return new WorkTimeCalculation(previousNewWorkTime);
            }

            if (increaseTime) {
                // If we've reached our BTH, kick out. Otherwise we'll loop
                // around again
                if (targetRoll.getValue() <= mrmsOption.getBthMin()) {
                    debugLog("...... ending calculateNewMRMSWorktime because we have reached our BTH goal - %s ns",
                          "calculateNewMRMSWorktime",
                          System.nanoTime() - time);

                    return new WorkTimeCalculation(newWorkTime);
                }
            } else {
                if (targetRoll.getValue() > mrmsOption.getBthMax()) {
                    debugLog("...... ending calculateNewMRMSWorktime because we have reached our BTH goal - %s ns",
                          "calculateNewMRMSWorktime",
                          System.nanoTime() - time);

                    return new WorkTimeCalculation(previousNewWorkTime);
                } else if (targetRoll.getValue() > mrmsOption.getBthMax()) {
                    debugLog("...... ending calculateNewMRMSWorktime because we have reached our BTH goal - %s ns",
                          "calculateNewMRMSWorktime",
                          System.nanoTime() - time);

                    return new WorkTimeCalculation(newWorkTime);
                }
            }
        }

        return new WorkTimeCalculation();
    }

    private static void debugLog(String msg, String methodName, Object... replacements) {
        if ((null != replacements) && (replacements.length > 0)) {
            msg = String.format(msg, replacements);
        }

        logger.debug(msg);
    }

    private static class WorkTimeCalculation {
        private WorkTime workTime = WorkTime.NORMAL;
        private boolean reachedMaxSkill = false;

        public WorkTimeCalculation() {

        }

        public WorkTimeCalculation(WorkTime workTime) {
            this.workTime = workTime;
        }

        public WorkTime getWorkTime() {
            return workTime;
        }

        public boolean isReachedMaxSkill() {
            return reachedMaxSkill;
        }

        public void setReachedMaxSkill(boolean reachedMaxSkill) {
            this.reachedMaxSkill = reachedMaxSkill;
        }
    }

    private static class TechSorter implements Comparator<Person> {
        private IPartWork partWork;

        public TechSorter(IPartWork _part) {
            this.partWork = _part;
        }

        @Override
        public int compare(Person tech1, Person tech2) {
            // Sort the valid techs by applicable skill. Let's start with the least experienced and work our way up
            // until we find someone who can perform the work. If we have two techs with the same XP, put the one with
            // the more time ahead.
            Skill skill1 = tech1.getSkillForWorkingOn(partWork);
            Skill skill2 = tech2.getSkillForWorkingOn(partWork);

            // Nulls at the end
            if (skill1 == null && skill2 == null) {
                return Integer.compare(tech1.getMinutesLeft(), tech2.getMinutesLeft());
            }
            if (skill1 == null) {
                return 1;
            }
            if (skill2 == null) {
                return -1;
            }

            int experienceCompare = Integer.compare(skill1.getTotalSkillLevel(), skill2.getTotalSkillLevel());
            if (experienceCompare != 0) {
                return experienceCompare;
            }

            return Integer.compare(tech1.getMinutesLeft(), tech2.getMinutesLeft());
        }
    }

    public static class MRMSPartAction {
        public enum STATUS {
            REPAIRED, MAX_SKILL_REACHED, MRO_DISABLED, NO_TECHS
        }

        private IPartWork partWork;
        private STATUS status;
        private int maxTechSkill;
        private int configuredBTHMin;

        public MRMSPartAction(IPartWork partWork) {
            this.partWork = partWork;
        }

        public MRMSPartAction(IPartWork partWork, STATUS status) {
            this(partWork);

            this.status = status;
        }

        public IPartWork getPartWork() {
            return partWork;
        }

        public void setPartWork(IPartWork partWork) {
            this.partWork = partWork;
        }

        public STATUS getStatus() {
            return status;
        }

        public void setStatus(STATUS status) {
            this.status = status;
        }

        public boolean isStatusRepaired() {
            return status == STATUS.REPAIRED;
        }

        public boolean isStatusMaxSkillReached() {
            return status == STATUS.MAX_SKILL_REACHED;
        }

        public boolean isStatusOptionDisabled() {
            return status == STATUS.MRO_DISABLED;
        }

        public boolean isStatusNoTechs() {
            return status == STATUS.NO_TECHS;
        }

        public int getMaxTechSkill() {
            return maxTechSkill;
        }

        public void setMaxTechSkill(int maxTechSkill) {
            this.maxTechSkill = maxTechSkill;
        }

        public int getConfiguredBTHMin() {
            return configuredBTHMin;
        }

        public void setConfiguredBTHMin(int configuredBTHMin) {
            this.configuredBTHMin = configuredBTHMin;
        }

        public static MRMSPartAction createRepaired(IPartWork partWork) {
            return new MRMSPartAction(partWork, STATUS.REPAIRED);
        }

        public static MRMSPartAction createMaxSkillReached(final IPartWork partWork, final int maxSkill,
              final int bthMin) {
            final MRMSPartAction mrmsPartAction = new MRMSPartAction(partWork, STATUS.MAX_SKILL_REACHED);
            mrmsPartAction.setMaxTechSkill(maxSkill);
            mrmsPartAction.setConfiguredBTHMin(bthMin);
            return mrmsPartAction;
        }

        public static MRMSPartAction createOptionDisabled(final IPartWork partWork) {
            return new MRMSPartAction(partWork, STATUS.MRO_DISABLED);
        }

        public static MRMSPartAction createNoTechs(final IPartWork partWork) {
            return new MRMSPartAction(partWork, STATUS.NO_TECHS);
        }
    }

    public static class MRMSPartSet {
        private Map<MRMSPartAction.STATUS, List<MRMSPartAction>> partActionsByStatus = new HashMap<>();

        public void addPartAction(MRMSPartAction partAction) {
            if (partAction == null) {
                return;
            }

            List<MRMSPartAction> list = partActionsByStatus.computeIfAbsent(partAction.getStatus(),
                  k -> new ArrayList<>());

            list.add(partAction);
        }

        public Map<MRMSPartAction.STATUS, List<MRMSPartAction>> getPartActions() {
            return partActionsByStatus;
        }

        public boolean isHasRepairs() {
            return partActionsByStatus.containsKey(MRMSPartAction.STATUS.REPAIRED);
        }

        public int countRepairs() {
            if (!isHasRepairs()) {
                return 0;
            }

            return partActionsByStatus.get(MRMSPartAction.STATUS.REPAIRED).size();
        }

        public boolean isOnlyNoTechs() {
            if (!partActionsByStatus.containsKey(MRMSPartAction.STATUS.NO_TECHS)) {
                return false;
            }

            return partActionsByStatus.size() <= 1;
        }
    }

    public static class MRMSUnitAction {
        public enum STATUS {
            NO_ACTIONS, ACTIONS_PERFORMED, NO_TECHS, UNFIXABLE_LIMB, NO_PARTS, ALL_PARTS_IN_PROCESS
        }

        private Unit unit;
        private MRMSPartSet partSet = new MRMSPartSet();
        private STATUS status;
        private boolean salvaging;

        public MRMSUnitAction(Unit unit, boolean salvaging, STATUS status) {
            this.unit = unit;
            this.salvaging = salvaging;
            this.status = status;
        }

        public Unit getUnit() {
            return unit;
        }

        public void setUnit(Unit unit) {
            this.unit = unit;
        }

        public MRMSPartSet getPartSet() {
            return partSet;
        }

        public void setPartSet(MRMSPartSet partSet) {
            this.partSet = partSet;
        }

        public STATUS getStatus() {
            return status;
        }

        public void setStatus(STATUS status) {
            this.status = status;
        }

        public boolean isSalvaging() {
            return salvaging;
        }

        public void setSalvaging(boolean salvaging) {
            this.salvaging = salvaging;
        }

        public boolean isStatusNoActions() {
            return status == STATUS.NO_ACTIONS;
        }

        public boolean isStatusActionsPerformed() {
            return status == STATUS.ACTIONS_PERFORMED;
        }

        public boolean isStatusNoTechs() {
            return status == STATUS.NO_TECHS;
        }

        public boolean isStatusUnfixableLimb() {
            return status == STATUS.UNFIXABLE_LIMB;
        }

        public boolean isStatusNoParts() {
            return status == STATUS.NO_PARTS;
        }

        public void addPartAction(MRMSPartAction partAction) {
            partSet.addPartAction(partAction);
        }

        public void resetPartSet() {
            partSet = new MRMSPartSet();
        }

        public void merge(MRMSUnitAction currentUnitAction) {
            for (List<MRMSPartAction> partActionList : currentUnitAction.getPartSet().getPartActions().values()) {
                for (MRMSPartAction partAction : partActionList) {
                    getPartSet().addPartAction(partAction);
                }
            }
        }
    }
}<|MERGE_RESOLUTION|>--- conflicted
+++ resolved
@@ -173,17 +173,11 @@
               configuredOptions);
 
         String actionDescriptor = unit.isSalvage() ? resources.getString("Salvage") : resources.getString("Repair");
-<<<<<<< HEAD
-        String msg = String.format("<font color='" +
-                                         MekHQ.getMHQOptions().getFontColorPositiveHexColor() +
-                                         "'>Mass %s complete on %s.</font>", actionDescriptor, unit.getName());
-=======
         String msg = String.format(
                 "<font color='" + ReportingUtilities.getPositiveColor()
                         + "'>Mass %s complete on %s.</font>",
                 actionDescriptor,
                 unit.getName());
->>>>>>> fee0109b
 
         switch (unitAction.getStatus()) {
             case ACTIONS_PERFORMED:
@@ -217,16 +211,6 @@
 
             if (!parts.isEmpty()) {
                 if (parts.size() == 1) {
-<<<<<<< HEAD
-                    campaign.addReport("<font color='" +
-                                             MekHQ.getMHQOptions().getFontColorNegativeHexColor() +
-                                             "'>There in still 1 part that is not being worked on.</font>");
-                } else {
-                    campaign.addReport(String.format("<font color='" +
-                                                           MekHQ.getMHQOptions().getFontColorNegativeHexColor() +
-                                                           "'>There are still %s parts that are not being worked on.</font>",
-                          parts.size()));
-=======
                     campaign.addReport("<font color='" + ReportingUtilities.getNegativeColor()
                             + "'>There in still 1 part that is not being worked on.</font>");
                 } else {
@@ -234,7 +218,6 @@
                             "<font color='" + ReportingUtilities.getNegativeColor()
                                     + "'>There are still %s parts that are not being worked on.</font>",
                             parts.size()));
->>>>>>> fee0109b
                 }
             }
         }
@@ -323,17 +306,9 @@
                 }
             }
 
-<<<<<<< HEAD
-            StringBuilder sb = new StringBuilder(String.format("<font color='" +
-                                                                     MekHQ.getMHQOptions()
-                                                                           .getFontColorPositiveHexColor() +
-                                                                     "'>Mass Repair/Salvage complete for %s units.</font>",
-                  totalCount));
-=======
             StringBuilder sb = new StringBuilder(
                     String.format("<font color='" + ReportingUtilities.getPositiveColor()
                             + "'>Mass Repair/Salvage complete for %s units.</font>", totalCount));
->>>>>>> fee0109b
 
             if (actionsPerformed > 0) {
                 sb.append(String.format(" %s repair/salvage action%s performed.",
@@ -394,18 +369,6 @@
 
                 if (count > 0) {
                     if (count == 1) {
-<<<<<<< HEAD
-                        campaign.addReport("<font color='" +
-                                                 MekHQ.getMHQOptions().getFontColorNegativeHexColor() +
-                                                 "'>There in still 1 part that is not being worked on.</font>");
-                    } else {
-                        campaign.addReport(String.format("<font color='" +
-                                                               MekHQ.getMHQOptions().getFontColorNegativeHexColor() +
-                                                               "'>There are still %s parts that are not being worked on %s unit%s.</font>",
-                              count,
-                              unitCount,
-                              (unitCount == 1) ? "" : "s"));
-=======
                         campaign.addReport("<font color='" + ReportingUtilities.getNegativeColor()
                                 + "'>There in still 1 part that is not being worked on.</font>");
                     } else {
@@ -413,7 +376,6 @@
                                 "<font color='" + ReportingUtilities.getNegativeColor()
                                         + "'>There are still %s parts that are not being worked on %s unit%s.</font>",
                                 count, unitCount, (unitCount == 1) ? "" : "s"));
->>>>>>> fee0109b
                     }
                 }
             }
@@ -681,21 +643,6 @@
                         }
 
                         if (unfixable) {
-<<<<<<< HEAD
-                            campaign.addReport(String.format("<font color='" +
-                                                                   MekHQ.getMHQOptions().getFontColorWarningHexColor() +
-                                                                   "'>Found an unfixable limb (%s) on %s which contains %s parts. Going to remove all parts and scrap the limb before proceeding with other repairs.</font>",
-                                  loc.getName(),
-                                  unit.getName(),
-                                  countOfPartsPerLocation.get(locId)));
-                        } else {
-                            campaign.addReport(String.format("<font color='" +
-                                                                   MekHQ.getMHQOptions().getFontColorWarningHexColor() +
-                                                                   "'>Found missing location (%s) on %s which contains %s parts. Going to remove all parts before proceeding with other repairs.</font>",
-                                  loc != null ? loc.getName() : Integer.toString(locId),
-                                  unit.getName(),
-                                  countOfPartsPerLocation.get(locId)));
-=======
                             campaign.addReport(String.format(
                                     "<font color='" + ReportingUtilities.getWarningColor()
                                             + "'>Found an unfixable limb (%s) on %s which contains %s parts. Going to remove all parts and scrap the limb before proceeding with other repairs.</font>",
@@ -706,7 +653,6 @@
                                             + "'>Found missing location (%s) on %s which contains %s parts. Going to remove all parts before proceeding with other repairs.</font>",
                                     loc != null ? loc.getName() : Integer.toString(locId), unit.getName(),
                                     countOfPartsPerLocation.get(locId)));
->>>>>>> fee0109b
                         }
                     }
 
