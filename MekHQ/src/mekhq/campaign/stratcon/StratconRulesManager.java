/*
 * Copyright (c) 2019-2024 - The MegaMek Team. All Rights Reserved.
 *
 * This file is part of MekHQ.
 *
 * MekHQ is free software: you can redistribute it and/or modify
 * it under the terms of the GNU General Public License as published by
 * the Free Software Foundation, either version 3 of the License, or
 * (at your option) any later version.
 *
 * MekHQ is distributed in the hope that it will be useful,
 * but WITHOUT ANY WARRANTY; without even the implied warranty of
 * MERCHANTABILITY or FITNESS FOR A PARTICULAR PURPOSE. See the
 * GNU General Public License for more details.
 *
 * You should have received a copy of the GNU General Public License
 * along with MekHQ. If not, see <http://www.gnu.org/licenses/>.
 */
package mekhq.campaign.stratcon;

import megamek.codeUtilities.ObjectUtility;
import megamek.common.Minefield;
import megamek.common.TargetRoll;
import megamek.common.UnitType;
import megamek.common.annotations.Nullable;
import megamek.common.event.Subscribe;
import megamek.logging.MMLogger;
import mekhq.MHQConstants;
import mekhq.MekHQ;
import mekhq.campaign.Campaign;
import mekhq.campaign.ResolveScenarioTracker;
import mekhq.campaign.event.NewDayEvent;
import mekhq.campaign.event.ScenarioChangedEvent;
import mekhq.campaign.event.StratconDeploymentEvent;
import mekhq.campaign.force.CombatTeam;
import mekhq.campaign.force.Force;
import mekhq.campaign.mission.*;
import mekhq.campaign.mission.ScenarioForceTemplate.ForceAlignment;
import mekhq.campaign.mission.ScenarioForceTemplate.ForceGenerationMethod;
import mekhq.campaign.mission.ScenarioMapParameters.MapLocation;
import mekhq.campaign.mission.atb.AtBScenarioModifier;
import mekhq.campaign.mission.enums.AtBMoraleLevel;
import mekhq.campaign.mission.enums.CombatRole;
import mekhq.campaign.mission.enums.ContractCommandRights;
import mekhq.campaign.mission.resupplyAndCaches.StarLeagueCache;
import mekhq.campaign.mission.resupplyAndCaches.StarLeagueCache.CacheType;
import mekhq.campaign.personnel.Person;
import mekhq.campaign.personnel.Skill;
import mekhq.campaign.personnel.turnoverAndRetention.Fatigue;
import mekhq.campaign.stratcon.StratconContractDefinition.StrategicObjectiveType;
import mekhq.campaign.stratcon.StratconScenario.ScenarioState;
import mekhq.campaign.unit.Unit;

import java.time.DayOfWeek;
import java.time.LocalDate;
import java.util.*;
import java.util.stream.Collectors;

import static java.lang.Math.max;
import static java.lang.Math.min;
import static java.lang.Math.round;
import static megamek.codeUtilities.ObjectUtility.getRandomItem;
import static megamek.common.Compute.d6;
import static megamek.common.Compute.randomInt;
import static megamek.common.Coords.ALL_DIRECTIONS;
import static mekhq.campaign.force.Force.FORCE_NONE;
import static mekhq.campaign.icons.enums.OperationalStatus.determineLayeredForceIconOperationalStatus;
import static mekhq.campaign.mission.ScenarioForceTemplate.ForceAlignment.Allied;
import static mekhq.campaign.mission.ScenarioForceTemplate.ForceAlignment.Opposing;
import static mekhq.campaign.mission.ScenarioMapParameters.MapLocation.AllGroundTerrain;
import static mekhq.campaign.mission.ScenarioMapParameters.MapLocation.LowAtmosphere;
import static mekhq.campaign.mission.ScenarioMapParameters.MapLocation.Space;
import static mekhq.campaign.mission.ScenarioMapParameters.MapLocation.SpecificGroundTerrain;
import static mekhq.campaign.personnel.SkillType.S_TACTICS;
import static mekhq.campaign.stratcon.StratconContractInitializer.getUnoccupiedCoords;
import static mekhq.campaign.stratcon.StratconRulesManager.ReinforcementEligibilityType.AUXILIARY;
import static mekhq.campaign.stratcon.StratconRulesManager.ReinforcementResultsType.DELAYED;
import static mekhq.campaign.stratcon.StratconRulesManager.ReinforcementResultsType.FAILED;
import static mekhq.campaign.stratcon.StratconRulesManager.ReinforcementResultsType.INTERCEPTED;
import static mekhq.campaign.stratcon.StratconRulesManager.ReinforcementResultsType.SUCCESS;
import static mekhq.campaign.stratcon.StratconScenarioFactory.convertSpecificUnitTypeToGeneral;
import static mekhq.utilities.ReportingUtilities.CLOSING_SPAN_TAG;
import static mekhq.utilities.ReportingUtilities.spanOpeningWithCustomColor;

/**
 * This class contains "rules" logic for the AtB-Stratcon state
 *
 * @author NickAragua
 */
public class StratconRulesManager {
    public final static int BASE_LEADERSHIP_BUDGET = 1000;
    private static final MMLogger logger = MMLogger.create(StratconRulesManager.class);

    /**
     * What makes a particular lance eligible to be reinforcements for a scenario
     */
    public enum ReinforcementEligibilityType {
        /**
         * Nothing
         */
        NONE,

        /**
         * Combat Team is already deployed to the track
         */
        CHAINED_SCENARIO,

        /**
         * We pay a support point and make a regular roll
         */
        REGULAR,

        /**
         * The Combat Team's deployment orders are "Fight" or "Auxiliary".
         * We pay a support point and make an enhanced roll
         */
        AUXILIARY
    }

    /**
     * What were the results of the reinforcement roll?
     */
    public enum ReinforcementResultsType {
        /**
         * The reinforcement attempt was successful.
         */
        SUCCESS,

        /**
         * The reinforcements arrive later than normal.
         */
        DELAYED,

        /**
         * The attempt failed, nothing else happens.
         */
        FAILED,

        /**
         * The reinforcements were intercepted.
         */
        INTERCEPTED
    }

    /**
     * This method generates scenario dates for each week of the StratCon campaign.
     * <p>
     * The method first determines the number of required scenario rolls based on the required
     * lance count from the track, then multiplies that count depending on the contract's morale level.
     * <p>
     * If auto-assign for lances is enabled, and either there are no available forces or the number of
     * weekly scenarios equals or exceeds the number of available forces, it breaks from the scenario
     * generation loop.
     * <p>
     * For each scenario, a scenario odds target number is calculated, and a roll is made against
     * this target. If the roll is less than the target number, a new weekly scenario is created
     * with a random date within the week.
     *
     * @param campaign The campaign.
     * @param campaignState The state of the StratCon campaign.
     * @param contract The AtBContract for the campaign.
     * @param track The StratCon campaign track.
     */
    public static void generateScenariosDatesForWeek(Campaign campaign, StratconCampaignState campaignState,
                                                 AtBContract contract, StratconTrackState track) {
        // maps scenarios to force IDs
        final boolean autoAssignLances = contract.getCommandRights().isIntegrated();
        List<Integer> availableForceIDs = getAvailableForceIDs(campaign, contract);

        int scenarioRolls = track.getRequiredLanceCount();

        AtBMoraleLevel moraleLevel = contract.getMoraleLevel();

        switch (moraleLevel) {
            case STALEMATE -> scenarioRolls = (int) round(scenarioRolls * 1.25);
            case ADVANCING -> scenarioRolls = (int) round(scenarioRolls * 1.5);
            case DOMINATING -> scenarioRolls = scenarioRolls * 2;
            case OVERWHELMING -> scenarioRolls = scenarioRolls * 3;
        }

        for (int scenarioIndex = 0; scenarioIndex < scenarioRolls; scenarioIndex++) {
            if (autoAssignLances && availableForceIDs.isEmpty()) {
                break;
            }

            if (autoAssignLances && (campaignState.getWeeklyScenarios().size() >= availableForceIDs.size())) {
                break;
            }

            int targetNum = calculateScenarioOdds(track, contract, false);
            int roll = randomInt(100);

            if (roll < targetNum) {
                LocalDate scenarioDate = campaign.getLocalDate().plusDays(randomInt(7));
                campaignState.addWeeklyScenario(scenarioDate);
                logger.info(String.format("StratCon Weekly Scenario Roll: %s vs. %s (%s)", roll, targetNum, scenarioDate));
            } else {
                logger.info(String.format("StratCon Weekly Scenario Roll: %s vs. %s", roll, targetNum));
            }
        }
    }

    /**
     * This method generates a weekly scenario for a specific track.
     * <p>
     * First, it initializes empty collections for generated scenarios and available forces, and
     * determines whether lances are auto-assigned.
     * <p>
     * Then it generates a requested number of scenarios. If auto-assign is enabled and there
     * are no available forces, it breaks from the scenario generation loop.
     * <p>
     * For each scenario, it first tries to create a scenario for existing forces on the track.
     * If that is not possible, it selects random force, removes it from available forces, and
     * creates a scenario for it. For any scenario, if it is under liaison command, it may set the
     * scenario as required and attaches the liaison.
     * <p>
     * After scenarios are generated, OpFors, events, etc. are finalized for each scenario.
     *
     * @param campaign      The current campaign.
     * @param campaignState The relevant StratCon campaign state.
     * @param contract      The relevant contract.
     * @param scenarioCount The number of scenarios to generate.
     */
    public static void generateDailyScenariosForTrack(Campaign campaign, StratconCampaignState campaignState,
                                                      AtBContract contract, int scenarioCount) {
        final boolean autoAssignLances = contract.getCommandRights().isIntegrated();

        // get this list just so we have it available
        List<Integer> availableForceIDs = getAvailableForceIDs(campaign, contract);

        // Build the available force pool - this ensures operational forces have an increased
        // chance of being picked
        if (autoAssignLances && !availableForceIDs.isEmpty()) {
            List<Integer> availableForcePool = new ArrayList<>();

            for (int forceId : availableForceIDs) {
                Force force = campaign.getForce(forceId);

                if (force == null) {
                    continue;
                }

                int operationalStatus = 0;
                int unitCount = 0;

                for (UUID unitId : force.getAllUnits(true)) {
                    try {
                        Unit unit = campaign.getUnit(unitId);
                        operationalStatus += determineLayeredForceIconOperationalStatus(unit).ordinal();
                        unitCount++;
                    } catch (Exception e) {
                        logger.warn(e.getMessage(), e);
                    }
                }

                int calculatedOperationStatus = (int) round(Math.pow((3 - (double) operationalStatus / unitCount), 2.0));

                for (int i = 0; i < calculatedOperationStatus; i++) {
                    availableForcePool.add(forceId);
                }
            }

            Collections.shuffle(availableForcePool);
            availableForceIDs = availableForcePool;
        }

        Map<MapLocation, List<Integer>> sortedAvailableForceIDs = sortForcesByMapType(availableForceIDs, campaign);

        for (int scenarioIndex = 0; scenarioIndex < scenarioCount; scenarioIndex++) {
            if (autoAssignLances && availableForceIDs.isEmpty()) {
                break;
            }

            List<StratconTrackState> tracks = campaignState.getTracks();
            StratconTrackState track = campaignState.getTracks().get(0);

            if (tracks.size() > 1) {
                track = getRandomItem(tracks);
            }

            if (autoAssignLances && availableForceIDs.isEmpty()) {
                break;
            }

            StratconCoords scenarioCoords = getUnoccupiedCoords(track, true);

            if (scenarioCoords == null) {
                logger.warn("Target track is full, skipping scenario generation");
                continue;
            }

            // if forces are already assigned to these coordinates, use those instead of randomly
            // selected ones
            StratconScenario scenario;
            if (track.getAssignedCoordForces().containsKey(scenarioCoords)) {
                scenario = generateScenarioForExistingForces(scenarioCoords,
                    track.getAssignedCoordForces().get(scenarioCoords), contract, campaign, track);
            // otherwise, pick a random force from the avail
            } else {
                int randomForceIndex = randomInt(availableForceIDs.size());
                int randomForceID = availableForceIDs.get(randomForceIndex);

                // remove the force from the available lists, so we don't designate it as primary
                // twice
                if (autoAssignLances) {
                    availableForceIDs.removeIf(id -> id.equals(randomForceIndex));

                    // we want to remove the actual int with the value, not the value at the index
                    sortedAvailableForceIDs.get(AllGroundTerrain).removeIf(id -> id.equals(randomForceID));
                    sortedAvailableForceIDs.get(LowAtmosphere).removeIf(id -> id.equals(randomForceID));
                    sortedAvailableForceIDs.get(Space).removeIf(id -> id.equals(randomForceID));
                }

                // two scenarios on the same coordinates wind up increasing in size
                if (track.getScenarios().containsKey(scenarioCoords)) {
                    track.getScenarios().get(scenarioCoords).incrementRequiredPlayerLances();
                    assignAppropriateExtraForceToScenario(track.getScenarios().get(scenarioCoords),
                        sortedAvailableForceIDs);
                    continue;
                }

                scenario = setupScenario(scenarioCoords, randomForceID, campaign, contract, track);
            }

            if (scenario != null) {
                // if under liaison command, pick a random scenario from the ones generated
                // to set as required and attach liaison
                if (contract.getCommandRights().isLiaison() && (randomInt(4) == 0)) {
                    scenario.setRequiredScenario(true);
                    setAttachedUnitsModifier(scenario, contract);
                }

                finalizeBackingScenario(campaign, contract, track, autoAssignLances, scenario);
            }
        }
    }

    /**
     * Generates a StratCon scenario.
     * This is a utility method that allows us to generate a scenario quickly without specifying
     * track state and scenario template.
     *
     * @param campaign The current campaign.
     * @param contract The contract associated with the scenario.
     * @return A newly generated {@link StratconScenario}, or {@code null} if scenario creation fails.
     */
    public static @Nullable StratconScenario generateExternalScenario(Campaign campaign, AtBContract contract) {
        return generateExternalScenario(campaign, contract, null, null,
            null, false, null);
    }

    /**
     * Generates a new StratCon scenario using advanced configuration.
     * It provides a scenario based on a given campaign, contract, track, template.
     * This is meant for scenario control on a higher level than the overloading methods.
     *
     * @param campaign The current campaign.
     * @param contract The contract associated with the scenario.
     * @param track    The {@link StratconTrackState} the scenario should be assigned to, or
     *                 {@code null} to select a random track.
     * @param scenarioCoords   The {@link StratconCoords} where in the track to place the scenario, or
     *                 {@code null} to select a random hex. If populated, {@code track} cannot be
     *                 {@code null}
     * @param template A specific {@link ScenarioTemplate} to use for scenario generation,
     *                 or {@code null} to select scenario template randomly.
     * @param allowPlayerFacilities Whether the scenario is allowed to spawn on top of
     *                             player-allied facilities.
     * @param daysTilDeployment How many days beyond current date until the scenario, or {@code null}
     *                         to pick a random date within the next 7 days.
     * @return A newly generated {@link StratconScenario}, or {@code null} if scenario creation fails.
     */
     public static @Nullable StratconScenario generateExternalScenario(Campaign campaign, AtBContract contract,
                                                                       @Nullable StratconTrackState track,
                                                                       @Nullable StratconCoords scenarioCoords,
                                                                       @Nullable ScenarioTemplate template,
                                                                       boolean allowPlayerFacilities,
                                                                       @Nullable Integer daysTilDeployment) {
         // If we're not generating for a specific track, randomly pick one.
         if (track == null) {
             track = getRandomTrack(contract);

             if (track == null) {
                 logger.error("Failed to generate a random track, aborting scenario generation.");
                 return null;
             }
         }

         // Are we automatically assigning lances?
         boolean autoAssignLances = contract.getCommandRights().isIntegrated();

         // Grab the available lances and sort them by map type
         List<Integer> availableForceIDs = getAvailableForceIDs(campaign, contract);
         Map<MapLocation, List<Integer>> sortedAvailableForceIDs = sortForcesByMapType(availableForceIDs, campaign);

         // Select the target coords.
         if (scenarioCoords == null) {
             scenarioCoords = getUnoccupiedCoords(track, allowPlayerFacilities);
         }

         if (scenarioCoords == null) {
             logger.warn("Target track is full, aborting scenario generation.");
             return null;
         }

         // If forces are already assigned to the target coordinates, use those instead of randomly
         // selected a new force
         StratconScenario scenario = null;
         if (track.getAssignedCoordForces().containsKey(scenarioCoords)) {
             scenario = generateScenarioForExistingForces(scenarioCoords,
                 track.getAssignedCoordForces().get(scenarioCoords), contract, campaign, track,
                 template, daysTilDeployment);
         }

         // Otherwise, pick a random force from those available
         // If a template has been specified, remove forces that aren't appropriate for the
         // template.
         if (template != null) {
             MapLocation location = template.mapParameters.getMapLocation();

             switch (location) {
                 case AllGroundTerrain, SpecificGroundTerrain -> {
                     sortedAvailableForceIDs.get(LowAtmosphere).clear();
                     sortedAvailableForceIDs.get(Space).clear();
                 }
                 case LowAtmosphere -> {
                     sortedAvailableForceIDs.get(AllGroundTerrain).clear();
                     sortedAvailableForceIDs.get(Space).clear();
                 }
                 case Space -> {
                     sortedAvailableForceIDs.get(AllGroundTerrain).clear();
                     sortedAvailableForceIDs.get(LowAtmosphere).clear();
                 }
             }
         }

         // If we haven't generated a scenario yet, it's because we need to pick a random force.
         if (scenario == null) {
             int availableForces = availableForceIDs.size();
             int randomForceID = FORCE_NONE;

             if (availableForces > 0) {
                 int randomForceIndex = randomInt(availableForces);
                 randomForceID = availableForceIDs.get(randomForceIndex);
             }

             scenario = setupScenario(scenarioCoords, randomForceID, campaign, contract, track,
                 template, false, daysTilDeployment);
         }

         if (scenario == null) {
             return null;
         }

         // We end by finalizing the scenario
         finalizeBackingScenario(campaign, contract, track, autoAssignLances, scenario);

         // We return the scenario in case we want to make specific changes.
         return scenario;
     }

    /**
     * Generates a reinforcement interception scenario for a given StratCon track.
     * An interception scenario is set up at unoccupied coordinates on the track.
     * If the scenario setup is successful, it is finalized and the deployment date for the
     * scenario is set as the current date.
     *
     * @param campaign the current campaign
     * @param contract the {@link AtBContract} for which the scenario is created
     * @param track the {@link StratconTrackState} where the scenario is located, or {@code null}
     * if not located on a track
     * @param template the {@link ScenarioTemplate} used to create the scenario
     * @param interceptedForce the {@link Force} that's being intercepted in the scenario
     */
     public static @Nullable void generateReinforcementInterceptionScenario(
         Campaign campaign, AtBContract contract,
         StratconTrackState track, ScenarioTemplate template, Force interceptedForce) {
         StratconCoords scenarioCoords = getUnoccupiedCoords(track, false);

         StratconScenario scenario = setupScenario(scenarioCoords, interceptedForce.getId(), campaign,
             contract, track, template, true, 0);

         if (scenario == null) {
             logger.error("Failed to generate a random interception scenario, aborting scenario generation.");
             return;
         }

         finalizeBackingScenario(campaign, contract, track, true, scenario);
         scenario.setDeploymentDate(campaign.getLocalDate());
     }

    /**
     * Adds a {@link StratconScenario} to the specified contract. This scenario is cloaked so will
     * not be visible until the player uncovers it.
     * If no {@link StratconTrackState} or {@link ScenarioTemplate} is provided, random one will be
     * picked.
     *
     * @param campaign   The current campaign.
     * @param contract   The {@link AtBContract} associated with the scenario.
     * @param trackState The {@link StratconTrackState} in which the scenario occurs.
     *                  If {@code null}, a random trackState is selected.
     * @param template   The {@link ScenarioTemplate} for the scenario.
     *                  If {@code null}, the default template is used.
     * @param allowPlayerFacilities Whether the scenario is allowed to spawn on top of
     *                             player-allied facilities.
     * @param daysTilDeployment How many days until the scenario takes place, or {@code null} to
     *                         pick a random day within the next 7 days.
     *
     * @return The created {@link StratconScenario} or @code null},
     * if no {@link ScenarioTemplate} is found or if all coordinates in the provided
     * {@link StratconTrackState} are occupied (and therefore, scenario placement is not possible).
     */
    public static @Nullable StratconScenario addHiddenExternalScenario(Campaign campaign,
                                                                       AtBContract contract,
                                                                       @Nullable StratconTrackState trackState,
                                                                       @Nullable ScenarioTemplate template,
                                                                       boolean allowPlayerFacilities,
                                                                       @Nullable Integer daysTilDeployment) {
        // If we're not generating for a specific track, randomly pick one.
        if (trackState == null) {
            trackState = getRandomTrack(contract);

            if (trackState == null) {
                logger.error("Failed to generate a random track, aborting scenario generation.");
                return null;
            }
        }

        StratconCoords coords = getUnoccupiedCoords(trackState, allowPlayerFacilities);

        if (coords == null) {
            logger.error(String.format("Unable to place objective scenario on track %s," +
                    " as all coords were occupied. Aborting.",
                trackState.getDisplayableName()));
            return null;
        }

        // create scenario - don't assign a force yet
        StratconScenario scenario = StratconRulesManager.generateScenario(campaign, contract,
            trackState, FORCE_NONE, coords, template, daysTilDeployment);

        if (scenario == null) {
            return null;
        }

        // clear dates, because we don't want the scenario disappearing on us
        scenario.setDeploymentDate(null);
        scenario.setActionDate(null);
        scenario.setReturnDate(null);
        scenario.setStrategicObjective(true);
        scenario.getBackingScenario().setCloaked(true);

        trackState.addScenario(scenario);

        return scenario;
    }

    /**
     * Fetches a random {@link StratconTrackState} from the {@link StratconCampaignState}.
     * If no tracks are present, it logs an error message and returns {@code null}.
     *
     * @param contract The {@link AtBContract} from which the track state will be fetched.
     * @return The randomly chosen {@link StratconTrackState}, or {@code null} if no tracks are available.
     */
     public static @Nullable StratconTrackState getRandomTrack(AtBContract contract) {
          List<StratconTrackState> tracks = contract.getStratconCampaignState().getTracks();
          Random rand = new Random();

          if (!tracks.isEmpty()) {
               return tracks.get(rand.nextInt(tracks.size()));
          } else {
               logger.error("No tracks available. Unable to fetch random track");
               return null;
          }
     }

    /**
     * Finalizes the backing scenario, setting up the OpFor, scenario parameters, and other
     * necessary steps.
     *
     * @param campaign        The current campaign.
     * @param contract        The contract associated with the scenario.
     * @param track           The relevant {@link StratconTrackState}.
     * @param autoAssignLances  Flag indicating whether lances are to be auto-assigned.
     * @param scenario        The {@link StratconScenario} scenario to be finalized.
     */
    private static void finalizeBackingScenario(Campaign campaign, AtBContract contract,
                        @Nullable StratconTrackState track, boolean autoAssignLances,
                        StratconScenario scenario) {
        AtBDynamicScenarioFactory.finalizeScenario(scenario.getBackingScenario(), contract, campaign);
        setScenarioParametersFromBiome(track, scenario);
        swapInPlayerUnits(scenario, campaign, FORCE_NONE);

        if (!autoAssignLances && !scenario.ignoreForceAutoAssignment()) {
            for (int forceID : scenario.getPlayerTemplateForceIDs()) {
                scenario.getBackingScenario().removeForce(forceID);
            }

            scenario.setCurrentState(ScenarioState.UNRESOLVED);
            track.addScenario(scenario);
        } else {
            commitPrimaryForces(campaign, scenario, track);
            // if we're auto-assigning lances, deploy all assigned forces to the track as well
            for (int forceID : scenario.getPrimaryForceIDs()) {
                processForceDeployment(scenario.getCoords(), forceID, campaign, track, false);
            }
        }
    }

    /**
     * Picks the scenario terrain based on the scenario coordinates' biome
     * Note that "finalizeScenario" currently wipes out temperature/map info so this
     * method must be called afterward.
     */
    public static void setScenarioParametersFromBiome(StratconTrackState track, StratconScenario scenario) {
        StratconCoords coords = scenario.getCoords();
        AtBDynamicScenario backingScenario = scenario.getBackingScenario();
        StratconBiomeManifest biomeManifest = StratconBiomeManifest.getInstance();

        // for non-surface scenarios, we will skip the temperature update
        if (backingScenario.getBoardType() != Scenario.T_SPACE &&
                backingScenario.getBoardType() != Scenario.T_ATMOSPHERE) {
            backingScenario.setTemperature(track.getTemperature());
        }

        StratconFacility facility = track.getFacility(scenario.getCoords());
        String terrainType;

        // facilities have their own terrain lists
        if (facility != null) {
            int kelvinTemp = track.getTemperature() + StratconContractInitializer.ZERO_CELSIUS_IN_KELVIN;
            StratconBiome facilityBiome;

            // if facility doesn't have a biome temp map or no entry for the current
            // temperature, use the default one
            if (facility.getBiomes().isEmpty() || (facility.getBiomeTempMap().floorEntry(kelvinTemp) == null)) {
                facilityBiome = biomeManifest.getTempMap(StratconBiomeManifest.TERRAN_FACILITY_BIOME)
                        .floorEntry(kelvinTemp).getValue();
            } else {
                facilityBiome = facility.getBiomeTempMap().floorEntry(kelvinTemp).getValue();
            }
            terrainType = facilityBiome.allowedTerrainTypes
                    .get(randomInt(facilityBiome.allowedTerrainTypes.size()));
        } else {
            terrainType = track.getTerrainTile(coords);
        }

        var mapTypes = biomeManifest.getBiomeMapTypes();

        // don't have a map list for the given terrain, leave it alone
        if (!mapTypes.containsKey(terrainType)) {
            return;
        }

        // if we are in space, do not update the map; note that it's ok to do so in low
        // atmo
        if (backingScenario.getBoardType() != Scenario.T_SPACE) {
            var mapTypeList = mapTypes.get(terrainType).mapTypes;
            backingScenario.setHasTrack(true);
            backingScenario.setTerrainType(terrainType);
            // for now, if we're using a fixed map or in a facility, don't replace the
            // scenario
            // TODO: facility spaces will always have a relevant biome
            if (!backingScenario.isUsingFixedMap()) {
                backingScenario.setMap(mapTypeList.get(randomInt(mapTypeList.size())));
            }
            backingScenario.setLightConditions();
            backingScenario.setWeatherConditions();
        }
    }

    /**
     * Worker function that looks through the scenario's templates and swaps in
     * player units for "player or allied force" templates.
     */
    private static void swapInPlayerUnits(StratconScenario scenario, Campaign campaign, int explicitForceID) {
        for (ScenarioForceTemplate sft : scenario.getScenarioTemplate().getAllScenarioForces()) {
            if (sft.getGenerationMethod() == ForceGenerationMethod.PlayerOrFixedUnitCount.ordinal()) {
                int unitCount = (int) scenario.getBackingScenario().getBotUnitTemplates().values().stream()
                        .filter(template -> template.getForceName().equals(sft.getForceName()))
                        .count();

                // get all the units that have been generated for this template

                // or the units embedded in bot forces
                unitCount += scenario.getBackingScenario().getBotForceTemplates().entrySet().stream()
                        .filter(tuple -> tuple.getValue().getForceName().equals(sft.getForceName()))
                        .mapToInt(tuple -> tuple.getKey().getFullEntityList(campaign).size())
                        .sum();

                // now we have a unit count. Don't bother with the next step if we don't have
                // any substitutions to make
                if (unitCount == 0) {
                    continue;
                }

                Collection<Unit> potentialUnits = new HashSet<>();

                // find units in player's campaign by default, all units in the TO&E are eligible
                if (explicitForceID == FORCE_NONE) {
                    for (UUID unitId : campaign.getForces().getUnits()) {
                        try {
                            potentialUnits.add(campaign.getUnit(unitId));
                        } catch (Exception exception) {
                            logger.error(String.format("Error retrieving unit (%s): %s",
                                unitId, exception.getMessage()));
                        }
                    }
                // if we're using a seed force, then units transporting this force are eligible
                } else {
                    Force force = campaign.getForce(explicitForceID);
                    for (UUID unitID : force.getUnits()) {
                        Unit unit = campaign.getUnit(unitID);
                        if (unit.getTransportShipAssignment() != null) {
                            potentialUnits.add(unit.getTransportShipAssignment().getTransportShip());
                        }
                    }
                }
                for (Unit unit : potentialUnits) {
                    if ((sft.getAllowedUnitType() == 11) && (!campaign.getCampaignOptions().isUseDropShips())) {
                        continue;
                    }

                    // if it's the right type of unit and is around
                    if (forceCompositionMatchesDeclaredUnitType(unit.getEntity().getUnitType(),
                            sft.getAllowedUnitType()) &&
                            unit.isAvailable() && unit.isFunctional()) {

                        // add the unit to the scenario and bench the appropriate bot unit if one is
                        // present
                        scenario.addUnit(unit, sft.getForceName(), false);
                        AtBDynamicScenarioFactory.benchAllyUnit(unit.getId(), sft.getForceName(),
                                scenario.getBackingScenario());
                        unitCount--;

                        // once we've supplied enough units, end the process
                        if (unitCount == 0) {
                            break;
                        }
                    }
                }
            }
        }
    }

    /**
     * Generates a StratCon scenario for forces already existing at the given coordinates on the
     * provided track.
     *
     * @param scenarioCoords    The coordinates where the scenario will be placed on the track.
     * @param forceIDs          The set of force IDs (ideally for the forces already at the
     *                          specified location).
     * @param contract          The contract associated with the current scenario.
     * @param campaign          The current campaign.
     * @param track             The relevant StratCon track.
     * @return The newly generated {@link StratconScenario}.
     */
    public static @Nullable StratconScenario generateScenarioForExistingForces(StratconCoords scenarioCoords,
                                    Set<Integer> forceIDs, AtBContract contract, Campaign campaign,
                                    StratconTrackState track) {
        return generateScenarioForExistingForces(scenarioCoords, forceIDs, contract, campaign,
            track, null, null);
    }

    /**
     * Generates a StratCon scenario for forces already existing at the given coordinates on the
     * provided track. This method allows us to specify a specific scenario template.
     *
     * @param scenarioCoords    The coordinates where the scenario will be placed on the track.
     * @param forceIDs          The set of force IDs (ideally for the forces already at the
     *                          specified location).
     * @param contract          The contract associated with the current scenario.
     * @param campaign          The current campaign.
     * @param track             The relevant StratCon track.
     * @param template          A specific {@link ScenarioTemplate} to use, or {@code null} to
     *                          select a random template.
     * @param daysTilDeployment How many days until the scenario takes place, or {@code null} to
     *                         pick a random day within the next 7 days.
     * @return The newly generated {@link StratconScenario}.
     */
    public static @Nullable StratconScenario generateScenarioForExistingForces(StratconCoords scenarioCoords,
                                                                               Set<Integer> forceIDs,
                                                                               AtBContract contract,
                                                                               Campaign campaign,
                                                                               StratconTrackState track,
                                                                               @Nullable ScenarioTemplate template,
                                                                               @Nullable Integer daysTilDeployment) {
        boolean firstForce = true;
        StratconScenario scenario = null;

        for (int forceID : forceIDs) {
            if (firstForce) {
                scenario = setupScenario(scenarioCoords, forceID, campaign, contract, track,
                    template, false, daysTilDeployment);
                firstForce = false;

                if (scenario == null) {
                    return null;
                }
            } else {
                scenario.incrementRequiredPlayerLances();
                scenario.addPrimaryForce(forceID);
            }
        }

        // this is theoretically possible if forceIDs is empty - not likely in practice
        // but might as well, to future-proof.
        if (scenario != null) {
            scenario.setIgnoreForceAutoAssignment(true);
        }

        return scenario;
    }

    /**
     * Deploys a combat team (force) to a specified coordinate within the strategic track and performs the
     * associated deployment activities, including handling scenarios, facilities, scouting behavior,
     * and fog of war updates.
     *
     * <p>The method processes the deployment as follows:
     * <ol>
     *     <li>Reveals the fog of war at or near the deployment coordinates based on the force's role, using
     *     {@code processForceDeployment}.</li>
     *     <li>If the deployment coordinates contain an existing hostile facility, a scenario involving
     *     that facility is created.</li>
     *     <li>If the deployment coordinates are empty, a chance-based scenario may be created depending
     *     on the scenario odds.</li>
     *     <li>If a scenario is revealed (either from the facility or randomly):</li>
     *         <li>- The deployed force is assigned to that scenario.</li>
     *         <li>- The scenario is finalized and parameters are adjusted accordingly.</li>
     *     <li>If a deploying force is performing a scouting mission:</li>
     *         <li>- The target coordinates may be shifted to an unoccupied adjacent coordinate if available.</li>
     *     <li>If the coordinates contain a non-allied facility or qualify for a new scenario, a
     *     scenario is generated:</li>
     *         <li>- If forces are already deployed at the location, generate a scenario involving
     *         these forces.</li>
     *         <li>- If no forces are present, assign available forces from the campaign or randomly
     *         select a suitable combat team for the scenario.</li>
     *         <li>- If applicable, determine whether the scenario is under liaison command based on
     *             contract command rights, and update the scenario requirements.</li>
     * </ol>
     *
     * @param coords   the {@link StratconCoords} representing the deployment coordinates.
     * @param forceID  the unique identifier of the combat team (force) being deployed.
     * @param campaign the current {@link Campaign} context, which provides access to combat teams, facilities,
     *                 and other campaign-level data.
     * @param contract the {@link AtBContract} associated with the campaign, which determines rules
     *                 and command rights for the deployment.
     * @param track    the {@link StratconTrackState} representing the strategic track, including details
     *                 about scenarios, facilities, and force assignments.
     * @param sticky   a {@code boolean} flag indicating whether the deployment is "sticky," meaning
     *                 the forces remain at the deployment location without automatically updating
     *                 their position.
     */
    public static void deployForceToCoords(StratconCoords coords, int forceID, Campaign campaign,
                                           AtBContract contract, StratconTrackState track, boolean sticky) {
        CombatTeam combatTeam = campaign.getCombatTeamsTable().get(forceID);

        // This shouldn't be possible, but never hurts to have a little insurance
        if (combatTeam == null) {
            return;
        }

        boolean isScouting = combatTeam.getRole().isScouting();

        // the following things should happen:
        // 1. call to "process force deployment", which reveals fog of war in or around the coords,
        // depending on force role
        // 2. if coords are a hostile facility, we get a facility scenario
        // 3. if coords are empty, we *may* get a scenario
        processForceDeployment(coords, forceID, campaign, track, sticky);

        // we may stumble on a fixed objective scenario - in that case assign the force
        // to it and finalize we also will not be encountering any of the other stuff so bug out
        // afterward
        StratconScenario revealedScenario = track.getScenario(coords);
        if (revealedScenario != null) {
            revealedScenario.addPrimaryForce(forceID);
            AtBDynamicScenarioFactory.finalizeScenario(revealedScenario.getBackingScenario(), contract, campaign);
            setScenarioParametersFromBiome(track, revealedScenario);
            commitPrimaryForces(campaign, revealedScenario, track);
            return;
        }

        if (isScouting) {
            StratconCoords newCoords = getUnoccupiedAdjacentCoords(coords, track);

            if (newCoords != null) {
                coords = newCoords;
            }
        }

        // don't create a scenario on top of allied facilities
        StratconFacility facility = track.getFacility(coords);
        boolean isNonAlliedFacility = (facility != null) && (facility.getOwner() != Allied);

        int targetNum = calculateScenarioOdds(track, contract, true);
        boolean spawnScenario = (facility == null) && (randomInt(100) <= targetNum);

        if (isNonAlliedFacility || spawnScenario) {
            StratconScenario scenario;
            boolean autoAssignLances = !isScouting;

            Set<Integer> preDeployedForce = track.getAssignedCoordForces().get(coords);

            // Do we already have forces deployed to the target coordinates?
            // If so, assign them to the scenario.
            if (preDeployedForce != null && !preDeployedForce.isEmpty()) {
                scenario = generateScenarioForExistingForces(coords,
                    track.getAssignedCoordForces().get(coords), contract, campaign, track);
            // Otherwise, pick a random force from those available
            } else {
                List<Integer> availableForceIDs = getAvailableForceIDs(campaign, contract);
                Collections.shuffle(availableForceIDs);

                // If the player doesn't have any available forces, we grab a force at random to
                // seed the scenario
                if (availableForceIDs.isEmpty()) {
                    ArrayList<CombatTeam> combatTeams = campaign.getAllCombatTeams();
                    if (!combatTeams.isEmpty()) {
                        combatTeam = ObjectUtility.getRandomItem(combatTeams);

                        forceID = combatTeam.getForceId();
                    } else {
                        // If the player doesn't have any combat teams (somehow), they get a free pass
                        return;
                    }
                }

                scenario = setupScenario(coords, forceID, campaign, contract, track);
            }

            // if under liaison command, randomly determine if this is a Liason scenario
            if (contract.getCommandRights().isLiaison() && (randomInt(4) == 0)) {
                scenario.setRequiredScenario(true);
                setAttachedUnitsModifier(scenario, contract);
            }

            finalizeBackingScenario(campaign, contract, track, autoAssignLances, scenario);
        }
    }

    /**
     * Finds an unoccupied coordinates adjacent to the given origin coordinates.
     *
     * <p>Adjacent coordinates are determined based on all possible directions defined by {@code ALL_DIRECTIONS}.
     * A coordinate is considered "unoccupied" if the following conditions are met:
     * <ul>
     *     <li>No scenario is assigned to the coordinate (using {@link StratconTrackState#getScenario})</li>
     *     <li>No facility exists at the coordinate (using {@link StratconTrackState#getFacility})</li>
     *     <li>The coordinate is not occupied by any assigned forces (using {@link StratconTrackState#getAssignedForceCoords})</li>
     * </ul>
     * If multiple suitable coordinates are found, one is selected at random and returned.
     * If no suitable coordinates are available, the method returns {@code null}.
     *
     * @param originCoords the coordinate from which to search for unoccupied adjacent ones
     * @param trackState   the state of the track containing information about scenarios, facilities, and forces
     * @return a randomly selected unoccupied adjacent coordinate, or {@code null} if none are available
     */
    private static @Nullable StratconCoords getUnoccupiedAdjacentCoords(StratconCoords originCoords,
                                                                       StratconTrackState trackState) {
        List<StratconCoords> suitableCoords = new ArrayList<>();

        for (int direction : ALL_DIRECTIONS) {
            StratconCoords newCoords = originCoords.translate(direction);

            if (trackState.getScenario(newCoords) != null) {
                continue;
            }

            if (trackState.getFacility(newCoords) != null) {
                continue;
            }

            if (trackState.getAssignedForceCoords().containsValue(newCoords)) {
                continue;
            }

            suitableCoords.add(newCoords);
        }

        if (suitableCoords.isEmpty()) {
            return null;
        }

        return getRandomItem(suitableCoords);
    }

    /**
     * Sets up a StratCon scenario with the given parameters.
     *
     * @param coords    The coordinates where the scenario is to be placed on the track.
     * @param forceID   The ID of the forces involved in the scenario.
     * @param campaign  The current campaign.
     * @param contract  The contract associated with the current scenario.
     * @param track     The relevant StratCon track.
     * @return The newly set up {@link StratconScenario}.
     */
    private static @Nullable StratconScenario setupScenario(StratconCoords coords, int forceID, Campaign campaign,
                                                  AtBContract contract, StratconTrackState track) {
        return setupScenario(coords, forceID, campaign, contract, track, null, false, null);
    }

    /**
     * Sets up a Stratcon scenario with the given parameters optionally allowing use a specific scenario template.
     * <p>
     * If a facility is already present at the provided coordinates, the scenario will be setup for that facility.
     * If there is no facility, a new scenario will be generated; if the ScenarioTemplate argument provided was non-null,
     * it will be used, else a randomly selected scenario will be generated.
     * In case the generated scenario turns out to be a facility scenario, a new facility will be added to the track at
     * the provided coordinates and setup for that facility.
     *
     * @param coords    The coordinates where the scenario is to be placed on the track.
     * @param forceID   The ID of the forces involved in the scenario.
     * @param campaign  The current campaign.
     * @param contract  The contract associated with the current scenario.
     * @param track     The relevant StratCon track.
     * @param template  A specific {@link ScenarioTemplate} to use for scenario setup, or
     *                  {@code null} to select the scenario template randomly.
     * @param ignoreFacilities  Whether we should ignore any facilities at the selected location
     * @param daysTilDeployment How many days until the scenario takes place, or {@code null} to
     *                         pick a random day within the next 7 days.
     * @return The newly set up {@link StratconScenario}.
     */
    private static @Nullable StratconScenario setupScenario(StratconCoords coords, int forceID,
                                                            Campaign campaign, AtBContract contract,
                                                            StratconTrackState track,
                                                            @Nullable ScenarioTemplate template,
                                                            boolean ignoreFacilities,
                                                            @Nullable Integer daysTilDeployment) {
        StratconScenario scenario;

        if (track.getFacilities().containsKey(coords) && !ignoreFacilities) {
            StratconFacility facility = track.getFacility(coords);
            boolean alliedFacility = facility.getOwner() == Allied;
            template = StratconScenarioFactory.getFacilityScenario(alliedFacility);
            scenario = generateScenario(campaign, contract, track, forceID, coords, template, daysTilDeployment);
            setupFacilityScenario(scenario, facility);
        } else {
            if (template != null) {
                scenario = generateScenario(campaign, contract, track, forceID, coords, template, daysTilDeployment);
            } else {
                scenario = generateScenario(campaign, contract, track, forceID, coords, daysTilDeployment);
            }

            if (scenario == null) {
                return null;
            }

            // we may generate a facility scenario randomly - if so, do the facility-related
            // stuff and add a new facility to the track
            if (scenario.getBackingScenario().getTemplate().isFacilityScenario()) {
                StratconFacility facility = scenario.getBackingScenario().getTemplate().isHostileFacility()
                        ? StratconFacilityFactory.getRandomHostileFacility()
                        : StratconFacilityFactory.getRandomAlliedFacility();
                facility.setVisible(true);
                track.addFacility(coords, facility);
                setupFacilityScenario(scenario, facility);
            }
        }

        return scenario;
    }

    /**
     * carries out tasks relevant to facility scenarios
     */
    private static void setupFacilityScenario(StratconScenario scenario, StratconFacility facility) {
        // this includes:
        // for hostile facilities
        // - add a destroy objective (always the option to level the facility)
        // - add a capture objective (always the option to capture the facility)
        // - if so indicated by parameter, roll a random hostile facility objective and
        // add it if not capture/destroy
        // for allied facilities
        // - add a defend objective (always the option to defend the facility)
        // - if so indicated by parameter, roll a random allied facility objective and
        // add it if not defend
        AtBScenarioModifier objectiveModifier = null;
        boolean alliedFacility = facility.getOwner() == Allied;

        objectiveModifier = alliedFacility ? AtBScenarioModifier.getRandomAlliedFacilityModifier()
                : AtBScenarioModifier.getRandomHostileFacilityModifier();

        if (objectiveModifier != null) {
            scenario.getBackingScenario().addScenarioModifier(objectiveModifier);
            scenario.getBackingScenario().setName(String.format("%s - %s - %s", facility.getFacilityType(),
                    alliedFacility ? "Allied" : "Hostile", objectiveModifier.getModifierName()));
        }

        // add the "fixed" hostile facility modifiers after the primary ones
        if (!alliedFacility) {
            for (AtBScenarioModifier modifier : AtBScenarioModifier.getRequiredHostileFacilityModifiers()) {
                if (!scenario.getBackingScenario().alreadyHasModifier(modifier)) {
                    scenario.getBackingScenario().addScenarioModifier(modifier);
                }
            }
        }
    }

    /**
     * Applies time-sensitive facility effects.
     */
    private static void processFacilityEffects(StratconTrackState track,
            StratconCampaignState campaignState, boolean isStartOfMonth) {
        for (StratconFacility facility : track.getFacilities().values()) {
            if (isStartOfMonth) {
                campaignState.addSupportPoints(facility.getMonthlySPModifier());
            }
        }
    }

    /**
     * Process the deployment of a force to the given coordinates on the given
     * track.
     * This does not include assigning the force to any scenarios
     */
    public static void processForceDeployment(StratconCoords coords, int forceID, Campaign campaign,
            StratconTrackState track, boolean sticky) {
        // plan of action:
        // increase fatigue if the coordinates are not currently unrevealed reveal deployed coordinates
        // reveal facility in deployed coordinates (and all adjacent coordinates for scout lances)
        // reveal scenarios in deployed coordinates (and all adjacent coordinates for scout lances)

        // we want to ensure we only increase Fatigue once
        boolean hasFatigueIncreased = false;

        if (!track.getRevealedCoords().contains(coords)) {
            increaseFatigue(forceID, campaign);
            hasFatigueIncreased = true;
        }

        track.getRevealedCoords().add(coords);

        StratconFacility facility = track.getFacility(coords);
        if (facility != null) {
            facility.setVisible(true);
        }

        StratconScenario scenario = track.getScenario(coords);
        // if we're deploying on top of a scenario, and it's "cloaked" then we have to activate it
        if ((scenario != null) && scenario.getBackingScenario().isCloaked()) {
            scenario.getBackingScenario().setCloaked(false);
            setScenarioDates(0, track, campaign, scenario); // must be called before commitPrimaryForces
            MekHQ.triggerEvent(new ScenarioChangedEvent(scenario.getBackingScenario()));
        }

        CombatTeam combatTeam = campaign.getCombatTeamsTable().get(forceID);

        // This may return null if we're deploying a force that isn't a Combat Team for whatever reason
        if (combatTeam != null) {
            if (combatTeam.getRole().isScouting()) {
                for (int direction = 0; direction < 6; direction++) {
                    StratconCoords checkCoords = coords.translate(direction);

                    facility = track.getFacility(checkCoords);
                    if (facility != null) {
                        facility.setVisible(true);
                    }

                    scenario = track.getScenario(checkCoords);
                    // if we've revealed a scenario and it's "cloaked"
                    // we have to activate it
                    if ((scenario != null) && scenario.getBackingScenario().isCloaked()) {
                        scenario.getBackingScenario().setCloaked(false);
                        setScenarioDates(0, track, campaign, scenario);
                        MekHQ.triggerEvent(new ScenarioChangedEvent(scenario.getBackingScenario()));
                    }

                    if ((!track.getRevealedCoords().contains(checkCoords)) && (!hasFatigueIncreased)) {
                        increaseFatigue(forceID, campaign);
                        hasFatigueIncreased = true;
                    }

                    track.getRevealedCoords().add(coords.translate(direction));
                }
            }
        }

        // the force may be located in other places on the track - clear it out
        track.unassignForce(forceID);
        track.assignForce(forceID, coords, campaign.getLocalDate(), sticky);
        MekHQ.triggerEvent(new StratconDeploymentEvent(campaign.getForce(forceID)));
    }

    /**
     * Increases the fatigue for all crew members per Unit in a force.
     *
     * @param forceID  the ID of the force
     * @param campaign the campaign
     */
    private static void increaseFatigue(int forceID, Campaign campaign) {
        for (UUID unit : campaign.getForce(forceID).getAllUnits(false)) {
            for (Person person : campaign.getUnit(unit).getCrew()) {
                person.increaseFatigue(campaign.getCampaignOptions().getFatigueRate());

                if (campaign.getCampaignOptions().isUseFatigue()) {
                    Fatigue.processFatigueActions(campaign, person);
                }
            }
        }
    }

    /**
     * Processes the effects of deploying a reinforcement force to a scenario.
     * Based on the reinforcement type, the campaign state, and the results dice rolls, skills,
     * and intercept odds), this method determines whether the reinforcement deployment succeeds,
     * fails, is delayed, or is intercepted.
     *
     * <p>Key steps include:
     * <ul>
     *   <li>Checking if the reinforcement type is {@link ReinforcementEligibilityType#CHAINED_SCENARIO},
     *   which automatically succeeds.</li>
     *   <li>Calculating the results of dice rolls, optionally adjusted for skills such as Tactics,
     *       and comparing it against the target number to determine success or failure.</li>
     *   <li>Handling critical failures, interception attempts, and enemy routing.</li>
     *   <li>Generating follow-up scenarios for intercepted reinforcements or handling delays.</li>
     * </ul>
     *
     * @param force                     the {@link Force} being deployed as a reinforcement
     * @param reinforcementType         the type of reinforcement (e.g., auxiliary or chained scenario)
     * @param campaignState             the current state of the campaign
     * @param scenario                  the scenario to which the reinforcements are being deployed
     * @param campaign                  the overarching campaign instance managing the scenario
     * @param reinforcementTargetNumber the target number that the reinforcement roll must meet or exceed
     * @return a {@link ReinforcementResultsType} indicating the result of the reinforcement deployment:
     *         <ul>
     *             <li>{@link ReinforcementResultsType#SUCCESS} - The reinforcement is deployed successfully.</li>
     *             <li>{@link ReinforcementResultsType#FAILED} - The reinforcement deployment fails.</li>
     *             <li>{@link ReinforcementResultsType#DELAYED} - The reinforcement is delayed.</li>
     *             <li>{@link ReinforcementResultsType#INTERCEPTED} - The reinforcement is intercepted,
     *             possibly resulting in a new scenario.</li>
     *         </ul>
     */
    public static ReinforcementResultsType processReinforcementDeployment(
        Force force, ReinforcementEligibilityType reinforcementType, StratconCampaignState campaignState,
        StratconScenario scenario, Campaign campaign, int reinforcementTargetNumber) {
        final ResourceBundle resources = ResourceBundle.getBundle("mekhq.resources.AtBStratCon",
            MekHQ.getMHQOptions().getLocale());

        if (reinforcementType.equals(ReinforcementEligibilityType.CHAINED_SCENARIO)) {
            return SUCCESS;
        }

        if (reinforcementTargetNumber == 999) {
            campaign.addReport(String.format(resources.getString("reinforcementsNoAdmin.text"),
                scenario.getName(),
                spanOpeningWithCustomColor(MekHQ.getMHQOptions().getFontColorNegativeHexColor()),
                CLOSING_SPAN_TAG));
            return FAILED;
        }

        AtBContract contract = campaignState.getContract();

        // Determine StratCon Track and other context for recalculation
        StratconTrackState track = null;
        for (StratconTrackState trackState : campaignState.getTracks()) {
            if (trackState.getScenarios().containsValue(scenario)) {
                track = trackState;
                break;
            }
        }

        // Make the roll
        int roll = d6(2);

        // If the formation is in Fight Stance, use the highest of two rolls
        String fightStanceReport = "";
        if (reinforcementType == AUXILIARY) {
            int secondRoll = d6(2);
            roll = max(roll, secondRoll);
            fightStanceReport = String.format(" (%s)", roll);
        }

        StringBuilder reportStatus = new StringBuilder();
        reportStatus.append(String.format(resources.getString("reinforcementsAttempt.text"),
                scenario.getName(), roll, fightStanceReport, reinforcementTargetNumber));

        // Critical Failure
        if (roll == 2) {
            reportStatus.append(' ');
            reportStatus.append(String.format(resources.getString("reinforcementsCriticalFailure.text"),
                spanOpeningWithCustomColor(MekHQ.getMHQOptions().getFontColorNegativeHexColor()),
                CLOSING_SPAN_TAG));
            campaign.addReport(reportStatus.toString());
            return FAILED;
        }

        // Reinforcement successful
        if (roll >= reinforcementTargetNumber) {
            reportStatus.append(' ');
            reportStatus.append(String.format(resources.getString("reinforcementsSuccess.text"),
                spanOpeningWithCustomColor(MekHQ.getMHQOptions().getFontColorPositiveHexColor()),
                CLOSING_SPAN_TAG));
            campaign.addReport(reportStatus.toString());
            return SUCCESS;
        }

        // Reinforcement roll failed, make interception check
        int interceptionOdds = calculateScenarioOdds(track, campaignState.getContract(), true);
        int interceptionRoll = randomInt(100);

        // Check passed
        if (interceptionRoll >= interceptionOdds) {
            reportStatus.append(' ');
            reportStatus.append(String.format(resources.getString("reinforcementsCommandFailure.text"),
                spanOpeningWithCustomColor(MekHQ.getMHQOptions().getFontColorNegativeHexColor()),
                CLOSING_SPAN_TAG));
            campaign.addReport(reportStatus.toString());
            return DELAYED;
        }

        // Check failed, but enemy is routed
        if (contract.getMoraleLevel().isRouted()) {
            reportStatus.append(' ');
            reportStatus.append(String.format(resources.getString("reinforcementsSuccessRouted.text"),
                spanOpeningWithCustomColor(MekHQ.getMHQOptions().getFontColorPositiveHexColor()),
                CLOSING_SPAN_TAG));
            campaign.addReport(reportStatus.toString());
            return SUCCESS;
        }

        // Check failed, enemy attempt interception
        reportStatus.append(' ');
        reportStatus.append(String.format(resources.getString("reinforcementsInterceptionAttempt.text"),
            spanOpeningWithCustomColor(MekHQ.getMHQOptions().getFontColorWarningHexColor()),
            CLOSING_SPAN_TAG));

        UUID commanderId = force.getForceCommanderID();

        if (commanderId == null) {
            logger.error("Force Commander ID is null.");

            reportStatus.append(' ');
            reportStatus.append(String.format(resources.getString("reinforcementsErrorNoCommander.text"),
                spanOpeningWithCustomColor(MekHQ.getMHQOptions().getFontColorNegativeHexColor()),
                CLOSING_SPAN_TAG));
            campaign.addReport(reportStatus.toString());
            return FAILED;
        }

        Person commander = campaign.getPerson(commanderId);

        if (commander == null) {
            logger.error("Failed to fetch commander from ID.");

            reportStatus.append(' ');
            reportStatus.append(String.format(resources.getString("reinforcementsErrorUnableToFetchCommander.text"),
                spanOpeningWithCustomColor(MekHQ.getMHQOptions().getFontColorNegativeHexColor()),
                CLOSING_SPAN_TAG));
            campaign.addReport(reportStatus.toString());
            return FAILED;
        }

        Skill tactics = commander.getSkill(S_TACTICS);

        if (tactics == null) {
            reportStatus.append(' ');
            reportStatus.append(String.format(resources.getString("reinforcementCommanderNoSkill.text"),
                spanOpeningWithCustomColor(MekHQ.getMHQOptions().getFontColorNegativeHexColor()),
                CLOSING_SPAN_TAG));
            campaign.addReport(reportStatus.toString());

            MapLocation mapLocation = scenario.getScenarioTemplate().mapParameters.getMapLocation();

            String templateString = "data/scenariotemplates/%sReinforcements Intercepted.xml";

            ScenarioTemplate scenarioTemplate = switch (mapLocation) {
                case AllGroundTerrain, SpecificGroundTerrain -> ScenarioTemplate.Deserialize(String.format(templateString, ""));
                case Space -> ScenarioTemplate.Deserialize(String.format(templateString, "Space "));
                case LowAtmosphere -> ScenarioTemplate.Deserialize(String.format(templateString, "Low-Atmosphere "));
            };

            generateReinforcementInterceptionScenario(campaign, contract, track, scenarioTemplate, force);

            return INTERCEPTED;
        }

        roll = d6(2);
        int baseTargetNumber = 9;
        int targetNumber = baseTargetNumber - tactics.getFinalSkillValue();

        if (roll >= targetNumber) {
            reportStatus.append(' ');
            reportStatus.append(String.format(resources.getString("reinforcementEvasionSuccessful.text"),
                spanOpeningWithCustomColor(MekHQ.getMHQOptions().getFontColorPositiveHexColor()),
                CLOSING_SPAN_TAG, roll, targetNumber));

            campaign.addReport(reportStatus.toString());

            if (campaign.getCampaignOptions().isUseFatigue()) {
                increaseFatigue(force.getId(), campaign);
            }

            return DELAYED;
        }

        reportStatus.append(' ');
        reportStatus.append(String.format(resources.getString("reinforcementEvasionUnsuccessful.text"),
            spanOpeningWithCustomColor(MekHQ.getMHQOptions().getFontColorNegativeHexColor()),
            CLOSING_SPAN_TAG, roll, targetNumber));
        campaign.addReport(reportStatus.toString());

        MapLocation mapLocation = scenario.getScenarioTemplate().mapParameters.getMapLocation();

        String templateString = "data/scenariotemplates/%sReinforcements Intercepted.xml";

        ScenarioTemplate scenarioTemplate = switch (mapLocation) {
            case AllGroundTerrain, SpecificGroundTerrain -> ScenarioTemplate.Deserialize(String.format(templateString, ""));
            case Space -> ScenarioTemplate.Deserialize(String.format(templateString, "Space "));
            case LowAtmosphere -> ScenarioTemplate.Deserialize(String.format(templateString, "Low-Atmosphere "));
        };

        generateReinforcementInterceptionScenario(campaign, contract, track, scenarioTemplate, force);

        return INTERCEPTED;
    }

    /**
     * Calculates the target number for a reinforcement attempt based on multiple factors, including
     * campaign data, skill levels, track state, and contract details.
     *
     * <p>This method computes a {@link TargetRoll}, which accounts for modifiers from different sources:
     * <ul>
     *     <li><b>Base Target Number:</b> The base skill target number as an initial value.</li>
     *     <li><b>Facilities Modifier:</b> Adjustments based on ownership of facilities
     *         on the given {@link StratconTrackState}, reducing the target number for player or allied ownership
     *         and increasing it for enemy ownership.</li>
     *     <li><b>Skill Modifiers:</b> Adjustments based on ally and enemy skill levels, as well as the command rights
     *         provided by the {@link AtBContract}.</li>
     *     <li><b>Liaison Modifiers:</b> Reductions based on the type of command rights
     *         (e.g., Liaison, House, or Integrated).</li>
     * </ul>
     *
     * @param campaign          the {@link Campaign} representing the current campaign, which provides global game
     *                          configuration and reputation data.
     * @param commandLiaison    the {@link Person} performing the reinforcement check.
     * @param skillTargetNumber the base target number derived from the skill level of the relevant unit or character.
     * @param track             the {@link StratconTrackState} representing the current track in the strategic
     *                          conflict, providing facility details for modifier calculations. Can be {@code null}.
     * @param contract          the {@link AtBContract} containing the details of the ongoing contract, such as
     *                          ally and enemy skill levels, and command rights.
     * @return a {@link TargetRoll} object containing the calculated target number and all contributing modifiers.
     */
    public static TargetRoll calculateReinforcementTargetNumber(Campaign campaign,
                                                                Person commandLiaison,
                                                                int skillTargetNumber,
                                                                StratconTrackState track, AtBContract contract) {
        TargetRoll reinforcementTargetNumber = new TargetRoll();

        // Base Target Number
        reinforcementTargetNumber.addModifier(skillTargetNumber,
            "Base TN (" + commandLiaison.getFullName() +')');

        // Facilities Modifier
        int facilityModifier = 0;
        if (track != null) {
            for (StratconFacility facility : track.getFacilities().values()) {
                if (facility.getOwner().equals(ForceAlignment.Player) || facility.getOwner().equals(Allied)) {
                    facilityModifier--;
                } else {
                    facilityModifier++;
                }
            }
        }

        reinforcementTargetNumber.addModifier(facilityModifier, "Facilities");

        // Skill Modifier
        int skillModifier = -contract.getAllySkill().getAdjustedValue();

        ContractCommandRights commandRights = contract.getCommandRights();
        if (commandRights.isIndependent()) {
            if (campaign.getCampaignOptions().getUnitRatingMethod().isCampaignOperations()) {
                skillModifier = -campaign.getReputation().getAverageSkillLevel().getAdjustedValue();
            }
        }

        skillModifier += contract.getEnemySkill().getAdjustedValue();

        reinforcementTargetNumber.addModifier(skillModifier, "Skill Modifier");

        // Liaison Modifier
        int liaisonModifier = 0;
        if (commandRights.isLiaison()) {
            liaisonModifier -= 1;
        }

        reinforcementTargetNumber.addModifier(liaisonModifier, "Liaison Command Rights");

        // Return final value
        return reinforcementTargetNumber;
    }

    /**
     * Assigns a force to the scenario such that the majority of the force can be
     * deployed
     */
    private static void assignAppropriateExtraForceToScenario(StratconScenario scenario,
            Map<MapLocation, List<Integer>> sortedAvailableForceIDs) {
        // the goal of this function is to avoid assigning ground units to air battles
        // and ground units/conventional fighters to space battle

        List<MapLocation> mapLocations = new ArrayList<>();
        mapLocations.add(Space); // can always add ASFs

        MapLocation scenarioMapLocation = scenario.getScenarioTemplate().mapParameters.getMapLocation();

        if (scenarioMapLocation == LowAtmosphere) {
            mapLocations.add(LowAtmosphere); // can add conventional fighters to ground or low atmo battles
        }

        if ((scenarioMapLocation == AllGroundTerrain)
                || (scenarioMapLocation == SpecificGroundTerrain)) {
            mapLocations.add(AllGroundTerrain); // can only add ground units to ground battles
        }

        MapLocation selectedLocation = mapLocations.get(randomInt(mapLocations.size()));
        List<Integer> forceIDs = sortedAvailableForceIDs.get(selectedLocation);
        int forceIndex = randomInt(forceIDs.size());
        int forceID = forceIDs.get(forceIndex);
        forceIDs.remove(forceIndex);

        scenario.addPrimaryForce(forceID);
    }

    /**
     * Worker function that "locks in" a scenario - Adds it to the campaign so it's
     * visible in the
     * briefing room, adds it to the track
     */
    public static void commitPrimaryForces(Campaign campaign, StratconScenario scenario,
            StratconTrackState trackState) {
        trackState.addScenario(scenario);

        // set up dates for the scenario if doesn't have them already
        if (scenario.getDeploymentDate() == null) {
            scenario.setDeploymentDate(campaign.getLocalDate());
        }

        if (scenario.getActionDate() == null) {
            scenario.setActionDate(campaign.getLocalDate());
        }

        if (scenario.getReturnDate() == null) {
            scenario.setReturnDate(campaign.getLocalDate().plusDays(trackState.getDeploymentTime()));
        }

        // set the # of rerolls based on the actual lance assigned.
        int tactics = scenario.getBackingScenario().getLanceCommanderSkill(S_TACTICS, campaign);
        scenario.getBackingScenario().setRerolls(tactics);
        // The number of defensive points available to a force entering a scenario is
        // 2 x tactics. By default, those points are spent on conventional minefields.
        if (commanderLanceHasDefensiveAssignment(scenario.getBackingScenario(), campaign)) {
            scenario.setNumDefensivePoints(tactics * 2);
            scenario.updateMinefieldCount(Minefield.TYPE_CONVENTIONAL, tactics * 2);
        }

        for (int forceID : scenario.getPlayerTemplateForceIDs()) {
            Force force = campaign.getForce(forceID);
            force.clearScenarioIds(campaign, true);
            force.setScenarioId(scenario.getBackingScenarioID(), campaign);
        }

        scenario.commitPrimaryForces();
    }

    /**
     * Utility method to determine if the current scenario's force commander's force
     * is on defence
     */
    private static boolean commanderLanceHasDefensiveAssignment(AtBDynamicScenario scenario, Campaign campaign) {
        Person lanceCommander = scenario.getLanceCommander(campaign);
        if (lanceCommander != null){
            Unit commanderUnit = lanceCommander.getUnit();
            if (commanderUnit != null) {
                CombatTeam lance = campaign.getCombatTeamsTable().get(commanderUnit.getForceId());

                return (lance != null) && lance.getRole().isGarrison();
            }
        }

        return false;
    }

    /**
     * A hackish worker function that takes the given list of force IDs and
     * separates it into three
     * sets; one of forces that can be "primary" on a ground map one of forces that
     * can be "primary" on
     * an atmospheric map one of forces that can be "primary" in a space map
     *
     * @param forceIDs List of force IDs to check
     * @return Sorted hash map
     */
    private static Map<MapLocation, List<Integer>> sortForcesByMapType(List<Integer> forceIDs, Campaign campaign) {
        Map<MapLocation, List<Integer>> retVal = new HashMap<>();

        retVal.put(AllGroundTerrain, new ArrayList<>());
        retVal.put(LowAtmosphere, new ArrayList<>());
        retVal.put(Space, new ArrayList<>());

        for (int forceID : forceIDs) {
            switch (campaign.getForce(forceID).getPrimaryUnitType(campaign)) {
                case UnitType.BATTLE_ARMOR:
                case UnitType.INFANTRY:
                case UnitType.MEK:
                case UnitType.TANK:
                case UnitType.PROTOMEK:
                case UnitType.VTOL:
                    retVal.get(AllGroundTerrain).add(forceID);
                    break;
                case UnitType.AEROSPACEFIGHTER:
                    retVal.get(Space).add(forceID);
                    // intentional fallthrough here, ASFs can go to atmospheric maps too
                case UnitType.CONV_FIGHTER:
                    retVal.get(LowAtmosphere).add(forceID);
                    break;
            }
        }
        return retVal;
    }

    /**
     * Generates a StratCon scenario at the specified coordinates for the given force on the specified track.
     * The scenario is determined based on a random template suitable for the unit type of the specified force,
     * and it is optionally configured with a deployment delay.
     *
     * <p>This method selects a random scenario template based on the primary unit type of the force,
     * then delegates the scenario creation and configuration to another overloaded {@code generateScenario} method
     * which handles specific template-based scenario generation.</p>
     *
     * @param campaign           the {@link Campaign} managing the overall gameplay state
     * @param contract           the {@link AtBContract} governing the StratCon campaign
     * @param track              the {@link StratconTrackState} where the scenario is placed
     * @param forceID            the ID of the force for which the scenario is generated
     * @param coords             the {@link StratconCoords} specifying where the scenario will be generated
     * @param daysTilDeployment  the number of days until the scenario is deployed; if {@code null},
     *                          deployment dates are determined dynamically
     * @return the generated {@link StratconScenario}, or {@code null} if scenario generation fails
     */
    private static @Nullable StratconScenario generateScenario(Campaign campaign, AtBContract contract,
                                                               StratconTrackState track, int forceID,
                                                               StratconCoords coords,
                                                               @Nullable Integer daysTilDeployment) {
        int unitType = campaign.getForce(forceID).getPrimaryUnitType(campaign);
        ScenarioTemplate template = StratconScenarioFactory.getRandomScenario(unitType);
        // useful for debugging specific scenario types
        // template = StratconScenarioFactory.getSpecificScenario("Defend Grounded
        // Dropship.xml");

        return generateScenario(campaign, contract, track, forceID, coords, template, daysTilDeployment);
    }

    /**
     * Generates a StratCon scenario at the specified coordinates for the given force on the specified track,
     * using the provided scenario template. The scenario is customized and registered with the campaign.
     *
     * <p>The generated scenario is configured as follows:
     * <ul>
     *     <li>If no template is provided, a random template is chosen based on the unit type of the given force.</li>
     *     <li>If provided, deployment dates are explicitly set. Otherwise, dates are determined dynamically.</li>
     *     <li>Global modifiers, facility modifiers, attached unit modifiers, and allied force modifiers
     *         are applied as appropriate.</li>
     *     <li>The scenario is marked as unresolved and is registered with the campaign and track.</li>
     * </ul>
     * This method also handles special conditions:
     * <ul>
     *     <li>Forces with specific command rights (House or Integrated) will mark the scenario as required.</li>
     *     <li>If no force is provided, the scenario is treated as part of contract initialization (e.g., allied forces).</li>
     * </ul>
     *
     * @param campaign           the {@link Campaign} managing the gameplay state
     * @param contract           the {@link AtBContract} governing the StratCon campaign
     * @param track              the {@link StratconTrackState} to which the scenario belongs
     * @param forceID            the ID of the force for which the scenario is generated, or
     * {@link Force#FORCE_NONE} if none
     * @param coords             the {@link StratconCoords} specifying where the scenario will be placed
     * @param template           the {@link ScenarioTemplate} to use for scenario generation; if
     * {@code null}, a random one is selected
     * @param daysTilDeployment  the number of days until the scenario is deployed; if {@code null},
     *                          dates will be dynamically set
     * @return the generated {@link StratconScenario}, or {@code null} if scenario generation failed
     */
    static @Nullable StratconScenario generateScenario(Campaign campaign, AtBContract contract,
                                                       StratconTrackState track, int forceID,
                                                       StratconCoords coords, ScenarioTemplate template,
                                                       @Nullable Integer daysTilDeployment) {
        StratconScenario scenario = new StratconScenario();

        if (template == null) {
            int unitType = UnitType.MEK;

            try {
                unitType = campaign.getForce(forceID).getPrimaryUnitType(campaign);
            } catch (NullPointerException ignored) {
                // This just means the player has no units
            }

            template = StratconScenarioFactory.getRandomScenario(unitType);
        }

        if (template == null) {
            logger.error("Failed to fetch random scenario template. Aborting scenario generation.");
            return null;
        }

        AtBDynamicScenario backingScenario = AtBDynamicScenarioFactory.initializeScenarioFromTemplate(template,
                contract, campaign);
        scenario.setBackingScenario(backingScenario);
        scenario.setCoords(coords);

        // by default, certain conditions may make this bigger
        scenario.setRequiredPlayerLances(1);

        // do an appropriate allied force if the contract calls for it
        // do any attached or integrated units
        setAlliedForceModifier(scenario, contract);
        setAttachedUnitsModifier(scenario, contract);
        applyFacilityModifiers(scenario, track, coords);
        applyGlobalModifiers(scenario, contract.getStratconCampaignState());

        if (contract.getCommandRights().isHouse() || contract.getCommandRights().isIntegrated()) {
            scenario.setRequiredScenario(true);
        }

        AtBDynamicScenarioFactory.setScenarioModifiers(campaign.getCampaignOptions(),
            scenario.getBackingScenario());
        scenario.setCurrentState(ScenarioState.UNRESOLVED);

        if (daysTilDeployment == null) {
            setScenarioDates(track, campaign, scenario);
        } else {
            setScenarioDates(daysTilDeployment, track, campaign, scenario);
        }

        // the backing scenario ID must be updated after registering the backing
        // scenario
        // with the campaign, so that the stratcon - backing scenario association is
        // maintained
        // registering the scenario with the campaign should be done after setting
        // dates, otherwise, the report messages for new scenarios look weird
        // also, suppress the "new scenario" report if not generating a scenario
        // for a specific force, as this indicates a contract initialization
        campaign.addScenario(backingScenario, contract, forceID == FORCE_NONE);
        scenario.setBackingScenarioID(backingScenario.getId());

        if (forceID > FORCE_NONE) {
            scenario.addPrimaryForce(forceID);
        }

        return scenario;
    }

    /**
     * Apply global scenario modifiers from campaign state to given scenario.
     */
    private static void applyGlobalModifiers(StratconScenario scenario, StratconCampaignState campaignState) {
        for (String modifierName : campaignState.getGlobalScenarioModifiers()) {
            AtBScenarioModifier modifier = AtBScenarioModifier.getScenarioModifier(modifierName);

            if (modifier == null) {
                logger.error(String.format("Modifier %s not found; ignoring", modifierName));
                continue;
            }

            scenario.getBackingScenario().addScenarioModifier(modifier);
        }
    }

    /**
     * Applies scenario modifiers from the current track to the given scenario.
     */
    private static void applyFacilityModifiers(StratconScenario scenario, StratconTrackState track,
            StratconCoords coords) {
        // loop through all the facilities on the track
        // if a facility has been revealed, then it has a 100% chance to apply its
        // effect
        // if a facility has not been revealed, then it has a x% chance to apply its
        // effect
        // where x is the current "aggro rating"
        // if a facility is on the scenario coordinates, then it applies the local
        // effects
        for (StratconCoords facilityCoords : track.getFacilities().keySet()) {
            boolean scenarioAtFacility = facilityCoords.equals(coords);
            StratconFacility facility = track.getFacilities().get(facilityCoords);
            List<String> modifierIDs = new ArrayList<>();

            if (scenarioAtFacility) {
                modifierIDs = facility.getLocalModifiers();
            } else if (facility.isVisible() || (randomInt(100) <= 75)) {
                modifierIDs = facility.getSharedModifiers();
            }

            for (String modifierID : modifierIDs) {
                AtBScenarioModifier modifier = AtBScenarioModifier.getScenarioModifier(modifierID);
                if (modifier == null) {
                    logger.error(String.format("Modifier %s not found for facility %s", modifierID,
                            facility.getFormattedDisplayableName()));
                    continue;
                }

                modifier.setAdditionalBriefingText('(' + facility.getDisplayableName() + ") "
                    + modifier.getAdditionalBriefingText());
                scenario.getBackingScenario().addScenarioModifier(modifier);
            }
        }
    }

    /**
     * Set up the appropriate primary allied force modifier, if any
     *
     * @param contract The scenario's contract.
     */
    private static void setAlliedForceModifier(StratconScenario scenario, AtBContract contract) {
        int alliedUnitOdds = 0;

        // first, we determine the odds of having an allied unit present
        // TODO: move this override out to the contract definition
        if (contract.getContractType().isReliefDuty()) {
            alliedUnitOdds = 50;
        } else {
            switch (contract.getCommandRights()) {
                case INTEGRATED:
                    alliedUnitOdds = 50;
                    break;
                case HOUSE:
                    alliedUnitOdds = 30;
                    break;
                case LIAISON:
                    alliedUnitOdds = 10;
                    break;
                default:
                    break;
            }
        }

        AtBDynamicScenario backingScenario = scenario.getBackingScenario();

        // if an allied unit is present, then we want to make sure that
        // it's ground units for ground battles
        if (randomInt(100) <= alliedUnitOdds) {
            if ((backingScenario.getTemplate().mapParameters.getMapLocation() == LowAtmosphere)
                    || (backingScenario.getTemplate().mapParameters.getMapLocation() == Space)) {
                backingScenario.addScenarioModifier(
                        AtBScenarioModifier.getScenarioModifier(MHQConstants.SCENARIO_MODIFIER_ALLIED_AIR_UNITS));
            } else {
                backingScenario.addScenarioModifier(
                        AtBScenarioModifier.getScenarioModifier(MHQConstants.SCENARIO_MODIFIER_ALLIED_GROUND_UNITS));
            }
        }
    }

    /**
     * Set the 'attached' units modifier for the current scenario (integrated,
     * house, liaison), and make
     * sure we're not deploying ground units to an air scenario
     *
     * @param contract The scenario's contract
     */
    public static void setAttachedUnitsModifier(StratconScenario scenario, AtBContract contract) {
        AtBDynamicScenario backingScenario = scenario.getBackingScenario();
        boolean airBattle = (backingScenario.getTemplate().mapParameters.getMapLocation() == LowAtmosphere)
                || (backingScenario.getTemplate().mapParameters.getMapLocation() == Space);

        // if we're on cadre duty, we're getting three trainees, period
        if (contract.getContractType().isCadreDuty()) {
            if (airBattle) {
                backingScenario.addScenarioModifier(
                        AtBScenarioModifier.getScenarioModifier(MHQConstants.SCENARIO_MODIFIER_TRAINEES_AIR));
            } else {
                backingScenario.addScenarioModifier(
                        AtBScenarioModifier.getScenarioModifier(MHQConstants.SCENARIO_MODIFIER_TRAINEES_GROUND));
            }
            return;
        }

        // if we're under non-independent command rights, a supervisor may come along
        switch (contract.getCommandRights()) {
            case INTEGRATED:
                backingScenario.addScenarioModifier(AtBScenarioModifier
                        .getScenarioModifier(airBattle ? MHQConstants.SCENARIO_MODIFIER_INTEGRATED_UNITS_AIR
                                : MHQConstants.SCENARIO_MODIFIER_INTEGRATED_UNITS_GROUND));
                break;
            case HOUSE:
                backingScenario.addScenarioModifier(
                        AtBScenarioModifier.getScenarioModifier(airBattle ? MHQConstants.SCENARIO_MODIFIER_HOUSE_CO_AIR
                                : MHQConstants.SCENARIO_MODIFIER_HOUSE_CO_GROUND));
                break;
            case LIAISON:
                if (scenario.isRequiredScenario()) {
                    backingScenario.addScenarioModifier(
                            AtBScenarioModifier
                                    .getScenarioModifier(airBattle ? MHQConstants.SCENARIO_MODIFIER_LIAISON_AIR
                                            : MHQConstants.SCENARIO_MODIFIER_LIAISON_GROUND));
                }
                break;
            default:
                break;
        }
    }

    /**
     * Worker function that sets scenario deploy/battle/return dates based on the
     * track's properties and current campaign date
     */
    private static void setScenarioDates(StratconTrackState track, Campaign campaign, StratconScenario scenario) {
        int deploymentDay = track.getDeploymentTime() < 7 ? randomInt(7 - track.getDeploymentTime()) : 0;
        setScenarioDates(deploymentDay, track, campaign, scenario);
    }

    /**
     * Worker function that sets scenario deploy/battle/return dates based on the
     * track's properties and current campaign date. Takes a fixed deployment day of X days from
     * campaign's today date.
     */
    private static void setScenarioDates(int deploymentDay, StratconTrackState track, Campaign campaign,
            StratconScenario scenario) {
        // set up deployment day, battle day, return day here
        // safety code to prevent attempts to generate random int with upper bound of 0
        // which is apparently illegal
        int battleDay = deploymentDay
                + (track.getDeploymentTime() > 0 ? randomInt(track.getDeploymentTime()) : 0);
        int returnDay = deploymentDay + track.getDeploymentTime();

        LocalDate deploymentDate = campaign.getLocalDate().plusDays(deploymentDay);
        LocalDate battleDate = campaign.getLocalDate().plusDays(battleDay);
        LocalDate returnDate = campaign.getLocalDate().plusDays(returnDay);

        scenario.setDeploymentDate(deploymentDate);
        scenario.setActionDate(battleDate);
        scenario.setReturnDate(returnDate);
    }

    /**
     * Helper function that determines if the unit type specified in the given
     * scenario force template
     * would start out airborne on a ground map (hot dropped units aside)
     */
    private static boolean unitTypeIsAirborne(ScenarioForceTemplate template) {
        int unitType = template.getAllowedUnitType();

        return ((unitType == UnitType.AEROSPACEFIGHTER) ||
                (unitType == UnitType.CONV_FIGHTER) ||
                (unitType == UnitType.DROPSHIP) ||
                (unitType == ScenarioForceTemplate.SPECIAL_UNIT_TYPE_ATB_MIX)) &&
                (template.getStartingAltitude() > 0);
    }

    /**
     * Determines whether the force in question has the same primary unit type as
     * the force template.
     *
     * @return Whether or not the unit types match.
     */
    public static boolean forceCompositionMatchesDeclaredUnitType(int primaryUnitType, int unitType) {
        // special cases are "ATB_MIX" and "ATB_AERO_MIX", which encompass multiple unit types
        if (unitType == ScenarioForceTemplate.SPECIAL_UNIT_TYPE_ATB_MIX) {
            return primaryUnitType < UnitType.JUMPSHIP;
        } else if (unitType == ScenarioForceTemplate.SPECIAL_UNIT_TYPE_ATB_AERO_MIX) {
            return primaryUnitType >= UnitType.CONV_FIGHTER;
        } else {
            return primaryUnitType == unitType;
        }
    }

    /**
     * Retrieves a list of force IDs for all combat teams that are both available and suitable for
     * deployment under a specific contract.
     *
     * <p>This method filters out combat teams that do not meet the following criteria:
     * <ul>
     *   <li>The combat team must be assigned to the specified contract.</li>
     *   <li>The combat team must not currently be deployed.</li>
     *   <li>The combat team must have a role other than "In Reserve".</li>
     * </ul>
     *
     * @param campaign The {@link Campaign} object containing all contracts, formations, and states.
     * @param contract The {@link AtBContract} under which the combat teams are evaluated for deployment.
     * @return A {@link List} of force IDs ({@link Integer}) corresponding to all suitable combat teams ready for deployment.
     */
    public static List<Integer> getAvailableForceIDs(Campaign campaign, AtBContract contract) {
        // First, build a list of all combat teams in the campaign
        ArrayList<CombatTeam> combatTeams = campaign.getAllCombatTeams();

        if (combatTeams.isEmpty()) {
            // If we don't have any combat teams, there is no point in continuing, so we exit early
            return Collections.emptyList();
        }

        // Finally, loop through the available combat teams adding those found to be suitable to
        // the appropriate list.
        List<Integer> suitableForces = new ArrayList<>();
        for (CombatTeam combatTeam : combatTeams) {
            // If the combat team isn't assigned to the current contract, it isn't eligible to be deployed
            if (!Objects.equals(contract, combatTeam.getContract(campaign))) {
                continue;
            }

            // If the combat team is currently deployed, they aren't eligible to be deployed
            StratconCampaignState campaignState = contract.getStratconCampaignState();

            if (campaignState.isForceDeployedHere(combatTeam.getForceId())) {
                continue;
            }

            // So long as the combat team isn't In Reserve or Auxiliary, they are eligible to be deployed
<<<<<<< HEAD
            CombatRole combatRole = combatTeam.getRole();
            if (!combatRole.isInReserve() && !combatRole.isAuxiliary()) {

                if (!combatRole.isTraining() || contract.getContractType().isCadreDuty()) {
                    suitableForces.add(combatTeam.getForceId());
                }
=======
            if (!combatTeam.getRole().isReserve() && !combatTeam.getRole().isAuxiliary()) {
                suitableForces.add(combatTeam.getForceId());
>>>>>>> 633b5116
            }
        }

        return suitableForces;
    }

    /**
     * Retrieves a list of all force IDs eligible for deployment to a scenario.
     * <p>
     * This method evaluates all forces in the specified {@link Campaign} and identifies those that
     * meet the criteria for deployment.
     * <p>
     * The criteria ensure that the forces:
     * <ul>
     *   <li>Are combat-capable (i.e., not auxiliary or in reserve).</li>
     *   <li>Are not currently assigned to a track (except for the current track if deploying as
     *   reinforcements).</li>
     *   <li>Are not already deployed to a scenario.</li>
     *   <li>Have not previously failed to deploy (if deploying as reinforcements).</li>
     *   <li>Match the specified unit type.</li>
     * </ul>
     * Forces that meet all conditions are returned as a list of unique force IDs.
     *
     * @param unitType the desired type of unit to evaluate for deployment eligibility.
     * @param campaign the {@link Campaign} containing the forces to evaluate.
     * @param currentTrack the {@link StratconTrackState} representing the current track, used to
     *                    filter eligible forces.
     * @param reinforcements {@code true} if the forces are being deployed as reinforcements;
     *                                   otherwise {@code false}.
     * @param currentScenario the current {@link StratconScenario}, if any, used to exclude failed
     *                       reinforcements. Can be {@code null}.
     * @param campaignState the current {@link StratconCampaignState} representing the campaign
     *                      state for further filtering of eligible forces.
     * @return a {@link List} of unique force IDs that meet all deployment criteria.
     */
    public static List<Integer> getAvailableForceIDs(int unitType, Campaign campaign, StratconTrackState currentTrack,
            boolean reinforcements, @Nullable StratconScenario currentScenario, StratconCampaignState campaignState) {
        List<Integer> retVal = new ArrayList<>();

        // assemble a set of all force IDs that are currently assigned to tracks that are not this one
        Set<Integer> forcesInTracks = campaign.getActiveAtBContracts().stream()
                .flatMap(contract -> contract.getStratconCampaignState().getTracks().stream())
                .filter(track -> (!Objects.equals(track, currentTrack)) || !reinforcements)
                .flatMap(track -> track.getAssignedForceCoords().keySet().stream())
                .collect(Collectors.toSet());

        // if there's an existing scenario, and we're doing reinforcements,
        // prevent forces that failed to deploy from trying to deploy again
        if (reinforcements && (currentScenario != null)) {
            forcesInTracks.addAll(currentScenario.getFailedReinforcements());
        }

        for (CombatTeam formation : campaign.getCombatTeamsTable().values()) {
            Force force = campaign.getForce(formation.getForceId());

            if (force == null) {
                continue;
            }

            if (formation.getRole().isReserve()) {
                continue;
            }

            if (formation.getRole().isAuxiliary()) {
                continue;
            }

            int primaryUnitType = force.getPrimaryUnitType(campaign);
            boolean noReinforcementRestriction = !reinforcements ||
                (getReinforcementType(force.getId(), currentTrack, campaign, campaignState) != ReinforcementEligibilityType.NONE);

            if ((force.getScenarioId() <= 0)
                && !force.getAllUnits(true).isEmpty()
                && !forcesInTracks.contains(force.getId())
                && forceCompositionMatchesDeclaredUnitType(primaryUnitType, unitType)
                && noReinforcementRestriction
                && !subElementsOrSelfDeployed(force, campaign)) {

                retVal.add(force.getId());
            }
        }

        return retVal;
    }

    /**
     * Returns true if any sub-element (unit or sub-force) of this force is
     * deployed.
     */
    private static boolean subElementsOrSelfDeployed(Force force, Campaign campaign) {
        if (force.isDeployed()) {
            return true;
        }

        if (force.getUnits().stream()
                .map(campaign::getUnit)
                .anyMatch(Unit::isDeployed)) {
            return true;
        }

        return force.getSubForces().stream()
                .anyMatch(child -> subElementsOrSelfDeployed(child, campaign));
    }

    /**
     * Returns a list of individual units eligible for deployment in scenarios run
     * by "Defend" lances
     *
     * @return List of unit IDs.
     */
    public static List<Unit> getEligibleDefensiveUnits(Campaign campaign) {
        List<Unit> retVal = new ArrayList<>();

        for (Unit u : campaign.getUnits()) {
            // "defensive" units are infantry, battle armor and (Weisman help you) gun
            // emplacements
            // and also said unit should be intact/alive/etc
            boolean isEligibleInfantry = ((u.getEntity().getUnitType() == UnitType.INFANTRY)
                    || (u.getEntity().getUnitType() == UnitType.BATTLE_ARMOR)) && !u.isUnmanned();

            boolean isEligibleGunEmplacement = u.getEntity().getUnitType() == UnitType.GUN_EMPLACEMENT;

            if ((isEligibleInfantry || isEligibleGunEmplacement)
                    && !u.isDeployed()
                    && !u.isMothballed()
                    && (u.checkDeployment() == null)
                    && !isUnitDeployedToStratCon(u)) {

                // this is a little inefficient, but probably there aren't too many active AtB
                // contracts at a time
                for (AtBContract contract : campaign.getActiveAtBContracts()) {
                    if (contract.getStratconCampaignState().isForceDeployedHere(u.getForceId())) {
                        continue;
                    }
                }

                retVal.add(u);
            }
        }

        return retVal;
    }

    /**
     * Returns a list of individual units eligible for deployment in scenarios that
     * result from the
     * lance leader having a leadership score
     *
     * @return List of unit IDs.
     */
    public static List<Unit> getEligibleLeadershipUnits(Campaign campaign, ArrayList<Integer> forceIDs,
                                                        int leadershipSkill) {
        List<Unit> eligibleUnits = new ArrayList<>();

        // If there is no leadership skill, we shouldn't continue
        if (leadershipSkill <= 0) {
            return eligibleUnits;
        }

        // The criteria are as follows:
        // - unit is eligible to be spawned on the scenario type
        // - unit has a lower BV than the BV budget granted from Leadership
        // Leadership budget is capped at 5 levels
        int totalBudget = min(BASE_LEADERSHIP_BUDGET * leadershipSkill, BASE_LEADERSHIP_BUDGET * 5);

        int primaryUnitType = getPrimaryUnitType(campaign, forceIDs);

        // If there are no units (somehow), we've no reason to continue
        if (primaryUnitType == -1) {
            return eligibleUnits;
        }

        int generalUnitType = convertSpecificUnitTypeToGeneral(primaryUnitType);

        for (UUID unitId : campaign.getForce(0).getAllUnits(true)) {
            Unit unit = campaign.getUnit(unitId);
            if (unit == null) {
                continue;
            }

            // the general idea is that we want something that can be deployed to the scenario -
            // e.g., no infantry on air scenarios etc.
            boolean validUnitType = (forceCompositionMatchesDeclaredUnitType(unit.getEntity().getUnitType(),
                        generalUnitType));

            if (validUnitType
                && !unit.isDeployed()
                && !unit.isMothballed()
                && (unit.getEntity().calculateBattleValue(true, true) <= totalBudget)
                && (unit.checkDeployment() == null)
                && !isUnitDeployedToStratCon(unit)) {
                eligibleUnits.add(unit);
            }
        }

        return eligibleUnits;
    }

    /**
     * Check if the unit's force (if one exists) has been deployed to a StratCon
     * track
     */
    public static boolean isUnitDeployedToStratCon(Unit u) {
        if (!u.getCampaign().getCampaignOptions().isUseStratCon()) {
            return false;
        }

        // this is a little inefficient, but probably there aren't too many active AtB
        // contracts at a time
        return u.getCampaign().getActiveAtBContracts().stream()
                .anyMatch(contract -> (contract.getStratconCampaignState() != null) &&
                        contract.getStratconCampaignState().isForceDeployedHere(u.getForceId()));
    }

    /**
     * Calculates the majority unit type for the forces given the IDs.
     */
    private static int getPrimaryUnitType(Campaign campaign, ArrayList<Integer> forceIDs) {
        Map<Integer, Integer> unitTypeBuckets = new TreeMap<>();
        int biggestBucketID = -1;
        int biggestBucketCount = 0;

        for (int forceID : forceIDs) {
            Force force = campaign.getForce(forceID);
            if (force == null) {
                continue;
            }

            for (UUID id : force.getUnits()) {
                Unit unit = campaign.getUnit(id);
                if ((unit == null) || (unit.getEntity() == null)) {
                    continue;
                }

                int unitType = unit.getEntity().getUnitType();

                unitTypeBuckets.merge(unitType, 1, Integer::sum);

                if (unitTypeBuckets.get(unitType) > biggestBucketCount) {
                    biggestBucketCount = unitTypeBuckets.get(unitType);
                    biggestBucketID = unitType;
                }
            }
        }

        return biggestBucketID;
    }

    /**
     * Determines what rules to use when deploying a force for reinforcements to the
     * given track.
     */
    public static ReinforcementEligibilityType getReinforcementType(int forceID, StratconTrackState trackState,
            Campaign campaign, StratconCampaignState campaignState) {
        // if the force is deployed elsewhere, it cannot be deployed as reinforcements
        if (campaign.getActiveAtBContracts().stream()
                .flatMap(contract -> contract.getStratconCampaignState().getTracks().stream())
                .anyMatch(track -> !Objects.equals(track, trackState)
                        && track.getAssignedForceCoords().containsKey(forceID))) {
            return ReinforcementEligibilityType.NONE;
        }

        // TODO: If the force has completed a scenario which allows it,
        // it can deploy "for free" (ReinforcementEligibilityType.ChainedScenario)

        // if the force is in 'fight' stance, it'll be able to deploy using 'fight lance' rules
        if (campaign.getCombatTeamsTable().containsKey(forceID)) {
            Hashtable<Integer, CombatTeam> combatTeamsTable = campaign.getCombatTeamsTable();
            CombatTeam formation = combatTeamsTable.get(forceID);

            if (formation == null) {
                return ReinforcementEligibilityType.NONE;
            }

            if (campaignState.getSupportPoints() > 0) {
                if (formation.getRole().isFrontline() || formation.getRole().isAuxiliary()) {
                    return AUXILIARY;
                } else {
                    return ReinforcementEligibilityType.REGULAR;
                }
            }
        }

        return ReinforcementEligibilityType.NONE;
    }

    /**
     * Can any force be manually deployed to the given coordinates on the given
     * track
     * for the given contract?
     */
    public static boolean canManuallyDeployAnyForce(StratconCoords coords,
            StratconTrackState track, AtBContract contract) {
        // Rules: can't manually deploy under integrated command
        // can't manually deploy if there's already a force deployed there
        // exception: on allied facilities
        // can't manually deploy if there's a non-cloaked scenario

        if (contract.getCommandRights().isIntegrated()) {
            return false;
        }

        StratconScenario scenario = track.getScenario(coords);
        boolean nonCloakedOrNoscenario = (scenario == null) || scenario.getBackingScenario().isCloaked();

        StratconFacility facility = track.getFacility(coords);
        boolean alliedFacility = (facility != null) && (facility.getOwner() == Allied);

        return (!track.areAnyForceDeployedTo(coords) || alliedFacility) && nonCloakedOrNoscenario;
    }

    /**
     * Given a track and the current campaign state, and if the player is deploying
     * a force or not,
     * figure out the odds of a scenario occurring.
     */
    public static int calculateScenarioOdds(StratconTrackState track, AtBContract contract,
            boolean isReinforcements) {
        if (contract.getMoraleLevel().isRouted()) {
            return -1;
        }

        int moraleModifier = switch (contract.getMoraleLevel()) {
            case CRITICAL -> {
                if (isReinforcements) {
                    yield -10;
                } else {
                    yield 0;
                }
            }
            case WEAKENED -> -5;
            case ADVANCING -> 5;
            case DOMINATING -> {
                if (isReinforcements) {
                    yield 20;
                } else {
                    yield 10;
                }
            }
            case OVERWHELMING -> {
                if (isReinforcements) {
                    yield 50;
                } else {
                    yield 25;
                }
            }
            default -> 0;
        };

        int dataCenterModifier = track.getScenarioOddsAdjustment();

        return track.getScenarioOdds() + moraleModifier + dataCenterModifier;
    }

    /**
     * Removes the facility associated with the given scenario from the relevant
     * track
     */
    public static void updateFacilityForScenario(AtBScenario scenario, AtBContract contract, boolean destroy,
            boolean capture) {
        if (contract.getStratconCampaignState() == null) {
            return;
        }

        // this is kind of kludgy, but there's currently no way to link a scenario back
        // to its backing scenario
        // TODO: introduce mapping in contract or at least trackstate
        // basically, we're looping through all scenarios on all the contract's tracks
        // if we find one with the same ID as the one being resolved, that's our
        // facility: get rid of it.
        for (StratconTrackState trackState : contract.getStratconCampaignState().getTracks()) {
            for (StratconCoords coords : trackState.getScenarios().keySet()) {
                StratconScenario potentialScenario = trackState.getScenario(coords);
                if (potentialScenario.getBackingScenarioID() == scenario.getId()) {
                    if (destroy) {
                        trackState.removeFacility(coords);
                    } else {
                        StratconFacility facility = trackState.getFacility(coords);

                        if (facility == null) {
                            continue;
                        }

                        if (capture) {
                            facility.incrementOwnershipChangeScore();
                        } else {
                            facility.decrementOwnershipChangeScore();
                        }
                    }

                    break;
                }
            }
        }
    }

    /**
     * Processes completion of a Stratcon scenario, if the given tracker is
     * associated with a
     * stratcon-enabled mission. Intended to be called after
     * ResolveScenarioTracker.finish()
     * has been invoked.
     */
    public static void processScenarioCompletion(ResolveScenarioTracker tracker) {
        Campaign campaign = tracker.getCampaign();
        Mission mission = tracker.getMission();

        if (mission instanceof AtBContract) {
            StratconCampaignState campaignState = ((AtBContract) mission).getStratconCampaignState();
            if (campaignState == null) {
                return;
            }

            Scenario backingScenario = tracker.getScenario();

            boolean victory = backingScenario.getStatus().isOverallVictory();

            for (StratconTrackState track : campaignState.getTracks()) {
                if (track.getBackingScenariosMap().containsKey(backingScenario.getId())) {
                    // things that may potentially happen:
                    // scenario is removed from track - implemented
                    // track gets remaining forces added to reinforcement pool
                    // facility gets remaining forces stored in reinforcement pool
                    // process VP and SO

                    StratconScenario scenario = track.getBackingScenariosMap().get(backingScenario.getId());

                    StratconFacility facility = track.getFacility(scenario.getCoords());

                    if (scenario.isRequiredScenario() && !backingScenario.getStatus().isDraw()) {
                        campaignState.updateVictoryPoints(victory ? 1 : -1);
                    }

                    // this must be done before removing the scenario from the track
                    // in case any objectives are linked to the scenario's coordinates
                    updateStrategicObjectives(victory, scenario, track);

                    if ((facility != null) && (facility.getOwnershipChangeScore() > 0)) {
                        switchFacilityOwner(facility);
                    }

                    processTrackForceReturnDates(track, campaign);

                    track.removeScenario(scenario);

                    if (backingScenario.getStratConScenarioType().isResupply()) {
                        ResourceBundle resources = ResourceBundle.getBundle("mekhq.resources.Resupply");

                        if (victory) {
                            campaign.addReport(String.format(resources.getString("convoyRescuedStratCon.text"),
                                spanOpeningWithCustomColor(MekHQ.getMHQOptions().getFontColorPositiveHexColor()),
                                CLOSING_SPAN_TAG));
                        } else {
                            campaign.addReport(String.format(resources.getString("convoyDefeatedStratCon.text"),
                                spanOpeningWithCustomColor(MekHQ.getMHQOptions().getFontColorNegativeHexColor()),
                                CLOSING_SPAN_TAG));
                        }
                    } else if (backingScenario.getStratConScenarioType().isLosTech()) {
                        if (victory) {
                            int roll = randomInt(10);
                            StarLeagueCache cache = new StarLeagueCache(campaign, ((AtBContract) mission),
                                CacheType.TRASH_CACHE.ordinal());

                            // The rumor is a dud
//                            if (false) { // TODO replace placeholder value
//                                cache.createDudDialog(track, scenario);
//                            } else {
//                                if (Objects.equals(cache.getFaction().getShortName(), "SL")) {
//                                    cache.createProposalDialog();
//                                }
//                            }
                        }
                    }
                    break;
                }
            }
        }
    }

    /**
     * Worker function that updates strategic objectives relevant to the passed in
     * scenario, track and campaign state. For example, "win scenario A" or "win X
     * scenarios".
     */
    private static void updateStrategicObjectives(boolean victory, StratconScenario scenario,
            StratconTrackState track) {

        // first, we check if this scenario is associated with any specific scenario
        // objectives
        StratconStrategicObjective specificObjective = track.getObjectivesByCoords().get(scenario.getCoords());
        if ((specificObjective != null) &&
                (specificObjective.getObjectiveType() == StrategicObjectiveType.SpecificScenarioVictory)) {

            if (victory) {
                specificObjective.incrementCurrentObjectiveCount();
            } else {
                specificObjective.setCurrentObjectiveCount(StratconStrategicObjective.OBJECTIVE_FAILED);
            }
        }

        // "any scenario victory" is not linked to any specific coordinates, so we have
        // to
        // search through the track's objectives and update those.
        for (StratconStrategicObjective objective : track.getStrategicObjectives()) {
            if ((objective.getObjectiveType() == StrategicObjectiveType.AnyScenarioVictory) && victory) {
                objective.incrementCurrentObjectiveCount();
            }
        }
    }

    /**
     * Contains logic for what should happen when a facility gets captured:
     * modifier/type/alignment switches etc.
     */
    public static void switchFacilityOwner(StratconFacility facility) {
        if ((facility.getCapturedDefinition() != null) && !facility.getCapturedDefinition().isBlank()) {
            StratconFacility newOwnerData = StratconFacilityFactory.getFacilityByName(facility.getCapturedDefinition());

            if (newOwnerData != null) {
                facility.copyRulesDataFrom(newOwnerData);
                return;
            }
        }

        // if we the facility didn't have any data defined for what happens when it's
        // captured
        // fall back to the default of just switching the owner
        if (facility.getOwner() == Allied) {
            facility.setOwner(Opposing);
        } else {
            facility.setOwner(Allied);
        }
    }

    /**
     * Worker function that goes through a track and undeploys any forces where the
     * return date is on or before the given date.
     */
    public static void processTrackForceReturnDates(StratconTrackState track, Campaign campaign) {
        List<Integer> forcesToUndeploy = new ArrayList<>();
        LocalDate date = campaign.getLocalDate();

        // for each force on the track, if the return date is today or in the past,
        // and the scenario has not yet occurred, undeploy it.
        // "return to base", unless it's been told to stay in the field
        for (int forceID : track.getAssignedForceReturnDates().keySet()) {
            Force force = campaign.getForce(forceID);

            if ((track.getAssignedForceReturnDates().get(forceID).equals(date)
                    || track.getAssignedForceReturnDates().get(forceID).isBefore(date))
                    && (force != null) && !track.getBackingScenariosMap().containsKey(force.getScenarioId())
                    && !track.getStickyForces().contains(forceID)) {
                forcesToUndeploy.add(forceID);
            }
        }

        for (int forceID : forcesToUndeploy) {
            track.unassignForce(forceID);
        }
    }

    /**
     * Processes an ignored dynamic scenario - locates it on one of the tracks and
     * calls the standared
     * 'ignored scenario' routine.
     *
     * @return Whether or not we also need to get rid of the backing scenario from
     *         the campaign
     */
    public static boolean processIgnoredScenario(AtBDynamicScenario scenario, StratconCampaignState campaignState) {
        return campaignState.getTracks().stream()
                .filter(track -> track.getBackingScenariosMap().containsKey(scenario.getId()))
                .findFirst()
                .map(track -> processIgnoredScenario(track.getBackingScenariosMap().get(scenario.getId()),
                        campaignState))
                .orElse(true);

    }

    /**
     * Processes an ignored Stratcon scenario
     *
     * @return Whether or not we also need to get rid of the backing scenario from
     *         the campaign
     */
    public static boolean processIgnoredScenario(StratconScenario scenario, StratconCampaignState campaignState) {
        for (StratconTrackState track : campaignState.getTracks()) {
            if (track.getScenarios().containsKey(scenario.getCoords())) {
                // subtract VP if scenario is 'required'
                if (scenario.isRequiredScenario()) {
                    campaignState.updateVictoryPoints(-1);
                }

                track.removeScenario(scenario);

                if (scenario.getBackingScenario().getStratConScenarioType().isResupply()) {
                    return true;
                }

                StratconFacility localFacility = track.getFacility(scenario.getCoords());
                if (localFacility != null) {
                    // if the ignored scenario was on top of an allied facility
                    // then it'll get captured, and the player will possibly lose a SO
                    if (localFacility.getOwner() == Allied) {
                        localFacility.setOwner(Opposing);
                    }

                    return true;
                } else {
                    // if it's an open-field
                    // move scenario towards nearest allied facility
                    StratconCoords closestAlliedFacilityCoords = track
                            .findClosestAlliedFacilityCoords(scenario.getCoords());

                    if (closestAlliedFacilityCoords != null) {
                        StratconCoords newCoords = scenario.getCoords()
                                .translate(scenario.getCoords().direction(closestAlliedFacilityCoords));

                        boolean objectiveMoved = track.moveObjective(scenario.getCoords(), newCoords);
                        if (!objectiveMoved) {
                            track.failObjective(scenario.getCoords());
                        }

                        scenario.setCoords(newCoords);

                        int daysForward = max(1, track.getDeploymentTime());

                        scenario.setDeploymentDate(scenario.getDeploymentDate().plusDays(daysForward));
                        scenario.setActionDate(scenario.getActionDate().plusDays(daysForward));
                        scenario.setReturnDate(scenario.getReturnDate().plusDays(daysForward));

                        // refresh the scenario's position on the track
                        track.addScenario(scenario);

                        // TODO: Write some functionality to "copy" a scenario's bot forces
                        // over between scenarios

                        // TODO: if the allied facility is in the new coords, replace this scenario
                        // with a facility defense, with the opfor coming directly from all hostiles
                        // assigned to this scenario

                        // update the scenario's biome
                        setScenarioParametersFromBiome(track, scenario);
                        scenario.setCurrentState(ScenarioState.UNRESOLVED);
                        return false;
                    } else {
                        track.failObjective(scenario.getCoords());
                        // TODO: if there's no allied facilities here, add its forces to track
                        // reinforcement pool
                        return true;
                    }
                }
            }
        }

        // if we couldn't find the scenario on any tracks, then let's just
        // rid of any underlying AtB scenarios as well
        return true;
    }

    public void startup() {
        MekHQ.registerHandler(this);
    }

    /**
     * Event handler for the new day event.
     */
    @Subscribe
    public void handleNewDay(NewDayEvent ev) {
        Campaign campaign = ev.getCampaign();

        // don't do any of this if StratCon isn't turned on
        if (!campaign.getCampaignOptions().isUseStratCon()) {
            return;
        }

        LocalDate today = campaign.getLocalDate();
        boolean isMonday = today.getDayOfWeek() == DayOfWeek.MONDAY;
        boolean isStartOfMonth = today.getDayOfMonth() == 1;

        // run scenario generation routine for every track attached to an active
        // contract
        for (AtBContract contract : campaign.getActiveAtBContracts()) {
            StratconCampaignState campaignState = contract.getStratconCampaignState();

            if (campaignState != null) {
                for (StratconTrackState track : campaignState.getTracks()) {
                    cleanupPhantomScenarios(track);

                    // check if some of the forces have finished deployment
                    // please do this before generating scenarios for track
                    // to avoid unintentionally cleaning out integrated force deployments on
                    // 0-deployment-length tracks
                    processTrackForceReturnDates(track, campaign);

                    processFacilityEffects(track, campaignState, isStartOfMonth);

                    // loop through scenarios - if we haven't deployed in time,
                    // fail it and apply consequences
                    for (StratconScenario scenario : track.getScenarios().values()) {
                        if ((scenario.getDeploymentDate() != null) &&
                                scenario.getDeploymentDate().isBefore(campaign.getLocalDate()) &&
                                scenario.getPrimaryForceIDs().isEmpty()) {
                            processIgnoredScenario(scenario, campaignState);
                        }
                    }

                    // on monday, generate new scenario dates
                    if (isMonday) {
                        generateScenariosDatesForWeek(campaign, campaignState, contract, track);
                    }
                }

                List<LocalDate> weeklyScenarioDates = campaignState.getWeeklyScenarios();

                if (weeklyScenarioDates.contains(today)) {
                    int scenarioCount = 0;
                    for (LocalDate date : weeklyScenarioDates) {
                        if (date.equals(today)) {
                            scenarioCount++;
                        }
                    }
                    weeklyScenarioDates.removeIf(date -> date.equals(today));

                    generateDailyScenariosForTrack(campaign, campaignState, contract, scenarioCount);
                }
            }
        }
    }

    /**
     * Worker function that goes through a track and cleans up scenarios missing
     * required data
     */
    private void cleanupPhantomScenarios(StratconTrackState track) {
        List<StratconScenario> cleanupList = track.getScenarios().values().stream()
                .filter(scenario -> (scenario.getDeploymentDate() == null)
                        && !scenario.isStrategicObjective())
                .collect(Collectors.toList());

        for (StratconScenario scenario : cleanupList) {
            track.removeScenario(scenario);
        }
    }

    public void shutdown() {
        MekHQ.unregisterHandler(this);
    }
}<|MERGE_RESOLUTION|>--- conflicted
+++ resolved
@@ -2004,17 +2004,12 @@
             }
 
             // So long as the combat team isn't In Reserve or Auxiliary, they are eligible to be deployed
-<<<<<<< HEAD
             CombatRole combatRole = combatTeam.getRole();
             if (!combatRole.isInReserve() && !combatRole.isAuxiliary()) {
 
                 if (!combatRole.isTraining() || contract.getContractType().isCadreDuty()) {
                     suitableForces.add(combatTeam.getForceId());
                 }
-=======
-            if (!combatTeam.getRole().isReserve() && !combatTeam.getRole().isAuxiliary()) {
-                suitableForces.add(combatTeam.getForceId());
->>>>>>> 633b5116
             }
         }
 
