--- conflicted
+++ resolved
@@ -406,13 +406,8 @@
             Person p = getPerson(actualRow);
             setText(getValueAt(actualRow, actualCol).toString());
             if (actualCol == COL_PERSON) {
-<<<<<<< HEAD
+                setText(p.getFullDesc(campaign));
                 setImage(p.getPortrait().getImage(54));
-                setText(p.getFullDesc());
-=======
-                setPortrait(p);
-                setText(p.getFullDesc(campaign));
->>>>>>> ea6a179e
             } else if (actualCol == COL_ASSIGN) {
                 Unit u = p.getUnit();
                 if (!p.getTechUnits().isEmpty()) {
