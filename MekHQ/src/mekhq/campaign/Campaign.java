--- conflicted
+++ resolved
@@ -6708,17 +6708,11 @@
     }
 
     public boolean checkYearlyRetirements() {
-<<<<<<< HEAD
-        if (getCampaignOptions().isUseAtB()
-                && (ChronoUnit.DAYS.between(getRetirementDefectionTracker().getLastRetirementRoll(),
-                getLocalDate()) == getRetirementDefectionTracker().getLastRetirementRoll().lengthOfYear())) {
-=======
         if (!getCampaignOptions().getRandomRetirementMethod().isNone()
                 && getCampaignOptions().isUseYearEndRandomRetirement()
                 && (ChronoUnit.DAYS.between(getRetirementDefectionTracker().getLastRetirementRoll(), getLocalDate())
                         == getRetirementDefectionTracker().getLastRetirementRoll().lengthOfYear())) {
             // FIXME : Localize
->>>>>>> 21741747
             Object[] options = { "Show Retirement Dialog", "Not Now" };
             return JOptionPane.YES_OPTION == JOptionPane.showOptionDialog(null,
                     "It has been a year since the last retirement/defection roll, and it is time to do another.",
