/*
 * Asset.java
 *
 * Copyright (c) 2009 - Jay Lawson (jaylawson39 at yahoo.com). All Rights Reserved.
 * Copyright (c) 2021 - The MegaMek Team. All Rights Reserved.
 *
 * This file is part of MekHQ.
 *
 * MekHQ is free software: you can redistribute it and/or modify
 * it under the terms of the GNU General Public License as published by
 * the Free Software Foundation, either version 3 of the License, or
 * (at your option) any later version.
 *
 * MekHQ is distributed in the hope that it will be useful,
 * but WITHOUT ANY WARRANTY; without even the implied warranty of
 * MERCHANTABILITY or FITNESS FOR A PARTICULAR PURPOSE. See the
 * GNU General Public License for more details.
 *
 * You should have received a copy of the GNU General Public License
 * along with MekHQ. If not, see <http://www.gnu.org/licenses/>.
 */
package mekhq.campaign.finances;

import megamek.common.util.EncodeControl;
import mekhq.MekHQ;
import mekhq.MekHqXmlUtil;
import mekhq.campaign.Campaign;
import mekhq.campaign.finances.enums.FinancialTerm;
import mekhq.campaign.finances.enums.TransactionType;
import org.apache.logging.log4j.LogManager;
import org.w3c.dom.Node;
import org.w3c.dom.NodeList;

import java.io.PrintWriter;
<<<<<<< HEAD
import java.io.Serializable;
import java.time.LocalDate;
import java.util.ResourceBundle;
=======
>>>>>>> ffaa9a96

/**
 * An Asset is a non-core (i.e. not part of the core company) investment that a user can use to
 * generate income on a schedule. It can also be used increase loan collateral and thus get bigger
 * loans.
 * @author Jay Lawson (jaylawson39 at yahoo.com)
 * @author Justin "Windchild" Bowen (modern version)
 */
public class Asset {
    //region Variable Declarations
    private String name;
    private Money value;
    private FinancialTerm financialTerm;
    private Money income;

    private final ResourceBundle resources = ResourceBundle.getBundle("mekhq.resources.Finances",
            MekHQ.getMHQOptions().getLocale(), new EncodeControl());
    //endregion Variable Declarations

    //region Constructors
    public Asset() {
        setName("New Asset");
        setValue(Money.zero());
        setFinancialTerm(FinancialTerm.ANNUALLY);
        setIncome(Money.zero());
    }
    //endregion Constructors

    //region Getters/Setters
    public String getName() {
        return name;
    }

    public void setName(final String name) {
        this.name = name;
    }

    public Money getValue() {
        return value;
    }

    public void setValue(final Money value) {
        this.value = value;
    }

    public FinancialTerm getFinancialTerm() {
        return financialTerm;
    }

    public void setFinancialTerm(final FinancialTerm financialTerm) {
        this.financialTerm = financialTerm;
    }

    public Money getIncome() {
        return income;
    }

    public void setIncome(final Money income) {
        this.income = income;
    }
    //region Getters/Setters

    public void processNewDay(final Campaign campaign, final LocalDate yesterday,
                              final LocalDate today, final Finances finances) {
        if (getFinancialTerm().endsToday(yesterday, today)) {
            finances.credit(TransactionType.MISCELLANEOUS, today, getIncome(),
                    "Income from " + getName());
            campaign.addReport(String.format(resources.getString("AssetPayment.text"),
                    getIncome().toAmountAndSymbolString(), getName()));
        }
    }

    //region File I/O
    public void writeToXML(final PrintWriter pw, int indent) {
        MekHqXmlUtil.writeSimpleXMLOpenTag(pw, indent++, "asset");
        MekHqXmlUtil.writeSimpleXMLTag(pw, indent, "name", getName());
<<<<<<< HEAD
        MekHqXmlUtil.writeSimpleXMLTag(pw, indent, "value", getValue().toXmlString());
        MekHqXmlUtil.writeSimpleXMLTag(pw, indent, "financialTerm", getFinancialTerm().name());
        MekHqXmlUtil.writeSimpleXMLTag(pw, indent, "income", getIncome().toXmlString());
=======
        MekHqXmlUtil.writeSimpleXMLTag(pw, indent, "value", getValue());
        MekHqXmlUtil.writeSimpleXMLTag(pw, indent, "financialTerm", getFinancialTerm().name());
        MekHqXmlUtil.writeSimpleXMLTag(pw, indent, "income", getIncome());
>>>>>>> ffaa9a96
        MekHqXmlUtil.writeSimpleXMLCloseTag(pw, --indent, "asset");
    }

    public static Asset generateInstanceFromXML(final Node wn) {
        final Asset asset = new Asset();
        final NodeList nl = wn.getChildNodes();
        for (int x = 0; x < nl.getLength(); x++) {
            final Node wn2 = nl.item(x);
            try {
                if (wn2.getNodeName().equalsIgnoreCase("name")) {
                    asset.setName(MekHqXmlUtil.unEscape(wn2.getTextContent().trim()));
                } else if (wn2.getNodeName().equalsIgnoreCase("value")) {
                    asset.setValue(Money.fromXmlString(wn2.getTextContent().trim()));
                } else if (wn2.getNodeName().equalsIgnoreCase("financialTerm")) {
                    asset.setFinancialTerm(FinancialTerm.parseFromString(wn2.getTextContent().trim()));
                } else if (wn2.getNodeName().equalsIgnoreCase("income")) {
                    asset.setIncome(Money.fromXmlString(wn2.getTextContent().trim()));
                } else if (wn2.getNodeName().equalsIgnoreCase("schedule")) { // Legacy - 0.49.3 Removal
                    asset.setFinancialTerm(FinancialTerm.parseFromString(wn2.getTextContent().trim()));
                }
            } catch (Exception e) {
                LogManager.getLogger().error("", e);
            }
        }
        return asset;
    }
    //endregion File I/O
}<|MERGE_RESOLUTION|>--- conflicted
+++ resolved
@@ -32,12 +32,8 @@
 import org.w3c.dom.NodeList;
 
 import java.io.PrintWriter;
-<<<<<<< HEAD
-import java.io.Serializable;
 import java.time.LocalDate;
 import java.util.ResourceBundle;
-=======
->>>>>>> ffaa9a96
 
 /**
  * An Asset is a non-core (i.e. not part of the core company) investment that a user can use to
@@ -105,7 +101,7 @@
         if (getFinancialTerm().endsToday(yesterday, today)) {
             finances.credit(TransactionType.MISCELLANEOUS, today, getIncome(),
                     "Income from " + getName());
-            campaign.addReport(String.format(resources.getString("AssetPayment.text"),
+            campaign.addReport(String.format(resources.getString("AssetPayment.report"),
                     getIncome().toAmountAndSymbolString(), getName()));
         }
     }
@@ -114,15 +110,9 @@
     public void writeToXML(final PrintWriter pw, int indent) {
         MekHqXmlUtil.writeSimpleXMLOpenTag(pw, indent++, "asset");
         MekHqXmlUtil.writeSimpleXMLTag(pw, indent, "name", getName());
-<<<<<<< HEAD
-        MekHqXmlUtil.writeSimpleXMLTag(pw, indent, "value", getValue().toXmlString());
-        MekHqXmlUtil.writeSimpleXMLTag(pw, indent, "financialTerm", getFinancialTerm().name());
-        MekHqXmlUtil.writeSimpleXMLTag(pw, indent, "income", getIncome().toXmlString());
-=======
         MekHqXmlUtil.writeSimpleXMLTag(pw, indent, "value", getValue());
         MekHqXmlUtil.writeSimpleXMLTag(pw, indent, "financialTerm", getFinancialTerm().name());
         MekHqXmlUtil.writeSimpleXMLTag(pw, indent, "income", getIncome());
->>>>>>> ffaa9a96
         MekHqXmlUtil.writeSimpleXMLCloseTag(pw, --indent, "asset");
     }
 
