/*
 * Campaign.java
 *
 * Copyright (c) 2009 Jay Lawson <jaylawson39 at yahoo.com>. All rights reserved.
 *
 * This file is part of MekHQ.
 *
 * MekHQ is free software: you can redistribute it and/or modify
 * it under the terms of the GNU General Public License as published by
 * the Free Software Foundation, either version 3 of the License, or
 * (at your option) any later version.
 *
 * MekHQ is distributed in the hope that it will be useful,
 * but WITHOUT ANY WARRANTY; without even the implied warranty of
 * MERCHANTABILITY or FITNESS FOR A PARTICULAR PURPOSE. See the
 * GNU General Public License for more details.
 *
 * You should have received a copy of the GNU General Public License
 * along with MekHQ. If not, see <http://www.gnu.org/licenses/>.
 */
package mekhq.campaign;

import megamek.client.generator.RandomGenderGenerator;
import megamek.client.generator.RandomNameGenerator;
import megamek.client.generator.RandomUnitGenerator;
import megamek.client.ui.swing.util.PlayerColour;
import megamek.common.*;
import megamek.common.annotations.Nullable;
import megamek.common.enums.Gender;
import megamek.common.icons.AbstractIcon;
import megamek.common.icons.Camouflage;
import megamek.common.icons.Portrait;
import megamek.common.loaders.BLKFile;
import megamek.common.loaders.EntityLoadingException;
import megamek.common.options.*;
import megamek.common.util.BuildingBlock;
import megamek.common.util.EncodeControl;
import megamek.utils.MegaMekXmlUtil;
import mekhq.*;
import mekhq.campaign.againstTheBot.AtBConfiguration;
import mekhq.campaign.event.*;
import mekhq.campaign.finances.*;
import mekhq.campaign.finances.enums.TransactionType;
import mekhq.campaign.force.Force;
import mekhq.campaign.force.Lance;
import mekhq.campaign.log.HistoricalLogEntry;
import mekhq.campaign.log.LogEntry;
import mekhq.campaign.market.ContractMarket;
import mekhq.campaign.market.PartsStore;
import mekhq.campaign.market.PersonnelMarket;
import mekhq.campaign.market.ShoppingList;
import mekhq.campaign.market.unitMarket.AbstractUnitMarket;
import mekhq.campaign.market.unitMarket.EmptyUnitMarket;
import mekhq.campaign.mission.*;
import mekhq.campaign.mission.atb.AtBScenarioFactory;
import mekhq.campaign.mission.enums.AtBLanceRole;
import mekhq.campaign.mission.enums.MissionStatus;
import mekhq.campaign.mission.enums.ScenarioStatus;
import mekhq.campaign.mod.am.InjuryUtil;
import mekhq.campaign.parts.*;
import mekhq.campaign.parts.equipment.AmmoBin;
import mekhq.campaign.parts.equipment.EquipmentPart;
import mekhq.campaign.parts.equipment.MissingEquipmentPart;
import mekhq.campaign.personnel.*;
import mekhq.campaign.personnel.divorce.AbstractDivorce;
import mekhq.campaign.personnel.divorce.DisabledRandomDivorce;
import mekhq.campaign.personnel.enums.PersonnelRole;
import mekhq.campaign.personnel.enums.PersonnelStatus;
import mekhq.campaign.personnel.enums.Phenotype;
import mekhq.campaign.personnel.enums.PrisonerStatus;
import mekhq.campaign.personnel.generator.AbstractPersonnelGenerator;
import mekhq.campaign.personnel.generator.DefaultPersonnelGenerator;
import mekhq.campaign.personnel.generator.RandomPortraitGenerator;
import mekhq.campaign.personnel.marriage.AbstractMarriage;
import mekhq.campaign.personnel.marriage.DisabledRandomMarriage;
import mekhq.campaign.personnel.procreation.AbstractProcreation;
import mekhq.campaign.personnel.procreation.DisabledRandomProcreation;
import mekhq.campaign.personnel.ranks.RankSystem;
import mekhq.campaign.personnel.ranks.RankValidator;
import mekhq.campaign.personnel.ranks.Ranks;
import mekhq.campaign.rating.CampaignOpsReputation;
import mekhq.campaign.rating.FieldManualMercRevDragoonsRating;
import mekhq.campaign.rating.IUnitRating;
import mekhq.campaign.rating.UnitRatingMethod;
import mekhq.campaign.stratcon.StratconContractInitializer;
import mekhq.campaign.stratcon.StratconRulesManager;
import mekhq.campaign.stratcon.StratconTrackState;
import mekhq.campaign.unit.CrewType;
import mekhq.campaign.unit.*;
import mekhq.campaign.universe.*;
import mekhq.campaign.universe.eras.Era;
import mekhq.campaign.universe.eras.Eras;
import mekhq.campaign.work.IAcquisitionWork;
import mekhq.campaign.work.IPartWork;
import mekhq.gui.sorter.PersonTitleSorter;
import mekhq.module.atb.AtBEventProcessor;
import mekhq.service.AutosaveService;
import mekhq.service.IAutosaveService;
import mekhq.service.MassRepairService;
import org.apache.logging.log4j.LogManager;

import javax.swing.*;
import java.io.PrintWriter;
import java.io.Serializable;
import java.text.MessageFormat;
import java.time.DayOfWeek;
import java.time.LocalDate;
import java.time.temporal.ChronoUnit;
import java.util.*;
import java.util.stream.Collectors;

/**
 * The main campaign class, keeps track of teams and units
 * @author Taharqa
 */
public class Campaign implements Serializable, ITechManager {
    public static final String REPORT_LINEBREAK = "<br/><br/>";

    private static final long serialVersionUID = -6312434701389973056L;

    private UUID id;

    // we have three things to track: (1) teams, (2) units, (3) repair tasks
    // we will use the same basic system (borrowed from MegaMek) for tracking
    // all three
    // OK now we have more, parts, personnel, forces, missions, and scenarios.
    // and more still - we're tracking DropShips and WarShips in a separate set so that we can assign units to transports
    private Hangar units = new Hangar();
    private Set<Unit> transportShips = new HashSet<>();
    private Map<UUID, Person> personnel = new LinkedHashMap<>();
    private Warehouse parts = new Warehouse();
    private TreeMap<Integer, Force> forceIds = new TreeMap<>();
    private TreeMap<Integer, Mission> missions = new TreeMap<>();
    private TreeMap<Integer, Scenario> scenarios = new TreeMap<>();
    private Map<UUID, List<Kill>> kills = new HashMap<>();

    private final UnitNameTracker unitNameTracker = new UnitNameTracker();

    private int astechPool;
    private int astechPoolMinutes;
    private int astechPoolOvertime;
    private int medicPool;

    private int lastForceId;
    private int lastMissionId;
    private int lastScenarioId;

    // I need to put a basic game object in campaign so that I can
    // assign it to the entities, otherwise some entity methods may get NPE
    // if they try to call up game options
    private Game game;
    private Player player;

    private GameOptions gameOptions;

    private String name;
    private LocalDate currentDay;

    // hierarchically structured Force object to define TO&E
    private Force forces;
    private Hashtable<Integer, Lance> lances; //AtB

    private String factionCode;
    private int techFactionCode;
    private String retainerEmployerCode; //AtB
    private RankSystem rankSystem;

    private ArrayList<String> currentReport;
    private transient String currentReportHTML;
    private transient List<String> newReports;

    //this is updated and used per gaming session, it is enabled/disabled via the Campaign options
    //we're re-using the LogEntry class that is used to store Personnel entries
    public LinkedList<LogEntry> inMemoryLogHistory = new LinkedList<>();

    private boolean overtime;
    private boolean gmMode;
    private transient boolean overviewLoadingValue = true;

    private Camouflage camouflage = new Camouflage(Camouflage.COLOUR_CAMOUFLAGE, PlayerColour.BLUE.name());
    private PlayerColour colour = PlayerColour.BLUE;

    //unit icon
    private String iconCategory = AbstractIcon.ROOT_CATEGORY;
    private String iconFileName = AbstractIcon.DEFAULT_ICON_FILENAME;

    private Finances finances;

    private CurrentLocation location;

    private News news;

    private PartsStore partsStore;

    private List<String> customs;

    private CampaignOptions campaignOptions;
    private RandomSkillPreferences rskillPrefs = new RandomSkillPreferences();
    private MekHQ app;

    private ShoppingList shoppingList;

    private PersonnelMarket personnelMarket;
    private ContractMarket contractMarket; //AtB
    private AbstractUnitMarket unitMarket;

    private transient AbstractDivorce divorce;
    private transient AbstractMarriage marriage;
    private transient AbstractProcreation procreation;

    private RetirementDefectionTracker retirementDefectionTracker; // AtB
    private int fatigueLevel; //AtB
    private AtBConfiguration atbConfig; //AtB
    private AtBEventProcessor atbEventProcessor; //AtB
    private LocalDate shipSearchStart; //AtB
    private int shipSearchType;
    private String shipSearchResult; //AtB
    private LocalDate shipSearchExpiration; //AtB
    private IUnitGenerator unitGenerator;
    private IUnitRating unitRating;
    private CampaignSummary campaignSummary;
    private final Quartermaster quartermaster;

    private final ResourceBundle resources = ResourceBundle.getBundle("mekhq.resources.Campaign", new EncodeControl());

    /** This is used to determine if the player has an active AtB Contract, and is recalculated on load */
    private transient boolean hasActiveContract;

    private final IAutosaveService autosaveService;

    public Campaign() {
        id = UUID.randomUUID();
        game = new Game();
        player = new Player(0, "self");
        game.addPlayer(0, player);
        currentDay = LocalDate.ofYearDay(3067, 1);
        CurrencyManager.getInstance().setCampaign(this);
        location = new CurrentLocation(Systems.getInstance().getSystems().get("Outreach"), 0);
        campaignOptions = new CampaignOptions();
        currentReport = new ArrayList<>();
        currentReportHTML = "";
        newReports = new ArrayList<>();
        name = "My Campaign";
        overtime = false;
        gmMode = false;
        factionCode = "MERC";
        techFactionCode = ITechnology.F_MERC;
        retainerEmployerCode = null;
        setRankSystemDirect(Ranks.getRankSystemFromCode(Ranks.DEFAULT_SYSTEM_CODE));
        forces = new Force(name);
        forceIds.put(0, forces);
        lances = new Hashtable<>();
        finances = new Finances();
        SkillType.initializeTypes();
        SpecialAbility.initializeSPA();
        astechPool = 0;
        medicPool = 0;
        resetAstechMinutes();
        partsStore = new PartsStore(this);
        gameOptions = new GameOptions();
        gameOptions.getOption(OptionsConstants.ALLOWED_YEAR).setValue(getGameYear());
        game.setOptions(gameOptions);
        customs = new ArrayList<>();
        shoppingList = new ShoppingList();
        news = new News(getGameYear(), id.getLeastSignificantBits());
        setPersonnelMarket(new PersonnelMarket());
        setContractMarket(new ContractMarket());
        setUnitMarket(new EmptyUnitMarket());
        setDivorce(new DisabledRandomDivorce(getCampaignOptions()));
        setMarriage(new DisabledRandomMarriage(getCampaignOptions()));
        setProcreation(new DisabledRandomProcreation(getCampaignOptions()));
        retirementDefectionTracker = new RetirementDefectionTracker();
        fatigueLevel = 0;
        atbConfig = null;
        autosaveService = new AutosaveService();
        hasActiveContract = false;
        campaignSummary = new CampaignSummary(this);
        quartermaster = new Quartermaster(this);
    }

    /**
     * @return the app
     */
    public MekHQ getApp() {
        return app;
    }

    /**
     * @param app the app to set
     */
    public void setApp(MekHQ app) {
        this.app = app;
    }

    /**
     * @return the overviewLoadingValue
     */
    public boolean isOverviewLoadingValue() {
        return overviewLoadingValue;
    }

    /**
     * @param overviewLoadingValue the overviewLoadingValue to set
     */
    public void setOverviewLoadingValue(boolean overviewLoadingValue) {
        this.overviewLoadingValue = overviewLoadingValue;
    }

    public Game getGame() {
        return game;
    }

    public Player getPlayer() {
        return player;
    }

    public void setId(UUID id) {
        this.id = id;
    }

    public UUID getId() {
        return id;
    }

    public String getName() {
        return name;
    }

    public void setName(String s) {
        this.name = s;
    }

    public Era getEra() {
        return Eras.getInstance().getEra(getLocalDate());
    }

    public String getTitle() {
        return getName() + " (" + getFactionName() + ")" + " - "
                + MekHQ.getMekHQOptions().getLongDisplayFormattedDate(getLocalDate())
                + " (" + getEra() + ")";
    }

    public LocalDate getLocalDate() {
        return currentDay;
    }

    public void setLocalDate(LocalDate currentDay) {
        this.currentDay = currentDay;
    }

    public PlanetarySystem getCurrentSystem() {
        return location.getCurrentSystem();
    }

    public Money getFunds() {
        return finances.getBalance();
    }

    public void setForces(Force f) {
        forces = f;
    }

    public Force getForces() {
        return forces;
    }

    public List<Force> getAllForces() {
        return new ArrayList<>(forceIds.values());
    }

    public void importLance(Lance l) {
        lances.put(l.getForceId(), l);
    }

    public Hashtable<Integer, Lance> getLances() {
        return lances;
    }

    public ArrayList<Lance> getLanceList() {
        ArrayList<Lance> retVal = new ArrayList<>();
        for (Lance l : lances.values()) {
            if (forceIds.containsKey(l.getForceId())) {
                retVal.add(l);
            }
        }
        return retVal;
    }

    public void setShoppingList(ShoppingList sl) {
        shoppingList = sl;
    }

    public ShoppingList getShoppingList() {
        return shoppingList;
    }

    //region Markets
    public PersonnelMarket getPersonnelMarket() {
        return personnelMarket;
    }

    public void setPersonnelMarket(final PersonnelMarket personnelMarket) {
        this.personnelMarket = personnelMarket;
    }

    // TODO : AbstractContractMarket : Swap to AbstractContractMarket
    public ContractMarket getContractMarket() {
        return contractMarket;
    }

    // TODO : AbstractContractMarket : Swap to AbstractContractMarket
    public void setContractMarket(final ContractMarket contractMarket) {
        this.contractMarket = contractMarket;
    }

    public AbstractUnitMarket getUnitMarket() {
        return unitMarket;
    }

    public void setUnitMarket(final AbstractUnitMarket unitMarket) {
        this.unitMarket = unitMarket;
    }
    //endregion Markets

    //region Personnel Modules
    public AbstractDivorce getDivorce() {
        return divorce;
    }

    public void setDivorce(final AbstractDivorce divorce) {
        this.divorce = divorce;
    }

    public AbstractMarriage getMarriage() {
        return marriage;
    }

    public void setMarriage(final AbstractMarriage marriage) {
        this.marriage = marriage;
    }

    public AbstractProcreation getProcreation() {
        return procreation;
    }

    public void setProcreation(final AbstractProcreation procreation) {
        this.procreation = procreation;
    }
    //endregion Personnel Modules

    public void setRetirementDefectionTracker(RetirementDefectionTracker rdt) {
        retirementDefectionTracker = rdt;
    }

    public RetirementDefectionTracker getRetirementDefectionTracker() {
        return retirementDefectionTracker;
    }

    public void setFatigueLevel(int fl) {
        fatigueLevel = fl;
    }

    public int getFatigueLevel() {
        return fatigueLevel;
    }

    /**
     * Initializes the unit generator based on the method chosen in campaignOptions.
     * Called when the unit generator is first used or when the method has been
     * changed in campaignOptions.
     */
    public void initUnitGenerator() {
        if (unitGenerator != null && unitGenerator instanceof RATManager) {
            MekHQ.unregisterHandler(unitGenerator);
        }
        if (campaignOptions.isUseStaticRATs()) {
            RATManager rm = new RATManager();
            while (!RandomUnitGenerator.getInstance().isInitialized()) {
                try {
                    Thread.sleep(50);
                } catch (InterruptedException e) {
                    LogManager.getLogger().error(e);
                }
            }
            rm.setSelectedRATs(campaignOptions.getRATs());
            rm.setIgnoreRatEra(campaignOptions.isIgnoreRATEra());
            unitGenerator = rm;
        } else {
            unitGenerator = new RATGeneratorConnector(getGameYear());
        }
    }

    /**
     * @return - the class responsible for generating random units
     */
    public IUnitGenerator getUnitGenerator() {
        if (unitGenerator == null) {
            initUnitGenerator();
        }
        return unitGenerator;
    }

    public void setAtBEventProcessor(AtBEventProcessor processor) {
        atbEventProcessor = processor;
    }

    public void setAtBConfig(AtBConfiguration config) {
        atbConfig = config;
    }

    public AtBConfiguration getAtBConfig() {
        if (atbConfig == null) {
            atbConfig = AtBConfiguration.loadFromXml();
        }
        return atbConfig;
    }

    //region Ship Search
    /**
     * Sets the date a ship search was started, or null if no search is in progress.
     */
    public void setShipSearchStart(@Nullable LocalDate shipSearchStart) {
        this.shipSearchStart = shipSearchStart;
    }

    /**
     * @return The date a ship search was started, or null if none is in progress.
     */
    public LocalDate getShipSearchStart() {
        return shipSearchStart;
    }

    /**
     * Sets the lookup name of the available ship, or null if none were found.
     */
    public void setShipSearchResult(@Nullable String result) {
        shipSearchResult = result;
    }

    /**
     * @return The lookup name of the available ship, or null if none is available
     */
    public String getShipSearchResult() {
        return shipSearchResult;
    }

    /**
     * @return The date the ship is no longer available, if there is one.
     */
    public LocalDate getShipSearchExpiration() {
        return shipSearchExpiration;
    }

    public void setShipSearchExpiration(LocalDate shipSearchExpiration) {
        this.shipSearchExpiration = shipSearchExpiration;
    }

    /**
     * Sets the unit type to search for.
     */
    public void setShipSearchType(int unitType) {
        shipSearchType = unitType;
    }

    public void startShipSearch(int unitType) {
        setShipSearchStart(getLocalDate());
        setShipSearchType(unitType);
    }

    private void processShipSearch() {
        if (getShipSearchStart() == null) {
            return;
        }
        StringBuilder report = new StringBuilder();
        if (getFinances().debit(TransactionType.UNIT_PURCHASE, getLocalDate(),
                getAtBConfig().shipSearchCostPerWeek(), "Ship Search")) {
            report.append(getAtBConfig().shipSearchCostPerWeek().toAmountAndSymbolString())
                    .append(" deducted for ship search.");
        } else {
            addReport("<font color=\"red\">Insufficient funds for ship search.</font>");
            setShipSearchStart(null);
            return;
        }
        long numDays = ChronoUnit.DAYS.between(getShipSearchStart(), getLocalDate());
        if (numDays > 21) {
            int roll = Compute.d6(2);
            TargetRoll target = getAtBConfig().shipSearchTargetRoll(shipSearchType, this);
            setShipSearchStart(null);
            report.append("<br/>Ship search target: ").append(target.getValueAsString()).append(" roll: ")
                    .append(roll);
            // TODO: mos zero should make ship available on retainer
            if (roll >= target.getValue()) {
                report.append("<br/>Search successful. ");
                MechSummary ms = unitGenerator.generate(getFactionCode(), shipSearchType, -1,
                        getGameYear(), getUnitRatingMod());
                if (ms == null) {
                    ms = getAtBConfig().findShip(shipSearchType);
                }
                if (ms != null) {
                    setShipSearchResult(ms.getName());
                    setShipSearchExpiration(getLocalDate().plusDays(31));
                    report.append(getShipSearchResult()).append(" is available for purchase for ")
                            .append(Money.of(ms.getCost()).toAmountAndSymbolString())
                            .append(" until ")
                            .append(MekHQ.getMekHQOptions().getDisplayFormattedDate(getShipSearchExpiration()));
                } else {
                    report.append(" <font color=\"red\">Could not determine ship type.</font>");
                }
            } else {
                report.append("<br/>Ship search unsuccessful.");
            }
        }
        addReport(report.toString());
    }

    public void purchaseShipSearchResult() {
        MechSummary ms = MechSummaryCache.getInstance().getMech(getShipSearchResult());
        if (ms == null) {
            LogManager.getLogger().error("Cannot find entry for " + getShipSearchResult());
            return;
        }

        Money cost = Money.of(ms.getCost());

        if (getFunds().isLessThan(cost)) {
            addReport("<font color='red'><b> You cannot afford this unit. Transaction cancelled</b>.</font>");
            return;
        }

        MechFileParser mechFileParser;
        try {
            mechFileParser = new MechFileParser(ms.getSourceFile(), ms.getEntryName());
        } catch (Exception ex) {
            LogManager.getLogger().error("Unable to load unit: " + ms.getEntryName(), ex);
            return;
        }
        Entity en = mechFileParser.getEntity();

        int transitDays = getCampaignOptions().getInstantUnitMarketDelivery() ? 0
                : calculatePartTransitTime(Compute.d6(2) - 2);

        getFinances().debit(TransactionType.UNIT_PURCHASE, getLocalDate(), cost, "Purchased " + en.getShortName());
        addNewUnit(en, true, transitDays);
        if (!getCampaignOptions().getInstantUnitMarketDelivery()) {
            addReport("<font color='green'>Unit will be delivered in " + transitDays + " days.</font>");
        }
        setShipSearchResult(null);
        setShipSearchExpiration(null);
    }
    //endregion Ship Search

    /**
     * Process retirements for retired personnel, if any.
     * @param totalPayout The total retirement payout.
     * @param unitAssignments List of unit assignments.
     * @return False if there were payments AND they were unable to be processed, true otherwise.
     */
    public boolean applyRetirement(Money totalPayout, HashMap<UUID, UUID> unitAssignments) {
        if ((totalPayout.isPositive()) || (null != getRetirementDefectionTracker().getRetirees())) {
            if (getFinances().debit(TransactionType.RETIREMENT, getLocalDate(), totalPayout, "Final Payout")) {
                for (UUID pid : getRetirementDefectionTracker().getRetirees()) {
                    if (getPerson(pid).getStatus().isActive()) {
                        getPerson(pid).changeStatus(this, getLocalDate(), PersonnelStatus.RETIRED);
                        addReport(getPerson(pid).getFullName() + " has retired.");
                    }
                    if (!getRetirementDefectionTracker().getPayout(pid).getRecruitRole().isNone()) {
                        getPersonnelMarket().addPerson(newPerson(getRetirementDefectionTracker().getPayout(pid).getRecruitRole()));
                    }
                    if (getRetirementDefectionTracker().getPayout(pid).hasHeir()) {
                        Person p = newPerson(getPerson(pid).getPrimaryRole());
                        p.setOriginalUnitWeight(getPerson(pid).getOriginalUnitWeight());
                        p.setOriginalUnitTech(getPerson(pid).getOriginalUnitTech());
                        p.setOriginalUnitId(getPerson(pid).getOriginalUnitId());
                        if (unitAssignments.containsKey(pid)) {
                            getPersonnelMarket().addPerson(p, getHangar().getUnit(unitAssignments.get(pid)).getEntity());
                        } else {
                            getPersonnelMarket().addPerson(p);
                        }
                    }
                    if (getCampaignOptions().canAtBAddDependents()) {
                        int dependents = getRetirementDefectionTracker().getPayout(pid).getDependents();
                        while (dependents > 0) {
                            Person person = newDependent(false);
                            if (recruitPerson(person)) {
                                dependents--;
                            } else {
                                dependents = 0;
                            }
                        }
                    }
                    if (unitAssignments.containsKey(pid)) {
                        removeUnit(unitAssignments.get(pid));
                    }
                }
                getRetirementDefectionTracker().resolveAllContracts();
                return true;
            } else {
                addReport("<font color='red'>You cannot afford to make the final payments.</font>");
                return false;
            }
        }

        return true;
    }

    public CampaignSummary getCampaignSummary() {
        return campaignSummary;
    }

    public News getNews() {
        return news;
    }

    /**
     * Add force to an existing superforce. This method will also assign the force an id and place it in the forceId hash
     *
     * @param force      - the Force to add
     * @param superForce - the superforce to add the new force to
     */
    public void addForce(Force force, Force superForce) {
        int id = lastForceId + 1;
        force.setId(id);
        superForce.addSubForce(force, true);
        force.setScenarioId(superForce.getScenarioId());
        forceIds.put(id, force);
        lastForceId = id;

        if (campaignOptions.getUseAtB() && force.getUnits().size() > 0) {
            if (null == lances.get(id)) {
                lances.put(id, new Lance(force.getId(), this));
            }
        }
    }

    public void moveForce(Force force, Force superForce) {
        Force parentForce = force.getParentForce();
        if (null != parentForce) {
            parentForce.removeSubForce(force.getId());
        }
        superForce.addSubForce(force, true);
        force.setScenarioId(superForce.getScenarioId());
        for (Object o : force.getAllChildren(this)) {
            if (o instanceof Unit) {
                ((Unit) o).setScenarioId(superForce.getScenarioId());
            } else if (o instanceof Force) {
                ((Force) o).setScenarioId(superForce.getScenarioId());
            }
        }
    }

    /**
     * This is used by the XML loader. The id should already be set for this force so dont increment
     *
     * @param force
     */
    public void importForce(Force force) {
        lastForceId = Math.max(lastForceId, force.getId());
        forceIds.put(force.getId(), force);
    }

    /**
     * This is used by the XML loader. The id should already be set for this scenario so dont increment
     *
     * @param scenario
     */
    public void importScenario(Scenario scenario) {
        lastScenarioId = Math.max(lastScenarioId, scenario.getId());
        scenarios.put(scenario.getId(), scenario);
    }

    public void addUnitToForce(final @Nullable Unit unit, final Force force) {
        addUnitToForce(unit, force.getId());
    }

    /**
     * Add unit to an existing force. This method will also assign that force's id to the unit.
     *
     * @param u
     * @param id
     */
    public void addUnitToForce(@Nullable Unit u, int id) {
        if (u == null) {
            return;
        }

        Force force = forceIds.get(id);
        Force prevForce = forceIds.get(u.getForceId());
        boolean useTransfers = false;
        boolean transferLog = !getCampaignOptions().useTransfers();

        if (null != prevForce) {
            if (null != prevForce.getTechID()) {
                u.removeTech();
            }
            // We log removal if we don't use transfers or if it can't be assigned to a new force
            prevForce.removeUnit(this, u.getId(), transferLog || (force == null));
            useTransfers = !transferLog;
            MekHQ.triggerEvent(new OrganizationChangedEvent(prevForce, u));
        }

        if (null != force) {
            u.setForceId(id);
            u.setScenarioId(force.getScenarioId());
            if (null != force.getTechID()) {
                Person forceTech = getPerson(force.getTechID());
                if (forceTech.canTech(u.getEntity())) {
                    if (null != u.getTech()) {
                        u.removeTech();
                    }

                    u.setTech(forceTech);
                } else {
                    String cantTech = forceTech.getFullName() + " cannot maintain " + u.getName() + "\n"
                            + "You will need to assign a tech manually.";
                    JOptionPane.showMessageDialog(null, cantTech, "Warning", JOptionPane.WARNING_MESSAGE);
                }
            }
            force.addUnit(this, u.getId(), useTransfers, prevForce);
            MekHQ.triggerEvent(new OrganizationChangedEvent(force, u));
        }

        if (campaignOptions.getUseAtB()) {
            if (null != prevForce && prevForce.getUnits().size() == 0) {
                lances.remove(prevForce.getId());
            }
            if (null == lances.get(id) && null != force) {
                lances.put(id, new Lance(force.getId(), this));
            }
        }
    }

    /** Adds force and all its subforces to the AtB lance table
     */

    private void addAllLances(Force force) {
        if (force.getUnits().size() > 0) {
            lances.put(force.getId(), new Lance(force.getId(), this));
        }
        for (Force f : force.getSubForces()) {
            addAllLances(f);
        }
    }

    //region Missions/Contracts
    /**
     * Add a mission to the campaign
     *
     * @param m The mission to be added
     */
    public void addMission(Mission m) {
        int id = lastMissionId + 1;
        m.setId(id);
        missions.put(id, m);
        lastMissionId = id;
        MekHQ.triggerEvent(new MissionNewEvent(m));
    }

    /**
     * Imports a {@link Mission} into a campaign.
     * @param mission Mission to import into the campaign.
     */
    public void importMission(final Mission mission) {
        // add scenarios to the scenarioId hash
        mission.getScenarios().forEach(this::importScenario);
        addMissionWithoutId(mission);
        StratconContractInitializer.restoreTransientStratconInformation(mission, this);
    }

    private void addMissionWithoutId(Mission m) {
        lastMissionId = Math.max(lastMissionId, m.getId());
        missions.put(m.getId(), m);
        MekHQ.triggerEvent(new MissionNewEvent(m));
    }

    /**
     * @param id the mission's id
     * @return the mission in question
     */
    public @Nullable Mission getMission(int id) {
        return missions.get(id);
    }

    /**
     * @return an <code>Collection</code> of missions in the campaign
     */
    public Collection<Mission> getMissions() {
        return missions.values();
    }

    /**
     * @return missions List sorted with complete missions at the bottom
     */
    public List<Mission> getSortedMissions() {
        return getMissions().stream()
                .sorted(Comparator.comparing(Mission::getStatus).thenComparing(m ->
                        (m instanceof Contract) ? ((Contract) m).getStartDate() : LocalDate.now()))
                .collect(Collectors.toList());
    }

    public List<Mission> getActiveMissions() {
        return getMissions().stream()
                .filter(m -> m.isActiveOn(getLocalDate()))
                .collect(Collectors.toList());
    }

    public List<Mission> getCompletedMissions() {
        return getMissions().stream()
                .filter(m -> m.getStatus().isCompleted())
                .collect(Collectors.toList());
    }

    /**
     * @return a list of all currently active contracts
     */
    public List<Contract> getActiveContracts() {
        return getMissions().stream()
                .filter(c -> (c instanceof Contract) && c.isActiveOn(getLocalDate()))
                .map(c -> (Contract) c)
                .collect(Collectors.toList());
    }

    public List<AtBContract> getAtBContracts() {
        return getMissions().stream()
                .filter(c -> c instanceof AtBContract)
                .map(c -> (AtBContract) c)
                .collect(Collectors.toList());
    }

    public List<AtBContract> getActiveAtBContracts() {
        return getActiveAtBContracts(false);
    }

    public List<AtBContract> getActiveAtBContracts(boolean excludeEndDateCheck) {
        return getMissions().stream()
                .filter(c -> (c instanceof AtBContract) && c.isActiveOn(getLocalDate(), excludeEndDateCheck))
                .map(c -> (AtBContract) c)
                .collect(Collectors.toList());
    }

    public List<AtBContract> getCompletedAtBContracts() {
        return getMissions().stream()
                .filter(c -> (c instanceof AtBContract) && c.getStatus().isCompleted())
                .map(c -> (AtBContract) c)
                .collect(Collectors.toList());
    }

    /**
     * @return whether or not the current campaign has an active contract for the current date
     */
    public boolean hasActiveContract() {
        return hasActiveContract;
    }

    /**
     * This is used to check if the current campaign has one or more active contacts, and sets the
     * value of hasActiveContract based on that check. This value should not be set elsewhere
     */
    public void setHasActiveContract() {
        hasActiveContract = getMissions().stream()
                .anyMatch(c -> (c instanceof Contract) && c.isActiveOn(getLocalDate()));
    }
    //endregion Missions/Contracts

    /**
     * Adds scenario to existing mission, generating a report.
     */
    public void addScenario(Scenario s, Mission m) {
        addScenario(s, m, false);
    }

    /**
     * Add scenario to an existing mission. This method will also assign the scenario an id, provided
     * that it is a new scenario. It then adds the scenario to the scenarioId hash.
     *
     * Scenarios with previously set ids can be sent to this mission, allowing one to remove
     * and then re-add scenarios if needed. This functionality is used in the
     * <code>AtBScenarioFactory</code> class in method <code>createScenariosForNewWeek</code> to
     * ensure that scenarios are generated properly.
     *
     * @param s - the Scenario to add
     * @param m - the mission to add the new scenario to
     * @param suppressReport - whether or not to suppress the campaign report
     */
    public void addScenario(Scenario s, Mission m, boolean suppressReport) {
        final boolean newScenario = s.getId() == Scenario.S_DEFAULT_ID;
        final int id = newScenario ? ++lastScenarioId : s.getId();
        s.setId(id);
        m.addScenario(s);
        scenarios.put(id, s);

        if (newScenario && !suppressReport) {
            addReport(MessageFormat.format(
                    resources.getString("newAtBMission.format"),
                    s.getName(), MekHQ.getMekHQOptions().getDisplayFormattedDate(s.getDate())));
        }

        MekHQ.triggerEvent(new ScenarioNewEvent(s));
    }

    public Scenario getScenario(int id) {
        return scenarios.get(id);
    }

    public void setLocation(CurrentLocation l) {
        location = l;
    }

    /**
     * Moves immediately to a {@link PlanetarySystem}.
     * @param s The {@link PlanetarySystem} the campaign
     *          has been moved to.
     */
    public void moveToPlanetarySystem(PlanetarySystem s) {
        setLocation(new CurrentLocation(s, 0.0));
        MekHQ.triggerEvent(new LocationChangedEvent(getLocation(), false));
    }

    public CurrentLocation getLocation() {
        return location;
    }

    /**
     * Imports a {@link Unit} into a campaign.
     *
     * @param u A {@link Unit} to import into the campaign.
     */
    public void importUnit(Unit u) {
        Objects.requireNonNull(u);

        LogManager.getLogger().debug("Importing unit: (" + u.getId() + "): " + u.getName());

        getHangar().addUnit(u);

        checkDuplicateNamesDuringAdd(u.getEntity());

        //If this is a ship, add it to the list of potential transports
        //Jumpships and space stations are intentionally ignored at present, because this functionality is being
        //used to auto-load ground units into bays, and doing this for large craft that can't transit is pointless.
        if ((u.getEntity() instanceof Dropship) || (u.getEntity() instanceof Warship)) {
            addTransportShip(u);
        }

        // Assign an entity ID to our new unit
        if (Entity.NONE == u.getEntity().getId()) {
            u.getEntity().setId(game.getNextEntityId());
        }

        game.addEntity(u.getEntity().getId(), u.getEntity());
    }

    /**
     * Adds an entry to the list of transit-capable transport ships. We'll use this
     * to look for empty bays that ground units can be assigned to
     * @param unit - The ship we want to add to this Set
     */
    public void addTransportShip(Unit unit) {
        LogManager.getLogger().debug("Adding DropShip/WarShip: " + unit.getId());

        transportShips.add(Objects.requireNonNull(unit));
    }

    /**
     * Deletes an entry from the list of transit-capable transport ships. This gets updated when
     * the ship is removed from the campaign for one reason or another
     * @param unit - The ship we want to remove from this Set
     */
    public void removeTransportShip(Unit unit) {
        // If we remove a transport ship from the campaign,
        // we need to remove any transported units from it
        if (transportShips.remove(unit)
                && unit.hasTransportedUnits()) {
            List<Unit> transportedUnits = new ArrayList<>(unit.getTransportedUnits());
            for (Unit transportedUnit : transportedUnits) {
                unit.removeTransportedUnit(transportedUnit);
            }
        }
    }

    /**
     * This is for adding a TestUnit that was previously created and had parts added to
     * it. We need to do the normal stuff, but we also need to take the existing parts and
     * add them to the campaign.
     * @param tu
     */
    public void addTestUnit(TestUnit tu) {
        // we really just want the entity and the parts so lets just wrap that around a
        // new
        // unit.
        Unit unit = new Unit(tu.getEntity(), this);
        getHangar().addUnit(unit);

        // we decided we like the test unit so much we are going to keep it
        unit.getEntity().setOwner(player);
        unit.getEntity().setGame(game);
        unit.getEntity().setExternalIdAsString(unit.getId().toString());

        // now lets grab the parts from the test unit and set them up with this unit
        for (Part p : tu.getParts()) {
            unit.addPart(p);
            getQuartermaster().addPart(p, 0);
        }

        unit.resetPilotAndEntity();

        if (!unit.isRepairable()) {
            unit.setSalvage(true);
        }

        // Assign an entity ID to our new unit
        if (Entity.NONE == unit.getEntity().getId()) {
            unit.getEntity().setId(game.getNextEntityId());
        }
        game.addEntity(unit.getEntity().getId(), unit.getEntity());

        checkDuplicateNamesDuringAdd(unit.getEntity());
        addReport(unit.getHyperlinkedName() + " has been added to the unit roster.");
    }

    /**
     * Add a new unit to the campaign.
     *
     * @param en An <code>Entity</code> object that the new unit will be wrapped around
     */
    public Unit addNewUnit(Entity en, boolean allowNewPilots, int days) {
        Unit unit = new Unit(en, this);
        getHangar().addUnit(unit);

        // reset the game object
        en.setOwner(player);
        en.setGame(game);
        en.setExternalIdAsString(unit.getId().toString());

        unit.initializeBaySpace();
        removeUnitFromForce(unit); // Added to avoid the 'default force bug'
        // when calculating cargo

        //If this is a ship, add it to the list of potential transports
        //Jumpships and space stations are intentionally ignored at present, because this functionality is being
        //used to auto-load ground units into bays, and doing this for large craft that can't transit is pointless.
        if ((unit.getEntity() instanceof Dropship) || (unit.getEntity() instanceof Warship)) {
            addTransportShip(unit);
        }

        unit.initializeParts(true);
        unit.runDiagnostic(false);
        if (!unit.isRepairable()) {
            unit.setSalvage(true);
        }
        unit.setDaysToArrival(days);

        if (allowNewPilots) {
            Map<CrewType, Collection<Person>> newCrew = Utilities.genRandomCrewWithCombinedSkill(this, unit, getFactionCode());
            newCrew.forEach((type, personnel) -> personnel.forEach(p -> type.addMethod.accept(unit, p)));
        }
        unit.resetPilotAndEntity();

        // Assign an entity ID to our new unit
        if (Entity.NONE == en.getId()) {
            en.setId(game.getNextEntityId());
        }
        game.addEntity(en.getId(), en);

        checkDuplicateNamesDuringAdd(en);
        addReport(unit.getHyperlinkedName() + " has been added to the unit roster.");
        MekHQ.triggerEvent(new UnitNewEvent(unit));

        return unit;
    }

    /**
     * Gets the current hangar containing the player's units.
     */
    public Hangar getHangar() {
        return units;
    }

    /**
     * Gets statistics related to units in the hangar.
     */
    public HangarStatistics getHangarStatistics() {
        return new HangarStatistics(getHangar());
    }

    /**
     * Gets statistics related to cargo in the hangar.
     */
    public CargoStatistics getCargoStatistics() {
        return new CargoStatistics(this);
    }

    public Collection<Unit> getUnits() {
        return getHangar().getUnits();
    }

    public ArrayList<Entity> getEntities() {
        ArrayList<Entity> entities = new ArrayList<>();
        for (Unit unit : getUnits()) {
            entities.add(unit.getEntity());
        }
        return entities;
    }

    public Unit getUnit(UUID id) {
        return getHangar().getUnit(id);
    }

    //region Personnel
    //region Person Creation
    /**
     * @return A new {@link Person}, who is a dependent.
     */
    public Person newDependent(boolean baby) {
        Person person;

        if (!baby && campaignOptions.getRandomizeDependentOrigin()) {
            person = newPerson(PersonnelRole.DEPENDENT);
        } else {
            person = newPerson(PersonnelRole.DEPENDENT, PersonnelRole.NONE, new DefaultFactionSelector(),
                    new DefaultPlanetSelector(), Gender.RANDOMIZE);
        }

        return person;
    }

    /**
     * Generate a new Person of the given role using whatever randomization options have been given
     * in the CampaignOptions
     *
     * @param role The primary role
     * @return A new {@link Person}.
     */
    public Person newPerson(PersonnelRole role) {
        return newPerson(role, PersonnelRole.NONE);
    }

    /**
     * Generate a new Person of the given role using whatever randomization options have been given
     * in the CampaignOptions
     *
     * @param primaryRole The primary role
     * @param secondaryRole A secondary role
     * @return A new {@link Person}.
     */
    public Person newPerson(PersonnelRole primaryRole, PersonnelRole secondaryRole) {
        return newPerson(primaryRole, secondaryRole, getFactionSelector(), getPlanetSelector(), Gender.RANDOMIZE);
    }

    /**
     * Generate a new Person of the given role using whatever randomization options have been given
     * in the CampaignOptions
     *
     * @param primaryRole The primary role
     * @param factionCode The code for the faction this person is to be generated from
     * @param gender The gender of the person to be generated, or a randomize it value
     * @return A new {@link Person}.
     */
    public Person newPerson(final PersonnelRole primaryRole, final String factionCode, final Gender gender) {
        return newPerson(primaryRole, PersonnelRole.NONE, new DefaultFactionSelector(factionCode), getPlanetSelector(), gender);
    }

    /**
     * Generate a new Person of the given role using whatever randomization options have been given
     * in the CampaignOptions
     *
     * @param primaryRole The primary role
     * @param secondaryRole A secondary role
     * @param factionSelector The faction selector to use for the person.
     * @param planetSelector The planet selector for the person.
     * @param gender The gender of the person to be generated, or a randomize it value
     * @return A new {@link Person}.
     */
    public Person newPerson(final PersonnelRole primaryRole, final PersonnelRole secondaryRole,
                            final AbstractFactionSelector factionSelector,
                            final AbstractPlanetSelector planetSelector, Gender gender) {
        AbstractPersonnelGenerator personnelGenerator = getPersonnelGenerator(factionSelector, planetSelector);
        return newPerson(primaryRole, secondaryRole, personnelGenerator, gender);
    }

    /**
     * Generate a new {@link Person} of the given role, using the supplied {@link AbstractPersonnelGenerator}
     * @param primaryRole The primary role of the {@link Person}.
     * @param personnelGenerator The {@link AbstractPersonnelGenerator} to use when creating the {@link Person}.
     * @return A new {@link Person} configured using {@code personnelGenerator}.
     */
    public Person newPerson(final PersonnelRole primaryRole, final AbstractPersonnelGenerator personnelGenerator) {
        return newPerson(primaryRole, PersonnelRole.NONE, personnelGenerator, Gender.RANDOMIZE);
    }

    /**
     * Generate a new {@link Person} of the given role, using the supplied {@link AbstractPersonnelGenerator}
     * @param primaryRole The primary role of the {@link Person}.
     * @param secondaryRole The secondary role of the {@link Person}.
     * @param personnelGenerator The {@link AbstractPersonnelGenerator} to use when creating the {@link Person}.
     * @param gender The gender of the person to be generated, or a randomize it value
     * @return A new {@link Person} configured using {@code personnelGenerator}.
     */
    public Person newPerson(final PersonnelRole primaryRole, final PersonnelRole secondaryRole,
                            final AbstractPersonnelGenerator personnelGenerator, final Gender gender) {
        Person person = personnelGenerator.generate(this, primaryRole, secondaryRole, gender);

        // Assign a random portrait after we generate a new person
        if (getCampaignOptions().usePortraitForRole(primaryRole)) {
            assignRandomPortraitFor(person);
        }

        return person;
    }
    //endregion Person Creation

    //region Personnel Recruitment
    /**
     * @param p         the person being added
     * @return          true if the person is hired successfully, otherwise false
     */
    public boolean recruitPerson(Person p) {
        return recruitPerson(p, p.getPrisonerStatus(), false, true);
    }

    /**
     * @param p         the person being added
     * @param gmAdd     false means that they need to pay to hire this person, provided that
     *                  the campaign option to pay for new hires is set, while
     *                  true means they are added without paying
     * @return          true if the person is hired successfully, otherwise false
     */
    public boolean recruitPerson(Person p, boolean gmAdd) {
        return recruitPerson(p, p.getPrisonerStatus(), gmAdd, true);
    }

    /**
     *
     * @param p              the person being added
     * @param prisonerStatus the person's prisoner status upon recruitment
     * @return               true if the person is hired successfully, otherwise false
     */
    public boolean recruitPerson(Person p, PrisonerStatus prisonerStatus) {
        return recruitPerson(p, prisonerStatus, false, true);
    }

    /**
     * @param p              the person being added
     * @param prisonerStatus the person's prisoner status upon recruitment
     * @param gmAdd          false means that they need to pay to hire this person, true means it is added without paying
     * @param log            whether or not to write to logs
     * @return               true if the person is hired successfully, otherwise false
     */
    public boolean recruitPerson(Person p, PrisonerStatus prisonerStatus, boolean gmAdd, boolean log) {
        if (p == null) {
            return false;
        }
        // Only pay if option set, they weren't GM added, and they aren't a dependent, prisoner or bondsman
        if (getCampaignOptions().payForRecruitment() && !p.getPrimaryRole().isDependent()
                && !gmAdd && prisonerStatus.isFree()) {
            if (!getFinances().debit(TransactionType.RECRUITMENT, getLocalDate(),
                    p.getSalary().multipliedBy(2), "Recruitment of " + p.getFullName())) {
                addReport("<font color='red'><b>Insufficient funds to recruit "
                        + p.getFullName() + "</b></font>");
                return false;
            }
        }

        personnel.put(p.getId(), p);

        if (log) {
            String add = !prisonerStatus.isFree() ? (prisonerStatus.isBondsman() ? " as a bondsman" : " as a prisoner") : "";
            addReport(String.format("%s has been added to the personnel roster%s.", p.getHyperlinkedName(), add));
        }

        if (p.getPrimaryRole().isAstech()) {
            astechPoolMinutes += Person.PRIMARY_ROLE_SUPPORT_TIME;
            astechPoolOvertime += Person.PRIMARY_ROLE_OVERTIME_SUPPORT_TIME;
        } else if (p.getSecondaryRole().isAstech()) {
            astechPoolMinutes += Person.SECONDARY_ROLE_SUPPORT_TIME;
            astechPoolOvertime += Person.SECONDARY_ROLE_OVERTIME_SUPPORT_TIME;
        }

        p.setPrisonerStatus(prisonerStatus, log);

        MekHQ.triggerEvent(new PersonNewEvent(p));
        return true;
    }
    //endregion Personnel Recruitment

    //region Bloodnames
    /**
     * If the person does not already have a bloodname, assigns a chance of having one based on
     * skill and rank. If the roll indicates there should be a bloodname, one is assigned as
     * appropriate to the person's phenotype and the player's faction.
     *
     * @param person     The Bloodname candidate
     * @param ignoreDice If true, skips the random roll and assigns a Bloodname automatically
     */
    public void checkBloodnameAdd(Person person, boolean ignoreDice) {
        // if a non-clanner or a clanner without a phenotype is here, we can just return
        if (!person.isClanner() || (person.getPhenotype() == Phenotype.NONE)) {
            return;
        }

        // Person already has a bloodname, we open up the dialog to ask if they want to keep the
        // current bloodname or assign a new one
        if (person.getBloodname().length() > 0) {
            int result = JOptionPane.showConfirmDialog(null,
                    person.getFullTitle() + " already has the bloodname " + person.getBloodname()
                            + "\nDo you wish to remove that bloodname and generate a new one?",
                    "Already Has Bloodname", JOptionPane.YES_NO_OPTION, JOptionPane.QUESTION_MESSAGE);
            if (result == JOptionPane.NO_OPTION) {
                return;
            } else {
                ignoreDice = true;
            }
        }

        // Go ahead and generate a new bloodname
        int bloodnameTarget = 6;
        if (!ignoreDice) {
            switch (person.getPhenotype()) {
                case MECHWARRIOR: {
                    bloodnameTarget += person.hasSkill(SkillType.S_GUN_MECH)
                            ? person.getSkill(SkillType.S_GUN_MECH).getFinalSkillValue()
                            : TargetRoll.AUTOMATIC_FAIL;
                    bloodnameTarget += person.hasSkill(SkillType.S_PILOT_MECH)
                            ? person.getSkill(SkillType.S_PILOT_MECH).getFinalSkillValue()
                            : TargetRoll.AUTOMATIC_FAIL;
                    break;
                }
                case AEROSPACE: {
                    bloodnameTarget += person.hasSkill(SkillType.S_GUN_AERO)
                            ? person.getSkill(SkillType.S_GUN_AERO).getFinalSkillValue()
                            : TargetRoll.AUTOMATIC_FAIL;
                    bloodnameTarget += person.hasSkill(SkillType.S_PILOT_AERO)
                            ? person.getSkill(SkillType.S_PILOT_AERO).getFinalSkillValue()
                            : TargetRoll.AUTOMATIC_FAIL;
                    break;
                }
                case ELEMENTAL: {
                    bloodnameTarget += person.hasSkill(SkillType.S_GUN_BA)
                            ? person.getSkill(SkillType.S_GUN_BA).getFinalSkillValue()
                            : TargetRoll.AUTOMATIC_FAIL;
                    bloodnameTarget += person.hasSkill(SkillType.S_ANTI_MECH)
                            ? person.getSkill(SkillType.S_ANTI_MECH).getFinalSkillValue()
                            : TargetRoll.AUTOMATIC_FAIL;
                    break;
                }
                case VEHICLE: {
                    bloodnameTarget += person.hasSkill(SkillType.S_GUN_VEE)
                            ? person.getSkill(SkillType.S_GUN_VEE).getFinalSkillValue()
                            : TargetRoll.AUTOMATIC_FAIL;
                    switch (person.getPrimaryRole()) {
                        case GROUND_VEHICLE_DRIVER:
                            bloodnameTarget += person.hasSkill(SkillType.S_PILOT_GVEE)
                                    ? person.getSkill(SkillType.S_PILOT_GVEE).getFinalSkillValue()
                                    : TargetRoll.AUTOMATIC_FAIL;
                            break;
                        case NAVAL_VEHICLE_DRIVER:
                            bloodnameTarget += person.hasSkill(SkillType.S_PILOT_NVEE)
                                    ? person.getSkill(SkillType.S_PILOT_NVEE).getFinalSkillValue()
                                    : TargetRoll.AUTOMATIC_FAIL;
                            break;
                        case VTOL_PILOT:
                            bloodnameTarget += person.hasSkill(SkillType.S_PILOT_VTOL)
                                    ? person.getSkill(SkillType.S_PILOT_VTOL).getFinalSkillValue()
                                    : TargetRoll.AUTOMATIC_FAIL;
                            break;
                        default:
                            break;
                    }
                    break;
                }
                case PROTOMECH: {
                    bloodnameTarget += 2 * (person.hasSkill(SkillType.S_GUN_PROTO)
                            ? person.getSkill(SkillType.S_GUN_PROTO).getFinalSkillValue()
                            : TargetRoll.AUTOMATIC_FAIL);
                    break;
                }
                case NAVAL: {
                    switch (person.getPrimaryRole()) {
                        case VESSEL_PILOT:
                            bloodnameTarget += 2 * (person.hasSkill(SkillType.S_PILOT_SPACE)
                                    ? person.getSkill(SkillType.S_PILOT_SPACE).getFinalSkillValue()
                                    : TargetRoll.AUTOMATIC_FAIL);
                            break;
                        case VESSEL_GUNNER:
                            bloodnameTarget += 2 * (person.hasSkill(SkillType.S_GUN_SPACE)
                                    ? person.getSkill(SkillType.S_GUN_SPACE).getFinalSkillValue()
                                    : TargetRoll.AUTOMATIC_FAIL);
                            break;
                        case VESSEL_CREW:
                            bloodnameTarget += 2 * (person.hasSkill(SkillType.S_TECH_VESSEL)
                                    ? person.getSkill(SkillType.S_TECH_VESSEL).getFinalSkillValue()
                                    : TargetRoll.AUTOMATIC_FAIL);
                            break;
                        case VESSEL_NAVIGATOR:
                            bloodnameTarget += 2 * (person.hasSkill(SkillType.S_NAV)
                                    ? person.getSkill(SkillType.S_NAV).getFinalSkillValue()
                                    : TargetRoll.AUTOMATIC_FAIL);
                            break;
                        default:
                            break;
                    }
                    break;
                }
                default: {
                    break;
                }
            }
            // Higher rated units are more likely to have Bloodnamed
            if (getCampaignOptions().getUnitRatingMethod().isEnabled()) {
                IUnitRating rating = getUnitRating();
                bloodnameTarget += IUnitRating.DRAGOON_C - (getCampaignOptions().getUnitRatingMethod().equals(
                        mekhq.campaign.rating.UnitRatingMethod.FLD_MAN_MERCS_REV)
                        ? rating.getUnitRatingAsInteger() : rating.getModifier());
            }

            // Reavings diminish the number of available Bloodrights in later eras
            int year = getGameYear();
            if (year <= 2950) {
                bloodnameTarget--;
            }

            if (year > 3055) {
                bloodnameTarget++;
            }

            if (year > 3065) {
                bloodnameTarget++;
            }

            if (year > 3080) {
                bloodnameTarget++;
            }

            // Officers have better chance; no penalty for non-officer
            bloodnameTarget += Math.min(0, getRankSystem().getOfficerCut() - person.getRankNumeric());
        }

        if (ignoreDice || (Compute.d6(2) >= bloodnameTarget)) {
            Phenotype phenotype = person.getPhenotype();
            if (phenotype == Phenotype.NONE) {
                phenotype = Phenotype.GENERAL;
            }

            Bloodname bloodname = Bloodname.randomBloodname(
                    (getFaction().isClan() ? getFaction() : person.getOriginFaction()).getShortName(),
                    phenotype, getGameYear());
            if (bloodname != null) {
                person.setBloodname(bloodname.getName());
                personUpdated(person);
            }
        }
    }
    //endregion Bloodnames

    //region Other Personnel Methods
    /**
     * Imports a {@link Person} into a campaign.
     * @param p A {@link Person} to import into the campaign.
     */
    public void importPerson(Person p) {
        personnel.put(p.getId(), p);
        MekHQ.triggerEvent(new PersonNewEvent(p));
    }

    public Person getPerson(UUID id) {
        return personnel.get(id);
    }

    public Collection<Person> getPersonnel() {
        return personnel.values();
    }

    /**
     * Provides a filtered list of personnel including only active Persons.
     * @return List<Person>
     */
    public List<Person> getActivePersonnel() {
        List<Person> activePersonnel = new ArrayList<>();
        for (Person p : getPersonnel()) {
            if (p.getStatus().isActive()) {
                activePersonnel.add(p);
            }
        }
        return activePersonnel;
    }
    //endregion Other Personnel Methods

    //region Personnel Selectors and Generators
    /**
     * Gets the {@link AbstractFactionSelector} to use with this campaign.
     * @return An {@link AbstractFactionSelector} to use when selecting a {@link Faction}.
     */
    public AbstractFactionSelector getFactionSelector() {
        if (getCampaignOptions().randomizeOrigin()) {
            RangedFactionSelector selector = new RangedFactionSelector(getCampaignOptions().getOriginSearchRadius());
            selector.setDistanceScale(getCampaignOptions().getOriginDistanceScale());
            return selector;
        } else {
            return new DefaultFactionSelector();
        }
    }

    /**
     * Gets the {@link AbstractPlanetSelector} to use with this campaign.
     * @return An {@link AbstractPlanetSelector} to use when selecting a {@link Planet}.
     */
    public AbstractPlanetSelector getPlanetSelector() {
        if (getCampaignOptions().randomizeOrigin()) {
            RangedPlanetSelector selector =
                    new RangedPlanetSelector(getCampaignOptions().getOriginSearchRadius(),
                            getCampaignOptions().extraRandomOrigin());
            selector.setDistanceScale(getCampaignOptions().getOriginDistanceScale());
            return selector;
        } else {
            return new DefaultPlanetSelector();
        }
    }

    /**
     * Gets the {@link AbstractPersonnelGenerator} to use with this campaign.
     * @param factionSelector The {@link AbstractFactionSelector} to use when choosing a {@link Faction}.
     * @param planetSelector The {@link AbstractPlanetSelector} to use when choosing a {@link Planet}.
     * @return An {@link AbstractPersonnelGenerator} to use when creating new personnel.
     */
    public AbstractPersonnelGenerator getPersonnelGenerator(AbstractFactionSelector factionSelector, AbstractPlanetSelector planetSelector) {
        DefaultPersonnelGenerator generator = new DefaultPersonnelGenerator(factionSelector, planetSelector);
        generator.setNameGenerator(RandomNameGenerator.getInstance());
        generator.setSkillPreferences(getRandomSkillPreferences());
        return generator;
    }
    //endregion Personnel Selectors and Generators
    //endregion Personnel

    public List<Person> getPatients() {
        List<Person> patients = new ArrayList<>();
        for (Person p : getPersonnel()) {
            if (p.needsFixing()
                    || (getCampaignOptions().useAdvancedMedical() && p.hasInjuries(true) && p.getStatus().isActive())) {
                patients.add(p);
            }
        }
        return patients;
    }

    /**
     * List of all units that can show up in the repair bay.
     */
    public List<Unit> getServiceableUnits() {
        List<Unit> service = new ArrayList<>();
        for (Unit u : getUnits()) {
            if (u.isAvailable() && u.isServiceable() && !StratconRulesManager.isUnitDeployedToStratCon(u)) {
                service.add(u);
            }
        }
        return service;
    }

    /**
     * Imports a collection of parts into the campaign.
     *
     * @param newParts The collection of {@link Part} instances
     *                 to import into the campaign.
     */
    public void importParts(Collection<Part> newParts) {
        Objects.requireNonNull(newParts);

        for (Part p : newParts) {
            if ((p instanceof MissingPart) && (null == p.getUnit())) {
                // Let's not import missing parts without a valid unit.
                continue;
            }

            // Track this part as part of our Campaign
            p.setCampaign(this);

            // Add the part to the campaign, but do not
            // merge it with any existing parts
            parts.addPart(p, false);
        }
    }

    /**
     * Gets the Warehouse which stores parts.
     */
    public Warehouse getWarehouse() {
        return parts;
    }

    /**
     * Sets the Warehouse which stores parts for the campaign.
     * @param warehouse The warehouse in which to store parts.
     */
    public void setWarehouse(Warehouse warehouse) {
        parts = Objects.requireNonNull(warehouse);
    }

    public Quartermaster getQuartermaster() {
        return quartermaster;
    }

    /**
     * @return A collection of parts in the Warehouse.
     */
    @Deprecated
    public Collection<Part> getParts() {
        return parts.getParts();
    }

    private int getQuantity(Part p) {
        if (p instanceof Armor) {
            return ((Armor) p).getAmount();
        }
        if (p instanceof AmmoStorage) {
            return ((AmmoStorage) p).getShots();
        }
        return (p.getUnit() != null) ? 1 : p.getQuantity();
    }

    private PartInUse getPartInUse(Part p) {
        // SI isn't a proper "part"
        if (p instanceof StructuralIntegrity) {
            return null;
        }
        // Skip out on "not armor" (as in 0 point armer on men or field guns)
        if ((p instanceof Armor) && ((Armor) p).getType() == EquipmentType.T_ARMOR_UNKNOWN) {
            return null;
        }
        // Makes no sense buying those separately from the chasis
        if((p instanceof EquipmentPart)
                && ((EquipmentPart) p).getType() != null
                && (((EquipmentPart) p).getType().hasFlag(MiscType.F_CHASSIS_MODIFICATION))) {
            return null;
        }
        // Replace a "missing" part with a corresponding "new" one.
        if (p instanceof MissingPart) {
            p = ((MissingPart) p).getNewPart();
        }
        PartInUse result = new PartInUse(p);
        return (null != result.getPartToBuy()) ? result : null;
    }

    private void updatePartInUseData(PartInUse piu, Part p) {
        if ((p.getUnit() != null) || (p instanceof MissingPart)) {
            piu.setUseCount(piu.getUseCount() + getQuantity(p));
        } else {
            if (p.isPresent()) {
                piu.setStoreCount(piu.getStoreCount() + getQuantity(p));
            } else {
                piu.setTransferCount(piu.getTransferCount() + getQuantity(p));
            }
        }
    }

    /** Update the piu with the current campaign data */
    public void updatePartInUse(PartInUse piu) {
        piu.setUseCount(0);
        piu.setStoreCount(0);
        piu.setTransferCount(0);
        piu.setPlannedCount(0);
        getWarehouse().forEachPart(p -> {
            PartInUse newPiu = getPartInUse(p);
            if (piu.equals(newPiu)) {
                updatePartInUseData(piu, p);
            }
        });
        for (IAcquisitionWork maybePart : shoppingList.getPartList()) {
            PartInUse newPiu = getPartInUse((Part) maybePart);
            if (piu.equals(newPiu)) {
                piu.setPlannedCount(piu.getPlannedCount()
                        + getQuantity((maybePart instanceof MissingPart) ? ((MissingPart) maybePart).getNewPart()
                                : (Part) maybePart) * maybePart.getQuantity());
            }
        }
    }

    public Set<PartInUse> getPartsInUse() {
        // java.util.Set doesn't supply a get(Object) method, so we have to use a java.util.Map
        Map<PartInUse, PartInUse> inUse = new HashMap<>();
        getWarehouse().forEachPart(p -> {
            PartInUse piu = getPartInUse(p);
            if (null == piu) {
                return;
            }
            if (inUse.containsKey(piu)) {
                piu = inUse.get(piu);
            } else {
                inUse.put(piu, piu);
            }
            updatePartInUseData(piu, p);
        });
        for (IAcquisitionWork maybePart : shoppingList.getPartList()) {
            if (!(maybePart instanceof Part)) {
                continue;
            }
            PartInUse piu = getPartInUse((Part) maybePart);
            if (null == piu) {
                continue;
            }
            if ( inUse.containsKey(piu) ) {
                piu = inUse.get(piu);
            } else {
                inUse.put(piu, piu);
            }
            piu.setPlannedCount(piu.getPlannedCount()
                    + getQuantity((maybePart instanceof MissingPart) ? ((MissingPart) maybePart).getNewPart()
                            : (Part) maybePart) * maybePart.getQuantity());

        }
        return inUse.keySet();
    }

    @Deprecated
    public Part getPart(int id) {
        return parts.getPart(id);
    }

    @Nullable
    public Force getForce(int id) {
        return forceIds.get(id);
    }

    public List<String> getCurrentReport() {
        return currentReport;
    }

    public void setCurrentReportHTML(String html) {
        currentReportHTML = html;
    }

    public String getCurrentReportHTML() {
        return currentReportHTML;
    }

    public void setNewReports(List<String> reports) {
        newReports = reports;
    }

    public List<String> fetchAndClearNewReports() {
        List<String> oldReports = newReports;
        setNewReports(new ArrayList<>());
        return oldReports;
    }

    /**
     * Finds the active person in a particular role with the highest level in a
     * given, with an optional secondary skill to break ties.
     *
     * @param role One of the PersonnelRole enum values
     * @param primary The skill to use for comparison.
     * @param secondary
     *            If not null and there is more than one person tied for the most
     *            the highest, preference will be given to the one with a higher
     *            level in the secondary skill.
     * @return The person in the designated role with the most experience.
     */
    public Person findBestInRole(PersonnelRole role, String primary, String secondary) {
        int highest = 0;
        Person retVal = null;
        for (Person p : getActivePersonnel()) {
            if (((p.getPrimaryRole() == role) || (p.getSecondaryRole() == role)) && (p.getSkill(primary) != null)) {
                if (p.getSkill(primary).getLevel() > highest) {
                    retVal = p;
                    highest = p.getSkill(primary).getLevel();
                } else if (secondary != null && p.getSkill(primary).getLevel() == highest &&
                /*
                 * If the skill level of the current person is the same as the previous highest,
                 * select the current instead under the following conditions:
                 */
                        (retVal == null || // None has been selected yet (current has level 0)
                                retVal.getSkill(secondary) == null || // Previous selection does not have secondary
                                                                      // skill
                                (p.getSkill(secondary) != null // Current has secondary skill and it is higher than the
                                                               // previous.
                                        && p.getSkill(secondary).getLevel() > retVal.getSkill(secondary).getLevel()))) {
                    retVal = p;
                }
            }
        }
        return retVal;
    }

    public Person findBestInRole(PersonnelRole role, String skill) {
        return findBestInRole(role, skill, null);
    }

    /**
     * @return The list of all active {@link Person}s who qualify as technicians ({@link Person#isTech()}));
     */
    public List<Person> getTechs() {
        return getTechs(false);
    }

    public List<Person> getTechs(final boolean noZeroMinute) {
        return getTechs(noZeroMinute, false);
    }

    /**
     * Returns a list of active technicians.
     *
     * @param noZeroMinute If TRUE, then techs with no time remaining will be excluded from the list.
     * @param eliteFirst If TRUE and sorted also TRUE, then return the list sorted from best to worst
     * @return The list of active {@link Person}s who qualify as technicians ({@link Person#isTech()}).
     */
    public List<Person> getTechs(final boolean noZeroMinute, final boolean eliteFirst) {
        final List<Person> techs = getActivePersonnel().stream()
                .filter(person -> person.isTech() && (!noZeroMinute || (person.getMinutesLeft() > 0)))
                .collect(Collectors.toList());

        // also need to loop through and collect engineers on self-crewed vessels
        for (final Unit unit : getUnits()) {
            if (unit.isSelfCrewed() && !(unit.getEntity() instanceof Infantry) && (unit.getEngineer() != null)) {
                techs.add(unit.getEngineer());
            }
        }

        // Return the tech collection sorted worst to best Skill Level, or reversed if we want
        // elites first
        Comparator<Person> techSorter = Comparator.comparingInt(person ->
                person.getExperienceLevel(!person.getPrimaryRole().isTech()
                        && person.getSecondaryRole().isTechSecondary()));

        if (eliteFirst) {
            techSorter = techSorter.reversed().thenComparing(Comparator
                    .comparingInt(Person::getDailyAvailableTechTime).reversed());
        } else {
            techSorter = techSorter.thenComparing(Comparator.comparingInt(Person::getMinutesLeft).reversed());
        }

        techSorter = techSorter.thenComparing(new PersonTitleSorter());

        if (techs.size() > 1) {
            techs.subList(1, techs.size()).sort(techSorter);
        }

        return techs;
    }

    public List<Person> getAdmins() {
        List<Person> admins = new ArrayList<>();
        for (Person p : getActivePersonnel()) {
            if (p.isAdministrator()) {
                admins.add(p);
            }
        }
        return admins;
    }

    public boolean isWorkingOnRefit(Person p) {
        Objects.requireNonNull(p);

        Unit unit = getHangar().findUnit(u ->
            u.isRefitting() && p.equals(u.getRefit().getTech()));
        return unit != null;
    }

    public List<Person> getDoctors() {
        List<Person> docs = new ArrayList<>();
        for (Person p : getActivePersonnel()) {
            if (p.isDoctor()) {
                docs.add(p);
            }
        }
        return docs;
    }

    public int getPatientsFor(Person doctor) {
        int patients = 0;
        for (Person person : getActivePersonnel()) {
            if ((null != person.getDoctorId()) && person.getDoctorId().equals(doctor.getId())) {
                patients++;
            }
        }
        return patients;
    }

    public String healPerson(Person medWork, Person doctor) {
        if (getCampaignOptions().useAdvancedMedical()) {
            return "";
        }
        String report = "";
        report += doctor.getHyperlinkedFullTitle() + " attempts to heal "
                + medWork.getFullName();
        TargetRoll target = getTargetFor(medWork, doctor);
        int roll = Compute.d6(2);
        report = report + ",  needs " + target.getValueAsString()
                + " and rolls " + roll + ":";
        int xpGained = 0;
        //If we get a natural 2 that isn't an automatic success, reroll if Edge is available and in use.
        if (getCampaignOptions().useSupportEdge()
                && doctor.getOptions().booleanOption(PersonnelOptions.EDGE_MEDICAL)) {
            if ((roll == 2) && (doctor.getCurrentEdge() > 0) && (target.getValue() != TargetRoll.AUTOMATIC_SUCCESS)) {
                doctor.changeCurrentEdge(-1);
                roll = Compute.d6(2);
                report += medWork.fail() + "\n" + doctor.getHyperlinkedFullTitle() + " uses Edge to reroll:"
                        + " rolls " + roll + ":";
            }
        }
        if (roll >= target.getValue()) {
            report = report + medWork.succeed();
            Unit u = medWork.getUnit();
            if (null != u) {
                u.resetPilotAndEntity();
            }
            if (roll == 12 && target.getValue() != TargetRoll.AUTOMATIC_SUCCESS) {
                xpGained += getCampaignOptions().getSuccessXP();
            }
            if (target.getValue() != TargetRoll.AUTOMATIC_SUCCESS) {
                doctor.setNTasks(doctor.getNTasks() + 1);
            }
            if (doctor.getNTasks() >= getCampaignOptions().getNTasksXP()) {
                xpGained += getCampaignOptions().getTaskXP();
                doctor.setNTasks(0);
            }
        } else {
            report = report + medWork.fail();
            if (roll == 2 && target.getValue() != TargetRoll.AUTOMATIC_FAIL) {
                xpGained += getCampaignOptions().getMistakeXP();
            }
        }
        if (xpGained > 0) {
            doctor.awardXP(this, xpGained);
            report += " (" + xpGained + "XP gained) ";
        }
        medWork.setDaysToWaitForHealing(getCampaignOptions()
                .getHealingWaitingPeriod());
        return report;
    }

    public TargetRoll getTargetFor(Person medWork, Person doctor) {
        Skill skill = doctor.getSkill(SkillType.S_DOCTOR);
        if (null == skill) {
            return new TargetRoll(TargetRoll.IMPOSSIBLE, doctor.getFullName()
                    + " isn't a doctor, he just plays one on TV.");
        }
        if (medWork.getDoctorId() != null
                && !medWork.getDoctorId().equals(doctor.getId())) {
            return new TargetRoll(TargetRoll.IMPOSSIBLE,
                    medWork.getFullName() + " is already being tended by another doctor");
        }
        if (!medWork.needsFixing()
                && !(getCampaignOptions().useAdvancedMedical() && medWork.needsAMFixing())) {
            return new TargetRoll(TargetRoll.IMPOSSIBLE,
                    medWork.getFullName() + " does not require healing.");
        }
        if (getPatientsFor(doctor) > 25) {
            return new TargetRoll(TargetRoll.IMPOSSIBLE, doctor.getFullName()
                    + " already has 25 patients.");
        }
        TargetRoll target = new TargetRoll(skill.getFinalSkillValue(),
                SkillType.getExperienceLevelName(skill.getExperienceLevel()));
        if (target.getValue() == TargetRoll.IMPOSSIBLE) {
            return target;
        }
        // understaffed mods
        int helpMod = getShorthandedMod(getMedicsPerDoctor(), true);
        if (helpMod > 0) {
            target.addModifier(helpMod, "shorthanded");
        }
        target.append(medWork.getHealingMods());
        return target;
    }

    public @Nullable Person getLogisticsPerson() {
        int bestSkill = -1;
        int maxAcquisitions = getCampaignOptions().getMaxAcquisitions();
        Person admin = null;
        String skill = getCampaignOptions().getAcquisitionSkill();
        if (skill.equals(CampaignOptions.S_AUTO)) {
            return null;
        } else if (skill.equals(CampaignOptions.S_TECH)) {
            for (Person p : getActivePersonnel()) {
                if (getCampaignOptions().isAcquisitionSupportStaffOnly() && !p.hasSupportRole(true)) {
                    continue;
                }
                if (maxAcquisitions > 0 && (p.getAcquisitions() >= maxAcquisitions)) {
                    continue;
                }
                if ((p.getBestTechSkill() != null) && p.getBestTechSkill().getLevel() > bestSkill) {
                    admin = p;
                    bestSkill = p.getBestTechSkill().getLevel();
                }
            }
        } else {
            for (Person p : getActivePersonnel()) {
                if (getCampaignOptions().isAcquisitionSupportStaffOnly() && !p.hasSupportRole(true)) {
                    continue;
                }
                if (maxAcquisitions > 0 && (p.getAcquisitions() >= maxAcquisitions)) {
                    continue;
                }
                if (p.hasSkill(skill) && (p.getSkill(skill).getLevel() > bestSkill)) {
                    admin = p;
                    bestSkill = p.getSkill(skill).getLevel();
                }
            }
        }
        return admin;
    }

    /**
     * Gets a list of applicable logistics personnel, or an empty list
     * if acquisitions automatically succeed.
     * @return A {@see List} of personnel who can perform logistical actions.
     */
    public List<Person> getLogisticsPersonnel() {
        String skill = getCampaignOptions().getAcquisitionSkill();
        if (skill.equals(CampaignOptions.S_AUTO)) {
            return Collections.emptyList();
        } else {
            List<Person> logisticsPersonnel = new ArrayList<>();
            int maxAcquisitions = getCampaignOptions().getMaxAcquisitions();
            for (Person p : getActivePersonnel()) {
                if (getCampaignOptions().isAcquisitionSupportStaffOnly() && !p.hasSupportRole(true)) {
                    continue;
                }
                if ((maxAcquisitions > 0) && (p.getAcquisitions() >= maxAcquisitions)) {
                    continue;
                }
                if (skill.equals(CampaignOptions.S_TECH)) {
                    if (null != p.getBestTechSkill()) {
                        logisticsPersonnel.add(p);
                    }
                } else if (p.hasSkill(skill)) {
                    logisticsPersonnel.add(p);
                }
            }

            // Sort by their skill level, descending.
            logisticsPersonnel.sort((a, b) -> {
                if (skill.equals(CampaignOptions.S_TECH)) {
                    return Integer.compare(b.getBestTechSkill().getLevel(), a.getBestTechSkill().getLevel());
                } else {
                    return Integer.compare(b.getSkill(skill).getLevel(), a.getSkill(skill).getLevel());
                }
            });

            return logisticsPersonnel;
        }
    }

    /***
     * This is the main function for getting stuff (parts, units, etc.) All non-GM
     * acquisition should go through this function to ensure the campaign rules for
     * acquisition are followed.
     *
     * @param sList - A <code>ShoppingList</code> object including items that need
     *              to be purchased
     * @return A <code>ShoppingList</code> object that includes all items that were
     *         not successfully acquired
     */
    public ShoppingList goShopping(ShoppingList sList) {
        // loop through shopping items and decrement days to wait
        for (IAcquisitionWork shoppingItem : sList.getShoppingList()) {
            shoppingItem.decrementDaysToWait();
        }

        if (getCampaignOptions().getAcquisitionSkill().equals(CampaignOptions.S_AUTO)) {
            return goShoppingAutomatically(sList);
        } else if (!getCampaignOptions().usesPlanetaryAcquisition()) {
            return goShoppingStandard(sList);
        } else {
            return goShoppingByPlanet(sList);
        }
    }

    /**
     * Shops for items on the {@link ShoppingList}, where each acquisition
     * automatically succeeds.
     *
     * @param sList The shopping list to use when shopping.
     * @return The new shopping list containing the items that were not
     *         acquired.
     */
    private ShoppingList goShoppingAutomatically(ShoppingList sList) {
        List<IAcquisitionWork> currentList = new ArrayList<>(sList.getShoppingList());

        List<IAcquisitionWork> remainingItems = new ArrayList<>(currentList.size());
        for (IAcquisitionWork shoppingItem : currentList) {
            if (shoppingItem.getDaysToWait() <= 0) {
                while (shoppingItem.getQuantity() > 0) {
                    if (!acquireEquipment(shoppingItem, null)) {
                        shoppingItem.resetDaysToWait();
                        break;
                    }
                }
            }
            if (shoppingItem.getQuantity() > 0 || shoppingItem.getDaysToWait() > 0) {
                remainingItems.add(shoppingItem);
            }
        }

        return new ShoppingList(remainingItems);
    }

    /**
     * Shops for items on the {@link ShoppingList}, where each acquisition
     * is performed by available logistics personnel.
     *
     * @param sList The shopping list to use when shopping.
     * @return The new shopping list containing the items that were not
     *         acquired.
     */
    private ShoppingList goShoppingStandard(ShoppingList sList) {
        List<Person> logisticsPersonnel = getLogisticsPersonnel();
        if (logisticsPersonnel.isEmpty()) {
            addReport("Your force has no one capable of acquiring equipment.");
            return sList;
        }

        List<IAcquisitionWork> currentList = new ArrayList<>(sList.getShoppingList());
        for (Person person : logisticsPersonnel) {
            if (currentList.isEmpty()) {
                // Nothing left to shop for!
                break;
            }

            List<IAcquisitionWork> remainingItems = new ArrayList<>(currentList.size());
            for (IAcquisitionWork shoppingItem : currentList) {
                if (shoppingItem.getDaysToWait() <= 0) {
                    while (canAcquireParts(person) && shoppingItem.getQuantity() > 0) {
                        if (!acquireEquipment(shoppingItem, person)) {
                            shoppingItem.resetDaysToWait();
                            break;
                        }
                    }
                }
                if (shoppingItem.getQuantity() > 0 || shoppingItem.getDaysToWait() > 0) {
                    remainingItems.add(shoppingItem);
                }
            }

            currentList = remainingItems;
        }

        return new ShoppingList(currentList);
    }

    /**
     * Shops for items on the {@link ShoppingList}, where each acquisition
     * is attempted on nearby planets by available logistics personnel.
     *
     * @param sList The shopping list to use when shopping.
     * @return The new shopping list containing the items that were not
     *         acquired.
     */
    private ShoppingList goShoppingByPlanet(ShoppingList sList) {
        List<Person> logisticsPersonnel = getLogisticsPersonnel();
        if (logisticsPersonnel.isEmpty()) {
            addReport("Your force has no one capable of acquiring equipment.");
            return sList;
        }

        // we are shopping by planets, so more involved
        List<IAcquisitionWork> currentList = sList.getShoppingList();
        LocalDate currentDate = getLocalDate();

        // a list of items than can be taken out of the search and put back on the
        // shopping list
        List<IAcquisitionWork> shelvedItems = new ArrayList<>();

        //find planets within a certain radius - the function will weed out dead planets
        List<PlanetarySystem> systems = Systems.getInstance().getShoppingSystems(getCurrentSystem(),
                getCampaignOptions().getMaxJumpsPlanetaryAcquisition(), currentDate);

        for (Person person : logisticsPersonnel) {
            if (currentList.isEmpty()) {
                // Nothing left to shop for!
                break;
            }

            String personTitle = person.getHyperlinkedFullTitle() + " ";

            for (PlanetarySystem system: systems) {
                if (currentList.isEmpty()) {
                    // Nothing left to shop for!
                    break;
                }

                List<IAcquisitionWork> remainingItems = new ArrayList<>();

                //loop through shopping list. If its time to check, then check as appropriate. Items not
                //found get added to the remaining item list. Rotate through personnel
                boolean done = false;
                for (IAcquisitionWork shoppingItem : currentList) {
                    if (!canAcquireParts(person)) {
                        remainingItems.add(shoppingItem);
                        done = true;
                        continue;
                    }

                    if (shoppingItem.getDaysToWait() <= 0) {
                        if (findContactForAcquisition(shoppingItem, person, system)) {
                            int transitTime = calculatePartTransitTime(system);
                            int totalQuantity = 0;
                            while (shoppingItem.getQuantity() > 0
                                    && canAcquireParts(person)
                                    && acquireEquipment(shoppingItem, person, system, transitTime)) {
                                totalQuantity++;
                            }
                            if (totalQuantity > 0) {
                                addReport(personTitle + "<font color='green'><b> found "
                                        + shoppingItem.getQuantityName(totalQuantity)
                                        + " on "
                                        + system.getPrintableName(currentDate)
                                        + ". Delivery in " + transitTime + " days.</b></font>");
                            }
                        }
                    }
                    // if we didn't find everything on this planet, then add to the remaining list
                    if (shoppingItem.getQuantity() > 0 || shoppingItem.getDaysToWait() > 0) {
                        // if we can't afford it, then don't keep searching for it on other planets
                        if (!canPayFor(shoppingItem)) {
                            if (!getCampaignOptions().usePlanetAcquisitionVerboseReporting()) {
                                addReport("<font color='red'><b>You cannot afford to purchase another "
                                        + shoppingItem.getAcquisitionName() + "</b></font>");
                            }
                            shelvedItems.add(shoppingItem);
                        } else {
                            remainingItems.add(shoppingItem);
                        }
                    }
                }

                // we are done with this planet. replace our current list with the remaining items
                currentList = remainingItems;

                if (done) {
                    break;
                }
            }
        }

        // add shelved items back to the currentlist
        currentList.addAll(shelvedItems);

        // loop through and reset waiting time on all items on the remaining shopping
        // list if they have no waiting time left
        for (IAcquisitionWork shoppingItem : currentList) {
            if (shoppingItem.getDaysToWait() <= 0) {
                shoppingItem.resetDaysToWait();
            }
        }

        return new ShoppingList(currentList);
    }

    /**
     * Gets a value indicating if {@code person} can acquire parts.
     * @param person The {@link Person} to check if they have remaining
     *               time to perform acquisitions.
     * @return True if {@code person} could acquire another part, otherwise false.
     */
    public boolean canAcquireParts(@Nullable Person person) {
        if (person == null) {
            // CAW: in this case we're using automatic success
            //      and the logistics person will be null.
            return true;
        }
        int maxAcquisitions = getCampaignOptions().getMaxAcquisitions();
        return maxAcquisitions <= 0
            || person.getAcquisitions() < maxAcquisitions;
    }

    /***
     * Checks whether the campaign can pay for a given <code>IAcquisitionWork</code> item. This will check
     * both whether the campaign is required to pay for a given type of acquisition by the options and
     * if so whether it has enough money to afford it.
     * @param acquisition - An <code>IAcquisitionWork<code> object
     * @return true if the campaign can pay for the acquisition; false if it cannot.
     */
    public boolean canPayFor(IAcquisitionWork acquisition) {
        //SHOULD we check to see if this acquisition needs to be paid for
        if ( (acquisition instanceof UnitOrder && getCampaignOptions().payForUnits())
                ||(acquisition instanceof Part && getCampaignOptions().payForParts()) ) {
            //CAN the acquisition actually be paid for
            return getFunds().isGreaterOrEqualThan(acquisition.getBuyCost());
        }
        return true;
    }

    /**
     * Make an acquisition roll for a given planet to see if you can identify a contact. Used for planetary based acquisition.
     * @param acquisition - The <code> IAcquisitionWork</code> being acquired.
     * @param person - The <code>Person</code> object attempting to do the acquiring.  may be null if no one on the force has the skill or the user is using automatic acquisition.
     * @param system - The <code>PlanetarySystem</code> object where the acquisition is being attempted. This may be null if the user is not using planetary acquisition.
     * @return true if your target roll succeeded.
     */
    public boolean findContactForAcquisition(IAcquisitionWork acquisition, Person person, PlanetarySystem system) {
        TargetRoll target = getTargetForAcquisition(acquisition, person);
        target = system.getPrimaryPlanet().getAcquisitionMods(target, getLocalDate(), getCampaignOptions(), getFaction(),
                acquisition.getTechBase() == Part.T_CLAN);

        if (target.getValue() == TargetRoll.IMPOSSIBLE) {
            if (getCampaignOptions().usePlanetAcquisitionVerboseReporting()) {
                addReport("<font color='red'><b>Can't search for " + acquisition.getAcquisitionName()
                        + " on " + system.getPrintableName(getLocalDate()) + " because:</b></font> " + target.getDesc());
            }
            return false;
        }
        if (Compute.d6(2) < target.getValue()) {
            //no contacts on this planet, move along
            if (getCampaignOptions().usePlanetAcquisitionVerboseReporting()) {
                addReport("<font color='red'><b>No contacts available for " + acquisition.getAcquisitionName()
                        + " on " + system.getPrintableName(getLocalDate()) + "</b></font>");
            }
            return false;
        } else {
            if (getCampaignOptions().usePlanetAcquisitionVerboseReporting()) {
                addReport("<font color='green'>Possible contact for " + acquisition.getAcquisitionName()
                        + " on " + system.getPrintableName(getLocalDate()) + "</font>");
            }
            return true;
        }
    }

    /***
     * Attempt to acquire a given <code>IAcquisitionWork</code> object.
     * This is the default method used by for non-planetary based acquisition.
     * @param acquisition  - The <code> IAcquisitionWork</code> being acquired.
     * @param person - The <code>Person</code> object attempting to do the acquiring.  may be null if no one on the force has the skill or the user is using automatic acquisition.
     * @return a boolean indicating whether the attempt to acquire equipment was successful.
     */
    public boolean acquireEquipment(IAcquisitionWork acquisition, Person person) {
        return acquireEquipment(acquisition, person, null, -1);
    }

    /***
     * Attempt to acquire a given <code>IAcquisitionWork</code> object.
     * @param acquisition - The <code> IAcquisitionWork</code> being acquired.
     * @param person - The <code>Person</code> object attempting to do the acquiring.  may be null if no one on the force has the skill or the user is using automatic acquisition.
     * @param system - The <code>PlanetarySystem</code> object where the acquisition is being attempted. This may be null if the user is not using planetary acquisition.
     * @param transitDays - The number of days that the part should take to be delivered. If this value is entered as -1, then this method will determine transit time based on the users campaign options.
     * @return a boolean indicating whether the attempt to acquire equipment was successful.
     */
    private boolean acquireEquipment(IAcquisitionWork acquisition, Person person, PlanetarySystem system, int transitDays) {
        boolean found = false;
        String report = "";

        if (null != person) {
            report += person.getHyperlinkedFullTitle() + " ";
        }

        TargetRoll target = getTargetForAcquisition(acquisition, person);

        //check on funds
        if (!canPayFor(acquisition)) {
            target.addModifier(TargetRoll.IMPOSSIBLE, "Cannot afford this purchase");
        }

        if (null != system) {
            target = system.getPrimaryPlanet().getAcquisitionMods(target, getLocalDate(),
                    getCampaignOptions(), getFaction(), acquisition.getTechBase() == Part.T_CLAN);
        }
        report += "attempts to find " + acquisition.getAcquisitionName();

        //if impossible then return
        if (target.getValue() == TargetRoll.IMPOSSIBLE) {
            report += ":<font color='red'><b> " + target.getDesc() + "</b></font>";
            if (!getCampaignOptions().usesPlanetaryAcquisition() || getCampaignOptions().usePlanetAcquisitionVerboseReporting()) {
                addReport(report);
            }
            return false;
        }


        int roll = Compute.d6(2);
        report += "  needs " + target.getValueAsString();
        report += " and rolls " + roll + ":";
        //Edge reroll, if applicable
        if (getCampaignOptions().useSupportEdge() && (roll < target.getValue()) && (person != null)
                && person.getOptions().booleanOption(PersonnelOptions.EDGE_ADMIN_ACQUIRE_FAIL)
                && (person.getCurrentEdge() > 0)) {
            person.changeCurrentEdge(-1);
            roll = Compute.d6(2);
            report += " <b>failed!</b> but uses Edge to reroll...getting a " + roll + ": ";
        }
        int mos = roll - target.getValue();
        if (target.getValue() == TargetRoll.AUTOMATIC_SUCCESS) {
            mos = roll - 2;
        }
        int xpGained = 0;
        if (roll >= target.getValue()) {
            if (transitDays < 0) {
                transitDays = calculatePartTransitTime(mos);
            }
            report = report + acquisition.find(transitDays);
            found = true;
            if (person != null) {
                if (roll == 12
                        && target.getValue() != TargetRoll.AUTOMATIC_SUCCESS) {
                    xpGained += getCampaignOptions().getSuccessXP();
                }
                if (target.getValue() != TargetRoll.AUTOMATIC_SUCCESS) {
                    person.setNTasks(person.getNTasks() + 1);
                }
                if (person.getNTasks() >= getCampaignOptions().getNTasksXP()) {
                    xpGained += getCampaignOptions().getTaskXP();
                    person.setNTasks(0);
                }
            }
        } else {
            report = report + acquisition.failToFind();
            if (person != null && roll == 2
                    && target.getValue() != TargetRoll.AUTOMATIC_FAIL) {
                xpGained += getCampaignOptions().getMistakeXP();
            }
        }

        if (null != person) {
            // The person should have their acquisitions incremented
            person.incrementAcquisition();

            if (xpGained > 0) {
                person.awardXP(this, xpGained);
                report += " (" + xpGained + "XP gained) ";
            }
        }

        if (found) {
            acquisition.decrementQuantity();
            MekHQ.triggerEvent(new AcquisitionEvent(acquisition));
        }
        if (!getCampaignOptions().usesPlanetaryAcquisition() || getCampaignOptions().usePlanetAcquisitionVerboseReporting()) {
            addReport(report);
        }
        return found;
    }

    /**
     * Performs work to either mothball or activate a unit.
     * @param u The unit to either work towards mothballing or activation.
     */
    public void workOnMothballingOrActivation(Unit u) {
        if (u.isMothballed()) {
            activate(u);
        } else {
            mothball(u);
        }
    }

    /**
     * Performs work to mothball a unit.
     * @param u The unit on which to perform mothball work.
     */
    public void mothball(Unit u) {
        if (u.isMothballed()) {
            LogManager.getLogger().warn("Unit is already mothballed, cannot mothball.");
            return;
        }

        Person tech = u.getTech();
        if (null == tech) {
            //uh-oh
            addReport("No tech assigned to the mothballing of " + u.getHyperlinkedName());
            return;
        }

        //don't allow overtime minutes for mothballing because its cheating
        //since you don't roll
        int minutes = Math.min(tech.getMinutesLeft(), u.getMothballTime());

        //check astech time
        if (!u.isSelfCrewed() && astechPoolMinutes < minutes * 6) {
            //uh-oh
            addReport("Not enough astechs to work on mothballing of " + u.getHyperlinkedName());
            return;
        }

        u.setMothballTime(u.getMothballTime() - minutes);

        String report = tech.getHyperlinkedFullTitle() + " spent " + minutes + " minutes mothballing " + u.getHyperlinkedName();
        if (!u.isMothballing()) {
            u.completeMothball();
            report += ". Mothballing complete.";
        } else {
            report += ". " + u.getMothballTime() + " minutes remaining.";
        }

        tech.setMinutesLeft(tech.getMinutesLeft() - minutes);

        if (!u.isSelfCrewed()) {
            astechPoolMinutes -= 6 * minutes;
        }

        addReport(report);
    }

    /**
     * Performs work to activate a unit.
     * @param u The unit on which to perform activation work.
     */
    public void activate(Unit u) {
        if (!u.isMothballed()) {
            LogManager.getLogger().warn("Unit is already activated, cannot activate.");
            return;
        }

        Person tech = u.getTech();
        if (null == tech) {
            //uh-oh
            addReport("No tech assigned to the activation of " + u.getHyperlinkedName());
            return;
        }

        //don't allow overtime minutes for activation because its cheating
        //since you don't roll
        int minutes = Math.min(tech.getMinutesLeft(), u.getMothballTime());

        //check astech time
        if (!u.isSelfCrewed() && astechPoolMinutes < minutes * 6) {
            //uh-oh
            addReport("Not enough astechs to work on activation of " + u.getHyperlinkedName());
            return;
        }

        u.setMothballTime(u.getMothballTime() - minutes);

        String report = tech.getHyperlinkedFullTitle() + " spent " + minutes + " minutes activating " + u.getHyperlinkedName();

        tech.setMinutesLeft(tech.getMinutesLeft() - minutes);
        if (!u.isSelfCrewed()) {
            astechPoolMinutes -= 6 * minutes;
        }

        if (!u.isMothballing()) {
            u.completeActivation();
            report += ". Activation complete.";
        } else {
            report += ". " + u.getMothballTime() + " minutes remaining.";
        }

        addReport(report);
    }

    public void refit(Refit r) {
        Person tech = (r.getUnit().getEngineer() == null) ? r.getTech() : r.getUnit().getEngineer();
        if (tech == null) {
            addReport("No tech is assigned to refit " + r.getOriginalEntity().getShortName() + ". Refit cancelled.");
            r.cancel();
            return;
        }
        TargetRoll target = getTargetFor(r, tech);
        // check that all parts have arrived
        if (!r.acquireParts()) {
            return;
        }
        String report = tech.getHyperlinkedFullTitle() + " works on " + r.getPartName();
        int minutes = r.getTimeLeft();
        // FIXME: Overtime?
        if (minutes > tech.getMinutesLeft()) {
            r.addTimeSpent(tech.getMinutesLeft());
            tech.setMinutesLeft(0);
            report = report + ", " + r.getTimeLeft() + " minutes left.";
        } else {
            tech.setMinutesLeft(tech.getMinutesLeft() - minutes);
            r.addTimeSpent(minutes);
            if (r.hasFailedCheck()) {
                report = report + ", " + r.succeed();
            } else {
                int roll;
                String wrongType = "";
                if (tech.isRightTechTypeFor(r)) {
                    roll = Compute.d6(2);
                } else {
                    roll = Utilities.roll3d6();
                    wrongType = " <b>Warning: wrong tech type for this refit.</b>";
                }
                report = report + ",  needs " + target.getValueAsString() + " and rolls " + roll + ": ";
                if (getCampaignOptions().useSupportEdge() && (roll < target.getValue())
                        && tech.getOptions().booleanOption(PersonnelOptions.EDGE_REPAIR_FAILED_REFIT)
                        && (tech.getCurrentEdge() > 0)) {
                    tech.changeCurrentEdge(-1);
                    roll = tech.isRightTechTypeFor(r) ? Compute.d6(2) : Utilities.roll3d6();
                    // This is needed to update the edge values of individual crewmen
                    if (tech.isEngineer()) {
                        tech.setEdgeUsed(tech.getEdgeUsed() - 1);
                    }
                    report += " <b>failed!</b> but uses Edge to reroll...getting a " + roll + ": ";
                }

                if (roll >= target.getValue()) {
                    report += r.succeed();
                } else {
                    report += r.fail(SkillType.EXP_GREEN);
                    // try to refit again in case the tech has any time left
                    if (!r.isBeingRefurbished()) {
                        refit(r);
                    }
                }
                report += wrongType;
            }
        }
        MekHQ.triggerEvent(new PartWorkEvent(tech, r));
        addReport(report);
    }

    public Part fixWarehousePart(Part part, Person tech) {
        // get a new cloned part to work with and decrement original
        Part repairable = part.clone();
        part.decrementQuantity();

        fixPart(repairable, tech);
        if (!(repairable instanceof OmniPod)) {
            getQuartermaster().addPart(repairable, 0);
        }

        // If there is at least one remaining unit of the part
        // then we need to notify interested parties that we have
        // changed the quantity of the spare part.
        if (part.getQuantity() > 0) {
            MekHQ.triggerEvent(new PartChangedEvent(part));
        }

        return repairable;
    }

    /**
     * Attempt to fix a part, which may have all kinds of effect depending on part type.
     * @param partWork - the {@link IPartWork} to be fixed
     * @param tech - the {@link Person} who will attempt to fix the part
     * @return a <code>String</code> of the report that summarizes the outcome of the attempt to fix the part
     */
    public String fixPart(IPartWork partWork, Person tech) {
        TargetRoll target = getTargetFor(partWork, tech);
        String report = "";
        String action = " fix ";

        // TODO: this should really be a method on its own class
        if (partWork instanceof AmmoBin) {
            action = " reload ";
        }
        if (partWork.isSalvaging()) {
            action = " salvage ";
        }
        if (partWork instanceof MissingPart) {
            action = " replace ";
        }
        if (partWork instanceof MekLocation) {
            if (((MekLocation) partWork).isBlownOff()) {
                action = " re-attach ";
            } else if (((MekLocation) partWork).isBreached()) {
                action = " seal ";
            }
        }
        if ((partWork instanceof Armor) && !partWork.isSalvaging()) {
            if (!((Armor) partWork).isInSupply()) {
                report += "<b>Not enough armor remaining.  Task suspended.</b>";
                addReport(report);
                return report;
            }
        }
        if ((partWork instanceof ProtomekArmor) && !partWork.isSalvaging()) {
            if (!((ProtomekArmor) partWork).isInSupply()) {
                report += "<b>Not enough Protomech armor remaining.  Task suspended.</b>";
                addReport(report);
                return report;
            }
        }
        if ((partWork instanceof BaArmor) && !partWork.isSalvaging()) {
            if (!((BaArmor) partWork).isInSupply()) {
                report += "<b>Not enough BA armor remaining.  Task suspended.</b>";
                addReport(report);
                return report;
            }
        }
        if (partWork instanceof SpacecraftCoolingSystem) {
            //Change the string since we're not working on the part itself
            report += tech.getHyperlinkedFullTitle() + " attempts to" + action
                    + "a heat sink";
        } else {
            report += tech.getHyperlinkedFullTitle() + " attempts to" + action
                    + partWork.getPartName();
        }
        if (null != partWork.getUnit()) {
            report += " on " + partWork.getUnit().getName();
        }

        int minutes = partWork.getTimeLeft();
        int minutesUsed = minutes;
        boolean usedOvertime = false;
        if (minutes > tech.getMinutesLeft()) {
            minutes -= tech.getMinutesLeft();
            // check for overtime first
            if (isOvertimeAllowed() && minutes <= tech.getOvertimeLeft()) {
                // we are working overtime
                usedOvertime = true;
                partWork.setWorkedOvertime(true);
                tech.setMinutesLeft(0);
                tech.setOvertimeLeft(tech.getOvertimeLeft() - minutes);
            } else {
                // we need to finish the task tomorrow
                minutesUsed = tech.getMinutesLeft();
                int overtimeUsed = 0;
                if (isOvertimeAllowed()) {
                    // Can't use more overtime than there are minutes remaining on the part
                    overtimeUsed = Math.min(minutes, tech.getOvertimeLeft());
                    minutesUsed += overtimeUsed;
                    partWork.setWorkedOvertime(true);
                    usedOvertime = true;
                }
                partWork.addTimeSpent(minutesUsed);
                tech.setMinutesLeft(0);
                tech.setOvertimeLeft(tech.getOvertimeLeft() - overtimeUsed);
                int helpMod = getShorthandedMod(
                        getAvailableAstechs(minutesUsed, usedOvertime), false);
                if ((null != partWork.getUnit())
                        && ((partWork.getUnit().getEntity() instanceof Dropship)
                                || (partWork.getUnit().getEntity() instanceof Jumpship))) {
                    helpMod = 0;
                }
                if (partWork.getShorthandedMod() < helpMod) {
                    partWork.setShorthandedMod(helpMod);
                }
                partWork.setTech(tech);
                partWork.reservePart();
                report += " - <b>Not enough time, the remainder of the task";
                if (null != partWork.getUnit()) {
                    report += " on " + partWork.getUnit().getName();
                }
                if (minutesUsed > 0) {
                    report += " will be finished tomorrow.</b>";
                } else {
                    report += " cannot be finished because there was no time left after maintenance tasks.</b>";
                    partWork.resetTimeSpent();
                    partWork.resetOvertime();
                    partWork.setTech(null);
                    partWork.cancelReservation();
                }
                MekHQ.triggerEvent(new PartWorkEvent(tech, partWork));
                addReport(report);
                return report;
            }
        } else {
            tech.setMinutesLeft(tech.getMinutesLeft() - minutes);
        }
        int astechMinutesUsed = minutesUsed
                * getAvailableAstechs(minutesUsed, usedOvertime);
        if (astechPoolMinutes < astechMinutesUsed) {
            astechMinutesUsed -= astechPoolMinutes;
            astechPoolMinutes = 0;
            astechPoolOvertime -= astechMinutesUsed;
        } else {
            astechPoolMinutes -= astechMinutesUsed;
        }
        // check for the type
        int roll;
        String wrongType = "";
        if (tech.isRightTechTypeFor(partWork)) {
            roll = Compute.d6(2);
        } else {
            roll = Utilities.roll3d6();
            wrongType = " <b>Warning: wrong tech type for this repair.</b>";
        }
        report = report + ",  needs " + target.getValueAsString()
                + " and rolls " + roll + ":";
        int xpGained = 0;
        //if we fail and would break a part, here's a chance to use Edge for a reroll...
        if (getCampaignOptions().useSupportEdge()
                && tech.getOptions().booleanOption(PersonnelOptions.EDGE_REPAIR_BREAK_PART)
                && (tech.getCurrentEdge() > 0)
                && (target.getValue() != TargetRoll.AUTOMATIC_SUCCESS)) {
            if ((getCampaignOptions().isDestroyByMargin()
                    && (getCampaignOptions().getDestroyMargin() <= (target.getValue() - roll)))
                    || (!getCampaignOptions().isDestroyByMargin()
                            //if an elite, primary tech and destroy by margin is NOT on
                            && ((tech.getExperienceLevel(false) == SkillType.EXP_ELITE)
                                    || tech.getPrimaryRole().isVehicleCrew())) // For vessel crews
                    && (roll < target.getValue())) {
                tech.changeCurrentEdge(-1);
                roll = tech.isRightTechTypeFor(partWork) ? Compute.d6(2) : Utilities.roll3d6();
                //This is needed to update the edge values of individual crewmen
                if (tech.isEngineer()) {
                    tech.setEdgeUsed(tech.getEdgeUsed() + 1);
                }
                report += " <b>failed!</b> and would destroy the part, but uses Edge to reroll...getting a " + roll + ":";
            }
        }

        if (roll >= target.getValue()) {
            report = report + partWork.succeed();
            if (getCampaignOptions().payForRepairs()
                    && action.equals(" fix ")
                    && !(partWork instanceof Armor)) {
                Money cost = ((Part) partWork).getStickerPrice().multipliedBy(0.2);
                report += "<br>Repairs cost " +
                        cost.toAmountAndSymbolString() +
                        " worth of parts.";
                finances.debit(TransactionType.REPAIRS, getLocalDate(), cost,
                        "Repair of " + partWork.getPartName());
            }
            if ((roll == 12) && (target.getValue() != TargetRoll.AUTOMATIC_SUCCESS)) {
                xpGained += getCampaignOptions().getSuccessXP();
            }
            if (target.getValue() != TargetRoll.AUTOMATIC_SUCCESS) {
                tech.setNTasks(tech.getNTasks() + 1);
            }
            if (tech.getNTasks() >= getCampaignOptions().getNTasksXP()) {
                xpGained += getCampaignOptions().getTaskXP();
                tech.setNTasks(0);
            }
        } else {
            int modePenalty = partWork.getMode().expReduction;
            int effectiveSkillLvl = tech.getSkillForWorkingOn(partWork).getExperienceLevel() - modePenalty;
            if (getCampaignOptions().isDestroyByMargin()) {
                if (getCampaignOptions().getDestroyMargin() > (target.getValue() - roll)) {
                    // not destroyed - set the effective level as low as
                    // possible
                    effectiveSkillLvl = SkillType.EXP_ULTRA_GREEN;
                } else {
                    // destroyed - set the effective level to elite
                    effectiveSkillLvl = SkillType.EXP_ELITE;
                }
            }
            report = report + partWork.fail(effectiveSkillLvl);

            if ((roll == 2) && (target.getValue() != TargetRoll.AUTOMATIC_FAIL)) {
                xpGained += getCampaignOptions().getMistakeXP();
            }
        }

        if (xpGained > 0) {
            tech.awardXP(this, xpGained);
            report += " (" + xpGained + "XP gained) ";
        }
        report += wrongType;
        partWork.resetTimeSpent();
        partWork.resetOvertime();
        partWork.setTech(null);
        partWork.cancelReservation();
        MekHQ.triggerEvent(new PartWorkEvent(tech, partWork));
        addReport(report);
        return report;
    }

    /**
     * Parses news file and loads news items for the current year.
     */
    public void reloadNews() {
        news.loadNewsFor(getGameYear(), id.getLeastSignificantBits());
    }

    /**
     * Checks for a news item for the current date. If found, adds it to the daily report.
     */
    public void readNews() {
        //read the news
        for (NewsItem article : news.fetchNewsFor(getLocalDate())) {
            addReport(article.getHeadlineForReport());
        }
        for (NewsItem article : Systems.getInstance().getPlanetaryNews(getLocalDate())) {
            addReport(article.getHeadlineForReport());
        }
    }

    /**
     * TODO : I should be part of AtBContract, not Campaign
     * @param contract an active AtBContract
     * @return the current deployment deficit for the contract
     */
    public int getDeploymentDeficit(AtBContract contract) {
        if (!contract.isActiveOn(getLocalDate()) || contract.getStartDate().isEqual(getLocalDate())) {
            // Do not check for deficits if the contract has not started or
            // it is the first day of the contract, as players won't have
            // had time to assign forces to the contract yet
            return 0;
        }

        int total = -contract.getRequiredLances();
        int role = -Math.max(1, contract.getRequiredLances() / 2);

        final AtBLanceRole requiredLanceRole = contract.getContractType().getRequiredLanceRole();
        for (Lance l : lances.values()) {
            if (!l.getRole().isUnassigned() && (l.getMissionId() == contract.getId())) {
                total++;
                if (l.getRole() == requiredLanceRole) {
                    role++;
                }
            }
        }

        if (total >= 0 && role >= 0) {
            return 0;
        }
        return Math.abs(Math.min(total, role));
    }

    private void processNewDayATBScenarios() {
        // First, we get the list of all active AtBContracts
        List<AtBContract> contracts = getActiveAtBContracts(true);

        // Second, we process them and any already generated scenarios
        for (AtBContract contract : contracts) {
            /*
             * Situations like a delayed start or running out of funds during transit can
             * delay arrival until after the contract start. In that case, shift the
             * starting and ending dates before making any battle rolls. We check that the
             * unit is actually on route to the planet in case the user is using a custom
             * system for transport or splitting the unit, etc.
             */
            if (!getLocation().isOnPlanet() && !getLocation().getJumpPath().isEmpty()
                    && getLocation().getJumpPath().getLastSystem().getId().equals(contract.getSystemId())) {
                // transitTime is measured in days; so we round up to the next whole day
                contract.setStartAndEndDate(getLocalDate().plusDays((int) Math.ceil(getLocation().getTransitTime())));
                addReport("The start and end dates of " + contract.getName() + " have been shifted to reflect the current ETA.");
                continue;
            }

            if (getLocalDate().getDayOfWeek() == DayOfWeek.MONDAY) {
                int deficit = getDeploymentDeficit(contract);
                if (deficit > 0) {
                    contract.addPlayerMinorBreaches(deficit);
                    addReport("Failure to meet " + contract.getName() + " requirements resulted in " + deficit
                            + ((deficit == 1) ? " minor contract breach" : " minor contract breaches"));
                }
            }

            for (final Scenario scenario : contract.getCurrentAtBScenarios()) {
                if ((scenario.getDate() != null) && scenario.getDate().isBefore(getLocalDate())) {
                    if (getCampaignOptions().getUseStratCon() && (scenario instanceof AtBDynamicScenario)) {
                        final boolean stub = StratconRulesManager.processIgnoredScenario(
                                (AtBDynamicScenario) scenario, contract.getStratconCampaignState());

                        if (stub) {
                            scenario.convertToStub(this, ScenarioStatus.DEFEAT);
                            addReport("Failure to deploy for " + scenario.getName() + " resulted in defeat.");
                        } else {
                            scenario.clearAllForcesAndPersonnel(this);
                        }
                    } else {
                        scenario.convertToStub(this, ScenarioStatus.DEFEAT);
                        contract.addPlayerMinorBreach();

                        addReport("Failure to deploy for " + scenario.getName()
                            + " resulted in defeat and a minor contract breach.");
                    }
                }
            }
        }

        // Third, on Mondays we generate new scenarios for the week
        if (getLocalDate().getDayOfWeek() == DayOfWeek.MONDAY) {
            AtBScenarioFactory.createScenariosForNewWeek(this);
        }

        // Fourth, we look at deployments for pre-existing and new scenarios
        for (AtBContract contract : contracts) {
            contract.checkEvents(this);

            // If there is a standard battle set for today, deploy the lance.
            for (final AtBScenario s : contract.getCurrentAtBScenarios()) {
                if ((s.getDate() != null) && s.getDate().equals(getLocalDate())) {
                    int forceId = s.getLanceForceId();
                    if ((lances.get(forceId) != null) && !forceIds.get(forceId).isDeployed()) {
                        // If any unit in the force is under repair, don't deploy the force
                        // Merely removing the unit from deployment would break with user expectation
                        boolean forceUnderRepair = false;
                        for (UUID uid : forceIds.get(forceId).getAllUnits(true)) {
                            Unit u = getHangar().getUnit(uid);
                            if ((u != null) && u.isUnderRepair()) {
                                forceUnderRepair = true;
                                break;
                            }
                        }

                        if (!forceUnderRepair) {
                            forceIds.get(forceId).setScenarioId(s.getId());
                            s.addForces(forceId);
                            for (UUID uid : forceIds.get(forceId).getAllUnits(true)) {
                                Unit u = getHangar().getUnit(uid);
                                if (u != null) {
                                    u.setScenarioId(s.getId());
                                }
                            }

                            addReport(MessageFormat.format(
                                    resources.getString("atbMissionTodayWithForce.format"),
                                    s.getName(), forceIds.get(forceId).getName()));
                            MekHQ.triggerEvent(new DeploymentChangedEvent(forceIds.get(forceId), s));
                        } else {
                            addReport(MessageFormat.format(
                                    resources.getString("atbMissionToday.format"), s.getName()));
                        }
                    } else {
                        addReport(MessageFormat.format(
                                resources.getString("atbMissionToday.format"), s.getName()));
                    }
                }
            }
        }
    }

    private void processNewDayATBFatigue() {
        boolean inContract = false;
        for (final AtBContract contract : getActiveAtBContracts()) {
            fatigueLevel += contract.getContractType().getFatigue();
            inContract = true;
        }

        if (!inContract && location.isOnPlanet()) {
            fatigueLevel -= 2;
        }
        fatigueLevel = Math.max(fatigueLevel, 0);
    }

    private void processNewDayATB() {
        contractMarket.generateContractOffers(this); // TODO : AbstractContractMarket : Remove

        if ((getShipSearchExpiration() != null) && !getShipSearchExpiration().isAfter(getLocalDate())) {
            setShipSearchExpiration(null);
            if (getShipSearchResult() != null) {
                addReport("Opportunity for purchase of " + getShipSearchResult() + " has expired.");
                setShipSearchResult(null);
            }
        }

        if (getLocalDate().getDayOfWeek() == DayOfWeek.MONDAY) {
            processShipSearch();

            // Training Experience - Award to eligible training lances on active contracts
            getLances().values().stream()
                    .filter(lance -> lance.getRole().isTraining()
                            && (lance.getContract(this) != null) && lance.isEligible(this)
                            && lance.getContract(this).isActiveOn(getLocalDate(), true))
                    .forEach(this::awardTrainingXP);
        }

        // Add or remove dependents - only if one of the two options makes this possible is enabled
        if ((getLocalDate().getDayOfYear() == 1)
                && (!getCampaignOptions().getDependentsNeverLeave() || getCampaignOptions().canAtBAddDependents())) {
            int numPersonnel = 0;
            List<Person> dependents = new ArrayList<>();
            for (Person p : getActivePersonnel()) {
                numPersonnel++;
                if (p.getPrimaryRole().isDependent() && p.getGenealogy().isEmpty()) {
                    dependents.add(p);
                }
            }
            int roll = Compute.d6(2) + getUnitRatingMod() - 2;
            if (roll < 2) {
                roll = 2;
            } else if (roll > 12) {
                roll = 12;
            }
            int change = numPersonnel * (roll - 5) / 100;
            if (change < 0) {
                if (!getCampaignOptions().getDependentsNeverLeave()) {
                    while ((change < 0) && !dependents.isEmpty()) {
                        final Person person = Utilities.getRandomItem(dependents);
                        addReport(String.format(resources.getString("dependentLeavesForce.text"),
                                person.getFullTitle()));
                        removePerson(person, false);
                        dependents.remove(person);
                        change++;
                    }
                }
            } else {
                if (getCampaignOptions().canAtBAddDependents()) {
                    for (int i = 0; i < change; i++) {
                        final Person person = newDependent(false);
                        recruitPerson(person, PrisonerStatus.FREE, true, false);
                        addReport(String.format(resources.getString("dependentJoinsForce.text"),
                                person.getFullTitle()));
                    }
                }
            }
        }

        if (getLocalDate().getDayOfMonth() == 1) {
            /*
             * First of the month; roll morale, track unit fatigue.
             */
            IUnitRating rating = getUnitRating();
            rating.reInitialize();

            for (AtBContract contract : getActiveAtBContracts()) {
                contract.checkMorale(getLocalDate(), getUnitRatingMod());
                addReport("Enemy morale is now " + contract.getMoraleLevel()
                        + " on contract " + contract.getName());
            }

            // Account for fatigue
            if (getCampaignOptions().getTrackUnitFatigue()) {
                processNewDayATBFatigue();
            }
        }

        processNewDayATBScenarios();
    }

    public void processNewDayPersonnel() {
        // This MUST use getActivePersonnel as we only want to process active personnel, and
        // furthermore this allows us to add and remove personnel without issue
        for (Person p : getActivePersonnel()) {
            // Random Death

            // Random Marriages
<<<<<<< HEAD
            if (getCampaignOptions().useRandomMarriages()) {
                p.randomMarriage(this, getLocalDate());
            }
=======
            getMarriage().processNewDay(this, getLocalDate(), p);
>>>>>>> b2c325a8

            p.resetMinutesLeft();
            // Reset acquisitions made to 0
            p.setAcquisition(0);
            if (p.needsFixing() && !getCampaignOptions().useAdvancedMedical()) {
                p.decrementDaysToWaitForHealing();
                Person doctor = getPerson(p.getDoctorId());
                if ((doctor != null) && doctor.isDoctor()) {
                    if (p.getDaysToWaitForHealing() <= 0) {
                        addReport(healPerson(p, doctor));
                    }
                } else if (p.checkNaturalHealing(15)) {
                    addReport(p.getHyperlinkedFullTitle() + " heals naturally!");
                    Unit u = p.getUnit();
                    if (u != null) {
                        u.resetPilotAndEntity();
                    }
                }
            }
            // TODO Advanced Medical needs to go away from here later on
            if (getCampaignOptions().useAdvancedMedical()) {
                InjuryUtil.resolveDailyHealing(this, p);
                Unit u = p.getUnit();
                if (u != null) {
                    u.resetPilotAndEntity();
                }
            }

            // TODO : Reset this based on hasSupportRole(false) instead of checking for each type
            // TODO : p.isEngineer will need to stay, however
            // Reset edge points to the purchased value each week. This should only
            // apply for support personnel - combat troops reset with each new mm game
            if ((p.isAdministrator() || p.isDoctor() || p.isEngineer() || p.isTech())
                    && (getLocalDate().getDayOfWeek() == DayOfWeek.MONDAY)) {
                p.resetCurrentEdge();
            }

            if ((getCampaignOptions().getIdleXP() > 0) && (getLocalDate().getDayOfMonth() == 1)
                    && !p.getPrisonerStatus().isPrisoner()) { // Prisoners can't gain XP, while Bondsmen can gain xp
                p.setIdleMonths(p.getIdleMonths() + 1);
                if (p.getIdleMonths() >= getCampaignOptions().getMonthsIdleXP()) {
                    if (Compute.d6(2) >= getCampaignOptions().getTargetIdleXP()) {
                        p.awardXP(this, getCampaignOptions().getIdleXP());
                        addReport(p.getHyperlinkedFullTitle() + " has gained "
                                + getCampaignOptions().getIdleXP() + " XP");
                    }
                    p.setIdleMonths(0);
                }
            }

            // Divorce
            getDivorce().processNewDay(this, getLocalDate(), p);

            // Procreation
            getProcreation().processNewDay(this, getLocalDate(), p);
        }
    }

    public void processNewDayUnits() {
        // need to loop through units twice, the first time to do all maintenance and
        // the second time to do whatever else. Otherwise, maintenance minutes might
        // get sucked up by other stuff. This is also a good place to ensure that a
        // unit's engineer gets reset and updated.
        for (Unit u : getUnits()) {
            // do maintenance checks
            try {
                u.resetEngineer();
                if (null != u.getEngineer()) {
                    u.getEngineer().resetMinutesLeft();
                }

                doMaintenance(u);
            } catch (Exception e) {
                LogManager.getLogger().error(String.format(
                        "Unable to perform maintenance on %s (%s) due to an error",
                        u.getName(), u.getId().toString()), e);
                addReport(String.format("ERROR: An error occurred performing maintenance on %s, check the log",
                        u.getName()));
            }
        }

        // need to check for assigned tasks in two steps to avoid
        // concurrent modification problems
        List<Part> assignedParts = new ArrayList<>();
        List<Part> arrivedParts = new ArrayList<>();
        getWarehouse().forEachPart(part -> {
            if (part instanceof Refit) {
                return;
            }

            if (part.getTech() != null) {
                assignedParts.add(part);
            }

            // If the part is currently in-transit...
            if (!part.isPresent()) {
                // ... decrement the number of days until it arrives...
                part.setDaysToArrival(part.getDaysToArrival() - 1);

                if (part.isPresent()) {
                    // ... and mark the part as arrived if it is now here.
                    arrivedParts.add(part);
                }
            }
        });

        // arrive parts before attempting refit or parts will not get reserved that day
        for (Part part : arrivedParts) {
            getQuartermaster().arrivePart(part);
        }

        // finish up any overnight assigned tasks
        for (Part part : assignedParts) {
            Person tech;
            if ((part.getUnit() != null) && (part.getUnit().getEngineer() != null)) {
                tech = part.getUnit().getEngineer();
            } else {
                tech = part.getTech();
            }

            if (null != tech) {
                if (null != tech.getSkillForWorkingOn(part)) {
                    try {
                        fixPart(part, tech);
                    } catch (Exception e) {
                        LogManager.getLogger().error(String.format(
                                "Could not perform overnight maintenance on %s (%d) due to an error",
                                part.getName(), part.getId()), e);
                        addReport(String.format("ERROR: an error occurred performing overnight maintenance on %s, check the log",
                                part.getName()));
                    }
                } else {
                    addReport(String.format(
                            "%s looks at %s, recalls his total lack of skill for working with such technology, then slowly puts the tools down before anybody gets hurt.",
                            tech.getHyperlinkedFullTitle(), part.getName()));
                    part.setTech(null);
                }
            } else {
                JOptionPane.showMessageDialog(null,
                        "Could not find tech for part: " + part.getName() + " on unit: "
                                + part.getUnit().getHyperlinkedName(),
                        "Invalid Auto-continue", JOptionPane.ERROR_MESSAGE);
            }

            // check to see if this part can now be combined with other spare parts
            if (part.isSpare() && (part.getQuantity() > 0)) {
                getQuartermaster().addPart(part, 0);
            }
        }

        // ok now we can check for other stuff we might need to do to units
        List<UUID> unitsToRemove = new ArrayList<>();
        for (Unit u : getUnits()) {
            if (u.isRefitting()) {
                refit(u.getRefit());
            }
            if (u.isMothballing()) {
                workOnMothballingOrActivation(u);
            }
            if (!u.isPresent()) {
                u.checkArrival();
            }
            if (!u.isRepairable() && !u.hasSalvageableParts()) {
                unitsToRemove.add(u.getId());
            }
        }
        // Remove any unrepairable, unsalvageable units
        unitsToRemove.forEach(this::removeUnit);

        // Finally, run Mass Repair Mass Salvage if desired
        if (MekHQ.getMekHQOptions().getNewDayMRMS()) {
            try {
                MassRepairService.massRepairSalvageAllUnits(this);
            } catch (Exception e) {
                LogManager.getLogger().error("Could not perform mass repair/salvage on units due to an error", e);
                addReport("ERROR: an error occurred performing mass repair/salvage on units, check the log");
            }
        }
    }

    /**
     * @return <code>true</code> if the new day arrived
     */
    public boolean newDay() {
        // Refill Automated Pools, if the options are selected
        if (MekHQ.getMekHQOptions().getNewDayAstechPoolFill() && requiresAdditionalAstechs()) {
            fillAstechPool();
        }

        if (MekHQ.getMekHQOptions().getNewDayMedicPoolFill() && requiresAdditionalMedics()) {
            fillMedicPool();
        }

        // Ensure we don't have anything that would prevent the new day
        if (MekHQ.triggerEvent(new DayEndingEvent(this))) {
            return false;
        }

        // Autosave based on the previous day's information
        autosaveService.requestDayAdvanceAutosave(this);

        // Advance the day by one
        currentDay = currentDay.plus(1, ChronoUnit.DAYS);

        // Determine if we have an active contract or not, as this can get used elsewhere before
        // we actually hit the AtB new day (e.g. personnel market)
        if (getCampaignOptions().getUseAtB()) {
            setHasActiveContract();
        }

        // Clear Reports
        getCurrentReport().clear();
        setCurrentReportHTML("");
        newReports.clear();
        beginReport("<b>" + MekHQ.getMekHQOptions().getLongDisplayFormattedDate(getLocalDate()) + "</b>");

        // New Year Changes
        if (getLocalDate().getDayOfYear() == 1) {
            // News is reloaded
            reloadNews();

            // Change Year Game Option
            getGameOptions().getOption(OptionsConstants.ALLOWED_YEAR).setValue(getGameYear());
        }

        readNews();

        getLocation().newDay(this);

        // Manage the Markets
        getPersonnelMarket().generatePersonnelForDay(this);

        // TODO : AbstractContractMarket : Uncomment
        //getContractMarket().processNewDay(this);
        getUnitMarket().processNewDay(this);

        // Process New Day for AtB
        if (getCampaignOptions().getUseAtB()) {
            processNewDayATB();
        }

        processNewDayPersonnel();

        resetAstechMinutes();

        processNewDayUnits();

        setShoppingList(goShopping(getShoppingList()));

        // check for anything in finances
        getFinances().newDay(this);

        MekHQ.triggerEvent(new NewDayEvent(this));
        return true;
    }

    public Person getFlaggedCommander() {
        for (Person p : getPersonnel()) {
            if (p.isCommander()) {
                return p;
            }
        }
        return null;
    }

    public void removeUnit(UUID id) {
        Unit unit = getHangar().getUnit(id);

        // remove all parts for this unit as well
        for (Part p : unit.getParts()) {
            getWarehouse().removePart(p);
        }

        // remove any personnel from this unit
        for (Person p : unit.getCrew()) {
            unit.remove(p, true);
        }

        Person tech = unit.getTech();
        if (null != tech) {
            unit.remove(tech, true);
        }

        // remove unit from any forces
        removeUnitFromForce(unit);

        // If this is a ship, remove it from the list of potential transports
        removeTransportShip(unit);

        // If this unit was assigned to a transport ship, remove it from the transport
        if (unit.hasTransportShipAssignment()) {
            unit.getTransportShipAssignment()
                    .getTransportShip()
                    .unloadFromTransportShip(unit);
        }

        // finally remove the unit
        getHangar().removeUnit(unit.getId());

        checkDuplicateNamesDuringDelete(unit.getEntity());
        addReport(unit.getName() + " has been removed from the unit roster.");
        MekHQ.triggerEvent(new UnitRemovedEvent(unit));
    }

    public void removePerson(final @Nullable Person person) {
        removePerson(person, true);
    }

    public void removePerson(final @Nullable Person person, final boolean log) {
        if (person == null) {
            return;
        }

        person.getGenealogy().clearGenealogy();

        final Unit unit = person.getUnit();
        if (unit != null) {
            unit.remove(person, true);
        }
        removeAllPatientsFor(person);
        person.removeAllTechJobs(this);
        removeKillsFor(person.getId());
        getRetirementDefectionTracker().removePerson(person);

        if (log) {
            addReport(person.getFullTitle() + " has been removed from the personnel roster.");
        }

        personnel.remove(person.getId());

        // Deal with Astech Pool Minutes
        if (person.getPrimaryRole().isAstech()) {
            astechPoolMinutes = Math.max(0, astechPoolMinutes - Person.PRIMARY_ROLE_SUPPORT_TIME);
            astechPoolOvertime = Math.max(0, astechPoolOvertime - Person.PRIMARY_ROLE_OVERTIME_SUPPORT_TIME);
        } else if (person.getSecondaryRole().isAstech()) {
            astechPoolMinutes = Math.max(0, astechPoolMinutes - Person.SECONDARY_ROLE_SUPPORT_TIME);
            astechPoolOvertime = Math.max(0, astechPoolOvertime - Person.SECONDARY_ROLE_OVERTIME_SUPPORT_TIME);
        }
        MekHQ.triggerEvent(new PersonRemovedEvent(person));
    }

    /**
     * Awards XP to the lance based on the maximum experience level of its commanding officer and
     * the minimum experience level of the unit's members.
     * @param l The {@link Lance} to calculate XP to award for training.
     */
    private void awardTrainingXP(final Lance l) {
        for (UUID trainerId : forceIds.get(l.getForceId()).getAllUnits(true)) {
            Unit trainerUnit = getHangar().getUnit(trainerId);

            // not sure how this occurs, but it probably shouldn't halt processing of a new day.
            if (trainerUnit == null) {
                continue;
            }

            Person commander = trainerUnit.getCommander();
            // AtB 2.31: Training lance – needs a officer with Veteran skill levels
            //           and adds 1xp point to every Green skilled unit.
            if (commander != null && commander.getRank().isOfficer()) {
                // Take the maximum of the commander's Primary and Secondary Role
                // experience to calculate their experience level...
                int commanderExperience = Math.max(commander.getExperienceLevel(false),
                        commander.getExperienceLevel(true));
                if (commanderExperience > SkillType.EXP_REGULAR) {
                    // ...and if the commander is better than a veteran, find all of
                    // the personnel under their command...
                    for (UUID traineeId : forceIds.get(l.getForceId()).getAllUnits(true)) {
                        Unit traineeUnit = getHangar().getUnit(traineeId);

                        if (traineeUnit == null) {
                            continue;
                        }

                        for (Person p : traineeUnit.getCrew()) {
                            if (p.equals(commander)) {
                                continue;
                            }
                            // ...and if their weakest role is Green or Ultra-Green
                            int experienceLevel = Math.min(p.getExperienceLevel(false),
                                    !p.getSecondaryRole().isNone()
                                            ? p.getExperienceLevel(true)
                                            : SkillType.EXP_ELITE);
                            if (experienceLevel >= 0 && experienceLevel < SkillType.EXP_REGULAR) {
                                // ...add one XP.
                                p.awardXP(this, 1);
                                addReport(p.getHyperlinkedName() + " has gained 1 XP from training.");
                            }
                        }
                    }
                    break;
                }
            }
        }
    }

    public void removeAllPatientsFor(Person doctor) {
        for (Person p : getPersonnel()) {
            if (null != p.getDoctorId()
                    && p.getDoctorId().equals(doctor.getId())) {
                p.setDoctorId(null, getCampaignOptions()
                        .getNaturalHealingWaitingPeriod());
            }
        }
    }

    public void removeScenario(final Scenario scenario) {
        scenario.clearAllForcesAndPersonnel(this);
        final Mission mission = getMission(scenario.getMissionId());
        if (mission != null) {
            mission.getScenarios().remove(scenario);

            // if we GM-remove the scenario and it's attached to a StratCon scenario
            // then pretend like we let the StratCon scenario expire
            if ((mission instanceof AtBContract) &&
                    (((AtBContract) mission).getStratconCampaignState() != null) &&
                    (scenario instanceof AtBDynamicScenario)) {
                StratconRulesManager.processIgnoredScenario(
                        (AtBDynamicScenario) scenario, ((AtBContract) mission).getStratconCampaignState());
            }
        }
        scenarios.remove(scenario.getId());
        MekHQ.triggerEvent(new ScenarioRemovedEvent(scenario));
    }

    public void removeMission(final Mission mission) {
        // Loop through scenarios here! We need to remove them as well.
        for (Scenario scenario : mission.getScenarios()) {
            scenario.clearAllForcesAndPersonnel(this);
            scenarios.remove(scenario.getId());
        }
        mission.clearScenarios();

        missions.remove(mission.getId());
        MekHQ.triggerEvent(new MissionRemovedEvent(mission));
    }

    public void removeKill(Kill k) {
        if (kills.containsKey(k.getPilotId())) {
            kills.get(k.getPilotId()).remove(k);
        }
    }

    public void removeKillsFor(UUID personID) {
        kills.remove(personID);
    }

    public void removeForce(Force force) {
        int fid = force.getId();
        forceIds.remove(fid);
        // clear forceIds of all personnel with this force
        for (UUID uid : force.getUnits()) {
            Unit u = getHangar().getUnit(uid);
            if (null == u) {
                continue;
            }
            if (u.getForceId() == fid) {
                u.setForceId(-1);
                if (force.isDeployed()) {
                    u.setScenarioId(-1);
                }
            }
        }
        MekHQ.triggerEvent(new OrganizationChangedEvent(force));
        // also remove this force's id from any scenarios
        if (force.isDeployed()) {
            Scenario s = getScenario(force.getScenarioId());
            s.removeForce(fid);
        }

        if (campaignOptions.getUseAtB()) {
            lances.remove(fid);
        }

        if (null != force.getParentForce()) {
            force.getParentForce().removeSubForce(fid);
        }

        // clear out StratCon force assignments
        for (AtBContract contract : getActiveAtBContracts()) {
            if (contract.getStratconCampaignState() != null) {
                for (StratconTrackState track : contract.getStratconCampaignState().getTracks()) {
                    track.unassignForce(fid);
                }
            }
        }

        ArrayList<Force> subs = new ArrayList<>(force.getSubForces());
        for (Force sub : subs) {
            removeForce(sub);
            MekHQ.triggerEvent(new OrganizationChangedEvent(sub));
        }
    }

    public void removeUnitFromForce(Unit u) {
        Force force = getForce(u.getForceId());
        if (null != force) {
            force.removeUnit(this, u.getId(), true);
            u.setForceId(Force.FORCE_NONE);
            u.setScenarioId(-1);
            if (u.getEntity().hasNavalC3()
                    && u.getEntity().calculateFreeC3Nodes() < 5) {
                Vector<Unit> removedUnits = new Vector<>();
                removedUnits.add(u);
                removeUnitsFromNetwork(removedUnits);
                u.getEntity().setC3MasterIsUUIDAsString(null);
                u.getEntity().setC3Master(null, true);
                refreshNetworks();
            } else if (u.getEntity().hasC3i()
                    && u.getEntity().calculateFreeC3Nodes() < 5) {
                Vector<Unit> removedUnits = new Vector<>();
                removedUnits.add(u);
                removeUnitsFromNetwork(removedUnits);
                u.getEntity().setC3MasterIsUUIDAsString(null);
                u.getEntity().setC3Master(null, true);
                refreshNetworks();
            }
            if (u.getEntity().hasC3M()) {
                removeUnitsFromC3Master(u);
                u.getEntity().setC3MasterIsUUIDAsString(null);
                u.getEntity().setC3Master(null, true);
            }


            if (campaignOptions.getUseAtB() && force.getUnits().size() == 0) {
                lances.remove(force.getId());
            }
        }
    }

    public Force getForceFor(Unit u) {
        return getForce(u.getForceId());
    }

    public Force getForceFor(Person p) {
        Unit u = p.getUnit();
        if (u != null) {
            return getForceFor(u);
        } else if (p.isTech()) {
            for (Force force : forceIds.values()) {
                if (p.getId().equals(force.getTechID())) {
                    return force;
                }
            }
        }

        return null;
    }

    public void restore() {
        // if we fail to restore equipment parts then remove them
        // and possibly re-initialize and diagnose unit
        List<Part> partsToRemove = new ArrayList<>();
        Set<Unit> unitsToCheck = new HashSet<>();

        for (Part part : getParts()) {
            if (part instanceof EquipmentPart) {
                ((EquipmentPart) part).restore();
                if (null == ((EquipmentPart) part).getType()) {
                    partsToRemove.add(part);
                }
            }
            if (part instanceof MissingEquipmentPart) {
                ((MissingEquipmentPart) part).restore();
                if (null == ((MissingEquipmentPart) part).getType()) {
                    partsToRemove.add(part);
                }
            }
        }

        for (Part remove : partsToRemove) {
            if (remove.getUnit() != null) {
                unitsToCheck.add(remove.getUnit());
            }
            getWarehouse().removePart(remove);
        }

        for (Unit unit : getUnits()) {
            if (null != unit.getEntity()) {
                unit.getEntity().setOwner(player);
                unit.getEntity().setGame(game);
                unit.getEntity().restore();

                // Aerospace parts have changed after 0.45.4. Reinitialize parts for Small Craft and up
                if (unit.getEntity().hasETypeFlag(Entity.ETYPE_JUMPSHIP)
                        || unit.getEntity().hasETypeFlag(Entity.ETYPE_SMALL_CRAFT)) {
                    unitsToCheck.add(unit);
                }
            }

            unit.resetEngineer();
        }

        for (Unit u : unitsToCheck) {
            u.initializeParts(true);
            u.runDiagnostic(false);
        }

        shoppingList.restore();

        if (getCampaignOptions().getUseAtB()) {
            RandomFactionGenerator.getInstance().startup(this);

            int loops = 0;
            while (!RandomUnitGenerator.getInstance().isInitialized()) {
                try {
                    Thread.sleep(50);
                    if (++loops > 20) {
                        // Wait for up to a second
                        break;
                    }
                } catch (InterruptedException ignore) {
                }
            }
        }
    }

    /**
     * Cleans incongruent data present in the campaign
     */
    public void cleanUp() {
        // Cleans non-existing spouses
        for (Person p : personnel.values()) {
            if (p.getGenealogy().hasSpouse()) {
                if (!personnel.containsKey(p.getGenealogy().getSpouse().getId())) {
                    p.getGenealogy().setSpouse(null);
                    if (!getCampaignOptions().getKeepMarriedNameUponSpouseDeath()
                            && (p.getMaidenName() != null)) {
                        p.setSurname(p.getMaidenName());
                    }
                    p.setMaidenName(null);
                }
            }
        }

        // clean up non-existent unit references in force unit lists
        for (Force force : forceIds.values()) {
            List<UUID> orphanForceUnitIDs = new ArrayList<>();

            for (UUID unitID : force.getUnits()) {
                if (getHangar().getUnit(unitID) == null) {
                    orphanForceUnitIDs.add(unitID);
                }
            }

            for (UUID unitID : orphanForceUnitIDs) {
                force.removeUnit(this, unitID, false);
            }
        }

        // clean up units that are assigned to non-existing scenarios
        for (Unit unit : this.getUnits()) {
            if (this.getScenario(unit.getScenarioId()) == null) {
                unit.setScenarioId(Scenario.S_DEFAULT_ID);
            }
        }
    }

    public boolean isOvertimeAllowed() {
        return overtime;
    }

    public void setOvertime(boolean b) {
        this.overtime = b;
        MekHQ.triggerEvent(new OvertimeModeEvent(b));
    }

    public boolean isGM() {
        return gmMode;
    }

    public void setGMMode(boolean b) {
        this.gmMode = b;
        MekHQ.triggerEvent(new GMModeEvent(b));
    }

    public Faction getFaction() {
        return Factions.getInstance().getFaction(getFactionCode());
    }

    public String getFactionName() {
        return getFaction().getFullName(getGameYear());
    }

    public void setFactionCode(String i) {
        this.factionCode = i;
        updateTechFactionCode();
    }

    public String getFactionCode() {
        return factionCode;
    }

    public Faction getRetainerEmployer() {
        return Factions.getInstance().getFaction(getRetainerEmployerCode());
    }

    public String getRetainerEmployerCode() {
        return retainerEmployerCode;
    }

    public void setRetainerEmployerCode(String code) {
        retainerEmployerCode = code;
    }

    private void addInMemoryLogHistory(LogEntry le) {
        if (inMemoryLogHistory.size() != 0) {
            while (ChronoUnit.DAYS.between(inMemoryLogHistory.get(0).getDate(), le.getDate()) > MekHqConstants.MAX_HISTORICAL_LOG_DAYS) {
                //we've hit the max size for the in-memory based on the UI display limit prune the oldest entry
                inMemoryLogHistory.remove(0);
            }
        }
        inMemoryLogHistory.add(le);
    }

    /**
     * Starts a new day for the daily log
     * @param r - the report String
     */
    public void beginReport(String r) {
        if (MekHQ.getMekHQOptions().getHistoricalDailyLog()) {
            //add the new items to our in-memory cache
            addInMemoryLogHistory(new HistoricalLogEntry(getLocalDate(), ""));
        }
        addReportInternal(r);
    }

    /**
     * Adds a report to the daily log
     * @param r - the report String
     */
    public void addReport(String r) {
        if (MekHQ.getMekHQOptions().getHistoricalDailyLog()) {
            addInMemoryLogHistory(new HistoricalLogEntry(getLocalDate(), r));
        }
        addReportInternal(r);
    }

    private void addReportInternal(String r) {
        currentReport.add(r);
        if ( currentReportHTML.length() > 0 ) {
            currentReportHTML = currentReportHTML + REPORT_LINEBREAK + r;
            newReports.add(REPORT_LINEBREAK);
        } else {
            currentReportHTML = r;
        }
        newReports.add(r);
        MekHQ.triggerEvent(new ReportEvent(this, r));
    }

    public void addReports(ArrayList<String> reports) {
        for (String r : reports) {
            addReport(r);
        }
    }

    public Camouflage getCamouflage() {
        return camouflage;
    }

    public void setCamouflage(Camouflage camouflage) {
        this.camouflage = camouflage;
    }

    public PlayerColour getColour() {
        return colour;
    }

    public void setColour(PlayerColour colour) {
        this.colour = Objects.requireNonNull(colour, "Colour cannot be set to null");
    }

    public String getIconCategory() {
        return iconCategory;
    }

    public void setIconCategory(String s) {
        this.iconCategory = s;
    }

    public String getIconFileName() {
        return iconFileName;
    }

    public void setIconFileName(String s) {
        this.iconFileName = s;
    }

    public void addFunds(final Money quantity) {
        addFunds(TransactionType.MISCELLANEOUS, quantity, null);
    }

    public void addFunds(final TransactionType type, final Money quantity,
                         @Nullable String description) {
        if ((description == null) || description.isEmpty()) {
            description = "Rich Uncle";
        }

        finances.credit(type, getLocalDate(), quantity, description);
        String quantityString = quantity.toAmountAndSymbolString();
        addReport("Funds added : " + quantityString + " (" + description + ")");
    }

    public CampaignOptions getCampaignOptions() {
        return campaignOptions;
    }

    public void setCampaignOptions(CampaignOptions options) {
        campaignOptions = options;
    }

    public void writeToXml(PrintWriter pw1) {
        int indent = 1;

        // File header
        pw1.println("<?xml version=\"1.0\" encoding=\"UTF-8\"?>");

        // Start the XML root.
        pw1.println("<campaign version=\"" + MekHqConstants.VERSION + "\">");

        //region Basic Campaign Info
        MekHqXmlUtil.writeSimpleXMLOpenIndentedLine(pw1, indent, "info");

        MekHqXmlUtil.writeSimpleXmlTag(pw1, indent + 1, "id", id.toString());
        MekHqXmlUtil.writeSimpleXmlTag(pw1, indent + 1, "name", name);
        MekHqXmlUtil.writeSimpleXmlTag(pw1, indent + 1, "faction", factionCode);
        if (retainerEmployerCode != null) {
            MekHqXmlUtil.writeSimpleXmlTag(pw1, indent + 1, "retainerEmployerCode", retainerEmployerCode);
        }

        getRankSystem().writeToXML(pw1, indent + 1, false);

        MekHqXmlUtil.writeSimpleXmlTag(pw1, indent + 1, "nameGen",
                RandomNameGenerator.getInstance().getChosenFaction());
        MekHqXmlUtil.writeSimpleXmlTag(pw1, indent + 1, "percentFemale",
                RandomGenderGenerator.getPercentFemale());
        MekHqXmlUtil.writeSimpleXmlTag(pw1, indent + 1, "overtime", overtime);
        MekHqXmlUtil.writeSimpleXmlTag(pw1, indent + 1, "gmMode", gmMode);
        MekHqXmlUtil.writeSimpleXmlTag(pw1, indent + 1, "astechPool", astechPool);
        MekHqXmlUtil.writeSimpleXmlTag(pw1, indent + 1, "astechPoolMinutes",
                astechPoolMinutes);
        MekHqXmlUtil.writeSimpleXmlTag(pw1, indent + 1, "astechPoolOvertime",
                astechPoolOvertime);
        MekHqXmlUtil.writeSimpleXmlTag(pw1, indent + 1, "medicPool", medicPool);
        getCamouflage().writeToXML(pw1, indent + 1);
        MekHqXmlUtil.writeSimpleXmlTag(pw1, indent + 1, "iconCategory", iconCategory);
        MekHqXmlUtil.writeSimpleXmlTag(pw1, indent + 1, "iconFileName", iconFileName);
        MekHqXmlUtil.writeSimpleXmlTag(pw1, indent + 1, "colour", getColour().name());
        MekHqXmlUtil.writeSimpleXmlTag(pw1, indent + 1, "lastForceId", lastForceId);
        MekHqXmlUtil.writeSimpleXmlTag(pw1, indent + 1, "lastMissionId", lastMissionId);
        MekHqXmlUtil.writeSimpleXmlTag(pw1, indent + 1, "lastScenarioId", lastScenarioId);
        MekHqXmlUtil.writeSimpleXmlTag(pw1, indent + 1, "calendar",
                MegaMekXmlUtil.saveFormattedDate(getLocalDate()));
        MekHqXmlUtil.writeSimpleXmlTag(pw1, indent + 1, "fatigueLevel", fatigueLevel);

        MekHqXmlUtil.writeSimpleXMLOpenIndentedLine(pw1, indent + 1, "nameGen");
        MekHqXmlUtil.writeSimpleXmlTag(pw1, indent + 2, "faction", RandomNameGenerator.getInstance().getChosenFaction());
        MekHqXmlUtil.writeSimpleXmlTag(pw1, indent + 2, "percentFemale", RandomGenderGenerator.getPercentFemale());
        MekHqXmlUtil.writeSimpleXMLCloseIndentedLine(pw1, indent + 1, "nameGen");

        MekHqXmlUtil.writeSimpleXMLOpenIndentedLine(pw1, indent + 1, "currentReport");
        for (String s : currentReport) {
            // This cannot use the MekHQXMLUtil as it cannot be escaped
            pw1.println(MekHqXmlUtil.indentStr(indent + 2) + "<reportLine><![CDATA[" + s + "]]></reportLine>");
        }
        MekHqXmlUtil.writeSimpleXMLCloseIndentedLine(pw1, indent + 1, "currentReport");

        MekHqXmlUtil.writeSimpleXMLCloseIndentedLine(pw1, indent, "info");
        //endregion Basic Campaign Info

        //region Campaign Options
        if (getCampaignOptions() != null) {
            getCampaignOptions().writeToXml(pw1, indent);
        }
        //endregion Campaign Options

        // Lists of objects:
        units.writeToXml(pw1, indent, "units"); // Units

        MekHqXmlUtil.writeSimpleXMLOpenIndentedLine(pw1, indent++, "personnel");
        for (final Person person : getPersonnel()) {
            person.writeToXML(this, pw1, indent);
        }
        MekHqXmlUtil.writeSimpleXMLCloseIndentedLine(pw1, --indent, "personnel");

        writeMapToXml(pw1, indent, "missions", missions); // Missions
        // the forces structure is hierarchical, but that should be handled
        // internally from with writeToXML function for Force
        MekHqXmlUtil.writeSimpleXMLOpenIndentedLine(pw1, indent, "forces");
        forces.writeToXml(pw1, indent + 1);
        MekHqXmlUtil.writeSimpleXMLCloseIndentedLine(pw1, indent, "forces");
        finances.writeToXml(pw1, indent);
        location.writeToXml(pw1, indent);
        shoppingList.writeToXml(pw1, indent);

        MekHqXmlUtil.writeSimpleXMLOpenIndentedLine(pw1, indent, "kills");
        for (List<Kill> kills : kills.values()) {
            for (Kill k : kills) {
                k.writeToXml(pw1, indent + 1);
            }
        }
        MekHqXmlUtil.writeSimpleXMLCloseIndentedLine(pw1, indent, "kills");
        MekHqXmlUtil.writeSimpleXMLOpenIndentedLine(pw1, indent, "skillTypes");
        for (final String skillName : SkillType.skillList) {
            final SkillType type = SkillType.getType(skillName);
            if (type != null) {
                type.writeToXml(pw1, indent + 1);
            }
        }
        MekHqXmlUtil.writeSimpleXMLCloseIndentedLine(pw1, indent, "skillTypes");
        MekHqXmlUtil.writeSimpleXMLOpenIndentedLine(pw1, indent, "specialAbilities");
        for (String key : SpecialAbility.getAllSpecialAbilities().keySet()) {
            SpecialAbility.getAbility(key).writeToXml(pw1, indent + 1);
        }
        MekHqXmlUtil.writeSimpleXMLCloseIndentedLine(pw1, indent, "specialAbilities");
        rskillPrefs.writeToXml(pw1, indent);
        // parts is the biggest so it goes last
        parts.writeToXml(pw1, indent, "parts"); // Parts

        getGameOptions().writeToXML(pw1, indent);

        // Markets
        getPersonnelMarket().writeToXML(this, pw1, indent);

        // TODO : AbstractContractMarket : Uncomment
        // CAW: implicit DEPENDS-ON to the <missions> and <campaignOptions> node, do not move this above it
        //getContractMarket().writeToXML(pw1, indent);

        // Windchild: implicit DEPENDS-ON to the <campaignOptions> node, do not move this above it
        getUnitMarket().writeToXML(pw1, indent);

        // Against the Bot
        if (getCampaignOptions().getUseAtB()) {
            // TODO : AbstractContractMarket : Remove next two lines
            // CAW: implicit DEPENDS-ON to the <missions> node, do not move this above it
            contractMarket.writeToXml(pw1, indent);

            if (lances.size() > 0)   {
                MekHqXmlUtil.writeSimpleXMLOpenIndentedLine(pw1, indent, "lances");
                for (Lance l : lances.values()) {
                    if (forceIds.containsKey(l.getForceId())) {
                        l.writeToXml(pw1, indent + 1);
                    }
                }
                MekHqXmlUtil.writeSimpleXMLCloseIndentedLine(pw1, indent, "lances");
            }
            retirementDefectionTracker.writeToXml(pw1, indent);
            if (shipSearchStart != null) {
                MekHqXmlUtil.writeSimpleXmlTag(pw1, indent, "shipSearchStart",
                        MekHqXmlUtil.saveFormattedDate(getShipSearchStart()));
            }
            MekHqXmlUtil.writeSimpleXmlTag(pw1, indent, "shipSearchType", shipSearchType);
            MekHqXmlUtil.writeSimpleXmlTag(pw1, indent, "shipSearchResult", shipSearchResult);
            if (shipSearchExpiration != null) {
                MekHqXmlUtil.writeSimpleXmlTag(pw1, indent, "shipSearchExpiration",
                        MekHqXmlUtil.saveFormattedDate(getShipSearchExpiration()));
            }
        }

        // Customised planetary events
        MekHqXmlUtil.writeSimpleXMLOpenIndentedLine(pw1, indent, "customPlanetaryEvents");
        for (PlanetarySystem psystem : Systems.getInstance().getSystems().values()) {
            //first check for system-wide events
            List<PlanetarySystem.PlanetarySystemEvent> customSysEvents = new ArrayList<>();
            for (PlanetarySystem.PlanetarySystemEvent event : psystem.getEvents()) {
                if (event.custom) {
                    customSysEvents.add(event);
                }
            }
            boolean startedSystem = false;
            if (!customSysEvents.isEmpty()) {
                MekHqXmlUtil.writeSimpleXMLOpenIndentedLine(pw1, indent + 1, "system");
                MekHqXmlUtil.writeSimpleXmlTag(pw1, indent + 2, "id", psystem.getId());
                for (PlanetarySystem.PlanetarySystemEvent event : customSysEvents) {
                    Systems.getInstance().writePlanetarySystemEvent(pw1, event);
                    pw1.println();
                }
                startedSystem = true;
            }
            //now check for planetary events
            for (Planet p : psystem.getPlanets()) {
                List<Planet.PlanetaryEvent> customEvents = p.getCustomEvents();
                if (!customEvents.isEmpty()) {
                    if (!startedSystem) {
                        //only write this if we haven't already started the system
                        MekHqXmlUtil.writeSimpleXMLOpenIndentedLine(pw1, indent + 1, "system");
                        MekHqXmlUtil.writeSimpleXmlTag(pw1, indent + 2, "id", psystem.getId());
                    }
                    MekHqXmlUtil.writeSimpleXMLOpenIndentedLine(pw1, indent + 2, "planet");
                    MekHqXmlUtil.writeSimpleXmlTag(pw1, indent + 3, "sysPos", p.getSystemPosition());
                    for (Planet.PlanetaryEvent event : customEvents) {
                        Systems.getInstance().writePlanetaryEvent(pw1, event);
                        pw1.println();
                    }
                    MekHqXmlUtil.writeSimpleXMLCloseIndentedLine(pw1, indent + 2, "planet");
                    startedSystem = true;
                }
            }
            if (startedSystem) {
                //close the system
                MekHqXmlUtil.writeSimpleXMLCloseIndentedLine(pw1, indent + 1, "system");
            }
        }
        MekHqXmlUtil.writeSimpleXMLCloseIndentedLine(pw1, indent, "customPlanetaryEvents");

        if (MekHQ.getMekHQOptions().getWriteCustomsToXML()) {
            writeCustoms(pw1);
        }

        // Okay, we're done.
        // Close everything out and be done with it.
        MekHqXmlUtil.writeSimpleXMLCloseIndentedLine(pw1, --indent, "campaign");
    }

    /**
     * A helper function to encapsulate writing the map entries out to XML.
     *
     * @param <keyType> The key type of the map.
     * @param <valueType> The object type of the map. Must implement MekHqXmlSerializable.
     * @param pw1       The PrintWriter to output XML to.
     * @param indent    The indentation level to use for writing XML (purely for neatness).
     * @param tag       The name of the tag to use to encapsulate it.
     * @param map       The map of objects to write out.
     */
    private <keyType, valueType extends MekHqXmlSerializable> void writeMapToXml(PrintWriter pw1,
            int indent, String tag, Map<keyType, valueType> map) {
        pw1.println(MekHqXmlUtil.indentStr(indent) + "<" + tag + ">");

        for (Map.Entry<keyType, valueType> x : map.entrySet()) {
            x.getValue().writeToXml(pw1, indent + 1);
        }

        pw1.println(MekHqXmlUtil.indentStr(indent) + "</" + tag + ">");
    }

    private void writeCustoms(PrintWriter pw1) {
        for (String name : customs) {
            MechSummary ms = MechSummaryCache.getInstance().getMech(name);
            if (ms == null) {
                continue;
            }

            MechFileParser mechFileParser = null;
            try {
                mechFileParser = new MechFileParser(ms.getSourceFile());
            } catch (EntityLoadingException ex) {
                LogManager.getLogger().error(ex);
            }
            if (mechFileParser == null) {
                continue;
            }
            Entity en = mechFileParser.getEntity();
            pw1.println("\t<custom>");
            pw1.println("\t\t<name>" + name + "</name>");
            if (en instanceof Mech) {
                pw1.print("\t\t<mtf><![CDATA[");
                pw1.print(((Mech) en).getMtf());
                pw1.println("]]></mtf>");
            } else {
                pw1.print("\t\t<blk><![CDATA[");

                BuildingBlock blk = BLKFile.getBlock(en);
                for (String s : blk.getAllDataAsString()) {
                    if (s.isEmpty()) {
                        continue;
                    }
                    pw1.println(s);
                }
                pw1.println("]]></blk>");
            }
            pw1.println("\t</custom>");
        }
    }

    public ArrayList<PlanetarySystem> getSystems() {
        ArrayList<PlanetarySystem> systems = new ArrayList<>();
        for (String key : Systems.getInstance().getSystems().keySet()) {
            systems.add(Systems.getInstance().getSystems().get(key));
        }
        return systems;
    }

    public PlanetarySystem getSystemById(String id) {
        return Systems.getInstance().getSystemById(id);
    }

    public Vector<String> getSystemNames() {
        Vector<String> systemNames = new Vector<>();
        for (PlanetarySystem key : Systems.getInstance().getSystems().values()) {
            systemNames.add(key.getPrintableName(getLocalDate()));
        }
        return systemNames;
    }

    public PlanetarySystem getSystemByName(String name) {
        return Systems.getInstance().getSystemByName(name, getLocalDate());
    }

    //region Ranks
    public RankSystem getRankSystem() {
        return rankSystem;
    }

    public void setRankSystem(final @Nullable RankSystem rankSystem) {
        // If they are the same object, there hasn't been a change and thus don't need to process further
        if (getRankSystem() == rankSystem) {
            return;
        }

        // Then, we need to validate the rank system. Null isn't valid to be set but may be the
        // result of a cancelled load. However, validation will prevent that
        final RankValidator rankValidator = new RankValidator();
        if (!rankValidator.validate(rankSystem, false)) {
            return;
        }

        // We need to know the old campaign rank system for personnel processing
        final RankSystem oldRankSystem = getRankSystem();

        // And with that, we can set the rank system
        setRankSystemDirect(rankSystem);

        // Finally, we fix all personnel ranks and ensure they are properly set
        getPersonnel().stream().filter(person -> person.getRankSystem().equals(oldRankSystem))
                .forEach(person -> person.setRankSystem(rankValidator, rankSystem));
    }

    public void setRankSystemDirect(final RankSystem rankSystem) {
        this.rankSystem = rankSystem;
    }
    //endregion Ranks

    public void setFinances(Finances f) {
        finances = f;
    }

    public Finances getFinances() {
        return finances;
    }

    public Accountant getAccountant() {
        return new Accountant(this);
    }

    /**
     * Use an A* algorithm to find the best path between two planets For right now, we are just going to minimize the number
     * of jumps but we could extend this to take advantage of recharge information or other variables as well Based on
     * http://www.policyalmanac.org/games/aStarTutorial.htm
     *
     * @param start
     * @param end
     * @return
     */
    public JumpPath calculateJumpPath(PlanetarySystem start, PlanetarySystem end) {
        if (null == start) {
            return null;
        }
        if ((null == end) || start.getId().equals(end.getId())) {
            JumpPath jpath = new JumpPath();
            jpath.addSystem(start);
            return jpath;
        }

        String startKey = start.getId();
        String endKey = end.getId();

        String current = startKey;
        Set<String> closed = new HashSet<>();
        Set<String> open = new HashSet<>();
        boolean found = false;
        int jumps = 0;

        // we are going to through and set up some hashes that will make our
        // work easier
        // hash of parent key
        Map<String, String> parent = new HashMap<>();
        // hash of H for each planet which will not change
        Map<String, Double> scoreH = new HashMap<>();
        // hash of G for each planet which might change
        Map<String, Double> scoreG = new HashMap<>();

        for (String key : Systems.getInstance().getSystems().keySet()) {
            scoreH.put(key, end.getDistanceTo(Systems.getInstance().getSystems().get(key)));
        }
        scoreG.put(current, 0.0);
        closed.add(current);

        while (!found && jumps < 10000) {
            jumps++;
            double currentG = scoreG.get(current) + Systems.getInstance().getSystemById(current).getRechargeTime(getLocalDate());

            final String localCurrent = current;
            Systems.getInstance().visitNearbySystems(Systems.getInstance().getSystemById(current), 30, p -> {
                if (closed.contains(p.getId())) {
                    return;
                } else if (open.contains(p.getId())) {
                    // is the current G better than the existing G
                    if (currentG < scoreG.get(p.getId())) {
                        // then change G and parent
                        scoreG.put(p.getId(), currentG);
                        parent.put(p.getId(), localCurrent);
                    }
                } else {
                    // put the current G for this one in memory
                    scoreG.put(p.getId(), currentG);
                    // put the parent in memory
                    parent.put(p.getId(), localCurrent);
                    open.add(p.getId());
                }
            });

            String bestMatch = null;
            double bestF = Double.POSITIVE_INFINITY;
            for (String possible : open) {
                // calculate F
                double currentF = scoreG.get(possible) + scoreH.get(possible);
                if (currentF < bestF) {
                    bestMatch = possible;
                    bestF = currentF;
                }
            }

            current = bestMatch;
            if (null == current) {
                // We're done - probably failed to find anything
                break;
            }

            closed.add(current);
            open.remove(current);
            if (current.equals(endKey)) {
                found = true;
            }
        }

        // now we just need to back up from the last current by parents until we
        // hit null
        List<PlanetarySystem> path = new ArrayList<>();
        String nextKey = current;
        while (null != nextKey) {
            path.add(Systems.getInstance().getSystemById(nextKey));
            // MekHQApp.logMessage(nextKey);
            nextKey = parent.get(nextKey);
        }

        // now reverse the direction
        JumpPath finalPath = new JumpPath();
        for (int i = (path.size() - 1); i >= 0; i--) {
            finalPath.addSystem(path.get(i));
        }

        return finalPath;
    }

    public List<PlanetarySystem> getAllReachableSystemsFrom(PlanetarySystem system) {
        return Systems.getInstance().getNearbySystems(system, 30);
    }

    /**
     * This method calculates the cost per jump for interstellar travel. It operates by fitting the part
     * of the force not transported in owned DropShips into a number of prototypical DropShips of a few
     * standard configurations, then adding the JumpShip charges on top. It remains fairly hacky, but
     * improves slightly on the prior implementation as far as following the rulebooks goes.
     *
     * It can be used to calculate total travel costs in the style of FM:Mercs (excludeOwnTransports
     * and campaignOpsCosts set to false), to calculate leased/rented travel costs only in the style
     * of FM:Mercs (excludeOwnTransports true, campaignOpsCosts false), or to calculate travel costs
     * for CampaignOps-style costs (excludeOwnTransports true, campaignOpsCosts true).
     *
     *  @param excludeOwnTransports If true, do not display maintenance costs in the calculated travel cost.
     * @param campaignOpsCosts If true, use the Campaign Ops method for calculating travel cost. (DropShip monthly fees
     *                         of 0.5% of purchase cost, 100,000 C-bills per collar.)
     */
    @SuppressWarnings("unused") // FIXME: Waiting for Dylan to finish re-writing
    public Money calculateCostPerJump(boolean excludeOwnTransports, boolean campaignOpsCosts) {
        HangarStatistics stats = getHangarStatistics();
        CargoStatistics cargoStats = getCargoStatistics();

        Money collarCost = Money.of(campaignOpsCosts ? 100000 : 50000);

        // first we need to get the total number of units by type
        int nMech = stats.getNumberOfUnitsByType(Entity.ETYPE_MECH);
        int nLVee = stats.getNumberOfUnitsByType(Entity.ETYPE_TANK, false, true);
        int nHVee = stats.getNumberOfUnitsByType(Entity.ETYPE_TANK);
        int nAero = stats.getNumberOfUnitsByType(Entity.ETYPE_AERO);
        int nSC = stats.getNumberOfUnitsByType(Entity.ETYPE_SMALL_CRAFT);
        int nCF = stats.getNumberOfUnitsByType(Entity.ETYPE_CONV_FIGHTER);
        int nBA = stats.getNumberOfUnitsByType(Entity.ETYPE_BATTLEARMOR);
        int nMechInf = 0;
        int nMotorInf = 0;
        int nFootInf = 0;
        int nProto = stats.getNumberOfUnitsByType(Entity.ETYPE_PROTOMECH);
        int nDropship = stats.getNumberOfUnitsByType(Entity.ETYPE_DROPSHIP);
        int nCollars = stats.getTotalDockingCollars();
        double nCargo = cargoStats.getTotalCargoCapacity(); // ignoring refrigerated/insulated/etc.

        // get cargo tonnage including parts in transit, then get mothballed unit
        // tonnage
        double carriedCargo = cargoStats.getCargoTonnage(true, false) + cargoStats.getCargoTonnage(false, true);

        // calculate the number of units left untransported
        int noMech = Math.max(nMech - stats.getOccupiedBays(Entity.ETYPE_MECH), 0);
        int noDS = Math.max(nDropship - stats.getOccupiedBays(Entity.ETYPE_DROPSHIP), 0);
        int noSC = Math.max(nSC - stats.getOccupiedBays(Entity.ETYPE_SMALL_CRAFT), 0);
        int noCF = Math.max(nCF - stats.getOccupiedBays(Entity.ETYPE_CONV_FIGHTER), 0);
        int noASF = Math.max(nAero - stats.getOccupiedBays(Entity.ETYPE_AERO), 0);
        int nolv = Math.max(nLVee - stats.getOccupiedBays(Entity.ETYPE_TANK, true), 0);
        int nohv = Math.max(nHVee - stats.getOccupiedBays(Entity.ETYPE_TANK), 0);
        int noinf = Math.max(stats.getNumberOfUnitsByType(Entity.ETYPE_INFANTRY) - stats.getOccupiedBays(Entity.ETYPE_INFANTRY), 0);
        int noBA = Math.max(nBA - stats.getOccupiedBays(Entity.ETYPE_BATTLEARMOR), 0);
        int noProto = Math.max(nProto - stats.getOccupiedBays(Entity.ETYPE_PROTOMECH), 0);
        int freehv = Math.max(stats.getTotalHeavyVehicleBays() - stats.getOccupiedBays(Entity.ETYPE_TANK), 0);
        int freeinf = Math.max(stats.getTotalInfantryBays() - stats.getOccupiedBays(Entity.ETYPE_INFANTRY), 0);
        int freeba = Math.max(stats.getTotalBattleArmorBays() - stats.getOccupiedBays(Entity.ETYPE_BATTLEARMOR), 0);
        int freeSC = Math.max(stats.getTotalSmallCraftBays() - stats.getOccupiedBays(Entity.ETYPE_SMALL_CRAFT), 0);
        int noCargo = (int) Math.ceil(Math.max(carriedCargo - nCargo, 0));

        int newNoASF = Math.max(noASF - freeSC, 0);
        int placedASF = Math.max(noASF - newNoASF, 0);
        freeSC -= placedASF;

        int newNolv = Math.max(nolv - freehv, 0);
        int placedlv = Math.max(nolv - newNolv, 0);
        freehv -= placedlv;
        int noVehicles = (nohv + newNolv);

        Money dropshipCost;
        // The cost-figuring process: using prototypical dropships, figure out how
        // many collars are required. Charge for the prototypical dropships and
        // the docking collar, based on the rules selected. Allow prototypical
        // dropships to be leased in 1/2 increments; designs of roughly 1/2
        // size exist for all of the prototypical variants chosen.

        // DropShip costs are for the duration of the trip for FM:Mercs rules,
        // and per month for Campaign Ops. The prior implementation here assumed
        // the FM:Mercs costs were per jump, which seems reasonable. To avoid having
        // to add a bunch of code to remember the total length of the current
        // jump path, CamOps costs are normalized to per-jump, using 175 hours charge
        // time as a baseline.

        // Roughly an Overlord
        int largeDropshipMechCapacity = 36;
        int largeMechDropshipASFCapacity = 6;
        int largeMechDropshipCargoCapacity = 120;
        Money largeMechDropshipCost = Money.of(campaignOpsCosts ? (1750000.0 / 4.2) : 400000);

        // Roughly a Union
        int averageDropshipMechCapacity = 12;
        int mechDropshipASFCapacity = 2;
        int mechDropshipCargoCapacity = 75;
        Money mechDropshipCost = Money.of(campaignOpsCosts ? (1450000.0 / 4.2) : 150000);

        // Roughly a Leopard CV
        int averageDropshipASFCapacity = 6;
        int asfDropshipCargoCapacity = 90;
        Money asfDropshipCost = Money.of(campaignOpsCosts ? (900000.0 / 4.2) : 80000);

        // Roughly a Triumph
        int largeDropshipVehicleCapacity = 50;
        int largeVehicleDropshipCargoCapacity = 750;
        Money largeVehicleDropshipCost = Money.of(campaignOpsCosts ? (1750000.0 / 4.2) : 430000);

        // Roughly a Gazelle
        int averageDropshipVehicleCapacity = 15;
        int vehicleDropshipCargoCapacity = 65;
        Money vehicleDropshipCost = Money.of(campaignOpsCosts ? (900000.0 / 4.2): 40000);

        // Roughly a Mule
        int largeDropshipCargoCapacity = 8000;
        Money largeCargoDropshipCost = Money.of(campaignOpsCosts ? (750000.0 / 4.2) : 800000);

        // Roughly a Buccaneer
        int averageDropshipCargoCapacity = 2300;
        Money cargoDropshipCost = Money.of(campaignOpsCosts ? (550000.0 / 4.2) : 250000);

        int mechCollars = 0;
        double leasedLargeMechDropships = 0;
        double leasedAverageMechDropships = 0;

        int asfCollars = 0;
        double leasedAverageASFDropships = 0;

        int vehicleCollars = 0;
        double leasedLargeVehicleDropships = 0;
        double leasedAverageVehicleDropships = 0;

        int cargoCollars = 0;
        double leasedLargeCargoDropships = 0;
        double leasedAverageCargoDropships = 0;

        int leasedASFCapacity = 0;
        int leasedCargoCapacity = 0;

        // For each type we're concerned with, calculate the number of dropships needed
        // to transport the force. Smaller dropships are represented by half-dropships.

        // If we're transporting more than a company, Overlord analogues are more efficient.
        if (noMech > 12) {
            leasedLargeMechDropships = noMech / (double) largeDropshipMechCapacity;
            noMech -= leasedLargeMechDropships * largeDropshipMechCapacity;
            mechCollars += (int) Math.ceil(leasedLargeMechDropships);

            // If there's more than a company left over, lease another Overlord. Otherwise
            // fall through and get a Union.
            if (noMech > 12) {
                leasedLargeMechDropships += 1;
                noMech -= largeDropshipMechCapacity;
                mechCollars += 1;
            }

            leasedASFCapacity += (int) Math.floor(leasedLargeMechDropships * largeMechDropshipASFCapacity);
            leasedCargoCapacity += (int) Math.floor(largeMechDropshipCargoCapacity);
        }

        // Unions
        if (noMech > 0) {
            leasedAverageMechDropships = noMech / (double) averageDropshipMechCapacity;
            noMech -= leasedAverageMechDropships * averageDropshipMechCapacity;
            mechCollars += (int) Math.ceil(leasedAverageMechDropships);

            // If we can fit in a smaller DropShip, lease one of those instead.
            if ((noMech > 0) && (noMech < (averageDropshipMechCapacity / 2))) {
                leasedAverageMechDropships += 0.5;
                mechCollars += 1;
            } else if (noMech > 0) {
                leasedAverageMechDropships += 1;
                mechCollars += 1;
            }

            // Our Union-ish DropShip can carry some ASFs and cargo.
            leasedASFCapacity += (int) Math.floor(leasedAverageMechDropships * mechDropshipASFCapacity);
            leasedCargoCapacity += (int) Math.floor(leasedAverageMechDropships * mechDropshipCargoCapacity);
        }

        // Leopard CVs
        if (noASF > leasedASFCapacity) {
            noASF -= leasedASFCapacity;

            if (noASF > 0) {
                leasedAverageASFDropships = noASF / (double) averageDropshipASFCapacity;
                noASF -= leasedAverageASFDropships * averageDropshipASFCapacity;
                asfCollars += (int) Math.ceil(leasedAverageASFDropships);

                if ((noASF > 0) && (noASF < (averageDropshipASFCapacity / 2))) {
                    leasedAverageASFDropships += 0.5;
                    asfCollars += 1;
                } else if (noASF > 0) {
                    leasedAverageASFDropships += 1;
                    asfCollars += 1;
                }
            }

            // Our Leopard-ish DropShip can carry some cargo.
            leasedCargoCapacity += (int) Math.floor(asfDropshipCargoCapacity * leasedAverageASFDropships);
        }

        // Triumphs
        if (noVehicles > averageDropshipVehicleCapacity) {
            leasedLargeVehicleDropships = noVehicles / (double) largeDropshipVehicleCapacity;
            noVehicles -= leasedLargeVehicleDropships * largeDropshipVehicleCapacity;
            vehicleCollars += (int) Math.ceil(leasedLargeVehicleDropships);

            if (noVehicles > averageDropshipVehicleCapacity) {
                leasedLargeVehicleDropships += 1;
                noVehicles -= largeDropshipVehicleCapacity;
                vehicleCollars += 1;
            }

            leasedCargoCapacity += (int) Math.floor(leasedLargeVehicleDropships * largeVehicleDropshipCargoCapacity);
        }

        // Gazelles
        if (noVehicles > 0) {
            leasedAverageVehicleDropships = (nohv + newNolv) / (double) averageDropshipVehicleCapacity;
            noVehicles = (int) ((nohv + newNolv) - leasedAverageVehicleDropships * averageDropshipVehicleCapacity);
            vehicleCollars += (int) Math.ceil(leasedAverageVehicleDropships);

            // Gazelles are pretty minimal, so no half-measures.
            if (noVehicles > 0) {
                leasedAverageVehicleDropships += 1;
                noVehicles -= averageDropshipVehicleCapacity;
                vehicleCollars += 1;
            }

            // Our Gazelle-ish DropShip can carry some cargo.
            leasedCargoCapacity += (int) Math.floor(vehicleDropshipCargoCapacity * leasedAverageVehicleDropships);
        }

        // Do we have any leftover cargo?
        noCargo -= leasedCargoCapacity;

        // Mules
        if (noCargo > averageDropshipCargoCapacity) {
            leasedLargeCargoDropships = noCargo / (double) largeDropshipCargoCapacity;
            noCargo -= leasedLargeCargoDropships * largeDropshipCargoCapacity;
            cargoCollars += (int) Math.ceil(leasedLargeCargoDropships);

            if (noCargo > averageDropshipCargoCapacity) {
                leasedLargeCargoDropships += 1;
                noCargo -= largeDropshipCargoCapacity;
                cargoCollars += 1;
            }
        }

        // Buccaneers
        if (noCargo > 0) {
            leasedAverageCargoDropships = noCargo / (double) averageDropshipCargoCapacity;
            cargoCollars += (int) Math.ceil(leasedAverageCargoDropships);
            noCargo -= leasedAverageCargoDropships * averageDropshipCargoCapacity;

            if (noCargo > 0 && noCargo < (averageDropshipCargoCapacity / 2)) {
                leasedAverageCargoDropships += 0.5;
                cargoCollars += 1;
            } else if (noCargo > 0) {
                leasedAverageCargoDropships += 1;
                cargoCollars += 1;
            }
        }

        dropshipCost = mechDropshipCost.multipliedBy(leasedAverageMechDropships);
        dropshipCost = dropshipCost.plus(largeMechDropshipCost.multipliedBy(leasedLargeMechDropships ));

        dropshipCost = dropshipCost.plus(asfDropshipCost.multipliedBy(leasedAverageASFDropships));

        dropshipCost = dropshipCost.plus(vehicleDropshipCost.multipliedBy(leasedAverageVehicleDropships));
        dropshipCost = dropshipCost.plus(largeVehicleDropshipCost.multipliedBy(leasedLargeVehicleDropships));

        dropshipCost = dropshipCost.plus(cargoDropshipCost.multipliedBy(leasedAverageCargoDropships));
        dropshipCost = dropshipCost.plus(largeCargoDropshipCost.multipliedBy(leasedLargeCargoDropships));

        // Smaller/half-DropShips are cheaper to rent, but still take one collar each
        int collarsNeeded = mechCollars + asfCollars + vehicleCollars + cargoCollars;

        // add owned DropShips
        collarsNeeded += nDropship;

        // now factor in owned JumpShips
        collarsNeeded = Math.max(0, collarsNeeded - nCollars);

        Money totalCost = dropshipCost.plus(collarCost.multipliedBy(collarsNeeded));

        // FM:Mercs reimburses for owned transport (CamOps handles it in peacetime costs)
        if (!excludeOwnTransports) {
            Money ownDropshipCost = Money.zero();
            Money ownJumpshipCost = Money.zero();
            for (Unit u : getUnits()) {
                if (!u.isMothballed()) {
                    Entity e = u.getEntity();
                    if ((e.getEntityType() & Entity.ETYPE_DROPSHIP) != 0) {
                        ownDropshipCost = ownDropshipCost.plus(mechDropshipCost.multipliedBy(u.getMechCapacity()).dividedBy(averageDropshipMechCapacity));
                        ownDropshipCost = ownDropshipCost.plus(asfDropshipCost.multipliedBy(u.getASFCapacity()).dividedBy(averageDropshipASFCapacity));
                        ownDropshipCost = ownDropshipCost.plus(vehicleDropshipCost.multipliedBy(u.getHeavyVehicleCapacity() + u.getLightVehicleCapacity()).dividedBy(averageDropshipVehicleCapacity));
                        ownDropshipCost = ownDropshipCost.plus(cargoDropshipCost.multipliedBy(u.getCargoCapacity()).dividedBy(averageDropshipCargoCapacity));
                    } else if ((e.getEntityType() & Entity.ETYPE_JUMPSHIP) != 0) {
                        ownJumpshipCost = ownDropshipCost.plus(collarCost.multipliedBy(e.getDockingCollars().size()));
                    }
                }
            }

            totalCost = totalCost.plus(ownDropshipCost).plus(ownJumpshipCost);
        }

        return totalCost;
    }

    public void personUpdated(Person p) {
        Unit u = p.getUnit();
        if (null != u) {
            u.resetPilotAndEntity();
        }
        MekHQ.triggerEvent(new PersonChangedEvent(p));
    }

    public TargetRoll getTargetFor(final IPartWork partWork, final Person tech) {
        final Skill skill = tech.getSkillForWorkingOn(partWork);
        int modePenalty = partWork.getMode().expReduction;

        if ((partWork.getUnit() != null) && !partWork.getUnit().isAvailable(partWork instanceof Refit)) {
            return new TargetRoll(TargetRoll.IMPOSSIBLE, "This unit is not currently available!");
        } else if ((partWork.getTech() != null) && !partWork.getTech().equals(tech)) {
            return new TargetRoll(TargetRoll.IMPOSSIBLE, "Already being worked on by another team");
        } else if (skill == null) {
            return new TargetRoll(TargetRoll.IMPOSSIBLE, "Assigned tech does not have the right skills");
        } else if (!getCampaignOptions().isDestroyByMargin()
                && (partWork.getSkillMin() > (skill.getExperienceLevel() - modePenalty))) {
            return new TargetRoll(TargetRoll.IMPOSSIBLE, "Task is beyond this tech's skill level");
        } else if (partWork.getSkillMin() > SkillType.EXP_ELITE) {
            return new TargetRoll(TargetRoll.IMPOSSIBLE, "Task is impossible.");
        } else if (!partWork.needsFixing() && !partWork.isSalvaging()) {
            return new TargetRoll(TargetRoll.IMPOSSIBLE, "Task is not needed.");
        } else if ((partWork instanceof MissingPart)
                && (((MissingPart) partWork).findReplacement(false) == null)) {
            return new TargetRoll(TargetRoll.IMPOSSIBLE, "Replacement part not available.");
        }

        final int techTime = isOvertimeAllowed() ? tech.getMinutesLeft() + tech.getOvertimeLeft()
                : tech.getMinutesLeft();
        if (!(partWork instanceof Refit) && (techTime <= 0)) {
            return new TargetRoll(TargetRoll.IMPOSSIBLE, "The tech has no time left.");
        }

        final String notFixable = partWork.checkFixable();
        if (notFixable != null) {
            return new TargetRoll(TargetRoll.IMPOSSIBLE, notFixable);
        }

        // if this is an infantry refit, then automatic success
        if ((partWork instanceof Refit) && (partWork.getUnit() != null)
                && partWork.getUnit().isConventionalInfantry()) {
            return new TargetRoll(TargetRoll.AUTOMATIC_SUCCESS, "infantry refit");
        }

        // If we are using the MoF rule, then we will ignore mode penalty here
        // and instead assign it as a straight penalty
        if (getCampaignOptions().isDestroyByMargin()) {
            modePenalty = 0;
        }

        // this is ugly, if the mode penalty drops you to green, you drop two
        // levels instead of two
        int value = skill.getFinalSkillValue() + modePenalty;
        if ((modePenalty > 0)
                && (SkillType.EXP_GREEN == (skill.getExperienceLevel() - modePenalty))) {
            value++;
        }
        final TargetRoll target = new TargetRoll(value,
                SkillType.getExperienceLevelName(skill.getExperienceLevel() - modePenalty));
        if (target.getValue() == TargetRoll.IMPOSSIBLE) {
            return target;
        }

        target.append(partWork.getAllMods(tech));

        if (getCampaignOptions().useEraMods()) {
            target.addModifier(getFaction().getEraMod(getGameYear()), "era");
        }

        final boolean isOvertime;
        if (isOvertimeAllowed()
                && (tech.isTaskOvertime(partWork) || partWork.hasWorkedOvertime())) {
            target.addModifier(3, "overtime");
            isOvertime = true;
        } else {
            isOvertime = false;
        }

        final int minutes = Math.min(partWork.getTimeLeft(), techTime);
        if (minutes <= 0) {
            LogManager.getLogger().error("Attempting to get the target number for a part with zero time left.");
            return new TargetRoll(TargetRoll.AUTOMATIC_SUCCESS, "No part repair time remaining.");
        }

        int helpMod;
        if ((partWork.getUnit() != null) && partWork.getUnit().isSelfCrewed()) {
            helpMod = getShorthandedModForCrews(partWork.getUnit().getEntity().getCrew());
        } else {
            final int helpers = getAvailableAstechs(minutes, isOvertime);
            helpMod = getShorthandedMod(helpers, false);
            // we may have just gone overtime with our helpers
            if (!isOvertime && (astechPoolMinutes < (minutes * helpers))) {
                target.addModifier(3, "overtime astechs");
            }
        }

        if (partWork.getShorthandedMod() > helpMod) {
            helpMod = partWork.getShorthandedMod();
        }

        if (helpMod > 0) {
            target.addModifier(helpMod, "shorthanded");
        }
        return target;
    }

    public TargetRoll getTargetForMaintenance(IPartWork partWork, Person tech) {
        int value = 10;
        String skillLevel = "Unmaintained";
        if (null != tech) {
            Skill skill = tech.getSkillForWorkingOn(partWork);
            if (null != skill) {
                value = skill.getFinalSkillValue();
                skillLevel = SkillType.getExperienceLevelName(skill
                        .getExperienceLevel());
            }
        }

        TargetRoll target = new TargetRoll(value, skillLevel);
        if (target.getValue() == TargetRoll.IMPOSSIBLE) {
            return target;
        }

        target.append(partWork.getAllModsForMaintenance());

        if (getCampaignOptions().useEraMods()) {
            target.addModifier(getFaction().getEraMod(getGameYear()), "era");
        }

        if (null != partWork.getUnit() && null != tech) {
            // we have no official rules for what happens when a tech is only
            // assigned
            // for part of the maintenance cycle, so we will create our own
            // penalties
            if (partWork.getUnit().getMaintainedPct() < .5) {
                target.addModifier(2, "partial maintenance");
            } else if (partWork.getUnit().getMaintainedPct() < 1) {
                target.addModifier(1, "partial maintenance");
            }

            // the astech issue is crazy, because you can actually be better off
            // not maintaining
            // than going it short-handed, but that is just the way it is.
            // Still, there is also some fuzziness about what happens if you are
            // short astechs
            // for part of the cycle. We will keep keep track of the total
            // "astech days" used over
            // the cycle and take the average per day rounding down as our team
            // size
            final int helpMod;
            if (partWork.getUnit().isSelfCrewed()) {
                helpMod = getShorthandedModForCrews(partWork.getUnit().getEntity().getCrew());
            } else {
                helpMod = getShorthandedMod(partWork.getUnit().getAstechsMaintained(), false);
            }

            if (helpMod > 0) {
                target.addModifier(helpMod, "shorthanded");
            }

            // like repairs, per CamOps page 208 extra time gives a
            // reduction to the TN based on x2, x3, x4
            if (partWork.getUnit().getMaintenanceMultiplier() > 1) {
                target.addModifier(-(partWork.getUnit().getMaintenanceMultiplier() - 1), "extra time");
            }
        }

        return target;
    }

    public TargetRoll getTargetForAcquisition(final IAcquisitionWork acquisition) {
        return getTargetForAcquisition(acquisition, getLogisticsPerson());
    }

    public TargetRoll getTargetForAcquisition(final IAcquisitionWork acquisition,
                                              final @Nullable Person person) {
        return getTargetForAcquisition(acquisition, person, false);
    }

    public TargetRoll getTargetForAcquisition(final IAcquisitionWork acquisition,
                                              final @Nullable Person person,
                                              final boolean checkDaysToWait) {
        if (getCampaignOptions().getAcquisitionSkill().equals(CampaignOptions.S_AUTO)) {
            return new TargetRoll(TargetRoll.AUTOMATIC_SUCCESS, "Automatic Success");
        }

        if (null == person) {
            return new TargetRoll(TargetRoll.IMPOSSIBLE,
                    "No one on your force is capable of acquiring parts");
        }
        final Skill skill = person.getSkillForWorkingOn(getCampaignOptions().getAcquisitionSkill());
        if (null != getShoppingList().getShoppingItem(
                acquisition.getNewEquipment())
                && checkDaysToWait) {
            return new TargetRoll(
                    TargetRoll.AUTOMATIC_FAIL,
                    "You must wait until the new cycle to check for this part. Further attempts will be added to the shopping list.");
        }
        if (acquisition.getTechBase() == Part.T_CLAN
                && !getCampaignOptions().allowClanPurchases()) {
            return new TargetRoll(TargetRoll.IMPOSSIBLE,
                    "You cannot acquire clan parts");
        }
        if (acquisition.getTechBase() == Part.T_IS
                && !getCampaignOptions().allowISPurchases()) {
            return new TargetRoll(TargetRoll.IMPOSSIBLE,
                    "You cannot acquire inner sphere parts");
        }
        if (getCampaignOptions().getTechLevel() < Utilities
                .getSimpleTechLevel(acquisition.getTechLevel())) {
            return new TargetRoll(TargetRoll.IMPOSSIBLE,
                    "You cannot acquire parts of this tech level");
        }
        if (getCampaignOptions().limitByYear()
                && !acquisition.isIntroducedBy(getGameYear(), useClanTechBase(), getTechFaction())) {
            return new TargetRoll(TargetRoll.IMPOSSIBLE,
                    "It has not been invented yet!");
        }
        if (getCampaignOptions().disallowExtinctStuff() &&
                (acquisition.isExtinctIn(getGameYear(), useClanTechBase(), getTechFaction())
                        || acquisition.getAvailability() == EquipmentType.RATING_X)) {
            return new TargetRoll(TargetRoll.IMPOSSIBLE,
                    "It is extinct!");
        }
        if (getCampaignOptions().getUseAtB() &&
                getCampaignOptions().getRestrictPartsByMission() && acquisition instanceof Part) {
            int partAvailability = ((Part) acquisition).getAvailability();
            EquipmentType et = null;
            if (acquisition instanceof EquipmentPart) {
                et = ((EquipmentPart) acquisition).getType();
            } else if (acquisition instanceof MissingEquipmentPart) {
                et = ((MissingEquipmentPart) acquisition).getType();
            }

            StringBuilder partAvailabilityLog = new StringBuilder();
            partAvailabilityLog.append("Part Rating Level: " + partAvailability)
                                .append("(" + EquipmentType.ratingNames[partAvailability] + ")");

            /*
             * Even if we can acquire Clan parts, they have a minimum availability of F for
             * non-Clan units
             */
            if (acquisition.getTechBase() == Part.T_CLAN && !getFaction().isClan()) {
                partAvailability = Math.max(partAvailability, EquipmentType.RATING_F);
                partAvailabilityLog.append(";[clan part for non clan faction]");
            } else if (et != null) {
                /*
                 * AtB rules do not simply affect difficulty of obtaining parts, but whether
                 * they can be obtained at all. Changing the system to use availability codes
                 * can have a serious effect on game play, so we apply a few tweaks to keep some
                 * of the more basic items from becoming completely unobtainable, while applying
                 * a minimum for non-flamer energy weapons, which was the reason this rule was
                 * included in AtB to begin with.
                 */
                if (et instanceof megamek.common.weapons.lasers.EnergyWeapon
                        && !(et instanceof megamek.common.weapons.flamers.FlamerWeapon)
                        && partAvailability < EquipmentType.RATING_C) {
                    partAvailability = EquipmentType.RATING_C;
                    partAvailabilityLog.append(";(non-flamer lasers)");
                }
                if (et instanceof megamek.common.weapons.autocannons.ACWeapon) {
                    partAvailability -= 2;
                    partAvailabilityLog.append(";(autocannon): -2");
                }
                if (et instanceof megamek.common.weapons.gaussrifles.GaussWeapon
                        || et instanceof megamek.common.weapons.flamers.FlamerWeapon) {
                    partAvailability--;
                    partAvailabilityLog.append(";(gauss rifle or flamer): -1");
                }
                if (et instanceof megamek.common.AmmoType) {
                    switch (((megamek.common.AmmoType) et).getAmmoType()) {
                        case megamek.common.AmmoType.T_AC:
                            partAvailability -= 2;
                            partAvailabilityLog.append(";(autocannon ammo): -2");
                            break;
                        case megamek.common.AmmoType.T_GAUSS:
                            partAvailability -= 1;
                            partAvailabilityLog.append(";(gauss ammo): -1");
                            break;
                    }
                    if (((megamek.common.AmmoType) et).getMunitionType() == megamek.common.AmmoType.M_STANDARD) {
                        partAvailability--;
                        partAvailabilityLog.append(";(standard ammo): -1");
                    }
                }
            }

            if (((getGameYear() < 2950) || (getGameYear() > 3040))
                    && (acquisition instanceof Armor || acquisition instanceof MissingMekActuator
                            || acquisition instanceof mekhq.campaign.parts.MissingMekCockpit
                            || acquisition instanceof mekhq.campaign.parts.MissingMekLifeSupport
                            || acquisition instanceof mekhq.campaign.parts.MissingMekLocation
                            || acquisition instanceof mekhq.campaign.parts.MissingMekSensor)) {
                partAvailability--;
                partAvailabilityLog.append("(Mek part prior to 2950 or after 3040): - 1");
            }

            int AtBPartsAvailability = findAtBPartsAvailabilityLevel(acquisition, null);
            partAvailabilityLog.append("; Total part availability: " + partAvailability)
                            .append("; Current campaign availability: " + AtBPartsAvailability);
            if (partAvailability > AtBPartsAvailability) {
                return new TargetRoll(TargetRoll.IMPOSSIBLE, partAvailabilityLog.toString());
            }
        }
        TargetRoll target = new TargetRoll(skill.getFinalSkillValue(),
                SkillType.getExperienceLevelName(skill.getExperienceLevel()));// person.getTarget(Modes.MODE_NORMAL);
        target.append(acquisition.getAllAcquisitionMods());
        return target;
    }

    public AtBContract getAttachedAtBContract(Unit unit) {
        if (null != unit && null != lances.get(unit.getForceId())) {
            return lances.get(unit.getForceId()).getContract(this);
        }
        return null;
    }

    /**
     * AtB: count all available bonus parts
     * @return the total <code>int</code> number of bonus parts for all active contracts
     */
    public int totalBonusParts() {
        int retVal = 0;
        if (hasActiveContract()) {
            for (Contract c : getActiveContracts()) {
                if (c instanceof AtBContract) {
                    retVal += ((AtBContract) c).getNumBonusParts();
                }
            }
        }
        return retVal;
    }

    public void spendBonusPart(IAcquisitionWork targetWork) {
        // Can only spend from active contracts, so if there are none we can't spend a bonus part
        if (!hasActiveContract()) {
            return;
        }

        String report = targetWork.find(0);

        if (report.endsWith("0 days.")) {
            // First, try to spend from the contact the Acquisition's unit is attached to
            AtBContract contract = getAttachedAtBContract(targetWork.getUnit());

            if (contract == null) {
                // Then, just the first free one that is active
                for (Contract c : getActiveContracts()) {
                    if (((AtBContract) c).getNumBonusParts() > 0) {
                        contract = (AtBContract) c;
                        break;
                    }
                }
            }

            if (contract == null) {
                LogManager.getLogger().error("AtB: used bonus part but no contract has bonus parts available.");
            } else {
                addReport(resources.getString("bonusPartLog.text") + " " + targetWork.getAcquisitionPart().getPartName());
                contract.useBonusPart();
            }
        }
    }

    public int findAtBPartsAvailabilityLevel(IAcquisitionWork acquisition, StringBuilder reportBuilder) {
        AtBContract contract = (acquisition != null) ? getAttachedAtBContract(acquisition.getUnit()) : null;

        /*
         * If the unit is not assigned to a contract, use the least restrictive active
         * contract. Don't restrict parts availability by contract if it has not started.
         */
        if (hasActiveContract()) {
            for (final AtBContract c : getActiveAtBContracts()) {
                if ((contract == null)
                        || (c.getPartsAvailabilityLevel() > contract.getPartsAvailabilityLevel())) {
                    contract = c;
                }
            }
        }

        // if we have a contract and it has started
        if ((null != contract) && contract.isActiveOn(getLocalDate(), true)) {
            if (reportBuilder != null) {
                reportBuilder.append(contract.getPartsAvailabilityLevel()).append(" (").append(contract.getType()).append(")");
            }
            return contract.getPartsAvailabilityLevel();
        }

        /* If contract is still null, the unit is not in a contract. */
        final Person person = getLogisticsPerson();
        final int experienceLevel;
        if (person == null) {
            experienceLevel = SkillType.EXP_ULTRA_GREEN;
        } else if (CampaignOptions.S_TECH.equals(getCampaignOptions().getAcquisitionSkill())) {
            experienceLevel = person.getBestTechSkill().getExperienceLevel();
        } else {
            experienceLevel = person.getSkill(getCampaignOptions().getAcquisitionSkill()).getExperienceLevel();
        }

        final int modifier = experienceLevel - SkillType.EXP_REGULAR;

        if (reportBuilder != null) {
            reportBuilder.append(getUnitRatingMod()).append("(unit rating)");
            if (person != null) {
                reportBuilder.append(modifier).append("(").append(person.getFullName()).append(", logistics admin)");
            } else {
                reportBuilder.append(modifier).append("(no logistics admin)");
            }
        }

        return getUnitRatingMod() + modifier;
    }

    public void resetAstechMinutes() {
        astechPoolMinutes = Person.PRIMARY_ROLE_SUPPORT_TIME * getNumberPrimaryAstechs()
                + Person.PRIMARY_ROLE_OVERTIME_SUPPORT_TIME * getNumberSecondaryAstechs();
        astechPoolOvertime = Person.SECONDARY_ROLE_SUPPORT_TIME * getNumberPrimaryAstechs()
                + Person.SECONDARY_ROLE_OVERTIME_SUPPORT_TIME * getNumberSecondaryAstechs();
    }

    public void setAstechPoolMinutes(int minutes) {
        astechPoolMinutes = minutes;
    }

    public int getAstechPoolMinutes() {
        return astechPoolMinutes;
    }

    public void setAstechPoolOvertime(int overtime) {
        astechPoolOvertime = overtime;
    }

    public int getAstechPoolOvertime() {
        return astechPoolOvertime;
    }

    public int getPossibleAstechPoolMinutes() {
        return 480 * getNumberPrimaryAstechs() + 240 * getNumberSecondaryAstechs();
    }

    public int getPossibleAstechPoolOvertime() {
        return 240 * getNumberPrimaryAstechs() + 120 * getNumberSecondaryAstechs();
    }

    public void setAstechPool(int size) {
        astechPool = size;
    }

    public int getAstechPool() {
        return astechPool;
    }

    public void setMedicPool(int size) {
        medicPool = size;
    }

    public int getMedicPool() {
        return medicPool;
    }

    public boolean requiresAdditionalAstechs() {
        return getAstechNeed() > 0;
    }

    public int getAstechNeed() {
        return (Math.toIntExact(getActivePersonnel().stream().filter(Person::isTech).count()) * 6)
                - getNumberAstechs();
    }

    public void increaseAstechPool(int i) {
        astechPool += i;
        astechPoolMinutes += (480 * i);
        astechPoolOvertime += (240 * i);
        MekHQ.triggerEvent(new AstechPoolChangedEvent(this, i));
    }

    public void fillAstechPool() {
        final int need = getAstechNeed();
        if (need > 0) {
            increaseAstechPool(need);
        }
    }

    public void decreaseAstechPool(int i) {
        astechPool = Math.max(0, astechPool - i);
        // always assume that we fire the ones who have not yet worked
        astechPoolMinutes = Math.max(0, astechPoolMinutes - 480 * i);
        astechPoolOvertime = Math.max(0, astechPoolOvertime - 240 * i);
        MekHQ.triggerEvent(new AstechPoolChangedEvent(this, -i));
    }

    public int getNumberAstechs() {
        return getNumberPrimaryAstechs() + getNumberSecondaryAstechs();
    }

    public int getNumberPrimaryAstechs() {
        int astechs = getAstechPool();
        for (Person p : getActivePersonnel()) {
            if (p.getPrimaryRole().isAstech() && !p.isDeployed()) {
                astechs++;
            }
        }
        return astechs;
    }

    public int getNumberSecondaryAstechs() {
        int astechs = 0;
        for (Person p : getActivePersonnel()) {
            if (p.getSecondaryRole().isAstech() && !p.isDeployed()) {
                astechs++;
            }
        }
        return astechs;
    }

    public int getAvailableAstechs(final int minutes, final boolean alreadyOvertime) {
        if (minutes == 0) {
            LogManager.getLogger().error("Tried to getAvailableAstechs with 0 minutes. Returning 0 Astechs.");
            return 0;
        }

        int availableHelp = (int) Math.floor(((double) astechPoolMinutes) / minutes);
        if (isOvertimeAllowed() && (availableHelp < MekHqConstants.ASTECH_TEAM_SIZE)) {
            // if we are less than fully staffed, then determine whether
            // we should dip into overtime or just continue as short-staffed
            final int shortMod = getShorthandedMod(availableHelp, false);
            final int remainingMinutes = astechPoolMinutes - availableHelp * minutes;
            final int extraHelp = (remainingMinutes + astechPoolOvertime) / minutes;
            final int helpNeeded = MekHqConstants.ASTECH_TEAM_SIZE - availableHelp;
            if (alreadyOvertime && (shortMod > 0)) {
                // then add whatever we can
                availableHelp += extraHelp;
            } else if (shortMod > 3) {
                // only dip in if we can bring ourselves up to full
                if (extraHelp >= helpNeeded) {
                    availableHelp = MekHqConstants.ASTECH_TEAM_SIZE;
                }
            }
        }

        return Math.min(Math.min(availableHelp, MekHqConstants.ASTECH_TEAM_SIZE), getNumberAstechs());
    }

    public int getShorthandedMod(int availableHelp, boolean medicalStaff) {
        if (medicalStaff) {
            availableHelp += 2;
        }
        int helpMod = 0;
        if (availableHelp == 0) {
            helpMod = 4;
        } else if (availableHelp == 1) {
            helpMod = 3;
        } else if (availableHelp < 4) {
            helpMod = 2;
        } else if (availableHelp < 6) {
            helpMod = 1;
        }
        return helpMod;
    }

    public int getShorthandedModForCrews(final @Nullable Crew crew) {
        final int hits = (crew == null) ? 5 : crew.getHits();
        if (hits >= 5) {
            return 4;
        } else if (hits == 4) {
            return  3;
        } else if (hits == 3) {
            return 2;
        } else if (hits > 0) {
            return 1;
        } else {
            return 0;
        }
    }

    public int getMedicsPerDoctor() {
        int ndocs = getDoctors().size();
        int nmedics = getNumberMedics();
        if (ndocs == 0) {
            return 0;
        }
        // TODO: figure out what to do with fractions
        return Math.min(nmedics / ndocs, 4);
    }

    /**
     * @return the number of medics in the campaign including any in the temporary medic pool
     */
    public int getNumberMedics() {
        int medics = getMedicPool(); // this uses a getter for unit testing
        for (Person p : getActivePersonnel()) {
            if ((p.getPrimaryRole().isMedic() || p.getSecondaryRole().isMedic()) && !p.isDeployed()) {
                medics++;
            }
        }
        return medics;
    }

    public boolean requiresAdditionalMedics() {
        return getMedicsNeed() > 0;
    }

    public int getMedicsNeed() {
        return (getDoctors().size() * 4) - getNumberMedics();
    }

    public void increaseMedicPool(int i) {
        medicPool += i;
        MekHQ.triggerEvent(new MedicPoolChangedEvent(this, i));
    }

    public void fillMedicPool() {
        final int need = getMedicsNeed();
        if (need > 0) {
            increaseMedicPool(need);
        }
    }

    public void decreaseMedicPool(int i) {
        medicPool = Math.max(0, medicPool - i);
        MekHQ.triggerEvent(new MedicPoolChangedEvent(this, -i));
    }

    public GameOptions getGameOptions() {
        return gameOptions;
    }

    public Vector<IBasicOption> getGameOptionsVector() {
        Vector<IBasicOption> options = new Vector<>();
        for (Enumeration<IOptionGroup> i = gameOptions.getGroups(); i.hasMoreElements(); ) {
            IOptionGroup group = i.nextElement();
            for (Enumeration<IOption> j = group.getOptions(); j.hasMoreElements(); ) {
                IOption option = j.nextElement();
                options.add(option);
            }
        }
        return options;
    }

    public void setGameOptions(final GameOptions gameOptions) {
        this.gameOptions = gameOptions;
    }

    public void setGameOptions(final Vector<IBasicOption> options) {
        for (final IBasicOption option : options) {
            getGameOptions().getOption(option.getName()).setValue(option.getValue());
        }
        updateCampaignOptionsFromGameOptions();
    }

    public void updateCampaignOptionsFromGameOptions() {
        getCampaignOptions().setUseTactics(getGameOptions().getOption(OptionsConstants.RPG_COMMAND_INIT).booleanValue());
        getCampaignOptions().setUseInitiativeBonus(getGameOptions().getOption(OptionsConstants.RPG_INDIVIDUAL_INITIATIVE).booleanValue());
        getCampaignOptions().setUseToughness(getGameOptions().getOption(OptionsConstants.RPG_TOUGHNESS).booleanValue());
        getCampaignOptions().setUseArtillery(getGameOptions().getOption(OptionsConstants.RPG_ARTILLERY_SKILL).booleanValue());
        getCampaignOptions().setUseAbilities(getGameOptions().getOption(OptionsConstants.RPG_PILOT_ADVANTAGES).booleanValue());
        getCampaignOptions().setUseEdge(getGameOptions().getOption(OptionsConstants.EDGE).booleanValue());
        getCampaignOptions().setUseImplants(getGameOptions().getOption(OptionsConstants.RPG_MANEI_DOMINI).booleanValue());
        getCampaignOptions().setQuirks(getGameOptions().getOption(OptionsConstants.ADVANCED_STRATOPS_QUIRKS).booleanValue());
        getCampaignOptions().setAllowCanonOnly(getGameOptions().getOption(OptionsConstants.ALLOWED_CANON_ONLY).booleanValue());
        getCampaignOptions().setTechLevel(TechConstants.getSimpleLevel(getGameOptions().getOption(OptionsConstants.ALLOWED_TECHLEVEL).stringValue()));
        MekHQ.triggerEvent(new OptionsChangedEvent(this));
    }

    /**
     * Imports a {@link Kill} into a campaign.
     * @param k A {@link Kill} to import into the campaign.
     */
    public void importKill(Kill k) {
        if (!kills.containsKey(k.getPilotId())) {
            kills.put(k.getPilotId(), new ArrayList<>());
        }

        kills.get(k.getPilotId()).add(k);
    }

    public void addKill(Kill k) {
        importKill(k);

        if ((getCampaignOptions().getKillsForXP() > 0) && (getCampaignOptions().getKillXPAward() > 0)) {
            if ((getKillsFor(k.getPilotId()).size() % getCampaignOptions().getKillsForXP()) == 0) {
                Person p = getPerson(k.getPilotId());
                if (null != p) {
                    p.awardXP(this, getCampaignOptions().getKillXPAward());
                    MekHQ.triggerEvent(new PersonChangedEvent(p));
                }
            }
        }
    }

    public List<Kill> getKills() {
        List<Kill> flattenedKills = new ArrayList<>();
        for (List<Kill> personKills : kills.values()) {
            flattenedKills.addAll(personKills);
        }

        return Collections.unmodifiableList(flattenedKills);
    }

    public List<Kill> getKillsFor(UUID pid) {
        List<Kill> personalKills = kills.get(pid);

        if (personalKills == null) {
            return Collections.emptyList();
        }

        personalKills.sort(Comparator.comparing(Kill::getDate));
        return personalKills;
    }

    public PartsStore getPartsStore() {
        return partsStore;
    }

    public void addCustom(String name) {
        customs.add(name);
    }

    public boolean isCustom(Unit u) {
        return customs.contains(u.getEntity().getChassis() + " "
                + u.getEntity().getModel());
    }

    /**
     * borrowed from megamek.client
     */
    private synchronized void checkDuplicateNamesDuringAdd(Entity entity) {
        unitNameTracker.add(entity);
    }

    /**
     * If we remove a unit, we may need to update the duplicate identifier.
     *
     * @param entity This is the entity whose name is checked for any duplicates
     */
    private synchronized void checkDuplicateNamesDuringDelete(Entity entity) {
        unitNameTracker.remove(entity, e -> {
            // Regenerate entity names after a deletion
            e.generateShortName();
            e.generateDisplayName();
        });
    }

    public String getUnitRatingText() {
        return getUnitRating().getUnitRating();
    }

    /**
     * Against the Bot Calculates and returns dragoon rating if that is the chosen
     * method; for IOps method, returns unit reputation / 10. If the player chooses
     * not to use unit rating at all, use a default value of C. Note that the AtB
     * system is designed for use with FMMerc dragoon rating, and use of the IOps
     * Beta system may have unsatisfactory results, but we follow the options set by
     * the user here.
     */
    public int getUnitRatingMod() {
        if (!getCampaignOptions().getUnitRatingMethod().isEnabled()) {
            return IUnitRating.DRAGOON_C;
        }
        IUnitRating rating = getUnitRating();
        return getCampaignOptions().getUnitRatingMethod().isFMMR() ? rating.getUnitRatingAsInteger()
                : rating.getModifier();
    }

    /**
     * This is a better method for pairing AtB with IOpts with regards to Prisoner Capture
     */
    public int getUnitRatingAsInteger() {
        return getCampaignOptions().getUnitRatingMethod().isEnabled()
                ? getUnitRating().getUnitRatingAsInteger() : IUnitRating.DRAGOON_C;
    }

    public RandomSkillPreferences getRandomSkillPreferences() {
        return rskillPrefs;
    }

    public void setRandomSkillPreferences(RandomSkillPreferences prefs) {
        rskillPrefs = prefs;
    }

    /**
     * @param planet the starting planet, or null to use the faction default
     */
    public void setStartingSystem(final @Nullable Planet planet) {
        PlanetarySystem startingSystem;
        if (planet == null) {
            final Map<String, PlanetarySystem> systemList = Systems.getInstance().getSystems();
            startingSystem = systemList.get(getFaction().getStartingPlanet(getLocalDate()));

            if (startingSystem == null) {
                startingSystem = systemList.get(JOptionPane.showInputDialog(
                        "This faction does not have a starting planet for this era. Please choose a planet."));
                while (startingSystem == null) {
                    startingSystem = systemList.get(JOptionPane.showInputDialog(
                            "This planet you entered does not exist. Please choose a valid planet."));
                }
            }
        } else {
            startingSystem = planet.getParentSystem();
        }
        setLocation(new CurrentLocation(startingSystem, 0));
    }

    /**
     * Assigns a random portrait to a {@link Person}.
     * @param person The {@link Person} who should receive a randomized portrait.
     */
    public void assignRandomPortraitFor(final Person person) {
        final Portrait portrait = RandomPortraitGenerator.generate(getPersonnel(), person);
        if (!portrait.isDefault()) {
            person.setPortrait(portrait);
        }
    }

    /**
     * Assigns a random origin to a {@link Person}.
     * @param p The {@link Person} who should receive a randomized origin.
     */
    public void assignRandomOriginFor(Person p) {
        AbstractFactionSelector factionSelector = getFactionSelector();
        AbstractPlanetSelector planetSelector = getPlanetSelector();

        Faction faction = factionSelector.selectFaction(this);
        Planet planet = planetSelector.selectPlanet(this, faction);

        p.setOriginFaction(faction);
        p.setOriginPlanet(planet);
    }

    /**
     * Clears Transient Game Data for an Entity
     * @param entity the entity to clear the game data for
     */
    public void clearGameData(Entity entity) {
        for (Mounted m : entity.getEquipment()) {
            m.setUsedThisRound(false);
            m.resetJam();
        }
        entity.setDeployed(false);
        entity.setElevation(0);
        entity.setPassedThrough(new Vector<>());
        entity.resetFiringArcs();
        entity.resetBays();
        entity.setEvading(false);
        entity.setFacing(0);
        entity.setPosition(null);
        entity.setProne(false);
        entity.setHullDown(false);
        entity.heat = 0;
        entity.heatBuildup = 0;
        entity.setTransportId(Entity.NONE);
        entity.resetTransporter();
        entity.setDeployRound(0);
        entity.setSwarmAttackerId(Entity.NONE);
        entity.setSwarmTargetId(Entity.NONE);
        entity.setUnloaded(false);
        entity.setDone(false);
        entity.setLastTarget(Entity.NONE);
        entity.setNeverDeployed(true);
        entity.setStuck(false);
        entity.resetCoolantFailureAmount();
        entity.setConversionMode(0);
        entity.setDoomed(false);
        entity.setHidden(false);
        entity.clearNarcAndiNarcPods();

        if (!entity.getSensors().isEmpty()) {
            entity.setNextSensor(entity.getSensors().firstElement());
        }

        if (entity instanceof IBomber) {
            IBomber bomber = (IBomber) entity;
            List<Mounted> mountedBombs = bomber.getBombs();
            if (mountedBombs.size() > 0) {
                //This should return an int[] filled with 0's
                int[] bombChoices = bomber.getBombChoices();
                for (Mounted m : mountedBombs) {
                    if (!(m.getType() instanceof BombType)) {
                        continue;
                    }
                    if (m.getBaseShotsLeft() == 1) {
                        bombChoices[BombType.getBombTypeFromInternalName(m.getType().getInternalName())] += 1;
                    }
                }
                bomber.setBombChoices(bombChoices);
                bomber.clearBombs();
            }
        }

        if (entity instanceof Mech) {
            Mech m = (Mech) entity;
            m.setCoolingFlawActive(false);
        } else if (entity instanceof Aero) {
            Aero a = (Aero) entity;

            if (a.isSpheroid()) {
                entity.setMovementMode(EntityMovementMode.SPHEROID);
            } else {
                entity.setMovementMode(EntityMovementMode.AERODYNE);
            }
            a.setAltitude(5);
            a.setCurrentVelocity(0);
            a.setNextVelocity(0);
        } else if (entity instanceof Tank) {
            Tank t = (Tank) entity;
            t.unjamTurret(t.getLocTurret());
            t.unjamTurret(t.getLocTurret2());
            t.resetJammedWeapons();
        }
        entity.getSecondaryPositions().clear();
        // TODO: still a lot of stuff to do here, but oh well
        entity.setOwner(player);
        entity.setGame(game);
    }

    public void refreshNetworks() {
        for (Unit unit : getUnits()) {
            // we are going to rebuild the c3, nc3 and c3i networks based on
            // the c3UUIDs
            // TODO: can we do this more efficiently?
            // this code is cribbed from megamek.server#receiveEntityAdd
            Entity entity = unit.getEntity();
            if (null != entity && (entity.hasC3() || entity.hasC3i() || entity.hasNavalC3())) {
                boolean C3iSet = false;
                boolean NC3Set = false;

                for (Entity e : game.getEntitiesVector()) {
                    // C3 Checks
                    if (entity.hasC3()) {
                        if ((entity.getC3MasterIsUUIDAsString() != null)
                                && entity.getC3MasterIsUUIDAsString().equals(e.getC3UUIDAsString())) {
                            entity.setC3Master(e, false);
                            break;
                        }
                    }
                    //Naval C3 checks
                    if (entity.hasNavalC3() && !NC3Set) {
                        entity.setC3NetIdSelf();
                        int pos = 0;
                        //Well, they're the same value of 6...
                        while (pos < Entity.MAX_C3i_NODES) {
                            // We've found a network, join it.
                            if ((entity.getNC3NextUUIDAsString(pos) != null)
                                    && (e.getC3UUIDAsString() != null)
                                    && entity.getNC3NextUUIDAsString(pos).equals(e.getC3UUIDAsString())) {
                                entity.setC3NetId(e);
                                NC3Set = true;
                                break;
                            }

                            pos++;
                        }
                    }
                    // C3i Checks
                    if (entity.hasC3i() && !C3iSet) {
                        entity.setC3NetIdSelf();
                        int pos = 0;
                        while (pos < Entity.MAX_C3i_NODES) {
                            // We've found a network, join it.
                            if ((entity.getC3iNextUUIDAsString(pos) != null)
                                    && (e.getC3UUIDAsString() != null)
                                    && entity.getC3iNextUUIDAsString(pos).equals(e.getC3UUIDAsString())) {
                                entity.setC3NetId(e);
                                C3iSet = true;
                                break;
                            }

                            pos++;
                        }
                    }
                }
            }
        }
    }

    public void disbandNetworkOf(Unit u) {
        // collect all of the other units on this network to rebuild the uuids
        Vector<Unit> networkedUnits = new Vector<>();
        for (Unit unit : getUnits()) {
            if (null != unit.getEntity().getC3NetId()
                    && unit.getEntity().getC3NetId().equals(u.getEntity().getC3NetId())) {
                networkedUnits.add(unit);
            }
        }
        for (int pos = 0; pos < Entity.MAX_C3i_NODES; pos++) {
            for (Unit nUnit : networkedUnits) {
                if (nUnit.getEntity().hasNavalC3()) {
                    nUnit.getEntity().setNC3NextUUIDAsString(pos, null);
                } else {
                    nUnit.getEntity().setC3iNextUUIDAsString(pos, null);
                }
            }
        }
        refreshNetworks();
        MekHQ.triggerEvent(new NetworkChangedEvent(networkedUnits));
    }

    public void removeUnitsFromNetwork(Vector<Unit> removedUnits) {
        // collect all of the other units on this network to rebuild the uuids
        Vector<String> uuids = new Vector<>();
        Vector<Unit> networkedUnits = new Vector<>();
        String network = removedUnits.get(0).getEntity().getC3NetId();
        for (Unit unit : getUnits()) {
            if (removedUnits.contains(unit)) {
                continue;
            }
            if (null != unit.getEntity().getC3NetId()
                    && unit.getEntity().getC3NetId().equals(network)) {
                networkedUnits.add(unit);
                uuids.add(unit.getEntity().getC3UUIDAsString());
            }
        }
        for (int pos = 0; pos < Entity.MAX_C3i_NODES; pos++) {
            for (Unit u : removedUnits) {
                if (u.getEntity().hasNavalC3()) {
                    u.getEntity().setNC3NextUUIDAsString(pos, null);
                } else {
                    u.getEntity().setC3iNextUUIDAsString(pos, null);
                }
            }
            for (Unit nUnit : networkedUnits) {
                if (pos < uuids.size()) {
                    if (nUnit.getEntity().hasNavalC3()) {
                        nUnit.getEntity().setNC3NextUUIDAsString(pos,
                                uuids.get(pos));
                    } else {
                        nUnit.getEntity().setC3iNextUUIDAsString(pos,
                                uuids.get(pos));
                    }
                } else {
                    if (nUnit.getEntity().hasNavalC3()) {
                        nUnit.getEntity().setNC3NextUUIDAsString(pos, null);
                    } else {
                        nUnit.getEntity().setC3iNextUUIDAsString(pos, null);
                    }
                }
            }
        }
        refreshNetworks();
    }

    public void addUnitsToNetwork(Vector<Unit> addedUnits, String netid) {
        // collect all of the other units on this network to rebuild the uuids
        Vector<String> uuids = new Vector<>();
        Vector<Unit> networkedUnits = new Vector<>();
        for (Unit u : addedUnits) {
            uuids.add(u.getEntity().getC3UUIDAsString());
            networkedUnits.add(u);
        }
        for (Unit unit : getUnits()) {
            if (addedUnits.contains(unit)) {
                continue;
            }
            if (null != unit.getEntity().getC3NetId()
                    && unit.getEntity().getC3NetId().equals(netid)) {
                networkedUnits.add(unit);
                uuids.add(unit.getEntity().getC3UUIDAsString());
            }
        }
        for (int pos = 0; pos < Entity.MAX_C3i_NODES; pos++) {
            for (Unit nUnit : networkedUnits) {
                if (pos < uuids.size()) {
                    if (nUnit.getEntity().hasNavalC3()) {
                        nUnit.getEntity().setNC3NextUUIDAsString(pos,
                                uuids.get(pos));
                    } else {
                        nUnit.getEntity().setC3iNextUUIDAsString(pos,
                                uuids.get(pos));
                    }
                } else {
                    if (nUnit.getEntity().hasNavalC3()) {
                        nUnit.getEntity().setNC3NextUUIDAsString(pos, null);
                    } else {
                        nUnit.getEntity().setC3iNextUUIDAsString(pos, null);
                    }
                }
            }
        }
        refreshNetworks();
        MekHQ.triggerEvent(new NetworkChangedEvent(addedUnits));
    }

    public Vector<String[]> getAvailableC3iNetworks() {
        Vector<String[]> networks = new Vector<>();
        Vector<String> networkNames = new Vector<>();

        for (Unit u : getUnits()) {

            if (u.getForceId() < 0) {
                // only units currently in the TO&E
                continue;
            }
            Entity en = u.getEntity();
            if (null == en) {
                continue;
            }
            if (en.hasC3i() && en.calculateFreeC3Nodes() < 5
                    && en.calculateFreeC3Nodes() > 0) {
                String[] network = new String[2];
                network[0] = en.getC3NetId();
                network[1] = "" + en.calculateFreeC3Nodes();
                if (!networkNames.contains(network[0])) {
                    networks.add(network);
                    networkNames.add(network[0]);
                }
            }
        }
        return networks;
    }

    /**
     * Method that returns a Vector of the unique name Strings of all Naval C3 networks that have at least 1 free node
     * Adapted from getAvailableC3iNetworks() as the two technologies have very similar workings
     * @return
     */
    public Vector<String[]> getAvailableNC3Networks() {
        Vector<String[]> networks = new Vector<>();
        Vector<String> networkNames = new Vector<>();

        for (Unit u : getUnits()) {

            if (u.getForceId() < 0) {
                // only units currently in the TO&E
                continue;
            }
            Entity en = u.getEntity();
            if (null == en) {
                continue;
            }
            if (en.hasNavalC3() && en.calculateFreeC3Nodes() < 5
                    && en.calculateFreeC3Nodes() > 0) {
                String[] network = new String[2];
                network[0] = en.getC3NetId();
                network[1] = "" + en.calculateFreeC3Nodes();
                if (!networkNames.contains(network[0])) {
                    networks.add(network);
                    networkNames.add(network[0]);
                }
            }
        }
        return networks;
    }

    public Vector<String[]> getAvailableC3MastersForSlaves() {
        Vector<String[]> networks = new Vector<>();
        Vector<String> networkNames = new Vector<>();

        for (Unit u : getUnits()) {

            if (u.getForceId() < 0) {
                // only units currently in the TO&E
                continue;
            }
            Entity en = u.getEntity();
            if (null == en) {
                continue;
            }
            // count of free c3 nodes for single company-level masters
            // will not be right so skip
            if (en.hasC3M() && !en.hasC3MM() && en.C3MasterIs(en)) {
                continue;
            }
            if (en.calculateFreeC3Nodes() > 0) {
                String[] network = new String[3];
                network[0] = en.getC3UUIDAsString();
                network[1] = "" + en.calculateFreeC3Nodes();
                network[2] = "" + en.getShortName();
                if (!networkNames.contains(network[0])) {
                    networks.add(network);
                    networkNames.add(network[0]);
                }
            }
        }

        return networks;
    }

    public Vector<String[]> getAvailableC3MastersForMasters() {
        Vector<String[]> networks = new Vector<>();
        Vector<String> networkNames = new Vector<>();

        for (Unit u : getUnits()) {

            if (u.getForceId() < 0) {
                // only units currently in the TO&E
                continue;
            }
            Entity en = u.getEntity();
            if (null == en) {
                continue;
            }
            if (en.calculateFreeC3MNodes() > 0) {
                String[] network = new String[3];
                network[0] = en.getC3UUIDAsString();
                network[1] = "" + en.calculateFreeC3MNodes();
                network[2] = "" + en.getShortName();
                if (!networkNames.contains(network[0])) {
                    networks.add(network);
                    networkNames.add(network[0]);
                }
            }
        }

        return networks;
    }

    public void removeUnitsFromC3Master(Unit master) {
        List<Unit> removed = new ArrayList<>();
        for (Unit unit : getUnits()) {
            if (null != unit.getEntity().getC3MasterIsUUIDAsString()
                    && unit.getEntity().getC3MasterIsUUIDAsString().equals(master.getEntity().getC3UUIDAsString())) {
                unit.getEntity().setC3MasterIsUUIDAsString(null);
                unit.getEntity().setC3Master(null, true);
                removed.add(unit);
            }
        }
        refreshNetworks();
        MekHQ.triggerEvent(new NetworkChangedEvent(removed));
    }

    /**
     * This function reloads the game entities into the game at the end of scenario resolution, so that entities are
     * properly updated and destroyed ones removed
     */
    public void reloadGameEntities() {
        game.reset();
        getHangar().forEachUnit(u -> {
            Entity en = u.getEntity();
            if (null != en) {
                game.addEntity(en.getId(), en);
            }
        });
    }

    public void completeMission(@Nullable Mission mission, MissionStatus status) {
        if (mission == null) {
            return;
        }
        mission.setStatus(status);
        if (mission instanceof Contract) {
            Contract contract = (Contract) mission;
            Money remainingMoney = Money.zero();
            // check for money in escrow
            // According to FMM(r) pg 179, both failure and breach lead to no
            // further payment even though this seems stupid
            if ((contract.getStatus().isSuccess())
                    && (contract.getMonthsLeft(getLocalDate()) > 0)) {
                remainingMoney = contract.getMonthlyPayOut()
                        .multipliedBy(contract.getMonthsLeft(getLocalDate()));
            }

            // If overage repayment is enabled, we first need to check if the salvage percent is
            // under 100. 100 means you cannot have a overage.
            // Then, we check if the salvage percent is less than the percent salvaged by the
            // unit in question. If it is, then they owe the assigner some cash
            if (getCampaignOptions().getOverageRepaymentInFinalPayment()
                    && (contract.getSalvagePct() < 100.0)) {
                final double salvagePercent = contract.getSalvagePct() / 100.0;
                final Money maxSalvage = contract.getSalvagedByEmployer().multipliedBy(salvagePercent / (1 - salvagePercent));
                if (contract.getSalvagedByUnit().isGreaterThan(maxSalvage)) {
                    final Money amountToRepay = contract.getSalvagedByUnit().minus(maxSalvage);
                    remainingMoney = remainingMoney.minus(amountToRepay);
                    contract.subtractSalvageByUnit(amountToRepay);
                }
            }

            if (remainingMoney.isPositive()) {
                getFinances().credit(TransactionType.CONTRACT_PAYMENT, getLocalDate(), remainingMoney,
                        "Remaining payment for " + contract.getName());
                addReport("Your account has been credited for " + remainingMoney.toAmountAndSymbolString()
                        + " for the remaining payout from contract " + contract.getName());
            } else if (remainingMoney.isNegative()) {
                getFinances().credit(TransactionType.CONTRACT_PAYMENT, getLocalDate(), remainingMoney,
                        "Repaying payment overages for " + contract.getName());
                addReport("Your account has been debited for " + remainingMoney.absolute().toAmountAndSymbolString()
                        + " to replay payment overages occurred during the contract " + contract.getName());
            }

            // This relies on the mission being a Contract, and AtB to be on
            if (getCampaignOptions().getUseAtB()) {
                setHasActiveContract();
            }
        }
    }

    /***
     * Calculate transit time for supplies based on what planet they are shipping from. To prevent extra
     * computation. This method does not calculate an exact jump path but rather determines the number of jumps
     * crudely by dividing distance in light years by 30 and then rounding up. Total part time is determined by
     * several by adding the following:
     * - (number of jumps - 1) * 7 days with a minimum value of zero.
     * - transit times from current planet and planet of supply origins in cases where the supply planet is not the same as current planet.
     * - a random 1d6 days for each jump plus 1d6 to simulate all of the other logistics of delivery.
     * @param system - A <code>PlanetarySystem</code> object where the supplies are shipping from
     * @return the number of days that supplies will take to arrive.
     */
    public int calculatePartTransitTime(PlanetarySystem system) {
        //calculate number of jumps by light year distance as the crow flies divided by 30
        //the basic formula assumes 7 days per jump + system transit time on each side + random days equal
        //to (1 + number of jumps) d6
        double distance = system.getDistanceTo(getCurrentSystem());
        //calculate number of jumps by dividing by 30
        int jumps = (int) Math.ceil(distance / 30.0);
        //you need a recharge except for the first jump
        int recharges = Math.max(jumps - 1, 0);
        //if you are delivering from the same planet then no transit times
        int currentTransitTime = (distance > 0) ? (int) Math.ceil(getCurrentSystem().getTimeToJumpPoint(1.0)) : 0;
        int originTransitTime = (distance > 0) ? (int) Math.ceil(system.getTimeToJumpPoint(1.0)) : 0;
        int amazonFreeShipping = Compute.d6(1 + jumps);
        return (recharges * 7) + currentTransitTime+originTransitTime + amazonFreeShipping;
    }

    /***
     * Calculate transit times based on the margin of success from an acquisition roll. The values here
     * are all based on what the user entered for the campaign options.
     * @param mos - an integer of the margin of success of an acquisition roll
     * @return the number of days that supplies will take to arrive.
     */
    public int calculatePartTransitTime(int mos) {
        int nDice = getCampaignOptions().getNDiceTransitTime();
        int time = getCampaignOptions().getConstantTransitTime();
        if (nDice > 0) {
            time += Compute.d6(nDice);
        }
        // now step forward through the calendar
        LocalDate arrivalDate = getLocalDate();
        switch (getCampaignOptions().getUnitTransitTime()) {
            case CampaignOptions.TRANSIT_UNIT_MONTH:
                arrivalDate = arrivalDate.plusMonths(time);
                break;
            case CampaignOptions.TRANSIT_UNIT_WEEK:
                arrivalDate = arrivalDate.plusWeeks(time);
                break;
            case CampaignOptions.TRANSIT_UNIT_DAY:
            default:
                arrivalDate = arrivalDate.plusDays(time);
                break;
        }

        // now adjust for MoS and minimums
        int mosBonus = getCampaignOptions().getAcquireMosBonus() * mos;
        switch (getCampaignOptions().getAcquireMosUnit()) {
            case CampaignOptions.TRANSIT_UNIT_MONTH:
                arrivalDate = arrivalDate.minusMonths(mosBonus);
                break;
            case CampaignOptions.TRANSIT_UNIT_WEEK:
                arrivalDate = arrivalDate.minusWeeks(mosBonus);
                break;
            case CampaignOptions.TRANSIT_UNIT_DAY:
            default:
                arrivalDate = arrivalDate.minusDays(mosBonus);
                break;
        }

        // now establish minimum date and if this is before
        LocalDate minimumDate = getLocalDate();
        switch (getCampaignOptions().getAcquireMinimumTimeUnit()) {
            case CampaignOptions.TRANSIT_UNIT_MONTH:
                minimumDate = minimumDate.plusMonths(getCampaignOptions().getAcquireMinimumTime());
                break;
            case CampaignOptions.TRANSIT_UNIT_WEEK:
                minimumDate = minimumDate.plusWeeks(getCampaignOptions().getAcquireMinimumTime());
                break;
            case CampaignOptions.TRANSIT_UNIT_DAY:
            default:
                minimumDate = minimumDate.plusDays(getCampaignOptions().getAcquireMinimumTime());
                break;
        }

        if (arrivalDate.isBefore(minimumDate)) {
            return Math.toIntExact(ChronoUnit.DAYS.between(getLocalDate(), minimumDate));
        } else {
            return Math.toIntExact(ChronoUnit.DAYS.between(getLocalDate(), arrivalDate));
        }
    }

    /**
     * This returns a PartInventory object detailing the current count
     * for a part on hand, in transit, and ordered.
     *
     * @param part A part to lookup its current inventory.
     * @return A PartInventory object detailing the current counts of
     * the part on hand, in transit, and ordered.
     * @see mekhq.campaign.parts.PartInventory
     */
    public PartInventory getPartInventory(Part part) {
        PartInventory inventory = new PartInventory();

        int nSupply = 0;
        int nTransit = 0;
        for (Part p : getParts()) {
            if (!p.isSpare()) {
                continue;
            }
            if (part.isSamePartType(p)) {
                if (p.isPresent()) {
                    if (p instanceof Armor) { // ProtomekArmor and BaArmor are derived from Armor
                        nSupply += ((Armor) p).getAmount();
                    } else if (p instanceof AmmoStorage) {
                        nSupply += ((AmmoStorage) p).getShots();
                    } else {
                        nSupply += p.getQuantity();
                    }
                } else {
                    if (p instanceof Armor) { // ProtomekArmor and BaArmor are derived from Armor
                        nTransit += ((Armor) p).getAmount();
                    } else if (p instanceof AmmoStorage) {
                        nTransit += ((AmmoStorage) p).getShots();
                    } else {
                        nTransit += p.getQuantity();
                    }
                }
            }
        }

        inventory.setSupply(nSupply);
        inventory.setTransit(nTransit);

        int nOrdered = 0;
        IAcquisitionWork onOrder = getShoppingList().getShoppingItem(part);
        if (null != onOrder) {
            if (onOrder instanceof Armor) { // ProtoMech Armor and BaArmor are derived from Armor
                nOrdered += ((Armor) onOrder).getAmount();
            } else if (onOrder instanceof AmmoStorage) {
                nOrdered += ((AmmoStorage) onOrder).getShots();
            } else {
                nOrdered += onOrder.getQuantity();
            }
        }

        inventory.setOrdered(nOrdered);

        String countModifier = "";
        if (part instanceof Armor) { // ProtoMech Armor and BaArmor are derived from Armor
            countModifier = "points";
        }
        if (part instanceof AmmoStorage) {
            countModifier = "shots";
        }

        inventory.setCountModifier(countModifier);
        return inventory;
    }

    public void addLoan(Loan loan) {
        addReport("You have taken out loan " + loan
                + ". Your account has been credited "
                + loan.getPrincipal().toAmountAndSymbolString()
                + " for the principal amount.");
        finances.addLoan(loan);
        MekHQ.triggerEvent(new LoanNewEvent(loan));
        finances.credit(TransactionType.LOAN_PRINCIPAL, getLocalDate(), loan.getPrincipal(),
                "Loan principal for " + loan);
    }

    public void payOffLoan(Loan loan) {
        if (finances.debit(TransactionType.LOAN_PAYMENT, getLocalDate(), loan.determineRemainingValue(),
                "Loan payoff for " + loan)) {
            addReport("You have paid off the remaining loan balance of "
                    + loan.determineRemainingValue().toAmountAndSymbolString()
                    + "on " + loan);
            finances.removeLoan(loan);
            MekHQ.triggerEvent(new LoanPaidEvent(loan));
        } else {
            addReport("<font color='red'>You do not have enough funds to pay off "
                    + loan + "</font>");
        }

    }

    public void setHealingTimeOptions(int newHeal, int newNaturalHeal) {
        // we need to check the current values and then if necessary change the
        // times for all
        // personnel, giving them credit for their current waiting time
        int currentHeal = getCampaignOptions().getHealingWaitingPeriod();
        int currentNaturalHeal = getCampaignOptions()
                .getNaturalHealingWaitingPeriod();

        getCampaignOptions().setHealingWaitingPeriod(newHeal);
        getCampaignOptions().setNaturalHealingWaitingPeriod(newNaturalHeal);

        int healDiff = newHeal - currentHeal;
        int naturalDiff = newNaturalHeal - currentNaturalHeal;

        if (healDiff != 0 || naturalDiff != 0) {
            for (Person p : getPersonnel()) {
                if (p.getDoctorId() != null) {
                    p.setDaysToWaitForHealing(Math.max(
                            p.getDaysToWaitForHealing() + healDiff, 1));
                } else {
                    p.setDaysToWaitForHealing(Math.max(
                            p.getDaysToWaitForHealing() + naturalDiff, 1));
                }
            }
        }
    }

    /**
     * Returns our list of potential transport ships
     * @return
     */
    public Set<Unit> getTransportShips() {
        return Collections.unmodifiableSet(transportShips);
    }

    public void doMaintenance(Unit u) {
        if (!u.requiresMaintenance() || !campaignOptions.checkMaintenance()) {
            return;
        }
        // lets start by checking times
        Person tech = u.getTech();
        int minutesUsed = u.getMaintenanceTime();
        int astechsUsed = getAvailableAstechs(minutesUsed, false);
        boolean maintained = ((tech != null) && (tech.getMinutesLeft() >= minutesUsed)
                && !tech.isMothballing());
        boolean paidMaintenance = true;
        if (maintained) {
            // use the time
            tech.setMinutesLeft(tech.getMinutesLeft() - minutesUsed);
            astechPoolMinutes -= astechsUsed * minutesUsed;
        }
        u.incrementDaysSinceMaintenance(maintained, astechsUsed);

        int ruggedMultiplier = 1;
        if (u.getEntity().hasQuirk(OptionsConstants.QUIRK_POS_RUGGED_1)) {
            ruggedMultiplier = 2;
        }

        if (u.getEntity().hasQuirk(OptionsConstants.QUIRK_POS_RUGGED_2)) {
            ruggedMultiplier = 3;
        }

        if (u.getDaysSinceMaintenance() >= (getCampaignOptions().getMaintenanceCycleDays() * ruggedMultiplier)) {
            // maybe use the money
            if (campaignOptions.payForMaintain()) {
                if (!(finances.debit(TransactionType.MAINTENANCE, getLocalDate(), u.getMaintenanceCost(),
                        "Maintenance for " + u.getName()))) {
                    addReport("<font color='red'><b>You cannot afford to pay maintenance costs for "
                            + u.getHyperlinkedName() + "!</b></font>");
                    paidMaintenance = false;
                }
            }
            // it is time for a maintenance check
            int qualityOrig = u.getQuality();
            String techName = "Nobody";
            String techNameLinked = techName;
            if (null != tech) {
                techName = tech.getFullTitle();
                techNameLinked = tech.getHyperlinkedFullTitle();
            }
            // don't do actual damage until we clear the for loop to avoid
            // concurrent mod problems
            // put it into a hash - 4 points of damage will mean destruction
            Map<Part, Integer> partsToDamage = new HashMap<>();
            StringBuilder maintenanceReport = new StringBuilder("<emph>" + techName + " performing maintenance</emph><br><br>");
            for (Part p : u.getParts()) {
                try {
                    String partReport = doMaintenanceOnUnitPart(u, p, partsToDamage, paidMaintenance);
                    if (partReport != null) {
                        maintenanceReport.append(partReport).append("<br>");
                    }
                } catch (Exception e) {
                    LogManager.getLogger().error(String.format(
                            "Could not perform maintenance on part %s (%d) for %s (%s) due to an error",
                            p.getName(), p.getId(), u.getName(), u.getId().toString()), e);
                    addReport(String.format("ERROR: An error occurred performing maintenance on %s for unit %s, check the log",
                            p.getName(), u.getName()));
                }
            }

            int nDamage = 0;
            int nDestroy = 0;
            for (Map.Entry<Part, Integer> p : partsToDamage.entrySet()) {
                int damage = p.getValue();
                if (damage > 3) {
                    nDestroy++;
                    p.getKey().remove(false);
                } else {
                    p.getKey().doMaintenanceDamage(damage);
                    nDamage++;
                }
            }

            u.setLastMaintenanceReport(maintenanceReport.toString());

            if (getCampaignOptions().logMaintenance()) {
                LogManager.getLogger().info(maintenanceReport.toString());
            }

            int quality = u.getQuality();
            String qualityString;
            boolean reverse = getCampaignOptions().reverseQualityNames();
            if (quality > qualityOrig) {
                qualityString = "<font color='green'>Overall quality improves from "
                        + Part.getQualityName(qualityOrig, reverse) + " to " + Part.getQualityName(quality, reverse)
                        + "</font>";
            } else if (quality < qualityOrig) {
                qualityString = "<font color='red'>Overall quality declines from "
                        + Part.getQualityName(qualityOrig, reverse) + " to " + Part.getQualityName(quality, reverse)
                        + "</font>";
            } else {
                qualityString = "Overall quality remains " + Part.getQualityName(quality, reverse);
            }
            String damageString = "";
            if (nDamage > 0) {
                damageString += nDamage + " parts were damaged. ";
            }
            if (nDestroy > 0) {
                damageString += nDestroy + " parts were destroyed.";
            }
            if (!damageString.isEmpty()) {
                damageString = "<b><font color='red'>" + damageString + "</b></font> [<a href='REPAIR|" + u.getId()
                        + "'>Repair bay</a>]";
            }
            String paidString = "";
            if (!paidMaintenance) {
                paidString = "<font color='red'>Could not afford maintenance costs, so check is at a penalty.</font>";
            }
            addReport(techNameLinked + " performs maintenance on " + u.getHyperlinkedName() + ". " + paidString
                    + qualityString + ". " + damageString + " [<a href='MAINTENANCE|" + u.getId()
                    + "'>Get details</a>]");

            u.resetDaysSinceMaintenance();
        }
    }

    private String doMaintenanceOnUnitPart(Unit u, Part p, Map<Part, Integer> partsToDamage, boolean paidMaintenance) {
        String partReport = "<b>" + p.getName() + "</b> (Quality " + p.getQualityName() + ")";
        if (!p.needsMaintenance()) {
            return null;
        }
        int oldQuality = p.getQuality();
        TargetRoll target = getTargetForMaintenance(p, u.getTech());
        if (!paidMaintenance) {
            // TODO : Make this modifier user inputtable
            target.addModifier(1, "did not pay for maintenance");
        }

        partReport += ", TN " + target.getValue() + "[" + target.getDesc() + "]";
        int roll = Compute.d6(2);
        int margin = roll - target.getValue();
        partReport += " rolled a " + roll + ", margin of " + margin;

        switch (p.getQuality()) {
            case Part.QUALITY_A: {
                if (margin >= 4) {
                    p.improveQuality();
                }
                if (!campaignOptions.useUnofficialMaintenance()) {
                    if (margin < -6) {
                        partsToDamage.put(p, 4);
                    } else if (margin < -4) {
                        partsToDamage.put(p, 3);
                    } else if (margin == -4) {
                        partsToDamage.put(p, 2);
                    } else if (margin < -1) {
                        partsToDamage.put(p, 1);
                    }
                } else if (margin < -6) {
                    partsToDamage.put(p, 1);
                }
                break;
            }
            case Part.QUALITY_B: {
                if (margin >= 4) {
                    p.improveQuality();
                } else if (margin < -5) {
                    p.decreaseQuality();
                }
                if (!campaignOptions.useUnofficialMaintenance()) {
                    if (margin < -6) {
                        partsToDamage.put(p, 2);
                    } else if (margin < -2) {
                        partsToDamage.put(p, 1);
                    }
                }
                break;
            }
            case Part.QUALITY_C: {
                if (margin < -4) {
                    p.decreaseQuality();
                } else if (margin >= 5) {
                    p.improveQuality();
                }
                if (!campaignOptions.useUnofficialMaintenance()) {
                    if (margin < -6) {
                        partsToDamage.put(p, 2);
                    } else if (margin < -3) {
                        partsToDamage.put(p, 1);
                    }
                }
                break;
            }
            case Part.QUALITY_D: {
                if (margin < -3) {
                    p.decreaseQuality();
                    if ((margin < -4) && !campaignOptions.useUnofficialMaintenance()) {
                        partsToDamage.put(p, 1);
                    }
                } else if (margin >= 5) {
                    p.improveQuality();
                }
                break;
            }
            case Part.QUALITY_E:
                if (margin < -2) {
                    p.decreaseQuality();
                    if ((margin < -5) && !campaignOptions.useUnofficialMaintenance()) {
                        partsToDamage.put(p, 1);
                    }
                } else if (margin >= 6) {
                    p.improveQuality();
                }
                break;
            case Part.QUALITY_F:
            default:
                if (margin < -2) {
                    p.decreaseQuality();
                    if (margin < -6 && !campaignOptions.useUnofficialMaintenance()) {
                        partsToDamage.put(p, 1);
                    }
                }
                // TODO: award XP point if margin >= 6 (make this optional)
                //if (margin >= 6) {
                //
                //}
                break;
        }
        if (p.getQuality() > oldQuality) {
            partReport += ": <font color='green'>new quality is " + p.getQualityName() + "</font>";
        } else if (p.getQuality() < oldQuality) {
            partReport += ": <font color='red'>new quality is " + p.getQualityName() + "</font>";
        } else {
            partReport += ": quality remains " + p.getQualityName();
        }
        if (null != partsToDamage.get(p)) {
            if (partsToDamage.get(p) > 3) {
                partReport += ", <font color='red'><b>part destroyed</b></font>";
            } else {
                partReport += ", <font color='red'><b>part damaged</b></font>";
            }
        }

        return partReport;
    }

    public void initTimeInService() {
        for (Person p : getPersonnel()) {
            if (!p.getPrimaryRole().isDependent() && p.getPrisonerStatus().isFree()) {
                LocalDate join = null;
                for (LogEntry e : p.getPersonnelLog()) {
                    if (join == null) {
                        // If by some nightmare there is no Joined date just use the first entry.
                        join = e.getDate();
                    }
                    if (e.getDesc().startsWith("Joined ") || e.getDesc().startsWith("Freed ")) {
                        join = e.getDate();
                        break;
                    }
                }

                p.setRecruitment((join != null) ? join : getLocalDate().minusYears(1));
            }
        }
    }

    public void initTimeInRank() {
        for (Person p : getPersonnel()) {
            if (!p.getPrimaryRole().isDependent() && p.getPrisonerStatus().isFree()) {
                LocalDate join = null;
                for (LogEntry e : p.getPersonnelLog()) {
                    if (join == null) {
                        // If by some nightmare there is no date from the below, just use the first entry.
                        join = e.getDate();
                    }

                    if (e.getDesc().startsWith("Joined ") || e.getDesc().startsWith("Freed ")
                            || e.getDesc().startsWith("Promoted ") || e.getDesc().startsWith("Demoted ")) {
                        join = e.getDate();
                    }
                }

                // For that one in a billion chance the log is empty. Clone today's date and subtract a year
                p.setLastRankChangeDate((join != null) ? join : getLocalDate().minusYears(1));
            }
        }
    }

    public void initRetirementDateTracking() {
        for (Person person : getPersonnel()) {
            if (person.getStatus().isRetired()) {
                LocalDate retired = null;
                LocalDate lastLoggedDate = null;
                for (LogEntry entry : person.getPersonnelLog()) {
                    lastLoggedDate = entry.getDate();
                    if (entry.getDesc().startsWith("Retired")) {
                        retired = entry.getDate();
                    }
                }

                if (retired == null) {
                    retired = lastLoggedDate;
                }

                // For that one in a billion chance the log is empty. Clone today's date and subtract a year
                person.setRetirement((retired != null) ? retired : getLocalDate().minusYears(1));
            }
        }
    }

    public void initAtB(boolean newCampaign) {
        getRetirementDefectionTracker().setLastRetirementRoll(getLocalDate());

        if (!newCampaign) {
            /*
            * Switch all contracts to AtBContract's
            */
            for (Map.Entry<Integer, Mission> me : missions.entrySet()) {
                Mission m = me.getValue();
                if (m instanceof Contract && !(m instanceof AtBContract)) {
                    me.setValue(new AtBContract((Contract) m, this));
                }
            }

            /*
            * Go through all the personnel records and assume the earliest date is the date
            * the unit was founded.
            */
            LocalDate founding = null;
            for (Person p : getPersonnel()) {
                for (LogEntry e : p.getPersonnelLog()) {
                    if ((founding == null) || e.getDate().isBefore(founding)) {
                        founding = e.getDate();
                    }
                }
            }
            /*
            * Go through the personnel records again and assume that any person who joined
            * the unit on the founding date is one of the founding members. Also assume
            * that MWs assigned to a non-Assault 'Mech on the date they joined came with
            * that 'Mech (which is a less certain assumption)
            */
            for (Person p : getPersonnel()) {
                LocalDate join = null;
                for (LogEntry e : p.getPersonnelLog()) {
                    if (e.getDesc().startsWith("Joined ")) {
                        join = e.getDate();
                        break;
                    }
                }
                if ((join != null) && join.equals(founding)) {
                    p.setFounder(true);
                }
                if (p.getPrimaryRole().isMechWarrior()
                        || (p.getPrimaryRole().isAerospacePilot() && getCampaignOptions().getAeroRecruitsHaveUnits())
                        || p.getPrimaryRole().isProtoMechPilot()) {
                    for (LogEntry e : p.getPersonnelLog()) {
                        if (e.getDate().equals(join) && e.getDesc().startsWith("Assigned to ")) {
                            String mech = e.getDesc().substring(12);
                            MechSummary ms = MechSummaryCache.getInstance().getMech(mech);
                            if (null != ms && (p.isFounder()
                                    || ms.getWeightClass() < megamek.common.EntityWeightClass.WEIGHT_ASSAULT)) {
                                p.setOriginalUnitWeight(ms.getWeightClass());
                                if (ms.isClan()) {
                                    p.setOriginalUnitTech(Person.TECH_CLAN);
                                } else if (ms.getYear() > 3050) {
                                    // TODO : Fix this so we aren't using a hack that just assumes IS2
                                    p.setOriginalUnitTech(Person.TECH_IS2);
                                }
                                if ((null != p.getUnit())
                                        && ms.getName().equals(p.getUnit().getEntity().getShortNameRaw())) {
                                    p.setOriginalUnitId(p.getUnit().getId());
                                }
                            }
                        }
                    }
                }
            }

            addAllLances(this.forces);

            // Determine whether or not there is an active contract
            setHasActiveContract();
        }

        setAtBConfig(AtBConfiguration.loadFromXml());
        RandomFactionGenerator.getInstance().startup(this);
        getContractMarket().generateContractOffers(this, newCampaign); // TODO : AbstractContractMarket : Remove
        setAtBEventProcessor(new AtBEventProcessor(this));
    }

    /**
     * Stop processing AtB events and release memory.
     */
    public void shutdownAtB() {
        RandomFactionGenerator.getInstance().dispose();
        RandomUnitGenerator.getInstance().dispose();
        atbEventProcessor.shutdown();
    }

    public boolean checkOverDueLoans() {
        Money overdueAmount = getFinances().checkOverdueLoanPayments(this);
        if (overdueAmount.isPositive()) {
            JOptionPane.showMessageDialog(
                    null,
                    "You have overdue loan payments totaling "
                            + overdueAmount.toAmountAndSymbolString()
                            + "\nYou must deal with these payments before advancing the day.\nHere are some options:\n  - Sell off equipment to generate funds.\n  - Pay off the collateral on the loan.\n  - Default on the loan.\n  - Just cheat and remove the loan via GM mode.",
                            "Overdue Loan Payments",
                            JOptionPane.WARNING_MESSAGE);
            return true;
        }
        return false;
    }

    public boolean checkRetirementDefections() {
        if (getRetirementDefectionTracker().getRetirees().size() > 0) {
            Object[] options = { "Show Payout Dialog", "Cancel" };
            return JOptionPane.YES_OPTION == JOptionPane
                    .showOptionDialog(
                            null,
                            "You have personnel who have left the unit or been killed in action but have not received their final payout.\nYou must deal with these payments before advancing the day.\nHere are some options:\n  - Sell off equipment to generate funds.\n  - Pay one or more personnel in equipment.\n  - Just cheat and use GM mode to edit the settlement.",
                            "Unresolved Final Payments",
                            JOptionPane.OK_CANCEL_OPTION,
                            JOptionPane.WARNING_MESSAGE, null, options,
                            options[0]);
        }
        return false;
    }

    public boolean checkYearlyRetirements() {
        if (getCampaignOptions().getUseAtB()
                && (ChronoUnit.DAYS.between(getRetirementDefectionTracker().getLastRetirementRoll(),
                getLocalDate()) == getRetirementDefectionTracker().getLastRetirementRoll().lengthOfYear())) {
            Object[] options = { "Show Retirement Dialog", "Not Now" };
            return JOptionPane.YES_OPTION == JOptionPane
                    .showOptionDialog(
                            null,
                            "It has been a year since the last retirement/defection roll, and it is time to do another.",
                            "Retirement/Defection roll required",
                            JOptionPane.OK_CANCEL_OPTION,
                            JOptionPane.WARNING_MESSAGE, null, options,
                            options[0]);
        }
        return false;
    }

    /**
     * Sets the type of rating method used.
     */
    public void setUnitRating(IUnitRating rating) {
        unitRating = rating;
    }

    /**
     * Returns the type of rating method as selected in the Campaign Options dialog.
     * Lazy-loaded for performance. Default is CampaignOpsReputation
     */
    public IUnitRating getUnitRating() {
        // if we switched unit rating methods,
        if (unitRating != null && (unitRating.getUnitRatingMethod() != getCampaignOptions().getUnitRatingMethod())) {
            unitRating = null;
        }

        if (unitRating == null) {
            UnitRatingMethod method = getCampaignOptions().getUnitRatingMethod();

            if (UnitRatingMethod.FLD_MAN_MERCS_REV.equals(method)) {
                unitRating = new FieldManualMercRevDragoonsRating(this);
            } else {
                unitRating = new CampaignOpsReputation(this);
            }
        }

        return unitRating;
    }

    @Override
    public int getTechIntroYear() {
        if (getCampaignOptions().limitByYear()) {
            return getGameYear();
        } else {
            return Integer.MAX_VALUE;
        }
    }

    @Override
    public int getGameYear() {
        return getLocalDate().getYear();
    }

    @Override
    public int getTechFaction() {
        return techFactionCode;
    }

    public void updateTechFactionCode() {
        if (campaignOptions.useFactionIntroDate()) {
            for (int i = 0; i < ITechnology.MM_FACTION_CODES.length; i++) {
                if (ITechnology.MM_FACTION_CODES[i].equals(factionCode)) {
                    techFactionCode = i;
                    UnitTechProgression.loadFaction(techFactionCode);
                    return;
                }
            }
            // If the tech progression data does not include the current faction,
            // use a generic.
            if (getFaction().isClan()) {
                techFactionCode = ITechnology.F_CLAN;
            } else if (getFaction().isPeriphery()) {
                techFactionCode = ITechnology.F_PER;
            } else {
                techFactionCode = ITechnology.F_IS;
            }
        } else {
            techFactionCode = ITechnology.F_NONE;
        }
        // Unit tech level will be calculated if the code has changed.
        UnitTechProgression.loadFaction(techFactionCode);
    }

    @Override
    public boolean useClanTechBase() {
        return getFaction().isClan();
    }

    @Override
    public boolean useMixedTech() {
        if (useClanTechBase()) {
            return campaignOptions.allowISPurchases();
        } else {
            return campaignOptions.allowClanPurchases();
        }
    }

    @Override
    public SimpleTechLevel getTechLevel() {
        for (SimpleTechLevel lvl : SimpleTechLevel.values()) {
            if (campaignOptions.getTechLevel() == lvl.ordinal()) {
                return lvl;
            }
        }
        return SimpleTechLevel.UNOFFICIAL;
    }

    @Override
    public boolean unofficialNoYear() {
        return false;
    }

    @Override
    public boolean useVariableTechLevel() {
        return campaignOptions.useVariableTechLevel();
    }

    @Override
    public boolean showExtinct() {
        return !campaignOptions.disallowExtinctStuff();
    }
}<|MERGE_RESOLUTION|>--- conflicted
+++ resolved
@@ -3192,13 +3192,7 @@
             // Random Death
 
             // Random Marriages
-<<<<<<< HEAD
-            if (getCampaignOptions().useRandomMarriages()) {
-                p.randomMarriage(this, getLocalDate());
-            }
-=======
             getMarriage().processNewDay(this, getLocalDate(), p);
->>>>>>> b2c325a8
 
             p.resetMinutesLeft();
             // Reset acquisitions made to 0
