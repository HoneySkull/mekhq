/*
 * ResolveScenarioTracker.java
 *
 * Copyright (c) 2009 Jay Lawson <jaylawson39 at yahoo.com>. All rights reserved.
 *
 * This file is part of MekHQ.
 *
 * MekHQ is free software: you can redistribute it and/or modify
 * it under the terms of the GNU General Public License as published by
 * the Free Software Foundation, either version 3 of the License, or
 * (at your option) any later version.
 *
 * MekHQ is distributed in the hope that it will be useful,
 * but WITHOUT ANY WARRANTY; without even the implied warranty of
 * MERCHANTABILITY or FITNESS FOR A PARTICULAR PURPOSE. See the
 * GNU General Public License for more details.
 *
 * You should have received a copy of the GNU General Public License
 * along with MekHQ. If not, see <http://www.gnu.org/licenses/>.
 */
package mekhq.campaign;

import java.io.File;
import java.io.FileInputStream;
import java.io.IOException;
import java.io.InputStream;
import java.util.*;
import java.util.stream.Collectors;

import megamek.client.Client;
import megamek.common.*;
import megamek.common.event.GameVictoryEvent;
import megamek.common.loaders.EntityLoadingException;
import megamek.common.logging.LogLevel;
import megamek.common.options.OptionsConstants;
import mekhq.MekHQ;
import mekhq.Utilities;
import mekhq.campaign.event.PersonBattleFinishedEvent;
import mekhq.campaign.finances.Money;
import mekhq.campaign.finances.Transaction;
import mekhq.campaign.log.ServiceLogger;
import mekhq.campaign.mission.AtBContract;
import mekhq.campaign.mission.AtBScenario;
import mekhq.campaign.mission.BotForce;
import mekhq.campaign.mission.Contract;
import mekhq.campaign.mission.Loot;
import mekhq.campaign.mission.Mission;
import mekhq.campaign.mission.Scenario;
import mekhq.campaign.parts.Armor;
import mekhq.campaign.parts.Part;
import mekhq.campaign.personnel.Person;
import mekhq.campaign.personnel.enums.PersonnelStatus;
import mekhq.campaign.personnel.enums.PrisonerStatus;
import mekhq.campaign.unit.TestUnit;
import mekhq.campaign.unit.Unit;
import mekhq.gui.FileDialogs;

/**
 * This object will be the main workhorse for the scenario
 * resolution wizard. It will keep track of information and be
 * fed back and forth between the various wizards
 * @author Jay Lawson <jaylawson39 at yahoo.com>
 */
public class ResolveScenarioTracker {
    Map<UUID, Entity> entities;
    Map<UUID, List<Entity>> bayLoadedEntities;
    Map<Integer, UUID> idMap;
    Hashtable<UUID, UnitStatus> unitsStatus;
    Hashtable<UUID, UnitStatus> salvageStatus;
    Hashtable<UUID, Crew> pilots;
    Hashtable<UUID, Crew> mia;
    List<TestUnit> potentialSalvage;
    List<TestUnit> alliedUnits;
    List<TestUnit> actualSalvage;
    List<TestUnit> ransomedSalvage;
    List<TestUnit> leftoverSalvage;
    List<TestUnit> devastatedEnemyUnits;
    List<Unit> units;
    List<Loot> potentialLoot;
    List<Loot> actualLoot;
    Hashtable<UUID, PersonStatus> peopleStatus;
    Hashtable<UUID, OppositionPersonnelStatus> oppositionPersonnel;
    Hashtable<String, String> killCredits;
    Hashtable<UUID, EjectedCrew> ejections;
    Hashtable<UUID, EjectedCrew> enemyEjections;

    /* AtB */
    int contractBreaches = 0;
    int bonusRolls = 0;

    Campaign campaign;
    Scenario scenario;
    Optional<File> unitList = Optional.empty();
    Client client;
    Boolean control;
    private GameVictoryEvent victoryEvent;

    public ResolveScenarioTracker(Scenario s, Campaign c, boolean ctrl) {
        this.scenario = s;
        this.campaign = c;
        this.control = ctrl;
        unitsStatus = new Hashtable<>();
        salvageStatus = new Hashtable<>();
        potentialSalvage = new ArrayList<>();
        alliedUnits = new ArrayList<>();
        actualSalvage = new ArrayList<>();
        ransomedSalvage = new ArrayList<>();
        leftoverSalvage = new ArrayList<>();
        devastatedEnemyUnits = new ArrayList<>();
        pilots = new Hashtable<>();
        mia = new Hashtable<>();
        units = new ArrayList<>();
        potentialLoot = scenario.getLoot();
        actualLoot = new ArrayList<>();
        peopleStatus = new Hashtable<>();
        oppositionPersonnel = new Hashtable<>();
        killCredits = new Hashtable<>();
        ejections = new Hashtable<>();
        enemyEjections = new Hashtable<>();
        entities = new HashMap<>();
        bayLoadedEntities = new HashMap<>();
        idMap = new HashMap<>();
        for (UUID uid : scenario.getForces(campaign).getAllUnits()) {
            Unit u = campaign.getUnit(uid);
            if (null != u && null == u.checkDeployment()) {
                units.add(u);
                //assume its missing until we can confirm otherwise
                unitsStatus.put(uid, new UnitStatus(u));
            }
        }
    }

    public void findUnitFile() {
        unitList = FileDialogs.openUnits(null);
    }

    public String getUnitFilePath() {
        return unitList.map(File::getAbsolutePath)
                       .orElse("No file selected");
    }

    public void setClient(Client c) {
        client = c;
    }

    public void processMulFiles() {
        if (unitList.isPresent()) {
            try {
                loadUnitsAndPilots(unitList.get());
            } catch (IOException e) {
                MekHQ.getLogger().error(getClass(), "processMulFiles", e);
            }
        } else {
            initUnitsAndPilotsWithoutBattle();
        }
        checkStatusOfPersonnel();
    }

    private TestUnit generateNewTestUnit(Entity e) {
        // Do some hoops here so that the new mech gets it's old individual paint job!
        String cat = e.getCamoCategory();
        String fn = e.getCamoFileName();
        TestUnit nu = new TestUnit(e, campaign, true);
        nu.getEntity().setCamoCategory(cat);
        nu.getEntity().setCamoFileName(fn);
        /* AtB uses id to track status of allied units */
        if (e.getExternalIdAsString().equals("-1")) {
            UUID id = UUID.randomUUID();
            nu.getEntity().setExternalIdAsString(id.toString());
            nu.setId(id);
        } else {
            nu.setId(UUID.fromString(e.getExternalIdAsString()));
        }

        for (Part part : nu.getParts()) {
            part.setBrandNew(false);
        }
        return nu;
    }

    public void processGame() {
        int pid = client.getLocalPlayer().getId();
        int team = client.getLocalPlayer().getTeam();

        for (Enumeration<Entity> iter = victoryEvent.getEntities(); iter.hasMoreElements();) {
            Entity e = iter.nextElement();
            if (e.getSubEntities().isPresent()) {
                // Sub-entities have their own entry in the VictoryEvent data
                continue;
            }

            entities.put(UUID.fromString(e.getExternalIdAsString()), e);
            //Convenience data
            idMap.put(e.getId(), UUID.fromString(e.getExternalIdAsString()));

            checkForLostLimbs(e, control);
            if (e.getOwnerId() == pid || e.getOwner().getTeam() == team) {
                if (!e.getExternalIdAsString().equals("-1")) {
                    UnitStatus status = unitsStatus.get(UUID.fromString(e.getExternalIdAsString()));
                    if (null == status && scenario instanceof AtBScenario) {
                        status = processAlliedUnit(e);
                    }

                    if (null != status) {
                        boolean lost = (!e.canEscape() && !control) || e.getRemovalCondition() == IEntityRemovalConditions.REMOVE_DEVASTATED;
                        status.assignFoundEntity(e, lost);
                    }
                }
                if (null != e.getCrew()) {
                    if (!e.getCrew().getExternalIdAsString().equals("-1")) {
                        if (!e.getCrew().isEjected() || e instanceof EjectedCrew) {
                            pilots.put(UUID.fromString(e.getCrew().getExternalIdAsString()), e.getCrew());
                        }
                        if (e instanceof EjectedCrew) {
                            ejections.put(UUID.fromString(e.getCrew().getExternalIdAsString()), (EjectedCrew)e);
                        }
                    }
                }
            } else if (e.getOwner().isEnemyOf(client.getLocalPlayer())) {
                if (control) {
                    // Kill credit automatically assigned only if they can't escape
                    if (!e.canEscape()) {
                        Entity killer = victoryEvent.getEntity(e.getKillerId());
                        if (null != killer && killer.getOwnerId() == pid) {
                            //the killer is one of your units, congrats!
                            killCredits.put(e.getDisplayName(), killer.getExternalIdAsString());
                        } else {
                            killCredits.put(e.getDisplayName(), "None");
                        }
                    }
                    if (e instanceof EjectedCrew) {
                        enemyEjections.put(UUID.fromString(e.getCrew().getExternalIdAsString()), (EjectedCrew)e);
                        continue;
                    }

                    if (e instanceof BattleArmor && e.isDestroyed()) {
                        // BA can only be salvaged with a 10+ roll
                        if (Utilities.dice(2, 6) < 10) {
                            continue;
                        }
                    }

                    TestUnit nu = generateNewTestUnit(e);
                    UnitStatus us = new UnitStatus(nu);
                    us.setTotalLoss(false);
                    salvageStatus.put(nu.getId(), us);
                    potentialSalvage.add(nu);
                }
            }
        }

        //If any units ended the game with others loaded in its bays, map those out
        for (Enumeration<Entity> iter = victoryEvent.getEntities(); iter.hasMoreElements();) {
            Entity e = iter.nextElement();
            if (!e.getBayLoadedUnitIds().isEmpty()) {
                List<Entity> cargo = new ArrayList<>();
                for (int id : e.getBayLoadedUnitIds()) {
                    UUID extId = idMap.get(id);
                    if (extId != null) {
                        cargo.add(entities.get(extId));
                    }
                }
                bayLoadedEntities.put(UUID.fromString(e.getExternalIdAsString()), cargo);
            }
        }

        // Utterly destroyed entities
        for (Enumeration<Entity> iter = victoryEvent.getDevastatedEntities(); iter.hasMoreElements();) {
            Entity e = iter.nextElement();
            if (e.getSubEntities().isPresent()) {
                // Sub-entities have their own entry in the VictoryEvent data
                continue;
            }

            entities.put(UUID.fromString(e.getExternalIdAsString()), e);

            if (e.getOwnerId() == pid || e.getOwner().getTeam() == team) {
                if (!e.getExternalIdAsString().equals("-1")) {
                    UnitStatus status = unitsStatus.get(UUID.fromString(e.getExternalIdAsString()));

                    if (null == status && scenario instanceof AtBScenario) {
                        status = processAlliedUnit(e);
                    }

                    if (null != status) {
                        status.assignFoundEntity(e, true);
                    }
                }
            } else {
                Entity killer = victoryEvent.getEntity(e.getKillerId());
                if (null != killer && killer.getOwnerId() == pid) {
                    //the killer is one of your units, congrats!
                    killCredits.put(e.getDisplayName(), killer.getExternalIdAsString());
                } else {
                    killCredits.put(e.getDisplayName(), "None");
                }
            }
        }

        //add retreated units
        for (Enumeration<Entity> iter = victoryEvent.getRetreatedEntities(); iter.hasMoreElements();) {
            Entity e = iter.nextElement();
            if (e.getSubEntities().isPresent()) {
                // Sub-entities have their own entry in the VictoryEvent data
                continue;
            }

            entities.put(UUID.fromString(e.getExternalIdAsString()), e);

            checkForLostLimbs(e, control);
            if (e.getOwnerId() == pid || e.getOwner().getTeam() == team) {
                if (!e.getExternalIdAsString().equals("-1")) {
                    UnitStatus status = unitsStatus.get(UUID.fromString(e.getExternalIdAsString()));
                    if (null == status && scenario instanceof AtBScenario) {
                        status = processAlliedUnit(e);
                    }

                    if (null != status) {
                        status.assignFoundEntity(e, false);
                    }
                }
                if (null != e.getCrew()) {
                    if (!e.getCrew().getExternalIdAsString().equals("-1")) {
                        pilots.put(UUID.fromString(e.getCrew().getExternalIdAsString()), e.getCrew());
                        if (e instanceof EjectedCrew) {
                            ejections.put(UUID.fromString(e.getCrew().getExternalIdAsString()), (EjectedCrew)e);
                        }
                    }
                }
            }
        }

        Enumeration<Entity> wrecks = victoryEvent.getGraveyardEntities();
        while (wrecks.hasMoreElements()) {
            Entity e = wrecks.nextElement();
            if (e.getSubEntities().isPresent()) {
                // Sub-entities have their own entry in the VictoryEvent data
                continue;
            }

            entities.put(UUID.fromString(e.getExternalIdAsString()), e);
            idMap.put(e.getId(), UUID.fromString(e.getExternalIdAsString()));

            checkForLostLimbs(e, control);
            if (e.getOwnerId() == pid || e.getOwner().getTeam() == team) {
                if (!e.getExternalIdAsString().equals("-1")) {
                    UnitStatus status = unitsStatus.get(UUID.fromString(e.getExternalIdAsString()));

                    if (null == status && scenario instanceof AtBScenario) {
                        status = processAlliedUnit(e);
                    }

                    if (null != status) {
                        status.assignFoundEntity(e, !control);
                        if (e instanceof EjectedCrew) {
                            ejections.put(UUID.fromString(e.getExternalIdAsString()), (EjectedCrew)e);
                        }
                    }
                }
                if (null != e.getCrew()) {
                    if (!e.getCrew().getExternalIdAsString().equals("-1")) {
                        if (e instanceof EjectedCrew) {
                            ejections.put(UUID.fromString(e.getCrew().getExternalIdAsString()), (EjectedCrew)e);
                        }
                        if (!e.getCrew().isEjected() || e instanceof EjectedCrew) {
                            if (control) {
                                pilots.put(UUID.fromString(e.getCrew().getExternalIdAsString()), e.getCrew());
                            } else {
                                mia.put(UUID.fromString(e.getCrew().getExternalIdAsString()), e.getCrew());
                            }
                        }
                    }
                }
            } else if (e.getOwner().isEnemyOf(client.getLocalPlayer())) {
                Entity killer = victoryEvent.getEntity(e.getKillerId());
                if (null != killer && killer.getOwnerId() == pid) {
                    //the killer is one of your units, congrats!
                    killCredits.put(e.getDisplayName(), killer.getExternalIdAsString());
                } else {
                    killCredits.put(e.getDisplayName(), "None");
                }
                if (e instanceof EjectedCrew) {
                    enemyEjections.put(UUID.fromString(e.getCrew().getExternalIdAsString()), (EjectedCrew)e);
                    continue;
                }
                if (control) {
                    TestUnit nu = generateNewTestUnit(e);
                    UnitStatus us = new UnitStatus(nu);
                    us.setTotalLoss(false);
                    salvageStatus.put(nu.getId(), us);
                    potentialSalvage.add(nu);
                }
            }
        }
        //If a unit in a bay was destroyed, add it. We still need to deal with the crew
        for (Enumeration<Entity> iter = victoryEvent.getGraveyardEntities(); iter.hasMoreElements();) {
            Entity e = iter.nextElement();
            if (e.getTransportId() != Entity.NONE) {
                UUID trnId = idMap.get(e.getTransportId());
                List<Entity> cargo;
                if (bayLoadedEntities.containsKey(trnId)) {
                    cargo = bayLoadedEntities.get(trnId);
                } else {
                    cargo = new ArrayList<>();
                }
                cargo.add(e);
                bayLoadedEntities.put(trnId, cargo);
            }
        }
        checkStatusOfPersonnel();
    }

    private UnitStatus processAlliedUnit(Entity e) {
        TestUnit nu = generateNewTestUnit(e);
        UnitStatus us = new UnitStatus(nu);
        unitsStatus.put(nu.getId(), us);
        alliedUnits.add(nu);

        return us;
    }

    /**
     * This checks whether an entity has any blown off limbs. If the battlefield
     * was not controlled it marks the limb as destroyed. if the battlefield was
     * controlled it clears the missing status from any equipment.
     *
     * This method should be run the first time an entity is loaded into the tracker,
     * either from the game or from a MUL file.
     * @param en
     * @param controlsField
     */
    private void checkForLostLimbs(Entity en, boolean controlsField) {
        for (int loc = 0; loc < en.locations(); loc++) {
            if (en.isLocationBlownOff(loc) && !controlsField) {
                //sorry dude, we cant find your arm
                en.setLocationBlownOff(loc, false);
                en.setArmor(IArmorState.ARMOR_DESTROYED, loc);
                en.setInternal(IArmorState.ARMOR_DESTROYED, loc);
            }
            //check for mounted and critical slot missingness as well
            for (int i = 0; i < en.getNumberOfCriticals(loc); i++) {
                final CriticalSlot cs = en.getCritical(loc, i);
                if (null == cs || !cs.isEverHittable()) {
                    continue;
                }
                Mounted m = cs.getMount();
                if (cs.isMissing()) {
                    if (controlsField) {
                        cs.setMissing(false);
                        if (null != m) {
                            m.setMissing(false);
                        }
                    } else {
                        if (null != m) {
                            m.setMissing(true);
                        }
                    }
                }
            }
        }
    }

    private List<Person> shuffleCrew(List<Person> source) {
        List<Person> sortedList = new ArrayList<>();
        Random generator = new Random();

        while (source.size() > 0) {
            int position = generator.nextInt(source.size());
            sortedList.add(source.get(position));
            source.remove(position);
        }

        return sortedList;
    }

    public void assignKills() {
        final String METHOD_NAME = "assignKills()"; //$NON-NLS-1$

        for (Unit u : units) {
            for (String killed : killCredits.keySet()) {
                if (killCredits.get(killed).equalsIgnoreCase("None")) {
                    continue;
                }
                if (u.getId().toString().equals(killCredits.get(killed))) {
                    for (Person p : u.getActiveCrew()) {
                        PersonStatus status = peopleStatus.get(p.getId());
                        if (null == status) {
                            //this shouldn't happen so report
                            MekHQ.getLogger().log(getClass(), METHOD_NAME, LogLevel.ERROR,
                                    "A null person status was found for person id " + p.getId().toString() //$NON-NLS-1$
                                    + " when trying to assign kills"); //$NON-NLS-1$
                            continue;
                        }
                        status.addKill(new Kill(p.getId(), killed, u.getEntity().getShortNameRaw(), campaign.getCalendar().getTime()));
                    }
                }
            }

        }
    }

    public void checkStatusOfPersonnel() {
        // lets cycle through units and get their crew
        for (Unit u : units) {
            // shuffling the crew ensures that casualties are randomly assigned in multi-crew units
            List<Person> crew = shuffleCrew(u.getActiveCrew());
            Entity en = null;
            UnitStatus unitStatus = unitsStatus.get(u.getId());
            if (null != unitStatus) {
                en = unitStatus.getEntity();
            }
            if (null == en) {
                continue;
            }
            //Handle spacecraft a bit differently
            if ((en instanceof SmallCraft) || (en instanceof Jumpship)) {
                processLargeCraft(u, en, crew, unitStatus);
            } else {
                if (en.getTransportId() != Entity.NONE) {
                    // Check to see if the unit is in a large craft bay, if so, its crew will be processed with the ship,
                    // so ignore it here.
                    UUID trnId = idMap.get(en.getTransportId());
                    if (trnId != null) {
                        Entity transport = unitsStatus.get(trnId).getEntity();
                        if ((transport != null) && transport.isLargeCraft()) {
                            continue;
                        }
                    }
                }
                // check for an ejected entity and if we find one then assign it instead to switch vees
                // over to infantry checks for casualties
                Entity ejected = ejections.get(UUID.fromString(en.getCrew().getExternalIdAsString()));
                // determine total casualties for infantry and large craft
                int casualties = 0;
                int casualtiesAssigned = 0;
                Infantry infantry = null;
                if (en instanceof Infantry) {
                    infantry = (Infantry) en;
                } else if (ejected != null) {
                    infantry = (Infantry) ejected;
                }
                if (infantry != null) {
                    infantry.applyDamage();
                    // If reading from a MUL, the shooting strength is set to Integer.MAX_VALUE if there is no damage.
                    int strength = Math.min(infantry.getShootingStrength(), crew.size());
                    casualties = crew.size() - strength;
                    if (unitStatus.isTotalLoss()) {
                        casualties = crew.size();
                    }
                    // If a tank has already taken hits to the commander or driver, do not assign them again.
                    if (en instanceof Tank) {
                        if (((Tank) en).isDriverHit()) {
                            casualtiesAssigned++;
                        }
                        if (((Tank) en).isCommanderHit()) {
                            casualtiesAssigned++;
                        }
                    }
                }
                //try to find the crew in our pilot and mia vectors
                Crew pilot = pilots.get(u.getCommander().getId());
                boolean missingCrew = false;
                //For multi-crew cockpits, the crew id is the first slot, which is not necessarily the commander
                if (null == pilot) {
                    for (Person p : u.getCrew()) {
                        if (pilots.containsKey(p.getId())) {
                            pilot = pilots.get(p.getId());
                            break;
                        }
                    }
                }
                if (null == pilot) {
                    pilot = mia.get(UUID.fromString(en.getCrew().getExternalIdAsString()));
                    missingCrew = true;
                }
                for (Person p : crew) {
                    PersonStatus status = new PersonStatus(p.getFullName(), u.getEntity().getDisplayName(),
                            p.getHits(), p.getId());
                    status.setMissing(missingCrew);
                    // if the pilot was not found in either the pilot or mia vector
                    // then the unit was devastated and no one ejected, so they should be dead, really dead
                    if (null == pilot) {
                        status.setHits(6);
                        status.setDead(true);
                    }
                    // multi-crewed cockpit; set each crew member separately
                    else if (pilot.getSlotCount() > 1) {
                        for (int slot = 0; slot < pilot.getSlotCount(); slot++) {
                            if (p.getId().toString().equals(pilot.getExternalIdAsString(slot))) {
                                status.setHits(pilot.getHits(slot));
                                break;
                            }
                        }
                    // else if: can't do the following by u.usesSoloPilot because entity may be different if ejected
                    } else if (en instanceof Mech || en instanceof Protomech || en.isFighter()) {
                        status.setHits(pilot.getHits());
                    } else {
                        // we have a multi-crewed Vehicle/Aero/Infantry
                        boolean wounded = false;
                        // tanks need to be handled specially because of the special crits and because
                        // tank destruction should "kill" the crew
                        if (en instanceof Tank) {
                            boolean destroyed = false;
                            for (int loc = 0; loc < en.locations(); loc++) {
                                if (loc == Tank.LOC_TURRET || loc == Tank.LOC_TURRET_2 || loc == Tank.LOC_BODY) {
                                    continue;
                                }
                                if (en.getInternal(loc) <= 0) {
                                    destroyed = true;
                                    break;
                                }
                            }
                            if (destroyed || null == en.getCrew() || en.getCrew().isDead()) {
                                if (Compute.d6(2) >= 7) {
                                    wounded = true;
                                } else {
                                    status.setHits(6);
                                    status.setDead(true);
                                }
                            } else if (((Tank)en).isDriverHit() && u.isDriver(p)) {
                                if (Compute.d6(2) >= 7) {
                                    wounded = true;
                                } else {
                                    status.setHits(6);
                                    status.setDead(true);
                                }
                            } else if (((Tank) en).isCommanderHit() && (u.isCommander(p)
                                    || u.isTechOfficer(p))) {
                                //If there is a command console, the commander hit flag is set on the second such critical,
                                //which means both commanders have been hit.
                                if (Compute.d6(2) >= 7) {
                                    wounded = true;
                                } else {
                                    status.setHits(6);
                                    status.setDead(true);
                                }
                            } else if (((Tank) en).isUsingConsoleCommander() && u.isCommander(p)) {
                                //This flag is set after the first commander hit critical.
                                if (Compute.d6(2) >= 7) {
                                    wounded = true;
                                } else {
                                    status.setHits(6);
                                    status.setDead(true);
                                }
                            }
                        }
                        if (casualtiesAssigned < casualties) {
                            casualtiesAssigned++;
                            if (Compute.d6(2) >= 7) {
                                wounded = true;
                            } else {
                                status.setHits(6);
                                status.setDead(true);
                            }
                        }
                        if (wounded) {
                            int hits = campaign.getCampaignOptions().getMinimumHitsForVees();
                            if (campaign.getCampaignOptions().useAdvancedMedical() || campaign.getCampaignOptions().useRandomHitsForVees()) {
                                int range = 6 - hits;
                                hits = hits + Compute.randomInt(range);
                            }
                            status.setHits(hits);
                        }
                    }
                    status.setXP(campaign.getCampaignOptions().getScenarioXP());
                    status.setDeployed(!en.wasNeverDeployed());
                    peopleStatus.put(p.getId(), status);
                }
            }
        }

        // And now we have potential prisoners that are crewing a unit...
        if (campaign.getCampaignOptions().capturePrisoners()) {
            processPrisonerCapture(potentialSalvage);
            processPrisonerCapture(devastatedEnemyUnits);
        }
    }

    /**
     * Helper function that handles crew and passengers ejected from a large spacecraft,
     * which may be scattered about on numerous other entities
     * @param ship The large craft unit we're currently processing
     * @param en The entity associated with the unit Ship
     * @param personnel The list of persons assigned to the ship as crew and marines
     * @param unitStatus The post-battle status of en
     */
    private void processLargeCraft(Unit ship, Entity en, List<Person> personnel, UnitStatus unitStatus) {
        final String METHOD_NAME = "processLargeCraft(Unit,Entity,List<Person>,UnitStatus)"; //$NON-NLS-1$
        //The entity must be an Aero for us to get here
        Aero aero = (Aero) en;
        //Find out if this large craft ejected or was in the process of ejecting,
        // and if so what entities are carrying the personnel
        int rescuedCrew = 0;
        int rescuedPassengers = 0;
        if (en.getCrew().isEjected() || aero.isEjecting()) {
            for (String id : aero.getEscapeCraft()) {
                Entity e = entities.get(UUID.fromString(id));
                // Invalid entity?
                if (e == null) {
                    MekHQ.getLogger().log(getClass(), METHOD_NAME, LogLevel.ERROR,
                            "Null entity reference in:" + aero.getDisplayName() + "getEscapeCraft()");
                    continue;
                }
                //If the escape craft was destroyed in combat, skip it
                if (e.isDestroyed() || e.isDoomed()) {
                    continue;
                }
                //Now let's see how many passengers and crew we picked up
                if (e instanceof SmallCraft) {
                    SmallCraft craft = (SmallCraft) e;
                    if (craft.getPassengers().get(en.getExternalIdAsString()) != null) {
                        rescuedPassengers += craft.getPassengers().get(en.getExternalIdAsString());
                    }
                    if (craft.getNOtherCrew().get(en.getExternalIdAsString()) != null) {
                        rescuedCrew += craft.getNOtherCrew().get(en.getExternalIdAsString());
                    }
                } else if (e instanceof EjectedCrew) {
                    EjectedCrew crew = (EjectedCrew) e;
                    if (crew.getPassengers().get(en.getExternalIdAsString()) != null) {
                        rescuedPassengers += crew.getPassengers().get(en.getExternalIdAsString());
                    }
                    if (crew.getNOtherCrew().get(en.getExternalIdAsString()) != null) {
                        rescuedCrew += crew.getNOtherCrew().get(en.getExternalIdAsString());
                    }
                }
            }
        }
        //Check crewed aeros for existing hits since they could be flying without full crews
        int casualties;
        int casualtiesAssigned = 0;
        int existingHits = 0;
        int currentHits = 0;
        if (null != ship.getEntity().getCrew()) {
            existingHits = ship.getEntity().getCrew().getHits();
        }
        if (null != en.getCrew()) {
            currentHits = en.getCrew().getHits();
        }
        if (en.isDestroyed()) {
            currentHits = 6;
        }
        int newHits = Math.max(0, currentHits - existingHits);
        casualties = (int) Math.ceil(Compute.getFullCrewSize(en) * (newHits / 6.0));
        //Now reduce the casualties if some "hits" were caused by ejection
        casualties = Math.max(0, casualties - rescuedCrew);

        //And assign the casualties and experience amongst the crew and marines
        for (Person p : personnel) {
            PersonStatus status = new PersonStatus(p.getFullName(), ship.getEntity().getDisplayName(),
                    p.getHits(), p.getId());
            boolean wounded = false;
            if (casualtiesAssigned < casualties) {
                casualtiesAssigned++;
                if (Compute.d6(2) >= 7) {
                    wounded = true;
                } else {
                    status.setHits(6);
                    status.setDead(true);
                }
            }
            if (wounded) {
                int hits = campaign.getCampaignOptions().getMinimumHitsForVees();
                if (campaign.getCampaignOptions().useAdvancedMedical() || campaign.getCampaignOptions().useRandomHitsForVees()) {
                    int range = 6 - hits;
                    hits = hits + Compute.randomInt(range);
                }
                status.setHits(hits);
            }
            status.setXP(campaign.getCampaignOptions().getScenarioXP());
            status.setDeployed(!en.wasNeverDeployed());
            peopleStatus.put(p.getId(), status);
        }

        //Now, did the passengers take any hits?
        //We'll assume that if units in transport bays were hit, their crews and techs might also have been
        Set<PersonStatus> allPassengersStatus = new HashSet<>(); //Use this to keep track of ejected passengers for the next step
        List<Entity> cargo = bayLoadedEntities.get(UUID.fromString(en.getExternalIdAsString()));
        if (cargo != null) {
            for (Entity e : cargo) {
                //Match the still-loaded cargo entity with its unit so we can get the crew
                Unit u = campaign.getUnit(UUID.fromString(e.getExternalIdAsString()));
                if (u != null) {
                    List<Person> cargoCrew = u.getActiveCrew();
                    cargoCrew.add(u.getTech());
                    cargoCrew = shuffleCrew(cargoCrew);
                    for (Person p : cargoCrew) {
                        PersonStatus status = new PersonStatus(p.getFullName(), u.getEntity().getDisplayName(),
                                p.getHits(), p.getId());
                        boolean wounded = false;
                        //The lore says bay crews have pressurized sleeping alcoves in the corners of each bay
                        //Let's assume people are injured on an 8+ if the unit is destroyed, same as a critical hit chance
                        if (e.isDestroyed() && Compute.d6(2) >= 8) {
                            //As with crewmembers, on a 7+ they're only wounded
                            if (Compute.d6(2) >= 7) {
                                wounded = true;
                            } else {
                                status.setHits(6);
                                status.setDead(true);
                            }
                            if (wounded) {
                                int hits = campaign.getCampaignOptions().getMinimumHitsForVees();
                                if (campaign.getCampaignOptions().useAdvancedMedical() || campaign.getCampaignOptions().useRandomHitsForVees()) {
                                    int range = 6 - hits;
                                    hits = hits + Compute.randomInt(range);
                                }
                                status.setHits(hits);
                            }
                        }
                        //Go ahead and add everyone to this master list, even if they're killed/wounded above.
                        //It's normal to have some casualties in the lifeboats...
                        allPassengersStatus.add(status);
                    }
                }
            }
        }
        //Now let's account for any passengers aboard escape craft
        //If the host ship ended the game mid-ejection but remains undestroyed, add its remaining passengers
        if (aero.isEjecting() || aero.getCrew().isEjected()) {
            if (aero.isEjecting() && !aero.isDestroyed()) {
                rescuedPassengers = allPassengersStatus.size();
            }
            //Convert the set to a list so we can pick a random value by index...
            List<PersonStatus> allPassengersStatusList = new ArrayList<>();
            for (PersonStatus s : allPassengersStatus) {
                allPassengersStatusList.add(s);
            }

            //Let's go through and handle the list
            while (rescuedPassengers > 0) {
                if (allPassengersStatus.isEmpty()) {
                    //Could happen on ships with passenger quarters where numbers exceed those associated
                    //with transported units, or ships that are just empty
                    break;
                }
                PersonStatus s = allPassengersStatusList.remove(Compute.randomInt(allPassengersStatusList.size()));
                UUID pid = s.getId();
                peopleStatus.put(pid, s);
                rescuedPassengers --;
            }
            //Everyone who didn't make it to an escape craft dies
            for (PersonStatus s : allPassengersStatusList) {
                s.setHits(6);
                s.setDead(true);
                peopleStatus.put(s.getId(), s);
            }
        } else {
            //No ejection is involved, just add everyone to our master peopleStatus table
            for (PersonStatus s : allPassengersStatus) {
                peopleStatus.put(s.getId(), s);
            }
        }
    }

    /**
     * Helper function that contains the logic for processing prisoner capture.
     * Copy and pasted from checkStatusOfPersonnel, so the internal logic is kind of opaque.
     * @param unitsToProcess The list of TestUnit entities to process. Note that
     *                  in order to be processed, a unit must be in the salvageStatus hashtable.
     */
    private void processPrisonerCapture(List<TestUnit> unitsToProcess) {

        Mission currentMission = campaign.getMission(scenario.getMissionId());
        String enemyCode;
        if (currentMission instanceof AtBContract) {
            enemyCode = ((AtBContract) currentMission).getEnemyCode();
        } else {
            enemyCode = "IND";
        }

        for (Unit u : unitsToProcess) {
            if (null == u) {
                continue; // Shouldn't happen... but well... ya know
            }
            Entity en = null;
            UnitStatus ustatus = salvageStatus.get(u.getId());
            if (null != ustatus) {
                en = ustatus.getEntity();
            }
            if (null == en) {
                continue;
            }
            //check for an ejected entity and if we find one then assign it instead to switch vees
            //over to infantry checks for casualties
            Entity ejected = null;
            if (!en.getCrew().getExternalIdAsString().equals("-1")) {
                ejected = enemyEjections.get(UUID.fromString(en.getCrew().getExternalIdAsString()));
            }
            if (null != ejected) {
                en = ejected;
            }
            //check if this ejection was picked up by a player's unit
            boolean pickedUp = en instanceof MechWarrior
                    && !((MechWarrior)en).getPickedUpByExternalIdAsString().equals("-1")
                    && null != unitsStatus.get(UUID.fromString(((MechWarrior)en).getPickedUpByExternalIdAsString()));
            // If this option is turned on and the player controls the battlefield,
            // assume that all ejected warriors have been picked up
            if (campaign.getGameOptions().booleanOption(OptionsConstants.ADVGRNDMOV_EJECTED_PILOTS_FLEE)) {
                pickedUp = true;
            }
            //if the crew ejected from this unit, then skip it because we should find them elsewhere
            //if they are alive
            if (!(en instanceof EjectedCrew)
                    && null != en.getCrew()
                    && (en.getCrew().isEjected() && !campaign.getGameOptions().booleanOption(OptionsConstants.ADVGRNDMOV_EJECTED_PILOTS_FLEE))) {
                continue;
            }
            //shuffling the crew ensures that casualties are randomly assigned in multi-crew units
            List<Person> crew = Utilities.genRandomCrewWithCombinedSkill(campaign, u, enemyCode).values().stream().flatMap(Collection::stream).collect(Collectors.toList());
            crew = shuffleCrew(crew);

            //For vees we may need to know the commander or driver, which aren't assigned for TestUnit.
            Person commander = null;
            Person driver = null;
            Person console = null;
            if (en instanceof Tank) {
                //Prefer gunner over driver, as in Unit::getCommander
                for (Person p : crew) {
                    if (p.getPrimaryRole() == Person.T_VEE_GUNNER) {
                        commander = p;
                    } else if (p.getPrimaryRole() == Person.T_GVEE_DRIVER
                            || p.getPrimaryRole() == Person.T_VTOL_PILOT
                            || p.getPrimaryRole() == Person.T_NVEE_DRIVER) {
                        driver = p;
                    }
                }
                if (en.hasWorkingMisc(MiscType.F_COMMAND_CONSOLE)) {
                    for (Person p : crew) {
                        if (!p.equals(commander) && !p.equals(driver)) {
                            console = p;
                            break;
                        }
                    }
                }
            }
            if (commander == null && crew.size() > 0) {
                commander = crew.get(0);
            }

            int casualties = 0;
            int casualtiesAssigned = 0;
            if (en instanceof Infantry) {
                en.applyDamage();
                int strength = ((Infantry) en).getShootingStrength();
                casualties = crew.size() - strength;
            }
            if (en instanceof Aero && !u.usesSoloPilot()) {
                //need to check for existing hits because you can fly aeros with less than full
                //crew
                int existingHits = 0;
                int currentHits = 0;
                if (null != u.getEntity().getCrew()) {
                    existingHits = u.getEntity().getCrew().getHits();
                }
                if (null != en.getCrew()) {
                    currentHits = en.getCrew().getHits();
                }
                int newHits = Math.max(0, currentHits - existingHits);
                casualties = (int) Math.ceil(Compute.getFullCrewSize(en) * (newHits / 6.0));
            }
            for (Person p : crew) {
                // We need to assign them a UUID now to place them into the oppositionPersonnel hash
                UUID id = (p.getId() == null) ? UUID.randomUUID() : p.getId();
                p.setId(id);

                OppositionPersonnelStatus status = new OppositionPersonnelStatus(p.getFullName(), u.getEntity().getDisplayName(), p);
                if (en instanceof Mech
                        || en instanceof Protomech
                        || en.isFighter()
                        || en instanceof MechWarrior) {
                    Crew pilot = en.getCrew();
                    if (null == pilot) {
                        continue;
                    }
                    int slot = 0;
                    //For multi-person cockpits the person id has been set to match the crew slot
                    for (int pos = 0; pos < pilot.getSlotCount(); pos++) {
                        if (p.getId().toString().equals(pilot.getExternalIdAsString(pos))) {
                            slot = pos;
                            break;
                        }
                    }
                    status.setHits(pilot.getHits(slot));
                } else {
                    //we have a multi-crewed vee
                    boolean wounded = false;
                    if (en instanceof Tank) {
                        boolean destroyed = false;
                        for (int loc = 0; loc < en.locations(); loc++) {
                            if (loc == Tank.LOC_TURRET || loc == Tank.LOC_TURRET_2 || loc == Tank.LOC_BODY) {
                                continue;
                            }
                            if (en.getInternal(loc) <= 0) {
                                destroyed = true;
                                break;
                            }
                        }

                        if (destroyed || (null == en.getCrew()) || en.getCrew().isDead()) {
                            if (Compute.d6(2) >= 7) {
                                wounded = true;
                            } else {
                                status.setHits(6);
                            }
                        } else if (((Tank) en).isDriverHit() && p.equals(driver)) {
                            if (Compute.d6(2) >= 7) {
                                wounded = true;
                            } else {
                                status.setHits(6);
                                status.setDead(true);
                            }
                        } else if (((Tank) en).isCommanderHit() && (p.equals(commander) || p.equals(console))) {
                            //If there is a command console, the commander hit flag does not
                            //get set until after the second such critical, which means that
                            //both commanders have been hit.
                            if (Compute.d6(2) >= 7) {
                                wounded = true;
                            } else {
                                status.setHits(6);
                                status.setDead(true);
                            }
                        } else if (((Tank) en).isUsingConsoleCommander() && p.equals(commander)) {
                            //If this flag is set we are using a command console and have already
                            //taken one commander hit critical, which takes out the primary commander.
                            if (Compute.d6(2) >= 7) {
                                wounded = true;
                            } else {
                                status.setHits(6);
                                status.setDead(true);
                            }
                        }
                    } else if (en instanceof Infantry || en instanceof Aero) {
                        if (casualtiesAssigned < casualties) {
                            casualtiesAssigned++;
                            if (Compute.d6(2) >= 7) {
                                wounded = true;
                            } else {
                                status.setHits(6);
                                status.setDead(true);
                            }
                        }
                    }
                    if (wounded) {
                        int hits = campaign.getCampaignOptions().getMinimumHitsForVees();
                        if (campaign.getCampaignOptions().useAdvancedMedical() || campaign.getCampaignOptions().useRandomHitsForVees()) {
                            int range = 6 - hits;
                            hits = hits + Compute.randomInt(range);
                        }
                        status.setHits(hits);
                    }
                }
                status.setCaptured(Utilities.isLikelyCapture(en) || pickedUp);
                status.setXP(campaign.getCampaignOptions().getScenarioXP());
                oppositionPersonnel.put(id, status);
            }
        }
    }

    private void loadUnitsAndPilots(File unitFile) throws IOException {
        final String METHOD_NAME = "loadUnitsAndPilots(File)"; //$NON-NLS-1$

        if (unitFile != null) {
            // I need to get the parser myself, because I want to pull both
            // entities and pilots from it
            // Create an empty parser.
            MULParser parser = new MULParser();

            // Open up the file.
            try (InputStream listStream = new FileInputStream(unitFile)) {
                // Read a Vector from the file.
                parser.parse(listStream);
            } catch (Exception e) {
                MekHQ.getLogger().error(getClass(), "loadUnitsAndPilots", e);
            }

            // Was there any error in parsing?
            if (parser.hasWarningMessage()) {
                MekHQ.getLogger().log(getClass(), METHOD_NAME, LogLevel.WARNING,
                        parser.getWarningMessage());
            }

            killCredits = parser.getKills();

            //Map everyone's ID to External Id
            for (Entity e : parser.getEntities()) {
                idMap.put(e.getId(), UUID.fromString(e.getExternalIdAsString()));
            }
            for (Entity e : parser.getSalvage()) {
                idMap.put(e.getId(), UUID.fromString(e.getExternalIdAsString()));
            }
            for (Entity e : parser.getRetreated()) {
                idMap.put(e.getId(), UUID.fromString(e.getExternalIdAsString()));
            }

            //If any units ended the game with others loaded in its bays, map those out
            for (Entity e : parser.getEntities()) {
                if (!e.getBayLoadedUnitIds().isEmpty()) {
                    List<Entity> cargo = new ArrayList<>();
                    for (int id : e.getBayLoadedUnitIds()) {
                        UUID extId = idMap.get(id);
                        if (extId != null) {
                            cargo.add(entities.get(extId));
                        }
                    }
                    bayLoadedEntities.put(UUID.fromString(e.getExternalIdAsString()), cargo);
                }
            }

            for (Entity e : parser.getSurvivors()) {
                entities.put(UUID.fromString(e.getExternalIdAsString()), e);
                checkForLostLimbs(e, control);
                if (!e.getExternalIdAsString().equals("-1")) {
                    UnitStatus status = unitsStatus.get(UUID.fromString(e.getExternalIdAsString()));
                    if (null == status && scenario instanceof AtBScenario && !(e instanceof EjectedCrew)) {
                        status = processAlliedUnit(e);
                    }

                    if (null != status) {
                        boolean lost = (!e.canEscape() && !control) || e.getRemovalCondition() == IEntityRemovalConditions.REMOVE_DEVASTATED;
                        status.assignFoundEntity(e, lost);
                    }
                }

                if (null != e.getCrew()) {
                    if (!e.getCrew().getExternalIdAsString().equals("-1")) {
                        if (!e.getCrew().isEjected() || e instanceof EjectedCrew) {
                            pilots.put(UUID.fromString(e.getCrew().getExternalIdAsString()), e.getCrew());
                        }
                        if (e instanceof EjectedCrew) {
                            ejections.put(UUID.fromString(e.getCrew().getExternalIdAsString()), (EjectedCrew)e);
                        }

                    }
                }
            }

            for (Entity e : parser.getAllies()) {
                entities.put(UUID.fromString(e.getExternalIdAsString()), e);
                checkForLostLimbs(e, control);
                if (!e.getExternalIdAsString().equals("-1")) {
                    UnitStatus status = unitsStatus.get(UUID.fromString(e.getExternalIdAsString()));
                    if (null == status && scenario instanceof AtBScenario && !(e instanceof EjectedCrew)) {
                        status = processAlliedUnit(e);
                    }

                    if (null != status) {
                        boolean lost = (!e.canEscape() && !control) || e.getRemovalCondition() == IEntityRemovalConditions.REMOVE_DEVASTATED;
                        status.assignFoundEntity(e, lost);
                    }
                }
                if (null != e.getCrew()) {
                    if (!e.getCrew().getExternalIdAsString().equals("-1")) {
                        if (!e.getCrew().isEjected() || e instanceof EjectedCrew) {
                            pilots.put(UUID.fromString(e.getCrew().getExternalIdAsString()), e.getCrew());
                        }
                        if (e instanceof EjectedCrew) {
                            ejections.put(UUID.fromString(e.getCrew().getExternalIdAsString()), (EjectedCrew)e);
                        }
                    }
                }
            }

            // Utterly destroyed entities
            for (Entity e : parser.getDevastated()) {
                entities.put(UUID.fromString(e.getExternalIdAsString()), e);
                UnitStatus status = null;
                if (!e.getExternalIdAsString().equals("-1")) {
                    status = unitsStatus.get(UUID.fromString(e.getExternalIdAsString()));
                }
                if (null != status) {
                    status.assignFoundEntity(e, true);
                } else {
                    // completely destroyed units (such as from an ammo explosion) need to be
                    // kept track of, as mechwarriors may eject from them, etc.
                    TestUnit nu = generateNewTestUnit(e);
                    UnitStatus us = new UnitStatus(nu);
                    salvageStatus.put(nu.getId(), us);
                    devastatedEnemyUnits.add(nu);
                }
            }

            for (Entity e : parser.getSalvage()) {
                entities.put(UUID.fromString(e.getExternalIdAsString()), e);
                checkForLostLimbs(e, control);
                UnitStatus status = null;
                if (!e.getExternalIdAsString().equals("-1") && e.isSalvage()) {
                    // Check to see if this is a friendly deployed unit with a unit ID in the campaign
                    status = unitsStatus.get(UUID.fromString(e.getExternalIdAsString()));
                }
                //If a unit in a bay was destroyed, add it. We still need to deal with the crew
                if (e.getTransportId() != Entity.NONE) {
                    UUID trnId = idMap.get(e.getTransportId());
                    List<Entity> cargo;
                    if (bayLoadedEntities.containsKey(trnId)) {
                        cargo = bayLoadedEntities.get(trnId);
                    } else {
                        cargo = new ArrayList<>();
                    }
                    e.setDestroyed(true);
                    cargo.add(e);
                    bayLoadedEntities.put(trnId, cargo);
                }
                if (null != status) {
                    status.assignFoundEntity(e, !control);
                    if (null != e.getCrew()) {
                        if (!e.getCrew().getExternalIdAsString().equals("-1")) {
                            if (e instanceof EjectedCrew) {
                                ejections.put(UUID.fromString(e.getCrew().getExternalIdAsString()), (EjectedCrew)e);
                            }
                            if (!e.getCrew().isEjected() || e instanceof EjectedCrew) {
                                if (control) {
                                    pilots.put(UUID.fromString(e.getCrew().getExternalIdAsString()), e.getCrew());
                                } else {
                                    mia.put(UUID.fromString(e.getCrew().getExternalIdAsString()), e.getCrew());
                                }
                            }
                        }
                    }
                } else {
                    // Enemy crew/pilot entity is actually in the salvage list
                    if (e instanceof EjectedCrew && null != e.getCrew() && !e.getCrew().getExternalIdAsString().equals("-1")) {
                        enemyEjections.put(UUID.fromString(e.getCrew().getExternalIdAsString()), (EjectedCrew)e);
                        continue;
                    }
                    if (control) {
                        TestUnit nu = generateNewTestUnit(e);
                        UnitStatus us = new UnitStatus(nu);
                        us.setTotalLoss(false);
                        salvageStatus.put(nu.getId(), us);
                        potentialSalvage.add(nu);
                    }
                }
            }

            for (Entity e : parser.getRetreated()) {
                if (!e.getExternalIdAsString().equals("-1")) {
                    UnitStatus status = unitsStatus.get(UUID.fromString(e.getExternalIdAsString()));
                    if (null == status && scenario instanceof AtBScenario) {
                        status = processAlliedUnit(e);
                    }

                    if (null != status) {
                        status.assignFoundEntity(e, false);
                    }
                    if (!e.getBayLoadedUnitIds().isEmpty()) {
                        List<Entity> cargo = new ArrayList<>();
                        for (int id : e.getBayLoadedUnitIds()) {
                            UUID extId = idMap.get(id);
                            if (extId != null) {
                                cargo.add(entities.get(extId));
                            }
                        }
                        bayLoadedEntities.put(UUID.fromString(e.getExternalIdAsString()), cargo);
                    }
                }
                if (null != e.getCrew()) {
                    if (!e.getCrew().getExternalIdAsString().equals("-1")) {
                        pilots.put(UUID.fromString(e.getCrew().getExternalIdAsString()), e.getCrew());
                        if (e instanceof EjectedCrew) {
                            ejections.put(UUID.fromString(e.getCrew().getExternalIdAsString()), (EjectedCrew)e);
                        }
                    }
                }

                entities.put(UUID.fromString(e.getExternalIdAsString()), e);
            }
        }
    }

    /**
     * When resolving the battle manually without a resolution file (such as MekHQ + tabletop),
     * set initial status of units and crew as pre-battle.
     */
    private void initUnitsAndPilotsWithoutBattle() {
        for (Unit u : units) {
            UnitStatus status = unitsStatus.get(u.getId());
            status.assignFoundEntity(u.getEntity(), false);
            u.getEntity().setDeployed(true);
            Crew crew = u.getEntity().getCrew();
            if ((null != crew) && !crew.getExternalIdAsString().equals("-1")) {
                pilots.put(UUID.fromString(crew.getExternalIdAsString()), crew);
            }

            entities.put(UUID.fromString(u.getEntity().getExternalIdAsString()), u.getEntity());
        }

        // if it's an AtB scenario, load up all the bot units into the entities collection
        // for objective processing
        if (scenario instanceof AtBScenario) {
            AtBScenario atbScenario = (AtBScenario) scenario;
            for (Entity e : atbScenario.getAlliesPlayer()) {
                entities.put(UUID.fromString(e.getExternalIdAsString()), e);
            }

            for (int x = 0; x < atbScenario.getNumBots(); x++) {
                BotForce botForce = atbScenario.getBotForce(x);

                for (Entity e : botForce.getEntityList()) {
                    entities.put(UUID.fromString(e.getExternalIdAsString()), e);
                }
            }
        }
    }

    public List<TestUnit> getAlliedUnits() {
        return alliedUnits;
    }

    public List<TestUnit> getPotentialSalvage() {
        return potentialSalvage;
    }

    public List<TestUnit> getActualSalvage() {
        return actualSalvage;
    }

    public List<TestUnit> getRansomedSalvage() {
        return ransomedSalvage;
    }

    public List<TestUnit> getLeftoverSalvage() {
        return leftoverSalvage;
    }

    public void salvageUnit(int i) {
        if (i < getPotentialSalvage().size()) {
            TestUnit salvageUnit = getPotentialSalvage().get(i);
            getActualSalvage().add(salvageUnit);
        }
    }

    public void ransomUnit(int i) {
        if (i < getPotentialSalvage().size()) {
            TestUnit ransomUnit = getPotentialSalvage().get(i);
            getRansomedSalvage().add(ransomUnit);
        }
    }

    public void doNotSalvageUnit(int i) {
        if (i < getPotentialSalvage().size()) {
            getLeftoverSalvage().add(getPotentialSalvage().get(i));
        }
    }

    public void setContractBreaches(int i) {
        contractBreaches = i;
    }

    public void setBonusRolls(int i) {
        bonusRolls = i;
    }

    public Campaign getCampaign() {
        return campaign;
    }

    public Scenario getScenario() {
        return scenario;
    }

    public Mission getMission() {
        return campaign.getMission(scenario.getMissionId());
    }

    public Hashtable<String, String> getKillCredits() {
        return killCredits;
    }

    public List<Unit> getUnits() {
        return units;
    }

    public void resolveScenario(int resolution, String report) {
        //lets start by generating a stub file for our records
        scenario.generateStub(campaign);

        // and create trackers for ransomed prisoners and units
        Money prisonerRansoms = Money.zero();
        Money unitRansoms = Money.zero();

        //ok lets do the whole enchilada and go ahead and update campaign
        //first figure out if we need any battle loss comp
        double blc = 0;
        Mission m = campaign.getMission(scenario.getMissionId());
        if (m instanceof Contract) {
            blc = ((Contract) m).getBattleLossComp() / 100.0;
        }

        //now lets update personnel
        for (UUID pid : peopleStatus.keySet()) {
            Person person = campaign.getPerson(pid);
            PersonStatus status = peopleStatus.get(pid);
            if (null == person || null == status) {
                continue;
            }

            MekHQ.triggerEvent(new PersonBattleFinishedEvent(person, status));
            if (status.getHits() > person.getHits()) {
                person.setHits(status.getHits());
            }
            if (status.wasDeployed()) {
                person.awardXP(status.getXP());
                ServiceLogger.participatedInMission(person, campaign.getDate(), scenario.getName(), m.getName());
            }
            for (Kill k : status.getKills()) {
                campaign.addKill(k);
            }
            if (status.isMissing()) {
                campaign.changeStatus(person, PersonnelStatus.MIA);
            } else if (status.isDead()) {
                campaign.changeStatus(person, PersonnelStatus.KIA);
                if (campaign.getCampaignOptions().getUseAtB() && m instanceof AtBContract) {
                    campaign.getRetirementDefectionTracker().removeFromCampaign(person,
                            true, campaign.getCampaignOptions().getUseShareSystem()
                                    ? person.getNumShares(campaign.getCampaignOptions().getSharesForAll())
                                    : 0,
                            campaign, (AtBContract) m);
                }
            }
            if (campaign.getCampaignOptions().useAdvancedMedical()) {
                person.diagnose(status.getHits());
            }
            if (status.toRemove()) {
                campaign.removePerson(pid, false);
            }
        }

        //region Prisoners
        for (UUID pid : oppositionPersonnel.keySet()) {
            OppositionPersonnelStatus status = oppositionPersonnel.get(pid);
            Person person = status.getPerson();
            if (null == person) {
                continue;
            }
            MekHQ.triggerEvent(new PersonBattleFinishedEvent(person, status));
            if (status.isDead()) {
                continue;
            } else if (status.isRansomed()) {
                prisonerRansoms = prisonerRansoms.plus(person.getRansomValue());
                continue;
            } else if (status.isCaptured()) {
                PrisonerStatus prisonerStatus = getCampaign().getCampaignOptions().getDefaultPrisonerStatus();

                // Then, we need to determine if they are a defector
                if (prisonerStatus.isPrisoner() && getCampaign().getCampaignOptions().getUseAtB()
                        && getCampaign().getCampaignOptions().getUseAtBCapture() && (m instanceof AtBContract)) {
                    // Are they actually a defector?
                    if (Compute.d6(2) >= (10 + ((AtBContract) m).getEnemySkill() - getCampaign().getUnitRatingMod())) {
                        prisonerStatus = PrisonerStatus.PRISONER_DEFECTOR;
                    }
                }

                getCampaign().recruitPerson(person, prisonerStatus);
                if (prisonerStatus.isWillingToDefect()) {
                    getCampaign().addReport(String.format("You have convinced %s to defect.",
                            person.getHyperlinkedName()));
                }
            } else {
                continue;
            }
            person.awardXP(status.getXP());
            if (status.getHits() > person.getHits()) {
                person.setHits(status.getHits());
            }

            ServiceLogger.participatedInMission(person, campaign.getDate(), scenario.getName(), m.getName());

            for (Kill k : status.getKills()) {
                campaign.addKill(k);
            }

            if (campaign.getCampaignOptions().useAdvancedMedical()) {
                person.diagnose(status.getHits());
            }
        }

        if (prisonerRansoms.isGreaterThan(Money.zero())) {
            getCampaign().getFinances().credit(prisonerRansoms, Transaction.C_RANSOM,
                    "Prisoner ransoms for " + getScenario().getName(), getCampaign().getDate());
            getCampaign().addReport(prisonerRansoms.toAmountAndNameString()
                    + " has been credited to your account for prisoner ransoms following "
                    + getScenario().getName() + ".");
        }
        //endregion Prisoners

        //now lets update all units
        for (Unit unit : getUnits()) {
            UnitStatus ustatus = unitsStatus.get(unit.getId());
            if (null == ustatus) {
                //shouldn't happen
                continue;
            }
            Entity en = ustatus.getEntity();
            Money unitValue = unit.getBuyCost();
            if (campaign.getCampaignOptions().useBLCSaleValue()) {
                unitValue = unit.getSellValue();
            }
            if (ustatus.isTotalLoss()) {
                //missing unit
                if (blc > 0) {
                    Money value = unitValue.multipliedBy(blc);
                    campaign.getFinances().credit(value, Transaction.C_BLC,
                            "Battle loss compensation for " + unit.getName(), campaign.getLocalDate());
                    campaign.addReport(value.toAmountAndSymbolString() + " in battle loss compensation for " + unit.getName() + " has been credited to your account.");
                }
                campaign.removeUnit(unit.getId());
            } else {
                Money currentValue = unit.getValueOfAllMissingParts();
                campaign.clearGameData(en);
                // FIXME: Need to implement a "fuel" part just like the "armor" part
                if (en.isAero()) {
                    ((IAero)en).setFuelTonnage(((IAero)ustatus.getBaseEntity()).getFuelTonnage());
                }
                unit.setEntity(en);
                if (en.usesWeaponBays()) {
                    unit.adjustLargeCraftAmmo();
                }
                unit.runDiagnostic(true);
                unit.resetPilotAndEntity();
                if (!unit.isRepairable()) {
                    unit.setSalvage(true);
                }
                campaign.addReport(unit.getHyperlinkedName() + " has been recovered.");
                //check for BLC
                Money newValue = unit.getValueOfAllMissingParts();
                Money blcValue = newValue.minus(currentValue);
                Money repairBLC = Money.zero();
                String blcString = "battle loss compensation (parts) for " + unit.getName();
                if (!unit.isRepairable()) {
                    //if the unit is not repairable, you should get BLC for it but we should subtract
                    //the value of salvageable parts
                    blcValue = unitValue.minus(unit.getSellValue());
                    blcString = "battle loss compensation for " + unit.getName();
                }
                if (campaign.getCampaignOptions().payForRepairs()) {
                    for (Part p : unit.getParts()) {
                        if (p.needsFixing() && !(p instanceof Armor)) {
                            repairBLC = repairBLC.plus(p.getStickerPrice().multipliedBy(0.2));
                        }
                    }
                }
                blcValue = blcValue.plus(repairBLC);
                if ((blc > 0) && blcValue.isPositive()) {
                    Money finalValue = blcValue.multipliedBy(blc);
                    campaign.getFinances().credit(
                            finalValue,
                            Transaction.C_BLC,
                            blcString.substring(0, 1).toUpperCase() + blcString.substring(1),
                            campaign.getLocalDate());
                    campaign.addReport( finalValue.toAmountAndSymbolString() + " in " + blcString + " has been credited to your account.");
                }
            }
        }

        //now lets take care of salvage
        for (TestUnit salvageUnit : getActualSalvage()) {
            UnitStatus salstatus = new UnitStatus(salvageUnit);
            // FIXME: Need to implement a "fuel" part just like the "armor" part
            if (salvageUnit.getEntity() instanceof Aero) {
                ((Aero) salvageUnit.getEntity()).setFuelTonnage(((Aero) salstatus.getBaseEntity()).getFuelTonnage());
            }
            campaign.clearGameData(salvageUnit.getEntity());
            campaign.addTestUnit(salvageUnit);
            //if this is a contract, add to the salvaged value
            if (getMission() instanceof Contract) {
                ((Contract) getMission()).addSalvageByUnit(salvageUnit.getSellValue());
            }
        }

        // And any ransomed salvaged units
        if (!getRansomedSalvage().isEmpty()) {
            for (Unit ransomedUnit : getRansomedSalvage()) {
                unitRansoms = unitRansoms.plus(ransomedUnit.getSellValue());
            }

            if (unitRansoms.isGreaterThan(Money.zero())) {
                getCampaign().getFinances().credit(unitRansoms, Transaction.C_SALVAGE,
                        "Unit ransoms for " + getScenario().getName(), getCampaign().getDate());
                getCampaign().addReport(unitRansoms.toAmountAndNameString()
                        + " has been credited to your account from unit ransoms following "
                        + getScenario().getName() + ".");
            }
        }

        if (getMission() instanceof Contract) {
            Money value = Money.zero();
            for (Unit salvageUnit : getLeftoverSalvage()) {
                value = value.plus(salvageUnit.getSellValue());
            }
            if (((Contract) getMission()).isSalvageExchange()) {
                value = value.multipliedBy(((Contract) getMission()).getSalvagePct()).dividedBy(100);
<<<<<<< HEAD
                campaign.getFinances().credit(value, Transaction.C_SALVAGE, "salvage exchange for "
                        + scenario.getName(),  campaign.getLocalDate());
=======
                campaign.getFinances().credit(value, Transaction.C_SALVAGE, "salvage exchange for " + scenario.getName(),  campaign.getDate());
>>>>>>> edcc9a7a
                campaign.addReport(value.toAmountAndSymbolString() + " have been credited to your account for salvage exchange.");
            } else {
                ((Contract) getMission()).addSalvageByEmployer(value);
            }
        }

        if (campaign.getCampaignOptions().getUseAtB() && (getMission() instanceof AtBContract)) {
            int unitRatingMod = campaign.getUnitRatingMod();
<<<<<<< HEAD
            for (Unit unit : units) {
                unit.setSite(((AtBContract) getMission()).getRepairLocation(unitRatingMod));
            }
            for (Unit unit : actualSalvage) {
=======
            for (Unit unit : getUnits()) {
                unit.setSite(((AtBContract) getMission()).getRepairLocation(unitRatingMod));
            }
            for (Unit unit : getActualSalvage()) {
>>>>>>> edcc9a7a
                unit.setSite(((AtBContract) getMission()).getRepairLocation(unitRatingMod));
            }
        }

        for (Loot loot : actualLoot) {
            loot.get(campaign, scenario);
        }

        scenario.setStatus(resolution);
        scenario.setReport(report);
        scenario.clearAllForcesAndPersonnel(campaign);
        //lets reset the network ids from the c3UUIDs
        campaign.reloadGameEntities();
        campaign.refreshNetworks();
        scenario.setDate(campaign.getLocalDate());
        client = null;
    }

    public ArrayList<Person> getMissingPersonnel() {
        ArrayList<Person> mia = new ArrayList<>();
        for (UUID pid : peopleStatus.keySet()) {
            PersonStatus status = peopleStatus.get(pid);
            if (status.isMissing()) {
                Person p = campaign.getPerson(pid);
                if (null != p) {
                    mia.add(p);
                }
            }
        }
        return mia;
    }

    public ArrayList<Person> getDeadPersonnel() {
        ArrayList<Person> kia = new ArrayList<>();
        for (UUID pid : peopleStatus.keySet()) {
            PersonStatus status = peopleStatus.get(pid);
            if (status.isDead()) {
                Person p = campaign.getPerson(pid);
                if (null != p) {
                    kia.add(p);
                }
            }
        }
        return kia;
    }

    public ArrayList<Person> getRecoveredPersonnel() {
        ArrayList<Person> recovered = new ArrayList<>();
        for (UUID pid : peopleStatus.keySet()) {
            PersonStatus status = peopleStatus.get(pid);
            if (!status.isDead() && !status.isMissing()) {
                Person p = campaign.getPerson(pid);
                if (null != p) {
                    recovered.add(p);
                }
            }
        }
        return recovered;
    }

    public Hashtable<UUID, PersonStatus> getPeopleStatus() {
        return peopleStatus;
    }

    public Hashtable<UUID, OppositionPersonnelStatus> getOppositionPersonnel() {
        return oppositionPersonnel;
    }

    public Hashtable<UUID, UnitStatus> getUnitsStatus() {
        return unitsStatus;
    }

    public Hashtable<UUID, UnitStatus> getSalvageStatus() {
        return salvageStatus;
    }

    public Map<UUID, Entity> getAllInvolvedUnits() {
        return entities;
    }

    public List<Loot> getPotentialLoot() {
        return potentialLoot;
    }

    public void addLoot(Loot loot) {
        actualLoot.add(loot);
    }

    public ArrayList<PersonStatus> getSortedPeople() {
        //put all the PersonStatuses in an ArrayList and sort by the unit name
        ArrayList<PersonStatus> toReturn = new ArrayList<>();
        for (UUID id : getPeopleStatus().keySet()) {
            PersonStatus status = peopleStatus.get(id);
            if (null != status) {
                toReturn.add(status);
            }
        }
        //now sort
        Collections.sort(toReturn);
        return toReturn;
    }

    public ArrayList<OppositionPersonnelStatus> getSortedPrisoners() {
        //put all the PersonStatuses in an ArrayList and sort by the unit name
        ArrayList<OppositionPersonnelStatus> toReturn = new ArrayList<>();
        for (UUID id : getOppositionPersonnel().keySet()) {
            OppositionPersonnelStatus status = oppositionPersonnel.get(id);
            if (null != status) {
                toReturn.add(status);
            }
        }
        //now sort
        Collections.sort(toReturn);
        return toReturn;
    }

    public boolean usesSalvageExchange() {
        return (getMission() instanceof Contract) && ((Contract)getMission()).isSalvageExchange();
    }

    /**
     * This object is used to track the status of a particular personnel. At the present,
     * we track the person's missing status, hits, and XP
     * @author Jay Lawson
     *
     */
    public static class PersonStatus implements Comparable<PersonStatus> {
        private String name;
        private String unitName;
        private int hits;
        private boolean missing;
        private int xp;
        private ArrayList<Kill> kills;
        private boolean remove;
        private boolean pickedUp;
        private UUID personId;
        private boolean deployed;
        private boolean dead;

        public PersonStatus(String n, String u, int h, UUID id) {
            name = n;
            unitName = u;
            hits = h;
            missing = false;
            xp = 0;
            kills = new ArrayList<>();
            remove = false;
            pickedUp = false;
            personId = id;
            deployed = true;
            dead = false;
        }

        public UUID getId() {
            return personId;
        }

        public void setRemove(UUID set) {
            personId = set;
        }

        public boolean toRemove() {
            return remove;
        }

        public void setRemove(boolean set) {
            remove = set;
        }

        public String getName() {
            return name;
        }

        public String getUnitName() {
            return unitName;
        }

        public int getHits() {
            return hits;
        }

        public void setHits(int h) {
            hits = h;
            if (hits >= 6) {
                setDead(true);
            } else {
                setDead(false);
            }
        }

        public boolean isDead() {
            return dead || (hits >= 6);
        }

        public void setDead(boolean dead) {
            this.dead = dead;
        }

        public boolean isMissing() {
            return missing && !isDead();
        }

        public void setMissing(boolean b) {
            missing = b;
        }

        public boolean wasPickedUp() {
            return pickedUp;
        }

        public void setPickedUp(boolean set) {
            pickedUp = set;
        }

        public int getXP() {
            if (isDead()) {
                return 0;
            }
            return xp;
        }

        public void setXP(int x) {
            xp = x;
        }

        public void addKill(Kill k) {
            kills.add(k);
        }

        public ArrayList<Kill> getKills() {
            return kills;
        }

        public void setDeployed(boolean b) {
            deployed = b;
        }

        public boolean wasDeployed() {
            return deployed;
        }

        @Override
        public String toString() {
            return unitName;
        }

        @Override
        public int compareTo(PersonStatus ostatus) {
            return unitName.compareTo(ostatus.getUnitName());
       }

    }

    /**
     * This object is used to track the status of a opposition personnel. We need to actually put the whole
     * person object here because we are not already tracking it on the campaign
     * @author Jay Lawson
     *
     */
    public static class OppositionPersonnelStatus extends PersonStatus {
        //for prisoners we have to track a whole person
        private Person person;
        private boolean captured;
        private boolean ransomed = false;

        public OppositionPersonnelStatus(String n, String u, Person p) {
            super(n, u, 0, p.getId());
            person = p;
        }

        public Person getPerson() {
            return person;
        }

        public boolean isCaptured() {
            return captured;
        }

        public void setCaptured(boolean set) {
            captured = set;
        }

        public boolean isRansomed() {
            return ransomed;
        }

        public void setRansomed(boolean ransomed) {
            this.ransomed = ransomed;
        }
    }

    /**
     * This object is used to track the status of a particular unit.
     * @author Jay Lawson
     *
     */
    public static class UnitStatus {
        private String name;
        private String chassis;
        private String model;
        private boolean totalLoss;
        private Entity entity;
        private Entity baseEntity;
        private Unit unit;

        public UnitStatus(Unit unit) {
            this.unit = unit;
            this.name = unit.getName();
            chassis = unit.getEntity().getChassis();
            model = unit.getEntity().getModel();
            //assume its a total loss until we find something that says otherwise
            totalLoss = true;
            //create a brand new entity until we find one
            MechSummary summary = MechSummaryCache.getInstance().getMech(getLookupName());
            if (null != summary) {
                try {
                    entity = unit.getEntity() == null
                            ? new MechFileParser(summary.getSourceFile(), summary.getEntryName()).getEntity()
                            : unit.getEntity();
                    baseEntity = new MechFileParser(summary.getSourceFile(), summary.getEntryName()).getEntity();
                } catch (EntityLoadingException e) {
                    MekHQ.getLogger().error(getClass(), "Unit Status", e);
                }
            }
        }

        public String toString() {
            return "Unit status for: " + getName() + ", loss: " + isTotalLoss();
        }

        public String getName() {
            return name;
        }

        public String getLookupName() {
            String s = chassis + " " + model;
            s = s.trim();
            return s;
        }

        public Entity getEntity() {
            return entity;
        }

        public void assignFoundEntity(Entity e, boolean loss) {
            totalLoss = loss;
            entity = e;
        }

        public Entity getBaseEntity() {
            return baseEntity;
        }

        public void setBaseEntity(Entity baseEntity) {
            this.baseEntity = baseEntity;
        }

        public Unit getUnit() {
            return unit;
        }

        public boolean isTotalLoss() {
            return totalLoss;
        }

        public void setTotalLoss(boolean b) {
            totalLoss = b;
        }

        public String getDesc() {
            return getDesc(false);
        }

        public String getDesc(boolean printSellValue) {
            if (null == entity) {
                return "Whoops, No Entity";
            }
            String color = "black";
            String status = Unit.getDamageStateName(entity.getDamageLevel(false));
            if (!Unit.isRepairable(entity)) {
                color = "rgb(190, 150, 55)";
                status = "Salvage";
            } else if (!Unit.isFunctional(entity)) {
                color = "rgb(205, 92, 92)";
                status = "Inoperable";
            } else {
                switch(entity.getDamageLevel(false)) {
                    case Entity.DMG_LIGHT:
                        color = "green";
                        break;
                    case Entity.DMG_MODERATE:
                        color = "yellow";
                        break;
                    case Entity.DMG_HEAVY:
                        color = "orange";
                        break;
                    case Entity.DMG_CRIPPLED:
                        color = "red";
                        break;
                }
            }

            if (printSellValue) {
                return "<html><b>" + getName() + "</b><br> (" + unit.getSellValue().toAmountAndSymbolString() + ") <font color='" + color + "'>"+ status + "</font></html>";
            } else {
                return "<html><b>" + getName() + "</b><br><font color='" + color + "'>"+ status + "</font></html>";
            }
        }

        public boolean isLikelyCaptured() {
            if (null == entity) {
                return false;
            }
            return Utilities.isLikelyCapture(entity);
        }
    }

    public void setEvent(GameVictoryEvent gve) {
        victoryEvent = gve;
    }

    public boolean playerHasBattlefieldControl() {
        return control;
    }
}<|MERGE_RESOLUTION|>--- conflicted
+++ resolved
@@ -1475,7 +1475,7 @@
 
         if (prisonerRansoms.isGreaterThan(Money.zero())) {
             getCampaign().getFinances().credit(prisonerRansoms, Transaction.C_RANSOM,
-                    "Prisoner ransoms for " + getScenario().getName(), getCampaign().getDate());
+                    "Prisoner ransoms for " + getScenario().getName(), getCampaign().getLocalDate());
             getCampaign().addReport(prisonerRansoms.toAmountAndNameString()
                     + " has been credited to your account for prisoner ransoms following "
                     + getScenario().getName() + ".");
@@ -1574,7 +1574,7 @@
 
             if (unitRansoms.isGreaterThan(Money.zero())) {
                 getCampaign().getFinances().credit(unitRansoms, Transaction.C_SALVAGE,
-                        "Unit ransoms for " + getScenario().getName(), getCampaign().getDate());
+                        "Unit ransoms for " + getScenario().getName(), getCampaign().getLocalDate());
                 getCampaign().addReport(unitRansoms.toAmountAndNameString()
                         + " has been credited to your account from unit ransoms following "
                         + getScenario().getName() + ".");
@@ -1588,12 +1588,8 @@
             }
             if (((Contract) getMission()).isSalvageExchange()) {
                 value = value.multipliedBy(((Contract) getMission()).getSalvagePct()).dividedBy(100);
-<<<<<<< HEAD
                 campaign.getFinances().credit(value, Transaction.C_SALVAGE, "salvage exchange for "
                         + scenario.getName(),  campaign.getLocalDate());
-=======
-                campaign.getFinances().credit(value, Transaction.C_SALVAGE, "salvage exchange for " + scenario.getName(),  campaign.getDate());
->>>>>>> edcc9a7a
                 campaign.addReport(value.toAmountAndSymbolString() + " have been credited to your account for salvage exchange.");
             } else {
                 ((Contract) getMission()).addSalvageByEmployer(value);
@@ -1602,17 +1598,10 @@
 
         if (campaign.getCampaignOptions().getUseAtB() && (getMission() instanceof AtBContract)) {
             int unitRatingMod = campaign.getUnitRatingMod();
-<<<<<<< HEAD
-            for (Unit unit : units) {
-                unit.setSite(((AtBContract) getMission()).getRepairLocation(unitRatingMod));
-            }
-            for (Unit unit : actualSalvage) {
-=======
             for (Unit unit : getUnits()) {
                 unit.setSite(((AtBContract) getMission()).getRepairLocation(unitRatingMod));
             }
             for (Unit unit : getActualSalvage()) {
->>>>>>> edcc9a7a
                 unit.setSite(((AtBContract) getMission()).getRepairLocation(unitRatingMod));
             }
         }
