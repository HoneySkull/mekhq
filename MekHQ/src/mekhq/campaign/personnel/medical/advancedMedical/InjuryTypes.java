/*
 * Copyright (C) 2016-2025 The MegaMek Team. All Rights Reserved.
 *
 * This file is part of MekHQ.
 *
 * MekHQ is free software: you can redistribute it and/or modify
 * it under the terms of the GNU General Public License (GPL),
 * version 3 or (at your option) any later version,
 * as published by the Free Software Foundation.
 *
 * MekHQ is distributed in the hope that it will be useful,
 * but WITHOUT ANY WARRANTY; without even the implied warranty
 * of MERCHANTABILITY or FITNESS FOR A PARTICULAR PURPOSE.
 * See the GNU General Public License for more details.
 *
 * A copy of the GPL should have been included with this project;
 * if not, see <https://www.gnu.org/licenses/>.
 *
 * NOTICE: The MegaMek organization is a non-profit group of volunteers
 * creating free software for the BattleTech community.
 *
 * MechWarrior, BattleMech, `Mech and AeroTech are registered trademarks
 * of The Topps Company, Inc. All Rights Reserved.
 *
 * Catalyst Game Labs and the Catalyst Game Labs logo are trademarks of
 * InMediaRes Productions, LLC.
 */
package mekhq.campaign.personnel.medical.advancedMedical;

import static mekhq.campaign.personnel.enums.ModifierValue.GUNNERY;
import static mekhq.campaign.personnel.enums.ModifierValue.PILOTING;

import java.util.Arrays;
import java.util.Collection;
import java.util.Collections;
import java.util.EnumSet;
import java.util.List;

import megamek.common.Compute;
import megamek.common.enums.Gender;
import megamek.logging.MMLogger;
import mekhq.Utilities;
import mekhq.campaign.Campaign;
import mekhq.campaign.GameEffect;
import mekhq.campaign.finances.Money;
import mekhq.campaign.log.MedicalLogEntry;
import mekhq.campaign.log.MedicalLogger;
import mekhq.campaign.personnel.BodyLocation;
import mekhq.campaign.personnel.Injury;
import mekhq.campaign.personnel.InjuryType;
import mekhq.campaign.personnel.Modifier;
import mekhq.campaign.personnel.Person;
import mekhq.campaign.personnel.enums.GenderDescriptors;
import mekhq.campaign.personnel.enums.InjuryLevel;
import mekhq.campaign.personnel.enums.ModifierValue;
import mekhq.campaign.personnel.enums.PersonnelStatus;

/** Advanced Medical sub-system injury types */
public final class InjuryTypes {
    private static final MMLogger logger = MMLogger.create(InjuryType.class);

    // Predefined types
    public static final InjuryType PUNCTURE = new Puncture();
    public static final InjuryType FRACTURE = new Fracture();
    public static final InjuryType LACERATION = new Laceration();
    public static final InjuryType TORN_MUSCLE = new TornMuscle();
    public static final InjuryType CONCUSSION = new Concussion();
    public static final InjuryType BROKEN_RIB = new BrokenRib();
    public static final InjuryType BRUISED_KIDNEY = new BruisedKidney();
    public static final InjuryType BROKEN_LIMB = new BrokenLimb();
    public static final InjuryType BROKEN_COLLAR_BONE = new BrokenCollarBone();
    public static final InjuryType INTERNAL_BLEEDING = new InternalBleeding();
    public static final InjuryType LOST_LIMB = new LostLimb();
    public static final InjuryType REPLACEMENT_LIMB_RECOVERY = new ReplacementLimbRecovery();
    public static final InjuryType POSTPARTUM_RECOVERY = new PostpartumRecovery();
    public static final InjuryType CEREBRAL_CONTUSION = new CerebralContusion();
    public static final InjuryType PUNCTURED_LUNG = new PuncturedLung();
    public static final InjuryType CTE = new Cte();
    public static final InjuryType BROKEN_BACK = new BrokenBack();
    // New injury types go here (or extend the class)
    public static final InjuryType SEVERED_SPINE = new SeveredSpine();
    public static final InjuryType TRANSIT_DISORIENTATION_SYNDROME = new TransitDisorientationSyndrome();
<<<<<<< HEAD
    public static final InjuryType CHILDLIKE_REGRESSION = new ChildlikeRegression();
=======
    public static final InjuryType DISCONTINUATION_SYNDROME = new DiscontinuationSyndrome();
>>>>>>> a1e9d6c9

    // Replacement Limbs
    public static int REPLACEMENT_LIMB_MINIMUM_SKILL_REQUIRED_TYPES_3_4_5 = 5;
    public static Money REPLACEMENT_LIMB_COST_ARM_TYPE_5 = Money.of(200000);
    public static Money REPLACEMENT_LIMB_COST_HAND_TYPE_5 = Money.of(100000);
    public static Money REPLACEMENT_LIMB_COST_LEG_TYPE_5 = Money.of(125000);
    public static Money REPLACEMENT_LIMB_COST_FOOT_TYPE_5 = Money.of(50000);

    private static boolean registered = false;

    /**
     * Register all injury types defined here. Don't use them until you called this once!
     */
    public static synchronized void registerAll() {
        if (!registered) {
            // `am:cut`, `am:bruise`, and `am:sprain` are the old codes for those injury types.
            // We maintain them to avoid breaking compatibility
            InjuryType.register(0, "am:cut", PUNCTURE);
            InjuryType.register(1, "am:bruise", FRACTURE);
            InjuryType.register(2, "am:laceration", LACERATION);
            InjuryType.register(3, "am:sprain", TORN_MUSCLE);
            InjuryType.register(4, "am:concussion", CONCUSSION);
            InjuryType.register(5, "am:broken_rib", BROKEN_RIB);
            InjuryType.register(6, "am:bruised_kidney", BRUISED_KIDNEY);
            InjuryType.register(7, "am:broken_limb", BROKEN_LIMB);
            InjuryType.register(8, "am:broken_collar_bone", BROKEN_COLLAR_BONE);
            InjuryType.register(9, "am:internal_bleeding", INTERNAL_BLEEDING);
            InjuryType.register(10, "am:lost_limb", LOST_LIMB);
            InjuryType.register(11, "am:cerebral_contusion", CEREBRAL_CONTUSION);
            InjuryType.register(12, "am:punctured_lung", PUNCTURED_LUNG);
            InjuryType.register(13, "am:cte", CTE);
            InjuryType.register(14, "am:broken_back", BROKEN_BACK);
            InjuryType.register("am:severed_spine", SEVERED_SPINE);
            InjuryType.register("am:replacement_limb_recovery", REPLACEMENT_LIMB_RECOVERY);
            InjuryType.register("am:Postpartum_Recovery", POSTPARTUM_RECOVERY);
            InjuryType.register("am:Transit_Disorientation_Syndrome", TRANSIT_DISORIENTATION_SYNDROME);
<<<<<<< HEAD
            InjuryType.register("am:Childlike_Regression", CHILDLIKE_REGRESSION);
=======
            InjuryType.register("am:DiscontinuationSyndrome", DISCONTINUATION_SYNDROME);
>>>>>>> a1e9d6c9
            registered = true;
        }
    }

    private static class AMInjuryType extends InjuryType {
        protected int modifyInjuryTime(final Campaign campaign, final Person person, final int time) {
            // Randomize healing time
            int mod = 100;
            int rand = Compute.randomInt(100);
            if (rand < 5) {
                mod += (Compute.d6() < 4) ? rand : -rand;
            }
            return (int) Math.round((time * mod * person.getAbilityTimeModifier(campaign)) / 10000.0);
        }

        @Override
        public Injury newInjury(Campaign campaign, Person person, BodyLocation bodyLocation, int severity) {
            Injury result = super.newInjury(campaign, person, bodyLocation, severity);
            final int time = modifyInjuryTime(campaign, person, result.getOriginalTime());
            result.setOriginalTime(time);
            result.setTime(time);
            return result;
        }
    }

    public static final class SeveredSpine extends AMInjuryType {
        public SeveredSpine() {
            recoveryTime = 180;
            allowedLocations = EnumSet.of(BodyLocation.CHEST, BodyLocation.ABDOMEN);
            permanent = true;
            fluffText = "A severed spine";
            simpleName = "severed spine";
            level = InjuryLevel.CHRONIC;
        }

        @Override
        public String getFluffText(BodyLocation loc, int severity, Gender gender) {
            return "A severed spine in " + ((loc == BodyLocation.CHEST) ? "upper" : "lower") + " body";
        }

        @Override
        public Collection<Modifier> getModifiers(Injury inj) {
            return Collections.singletonList(new Modifier(ModifierValue.PILOTING,
                  Integer.MAX_VALUE,
                  null,
                  InjuryType.MODTAG_INJURY));
        }
    }

    public static final class BrokenBack extends AMInjuryType {
        public BrokenBack() {
            recoveryTime = 150;
            allowedLocations = EnumSet.of(BodyLocation.CHEST);
            fluffText = "A broken back";
            simpleName = "broken back";
            level = InjuryLevel.MAJOR;
        }

        @Override
        public List<GameEffect> genStressEffect(Campaign c, Person p, Injury i, int hits) {
            return Collections.singletonList(new GameEffect(
                  "20% chance of severing the spine, permanently paralyzing the character",
                  rnd -> {
                      if (rnd.applyAsInt(100) < 20) {
                          Injury severedSpine = SEVERED_SPINE.newInjury(c, p, BodyLocation.CHEST, 1);
                          p.addInjury(severedSpine);

                          MedicalLogEntry entry = MedicalLogger.severedSpine(p, c.getLocalDate());
                          logger.info(entry.toString());
                      }
                  }));
        }

        @Override
        public Collection<Modifier> getModifiers(Injury inj) {
            return Arrays.asList(new Modifier(ModifierValue.GUNNERY, 3, null, InjuryType.MODTAG_INJURY),
                  new Modifier(ModifierValue.PILOTING, 3, null, InjuryType.MODTAG_INJURY));
        }
    }

    public static final class Cte extends AMInjuryType {
        public Cte() {
            recoveryTime = 180;
            allowedLocations = EnumSet.of(BodyLocation.HEAD);
            permanent = true;
            fluffText = "Chronic traumatic encephalopathy";
            simpleName = "CTE";
            level = InjuryLevel.DEADLY;
        }

        @Override
        public List<GameEffect> genStressEffect(Campaign c, Person p, Injury i, int hits) {
            int deathChance = Math.max((int) Math.round((1 + hits) * 100.0 / 6.0), 100);
            if (hits > 4) {
                return Collections.singletonList(new GameEffect("certain death", rnd -> {
                    p.changeStatus(c, c.getLocalDate(), PersonnelStatus.WOUNDS);
                    MedicalLogEntry entry = MedicalLogger.diedDueToBrainTrauma(p, c.getLocalDate());
                    logger.info(entry.toString());
                }));
            } else {
                // We have a chance!
                return Arrays.asList(newResetRecoveryTimeAction(i),
                      new GameEffect(deathChance + "% chance of death", rnd -> {
                          if (rnd.applyAsInt(6) + hits >= 5) {
                              p.changeStatus(c, c.getLocalDate(), PersonnelStatus.WOUNDS);
                              MedicalLogEntry entry = MedicalLogger.diedDueToBrainTrauma(p, c.getLocalDate());
                              logger.info(entry.toString());
                          }
                      }));
            }
        }

        @Override
        public Collection<Modifier> getModifiers(Injury inj) {
            return Collections.singletonList(new Modifier(ModifierValue.PILOTING,
                  Integer.MAX_VALUE,
                  null,
                  InjuryType.MODTAG_INJURY));
        }
    }

    public static final class PuncturedLung extends AMInjuryType {
        public PuncturedLung() {
            recoveryTime = 20;
            allowedLocations = EnumSet.of(BodyLocation.CHEST);
            fluffText = "A punctured lung";
            simpleName = "punctured lung";
            level = InjuryLevel.MAJOR;
        }

        @Override
        public List<GameEffect> genStressEffect(Campaign c, Person p, Injury i, int hits) {
            return Collections.singletonList(newResetRecoveryTimeAction(i));
        }
    }

    public static final class CerebralContusion extends AMInjuryType {
        public CerebralContusion() {
            recoveryTime = 90;
            allowedLocations = EnumSet.of(BodyLocation.HEAD);
            fluffText = "A cerebral contusion";
            simpleName = "cerebral contusion";
            level = InjuryLevel.MAJOR;
        }

        @Override
        public List<GameEffect> genStressEffect(Campaign c, Person p, Injury i, int hits) {
            String secondEffectFluff = "development of a chronic traumatic encephalopathy";
            if (hits < 5) {
                int worseningChance = Math.max((int) Math.round((1 + hits) * 100.0 / 6.0), 100);
                secondEffectFluff = worseningChance + "% chance of " + secondEffectFluff;
            }
            return Arrays.asList(newResetRecoveryTimeAction(i), new GameEffect(secondEffectFluff, rnd -> {
                if (rnd.applyAsInt(6) + hits >= 5) {
                    Injury cte = CTE.newInjury(c, p, BodyLocation.HEAD, 1);
                    p.addInjury(cte);
                    p.removeInjury(i);
                    MedicalLogEntry entry = MedicalLogger.developedEncephalopathy(p, c.getLocalDate());
                    logger.info(entry.toString());
                }
            }));
        }

        @Override
        public Collection<Modifier> getModifiers(Injury inj) {
            return Collections.singletonList(new Modifier(ModifierValue.PILOTING, 2, null, InjuryType.MODTAG_INJURY));
        }
    }

    public static final class LostLimb extends AMInjuryType {
        public LostLimb() {
            recoveryTime = 28;
            permanent = true;
            simpleName = "lost";
            level = InjuryLevel.CHRONIC;
        }

        @Override
        public boolean isValidInLocation(BodyLocation loc) {
            return loc.isLimb();
        }

        @Override
        public boolean impliesMissingLocation() {
            return true;
        }

        @Override
        public String getName(BodyLocation loc, int severity) {
            return "Missing " + Utilities.capitalize(loc.locationName());
        }

        @Override
        public String getFluffText(BodyLocation loc, int severity, Gender gender) {
            return "Lost " + GenderDescriptors.HIS_HER_THEIR.getDescriptor(gender) + ' ' + loc.locationName();
        }

        @Override
        public Collection<Modifier> getModifiers(Injury inj) {
            BodyLocation loc = inj.getLocation();
            switch (loc) {
                case LEFT_ARM:
                case LEFT_HAND:
                case RIGHT_ARM:
                case RIGHT_HAND:
                    return Collections.singletonList(new Modifier(ModifierValue.GUNNERY,
                          3,
                          null,
                          InjuryType.MODTAG_INJURY));
                case LEFT_LEG:
                case LEFT_FOOT:
                case RIGHT_LEG:
                case RIGHT_FOOT:
                    return Collections.singletonList(new Modifier(ModifierValue.PILOTING,
                          3,
                          null,
                          InjuryType.MODTAG_INJURY));
                default:
                    return Collections.emptyList();
            }
        }
    }

    public static final class ReplacementLimbRecovery extends AMInjuryType {
        public ReplacementLimbRecovery() {
            recoveryTime = 42;
            permanent = false;
            simpleName = "Replacement Limb Recovery";
            level = InjuryLevel.CHRONIC;
        }

        @Override
        public boolean isValidInLocation(BodyLocation loc) {
            return loc.isLimb();
        }

        @Override
        public boolean impliesMissingLocation() {
            return true;
        }

        @Override
        public String getName(BodyLocation loc, int severity) {
            return String.format("Replacement %s Recovery", loc.locationName());
        }

        @Override
        public String getFluffText(BodyLocation loc, int severity, Gender gender) {
            return "Replaced " + GenderDescriptors.HIS_HER_THEIR.getDescriptor(gender) + ' ' + loc.locationName();
        }

        @Override
        public Collection<Modifier> getModifiers(Injury inj) {
            BodyLocation loc = inj.getLocation();
            return switch (loc) {
                case LEFT_ARM, LEFT_HAND, RIGHT_ARM, RIGHT_HAND ->
                      Collections.singletonList(new Modifier(ModifierValue.GUNNERY, 6, null, InjuryType.MODTAG_INJURY));
                case LEFT_LEG, LEFT_FOOT, RIGHT_LEG, RIGHT_FOOT ->
                      Collections.singletonList(new Modifier(ModifierValue.PILOTING,
                            6,
                            null,
                            InjuryType.MODTAG_INJURY));
                default -> Collections.emptyList();
            };
        }
    }

    public static final class InternalBleeding extends AMInjuryType {
        public InternalBleeding() {
            recoveryTime = 20;
            allowedLocations = EnumSet.of(BodyLocation.ABDOMEN, BodyLocation.INTERNAL);
            maxSeverity = 3;
            simpleName = "internal bleeding";
        }

        @Override
        public int getRecoveryTime(int severity) {
            return 20 * severity;
        }

        @Override
        public String getName(BodyLocation loc, int severity) {
            return Utilities.capitalize(getFluffText(loc, severity, Gender.MALE));
        }

        @Override
        public InjuryLevel getLevel(Injury i) {
            return (i.getHits() > 2) ? InjuryLevel.DEADLY : InjuryLevel.MAJOR;
        }

        @Override
        public String getFluffText(BodyLocation loc, int severity, Gender gender) {
            switch (severity) {
                case 2:
                    return "Severe internal bleeding";
                case 3:
                    return "Critical internal bleeding";
                default:
                    return "Internal bleeding";
            }
        }

        @Override
        public String getSimpleName(int severity) {
            switch (severity) {
                case 2:
                    return "internal bleeding (severe)";
                case 3:
                    return "internal bleeding (critical)";
                default:
                    return "internal bleeding";
            }
        }

        @Override
        public List<GameEffect> genStressEffect(Campaign c, Person p, Injury i, int hits) {
            String secondEffectFluff = (i.getHits() < 3) ? "internal bleeding worsening" : "death";
            if (hits < 5) {
                int worseningChance = Math.max((int) Math.round((1 + hits) * 100.0 / 6.0), 100);
                secondEffectFluff = worseningChance + "% chance of " + secondEffectFluff;
            }
            if (hits >= 5 && i.getHits() >= 3) {
                // Don't even bother doing anything else; we're dead
                return Collections.singletonList(new GameEffect("certain death", rnd -> {
                    p.changeStatus(c, c.getLocalDate(), PersonnelStatus.WOUNDS);
                    MedicalLogEntry entry = MedicalLogger.diedOfInternalBleeding(p, c.getLocalDate());
                    logger.info(entry.toString());
                }));
            } else {
                // We have a chance!
                return Arrays.asList(newResetRecoveryTimeAction(i), new GameEffect(secondEffectFluff, rnd -> {
                    if (rnd.applyAsInt(6) + hits >= 5) {
                        if (i.getHits() < 3) {
                            i.setHits(i.getHits() + 1);
                            MedicalLogEntry entry = MedicalLogger.internalBleedingWorsened(p, c.getLocalDate());
                            logger.info(entry.toString());
                        } else {
                            p.changeStatus(c, c.getLocalDate(), PersonnelStatus.WOUNDS);
                            MedicalLogEntry entry = MedicalLogger.diedOfInternalBleeding(p, c.getLocalDate());
                            logger.info(entry.toString());
                        }
                    }
                }));
            }
        }
    }

    public static final class BrokenCollarBone extends AMInjuryType {
        public BrokenCollarBone() {
            recoveryTime = 22;
            allowedLocations = EnumSet.of(BodyLocation.CHEST);
            fluffText = "A broken collar bone";
            simpleName = "broken collar bone";
            level = InjuryLevel.MAJOR;
        }

        @Override
        public List<GameEffect> genStressEffect(Campaign c, Person p, Injury i, int hits) {
            return Collections.singletonList(newResetRecoveryTimeAction(i));
        }
    }

    public static final class BrokenLimb extends AMInjuryType {
        public BrokenLimb() {
            recoveryTime = 30;
            simpleName = "broken";
            level = InjuryLevel.MAJOR;
        }

        @Override
        public boolean isValidInLocation(BodyLocation loc) {
            return loc.isLimb();
        }

        @Override
        public String getName(BodyLocation loc, int severity) {
            return "Broken " + Utilities.capitalize(loc.locationName());
        }

        @Override
        public String getFluffText(BodyLocation loc, int severity, Gender gender) {
            return "A broken " + loc.locationName();
        }

        @Override
        public List<GameEffect> genStressEffect(Campaign c, Person p, Injury i, int hits) {
            return Collections.singletonList(newResetRecoveryTimeAction(i));
        }

        @Override
        public Collection<Modifier> getModifiers(Injury inj) {
            BodyLocation loc = inj.getLocation();
            switch (loc) {
                case LEFT_ARM:
                case LEFT_HAND:
                case RIGHT_ARM:
                case RIGHT_HAND:
                    return Collections.singletonList(new Modifier(ModifierValue.GUNNERY,
                          inj.isPermanent() ? 1 : 2,
                          null,
                          InjuryType.MODTAG_INJURY));
                case LEFT_LEG:
                case LEFT_FOOT:
                case RIGHT_LEG:
                case RIGHT_FOOT:
                    return Collections.singletonList(new Modifier(ModifierValue.PILOTING,
                          inj.isPermanent() ? 1 : 2,
                          null,
                          InjuryType.MODTAG_INJURY));
                default:
                    return Collections.emptyList();
            }
        }
    }

    public static final class BruisedKidney extends AMInjuryType {
        public BruisedKidney() {
            recoveryTime = 10;
            allowedLocations = EnumSet.of(BodyLocation.ABDOMEN);
            fluffText = "A bruised kidney";
            simpleName = "bruised kidney";
            level = InjuryLevel.MINOR;
        }

        @Override
        public List<GameEffect> genStressEffect(Campaign c, Person p, Injury i, int hits) {
            return Collections.singletonList(new GameEffect("10% chance of internal bleeding", rnd -> {
                if (rnd.applyAsInt(100) < 10) {
                    Injury bleeding = INTERNAL_BLEEDING.newInjury(c, p, BodyLocation.ABDOMEN, 1);
                    p.addInjury(bleeding);
                    MedicalLogEntry entry = MedicalLogger.brokenRibPuncture(p, c.getLocalDate());
                    logger.info(entry.toString());
                }
            }));
        }
    }

    public static final class PostpartumRecovery extends AMInjuryType {
        public PostpartumRecovery() {
            recoveryTime = 10;
            allowedLocations = EnumSet.of(BodyLocation.INTERNAL);
            fluffText = "Postpartum recovery";
            simpleName = "postpartum recovery";
            level = InjuryLevel.MINOR;
        }

        @Override
        public Collection<Modifier> getModifiers(Injury inj) {
            return List.of(new Modifier(GUNNERY, 1, null, InjuryType.MODTAG_INJURY),
                  new Modifier(PILOTING, 1, null, InjuryType.MODTAG_INJURY));
        }

        @Override
        public List<GameEffect> genStressEffect(Campaign c, Person p, Injury i, int hits) {
            return Collections.singletonList(new GameEffect("10% chance of internal bleeding", rnd -> {
                if (rnd.applyAsInt(100) < 10) {
                    Injury bleeding = INTERNAL_BLEEDING.newInjury(c, p, BodyLocation.ABDOMEN, 1);
                    p.addInjury(bleeding);
                    MedicalLogEntry entry = MedicalLogger.brokenRibPuncture(p, c.getLocalDate());
                    logger.info(entry.toString());
                }
            }));
        }
    }

    public static final class BrokenRib extends AMInjuryType {
        public BrokenRib() {
            recoveryTime = 20;
            allowedLocations = EnumSet.of(BodyLocation.CHEST);
            fluffText = "A broken rib";
            simpleName = "broken rib";
            level = InjuryLevel.MAJOR;
        }

        @Override
        public List<GameEffect> genStressEffect(Campaign c, Person p, Injury i, int hits) {
            return Collections.singletonList(new GameEffect("1% chance of death; 9% chance of puncturing a lung",
                  rnd -> {
                      int rib = rnd.applyAsInt(100);
                      if (rib < 1) {
                          p.changeStatus(c, c.getLocalDate(), PersonnelStatus.WOUNDS);
                          MedicalLogEntry entry = MedicalLogger.brokenRibPunctureDead(p, c.getLocalDate());
                          logger.info(entry.toString());
                      } else if (rib < 10) {
                          Injury puncturedLung = PUNCTURED_LUNG.newInjury(c, p, BodyLocation.CHEST, 1);
                          p.addInjury(puncturedLung);
                          MedicalLogEntry entry = MedicalLogger.brokenRibPuncture(p, c.getLocalDate());
                          logger.info(entry.toString());
                      }
                  }));
        }
    }

    public static final class Concussion extends AMInjuryType {
        public Concussion() {
            recoveryTime = 14;
            allowedLocations = EnumSet.of(BodyLocation.HEAD);
            maxSeverity = 2;
            fluffText = "A concussion";
        }

        @Override
        public int getRecoveryTime(int severity) {
            return severity >= 2 ? 42 : 14;
        }

        @Override
        public InjuryLevel getLevel(Injury i) {
            return (i.getHits() > 1) ? InjuryLevel.MAJOR : InjuryLevel.MINOR;
        }

        @Override
        public String getSimpleName(int severity) {
            return ((severity == 1) ? "concussion" : "concussion (severe)");
        }

        @Override
        public List<GameEffect> genStressEffect(Campaign c, Person p, Injury i, int hits) {
            String secondEffectFluff = (i.getHits() == 1) ?
                                             "concussion worsening" :
                                             "development of a cerebral contusion";
            if (hits < 5) {
                int worseningChance = Math.max((int) Math.round((1 + hits) * 100.0 / 6.0), 100);
                secondEffectFluff = worseningChance + "% chance of " + secondEffectFluff;
            }
            return Arrays.asList(newResetRecoveryTimeAction(i), new GameEffect(secondEffectFluff, rnd -> {
                if (rnd.applyAsInt(6) + hits >= 5) {
                    if (i.getHits() == 1) {
                        i.setHits(2);
                        MedicalLogEntry entry = MedicalLogger.concussionWorsened(p, c.getLocalDate());
                        logger.info(entry.toString());
                    } else {
                        Injury cerebralContusion = CEREBRAL_CONTUSION.newInjury(c, p, BodyLocation.HEAD, 1);
                        p.addInjury(cerebralContusion);
                        p.removeInjury(i);
                        MedicalLogEntry entry = MedicalLogger.developedCerebralContusion(p, c.getLocalDate());
                        logger.info(entry.toString());
                    }
                }
            }));
        }

        @Override
        public Collection<Modifier> getModifiers(Injury inj) {
            return Collections.singletonList(new Modifier(ModifierValue.PILOTING, 1, null, InjuryType.MODTAG_INJURY));
        }
    }

    public static final class TornMuscle extends AMInjuryType {
        public TornMuscle() {
            recoveryTime = 12;
            simpleName = "torn muscle";
            level = InjuryLevel.MINOR;
        }

        @Override
        public boolean isValidInLocation(BodyLocation loc) {
            return loc.isLimb();
        }

        @Override
        public String getName(BodyLocation loc, int severity) {
            return "Torn " + Utilities.capitalize(loc.locationName());
        }

        @Override
        public String getFluffText(BodyLocation loc, int severity, Gender gender) {
            return "A torn muscle in " +
                         GenderDescriptors.HIS_HER_THEIR.getDescriptor(gender) +
                         ' ' +
                         loc.locationName();
        }

        @Override
        public Collection<Modifier> getModifiers(Injury inj) {
            BodyLocation loc = inj.getLocation();
            return switch (loc) {
                case LEFT_ARM, LEFT_HAND, RIGHT_ARM, RIGHT_HAND ->
                      Collections.singletonList(new Modifier(ModifierValue.GUNNERY, 1, null, InjuryType.MODTAG_INJURY));
                case LEFT_LEG, LEFT_FOOT, RIGHT_LEG, RIGHT_FOOT ->
                      Collections.singletonList(new Modifier(ModifierValue.PILOTING,
                            1,
                            null,
                            InjuryType.MODTAG_INJURY));
                default -> Collections.emptyList();
            };
        }
    }

    public static final class Laceration extends AMInjuryType {
        public Laceration() {
            allowedLocations = EnumSet.of(BodyLocation.HEAD);
            simpleName = "laceration";
            level = InjuryLevel.MINOR;
        }

        @Override
        public String getName(BodyLocation loc, int severity) {
            return "Lacerated " + Utilities.capitalize(loc.locationName());
        }

        @Override
        public String getFluffText(BodyLocation loc, int severity, Gender gender) {
            return "A laceration on " + GenderDescriptors.HIS_HER_THEIR.getDescriptor(gender) + " head";
        }

        @Override
        protected int modifyInjuryTime(final Campaign campaign, final Person person, final int time) {
            return super.modifyInjuryTime(campaign, person, time + Compute.d6());
        }
    }

    public static final class Fracture extends AMInjuryType {
        public Fracture() {
            allowedLocations = EnumSet.of(BodyLocation.CHEST);
            simpleName = "fracture";
            level = InjuryLevel.MINOR;
        }

        @Override
        public boolean isValidInLocation(BodyLocation loc) {
            return loc.isLimb() || super.isValidInLocation(loc);
        }

        @Override
        public String getName(BodyLocation loc, int severity) {
            return "Fractured " + Utilities.capitalize(loc.locationName());
        }

        @Override
        public String getFluffText(BodyLocation loc, int severity, Gender gender) {
            return "A fractured " + loc.locationName();
        }

        @Override
        protected int modifyInjuryTime(final Campaign campaign, final Person person, final int time) {
            return super.modifyInjuryTime(campaign, person, time + Compute.d6());
        }
    }

    public static final class Puncture extends AMInjuryType {
        public Puncture() {
            allowedLocations = EnumSet.of(BodyLocation.CHEST, BodyLocation.ABDOMEN);
            simpleName = "puncture";
            level = InjuryLevel.MINOR;
        }

        @Override
        public boolean isValidInLocation(BodyLocation loc) {
            return loc.isLimb() || super.isValidInLocation(loc);
        }

        @Override
        public String getName(BodyLocation loc, int severity) {
            return "Punctured " + Utilities.capitalize(loc.locationName());
        }

        @Override
        public String getFluffText(BodyLocation loc, int severity, Gender gender) {
            return "Puncture wound to the " + loc.locationName();
        }

        @Override
        protected int modifyInjuryTime(final Campaign campaign, final Person person, final int time) {
            return super.modifyInjuryTime(campaign, person, time + Compute.d6());
        }
    }

    public static final class TransitDisorientationSyndrome extends AMInjuryType {
        public TransitDisorientationSyndrome() {
            recoveryTime = 2;
            allowedLocations = EnumSet.of(BodyLocation.INTERNAL);
            fluffText = "Transit Disorientation Syndrome";
            simpleName = "Transit Disorientation Syndrome";
            maxSeverity = 2;
            level = InjuryLevel.MINOR;
        }

        @Override
        public int getRecoveryTime(int severity) {
            return severity >= 2 ? 3 : 2;
        }

        @Override
        public String getFluffText(BodyLocation loc, int severity, Gender gender) {
            if (severity == 2) {
                return "Severe " + fluffText;
            }
            return fluffText;
        }

        @Override
        public Collection<Modifier> getModifiers(Injury inj) {
            return List.of(new Modifier(GUNNERY, 1, null, InjuryType.MODTAG_INJURY),
                  new Modifier(PILOTING, 1, null, InjuryType.MODTAG_INJURY));
        }
    }

<<<<<<< HEAD
    public static final class ChildlikeRegression extends AMInjuryType {
        public ChildlikeRegression() {
            recoveryTime = 7;
            allowedLocations = EnumSet.of(BodyLocation.INTERNAL);
            fluffText = "Childlike Regression";
            simpleName = "Childlike Regression";
            maxSeverity = 1;
            level = InjuryLevel.MINOR;
        }

        @Override
        public Collection<Modifier> getModifiers(Injury inj) {
            return List.of(new Modifier(GUNNERY, 4, null, InjuryType.MODTAG_INJURY),
                  new Modifier(PILOTING, 4, null, InjuryType.MODTAG_INJURY));
=======
    public static final class DiscontinuationSyndrome extends AMInjuryType {
        public DiscontinuationSyndrome() {
            recoveryTime = 7;
            allowedLocations = EnumSet.of(BodyLocation.INTERNAL);
            fluffText = "Discontinuation Syndrome";
            simpleName = "Discontinuation Syndrome";
            maxSeverity = 1;
>>>>>>> a1e9d6c9
        }
    }
}<|MERGE_RESOLUTION|>--- conflicted
+++ resolved
@@ -80,11 +80,8 @@
     // New injury types go here (or extend the class)
     public static final InjuryType SEVERED_SPINE = new SeveredSpine();
     public static final InjuryType TRANSIT_DISORIENTATION_SYNDROME = new TransitDisorientationSyndrome();
-<<<<<<< HEAD
+    public static final InjuryType DISCONTINUATION_SYNDROME = new DiscontinuationSyndrome();
     public static final InjuryType CHILDLIKE_REGRESSION = new ChildlikeRegression();
-=======
-    public static final InjuryType DISCONTINUATION_SYNDROME = new DiscontinuationSyndrome();
->>>>>>> a1e9d6c9
 
     // Replacement Limbs
     public static int REPLACEMENT_LIMB_MINIMUM_SKILL_REQUIRED_TYPES_3_4_5 = 5;
@@ -121,11 +118,8 @@
             InjuryType.register("am:replacement_limb_recovery", REPLACEMENT_LIMB_RECOVERY);
             InjuryType.register("am:Postpartum_Recovery", POSTPARTUM_RECOVERY);
             InjuryType.register("am:Transit_Disorientation_Syndrome", TRANSIT_DISORIENTATION_SYNDROME);
-<<<<<<< HEAD
+            InjuryType.register("am:DiscontinuationSyndrome", DISCONTINUATION_SYNDROME);
             InjuryType.register("am:Childlike_Regression", CHILDLIKE_REGRESSION);
-=======
-            InjuryType.register("am:DiscontinuationSyndrome", DISCONTINUATION_SYNDROME);
->>>>>>> a1e9d6c9
             registered = true;
         }
     }
@@ -824,7 +818,16 @@
         }
     }
 
-<<<<<<< HEAD
+    public static final class DiscontinuationSyndrome extends AMInjuryType {
+        public DiscontinuationSyndrome() {
+            recoveryTime = 7;
+            allowedLocations = EnumSet.of(BodyLocation.INTERNAL);
+            fluffText = "Discontinuation Syndrome";
+            simpleName = "Discontinuation Syndrome";
+            maxSeverity = 1;
+        }
+    }
+
     public static final class ChildlikeRegression extends AMInjuryType {
         public ChildlikeRegression() {
             recoveryTime = 7;
@@ -839,15 +842,6 @@
         public Collection<Modifier> getModifiers(Injury inj) {
             return List.of(new Modifier(GUNNERY, 4, null, InjuryType.MODTAG_INJURY),
                   new Modifier(PILOTING, 4, null, InjuryType.MODTAG_INJURY));
-=======
-    public static final class DiscontinuationSyndrome extends AMInjuryType {
-        public DiscontinuationSyndrome() {
-            recoveryTime = 7;
-            allowedLocations = EnumSet.of(BodyLocation.INTERNAL);
-            fluffText = "Discontinuation Syndrome";
-            simpleName = "Discontinuation Syndrome";
-            maxSeverity = 1;
->>>>>>> a1e9d6c9
         }
     }
 }