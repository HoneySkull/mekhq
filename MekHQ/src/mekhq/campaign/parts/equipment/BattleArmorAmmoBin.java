/*
 * BattleArmorAmmoBin.java
 *
 * Copyright (c) 2009 Jay Lawson <jaylawson39 at yahoo.com>. All rights reserved.
 *
 * This file is part of MekHQ.
 *
 * MekHQ is free software: you can redistribute it and/or modify
 * it under the terms of the GNU General Public License as published by
 * the Free Software Foundation, either version 3 of the License, or
 * (at your option) any later version.
 *
 * MekHQ is distributed in the hope that it will be useful,
 * but WITHOUT ANY WARRANTY; without even the implied warranty of
 * MERCHANTABILITY or FITNESS FOR A PARTICULAR PURPOSE. See the
 * GNU General Public License for more details.
 *
 * You should have received a copy of the GNU General Public License
 * along with MekHQ. If not, see <http://www.gnu.org/licenses/>.
 */
package mekhq.campaign.parts.equipment;

import megamek.common.AmmoType;
import megamek.common.BattleArmor;
import megamek.common.CriticalSlot;
import megamek.common.EquipmentType;
import megamek.common.Mounted;
import megamek.common.annotations.Nullable;
import mekhq.MekHQ;
import mekhq.campaign.Campaign;
import mekhq.campaign.parts.AmmoStorage;
import mekhq.campaign.parts.Part;
import mekhq.campaign.parts.PartInventory;
import mekhq.campaign.work.IAcquisitionWork;

/**
 * @author Jay Lawson <jaylawson39 at yahoo.com>
 */
public class BattleArmorAmmoBin extends AmmoBin {
<<<<<<< HEAD
=======

>>>>>>> 36b5f85e
    /**
     * Battle Armor ammo bins need to look for shots for all the remaining troopers in the
     * squad.
     * TODO: Think about how to handle the case of understrength squads. Right now they
     * pay for more ammo than they need, but this is easier than trying to track ammo per suit
     * and adjust for different ammo types when suits are added and removed from squads.
     */
    private static final long serialVersionUID = 2421186617583650648L;

    public BattleArmorAmmoBin() {
        this(0, null, -1, 0, false, null);
    }

    public BattleArmorAmmoBin(int tonnage, @Nullable AmmoType et, int equipNum,
            int shots, boolean singleShot, @Nullable Campaign c) {
        super(tonnage, et, equipNum, shots, singleShot, false, c);
    }

    public int getNumTroopers() {
        if (null != unit && unit.getEntity() instanceof BattleArmor) {
            //we are going to base this on the full squad size, even though this makes understrength
            //squads overpay for their ammo - that way suits can be moved around without having to adjust
            //ammo - Tech: "oh you finally got here. Check in the back corner, we stockpiled some ammo for
            //you."
            return ((BattleArmor)unit.getEntity()).getSquadSize();
        }
        return 0;
    }

    //no salvaging of BA parts
    @Override
    public boolean isSalvaging() {
        return false;
    }

    /*@Override
    public int getFullShots() {
        return super.getFullShots() * getNumTroopers();
    }*/

    @Override
    protected int getCurrentShots() {
        int shots = getFullShots() * getNumTroopers() - shotsNeeded;
        //replace with actual entity values if entity not null because the previous number will not
        //be correct for ammo swaps
<<<<<<< HEAD
        if (null != unit && null != unit.getEntity()) {
            Mounted m = unit.getEntity().getEquipment(equipmentNum);
            if (null != m) {
=======
        if(null != unit && null != unit.getEntity()) {
            Mounted m = unit.getEntity().getEquipment(equipmentNum);
            if(null != m) {
>>>>>>> 36b5f85e
                shots = m.getBaseShotsLeft() * getNumTroopers();
            }
        }
        return shots;
    }

    @Override
    public void updateConditionFromEntity(boolean checkForDestruction) {
        if (null != unit) {
            Mounted mounted = unit.getEntity().getEquipment(equipmentNum);
<<<<<<< HEAD
            if (null != mounted) {
                long currentMuniType = 0;
                if (mounted.getType() instanceof AmmoType) {
                    currentMuniType = ((AmmoType)mounted.getType()).getMunitionType();
                }
                if (currentMuniType == getMunitionType()) {
=======
            if(null != mounted) {
                long currentMuniType = 0;
                if(mounted.getType() instanceof AmmoType) {
                    currentMuniType = ((AmmoType)mounted.getType()).getMunitionType();
                }
                if(currentMuniType == getMunitionType()) {
>>>>>>> 36b5f85e
                    shotsNeeded = (getFullShots() - mounted.getBaseShotsLeft()) * getNumTroopers();
                } else {
                    //we have a change of munitions
                    shotsNeeded = getFullShots() * getNumTroopers();
                }
            }
        }
    }

    @Override
    public int getBaseTime() {
<<<<<<< HEAD
        if (null != unit) {
            Mounted mounted = unit.getEntity().getEquipment(equipmentNum);
            if (null != mounted) {
                if (!type.equals(mounted.getType())) {
=======
        if(null != unit) {
            Mounted mounted = unit.getEntity().getEquipment(equipmentNum);
            if(null != mounted) {
                if (!getType().equals(mounted.getType())) {
>>>>>>> 36b5f85e
                    return 30;
                }
            }
        }
        return 15;
    }

    @Override
    public int getDifficulty() {
        return 0;
    }

    @Override
    public void updateConditionFromPart() {
        if (null != unit) {
            Mounted mounted = unit.getEntity().getEquipment(equipmentNum);
            if (null != mounted) {
                mounted.setHit(false);
                mounted.setDestroyed(false);
                mounted.setRepairable(true);
                unit.repairSystem(CriticalSlot.TYPE_EQUIPMENT, equipmentNum);
                mounted.setShotsLeft(getFullShots() - shotsNeeded/getNumTroopers());
            }
        }
    }

    @Override
    public void loadBin() {
        int shots = Math.min(getAmountAvailable(), shotsNeeded);
        int shotsPerTrooper = shots / getNumTroopers();
        shots = shotsPerTrooper * getNumTroopers();
        if (null != unit) {
            Mounted mounted = unit.getEntity().getEquipment(equipmentNum);
<<<<<<< HEAD
            if (null != mounted) {
                if (mounted.getType().equals(type)
=======
            if(null != mounted) {
                if (mounted.getType().equals(getType())
>>>>>>> 36b5f85e
                        && ((AmmoType)mounted.getType()).getMunitionType() == getMunitionType()) {
                    //just a simple reload
                    mounted.setShotsLeft(mounted.getBaseShotsLeft() + shotsPerTrooper);
                } else {
                    //loading a new type of ammo
                    unload();
<<<<<<< HEAD
                    mounted.changeAmmoType((AmmoType) type);
=======
                    mounted.changeAmmoType(getType());
>>>>>>> 36b5f85e
                    mounted.setShotsLeft(shotsPerTrooper);
                }
            }
        }
<<<<<<< HEAD
        changeAmountAvailable(-1 * shots, (AmmoType) type);
=======
        changeAmountAvailable(-1 * shots, getType());
>>>>>>> 36b5f85e
        shotsNeeded -= shots;
    }

    @Override
    public void unload() {
        int shots = 0;
<<<<<<< HEAD
        AmmoType curType = (AmmoType)type;
        if (null != unit) {
            Mounted mounted = unit.getEntity().getEquipment(equipmentNum);
            if (null != mounted) {
=======
        AmmoType curType = getType();
        if (null != unit) {
            Mounted mounted = unit.getEntity().getEquipment(equipmentNum);
            if ((null != mounted) && (mounted.getType() instanceof AmmoType)) {
>>>>>>> 36b5f85e
                shots = mounted.getBaseShotsLeft() * getNumTroopers();
                mounted.setShotsLeft(0);
                curType = (AmmoType)mounted.getType();
            }
        }

        shotsNeeded = getFullShots() * getNumTroopers();
        if (shots > 0) {
            changeAmountAvailable(shots, curType);
        }
    }

    @Override
    public String checkFixable() {
        int amountAvailable = getAmountAvailable();
<<<<<<< HEAD
        if (amountAvailable > 0 && amountAvailable < getNumTroopers()) {
=======
        if(amountAvailable > 0 && amountAvailable < getNumTroopers()) {
>>>>>>> 36b5f85e
            return "Cannot do a partial reload of Battle Armor ammo less than the number of troopers";
        }
        return super.checkFixable();

    }

    @Override
    public void remove(boolean salvage) {
        //shouldn't be here
    }

    @Override
    public Part getNewPart() {
<<<<<<< HEAD
        int shots = (int) Math.floor(1000 / ((AmmoType) type).getKgPerShot());
=======
        int shots = (int) Math.floor(1000 / getType().getKgPerShot());
>>>>>>> 36b5f85e
        if (shots <= 0) {
            //FIXME: no idea what to do here, these really should be fixed on the MM side
            //because presumably this is happening because KgperShot is -1 or 0
            shots = 20;
        }
<<<<<<< HEAD
        return new AmmoStorage(1, type, shots, campaign);
=======
        return new AmmoStorage(1, getType(), shots, campaign);
>>>>>>> 36b5f85e
    }

    @Override
    public IAcquisitionWork getAcquisitionWork() {
<<<<<<< HEAD
        int shots = (int) Math.floor(1000/((AmmoType)type).getKgPerShot());
        if (shots <= 0) {
=======
        int shots = (int) Math.floor(1000 / getType().getKgPerShot());
        if(shots <= 0) {
>>>>>>> 36b5f85e
            //FIXME: no idea what to do here, these really should be fixed on the MM side
            //because presumably this is happening because KgperShot is -1 or 0
            shots = 20;
        }
<<<<<<< HEAD
        return new AmmoStorage(1,type,shots,campaign);
=======
        return new AmmoStorage(1, getType(), shots, campaign);
>>>>>>> 36b5f85e
    }

    @Override
    public String getAcquisitionDesc() {
        String toReturn = "<html><font size='2'";

        toReturn += ">";
        toReturn += "<b>" + getAcquisitionDisplayName() + "</b> " + getAcquisitionBonus() + "<br/>";
        toReturn += getAcquisitionExtraDesc() + "<br/>";
        PartInventory inventories = campaign.getPartInventory(getAcquisitionPart());
        toReturn += inventories.getTransitOrderedDetails() + "<br/>";
        toReturn += getBuyCost().toAmountAndSymbolString() + "<br/>";
        toReturn += "</font></html>";
        return toReturn;
    }

    @Override
    public String getAcquisitionDisplayName() {
        return type.getDesc();
    }

    private int calculateShots() {
<<<<<<< HEAD
        int shots = (int) Math.floor(1000 / ((AmmoType) type).getKgPerShot());
=======
        int shots = (int) Math.floor(1000 / getType().getKgPerShot());
>>>>>>> 36b5f85e
        if (shots <= 0) {
            //FIXME: no idea what to do here, these really should be fixed on the MM side
            //because presumably this is happening because KgperShot is -1 or 0
            shots = 20;
        }

        return shots;
    }

    @Override
    public String getAcquisitionExtraDesc() {
        return calculateShots() + " shots";
    }

    @Override
    public String getAcquisitionBonus() {
        String bonus = getAllAcquisitionMods().getValueAsString();
        if (getAllAcquisitionMods().getValue() > -1) {
            bonus = "+" + bonus;
        }

        return "(" + bonus + ")";
    }

    @Override
    public Part getAcquisitionPart() {
        return getNewPart();
    }

    @Override
    public boolean needsMaintenance() {
        return false;
    }

    @Override
    public boolean canNeverScrap() {
        return true;
    }

    /**
     * Restores the equipment from the name
     */
    @Override
    public void restore() {
        if (typeName == null) {
<<<<<<< HEAD
            typeName = type.getName();
=======
            typeName = getType().getName();
>>>>>>> 36b5f85e
        } else {
            type = (AmmoType) EquipmentType.get(typeName);
        }


        //FIXME, this is a crappy hack, but we want something along these lines
        //to make sure that BA ammo gets removed from all parts - It might be better to run
        //a check on the XML loading after restore - we also will need to to the same for proto
        //ammo but we can only do this if we have all the correct ammo rack sizes for the
        //generics (e.g. LRM1, LRM2, LRM3, etc)
<<<<<<< HEAD
        /*if (typeName.contains("BA-")) {
            String newTypeName = "IS" + typeName.split("BA-")[1];
            EquipmentType newType = EquipmentType.get(newTypeName);
            if (null != newType) {
=======
        /*if(typeName.contains("BA-")) {
            String newTypeName = "IS" + typeName.split("BA-")[1];
            EquipmentType newType = EquipmentType.get(newTypeName);
            if(null != newType) {
>>>>>>> 36b5f85e
                typeName = newTypeName;
                type = newType;
            }
        }*/


        if (type == null) {
            MekHQ.getLogger().error("Mounted.restore: could not restore equipment type \"" + typeName + "\"");
            return;
        }
        try {
            equipTonnage = type.getTonnage(null);
<<<<<<< HEAD
        } catch(NullPointerException e) {
            MekHQ.getLogger().error(e);
        }
    }
=======
        } catch(NullPointerException ex) {
            MekHQ.getLogger().error(ex);
        }
    }

    @Override
    public int getMassRepairOptionType() {
        return Part.REPAIR_PART_TYPE.AMMO;
    }
>>>>>>> 36b5f85e
}<|MERGE_RESOLUTION|>--- conflicted
+++ resolved
@@ -37,10 +37,6 @@
  * @author Jay Lawson <jaylawson39 at yahoo.com>
  */
 public class BattleArmorAmmoBin extends AmmoBin {
-<<<<<<< HEAD
-=======
-
->>>>>>> 36b5f85e
     /**
      * Battle Armor ammo bins need to look for shots for all the remaining troopers in the
      * squad.
@@ -86,15 +82,9 @@
         int shots = getFullShots() * getNumTroopers() - shotsNeeded;
         //replace with actual entity values if entity not null because the previous number will not
         //be correct for ammo swaps
-<<<<<<< HEAD
-        if (null != unit && null != unit.getEntity()) {
+        if ((null != unit) && (null != unit.getEntity())) {
             Mounted m = unit.getEntity().getEquipment(equipmentNum);
             if (null != m) {
-=======
-        if(null != unit && null != unit.getEntity()) {
-            Mounted m = unit.getEntity().getEquipment(equipmentNum);
-            if(null != m) {
->>>>>>> 36b5f85e
                 shots = m.getBaseShotsLeft() * getNumTroopers();
             }
         }
@@ -105,21 +95,12 @@
     public void updateConditionFromEntity(boolean checkForDestruction) {
         if (null != unit) {
             Mounted mounted = unit.getEntity().getEquipment(equipmentNum);
-<<<<<<< HEAD
             if (null != mounted) {
                 long currentMuniType = 0;
                 if (mounted.getType() instanceof AmmoType) {
-                    currentMuniType = ((AmmoType)mounted.getType()).getMunitionType();
+                    currentMuniType = ((AmmoType) mounted.getType()).getMunitionType();
                 }
                 if (currentMuniType == getMunitionType()) {
-=======
-            if(null != mounted) {
-                long currentMuniType = 0;
-                if(mounted.getType() instanceof AmmoType) {
-                    currentMuniType = ((AmmoType)mounted.getType()).getMunitionType();
-                }
-                if(currentMuniType == getMunitionType()) {
->>>>>>> 36b5f85e
                     shotsNeeded = (getFullShots() - mounted.getBaseShotsLeft()) * getNumTroopers();
                 } else {
                     //we have a change of munitions
@@ -131,17 +112,10 @@
 
     @Override
     public int getBaseTime() {
-<<<<<<< HEAD
         if (null != unit) {
             Mounted mounted = unit.getEntity().getEquipment(equipmentNum);
             if (null != mounted) {
-                if (!type.equals(mounted.getType())) {
-=======
-        if(null != unit) {
-            Mounted mounted = unit.getEntity().getEquipment(equipmentNum);
-            if(null != mounted) {
                 if (!getType().equals(mounted.getType())) {
->>>>>>> 36b5f85e
                     return 30;
                 }
             }
@@ -175,50 +149,30 @@
         shots = shotsPerTrooper * getNumTroopers();
         if (null != unit) {
             Mounted mounted = unit.getEntity().getEquipment(equipmentNum);
-<<<<<<< HEAD
             if (null != mounted) {
-                if (mounted.getType().equals(type)
-=======
-            if(null != mounted) {
                 if (mounted.getType().equals(getType())
->>>>>>> 36b5f85e
                         && ((AmmoType)mounted.getType()).getMunitionType() == getMunitionType()) {
                     //just a simple reload
                     mounted.setShotsLeft(mounted.getBaseShotsLeft() + shotsPerTrooper);
                 } else {
                     //loading a new type of ammo
                     unload();
-<<<<<<< HEAD
-                    mounted.changeAmmoType((AmmoType) type);
-=======
                     mounted.changeAmmoType(getType());
->>>>>>> 36b5f85e
                     mounted.setShotsLeft(shotsPerTrooper);
                 }
             }
         }
-<<<<<<< HEAD
-        changeAmountAvailable(-1 * shots, (AmmoType) type);
-=======
         changeAmountAvailable(-1 * shots, getType());
->>>>>>> 36b5f85e
         shotsNeeded -= shots;
     }
 
     @Override
     public void unload() {
         int shots = 0;
-<<<<<<< HEAD
-        AmmoType curType = (AmmoType)type;
-        if (null != unit) {
-            Mounted mounted = unit.getEntity().getEquipment(equipmentNum);
-            if (null != mounted) {
-=======
         AmmoType curType = getType();
         if (null != unit) {
             Mounted mounted = unit.getEntity().getEquipment(equipmentNum);
             if ((null != mounted) && (mounted.getType() instanceof AmmoType)) {
->>>>>>> 36b5f85e
                 shots = mounted.getBaseShotsLeft() * getNumTroopers();
                 mounted.setShotsLeft(0);
                 curType = (AmmoType)mounted.getType();
@@ -234,11 +188,7 @@
     @Override
     public String checkFixable() {
         int amountAvailable = getAmountAvailable();
-<<<<<<< HEAD
-        if (amountAvailable > 0 && amountAvailable < getNumTroopers()) {
-=======
-        if(amountAvailable > 0 && amountAvailable < getNumTroopers()) {
->>>>>>> 36b5f85e
+        if ((amountAvailable > 0) && (amountAvailable < getNumTroopers())) {
             return "Cannot do a partial reload of Battle Armor ammo less than the number of troopers";
         }
         return super.checkFixable();
@@ -252,41 +202,24 @@
 
     @Override
     public Part getNewPart() {
-<<<<<<< HEAD
-        int shots = (int) Math.floor(1000 / ((AmmoType) type).getKgPerShot());
-=======
         int shots = (int) Math.floor(1000 / getType().getKgPerShot());
->>>>>>> 36b5f85e
         if (shots <= 0) {
             //FIXME: no idea what to do here, these really should be fixed on the MM side
             //because presumably this is happening because KgperShot is -1 or 0
             shots = 20;
         }
-<<<<<<< HEAD
-        return new AmmoStorage(1, type, shots, campaign);
-=======
         return new AmmoStorage(1, getType(), shots, campaign);
->>>>>>> 36b5f85e
     }
 
     @Override
     public IAcquisitionWork getAcquisitionWork() {
-<<<<<<< HEAD
-        int shots = (int) Math.floor(1000/((AmmoType)type).getKgPerShot());
+        int shots = (int) Math.floor(1000 / getType().getKgPerShot());
         if (shots <= 0) {
-=======
-        int shots = (int) Math.floor(1000 / getType().getKgPerShot());
-        if(shots <= 0) {
->>>>>>> 36b5f85e
             //FIXME: no idea what to do here, these really should be fixed on the MM side
             //because presumably this is happening because KgperShot is -1 or 0
             shots = 20;
         }
-<<<<<<< HEAD
-        return new AmmoStorage(1,type,shots,campaign);
-=======
         return new AmmoStorage(1, getType(), shots, campaign);
->>>>>>> 36b5f85e
     }
 
     @Override
@@ -309,11 +242,7 @@
     }
 
     private int calculateShots() {
-<<<<<<< HEAD
-        int shots = (int) Math.floor(1000 / ((AmmoType) type).getKgPerShot());
-=======
         int shots = (int) Math.floor(1000 / getType().getKgPerShot());
->>>>>>> 36b5f85e
         if (shots <= 0) {
             //FIXME: no idea what to do here, these really should be fixed on the MM side
             //because presumably this is happening because KgperShot is -1 or 0
@@ -359,13 +288,9 @@
     @Override
     public void restore() {
         if (typeName == null) {
-<<<<<<< HEAD
-            typeName = type.getName();
-=======
             typeName = getType().getName();
->>>>>>> 36b5f85e
         } else {
-            type = (AmmoType) EquipmentType.get(typeName);
+            type = EquipmentType.get(typeName);
         }
 
 
@@ -374,22 +299,14 @@
         //a check on the XML loading after restore - we also will need to to the same for proto
         //ammo but we can only do this if we have all the correct ammo rack sizes for the
         //generics (e.g. LRM1, LRM2, LRM3, etc)
-<<<<<<< HEAD
         /*if (typeName.contains("BA-")) {
             String newTypeName = "IS" + typeName.split("BA-")[1];
             EquipmentType newType = EquipmentType.get(newTypeName);
             if (null != newType) {
-=======
-        /*if(typeName.contains("BA-")) {
-            String newTypeName = "IS" + typeName.split("BA-")[1];
-            EquipmentType newType = EquipmentType.get(newTypeName);
-            if(null != newType) {
->>>>>>> 36b5f85e
                 typeName = newTypeName;
                 type = newType;
             }
         }*/
-
 
         if (type == null) {
             MekHQ.getLogger().error("Mounted.restore: could not restore equipment type \"" + typeName + "\"");
@@ -397,20 +314,8 @@
         }
         try {
             equipTonnage = type.getTonnage(null);
-<<<<<<< HEAD
-        } catch(NullPointerException e) {
+        } catch (NullPointerException e) {
             MekHQ.getLogger().error(e);
         }
     }
-=======
-        } catch(NullPointerException ex) {
-            MekHQ.getLogger().error(ex);
-        }
-    }
-
-    @Override
-    public int getMassRepairOptionType() {
-        return Part.REPAIR_PART_TYPE.AMMO;
-    }
->>>>>>> 36b5f85e
 }