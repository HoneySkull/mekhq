/*
 * Copyright (C) 2025 The MegaMek Team. All Rights Reserved.
 *
 * This file is part of MekHQ.
 *
 * MekHQ is free software: you can redistribute it and/or modify
 * it under the terms of the GNU General Public License (GPL),
 * version 3 or (at your option) any later version,
 * as published by the Free Software Foundation.
 *
 * MekHQ is distributed in the hope that it will be useful,
 * but WITHOUT ANY WARRANTY; without even the implied warranty
 * of MERCHANTABILITY or FITNESS FOR A PARTICULAR PURPOSE.
 * See the GNU General Public License for more details.
 *
 * A copy of the GPL should have been included with this project;
 * if not, see <https://www.gnu.org/licenses/>.
 *
 * NOTICE: The MegaMek organization is a non-profit group of volunteers
 * creating free software for the BattleTech community.
 *
 * MechWarrior, BattleMech, `Mech and AeroTech are registered trademarks
 * of The Topps Company, Inc. All Rights Reserved.
 *
 * Catalyst Game Labs and the Catalyst Game Labs logo are trademarks of
 * InMediaRes Productions, LLC.
 *
 * MechWarrior Copyright Microsoft Corporation. MekHQ was created under
 * Microsoft's "Game Content Usage Rules"
 * <https://www.xbox.com/en-US/developers/rules> and it is not endorsed by or
 * affiliated with Microsoft.
 */
package mekhq.campaign.market.personnelMarket.markets;

import static megamek.codeUtilities.ObjectUtility.getRandomItem;
import static megamek.common.Compute.d6;
import static megamek.common.Compute.randomInt;
import static mekhq.campaign.market.personnelMarket.enums.PersonnelMarketStyle.PERSONNEL_MARKET_DISABLED;
import static mekhq.campaign.personnel.Person.CONNECTIONS_TARGET_NUMBER;
import static mekhq.utilities.MHQInternationalization.getFormattedTextAt;
import static mekhq.utilities.MHQInternationalization.getTextAt;
import static mekhq.utilities.ReportingUtilities.CLOSING_SPAN_TAG;
import static mekhq.utilities.ReportingUtilities.getPositiveColor;
import static mekhq.utilities.ReportingUtilities.spanOpeningWithCustomColor;

import java.io.PrintWriter;
import java.time.LocalDate;
import java.util.ArrayList;
import java.util.Comparator;
import java.util.HashMap;
import java.util.HashSet;
import java.util.List;
import java.util.Map;
import java.util.Set;
import java.util.UUID;

import megamek.Version;
import megamek.codeUtilities.MathUtility;
import megamek.common.annotations.Nullable;
import megamek.common.enums.Gender;
import megamek.logging.MMLogger;
import mekhq.MekHQ;
import mekhq.campaign.Campaign;
import mekhq.campaign.event.MarketNewPersonnelEvent;
import mekhq.campaign.market.personnelMarket.enums.PersonnelMarketStyle;
import mekhq.campaign.market.personnelMarket.records.PersonnelMarketEntry;
import mekhq.campaign.personnel.Person;
import mekhq.campaign.personnel.enums.ConnectionsLevel;
import mekhq.campaign.personnel.enums.PersonnelRole;
import mekhq.campaign.universe.Faction;
import mekhq.campaign.universe.PlanetarySystem;
import mekhq.gui.dialog.markets.personnelMarket.PersonnelMarketDialog;
import mekhq.utilities.MHQXMLUtility;
import org.w3c.dom.Node;
import org.w3c.dom.NodeList;

/**
 * Represents the Personnel Market system for managing the recruitment, listing, and data persistence of potential
 * recruits within a campaign.
 *
 * <p>Handles the generation, filtration, and display of available applicants, as well as reading and writing
 * applicant data from/to XML. Integrates campaign state, planetary context, reputation effects, market style, and
 * market-specific applicant pools for a flexible personnel recruitment experience.</p>
 *
 * @author Illiani
 * @since 0.50.06
 */
public class NewPersonnelMarket {
    private static final String RESOURCE_BUNDLE = "mekhq.resources.PersonnelMarket";
    private static final MMLogger logger = MMLogger.create(NewPersonnelMarket.class);

    @SuppressWarnings(value = "FieldCanBeLocal")
    private static final int RARE_PROFESSION_WEIGHT = 20;
    private static int LOW_POPULATION_RECRUITMENT_DIVIDER = 1;
    private static int UNIT_REPUTATION_RECRUITMENT_CUTOFF = Integer.MIN_VALUE;
    @SuppressWarnings(value = "FieldCanBeLocal")
    private static final int PROFESSION_EXTINCTION_IGNORE_VALUE = -1;

    final private Campaign campaign;
    private PersonnelMarketStyle associatedPersonnelMarketStyle = PERSONNEL_MARKET_DISABLED;
    private Faction campaignFaction;
    private LocalDate today;
    private int gameYear;
    private PlanetarySystem currentSystem;
    @SuppressWarnings(value = "unused")
    private List<Faction> applicantOriginFactions = new ArrayList<>();
    boolean offeringGoldenHello = true;
<<<<<<< HEAD
    boolean wasOfferingGoldenHello = true;
    boolean hasRarePersonnel;
=======
    Set<UUID> rarePersonnel = new HashSet<>();
>>>>>>> 40b42a46
    List<PersonnelRole> rareProfessions = new ArrayList<>();
    int recruitmentRolls;
    private List<Person> currentApplicants = new ArrayList<>();
    private int lastSelectedFilter;

    // These values should be generated during object initialization only so that any changes to the underlying YAML
    // can be accounted for. Otherwise, we will end up with a situation where bugs or other variables get 'locked'
    // into the user's campaign save.
    private transient Map<PersonnelRole, PersonnelMarketEntry> clanMarketEntries;
    private transient Map<PersonnelRole, PersonnelMarketEntry> innerSphereMarketEntries;

    /**
     * Creates a new Personnel Market instance bound to a campaign.
     *
     * @param campaign the parent {@link Campaign} instance to associate with this personnel market
     *
     * @author Illiani
     * @since 0.50.06
     */
    public NewPersonnelMarket(Campaign campaign) {
        this.campaign = campaign;

        clanMarketEntries = new HashMap<>();
        innerSphereMarketEntries = new HashMap<>();
    }

    /**
     * Generates Personnel Market data by loading it from an XML document node.
     *
     * @param campaign   The relevant campaign save
     * @param parentNode XML node parent containing market data
     * @param version    Version the save was last made in
     * @return Loaded Personnel Market instance
     * @author Illiani
     * @since 0.50.06
     */
    public static NewPersonnelMarket generatePersonnelMarketDataFromXML(final Campaign campaign, final Node parentNode,
          Version version) {
        NodeList newLine = parentNode.getChildNodes();

        logger.info("Loading Personnel Market Nodes from XML...");

        NewPersonnelMarket personnelMarket = null;
        try {
            for (int i = 0; i < newLine.getLength(); i++) {
                Node childNode = newLine.item(i);
                String nodeName = childNode.getNodeName();
                String nodeContents = childNode.getTextContent().trim();
                if (nodeName.equalsIgnoreCase("associatedPersonnelMarketStyle")) {
                    PersonnelMarketStyle marketStyle = PersonnelMarketStyle.fromString(nodeContents);
                    personnelMarket = switch (marketStyle) {
                        case PERSONNEL_MARKET_DISABLED -> new NewPersonnelMarket(campaign);
                        case MEKHQ -> new PersonnelMarketMekHQ(campaign);
                        case CAMPAIGN_OPERATIONS_REVISED -> new PersonnelMarketCamOpsRevised(campaign);
                        case CAMPAIGN_OPERATIONS_STRICT -> new PersonnelMarketCamOpsStrict(campaign);
                    };
                }
            }
        } catch (Exception ex) {
            logger.error("Could not initialize Personnel Market: ", ex);
        }

        if (personnelMarket == null) {
            logger.error("Using fallback Personnel Market. This means we've failed to load the Personnel Market data " +
                               "from the campaign save. If this save predates 50.07 that's to be expected. Otherwise, " +
                               "please report this as a bug.");
            return new NewPersonnelMarket(campaign);
        }

        try {
            for (int i = 0; i < newLine.getLength(); i++) {
                Node childNode = newLine.item(i);
                String nodeName = childNode.getNodeName();
                String nodeContents = childNode.getTextContent().trim();
                if (nodeName.equalsIgnoreCase("associatedPersonnelMarketStyle")) {
                    personnelMarket.setAssociatedPersonnelMarketStyle(PersonnelMarketStyle.fromString(nodeContents));
                } else if (nodeName.equalsIgnoreCase("wasOfferingGoldenHello")) {
                    personnelMarket.setWasOfferingGoldenHello(Boolean.parseBoolean(nodeContents));
                } else if (nodeName.equalsIgnoreCase("offeringGoldenHello")) {
                    personnelMarket.setOfferingGoldenHello(Boolean.parseBoolean(nodeContents));
                } else if (nodeName.equalsIgnoreCase("rarePersonnel")) {
                    processRarePersonnelNodes(personnelMarket, childNode);
                } else if (nodeName.equalsIgnoreCase("rareProfessions")) {
                    processRareProfessionNodes(personnelMarket, childNode);
                } else if (nodeName.equalsIgnoreCase("recruitmentRolls")) {
                    personnelMarket.setRecruitmentRolls(MathUtility.parseInt(nodeContents));
                } else if (nodeName.equalsIgnoreCase("lastSelectedFilter")) {
                    personnelMarket.setLastSelectedFilter(MathUtility.parseInt(nodeContents));
                } else if (nodeName.equalsIgnoreCase("currentApplicants")) {
                    processApplicantNodes(personnelMarket, childNode, version);
                }
            }
        } catch (Exception ex) {
            logger.error("Could not parse Personnel Market: ", ex);
        }

        return personnelMarket;
    }

    /**
     * Gathers new applicant data and updates the internal applicant list based on current campaign state and settings.
     *
     * @author Illiani
     * @since 0.50.06
     */
    public void gatherApplications() {
        reinitializeKeyData();

        setCurrentApplicants(new ArrayList<>()); // clear old applicants
        setApplicantOriginFactions(getApplicantOriginFactions());

        String isZeroAvailability = getAvailabilityMessage();

        if (!isZeroAvailability.isBlank()) {
            logger.debug("No applicants will be generated due to {}", isZeroAvailability);
            return;
        }

        generateApplicants();

        if (currentApplicants.isEmpty()) {
            logger.debug("No applicants were generated.");
        } else {
            logger.debug("Generated {} applicants for the campaign.", currentApplicants.size());

            if (campaign.getCampaignOptions().isPersonnelMarketReportRefresh()) {
                campaign.addReport(generatePersonnelReport());
            }

            MekHQ.triggerEvent(new MarketNewPersonnelEvent(currentApplicants));
        }
    }

    /**
     * Generates new applicants and adds them to the market's applicant pool.
     *
     * @author Illiani
     * @since 0.50.06
     */
    public void generateApplicants() {
    }

    /**
     * Retrieves a single applicant if available.
     *
     * @return a {@link Person}, or {@code null} if no applicant exists
     */
    public @Nullable Person getSingleApplicant() {
        Map<PersonnelRole, PersonnelMarketEntry> unorderedMarketEntries = getCampaign().isClanCampaign() ?
                                                                                getClanMarketEntries() :
                                                                                getInnerSphereMarketEntries();
        unorderedMarketEntries = sanitizeMarketEntries(unorderedMarketEntries);
        List<PersonnelMarketEntry> orderedMarketEntries = getMarketEntriesAsList(unorderedMarketEntries);

        return generateSingleApplicant(unorderedMarketEntries, orderedMarketEntries);
    }

    /**
     * Performs the Connections recruits check for the given date and Connections level.
     *
     * <p>This method determines whether the commander gains additional recruits based on their Connections level. If
     * the Connections level allows for additional recruit rolls and the roll is successful, the recruit bonus is
     * awarded and a report is added to the campaign.</p>
     *
     * @return the number of additional recruits gained from the check, or {@code 0} if none are gained or if no
     *       commander is present.
     *
     * @author Illiani
     * @since 0.50.07
     */
    int performConnectionsRecruitsCheck() {
        Person commander = campaign.getCommander();
        if (commander == null) {
            return 0;
        }

        if (commander.getBurnedConnectionsEndDate() != null) {
            return 0;
        }

        int adjustedConnections = commander.getAdjustedConnections();
        ConnectionsLevel connectionsLevel = ConnectionsLevel.parseConnectionsLevelFromInt(adjustedConnections);

        if (!ConnectionsLevel.CONNECTIONS_ZERO.equals(connectionsLevel)) {
            int additionalRecruitRolls = connectionsLevel.getRecruits();
            if (additionalRecruitRolls > 0) {
                int roll = d6(2);
                logger.info("Rolling to use connections to get extra recruits {} {} vs. {}",
                      commander.getFullTitle(), roll, CONNECTIONS_TARGET_NUMBER);
                if (roll >= CONNECTIONS_TARGET_NUMBER) {
                    campaign.addReport(getFormattedTextAt(RESOURCE_BUNDLE, "connections.recruits",
                            commander.getHyperlinkedFullTitle(), additionalRecruitRolls,
                            spanOpeningWithCustomColor(getPositiveColor()), CLOSING_SPAN_TAG));

                    return additionalRecruitRolls;
                }
            }
        }

        return 0;
    }

    /**
     * Launches the user interface dialog displaying the current personnel market.
     *
     * @author Illiani
     * @since 0.50.06
     */
    public void showPersonnelMarketDialog() {
        new PersonnelMarketDialog(this);
    }

    /**
     * Serializes the Personnel Market data to XML output.
     *
     * @param writer Output PrintWriter
     * @param indent XML indentation level
     * @author Illiani
     * @since 0.50.06
     */
    public void writePersonnelMarketDataToXML(final PrintWriter writer, int indent) {
        MHQXMLUtility.writeSimpleXMLTag(writer,
              indent,
              "associatedPersonnelMarketStyle",
              associatedPersonnelMarketStyle.name()); // this node must always be first
        MHQXMLUtility.writeSimpleXMLTag(writer, indent, "wasOfferingGoldenHello", wasOfferingGoldenHello);
        MHQXMLUtility.writeSimpleXMLTag(writer, indent, "offeringGoldenHello", offeringGoldenHello);
        MHQXMLUtility.writeSimpleXMLOpenTag(writer, indent++, "rarePersonnel");
        for (UUID personId : rarePersonnel) {
            MHQXMLUtility.writeSimpleXMLTag(writer, indent, "rarePerson", personId);
        }
        MHQXMLUtility.writeSimpleXMLCloseTag(writer, --indent, "rarePersonnel");
        MHQXMLUtility.writeSimpleXMLOpenTag(writer, indent++, "rareProfessions");
        for (PersonnelRole profession : rareProfessions) {
            MHQXMLUtility.writeSimpleXMLTag(writer, indent, "rareProfession", profession.name());
        }
        MHQXMLUtility.writeSimpleXMLCloseTag(writer, --indent, "rareProfessions");
        MHQXMLUtility.writeSimpleXMLTag(writer, indent, "recruitmentRolls", recruitmentRolls);
        MHQXMLUtility.writeSimpleXMLTag(writer, indent, "lastSelectedFilter", lastSelectedFilter);
        MHQXMLUtility.writeSimpleXMLOpenTag(writer, indent++, "currentApplicants");
        for (final Person person : currentApplicants) {
            person.writeToXML(writer, indent, campaign);
        }
        MHQXMLUtility.writeSimpleXMLCloseTag(writer, --indent, "currentApplicants");
    }

    /**
     * @return the resource bundle name as a string
     */
    String getResourceBundle() {
        return RESOURCE_BUNDLE;
    }

    /**
     * @return the {@link MMLogger} instance
     */
    MMLogger getLogger() {
        return logger;
    }

    /**
     * Gets the associated personnel market style used by this market.
     *
     * @return the personnel market style
     * @author Illiani
     * @since 0.50.06
     */
    public PersonnelMarketStyle getAssociatedPersonnelMarketStyle() {
        return associatedPersonnelMarketStyle;
    }

    /**
     * Sets the market style for the personnel market.
     *
     * @param associatedPersonnelMarketStyle the personnel market style to use
     * @author Illiani
     * @since 0.50.06
     */
    public void setAssociatedPersonnelMarketStyle(PersonnelMarketStyle associatedPersonnelMarketStyle) {
        this.associatedPersonnelMarketStyle = associatedPersonnelMarketStyle;
    }

    /**
     * Gets the recruitment divider value for low population systems.
     *
     * @return recruitment divider integer
     * @author Illiani
     * @since 0.50.06
     */
    public int getLowPopulationRecruitmentDivider() {
        return LOW_POPULATION_RECRUITMENT_DIVIDER;
    }

    /**
     * Sets the recruitment divider for low population systems.
     *
     * @param lowPopulationRecruitmentDivider recruitment divider to set
     * @author Illiani
     * @since 0.50.06
     */
    public void setLowPopulationRecruitmentDivider(int lowPopulationRecruitmentDivider) {
        LOW_POPULATION_RECRUITMENT_DIVIDER = lowPopulationRecruitmentDivider;
    }

    /**
     * Gets the unit reputation cutoff value for recruitment.
     *
     * @return reputation cutoff threshold
     * @author Illiani
     * @since 0.50.06
     */
    public int getUnitReputationRecruitmentCutoff() {
        return UNIT_REPUTATION_RECRUITMENT_CUTOFF;
    }

    /**
     * Sets the cutoff value for unit reputation in recruitment eligibility.
     *
     * @param unitReputationRecruitmentCutoff reputation cutoff to set
     * @author Illiani
     * @since 0.50.06
     */
    public void setUnitReputationRecruitmentCutoff(int unitReputationRecruitmentCutoff) {
        UNIT_REPUTATION_RECRUITMENT_CUTOFF = unitReputationRecruitmentCutoff;
    }

    /**
     * Returns the map of available clan market entries and their role distributions.
     *
     * @return map of personnel roles to market entries (Clan)
     * @author Illiani
     * @since 0.50.06
     */
    public Map<PersonnelRole, PersonnelMarketEntry> getClanMarketEntries() {
        return clanMarketEntries;
    }

    /**
     * Sets the clan market entries data.
     *
     * @param clanMarketEntries map of personnel roles to market entries
     * @author Illiani
     * @since 0.50.06
     */
    public void setClanMarketEntries(Map<PersonnelRole, PersonnelMarketEntry> clanMarketEntries) {
        this.clanMarketEntries = clanMarketEntries;
    }

    /**
     * Returns the map of available Inner Sphere market entries and their role distributions.
     *
     * @return map of personnel roles to market entries (Inner Sphere)
     * @author Illiani
     * @since 0.50.06
     */
    public Map<PersonnelRole, PersonnelMarketEntry> getInnerSphereMarketEntries() {
        return innerSphereMarketEntries;
    }

    /**
     * Sets the Inner Sphere market entries data.
     *
     * @param innerSphereMarketEntries map of personnel roles to market entries
     * @author Illiani
     * @since 0.50.06
     */
    public void setInnerSphereMarketEntries(Map<PersonnelRole, PersonnelMarketEntry> innerSphereMarketEntries) {
        this.innerSphereMarketEntries = innerSphereMarketEntries;
    }

    /**
     * Returns the campaign associated with this Personnel Market.
     *
     * @return campaign instance
     * @author Illiani
     * @since 0.50.06
     */
    public Campaign getCampaign() {
        return campaign;
    }

    /**
     * Returns the faction associated with the campaign for recruitment filtering.
     *
     * @return campaign's faction
     * @author Illiani
     * @since 0.50.06
     */
    public Faction getCampaignFaction() {
        if (campaignFaction == null) {
            campaignFaction = campaign.getFaction();
        }
        return campaignFaction;
    }

    /**
     * Sets the campaign's faction, influencing applicant origins.
     *
     * @param campaignFaction the new campaign faction
     * @author Illiani
     * @since 0.50.06
     */
    public void setCampaignFaction(Faction campaignFaction) {
        this.campaignFaction = campaignFaction;
    }

    /**
     * Returns the in-game date currently used for market evaluation.
     *
     * @return current date
     * @author Illiani
     * @since 0.50.06
     */
    public LocalDate getToday() {
        if (today == null) {
            today = campaign.getLocalDate();
        }
        return today;
    }

    /**
     * Sets the in-game date used to determine market status.
     *
     * @param today new current date
     * @author Illiani
     * @since 0.50.06
     */
    public void setToday(LocalDate today) {
        this.today = today;
    }

    /**
     * Returns the campaign year for market behavior.
     *
     * @return game year
     * @author Illiani
     * @since 0.50.06
     */
    public int getGameYear() {
        if (gameYear == 0) {
            gameYear = today.getYear();
        }
        return gameYear;
    }

    /**
     * Sets the current game year for the personnel market.
     *
     * @param gameYear the game year to set
     *
     * @author Illiani
     * @since 0.50.06
     */
    public void setGameYear(int gameYear) {
        this.gameYear = gameYear;
    }

    /**
     * Returns the factions from which applicants may originate.
     *
     * @return list of applicant origin factions
     * @author Illiani
     * @since 0.50.06
     */
    public List<Faction> getApplicantOriginFactions() {
        return applicantOriginFactions;
    }

    /**
     * Sets the list of origin factions for new applicants.
     *
     * @param applicantOriginFactions list to set
     * @author Illiani
     * @since 0.50.06
     */
    public void setApplicantOriginFactions(List<Faction> applicantOriginFactions) {
        this.applicantOriginFactions = applicantOriginFactions;
    }

    /**
     * Returns the current list of market applicants.
     *
     * @return list of applicants
     * @author Illiani
     * @since 0.50.06
     */
    public List<Person> getCurrentApplicants() {
        if (currentApplicants == null) {
            return new ArrayList<>();
        }
        return currentApplicants;
    }

    /**
     * Returns the index or filter value last used for applicant selection.
     *
     * @return filter index
     * @author Illiani
     * @since 0.50.06
     */
    public int getLastSelectedFilter() {
        return lastSelectedFilter;
    }

    /**
     * Sets the last-used selection filter value.
     *
     * @param lastSelectedFilter filter index
     * @author Illiani
     * @since 0.50.06
     */
    public void setLastSelectedFilter(int lastSelectedFilter) {
        this.lastSelectedFilter = lastSelectedFilter;
    }

    /**
     * Adds a new applicant to the current applicant pool.
     *
     * @param applicant the new Personnel applicant
     * @author Illiani
     * @since 0.50.06
     */
    public void addApplicant(Person applicant) {
        if (applicant != null && !currentApplicants.contains(applicant)) {
            currentApplicants.add(applicant);
        }
    }

    /**
     * Clears all current applicants from the market.
     *
     * @author Illiani
     * @since 0.50.06
     */
    public void clearCurrentApplicants() {
        setCurrentApplicants(new ArrayList<>());
    }

    /**
     * Sets the list of current market applicants.
     *
     * @param currentApplicants list of applicants to set
     * @author Illiani
     * @since 0.50.06
     */
    public void setCurrentApplicants(List<Person> currentApplicants) {
        this.currentApplicants = currentApplicants;
    }

    /**
     * Returns whether a golden hello (recruitment incentive) is being offered.
     *
     * @return {@code true} if a golden hello is offered, otherwise {@code false}
     * @author Illiani
     * @since 0.50.06
     */
    public boolean isOfferingGoldenHello() {
        return offeringGoldenHello;
    }

    /**
     * Sets whether a golden hello (recruitment incentive) is being offered.
     *
     * @param offeringGoldenHello {@code true} to offer, {@code false} otherwise
     * @author Illiani
     * @since 0.50.06
     */
    public void setOfferingGoldenHello(boolean offeringGoldenHello) {
        this.offeringGoldenHello = offeringGoldenHello;
    }

    /**
     * Returns whether a golden hello (recruitment incentive) was being offered when applicants were generated.
     *
     * @return {@code true} if a golden hello was offered, {@code false} otherwise
     *
     * @author Illiani
     * @since 0.50.06
     */
    public boolean isWasOfferingGoldenHello() {
        return wasOfferingGoldenHello;
    }

    /**
     * Sets whether a golden hello (recruitment incentive) was being offered when applicants were generated.
     *
     * @param wasOfferingGoldenHello {@code true} if a golden hello was offered, {@code false} otherwise
     *
     * @author Illiani
     * @since 0.50.07
     */
    public void setWasOfferingGoldenHello(boolean wasOfferingGoldenHello) {
        this.wasOfferingGoldenHello = wasOfferingGoldenHello;
    }

    /**
     * Returns whether rare personnel are available on the market.
     *
     * @return {@code true} if rare personnel are present, otherwise {@code false}
     * @author Illiani
     * @since 0.50.06
     */
    public boolean getHasRarePersonnel() {
        return !rarePersonnel.isEmpty();
    }

    /**
     * Sets the status of rare personnel availability.
     *
     * @param hasRarePersonnel {@code true} if present, {@code false} otherwise
     * @author Illiani
     * @since 0.50.06
     */
    @Deprecated(since = "0.50.07", forRemoval = true)
    public void setHasRarePersonnel(boolean hasRarePersonnel) {
        //        this.hasRarePersonnel = hasRarePersonnel;
    }

    /**
     * Returns the set of rare personnel.
     *
     * @return a {@link Set} containing {@link Person} objects considered rare personnel
     *
     * @author Illiani
     * @since 0.50.07
     */
    public Set<UUID> getRarePersonnel() {
        return rarePersonnel;
    }

    /**
     * Adds a {@link UUID} to the set of rare personnel, if not {@code null}.
     *
     * @param personId the {@link UUID} to add to the rare personnel set; ignored if {@code null}
     *
     * @author Illiani
     * @since 0.50.07
     */
    public void addRarePerson(UUID personId) {
        if (personId != null) {
            rarePersonnel.add(personId);
        }
    }

    /**
     * Returns a list of rare professions currently stored.
     *
     * @return a list of {@link PersonnelRole} representing rare professions
     *
     * @author Illiani
     * @since 0.50.06
     */
    public List<PersonnelRole> getRareProfessions() {
        return rareProfessions;
    }

    /**
     * Adds a profession to the list of rare professions.
     *
     * @param rareProfession the {@link PersonnelRole} to mark as rare and add to the list
     *
     * @author Illiani
     * @since 0.50.06
     */
    public void addRareProfession(PersonnelRole rareProfession) {
        rareProfessions.add(rareProfession);
    }

    /**
     * Returns the number of recruitment rolls performed for the current market evaluation.
     *
     * @return recruitment rolls value
     * @author Illiani
     * @since 0.50.06
     */
    public int getRecruitmentRolls() {
        return recruitmentRolls;
    }

    /**
     * Sets the number of recruitment rolls for the market.
     *
     * @param recruitmentRolls number of rolls to set
     * @author Illiani
     * @since 0.50.06
     */
    public void setRecruitmentRolls(int recruitmentRolls) {
        this.recruitmentRolls = recruitmentRolls;
    }

    /**
     * Returns the planetary system currently used for market context.
     *
     * @return planetary system
     * @author Illiani
     * @since 0.50.06
     */
    public PlanetarySystem getCurrentSystem() {
        if (currentSystem == null) {
            currentSystem = campaign.getCurrentSystem();
        }
        return currentSystem;
    }

    /**
     * Sets the planetary system for the current personnel market.
     *
     * @param currentSystem planetary system to set
     * @author Illiani
     * @since 0.50.06
     */
    public void setCurrentSystem(PlanetarySystem currentSystem) {
        this.currentSystem = currentSystem;
    }

    /**
     * Gets an availability message describing the market's state or conditions.
     *
     * @return market availability message
     * @author Illiani
     * @since 0.50.06
     */
    public String getAvailabilityMessage() {
        return "";
    }

    /**
     * Reinitializes market state and key internal data.
     *
     * @author Illiani
     * @since 0.50.06
     */
    void reinitializeKeyData() {
        campaignFaction = campaign.getFaction();
        today = campaign.getLocalDate();
        gameYear = today.getYear();
        currentSystem = campaign.getCurrentSystem();

        rarePersonnel = new HashSet<>();
        rareProfessions = new ArrayList<>();
        recruitmentRolls = 0;
        applicantOriginFactions = new ArrayList<>();
        currentApplicants = new ArrayList<>();
        wasOfferingGoldenHello = isOfferingGoldenHello();
    }

    /**
     * Removes entries with non-positive weights or counts from the supplied personnel market entries map.
     *
     * <p>Iterates over the existing map and removes any {@link PersonnelMarketEntry} whose {@code weight()} or
     * {@code count()} is less than or equal to zero.</p>
     *
     * @param marketEntries the map of personnel roles to market entries to sanitize; modified in place
     * @return the sanitized map, containing only entries with positive weights
     * @author Illiani
     * @since 0.50.06
     */
    public Map<PersonnelRole, PersonnelMarketEntry> sanitizeMarketEntries(
          Map<PersonnelRole, PersonnelMarketEntry> marketEntries) {
        List<PersonnelRole> roles = new ArrayList<>(marketEntries.keySet());
        for (PersonnelRole role : roles) {
            PersonnelMarketEntry entry = marketEntries.get(role);
            // These roles can't be generated and will throw off the total weight
            if (entry.weight() <= 0) {
                logger.warn("Removing {} from market entries as it has a weight of < 1 ({}).",
                      entry.profession(),
                      entry.weight());
                marketEntries.remove(role);
                continue;
            }

            // These roles will throw an exception as you can't call randomInt() with a value < 1
            if (entry.count() <= 0) {
                logger.warn("Removing {} from market entries as it has a count of < 1 ({}).",
                      entry.profession(),
                      entry.count());
                marketEntries.remove(role);
            }
        }

        return marketEntries;
    }

    /**
     * Returns a list of {@link PersonnelMarketEntry} objects sorted alphabetically by the string value
     * of each entry's profession. This ensures a deterministic order for processing or testing, regardless of the
     * original iteration order of the provided map.
     *
     * @param marketEntries a map containing personnel roles as keys and their corresponding market entries as values
     * @return a list of market entries sorted alphabetically by profession
     * @author Illiani
     * @since 0.50.06
     */
    public List<PersonnelMarketEntry> getMarketEntriesAsList(Map<PersonnelRole, PersonnelMarketEntry> marketEntries) {
        // Maps are inherently non-deterministic in their order, however, we want to be able to both use a map (for
        // the key:value pairs, but also we need a deterministic list to ease testing. So we create a list here and
        // sort alphabetically based on the profession tied to each entry. This makes testing substantially easier
        // without removing from the randomness of the pick
        ArrayList<PersonnelMarketEntry> marketEntryList = new ArrayList<>(marketEntries.values());
        marketEntryList.sort(Comparator.comparing(entry -> entry.profession().toString()));

        return marketEntryList;
    }

    /**
     * Generates a single applicant person based on the provided personnel market entries.
     *
     * <p>This method selects an entry from the ordered market entries, iterates through available fallback
     * professions if necessary, and creates a new {@link Person}.</p>
     *
     * @param unorderedMarketEntries a mapping of {@link PersonnelRole} to {@link PersonnelMarketEntry} representing
     *                              all personnel market entries.
     * @param orderedMarketEntries a list of {@link PersonnelMarketEntry} objects, ordered by profession.
     * @return a newly generated {@link Person} representing the applicant, or {@code null} if no suitable
     *         applicant could be generated.
     */
    @Nullable
    Person generateSingleApplicant(Map<PersonnelRole, PersonnelMarketEntry> unorderedMarketEntries,
          List<PersonnelMarketEntry> orderedMarketEntries) {
        PersonnelMarketEntry entry = pickEntry(orderedMarketEntries);
        if (entry == null) {
            logger.error("No personnel market entries found. Check the data folder for the appropriate YAML file.");
            return null;
        }

        PersonnelMarketEntry originalEntry = entry;
        entry = vetEntryForIntroductionAndExtinctionYears(unorderedMarketEntries, entry);
        if (entry == null) {
            logger.error("Could not find a suitable fallback profession for {} game year {}. This suggests the " +
                               "fallback structure of the YAML file is incorrect.",
                  originalEntry.profession(),
                  getGameYear());
            return null;
        }

        // If we have a valid entry, we now need to generate the applicant
        Faction applicantOriginFaction = getRandomItem(getApplicantOriginFactions());
        if (applicantOriginFaction == null) {
            logger.error("Could not find a valid applicant origin faction for game year {}.", getGameYear());
            return null;
        }
        String originFactionCode = applicantOriginFaction.getShortName();

        Person applicant = campaign.newPerson(entry.profession(), originFactionCode, Gender.RANDOMIZE);
        if (applicant == null) {
            logger.warn("Could not create person for {} game year {} from faction {}",
                  originalEntry.profession(),
                  getGameYear(),
                  applicantOriginFaction);
            return null;
        }

        if (entry.weight() <= RARE_PROFESSION_WEIGHT) {
            rarePersonnel.add(applicant.getId());

            PersonnelRole profession = entry.profession();
            rareProfessions.add(profession);
        }

        logger.debug("Generated applicant {} ({}) game year {} from faction {}",
              applicant.getFullName(),
              applicant.getPrimaryRole(),
              getGameYear(),
              applicantOriginFaction);

        return applicant;
    }

    /**
     * Attempts to find a valid {@link PersonnelMarketEntry} for the current game year.
     *
     * <p>Starting from the provided entry, checks whether its introduction and extinction years encompass the
     * current game year. If not, it repeatedly looks up fallback professions from the provided map, up to three
     * attempts, until a suitable entry is found or no more attempts remain.</p>
     *
     * @param unorderedMarketEntries a map of personnel roles to market entries, used to look up fallbacks
     * @param entry                  the initial {@link PersonnelMarketEntry} to validate and potentially fallback from
     *
     * @return a valid {@link PersonnelMarketEntry} for the current game year, or {@code null} if none can be found
     *
     * @author Illiani
     * @since 0.50.06
     */
    PersonnelMarketEntry vetEntryForIntroductionAndExtinctionYears(
          Map<PersonnelRole, PersonnelMarketEntry> unorderedMarketEntries, PersonnelMarketEntry entry) {
        int remainingIterations = 3;

        int introductionYear = entry.introductionYear();
        int extinctionYear = entry.extinctionYear();

        if (extinctionYear == PROFESSION_EXTINCTION_IGNORE_VALUE) {
            extinctionYear = Integer.MAX_VALUE;
        }

        while (gameYear < introductionYear || (gameYear >= extinctionYear)) {
            PersonnelRole fallbackProfession = entry.fallbackProfession();
            entry = unorderedMarketEntries.get(fallbackProfession);

            remainingIterations--;
            if (entry == null || remainingIterations <= 0) {
                return null;
            }

            introductionYear = entry.introductionYear();
            extinctionYear = entry.extinctionYear();
            if (extinctionYear == PROFESSION_EXTINCTION_IGNORE_VALUE) {
                extinctionYear = Integer.MAX_VALUE;
            }
        }
        return entry;
    }

    /**
     * Generates a personnel recruitment report for the specified campaign.
     *
     * @author Illiani
     * @since 0.50.06
     */
    private String generatePersonnelReport() {
        return getTextAt(RESOURCE_BUNDLE, "hyperlink.personnelMarket.report");
    }

    /**
     * Picks a personnel market entry from the given entry set, typically based on role and weighting.
     *
     * @param marketEntries map of personnel roles to entries
     *
     * @return selected market entry, or null if none available
     *
     * @author Illiani
     * @since 0.50.06
     */
    @Nullable
    PersonnelMarketEntry pickEntry(List<PersonnelMarketEntry> marketEntries) {
        int totalWeight = 0;
        for (PersonnelMarketEntry entry : marketEntries) {
            // These entries should have already been filtered out, but a little insurance goes a long way
            if (entry.weight() > 0 && entry.count() > 0) {
                totalWeight += entry.weight();
            }
        }
        if (totalWeight <= 0) {
            return null;
        }

        int roll = randomInt(totalWeight);
        int cumulative = 0;
        for (PersonnelMarketEntry entry : marketEntries) {
            cumulative += entry.weight();
            if (roll < cumulative) {
                return entry;
            }
        }
        return null; // Should never hit here if weights > 0
    }

    /**
     * Processes an XML node containing applicant data and loads it into the supplied personnel market.
     *
     * @param personnelMarket the personnel market instance being loaded
     * @param parentNode              the XML node representing applicant data
     * @param version         serialization version
     * @author Illiani
     * @since 0.50.06
     */
    private static void processApplicantNodes(NewPersonnelMarket personnelMarket, Node parentNode, Version version) {
        logger.info("Loading Applicant Nodes from XML...");

        NodeList childNodes = parentNode.getChildNodes();

        // Okay, let's iterate through the children, eh?
        for (int x = 0; x < childNodes.getLength(); x++) {
            Node currentChild = childNodes.item(x);

            // If it's not an element node, we ignore it.
            if (currentChild.getNodeType() != Node.ELEMENT_NODE) {
                continue;
            }

            if (!currentChild.getNodeName().equalsIgnoreCase("person")) {
                logger.error("Unknown node type not loaded in Applicant nodes: {}", currentChild.getNodeName());
                continue;
            }

            Person applicant = Person.generateInstanceFromXML(currentChild, personnelMarket.getCampaign(), version);

            if (applicant != null) {
                personnelMarket.addApplicant(applicant);
            }
        }

        logger.info("Load Applicant Nodes Complete!");
    }

    /**
     * Processes and loads "rareProfession" nodes from the given XML parent node into the provided
     * {@link NewPersonnelMarket}.
     *
     * <p>This method iterates over the child nodes of {@code parentNode}. For every child node named
     * "rareProfession", it tries to parse the node's text content into a {@link PersonnelRole}. If successful, the role
     * is added to the personnel market as a rare profession. </p>
     *
     * <p>Nodes that are not element nodes or do not have the correct name are skipped, with unknown node types
     * logged as errors.</p>
     *
     * @param personnelMarket the target market to which rare professions will be added
     * @param parentNode      the XML node whose children will be processed for rare profession entries
     *
     * @author Illiani
     * @since 0.50.06
     */
    private static void processRareProfessionNodes(NewPersonnelMarket personnelMarket, Node parentNode) {
        logger.info("Loading Rare Profession Nodes from XML...");

        NodeList childNodes = parentNode.getChildNodes();

        for (int x = 0; x < childNodes.getLength(); x++) {
            Node currentChild = childNodes.item(x);

            // If it's not an element node, we ignore it.
            if (currentChild.getNodeType() != Node.ELEMENT_NODE) {
                continue;
            }

            if (!currentChild.getNodeName().equalsIgnoreCase("rareProfession")) {
                logger.error("Unknown node type not loaded in Rare Profession nodes: {}", currentChild.getNodeName());
                continue;
            }

            PersonnelRole primaryRole = PersonnelRole.fromString(currentChild.getTextContent().trim());
            if (primaryRole != null) {
                personnelMarket.addRareProfession(primaryRole);
            }
        }

        logger.info("Load Rare Profession Nodes Complete!");
    }

    private static void processRarePersonnelNodes(NewPersonnelMarket personnelMarket, Node parentNode) {
        logger.info("Loading Rare Personnel Nodes from XML...");

        NodeList childNodes = parentNode.getChildNodes();

        for (int x = 0; x < childNodes.getLength(); x++) {
            Node currentChild = childNodes.item(x);

            // If it's not an element node, we ignore it.
            if (currentChild.getNodeType() != Node.ELEMENT_NODE) {
                continue;
            }

            if (!currentChild.getNodeName().equalsIgnoreCase("rarePerson")) {
                logger.error("Unknown node type not loaded in Rare Personnel nodes: {}", currentChild.getNodeName());
                continue;
            }

            personnelMarket.addRarePerson(UUID.fromString(currentChild.getTextContent().trim()));
        }

        logger.info("Load Rare Personnel Nodes Complete!");
    }
}<|MERGE_RESOLUTION|>--- conflicted
+++ resolved
@@ -105,12 +105,8 @@
     @SuppressWarnings(value = "unused")
     private List<Faction> applicantOriginFactions = new ArrayList<>();
     boolean offeringGoldenHello = true;
-<<<<<<< HEAD
     boolean wasOfferingGoldenHello = true;
-    boolean hasRarePersonnel;
-=======
     Set<UUID> rarePersonnel = new HashSet<>();
->>>>>>> 40b42a46
     List<PersonnelRole> rareProfessions = new ArrayList<>();
     int recruitmentRolls;
     private List<Person> currentApplicants = new ArrayList<>();
