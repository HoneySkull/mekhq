--- conflicted
+++ resolved
@@ -110,11 +110,6 @@
     private transient Font handwritingFont;
     private transient Color labelColor;
     private transient ImageIcon healImageIcon;
-<<<<<<< HEAD
-
-    private boolean gmMode;
-=======
->>>>>>> 7c25e8ac
 
     public MedicalViewDialog(Window parent, Campaign c, Person p, IconPackage ip) {
         super();
@@ -323,11 +318,7 @@
                     doll.setLocColor(bl, col);
                 }
             });
-<<<<<<< HEAD
-        if (isGMMode()) {
-=======
-        if(campaign.isGM()) {
->>>>>>> 7c25e8ac
+        if (campaign.isGM()) {
             doll.addActionListener(dollActionListener);
         }
         panel.add(doll);
@@ -343,7 +334,6 @@
         panel.setBorder(BorderFactory.createMatteBorder(3, 3, 0, 3, Color.BLACK));
         panel.setMaximumSize(new Dimension(Integer.MAX_VALUE, Integer.MAX_VALUE));
 
-<<<<<<< HEAD
         String givenName = p.getGivenName();
         String surname = p.getSurname();
 
@@ -353,18 +343,6 @@
 
         if (surname == null) {
             surname = "-";
-=======
-        String name = p.getFullName();
-        String[] nameParts = name.split(" ", -1); //$NON-NLS-1$
-
-        String familyName = "-"; //$NON-NLS-1$
-        String givenNames = ""; //$NON-NLS-1$
-        if(nameParts.length < 2) {
-            givenNames = nameParts[0];
-        } else {
-            familyName = nameParts[nameParts.length - 1];
-            givenNames = String.join(" ", Arrays.copyOf(nameParts, nameParts.length - 1)); //$NON-NLS-1$
->>>>>>> 7c25e8ac
         }
 
         GregorianCalendar birthday = (GregorianCalendar) p.getBirthday().clone();
@@ -466,11 +444,7 @@
     }
 
     /** Compiles a list of body locations stream ordered by the maximum injury level in that location */
-<<<<<<< HEAD
     private Stream<BodyLocation> maxInjuryLevelLocationStream(Person p) {
-=======
-    private Stream<BodyLocation> maxInjurylevelLocationStream(Person p) {
->>>>>>> 7c25e8ac
         Map<BodyLocation, InjuryLevel> levelMap = new HashMap<>();
         Arrays.stream(BodyLocation.values())
             .filter(p::hasInjury)
@@ -486,11 +460,7 @@
         panel.setLayout(new BoxLayout(panel, BoxLayout.PAGE_AXIS));
         panel.add(genLabel(resourceMap.getString("injuries.text"))); //$NON-NLS-1$
 
-<<<<<<< HEAD
         maxInjuryLevelLocationStream(p).forEachOrdered(bl -> {
-=======
-        maxInjurylevelLocationStream(p).forEachOrdered(bl -> {
->>>>>>> 7c25e8ac
             JPanel blWrapper = new JPanel();
             blWrapper.setLayout(new BoxLayout(blWrapper, BoxLayout.X_AXIS));
             blWrapper.setOpaque(false);
@@ -514,11 +484,8 @@
                             inj.getType().getSimpleName(), inj.getStart().toString(DATE_FORMATTER),
                                 genTimePeriod(inj.getTime())));
                     }
-<<<<<<< HEAD
-                    if (isGMMode()) {
-=======
-                    if(campaign.isGM()) {
->>>>>>> 7c25e8ac
+
+                    if (campaign.isGM()) {
                         injLabel.addMouseListener(new InjuryLabelMouseAdapter(injLabel, p, inj));
                     }
 
@@ -604,17 +571,6 @@
         }
     }
 
-<<<<<<< HEAD
-    public boolean isGMMode() {
-        return gmMode;
-    }
-
-    public void setGMMode(boolean gmMode) {
-        this.gmMode = gmMode;
-    }
-
-=======
->>>>>>> 7c25e8ac
     private static class InjuryLabelMouseAdapter extends MouseAdapter {
         private final JLabel label;
         private final Person person;
