/*
 * CurrentLocation.java
 *
 * Copyright (c) 2011 Jay Lawson (jaylawson39 at yahoo.com). All rights reserved.
 *
 * This file is part of MekHQ.
 *
 * MekHQ is free software: you can redistribute it and/or modify
 * it under the terms of the GNU General Public License as published by
 * the Free Software Foundation, either version 3 of the License, or
 * (at your option) any later version.
 *
 * MekHQ is distributed in the hope that it will be useful,
 * but WITHOUT ANY WARRANTY; without even the implied warranty of
 * MERCHANTABILITY or FITNESS FOR A PARTICULAR PURPOSE. See the
 * GNU General Public License for more details.
 *
 * You should have received a copy of the GNU General Public License
 * along with MekHQ. If not, see <http://www.gnu.org/licenses/>.
 */
package mekhq.campaign;

import megamek.common.Compute;
import mekhq.MekHQ;
import mekhq.utilities.MHQXMLUtility;
import mekhq.campaign.event.LocationChangedEvent;
import mekhq.campaign.finances.enums.TransactionType;
import mekhq.campaign.universe.Planet;
import mekhq.campaign.universe.PlanetarySystem;
import mekhq.campaign.universe.Systems;
import org.apache.logging.log4j.LogManager;
import org.w3c.dom.Node;
import org.w3c.dom.NodeList;

import java.io.PrintWriter;
import java.time.LocalDate;
import java.util.Locale;

/**
 * This keeps track of a location, which includes both the planet
 * and the current position in-system. It may seem a little like
 * overkill to have a separate object here, but when we reach a point
 * where we want to let a force be in different locations, this will
 * make it easier to keep track of everything
 *
 * @author Jay Lawson (jaylawson39 at yahoo.com)
 */
public class CurrentLocation {
    private PlanetarySystem currentSystem;
    // keep track of jump path
    private JumpPath jumpPath;
    private double rechargeTime;
    // I would like to keep track of distance, but I ain't too good with fyziks
    private double transitTime;
    // JumpShip at nadir or zenith
    private boolean jumpZenith;

    public CurrentLocation() {
        this(null, 0d);
    }

    public CurrentLocation(PlanetarySystem system, double time) {
        this.currentSystem = system;
        this.transitTime = time;
        this.rechargeTime = 0d;
        this.jumpZenith = true;
    }

    public void setTransitTime(double time) {
        transitTime = time;
    }

    public boolean isOnPlanet() {
        return transitTime <= 0;
    }

    public boolean isAtJumpPoint() {
        return transitTime >= currentSystem.getTimeToJumpPoint(1.0);
    }

    public double getPercentageTransit() {
        return 1- transitTime / currentSystem.getTimeToJumpPoint(1.0);
    }

    public boolean isInTransit() {
        return !isOnPlanet() && !isAtJumpPoint();
    }

    public PlanetarySystem getCurrentSystem() {
        return currentSystem;
    }

    /**
     * @return the current planet location. This is currently the primary planet of the system, but
     * in the future this will not be the case.
     */
    public Planet getPlanet() {
        return getCurrentSystem().getPrimaryPlanet();
    }

    public double getTransitTime() {
        return transitTime;
    }

    /**
     * @return a <code>boolean</code> indicating whether the JumpShip is at the zenith or not (nadir if false).
     */
    public boolean isJumpZenith() {
        return jumpZenith;
    }

    /**
     * pick the best jump point (nadir of zenith). Chooses the one with a recharge station or randomly selects if both have a
     * recharge station or neither does.
     * @param now - a <code>LocalDate</code> object for the present time
     * @return a <code> boolean indicating whether the zenith position was chosen or not.
     */
    private boolean pickJumpPoint(LocalDate now) {
        if (currentSystem.isZenithCharge(now) && !currentSystem.isNadirCharge(now)) {
            return true;
        }
        if (!currentSystem.isZenithCharge(now) && currentSystem.isNadirCharge(now)) {
            return false;
        }
        // otherwise, both recharge stations or none so choose randomly
        return Compute.randomInt(2) == 1;
    }

    public String getReport(LocalDate date) {
        StringBuilder sb = new StringBuilder();
        sb.append("<html><b>Current Location</b><br>")
                .append(currentSystem.getPrintableName(date)).append("<br>");
        if ((null != jumpPath) && !jumpPath.isEmpty()) {
            sb.append("In transit to ").append(jumpPath.getLastSystem().getPrintableName(date)).append(" ");
        }

        if (isOnPlanet()) {
            sb.append("<i>on planet</i>");
        } else if (isAtJumpPoint()) {
            sb.append("<i>at jump point</i>");
        } else {
            sb.append("<i>").append(String.format(Locale.ROOT, "%.2f", getTransitTime()))
                    .append(" days out </i>");
        }
        if (!Double.isInfinite(currentSystem.getRechargeTime(date))) {
            sb.append(", <i>")
                    .append(String.format(Locale.ROOT, "%.0f", (100.0 * rechargeTime) / currentSystem.getRechargeTime(date)))
                    .append("% charged </i>");
        }
        return sb.append("</html>").toString();
    }

    public JumpPath getJumpPath() {
        return jumpPath;
    }

    public void setJumpPath(JumpPath path) {
        jumpPath = path;
    }

    /**
     * Gets a value indicating whether or not the JumpShip
     * is currently recharging.
     * @param campaign The campaign object which owns the JumpShip.
     * @return True if the JumpShip has to spend time recharging,
     *         otherwise false.
     */
    public boolean isRecharging(Campaign campaign) {
        return currentSystem.getRechargeTime(campaign.getLocalDate()) > 0;
    }

    /**
     * Marks the JumpShip at the current location to be
     * fully charged.
     * @param campaign The campaign object which owns the JumpShip.
     */
    public void setRecharged(Campaign campaign) {
        rechargeTime = currentSystem.getRechargeTime(campaign.getLocalDate());
    }

    /**
     * Check for a jump path and if found, do whatever needs to be done to move
     * forward
     */
    public void newDay(Campaign campaign) {
        // recharge even if there is no jump path
        // because JumpShips don't go anywhere
        double hours = 24.0;
        double neededRechargeTime = currentSystem.getRechargeTime(campaign.getLocalDate());
        double usedRechargeTime = Math.min(hours, neededRechargeTime - rechargeTime);
        if (usedRechargeTime > 0) {
            campaign.addReport("JumpShips spent " + (Math.round(100.0 * usedRechargeTime) / 100.0) + " hours recharging drives");
            rechargeTime += usedRechargeTime;
            if (rechargeTime >= neededRechargeTime) {
                campaign.addReport("JumpShip drives fully charged");
            }
        }
        if ((null == jumpPath) || jumpPath.isEmpty()) {
            return;
        }
        // if we are not at the final jump point, then check to see if we are transiting
        // or if we can jump
        if (jumpPath.size() > 1) {
            // first check to see if we are transiting
            double usedTransitTime = Math.min(hours, 24.0 * (currentSystem.getTimeToJumpPoint(1.0) - transitTime));
            if (usedTransitTime > 0) {
                transitTime += usedTransitTime/24.0;
                campaign.addReport("DropShips spent " + (Math.round(100.0 * usedTransitTime) / 100.0) + " hours in transit to jump point");
                if (isAtJumpPoint()) {
                    campaign.addReport("Jump point reached");
                }
            }
            if (isAtJumpPoint() && (rechargeTime >= neededRechargeTime)) {
                //jump
                if (campaign.getCampaignOptions().payForTransport()) {
                    if (!campaign.getFinances().debit(TransactionType.TRANSPORTATION, campaign.getLocalDate(),
                            campaign.calculateCostPerJump(
                                    true, campaign.getCampaignOptions().useEquipmentContractBase()),
                            "Jump from " + currentSystem.getName(campaign.getLocalDate())
                                    + " to " + jumpPath.get(1).getName(campaign.getLocalDate()))) {
                        campaign.addReport("<font color='red'><b>You cannot afford to make the jump!</b></font>");
                        return;
                    }
                }
                campaign.addReport("Jumping to " + jumpPath.get(1).getPrintableName(campaign.getLocalDate()));
                currentSystem = jumpPath.get(1);
                jumpZenith = pickJumpPoint(campaign.getLocalDate());
                jumpPath.removeFirstSystem();
                MekHQ.triggerEvent(new LocationChangedEvent(this, true));
                // reduce remaining hours by usedRechargeTime or usedTransitTime, whichever is greater
                hours -= Math.max(usedRechargeTime, usedTransitTime);
                transitTime = currentSystem.getTimeToJumpPoint(1.0);
                rechargeTime = 0;
                // if there are hours remaining, then begin recharging jump drive
                usedRechargeTime = Math.min(hours, neededRechargeTime - rechargeTime);
                if (usedRechargeTime > 0) {
                    campaign.addReport("JumpShips spent " + (Math.round(100.0 * usedRechargeTime) / 100.0) + " hours recharging drives");
                    rechargeTime += usedRechargeTime;
                    if (rechargeTime >= neededRechargeTime) {
                        campaign.addReport("JumpShip drives fully charged");
                    }
                }
            }
        }
        // if we are now at the final jump point, then lets begin in-system transit
        if (jumpPath.size() == 1) {
            double usedTransitTime = Math.min(hours, 24.0 * transitTime);
            campaign.addReport("DropShips spent " + (Math.round(100.0 * usedTransitTime) / 100.0) + " hours transiting into system");
            transitTime -= usedTransitTime/24.0;
            if (transitTime <= 0) {
                campaign.addReport(jumpPath.getLastSystem().getPrintableName(campaign.getLocalDate()) + " reached.");
                //we are here!
                transitTime = 0;
                jumpPath = null;
            }
        }
    }

<<<<<<< HEAD
    public void writeToXML(final PrintWriter pw, int indent) {
        MHQXMLUtility.writeSimpleXMLOpenTag(pw, indent++, "location");
        MHQXMLUtility.writeSimpleXMLTag(pw, indent, "currentSystemId", currentSystem.getId());
        MHQXMLUtility.writeSimpleXMLTag(pw, indent, "transitTime", transitTime);
        MHQXMLUtility.writeSimpleXMLTag(pw, indent, "jumpZenith", jumpZenith);
        if (jumpPath != null) {
            jumpPath.writeToXml(pw, indent);
=======
    public void writeToXml(PrintWriter pw1, int indent) {
        pw1.println(MHQXMLUtility.indentStr(indent) + "<location>");
        pw1.println(MHQXMLUtility.indentStr(indent+1)
                + "<currentSystemId>"
                +MHQXMLUtility.escape(currentSystem.getId())
                + "</currentSystemId>");
        pw1.println(MHQXMLUtility.indentStr(indent+1)
                +"<transitTime>"
                +transitTime
                +"</transitTime>");
        pw1.println(MHQXMLUtility.indentStr(indent+1)
                +"<rechargeTime>"
                +rechargeTime
                +"</rechargeTime>");
        pw1.println(MHQXMLUtility.indentStr(indent+1)
                +"<jumpZenith>"
                +jumpZenith
                +"</jumpZenith>");
        if (null != jumpPath) {
            jumpPath.writeToXML(pw1, indent+1);
>>>>>>> a87a03a6
        }
        MHQXMLUtility.writeSimpleXMLCloseTag(pw, --indent, "location");
    }

    public static CurrentLocation generateInstanceFromXML(Node wn, Campaign c) {
        CurrentLocation retVal = null;

        try {
            retVal = new CurrentLocation();
            NodeList nl = wn.getChildNodes();

            for (int x = 0; x < nl.getLength(); x++) {
                Node wn2 = nl.item(x);
                if (wn2.getNodeName().equalsIgnoreCase("currentPlanetId")
                        || wn2.getNodeName().equalsIgnoreCase("currentPlanetName")
                        || wn2.getNodeName().equalsIgnoreCase("currentSystemId")) {
                    PlanetarySystem p = Systems.getInstance().getSystemById(wn2.getTextContent());
                    if (null == p) {
                        //whoops we cant find your planet man, back to Earth
                        LogManager.getLogger().error("Couldn't find planet named " + wn2.getTextContent());
                        p = c.getSystemByName("Terra");
                        if (null == p) {
                            //if that doesn't work then give the first planet we have
                            p = c.getSystems().get(0);
                        }
                    }
                    retVal.currentSystem = p;
                } else if (wn2.getNodeName().equalsIgnoreCase("transitTime")) {
                    retVal.transitTime = Double.parseDouble(wn2.getTextContent());
                } else if (wn2.getNodeName().equalsIgnoreCase("rechargeTime")) {
                    retVal.rechargeTime = Double.parseDouble(wn2.getTextContent());
                } else if (wn2.getNodeName().equalsIgnoreCase("jumpZenith")) {
                    retVal.jumpZenith = Boolean.parseBoolean(wn2.getTextContent());
                } else if (wn2.getNodeName().equalsIgnoreCase("jumpPath")) {
                    retVal.jumpPath = JumpPath.generateInstanceFromXML(wn2, c);
                }
            }
        } catch (Exception ex) {
            LogManager.getLogger().error("", ex);
        }

        return retVal;
    }
}<|MERGE_RESOLUTION|>--- conflicted
+++ resolved
@@ -256,36 +256,14 @@
         }
     }
 
-<<<<<<< HEAD
     public void writeToXML(final PrintWriter pw, int indent) {
         MHQXMLUtility.writeSimpleXMLOpenTag(pw, indent++, "location");
         MHQXMLUtility.writeSimpleXMLTag(pw, indent, "currentSystemId", currentSystem.getId());
         MHQXMLUtility.writeSimpleXMLTag(pw, indent, "transitTime", transitTime);
+        MHQXMLUtility.writeSimpleXMLTag(pw, indent, "rechargeTime", rechargeTime);
         MHQXMLUtility.writeSimpleXMLTag(pw, indent, "jumpZenith", jumpZenith);
         if (jumpPath != null) {
-            jumpPath.writeToXml(pw, indent);
-=======
-    public void writeToXml(PrintWriter pw1, int indent) {
-        pw1.println(MHQXMLUtility.indentStr(indent) + "<location>");
-        pw1.println(MHQXMLUtility.indentStr(indent+1)
-                + "<currentSystemId>"
-                +MHQXMLUtility.escape(currentSystem.getId())
-                + "</currentSystemId>");
-        pw1.println(MHQXMLUtility.indentStr(indent+1)
-                +"<transitTime>"
-                +transitTime
-                +"</transitTime>");
-        pw1.println(MHQXMLUtility.indentStr(indent+1)
-                +"<rechargeTime>"
-                +rechargeTime
-                +"</rechargeTime>");
-        pw1.println(MHQXMLUtility.indentStr(indent+1)
-                +"<jumpZenith>"
-                +jumpZenith
-                +"</jumpZenith>");
-        if (null != jumpPath) {
-            jumpPath.writeToXML(pw1, indent+1);
->>>>>>> a87a03a6
+            jumpPath.writeToXML(pw, indent);
         }
         MHQXMLUtility.writeSimpleXMLCloseTag(pw, --indent, "location");
     }
