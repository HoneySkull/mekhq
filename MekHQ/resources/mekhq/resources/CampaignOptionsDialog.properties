title.text=Campaign Options
panGeneral.TabConstraints.tabTitle=General
lblName.text=Name:
lblDate.text=Date:
lblFaction.text=Faction:
lblFactionNames.text=Faction:
lblGender.text=Percent Female:
btnOkay.text=Confirm
btnSave.text=Confirm and Save as Preset
btnLoad.text=Load a Preset
btnCancel.text=Cancel
lblCamo.text=Camo:
panRepair.TabConstraints.tabTitle=Repair and Maintenance
panSupplies.TabConstraints.tabTitle=Supplies and Acquisition
panTech.TabConstraints.tabTitle=Tech Limits
panPersonnelMarket.TabConstraints.tabTitle=Personnel Market
panNameGen.TabConstraints.tabTitle=Name and Portrait Generation
panRank.TabConstraints.tabTitle=Rank System
panXP.TabConstraints.tabTitle=Experience
panSkill.TabConstraints.tabTitle=Skills
panRandomSkill.TabConstraints.tabTitle=Skill Randomization
panFinances.TabConstraints.tabTitle=Finances
panMercenary.TabConstraints.tabTitle=Mercenary
panMercenary.IntOpsPayment.title=Base contract payment on percentage of TO&E unit value (Campaign Operations)
panMercenary.IntOpsPayment.tooltip=Base contract payment on percentage of TO&E unit value (Campaign Operations)
panMercenary.FMMRPayment.title=Base contract payment on personnel payroll (FM:Mr)
panMercenary.FMMRPayment.tooltip=Base contract payment on personnel payroll (FM:Mr)
panAtB.TabConstraints.tabTitle=Against the Bot
misc.TabConstraints.tabTitle=Miscellaneous
useEraModsCheckBox.text=Use era mods for repair rolls
useEraModsCheckBox.toolTipText=Use faction-specific era mods for repair rolls
assignedTechFirstCheckBox.text=Place tech assigned to unit at the top of the list for repairs
assignedTechFirstCheckBox.toolTipText=In the repair bay, if the unit has an assigned technician, \nthat technician is placed at the top of the list of available technicians.
resetToFirstTechCheckBox.text=After repair reset to the technician at the top of the list
resetToFirstTechCheckBox.toolTipText=After any repair/salvage task, always selects the technician at the top of the list \n(Can be combined with option to place tech assigned to unit at top of list)
useDamageMargin.text=Damage/destroy parts by margin of failure
useDamageMargin.toolTipText=Instead of destroying/damaging parts only by elite techs, parts are damaged/destroyed when the tech roll \nfails by a given margin.
useAeroSystemHits.text=(Proposed Errata) Damage/destroy Aero system parts by number of hits taken
useAeroSystemHits.toolTipText=Changes repair/replacement time and difficulty of Aero large and small craft systems (Avionics, FCS, etc)
checkMaintenance.text=Make maintenance checks
checkMaintenance.toolTipText=If checked, each unit will make a parts-specific maintenance check at the end of each maintenance cycle
useQualityMaintenance.text=Use quality modifiers in maintenance checks
useQualityMaintenance.toolTipText=If checked, quality modifiers will be added to maintenance checks (WARNING: this will lead to unstable quality ratings over time)
reverseQualityNames.text=Reverse quality names
reverseQualityNames.toolTipText=If checked, quality name reporting will be reversed so that A is the best and F is the worst
useUnofficialMaintenance.text=Only damage parts that are already at worst quality (Unofficial)
useUnofficialMaintenance.toolTipText=When this option is checked and you are using quality maintenance, \nthe MOF rolls for damaging parts only happen for parts that are \nalready rated at the lowest level.
logMaintenance.text=Log maintenance rolls in log file
logMaintenance.toolTipText=If checked, details of each maintenance check will be added to mekhqlog.txt
spnMaintenanceBonus.toolTipText=When checking by parts, Strat Ops applies a -1 bonus to the maintenance check target - you can change this modifier with this value
useFactionModifiersCheckBox.text=Use faction modifiers for availability
useFactionModifiersCheckBox.toolTipText=Enables a non-canon faction modifier which: \nDecreases clan tech availability if player plays a non clan faction; \nDecreases high tech items availability for periphery factions\n
clanPriceModifierLabel.text=Clan tech price modifier
clanPriceModifierJFormattedTextField.toolTipText=Non-canon modifier which: \nMultiplies buy/sell price of Clan units by the specified number; \nMultiplies buy/sell price of Clan components by the specified number\n
usedPartsValueLabel.text=Value of used parts
usedPartsValueJFormattedTextField.toolTipText=multiplier for value of used parts
disallowPlanetaryAcquisitionClanCrossover.text=No Clan/Inner Sphere supply sharing
disallowPlanetaryAcquisitionClanCrossover.toolTipText=If checked, Inner Sphere factions will not be able to find supplies on Clan-controlled worlds, and vice versa.
damagedPartsValueLabel.text=Value of damaged parts
damagedPartsValueJFormattedTextField.toolTipText=multiplier for value of used parts
useEasierRefitCheckBox.toolTipText=Enables a non-canon faction modifier which: \nDecreases decreases refit/customization difficulty by 1; \nMultiplies refit/customization time by 0.5
useEasierRefitCheckBox.text=Use easier refit
useUnitRatingCheckBox.text=Use Unit Rating
repairSystemComboBox.toolTipText=Repair system
repairSystemComboBoxLabel.text=Repair System
repairSystem.WarchestCustom.lightDamageModifier=0.05
repairSystem.WarchestCustom.heavyDamageModifier=0.10
repairSystem.WarchestCustom.cripplingDamageModifier=0.25
usePlanetaryAcquisitions.text=Use Planet-based Acquisition System (overrides default delivery times)
usePlanetaryAcquisitions.toolTipText=<html>Supplies will be searched for on specific planets up to a certain jump radius away, starting on current planet.<br> To find a given part, an availability roll must first succeed to identify a contact and then parts may be rolled for until a failure. <br> Planetary socio-industrial ratings can affect the target roll. <br> All delivery times are based on the number of recharges necessary (7 days), the in-system transit time at both points, and 1d6 extra days per jump.</html>
usePlanetaryAcquisitionsVerbose.text=Use verbose reporting for planet-based acquisitions.
usePlanetaryAcquisitionsVerbose.toolTipText=If checked, you will see all the details of the planetary search. Usually TMI, but good for testing and understanding how it works.
chkUseFinances.text=Use Finances
useFactionForNamesBox.text=Use chosen faction for assigned names
useFactionForNamesBox.toolTipText=Automatically assigns random name generator based on overall faction selection
#Personnel Tab
panPersonnel.TabConstraints.tabTitle=Personnel
useTacticsBox.text=Use Tactics Skill as Commander Initiative Bonus
useTacticsBox.toolTipText=Give each pilot a tactics skill that can be added to initiative using the commander initiative option in MegaMek
useInitBonusBox.text=Use Individual Initiative Bonus
useInitBonusBox.toolTipText=Give each pilot an individual initiative bonus
useToughnessBox.text=Use Toughness
useToughnessBox.toolTipText=Give each pilot a toughness bonus to KO checks
useArtilleryBox.text=Use Artillery Skill
useArtilleryBox.toolTipText=Give each pilot an artillery skill which is separate from the gunnery skill
useAbilitiesBox.text=Allow Special Abilities
useAbilitiesBox.toolTipText=Allow personnel to have special abilities
useEdgeBox.text=Use Edge
useEdgeBox.toolTipText=Allow personnel to have edge
useSupportEdgeBox.text=Use Edge for Non-Combat Personnel
useSupportEdgeBox.toolTipText=Allow non-combat personnel to use edge
useImplantsBox.text=Allow Implants
useImplantsBox.toolTipText=Allow personnel to have implants (e.g. Manei Domini)
chkCapturePrisoners.text=Capture Prisoners in Scenarios
chkCapturePrisoners.toolTipText=If checked, you will have the opportunity to capture prisoners when resolving scenarios
prisonerStatus.text=Default Prisoner Status
prisonerStatus.Prisoner=Prisoner
prisonerStatus.Bondsman=Bondsman
altQualityAveragingCheckBox.text=Use higher-precision skill level averaging
altQualityAveragingCheckBox.toolTipText=Where quality is determined by two skills, attempt to average by number (e.g. 8/4), \nrather than product (e.g. Regular/Green), for more precision.
useAdvancedMedicalBox.text=Use Advanced Medical Rules (Unofficial)
useAdvancedMedicalBox.toolTipText=Use the Advanced Medical Rules created by Jayof9s \n(See Advanced_Medical.doc in the docs folder)
useDylansRandomXpBox.text=Use Dylan's Random XP (Unofficial)
useDylansRandomXpBox.toolTipText=Use Dylan's optional random XP on creation of a new person. \n(20% chance each of 0, 1, 2, 3, and randomized between 1 and 8 XP)
healWaitingPeriod.text=Days to wait between healing checks by doctors
naturalHealWaitingPeriod.text=Days to wait for natural healing
minimumHitsForVees.text=Minimum number of hits for wounded crews and infantry
useRandomHitsForVees.text=Randomize the number of hits received by crews and infantry
useRandomHitsForVees.toolTipText=If checked, the number of hits that crews and infantry receive will be randomly selected between the minimum value and 5.
useTougherHealing.text=Tougher Healing
useTougherHealing.toolTipText=The healing check will be penalized for every additional hit above 2.
useTransfers.text=Log Saver - Use Reassign instead of Remove/Assign
useTimeInService.text=Track Time In Service
timeInServiceDisplayFormat.text=Display format for Time in Service
useTimeInRank.text=Track Time In Rank
timeInRankDisplayFormat.text=Display format for Time in Rank
trackTotalEarnings.text=Track Total Earnings
trackTotalEarnings.toolTipText=This tracks the total amount earned by personnel. The tracking is only done when this option is enabled, and it is not backfilled.
showOriginFaction.text=Show Origin Faction
randomizeOrigin.text=Randomize Origin
randomizeDependentsOrigin.text=Randomize Origin for Dependents
originSearchRadius.text=Random Origin Search Radius
#family
FamilyTab.text=Family Options
minimumMarriageAge.text=Minimum age for marriages
minimumMarriageAge.toolTipText=This is the minimum age that is allowed for a person to be married.
checkMutualAncestorsDepth.text=Minimum distance of relation for marriage to be possible
checkMutualAncestorsDepth.toolTipText=This is the distance of relation that is used to determine if two people can marry
logMarriageNameChange.text=Log Marriage Name Changes
logMarriageNameChange.toolTipText=This enables the addition of a personnel log entry whenever a name is changed during marriage.
useRandomMarriages.text=Use random marriages (Unofficial)
useRandomMarriages.toolTipText=This is an unofficial addition that enables random marriages between fitting members of your force.
chanceRandomMarriages.text=Percent chance of a fitting person finding a spouse per day
chanceRandomMarriages.toolTipText=This is the percent chance that a fitting member of your force will marry another fitting member of your force of the opposite sex.
marriageAgeRange.text=Age Range for Random Marriages
marriageAgeRange.toolTipText=This plus/minus the age forms the possible range of ages for spouses in the forming of a random marriage.
randomMarriageSurnameWeights.text=Random Marriage Surname Weights
randomMarriageSurnameWeights.toolTipText=These are the weights used in determining the surname change, if any, when a random marriage occurs. \nThey will be the percent chance if the values for the weights all add up to 100.
useRandomSameSexMarriages.text=Use random same sex marriages (Unofficial)
useRandomSameSexMarriages.toolTipText=This is an unofficial addition that enables random marriages between fitting same sex members of your force.
chanceRandomSameSexMarriages.text=Percent chance of a fitting person finding a same sex spouse per day
chanceRandomSameSexMarriages.toolTipText=This is the percent chance that a fitting member of your force will marry another fitting member of your force of the same sex
useUnofficialProcreation.text=Use procreation (Unofficial)
useUnofficialProcreation.toolTipText=This is an unofficial addition that enables procreation between members of your force in a relationship
chanceProcreation.text=Percent chance of a fitting female procreating per day
chanceProcreation.toolTipText=This is the percent chance per day that a female member of your force in a relationship will have a baby when not deployed.
useUnofficialProcreationNoRelationship.text=Use procreation without a relationship (Unofficial)
useUnofficialProcreationNoRelationship.toolTipText=This is an unofficial addition that enables procreation for female members of your force not in a relationship
chanceProcreationNoRelationship.text=Percent chance of a fitting female procreating per day (no relationship)
chanceProcreationNoRelationship.toolTipText=This is the percent chance per day that a female member of your force not in a relationship will have a baby when not deployed.
displayTrueDueDate.text=Display true due date
displayTrueDueDate.toolTipText=This displays the actual date the baby will be delivered on the mother's personnel sheet instead of an estimated due date.
<<<<<<< HEAD
logConception.text=Log Conception and Birth in Personnel and Medical Logs:
babySurnameStyle.text=Baby Surname Style:
babySurnameStyle.toolTipText=This is the style for how a baby's surname will be selected.
useParentage.text=Display children in the person panel
displayFamilyLevel.text=The level of relation to be displayed
=======
logConception.text=Log Conception and Birth in Personnel and Medical Logs
babySurnameStyle.text=Which parent's surname should the baby take
babySurnameStyle.toolTipText=This is the parent whose surname a baby will take. If Father is selected and there is no father, the baby will take the mother's surname.
babySurnameStyle.Mother=Mother
babySurnameStyle.Father=Father
determineFatherAtBirth.text=Determine Father at Birth instead of Conception
determineFatherAtBirth.toolTipText=<html>The father of a child will be determined based on the spouse at the birth of the child, followed by the spouse at time of conception, followed by nobody. <br>This is opposed to just using the spouse, if any, at the time of conception.</html>
displayParentage.text=Expanded Family Display in the Personnel Panel
displayFamilyLevel.text=The level of extended relation to be displayed
>>>>>>> 19cf2471
displayFamilyLevel.toolTipText=This setting is the relation to the selected person that MekHQ will display up to, including the previous levels \n(higher levels require more processing when loading a person)
displayFamilyLevel.ParentsChildren=Parents, Siblings, and Children
displayFamilyLevel.GrandparentsGrandchildren=Grandparents and Grandchildren
displayFamilyLevel.AuntsUnclesCousins=Aunts, Uncles, and Cousins
useRandomDeaths.text=Use random deaths from old age (Unofficial and Unimplemented)
useRandomDeaths.toolTipText=This is an unofficial addition that enables random deaths from old age
keepMarriedNameUponSpouseDeath.text=Keep married name upon spouse death
#salary
SalaryTab.text=Salary
#end Personnel Tab
useQuirksBox.text=Use Quirk
useQuirksBox.toolTipText=Allow units to have StratOps quirks
payForPartsBox.text=Pay For Parts
payForPartsBox.toolTipText=Pay the c-bill cost of any replacement parts
payForRepairsBox.text=Pay For Repairs
payForRepairsBox.toolTipText=CamOps p46 Repairs cost 20% of a parts list price. This is for equipment repairs only and does not count armor repairs. \nThis is reimbursed by Battle Loss Compensation.
payForUnitsBox.text=Pay For New Units
payForUnitsBox.toolTipText=Pay the c-bill cost for any new units (Meks, vees, etc.)
payForSalariesBox.text=Pay for personnel salaries
payForSalariesBox.toolTipText=Pay the monthly salaries of all personnel
payForRecruitmentBox.text=Pay for personnel recruitment
payForRecruitmentBox.toolTipText=Pay two months salary to recruit personnel (FMMr)
useLoanLimitsBox.text=Limit loan parameters by unit rating
useLoanLimitsBox.toolTipText=Put limits on interest, collateral, and length as per IntOps Beta
payForOverheadBox.text=Pay for overhead expenses
payForOverheadBox.toolTipText=Pay overhead expenses as per FM: Mercs Revised (5% of monthly personnel salaries)
payForMaintainBox.text=Pay for unit maintenance
payForMaintainBox.toolTipText=Pay weekly unit maintenance costs as per FM: Mercs Revised
payForTransportBox.text=Pay for Transportation
payForTransportBox.toolTipText=Pay for excess transportation needs \n(costs are a total hack at the moment, FYI)
usePeacetimeCostBox.text=Use Campaign Operations Peacetime Operating Costs
usePeacetimeCostBox.toolTipText=Includes salaries, spare parts, fuel, and peacetime ammo consumption. 75% added to base contract amount when using CamOps rating.
useExtendedPartsModifierBox.text=Use the expanded spare parts modifiers (CO pg. 14).
showPeacetimeCostBox.text=Breakdown peacetime costs to core costs.
showPeacetimeCostBox.toolTipText=Displays a breakdown of peacetime costs in the daily log.
financialYearDuration.text=Financial Year Duration
financialYearDuration.toolTipText=This changes the Financial Year, which is when the finances table resets. Any settings longer than biannually are not recommended.
newFinancialYearFinancesToCSVExportBox.text=Finance Table CSV Export on New Financial Year
newFinancialYearFinancesToCSVExportBox.toolTipText=This writes the finances table to a CSV file on the first day of a new financial year, right before the table is carried over to the next year.
sellUnitsBox.text=Allow selling of units
sellUnitsBox.toolTipText=Units can be sold for C-bills
sellPartsBox.text=Allow selling of parts
sellPartsBox.toolTipText=Parts can be sold for C-bills
limitByYearBox.text=Limit Units and Parts by Year
limitByYearBox.toolTipText=Units and parts will be limited by the current year of the campaign
disallowExtinctStuffBox.text=Disallow extinct units and parts
disallowExtinctStuffBox.toolTipText=Normally extinct parts can still be found with a penalty. This option will disallow them completely.
allowClanPurchasesBox.text=Allow the purchasing of Clan units and parts
allowClanPurchasesBox.toolTipText=If unchecked, clan units and parts will not be available for purchase
allowISPurchasesBox.text=Allow the purchasing of Inner Sphere units and parts
allowISPurchasesBox.toolTipText=If unchecked, inner sphere units and parts will not be available for purchase
allowCanonOnlyBox.text=Only allow canon units for purchase
allowCanonOnlyBox.toolTipText=Just what it says
allowCanonRefitOnlyBox.text=Only allow canon variants as refits
allowCanonRefitOnlyBox.toolTipText=Just what it says
disallowClanPartsFromIS.text=Disallow acquiring clan parts from non-Clan factions
disallowClanPartsFromIS.toolTipText=<html>If checked, you will not be able to purchase clan parts from non-Clan factions.<br> The modifier below will be ignored.</html>
spnPenaltyClanPartsFromIS.text=Penalty for acquiring clan parts from non-Clan factions
spnPenaltyClanPartsFromIS.toolTipText=<html>The penalty for acquiring clan parts from non-Clan factions when not disallowed entirely. <br>This penalty is cumulative with the general penalty for clan parts.</html>
variableTechLevelBox.text=Variable tech level
variableTechLevelBox.toolTipText=If checked, the tech level for a part or unit will change depending on whether it is in prototype stage (experimental), production (advanced), or common (standard).
factionIntroDateBox.text=Use faction intro dates
factionIntroDateBox.toolTipText=<html>If checked, the campaign faction will be used to determine a part's intro date in cases where it differs.<br />If using variable tech levels, the faction is also used to determine the tech level of a part or unit.</html>
useAmmoByTypeBox.text=Use ammo by type (Unofficial)
useAmmoByTypeBox.toolTipText=LRM, SRM, MRM, and MML launchers can mix ammo among sizes. For example, an LRM-10 can use LRM-20 ammo.
disallowSLUnitsBox.text=Only allow post-Star League units for purchase
disallowSLUnitsBox.toolTipText=If checked, only allow units first built after the Star League (circa 2785)
lblRank.text=Rank System:
checkCustomRanks.text=Use Custom Ranks
testCustomRanks.text=Load Custom List
textCustomRanks.toolTipText=Enter in rank names separated by commas
lblOfficerCut.text=Lowest Officer Rank:
txtInstructionsXP.title=Customizing Skill Costs
txtInstructionsXP.text=You can adjust the numbers in the table below to customize the XP costs for each skill at each level. The given level listed on the row is the level being purchased, so the numbers in the +2 column are the costs of moving from level 1 to level 2. To determine the Battletech target number for each skill level, subtract the given level from each skill's target number, given in the Skills tab. Enter a -1 for skill levels that should be unattainable, and zero for skill levels that should be skipped.
lblScenarioXP.text=XP for each completed scenario
lblSuccessXP.text=XP for each 12 rolled on a successful task
lblMistakeXP.text=XP for each 2 rolled on an unsuccessful task
lblKillXP.text=XP for every
lblKills.text=kills
lblTasks.text=successful tasks
scrAbilityXP.title=Ability Costs
lblSkillTarget.text=Target Number:
lblSkillGreen.text=Green Level:
lblSkillRegular.text=Regular Level:
lblSkillVeteran.text=Veteran Level:
lblSkillElite.text=Elite Level:
lblTechLevel.text=Maximum Tech Level:
lblOverallRecruitBonus.text=Overall Recruitment Bonus
panTypeRecruitBonus.title=Personnel Type Recruitment Bonus
panUsePortrait.all.text=All Roles
panUsePortrait.no.text=No Roles
txtPortraitInst.text=Checked personnel types will have a random portrait selected for them upon creation. In order to use random portraits, you must place images in the data/images/portraits/Male and data/images/portraits/Female folders.
panRandomPortrait.title=Portrait Generation
chkExtraRandom.text=Extra Randomness
chkExtraRandom.toolTipText=If checked, an additional 1d6 will be rolled. On a 1, the skill will be lowered, and on a 6 the skill will be raised.
chkClanBonus.text=Use clan bonuses for clan factions
chkClanBonus.toolTipText=If checked and the faction is a clan faction, bonuses will be added to appropriate skills to reflect clan trueborn warriors.
lblProbAntiMek.text=Probability of anti-mek skill for conventional infantry
spnOverallRecruitBonus.toolTipText=Add this number to the roll for primary skill levels
spnArtyProb.toolTipText=Probability that MechWarriors, vehicle crews, and infantry have artillery skill. Only applies if separate artillery skill is in use.
spnSecondProb.toolTipText=Probability that person will have a randomly chosen secondary skill.
spnTacticsGreen.toolTipText=Modifier for tactics skill for person with green primary skills. Only applies if tactics skill is in use.
spnTacticsReg.toolTipText=Modifier for tactics skill for person with regular primary skills. Only applies if tactics skill is in use.
spnTacticsVet.toolTipText=Modifier for tactics skill for person with veteran primary skills. Only applies if tactics skill is in use.
spnTacticsElite.toolTipText=Modifier for tactics skill for person with elite primary skills. Only applies if tactics skill is in use.
spnCombatSA.toolTipText=Modifier for Small Arms skill for all non-infantry combat personnel.
spnSupportSA.toolTipText=Modifier for Small Arms skill for all support personnel.
spnAbilGreen.toolTipText=Modifier for the number of special abilities for person with green primary skills. Only applies if special abilities in use.
spnAbilReg.toolTipText=Modifier for the number of special abilities for person with green primary skills. Only applies if special abilities in use.
spnAbilVet.toolTipText=Modifier for the number of special abilities for person with green primary skills. Only applies if special abilities in use.
spnAbilElite.toolTipText=Modifier for the number of special abilities for person with green primary skills. Only applies if special abilities in use.
lblUltraGreen.toolTipText=Ultra-Green for primary skills and no skill for other skills.
usePercentageMaintBox.text=Use percentage based maintenance costs (Unofficial)
usePercentageMaintBox.toolTipText=Maintenance costs based upon value of the unit instead of the type of unit. This actually makes maintenance costs important.
infantryDontCount.text=Infantry Don't Count for Contract Pay
infantryDontCount.toolTipText=When this option is ticked, infantry will not count for contract pay
txtInstructionsRanks.title=Customizing Ranks
txtInstructionsRanks.text=You can use the table here to assign ranks for your campaign. You can use one of the preset rank systems from the pull-down menu or you can design your own by adding and deleting ranks and editing the values in the table. You can also assign custom multipliers for salary. These multipliers do not need to take into account the officer multiplier which is addressed elsewhere. \n\nWARNING: If you change the number of ranks in an existing campaign, you will have to manually adjust the ranks of all personnel.
panPhenoMW.toolTipText=Probability of a trueborn person with appropriate bonuses for each type. Does not apply to non-clan factions.
chkUseAtB.text=Use Against the Bot campaign rules
chkUseAtB.toolTipText=Against the Bot is a set of campaign rules developed by users of the BattleTech forums.
lblSkillLevel.text=Skill level
cbSkillLevel.toolTipText=Adjust the relative difficulty of opposing forces
chkUseShareSystem.text=Use share system
chkUseShareSystem.toolTipText=All personnel have a stake in the unit. This system lowers profits but can increase retention.
chkSharesExcludeLargeCraft.text=Exclude large craft from share value
chkSharesExcludeLargeCraft.toolTipText=When calculating payout to retirees, exclude DropShips and JumpShips from net worth when calculating share value.
chkSharesForAll.text=All personnel have shares
chkSharesForAll.toolTipText=All combat and support personnel have shares rather than just MechWarriors
chkTrackOriginalUnit.text=Track original unit
chkTrackOriginalUnit.toolTipText=MechWarriors who have their own unit when recruited will take the same unit when they go, if it is still available.
chkRetirementRolls.text=Do retirement/defection rolls at contract completion
chkUseLeadership.text=Use leadership skill
chkCustomRetirementMods.text=Customize retirement rolls
chkCustomRetirementMods.toolTipText=Allow the player to provide additional modifiers to the retirement/defection roll.
chkFoundersNeverRetire.text=Founders never retire
chkFoundersNeverRetire.toolTipText=If checked, personnel marked as Founders will be skipped during retirement rolls (just like prisoners).
chkAddDependents.text=Add Dependents
chkAddDependents.toolTipText=If unchecked, dependents will not be added to the force through AtB methods
chkDependentsNeverLeave.text=Dependents never leave
chkDependentsNeverLeave.toolTipText=If checked, personnel marked as Dependents will not leave the force at the start of the year (however there might be new dependents who join the force)
chkTrackUnitFatigue.text=Track unit fatigue
chkTrackUnitFatigue.toolTipText=Continuous deployments without a break increase the rate of retirements and defections.
chkUseLeadership.toolTipText=The commander's leadership skill limits the number of personnel that can be in the unit before incurring a penalty on retirement/defection rolls.
chkRetirementRolls.toolTipText=Make a retirement roll for each of the personnel in the unit at the end of every contract.
chkLimitLanceWeight.text=Limit lance deployment by weight
chkLimitLanceWeight.toolTipText=Lances which exceed the maximum weight for an Assault lance (390 tons for IS) cannot be deployed.
chkLimitLanceNumUnits.text=Limit lance deployment by size
chkLimitLanceNumUnits.toolTipText=Lances which do not fall between the minimum and maximum sizes (3-6 for IS) cannot be deployed.
lblLanceStructure.text=Unit organization:
cbLanceStructure.toolTipText=The weight class of deployed units, as well as their minimum and maximum size depends on the standard size of the lance or lance-equivalent unit.
chkUseStrategy.text=Use commander strategy
chkUseStrategy.toolTipText=The maximum number of lances that can be assigned roles is limited by the commander's strategy skill.
lblBaseStrategyDeployment.text=Base number of lances:
spnBaseStrategyDeployment.toolTipText=The number of lances that can be deployed with a commander strategy of zero.
chkAdjustPaymentForStrategy.text=Adjust contract payment for deployment limits
chkAdjustPaymentForStrategy.toolTipText=If the number of lances required to be deployed exceed the current commander's strategy skill, reduce the number when calculating new contracts and reduce the payment proportionally.
lblAdditionalStrategyDeployment.text=Per rank of strategy:
spnAdditionalStrategyDeployment.toolTipText=The number of additional lances that can be deployed for each increase in strategy skill.
chkUseVehicles.text=Use vehicles
chkUseVehicles.toolTipText=Enemy forces can include vehicles.
chkClanVehicles.text=Clan OpFors use vehicles
chkClanVehicles.toolTipText=Clan opposing forces have a small chance of fielding vehicle Stars. The lower the unit rating, the higher the chance of encountering vehicles.
chkDoubleVehicles.text=Double enemy vehicles
chkDoubleVehicles.toolTipText=Enemy vehicle or combined arms units include twice as many vehicles as they would Meks.
lblOpforLanceType.text=OpFor lance type ratios:
lblOpforLanceType.toolTipText=The relative chance of Inner Sphere opponents deploying Mek or vehicle lances. The default values of 1/2/3 result in mixed lances occurring twice as often as Meks lances and vehicles three times as likely.
lblOpforLanceTypeMek.text=Meks:
lblOpforLanceTypeMixed.text=Mixed:
lblOpforLanceTypeVehicle.text=Vehicles:
chkOpforUsesVTOLs.text=Allow enemy VTOLs
chkOpforUsesVTOLs.toolTipText=The bot does not yet have full support for VTOLs.
chkOpforUsesAero.text=Allow enemy Aeros
chkOpforUsesAero.toolTipText=The bot may reinforce its units with aircraft.
lblOpforAeroLikelihood.text=/6 Chance
lblOpforAeroLikelihood.toolTipText=The chance of an opfor being reinforced with aircraft.
chkOpforUsesLocalForces.text=Allow enemy turrets/infantry
chkOpforUsesLocalForces.toolTipText=The bot may introduce turrets, infantry and battle armor in defensive scenarios with appropriate terrain.
lblOpforLocalForceLikelihood.text=/6 Chance
lblOpforLocalForceLikelihood.toolTipText=The chance of an opfor being reinforced with turrets, infantry or battle armor in appropriate conditions.
chkAdjustPlayerVehicles.text=Adjust lance weight for player vehicles
chkAdjustPlayerVehicles.toolTipText=Vehicles deployed by the player only count half their weight to the lance weight class to compensate for enemy force generation designed to oppose player Meks.
chkUseAero.text=Use Aerospace
chkUseAero.toolTipText=Aerospace pilots and techs appear as recruits in the personnel market.
chkUseDropShips.text=Use DropShips
chkUseDropShips.toolTipText=Some scenarios may require the player to deploy with a combat drop. If the player does not have a DropShip, the employer will provide one.
btnDynamicRATs.text=Use RAT Generator
btnDynamicRATs.tooltip=Enemy forces, the unit market, and recruits will be selected using MegaMek's RAT Generator.
btnStaticRATs.text=Use traditional RATs
btnStaticRATs.tooltip=Enemy forces, the unit market, and recruits will be selected from the list of Random Assignment Tables indicated below.
txtRatInstructions.text=Enemy forces, the unit market, and recruits will check the following random assignment tables (RATs) in the designated order until one is found that includes the unit type appropriate to the era. Note that unless at least one of the chosen RATs has an entry for general use, MekHQ will not be able to generate units for any faction not explicitly listed.
lblChosenRats.text=Chosen RATs
lblAvailableRats.text=Available RATs
btnAddRat.text=Add
btnAddRat.toolTipText=Add selected RAT to the list of chosen RATs.
btnRemoveRat.text=Remove
btnRemoveRat.toolTipText=Remove selected RAT from the list of chosen RATs.
btnMoveRatUp.text=Move up
btnMoveRatUp.toolTipText=Increase priority of selected RAT.
btnMoveRatDown.text=Move down
btnMoveRatDown.toolTipText=Decrease priority of selected RAT.
chkIgnoreRatEra.text=Allow RAT later than campaign year.
chkIgnoreRatEra.toolTipText=If none of the chosen collections has an appropriate RAT for the era, use the earliest that matches.
chkVariableContractLength.text=Variable contract length
chkVariableContractLength.toolTipText=The length of the contract is determined randomly.
chkMercSizeLimited.text=Merc company size limits
chkMercSizeLimited.toolTipText=Mercenary units that exceed a certain size relative to unit rating suffer penalties to contract clause rolls.
lblSearchRadius.text=Contract search radius (light years):
spnSearchRadius.toolTipText=Limit contract offers to those which are within this radius of the current location.
lblIntensity.text=Intensity:
spnIntensity.toolTipText=Adjust frequency of standard battles.
lblBattleFrequency.text=Chance of battle by role:
lblFightChance.text=Fight:
lblDefendChance.text=Defend:
lblScoutChance.text=Scout:
lblTrainingChance.text=Training:
chkGenerateChases.text=Generate Chase Missions
chkGenerateChases.toolTipText=If selected, AtB chase missions will be generated. Otherwise, they will be replaced with other forms of missions depending on the lance role in question.
chkRestrictPartsByMission.text=Restrict parts by mission
chkRestrictPartsByMission.toolTipText=The availability of parts is limited based on the mission type of the current contract.
chkRegionalMechVariations.text=Varied weight distributions by faction
chkRegionalMechVariations.toolTipText=Use alternate weight class distributions for some factions.
chkUseWeatherConditions.text=Use weather conditions
chkUseWeatherConditions.toolTipText=Generate weather conditions when generating a scenario.
chkUseLightConditions.text=Use light conditions
chkUseLightConditions.toolTipText=Determine light conditions when generating a scenario.
chkUsePlanetaryConditions.text=Use planetary conditions
chkUsePlanetaryConditions.toolTipText=Set gravity and atmosphere based on the contract location.
chkAeroRecruitsHaveUnits.text=Treat Aerospace pilots like MechWarriors
chkAeroRecruitsHaveUnits.toolTipText=Aerospace pilot recruits can have fighters, and those that do will take a fighter with them when retiring/defecting.
chkInstantUnitMarketDelivery.text=Instant delivery from unit market
chkInstantUnitMarketDelivery.toolTipText=Units bought from the unit market appear in the hangar immediately rather than having to wait for delivery.
chkUseAtBCapture.text=Random enemy capture
chkUseAtBCapture.toolTipText=At the end of a battle, determine randomly which enemy personnel were captured and which escaped.
txtStartGameDelay.text=If the application tends to hang when starting a game in MegaMek or does not transfer all units or settings, try increasing this value.
spnStartGameDelay.text=Delay timer
spnStartGameDelay.toolTipText=Number of milliseconds to wait before sending another unit
chkContractMarketReportRefresh.text=Display a report when contract market refreshes
chkUnitMarketReportRefresh.text=Display a report when unit market refreshes
chkAssignPortraitOnRoleChange.text=Automatically assign portrait on role change
chkAssignPortraitOnRoleChange.toolTipText=With this enabled, a person without a portrait will automatically gain a random portrait when their primary role is switched to one of those selected below
chkShowHistoricalDailyReport.text=Temporarily retain daily log history
chkShowHistoricalDailyReport.toolTipText=Keeps a limited historical daily report in-memory during the gaming session. May result in increased memory usage.<|MERGE_RESOLUTION|>--- conflicted
+++ resolved
@@ -120,6 +120,7 @@
 randomizeOrigin.text=Randomize Origin
 randomizeDependentsOrigin.text=Randomize Origin for Dependents
 originSearchRadius.text=Random Origin Search Radius
+
 #family
 FamilyTab.text=Family Options
 minimumMarriageAge.text=Minimum age for marriages
@@ -150,23 +151,13 @@
 chanceProcreationNoRelationship.toolTipText=This is the percent chance per day that a female member of your force not in a relationship will have a baby when not deployed.
 displayTrueDueDate.text=Display true due date
 displayTrueDueDate.toolTipText=This displays the actual date the baby will be delivered on the mother's personnel sheet instead of an estimated due date.
-<<<<<<< HEAD
-logConception.text=Log Conception and Birth in Personnel and Medical Logs:
+logConception.text=Log Conception and Birth in Personnel and Medical Logs
 babySurnameStyle.text=Baby Surname Style:
 babySurnameStyle.toolTipText=This is the style for how a baby's surname will be selected.
-useParentage.text=Display children in the person panel
-displayFamilyLevel.text=The level of relation to be displayed
-=======
-logConception.text=Log Conception and Birth in Personnel and Medical Logs
-babySurnameStyle.text=Which parent's surname should the baby take
-babySurnameStyle.toolTipText=This is the parent whose surname a baby will take. If Father is selected and there is no father, the baby will take the mother's surname.
-babySurnameStyle.Mother=Mother
-babySurnameStyle.Father=Father
 determineFatherAtBirth.text=Determine Father at Birth instead of Conception
 determineFatherAtBirth.toolTipText=<html>The father of a child will be determined based on the spouse at the birth of the child, followed by the spouse at time of conception, followed by nobody. <br>This is opposed to just using the spouse, if any, at the time of conception.</html>
 displayParentage.text=Expanded Family Display in the Personnel Panel
 displayFamilyLevel.text=The level of extended relation to be displayed
->>>>>>> 19cf2471
 displayFamilyLevel.toolTipText=This setting is the relation to the selected person that MekHQ will display up to, including the previous levels \n(higher levels require more processing when loading a person)
 displayFamilyLevel.ParentsChildren=Parents, Siblings, and Children
 displayFamilyLevel.GrandparentsGrandchildren=Grandparents and Grandchildren
@@ -174,6 +165,7 @@
 useRandomDeaths.text=Use random deaths from old age (Unofficial and Unimplemented)
 useRandomDeaths.toolTipText=This is an unofficial addition that enables random deaths from old age
 keepMarriedNameUponSpouseDeath.text=Keep married name upon spouse death
+
 #salary
 SalaryTab.text=Salary
 #end Personnel Tab
