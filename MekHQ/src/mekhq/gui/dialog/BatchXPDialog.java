--- conflicted
+++ resolved
@@ -1,8 +1,6 @@
 package mekhq.gui.dialog;
 
 import java.awt.BorderLayout;
-import java.awt.Color;
-import java.awt.Component;
 import java.awt.Dimension;
 import java.awt.FlowLayout;
 import java.awt.GridLayout;
@@ -28,7 +26,6 @@
 import javax.swing.SortOrder;
 import javax.swing.SpinnerNumberModel;
 import javax.swing.SwingConstants;
-import javax.swing.table.DefaultTableCellRenderer;
 import javax.swing.table.TableColumn;
 import javax.swing.table.TableRowSorter;
 
@@ -159,24 +156,17 @@
 
         for(int i = PersonnelTableModel.N_COL - 1; i >= 0 ; -- i) {
             TableColumn column = personnelTable.getColumnModel().getColumn(i);
-<<<<<<< HEAD
-
             if (campaign.getFaction().isClan()) {
                 if (personnelClanColumns.contains(i)) {
                     column.setPreferredWidth(personnelModel.getColumnWidth(i));
-                    column.setCellRenderer(new CellRenderer());
+                    column.setCellRenderer(new MekHqTableCellRenderer());
                 } else {
                     personnelTable.removeColumn(column);
                 }
-=======
-            if(personnelColumns.contains(Integer.valueOf(i))) {
-                column.setPreferredWidth(personnelModel.getColumnWidth(i));
-                column.setCellRenderer(new MekHqTableCellRenderer());
->>>>>>> e1073df8
             } else {
                 if (personnelColumns.contains(i)) {
                     column.setPreferredWidth(personnelModel.getColumnWidth(i));
-                    column.setCellRenderer(new CellRenderer());
+                    column.setCellRenderer(new MekHqTableCellRenderer());
                 } else {
                     personnelTable.removeColumn(column);
                 }
