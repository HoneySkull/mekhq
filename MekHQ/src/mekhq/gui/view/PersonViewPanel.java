--- conflicted
+++ resolved
@@ -31,7 +31,6 @@
 import mekhq.campaign.CampaignOptions;
 import mekhq.campaign.personnel.FormerSpouse;
 import mekhq.campaign.personnel.enums.GenderDescriptors;
-import mekhq.campaign.personnel.familyTree.Genealogy;
 import org.joda.time.DateTime;
 
 import megamek.common.Crew;
@@ -869,14 +868,9 @@
             }
         }
 
-<<<<<<< HEAD
-        if (campaign.getCampaignOptions().useParentage()) {
+        if (campaign.getCampaignOptions().displayParentage()) {
             List<UUID> children = person.getGenealogy().getChildren();
             if (!children.isEmpty() && (campaign.getCampaignOptions().displayFamilyLevel() >= CampaignOptions.PARENTS_CHILDREN_SIBLINGS)) {
-=======
-        if (campaign.getCampaignOptions().displayParentage()) {
-            if (person.hasChildren() && (campaign.getCampaignOptions().displayFamilyLevel() >= CampaignOptions.PARENTS_CHILDREN_SIBLINGS)) {
->>>>>>> 19cf2471
                 lblChildren1.setName("lblChildren1"); // NOI18N //$NON-NLS-1$
                 lblChildren1.setText(resourceMap.getString("lblChildren1.text")); //$NON-NLS-1$
                 gridBagConstraints = new GridBagConstraints();
