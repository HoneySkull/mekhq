--- conflicted
+++ resolved
@@ -83,13 +83,8 @@
         this.shotsNeeded = shots;
         this.oneShot = singleShot;
         this.checkedToday = false;
-<<<<<<< HEAD
-        if (type instanceof AmmoType) {
-            this.munition = ((AmmoType)type).getMunitionType();
-=======
         if (et != null) {
             this.munition = et.getMunitionType();
->>>>>>> 36b5f85e
         }
         if (null != name) {
             this.name += " Bin";
@@ -235,12 +230,7 @@
     private boolean ammoTypeChanged() {
         if (null != unit) {
             Mounted m = unit.getEntity().getEquipment(equipmentNum);
-<<<<<<< HEAD
-            return (m == null)
-                    || (!m.getType().equals(type));
-=======
             return (m == null) || !Objects.equals(m.getType(), getType());
->>>>>>> 36b5f85e
         }
         return false;
     }
@@ -350,12 +340,7 @@
 
                     changeAmountAvailable(-1 * shots, (AmmoType)type);
                     shotsNeeded -= shots;
-<<<<<<< HEAD
                 } else {
-=======
-                }
-                else {
->>>>>>> 36b5f85e
                     MekHQ.getLogger().warning(mType.getName() + " is not valid equipment for " + getName() + " to restock ammo on unit " + unit.getName());
                 }
             }
@@ -383,17 +368,10 @@
         //may want to think about not having refits load ammo bins but rather reserve
         //some AmmoStorage instead if we implement customization of these units
         int shots = getFullShots() - shotsNeeded;
-<<<<<<< HEAD
-        AmmoType curType = (AmmoType)type;
+        AmmoType curType = getType();
         if (null != unit) {
             Mounted mounted = unit.getEntity().getEquipment(equipmentNum);
-            if (null != mounted && mounted.getType() instanceof AmmoType) {
-=======
-        AmmoType curType = getType();
-        if(null != unit) {
-            Mounted mounted = unit.getEntity().getEquipment(equipmentNum);
             if ((null != mounted) && (mounted.getType() instanceof AmmoType)) {
->>>>>>> 36b5f85e
                 shots = mounted.getBaseShotsLeft();
                 mounted.setShotsLeft(0);
                 curType = (AmmoType) mounted.getType();
@@ -440,12 +418,8 @@
                     remove(false);
                     return;
                 }
-<<<<<<< HEAD
-                if (type.equals(mounted.getType())) {
-=======
 
                 if (Objects.equals(getType(), mounted.getType())) {
->>>>>>> 36b5f85e
                     shotsNeeded = getFullShots() - mounted.getBaseShotsLeft();
                 }
             }
@@ -464,6 +438,7 @@
                 if (mounted.getType() instanceof AmmoType) {
                     currentMuniType = ((AmmoType) mounted.getType()).getMunitionType();
                 }
+
                 if (getMunitionType() != currentMuniType) {
                     return 30;
                 }
@@ -506,8 +481,8 @@
     public boolean isSamePartType(Part part) {
         return (part instanceof AmmoBin)
                 && !(part instanceof LargeCraftAmmoBin)
-                && getType().equals( ((AmmoBin) part).getType() )
-                && ((AmmoBin) part).getFullShots() == getFullShots();
+                && getType().equals(((AmmoBin) part).getType())
+                && (((AmmoBin) part).getFullShots() == getFullShots());
     }
 
     @Override
@@ -567,13 +542,13 @@
 
     @Override
     public String checkFixable() {
-        if (!isSalvaging() && getAmountAvailable() == 0) {
+        if (!isSalvaging() && (getAmountAvailable() == 0)) {
             return "No ammo of this type is available";
-        }
-        if (null == unit) {
+        } else if (null == unit) {
             return "Ammo bins can only be loaded when installed on units";
-        }
-        return null;
+        } else {
+            return null;
+        }
     }
 
     public static void swapAmmoFromCompatible(Campaign campaign, int needed, AmmoStorage as) {
@@ -587,22 +562,16 @@
             if (!part.isPresent()) {
                 continue;
             }
-<<<<<<< HEAD
+
             if (part instanceof AmmoStorage) {
                 a = (AmmoStorage) part;
-                aType = ((AmmoType) a.getType());
-=======
-            if(part instanceof AmmoStorage) {
-                a = (AmmoStorage)part;
                 aType = a.getType();
->>>>>>> 36b5f85e
+
                 if (a.isSamePartType(as)) {
                     continue;
-                }
-                if (!isCompatibleAmmo(campaign, aType, curType)) {
+                } else if (!isCompatibleAmmo(campaign, aType, curType)) {
                     continue;
-                }
-                if (a.getShots() == 0) {
+                } else if (a.getShots() == 0) {
                     continue;
                 }
                 // Finally, do the conversion. Run until the other ammo type runs out or we have enough
@@ -632,11 +601,7 @@
             if (!(part instanceof AmmoStorage) || !part.isPresent() || part.isReservedForRefit()) {
                 return false;
             }
-<<<<<<< HEAD
-            AmmoType ammoType = (AmmoType) ((AmmoStorage) part).getType();
-=======
             AmmoType ammoType = ((AmmoStorage) part).getType();
->>>>>>> 36b5f85e
             return ammoType.equals(curType)
                 && (curType.getMunitionType() == ammoType.getMunitionType());
         });
@@ -739,27 +704,15 @@
         if (campaign.getCampaignOptions().useAmmoByType()) {
             Predicate<Part> predicate;
             if (AmmoBin.ALLOWED_BY_TYPE.contains(ammoType.getAmmoType())) {
-<<<<<<< HEAD
-                predicate = part -> part instanceof AmmoStorage
-                        && ammoType.equalsAmmoTypeOnly(((AmmoStorage) part).getType())
-                        && ammoType.getMunitionType() == ((AmmoType) ((AmmoStorage) part).getType()).getMunitionType();
-            } else {
-                predicate = part -> part instanceof AmmoStorage
-                        && ammoType.equals(((AmmoStorage) part).getType())
-                        && ammoType.getMunitionType() == ((AmmoType) ((AmmoStorage) part).getType()).getMunitionType();
-=======
                 predicate = part -> {
                     return part instanceof AmmoStorage
                             && ammoType.equalsAmmoTypeOnly(((AmmoStorage) part).getType())
                             && ammoType.getMunitionType() == ((AmmoStorage) part).getType().getMunitionType();
                 };
             } else {
-                predicate = part -> {
-                    return part instanceof AmmoStorage
-                            && ammoType.equals(((AmmoStorage) part).getType())
-                            && ammoType.getMunitionType() == ((AmmoStorage) part).getType().getMunitionType();
-                };
->>>>>>> 36b5f85e
+                predicate = part -> part instanceof AmmoStorage
+                        && ammoType.equals(((AmmoStorage) part).getType())
+                        && ammoType.getMunitionType() == ((AmmoStorage) part).getType().getMunitionType();
             }
             AmmoStorage a = (AmmoStorage) campaign.getWarehouse().findSparePart(predicate);
             return a != null ? a.getShots() : 0;
