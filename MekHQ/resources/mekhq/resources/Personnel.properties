--- conflicted
+++ resolved
@@ -460,16 +460,13 @@
 loyaltyChangePositive.text=<b>improved</b>
 loyaltyChangeNegative.text=<b>declined</b>
 loyaltyChangeGroup.text=%sLoyalty has changed across the unit.%s
-<<<<<<< HEAD
+compulsion.personalityChange=%s suffered a %s<b>Personality Break</b>%s. They are now calling themselves <b>%s</b>. \
+  Their entire personality has changed.
 compulsion.confusion=%s suffered a %s<b>Personality Break</b>%s. They hurt themselves in their confusion.
 compulsion.berserker=%s suffered a %s<b>Personality Break</b>%s. They lashed out in a berserker fury, hurting \
   themselves and any nearby characters.
 compulsion.clinicalParanoia=%s suffered a %s<b>Personality Break</b>%s. They are convinced that everyone is out to get \
   them.
-=======
-compulsion.personalityChange=%s suffered a %s<b>Personality Break</b>%s. They are now calling themselves <b>%s</b>. \
-  Their entire personality has changed.
->>>>>>> c7feb1c8
 # Loading Errors
 ineligibleForPrimaryRole=%s<b>WARNING:</b>%s %s was found to be ineligible for their <b>Primary</b> role. That role has\
   \ been removed, and they were assigned the <b>NONE</b> role. If the last time you saved this campaign predates 49.19.01,\
