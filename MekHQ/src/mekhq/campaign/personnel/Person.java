/*
 * Person.java
 *
 * Copyright (c) 2009 Jay Lawson <jaylawson39 at yahoo.com>. All rights reserved.
 * Copyright (c) 2020 - The MegaMek Team. All Rights Reserved
 *
 * This file is part of MekHQ.
 *
 * MekHQ is free software: you can redistribute it and/or modify
 * it under the terms of the GNU General Public License as published by
 * the Free Software Foundation, either version 3 of the License, or
 * (at your option) any later version.
 *
 * MekHQ is distributed in the hope that it will be useful,
 * but WITHOUT ANY WARRANTY; without even the implied warranty of
 * MERCHANTABILITY or FITNESS FOR A PARTICULAR PURPOSE.  See the
 * GNU General Public License for more details.
 *
 * You should have received a copy of the GNU General Public License
 * along with MekHQ.  If not, see <http://www.gnu.org/licenses/>.
 */
package mekhq.campaign.personnel;

import java.awt.event.KeyEvent;
import java.io.PrintWriter;
import java.io.Serializable;
import java.time.LocalDate;
import java.time.format.DateTimeFormatter;
import java.time.temporal.ChronoUnit;
import java.util.*;
import java.util.function.IntSupplier;
import java.util.stream.Collectors;

import megamek.client.generator.RandomNameGenerator;
import megamek.common.*;
import megamek.common.enums.Gender;
import megamek.common.util.EncodeControl;
import megamek.common.util.StringUtil;
import mekhq.campaign.*;
import mekhq.campaign.finances.Money;
import mekhq.campaign.log.*;
import mekhq.campaign.personnel.enums.*;
import org.joda.time.DateTime;
import org.w3c.dom.Node;
import org.w3c.dom.NodeList;

import megamek.common.annotations.Nullable;
import megamek.common.logging.LogLevel;
import megamek.common.options.IOption;
import megamek.common.options.IOptionGroup;
import megamek.common.options.PilotOptions;
import mekhq.MekHQ;
import mekhq.MekHqXmlSerializable;
import mekhq.MekHqXmlUtil;
import mekhq.Utilities;
import mekhq.Version;
import mekhq.campaign.event.PersonChangedEvent;
import mekhq.campaign.mod.am.InjuryUtil;
import mekhq.campaign.unit.Unit;
import mekhq.campaign.work.IPartWork;
import mekhq.campaign.universe.Faction;
import mekhq.campaign.universe.Planet;

/**
 * @author Jay Lawson <jaylawson39 at yahoo.com>
 */
public class Person implements Serializable, MekHqXmlSerializable {
    //region Variable Declarations
    private static final long serialVersionUID = -847642980395311152L;

    /* If any new roles are added they should go at the end. They should also be accounted for
     * in isCombatRole(int) or isSupportRole(int). You should also increase the value of T_NUM
     * if you add new roles.
     */
    public static final int T_NONE = 0; // Support Role
    public static final int T_MECHWARRIOR = 1; // Start of Combat Roles
    public static final int T_AERO_PILOT = 2;
    public static final int T_GVEE_DRIVER = 3;
    public static final int T_NVEE_DRIVER = 4;
    public static final int T_VTOL_PILOT = 5;
    public static final int T_VEE_GUNNER = 6;
    public static final int T_BA = 7;
    public static final int T_INFANTRY = 8;
    public static final int T_PROTO_PILOT = 9;
    public static final int T_CONV_PILOT = 10;
    public static final int T_SPACE_PILOT = 11;
    public static final int T_SPACE_CREW = 12;
    public static final int T_SPACE_GUNNER = 13;
    public static final int T_NAVIGATOR = 14; // End of Combat Roles
    public static final int T_MECH_TECH = 15; // Start of Support Roles
    public static final int T_MECHANIC = 16;
    public static final int T_AERO_TECH = 17;
    public static final int T_BA_TECH = 18;
    public static final int T_ASTECH = 19;
    public static final int T_DOCTOR = 20;
    public static final int T_MEDIC = 21;
    public static final int T_ADMIN_COM = 22;
    public static final int T_ADMIN_LOG = 23;
    public static final int T_ADMIN_TRA = 24;
    public static final int T_ADMIN_HR = 25; // End of support roles
    public static final int T_LAM_PILOT = 26; // Not a separate type, but an alias for MW + Aero pilot
                                              // Does not count as either combat or support role
    public static final int T_VEHICLE_CREW = 27; // non-gunner/non-driver support vehicle crew

    // This value should always be +1 of the last defined role
    public static final int T_NUM = 28;

    // Phenotypes
    public static final int PHENOTYPE_NONE = 0;
    public static final int PHENOTYPE_MW = 1;
    public static final int PHENOTYPE_BA = 2;
    public static final int PHENOTYPE_AERO = 3;
    public static final int PHENOTYPE_VEE = 4;
    public static final int PHENOTYPE_NUM = 5;

    private static final Map<Integer, Money> MECHWARRIOR_AERO_RANSOM_VALUES;
    private static final Map<Integer, Money> OTHER_RANSOM_VALUES;

    private PersonAwardController awardController;

    //region Family Variables
    // Lineage
    protected UUID ancestorsId;
    protected UUID spouse;
    protected List<FormerSpouse> formerSpouses;

    //region Procreation
    // this is a flag used in random procreation to determine whether or not to attempt to procreate
    private boolean tryingToConceive;
    protected LocalDate dueDate;
    protected LocalDate expectedDueDate;

    private static final int PREGNANCY_STANDARD_DURATION = 268; //standard duration of a pregnancy in days

    // This creates a random range of approximately six weeks with which to modify the standard pregnancy duration
    // To create randomized pregnancy duration
    private static final IntSupplier PREGNANCY_MODIFY_DURATION = () -> {
        double gaussian = Math.sqrt(-2 * Math.log(Math.nextUp(Math.random())))
            * Math.cos(2.0 * Math.PI * Math.random());
        // To not get weird results, we limit the values to +/- 4.0 (almost 6 weeks)
        return (int) Math.round(Math.max(-4.0, Math.min(4.0, gaussian)) * 10);
    };

    private static final IntSupplier PREGNANCY_SIZE = () -> {
        int children = 1;
        // Hellin's law says it's 1:89 chance, to not make it appear too seldom, we use 1:50
        while(Compute.randomInt(50) == 0) {
            ++ children;
        }
        return Math.min(children, 10); // Limit to decuplets, for the sake of sanity
    };

    private static final String[] PREGNANCY_MULTIPLE_NAMES = {null, null,
        "twins", "triplets", "quadruplets", "quintuplets",
        "sextuplets", "septuplets", "octuplets", "nonuplets", "decuplets"
    };

    public static final ExtraData.IntKey PREGNANCY_CHILDREN_DATA = new ExtraData.IntKey("procreation:children");
    public static final ExtraData.StringKey PREGNANCY_FATHER_DATA = new ExtraData.StringKey("procreation:father");
    //endregion Procreation

    //region Marriage
    // this is a flag used in determine whether or not a person is a potential marriage candidate
    // provided that they are not married, are old enough, etc.
    private boolean tryingToMarry;
    //endregion Marriage

    //region Divorce Variables
    public static final String OPT_SELECTED_CHANGE_SURNAME = "selected_change_surname";
    public static final String OPT_SPOUSE_CHANGE_SURNAME = "spouse_change_surname";
    public static final String OPT_BOTH_CHANGE_SURNAME = "both_change_surname";
    public static final String OPT_KEEP_SURNAME = "keep_surname";
    //endregion Divorce Variables
    //endregion Family Variables

    protected UUID id;
    protected int oldId;

    private String fullName;
    private String givenName;
    private String surname;
    private String honorific;
    private String maidenName;
    private String callsign;
    private Gender gender;

    private int primaryRole;
    private int secondaryRole;

    private ROMDesignation primaryDesignator;
    private ROMDesignation secondaryDesignator;

    protected String biography;
    protected LocalDate birthday;
    protected LocalDate dateOfDeath;
    protected LocalDate recruitment;
    protected LocalDate lastRankChangeDate;
    protected List<LogEntry> personnelLog;
    protected List<LogEntry> missionLog;

    private Skills skills;
    private PersonnelOptions options;
    private int toughness;

    private PersonnelStatus status;
    protected int xp;
    protected int engXp;
    protected int acquisitions;
    protected Money salary;
    private Money totalEarnings;
    private int hits;
    private PrisonerStatus prisonerStatus;

    boolean dependent;
    boolean commander;

    // Supports edge usage by a ship's engineer composite crewman
    int edgeUsedThisRound;
    // To track how many edge points support personnel have left until next refresh
    int currentEdge;

    //phenotype and background
    private int phenotype;
    private boolean clan;
    private String bloodname;
    private Faction originFaction;
    private Planet originPlanet;

    //assignments
    private UUID unitId;
    protected UUID doctorId;
    private List<UUID> techUnitIds;

    //days of rest
    protected int idleMonths;
    protected int daysToWaitForHealing;

    //region portrait
    protected String portraitCategory;
    protected String portraitFile;
    // runtime override (not saved)
    protected transient String portraitCategoryOverride = null;
    protected transient String portraitFileOverride = null;
    //endregion portrait

    // Our rank
    private int rank;
    private int rankLevel;
    // If this Person uses a custom rank system (-1 for no)
    private int rankSystem;
    private Ranks ranks;

    private ManeiDominiClass maneiDominiClass;
    private int maneiDominiRank;

    //stuff to track for support teams
    protected int minutesLeft;
    protected int overtimeLeft;
    protected int nTasks;
    protected boolean engineer;
    public static final int PRIMARY_ROLE_SUPPORT_TIME = 480;
    public static final int PRIMARY_ROLE_OVERTIME_SUPPORT_TIME = 240;
    public static final int SECONDARY_ROLE_SUPPORT_TIME = 240;
    public static final int SECONDARY_ROLE_OVERTIME_SUPPORT_TIME = 120;

    //region Advanced Medical
    private List<Injury> injuries;
    //endregion Advanced Medical

    //region Against the Bot
    private boolean founder; // +1 share if using shares system
    private int originalUnitWeight; // uses EntityWeightClass with 0 (Extra-Light) for no original unit
    public static final int TECH_IS1 = 0;
    public static final int TECH_IS2 = 1;
    public static final int TECH_CLAN = 2;
    private int originalUnitTech;
    private UUID originalUnitId;
    //endregion Against the Bot

    // Generic extra data, for use with plugins and mods
    private ExtraData extraData;

    //lets just go ahead and pass in the campaign - to hell with OOP
    @Deprecated // May 1st, 2020 - As part of moving Person to be a fully OOP class
    private Campaign campaign;

    // For upgrading personnel entries to missing log entries
    private static String missionParticipatedString;
    private static String getMissionParticipatedString() {
        if (missionParticipatedString == null) {
            ResourceBundle resourceMap = ResourceBundle.getBundle("mekhq.resources.LogEntries", new EncodeControl());
            missionParticipatedString = resourceMap.getString("participatedInMission.text");
            missionParticipatedString = missionParticipatedString.substring(0, missionParticipatedString.indexOf(" "));
        }

        return missionParticipatedString;
    }

    // initializes the AtB ransom values
    static {
        MECHWARRIOR_AERO_RANSOM_VALUES = new HashMap<>();
        MECHWARRIOR_AERO_RANSOM_VALUES.put(SkillType.EXP_ULTRA_GREEN, Money.of(5000)); // no official AtB rules for really inexperienced scrubs, but...
        MECHWARRIOR_AERO_RANSOM_VALUES.put(SkillType.EXP_GREEN, Money.of(10000));
        MECHWARRIOR_AERO_RANSOM_VALUES.put(SkillType.EXP_REGULAR, Money.of(25000));
        MECHWARRIOR_AERO_RANSOM_VALUES.put(SkillType.EXP_VETERAN, Money.of(75000));
        MECHWARRIOR_AERO_RANSOM_VALUES.put(SkillType.EXP_ELITE, Money.of(150000));

        OTHER_RANSOM_VALUES = new HashMap<>();
        OTHER_RANSOM_VALUES.put(SkillType.EXP_ULTRA_GREEN, Money.of(2500));
        OTHER_RANSOM_VALUES.put(SkillType.EXP_GREEN, Money.of(5000));
        OTHER_RANSOM_VALUES.put(SkillType.EXP_REGULAR, Money.of(10000));
        OTHER_RANSOM_VALUES.put(SkillType.EXP_VETERAN, Money.of(25000));
        OTHER_RANSOM_VALUES.put(SkillType.EXP_ELITE, Money.of(50000));
    }

    private final static String DATE_DISPLAY_FORMAT = "yyyy-MM-dd";

    //region Reverse Compatibility
    private int oldUnitId = -1;
    private int oldDoctorId = -1;
    //v0.1.8 and earlier
    protected int teamId = -1;
    //endregion Reverse Compatibility
    //endregion Variable Declarations

    //region Constructors
    //default constructor
    public Person(Campaign campaign) {
        this(RandomNameGenerator.UNNAMED, RandomNameGenerator.UNNAMED_SURNAME, campaign);
    }

    public Person(Campaign campaign, String factionCode) {
        this(RandomNameGenerator.UNNAMED, RandomNameGenerator.UNNAMED_SURNAME, campaign, factionCode);
    }

    public Person(String givenName, String surname, Campaign campaign) {
        this(givenName, surname, campaign, campaign.getFactionCode());
    }

    public Person(String givenName, String surname, Campaign campaign, String factionCode) {
        this(givenName, surname, "", campaign, factionCode);
    }

    /**
     * Primary Person constructor, variables are initialized in the exact same order as they are
     * saved to the XML file
     * @param givenName     the person's given name
     * @param surname       the person's surname
     * @param honorific     the person's honorific
     * @param campaign      the campaign this person is a part of
     * @param factionCode   the faction this person was borne into
     */
    public Person(String givenName, String surname, String honorific, Campaign campaign,
                  String factionCode) {
        // First, we assign campaign
        this.campaign = campaign;

        // Then, we assign the variables in XML file order
        id = null;
        this.givenName = givenName;
        this.surname = surname;
        this.honorific = honorific;
        maidenName = null; // this is set to null to handle divorce cases
        callsign = "";
        primaryRole = T_NONE;
        secondaryRole = T_NONE;
        primaryDesignator = ROMDesignation.NONE;
        secondaryDesignator = ROMDesignation.NONE;
        commander = false;
        dependent = false;
        originFaction = Faction.getFaction(factionCode);
        originPlanet = null;
        clan = originFaction.isClan();
        phenotype = PHENOTYPE_NONE;
        bloodname = "";
        biography = "";
        idleMonths = -1;
        ancestorsId = null;
        spouse = null;
        formerSpouses = new ArrayList<>();
        tryingToMarry = true;
        tryingToConceive = true;
        dueDate = null;
        expectedDueDate = null;
        portraitCategory = Crew.ROOT_PORTRAIT;
        portraitFile = Crew.PORTRAIT_NONE;
        xp = 0;
        daysToWaitForHealing = 0;
        gender = Gender.MALE;
        rank = 0;
        rankLevel = 0;
        rankSystem = -1;
        maneiDominiRank = Rank.MD_RANK_NONE;
        maneiDominiClass = ManeiDominiClass.NONE;
        nTasks = 0;
        doctorId = null;
        unitId = null;
        salary = Money.of(-1);
        totalEarnings = Money.of(0);
        status = PersonnelStatus.ACTIVE;
        prisonerStatus = PrisonerStatus.FREE;
        hits = 0;
        toughness = 0;
        resetMinutesLeft(); // this assigns minutesLeft and overtimeLeft
        birthday = null;
        dateOfDeath = null;
        recruitment = null;
        lastRankChangeDate = null;
        skills = new Skills();
        options = new PersonnelOptions();
        currentEdge = 0;
        techUnitIds = new ArrayList<>();
        personnelLog = new ArrayList<>();
        missionLog = new ArrayList<>();
        awardController = new PersonAwardController(this);
        injuries = new ArrayList<>();
        founder = false;
        originalUnitWeight = EntityWeightClass.WEIGHT_ULTRA_LIGHT;
        originalUnitTech = TECH_IS1;
        originalUnitId = null;
        acquisitions = 0;
        extraData = new ExtraData();

        // Initialize Data based on these settings
        setFullName();
    }
    //endregion Constructors

    @Deprecated // May 1st, 2020 - as part of turning Person into a fully OOP class
    public Campaign getCampaign() {
        return campaign;
    }

    public int getPhenotype() {
        return phenotype;
    }

    public void setPhenotype(int i) {
        phenotype = i;
    }

    public boolean isClanner() {
        return clan;
    }

    public void setClanner(boolean b) {
        clan = b;
    }

    public String getBloodname() {
        return bloodname;
    }

    public void setBloodname(String bn) {
        bloodname = bn;
    }

    public Faction getOriginFaction() {
        return originFaction;
    }

    public void setOriginFaction(Faction f) {
        originFaction = f;
    }

    public Planet getOriginPlanet() {
        return originPlanet;
    }

    public void setOriginPlanet(Planet p) {
        originPlanet = p;
    }

    public boolean isCommander() {
        return commander;
    }

    public void setCommander(boolean tf) {
        commander = tf;
    }

    public boolean isDependent() {
        return dependent;
    }

    public void setDependent(boolean tf) {
        dependent = tf;
        if (dependent) {
            setRecruitment(null);
            setLastRankChangeDate(null);
        } else {
            setRecruitment(getCampaign().getLocalDate());
            setLastRankChangeDate(getCampaign().getLocalDate());
        }
    }

    public PrisonerStatus getPrisonerStatus() {
        return prisonerStatus;
    }

    public void setPrisonerStatus(PrisonerStatus prisonerStatus) {
        setPrisonerStatus(prisonerStatus, true);
    }

    /**
     * This requires expanded checks because a number of functionalities are strictly dependant on
     * the current person's prisoner status.
     * @param prisonerStatus The new prisoner status for the person in question
     * @param log whether to log the change or not
     */
    public void setPrisonerStatus(PrisonerStatus prisonerStatus, boolean log) {
        if (getPrisonerStatus() == prisonerStatus) {
            return;
        }

        final boolean freed = !getPrisonerStatus().isFree();
        final boolean isPrisoner = prisonerStatus.isPrisoner();
        this.prisonerStatus = prisonerStatus;

        // Now, we need to fix values and ranks based on the Person's status
        switch (prisonerStatus) {
            case PRISONER:
            case PRISONER_DEFECTOR:
            case BONDSMAN:
                // They don't get to have a rank. Their rank is Prisoner or Bondsman
                // TODO : Remove this as part of permitting ranked prisoners
                getCampaign().changeRank(this,
                        isPrisoner ? Ranks.RANK_PRISONER : Ranks.RANK_BONDSMAN, true);
                setRecruitment(null);
                setLastRankChangeDate(null);
                if (log) {
                    if (isPrisoner) {
                        ServiceLogger.madePrisoner(this, getCampaign().getDate(),
                                getCampaign().getName(), "");
                    } else {
                        ServiceLogger.madeBondsman(this, getCampaign().getDate(),
                                getCampaign().getName(), "");
                    }
                }
                break;
            case FREE:
                if (!isDependent()) {
                    if (getCampaign().getCampaignOptions().getUseTimeInService()) {
                        setRecruitment(getCampaign().getLocalDate());
                    }
                    if (getCampaign().getCampaignOptions().getUseTimeInRank()) {
                        setLastRankChangeDate(getCampaign().getLocalDate());
                    }
                }
                if (getRankNumeric() < 0) {
                    getCampaign().changeRank(this, 0, false);
                }
                if (log) {
                    if (freed) {
                        ServiceLogger.freed(this, getCampaign().getDate(),
                                getCampaign().getName(), "");
                    } else {
                        ServiceLogger.joined(this, getCampaign().getDate(),
                                getCampaign().getName(), "");
                    }
                }
                break;
        }

        if (!prisonerStatus.isFree()) {
            Unit u = getCampaign().getUnit(getUnitId());
            if (u != null) {
                u.remove(this, true);
            } else {
                setUnitId(null);
            }
        }

        MekHQ.triggerEvent(new PersonChangedEvent(this));
    }

    //region Text Getters
    public String pregnancyStatus() {
        return isPregnant() ? " (Pregnant)" : "";
    }

    public String getPhenotypeName() {
        return getPhenotypeName(phenotype);
    }

    public static String getPhenotypeName(int pheno) {
        switch (pheno) {
            case PHENOTYPE_NONE:
                return "Freeborn";
            case PHENOTYPE_MW:
                return "Trueborn Mechwarrior";
            case PHENOTYPE_AERO:
                return "Trueborn Pilot";
            case PHENOTYPE_VEE:
                return "Trueborn Vehicle Crew";
            case PHENOTYPE_BA:
                return "Trueborn Elemental";
            default:
                return "?";
        }
    }

    public String getPhenotypeShortName() {
        return getPhenotypeShortName(phenotype);
    }

    public static String getPhenotypeShortName(int pheno) {
        switch (pheno) {
            case PHENOTYPE_NONE:
                return "Freeborn";
            case PHENOTYPE_MW:
            case PHENOTYPE_AERO:
            case PHENOTYPE_VEE:
            case PHENOTYPE_BA:
                return "Trueborn";
            default:
                return "?";
        }
    }
    //endregion Text Getters

    //region Names
    public String getGivenName() {
        return givenName;
    }

    public void setGivenName(String n) {
        this.givenName = n;
        setFullName();
    }

    public String getSurname() {
        return surname;
    }

    public void setSurname(String n) {
        this.surname = n;
        setFullName();
    }

    public String getHonorific() {
        return honorific;
    }

    public void setHonorific(String n) {
        this.honorific = n;
        setFullName();
    }

    public String getMaidenName() {
        return maidenName;
    }

    public void setMaidenName(String n) {
        this.maidenName = n;
    }

    public String getFullName() {
        return fullName;
    }

    public void setFullName() {
        if (isClanner()) {
            if (!StringUtil.isNullOrEmpty(bloodname)) {
                fullName = givenName + " " + bloodname;
            } else {
                fullName = givenName;
            }
        } else {
            if (!StringUtil.isNullOrEmpty(surname)) {
                fullName = givenName + " " + surname;
            } else {
                fullName = givenName;
            }
        }

        if (!StringUtil.isNullOrEmpty(honorific)) {
            fullName += " " + honorific;
        }
    }

    /**
     * This method is used to migrate names from being a joined name to split between given name and surname,
     * as part of the Personnel changes in MekHQ 0.47.4.
     * @param n the name to be migrated
     */
    public void migrateName(String n) {
        // How this works:
        // Takes the input name, and splits it into individual parts.
        // Then, it depends on whether the person is a Clanner or not.
        // For Clan names:
        // Takes the input name, and assumes that person does not have a surname
        // Bloodnames are assumed to have been assigned by MekHQ
        // For Inner Sphere names:
        // Depending on the length of the resulting array, the name is processed differently
        // Array of length 1: the name is assumed to not have a surname, just a given name
        // Array of length 2: the name is assumed to be a given name and a surname
        // Array of length 3: the name is assumed to be a given name and two surnames
        // Array of length 4+: the name is assumed to be as many given names as possible and two surnames
        //
        // Then, the full name is set
        String[] name = n.trim().split("\\s+");

        givenName = name[0];

        if (isClanner()) {
            if (name.length > 1) {
                int i;
                for (i = 1; i < name.length - 1; i++) {
                    givenName += " " + name[i];
                }

                if (!(!StringUtil.isNullOrEmpty(getBloodname()) && getBloodname().equals(name[i]))) {
                    givenName += " " + name[i];
                }
            }
        } else {
            if (name.length == 2) {
                surname = name[1];
            } else if (name.length == 3) {
                surname = name[1] + " " + name[2];
            } else if (name.length > 3) {
                int i;
                for (i = 1; i < name.length - 2; i++) {
                    givenName += " " + name[i];
                }

                surname = name[i] + " " + name[i + 1];
            }
        }

        if ((surname == null) || (surname.equals(RandomNameGenerator.UNNAMED_SURNAME))) {
            surname = "";
        }

        setFullName();
    }

    public String getHyperlinkedName() {
        return String.format("<a href='PERSON:%s'>%s</a>", getId().toString(), getFullName());
    }

    public String getCallsign() {
        return callsign;
    }

    public void setCallsign(String n) {
        this.callsign = n;
    }
    //endregion Names

    public String getPortraitCategory() {
        return Utilities.nonNull(portraitCategoryOverride, portraitCategory);
    }

    public String getPortraitFileName() {
        return Utilities.nonNull(portraitFileOverride, portraitFile);
    }

    public void setPortraitCategory(String s) {
        this.portraitCategory = s;
    }

    public void setPortraitFileName(String s) {
        this.portraitFile = s;
    }

    public void setPortraitCategoryOverride(String s) {
        this.portraitCategoryOverride = s;
    }

    public void setPortraitFileNameOverride(String s) {
        this.portraitFileOverride = s;
    }

    //region Personnel Roles
    // TODO : Move me into an enum with checks for hasAdministratorRole, hasTechRole, hasMedicalRole, etc.
    public int getPrimaryRole() {
        return primaryRole;
    }

    public void setPrimaryRole(int t) {
        this.primaryRole = t;
        //you can't be primary tech and a secondary astech
        //you can't be a primary astech and a secondary tech
        if ((isTechPrimary() && secondaryRole == T_ASTECH)
            || (isTechSecondary() && primaryRole == T_ASTECH)) {
            secondaryRole = T_NONE;
        }
        if ((primaryRole == T_DOCTOR && secondaryRole == T_MEDIC)
            || (secondaryRole == T_DOCTOR && primaryRole == T_MEDIC)) {
            secondaryRole = T_NONE;
        }
        MekHQ.triggerEvent(new PersonChangedEvent(this));
    }

    public int getSecondaryRole() {
        return secondaryRole;
    }

    public void setSecondaryRole(int t) {
        this.secondaryRole = t;
        MekHQ.triggerEvent(new PersonChangedEvent(this));
    }

    /**
     * This is used to determine if a person has a specific role as either their primary OR their
     * secondary role
     * @param role the role to determine
     * @return true if the person has the specific role either as their primary or secondary role
     */
    public boolean hasRole(int role) {
        return (getPrimaryRole() == role) || (getSecondaryRole() == role);
    }

    /**
     * This is used to determine whether the person has either a primary or secondary role within the
     * two bounds. This is inclusive of the two bounds
     * @param minimumRole the minimum role bound (inclusive)
     * @param maximumRole the maximum role bound (inclusive)
     * @return true if they have a role within the bounds (inclusive), otherwise false.
     */
    public boolean hasRoleWithin(int minimumRole, int maximumRole) {
        return hasPrimaryRoleWithin(minimumRole, maximumRole)
                || hasSecondaryRoleWithin(minimumRole, maximumRole);
    }

    /**
     * @param minimumRole the minimum role bound (inclusive)
     * @param maximumRole the maximum role bound (inclusive)
     * @return true if they have a primary role within the bounds (inclusive), otherwise false
     */
    public boolean hasPrimaryRoleWithin(int minimumRole, int maximumRole) {
        return (getPrimaryRole() >= minimumRole) && (getPrimaryRole() <= maximumRole);
    }

    /**
     * @param minimumRole the minimum role bound (inclusive)
     * @param maximumRole the maximum role bound (inclusive)
     * @return true if they have a secondary role within the bounds (inclusive), otherwise false
     */
    public boolean hasSecondaryRoleWithin(int minimumRole, int maximumRole) {
        return (getSecondaryRole() >= minimumRole) && (getSecondaryRole() <= maximumRole);
    }

    /**
     * @return true if the person has a primary or secondary combat role
     */
    public boolean hasCombatRole() {
        return hasPrimaryCombatRole() || hasSecondaryCombatRole();
    }

    /**
     * @return true if the person has a primary combat role
     */
    public boolean hasPrimaryCombatRole() {
        return hasPrimaryRoleWithin(T_MECHWARRIOR, T_SPACE_GUNNER)
                || hasPrimaryRoleWithin(T_LAM_PILOT, T_VEHICLE_CREW);
    }

    /**
     * @return true if the person has a secondary combat role
     */
    public boolean hasSecondaryCombatRole() {
        return hasSecondaryRoleWithin(T_MECHWARRIOR, T_SPACE_GUNNER)
                || hasSecondaryRoleWithin(T_LAM_PILOT, T_VEHICLE_CREW);
    }

    /**
     * @param includeNoRole whether to include T_NONE in the primary check or not
     * @return true if the person has a primary or secondary support role, except for secondary T_NONE
     */
    public boolean hasSupportRole(boolean includeNoRole) {
        return hasPrimarySupportRole(includeNoRole) || hasSecondarySupportRole();
    }

    /**
     * @param includeNoRole whether to include T_NONE in the check check or not
     * @return true if the person has a primary support role
     */
    public boolean hasPrimarySupportRole(boolean includeNoRole) {
        return hasPrimaryRoleWithin(T_MECH_TECH, T_ADMIN_HR) || (includeNoRole && (getPrimaryRole() == T_NONE));
    }

    /**
     * @return true if the person has a secondary support role. Note that T_NONE is NOT a support
     * role if it is a secondary role
     */
    public boolean hasSecondarySupportRole() {
        return hasSecondaryRoleWithin(T_MECH_TECH, T_ADMIN_HR);
    }

    /**
     * Determines whether a role is considered a combat role. Note that T_LAM_PILOT is a special
     * placeholder which is not used for either primary or secondary role and will return false.
     *
     * @param role A value that can be used for a person's primary or secondary role.
     * @return     Whether the role is considered a combat role
     */
    public static boolean isCombatRole(int role) {
        return ((role > T_NONE) && (role <= T_NAVIGATOR))
                || (role == T_VEHICLE_CREW);
    }

    /**
     * @param role A value that can be used for a person's primary or secondary role.
     * @return     Whether the role is considered a support role
     */
    public static boolean isSupportRole(int role) {
        return (role >= T_MECH_TECH) && (role < T_LAM_PILOT);
    }
    //endregion Personnel Roles

    public PersonnelStatus getStatus() {
        return status;
    }

    public void setStatus(PersonnelStatus status) {
        this.status = status;
    }

    public int getIdleMonths() {
        return idleMonths;
    }

    public void setIdleMonths(int m) {
        this.idleMonths = m;
    }

    public int getDaysToWaitForHealing() {
        return daysToWaitForHealing;
    }

    public void setDaysToWaitForHealing(int d) {
        this.daysToWaitForHealing = d;
    }

    public static String getRoleDesc(int type, boolean clan) {
        switch (type) {
            case (T_NONE):
                return "None";
            case (T_MECHWARRIOR):
                return "MechWarrior";
            case (T_GVEE_DRIVER):
                return "Vehicle Driver";
            case (T_NVEE_DRIVER):
                return "Naval Driver";
            case (T_VTOL_PILOT):
                return "VTOL Pilot";
            case (T_VEE_GUNNER):
                return "Vehicle Gunner";
            case (T_CONV_PILOT):
                return "Conventional Aircraft Pilot";
            case (T_AERO_PILOT):
                return "Aerospace Pilot";
            case (T_PROTO_PILOT):
                return "ProtoMech Pilot";
            case (T_BA):
                if (clan) {
                    return "Elemental";
                } else {
                    return "Battle Armor Pilot";
                }
            case (T_INFANTRY):
                return "Soldier";
            case (T_SPACE_PILOT):
                return "Vessel Pilot";
            case (T_SPACE_CREW):
                return "Vessel Crewmember";
            case (T_SPACE_GUNNER):
                return "Vessel Gunner";
            case (T_NAVIGATOR):
                return "Hyperspace Navigator";
            case (T_MECH_TECH):
                return "Mech Tech";
            case (T_MECHANIC):
                return "Mechanic";
            case (T_AERO_TECH):
                return "Aero Tech";
            case (T_BA_TECH):
                return "Battle Armor Tech";
            case (T_ASTECH):
                return "Astech";
            case (T_DOCTOR):
                return "Doctor";
            case (T_MEDIC):
                return "Medic";
            case (T_ADMIN_COM):
                return "Admin/Command";
            case (T_ADMIN_LOG):
                return "Admin/Logistical";
            case (T_ADMIN_TRA):
                return "Admin/Transport";
            case (T_ADMIN_HR):
                return "Admin/HR";
            case (T_LAM_PILOT):
                return "LAM Pilot";
            case (T_VEHICLE_CREW):
                return "Vehicle Crew";
            default:
                return "??";
        }
    }

    public String getRoleDesc() {
        String role = getPrimaryRoleDesc();
        if (secondaryRole != T_NONE && secondaryRole != -1) {
            role += "/" + getSecondaryRoleDesc();
        }
        return role;
    }

    public String getPrimaryRoleDesc() {
        String bgPrefix = "";
        if (isClanner()) {
            bgPrefix = getPhenotypeShortName() + " ";
        }
        return bgPrefix + getRoleDesc(primaryRole, campaign.getFaction().isClan());
    }

    public String getSecondaryRoleDesc() {
        return getRoleDesc(secondaryRole, campaign.getFaction().isClan());
    }

    public static int getRoleMnemonic(int type) {
        // The following characters are unused:
        // J, K, Q, X, Z
        switch (type) {
            case T_MECHWARRIOR:
                return KeyEvent.VK_M;
            case T_GVEE_DRIVER:
                return KeyEvent.VK_V;
            case T_NVEE_DRIVER:
                return KeyEvent.VK_N;
            case T_VEE_GUNNER:
                return KeyEvent.VK_G;
            case T_AERO_PILOT:
                return KeyEvent.VK_A;
            case T_PROTO_PILOT:
                return KeyEvent.VK_P;
            case T_CONV_PILOT:
                return KeyEvent.VK_F;
            case T_BA:
                return KeyEvent.VK_B;
            case T_INFANTRY:
                return KeyEvent.VK_S;
            case T_SPACE_PILOT:
                return KeyEvent.VK_I;
            case T_SPACE_CREW:
                return KeyEvent.VK_W;
            case T_SPACE_GUNNER:
                return KeyEvent.VK_U;
            case T_NAVIGATOR:
                return KeyEvent.VK_Y;
            case T_MECH_TECH:
                return KeyEvent.VK_T;
            case T_MECHANIC:
                return KeyEvent.VK_E;
            case T_AERO_TECH:
                return KeyEvent.VK_O;
            case T_DOCTOR:
                return KeyEvent.VK_D;
            case T_ADMIN_COM:
                return KeyEvent.VK_C;
            case T_ADMIN_LOG:
                return KeyEvent.VK_L;
            case T_ADMIN_TRA:
                return KeyEvent.VK_R;
            case T_ADMIN_HR:
                return KeyEvent.VK_H;
            case T_VTOL_PILOT:
            case T_BA_TECH:
            case T_ASTECH:
            case T_MEDIC:
            case T_LAM_PILOT:
            case T_VEHICLE_CREW:
            case T_NONE:
            default:
                return KeyEvent.VK_UNDEFINED;
        }
    }

    public boolean canPerformRole(int role) {
        switch (role) {
            case (T_NONE):
                return true;
            case (T_MECHWARRIOR):
                return hasSkill(SkillType.S_GUN_MECH) && hasSkill(SkillType.S_PILOT_MECH);
            case (T_GVEE_DRIVER):
                return hasSkill(SkillType.S_PILOT_GVEE);
            case (T_NVEE_DRIVER):
                return hasSkill(SkillType.S_PILOT_NVEE);
            case (T_VTOL_PILOT):
                return hasSkill(SkillType.S_PILOT_VTOL);
            case (T_VEE_GUNNER):
                return hasSkill(SkillType.S_GUN_VEE);
            case (T_AERO_PILOT):
                return hasSkill(SkillType.S_GUN_AERO) && hasSkill(SkillType.S_PILOT_AERO);
            case (T_CONV_PILOT):
                return hasSkill(SkillType.S_GUN_JET) && hasSkill(SkillType.S_PILOT_JET);
            case (T_PROTO_PILOT):
                return hasSkill(SkillType.S_GUN_PROTO);
            case (T_BA):
                return hasSkill(SkillType.S_GUN_BA);
            case (T_INFANTRY):
                return hasSkill(SkillType.S_SMALL_ARMS);
            case (T_SPACE_PILOT):
                return hasSkill(SkillType.S_PILOT_SPACE);
            case (T_SPACE_CREW):
                return hasSkill(SkillType.S_TECH_VESSEL);
            case (T_SPACE_GUNNER):
                return hasSkill(SkillType.S_GUN_SPACE);
            case (T_NAVIGATOR):
                return hasSkill(SkillType.S_NAV);
            case (T_MECH_TECH):
                return hasSkill(SkillType.S_TECH_MECH) && getSkill(SkillType.S_TECH_MECH).getExperienceLevel() > SkillType.EXP_ULTRA_GREEN;
            case (T_MECHANIC):
            case T_VEHICLE_CREW:
                return hasSkill(SkillType.S_TECH_MECHANIC) && getSkill(SkillType.S_TECH_MECHANIC).getExperienceLevel() > SkillType.EXP_ULTRA_GREEN;
            case (T_AERO_TECH):
                return hasSkill(SkillType.S_TECH_AERO) && getSkill(SkillType.S_TECH_AERO).getExperienceLevel() > SkillType.EXP_ULTRA_GREEN;
            case (T_BA_TECH):
                return hasSkill(SkillType.S_TECH_BA) && getSkill(SkillType.S_TECH_BA).getExperienceLevel() > SkillType.EXP_ULTRA_GREEN;
            case (T_ASTECH):
                return hasSkill(SkillType.S_ASTECH);
            case (T_DOCTOR):
                return hasSkill(SkillType.S_DOCTOR) && getSkill(SkillType.S_DOCTOR).getExperienceLevel() > SkillType.EXP_ULTRA_GREEN;
            case (T_MEDIC):
                return hasSkill(SkillType.S_MEDTECH);
            case (T_ADMIN_COM):
            case (T_ADMIN_LOG):
            case (T_ADMIN_TRA):
            case (T_ADMIN_HR):
                return hasSkill(SkillType.S_ADMIN);
            default:
                return false;
        }
    }

    public void setGender(Gender gender) {
        this.gender = gender;
    }

    public Gender getGender() {
        return gender;
    }

    public void setBirthday(LocalDate date) {
        this.birthday = date;
    }

    public LocalDate getBirthday() {
        return birthday;
    }

    public LocalDate getDateOfDeath() {
        return dateOfDeath;
    }

    public void setDateOfDeath(LocalDate date) {
        this.dateOfDeath = date;
    }

    public void setRecruitment(LocalDate date) {
        this.recruitment = date;
    }

    public LocalDate getRecruitment() {
        return recruitment;
    }

    public String getRecruitmentAsString() {
        if (getRecruitment() == null) {
            return null;
        } else {
            return getRecruitment().format(DateTimeFormatter.ofPattern(DATE_DISPLAY_FORMAT));
        }
    }

    public void setLastRankChangeDate(LocalDate date) {
        this.lastRankChangeDate = date;
    }

    public LocalDate getLastRankChangeDate() {
        return lastRankChangeDate;
    }

    public String getLastRankChangeDateAsString() {
        if (getLastRankChangeDate() == null) {
            return null;
        } else {
            return getLastRankChangeDate().format(DateTimeFormatter.ofPattern(DATE_DISPLAY_FORMAT));
        }
    }

    public int getAge(LocalDate today) {
        // Get age based on year
        if (getDateOfDeath() != null) {
            //use date of death instead of birthday
            today = getDateOfDeath();
        }

        return Math.toIntExact(ChronoUnit.YEARS.between(getBirthday(), today));
    }

    public String getTimeInService(Campaign campaign) {
        // Get time in service based on year
        if (getRecruitment() == null) {
            //use "" they haven't been recruited or are dependents
            return "";
        }

        LocalDate today = campaign.getLocalDate();

        // If the person is dead, we only care about how long they spent in service to the company
        if (getDateOfDeath() != null) {
            //use date of death instead of the current day
            today = getDateOfDeath();
        }

        return campaign.getCampaignOptions().getTimeInServiceDisplayFormat()
                .getDisplayFormattedOutput(getRecruitment(), today);
    }

    public String getTimeInRank(Campaign campaign) {
        if (getLastRankChangeDate() == null) {
            return "";
        }

        LocalDate today = campaign.getLocalDate();

        // If the person is dead, we only care about how long it was from their last promotion till they died
        if (getDateOfDeath() != null) {
            //use date of death instead of the current day
            today = getDateOfDeath();
        }

        return campaign.getCampaignOptions().getTimeInRankDisplayFormat()
                .getDisplayFormattedOutput(getLastRankChangeDate(), today);
    }

    public void setId(UUID id) {
        this.id = id;
    }

    public UUID getId() {
        return id;
    }

    public boolean isChild() {
        return (getAge(getCampaign().getLocalDate()) <= 13);
    }

    //region Pregnancy
    public boolean isTryingToConceive() {
        return tryingToConceive;
    }

    public void setTryingToConceive(boolean tryingToConceive) {
        this.tryingToConceive = tryingToConceive;
    }

    public LocalDate getDueDate() {
        return dueDate;
    }

    public void setDueDate(LocalDate dueDate) {
        this.dueDate = dueDate;
    }

    public LocalDate getExpectedDueDate() {
        return expectedDueDate;
    }

    public void setExpectedDueDate(LocalDate expectedDueDate) {
        this.expectedDueDate = expectedDueDate;
    }

    public boolean isPregnant() {
        return dueDate != null;
    }

    /**
     * This is used to determine if a person can procreate
     * @return true if they can, otherwise false
     */
    public boolean canProcreate() {
        return getGender().isFemale() && isTryingToConceive() && !isPregnant() && !isDeployed()
                && !isChild() && (getAge(getCampaign().getLocalDate()) < 51);
    }

    public void procreate() {
        if (canProcreate()) {
            boolean conceived = false;
            if (hasSpouse()) {
                if (!getSpouse().isDeployed() && !getSpouse().isDeadOrMIA() && !getSpouse().isChild()
                        && !(getSpouse().getGender() == getGender())) {
                    // setting is the decimal chance that this procreation attempt will create a child, base is 0.05%
                    conceived = (Compute.randomFloat() < (campaign.getCampaignOptions().getChanceProcreation()));
                }
            } else if (campaign.getCampaignOptions().useUnofficialProcreationNoRelationship()) {
                // setting is the decimal chance that this procreation attempt will create a child, base is 0.005%
                conceived = (Compute.randomFloat() < (campaign.getCampaignOptions().getChanceProcreationNoRelationship()));
            }

            if (conceived) {
                addPregnancy();
            }
        }
    }

    public void addPregnancy() {
        LocalDate dueDate = getCampaign().getLocalDate();
        dueDate = dueDate.plus(PREGNANCY_STANDARD_DURATION, ChronoUnit.DAYS);
        setExpectedDueDate(dueDate);
        dueDate = dueDate.plus(PREGNANCY_MODIFY_DURATION.getAsInt(), ChronoUnit.DAYS);
        setDueDate(dueDate);

        int size = PREGNANCY_SIZE.getAsInt();
        extraData.set(PREGNANCY_CHILDREN_DATA, size);
        extraData.set(PREGNANCY_FATHER_DATA, (hasSpouse()) ? getSpouseId().toString() : null);

        String sizeString = (size < PREGNANCY_MULTIPLE_NAMES.length) ? PREGNANCY_MULTIPLE_NAMES[size] : null;

        campaign.addReport(getHyperlinkedName() + " has conceived" + (sizeString == null ? "" : (" " + sizeString)));
        if (campaign.getCampaignOptions().logConception()) {
            MedicalLogger.hasConceived(this, campaign.getDate(), sizeString);
            if (hasSpouse()) {
                PersonalLogger.spouseConceived(getSpouse(), getFullName(), campaign.getDate(), sizeString);
            }
        }
    }

    /**
     * Removes a pregnancy and clears all related data from the current person
     */
    public void removePregnancy() {
        setDueDate(null);
        setExpectedDueDate(null);
        extraData.set(PREGNANCY_CHILDREN_DATA, null);
        extraData.set(PREGNANCY_FATHER_DATA, null);
    }

    public void birth(Campaign campaign) {
        int size = extraData.get(PREGNANCY_CHILDREN_DATA, 1);
        String fatherIdString = extraData.get(PREGNANCY_FATHER_DATA);
        UUID fatherId = (fatherIdString != null) ? UUID.fromString(fatherIdString) : null;
        fatherId = campaign.getCampaignOptions().determineFatherAtBirth()
                ? Utilities.nonNull(getSpouseId(), fatherId) : fatherId;

        Ancestors anc = campaign.getAncestors(fatherId, id);
        if (anc == null) {
            anc = campaign.createAncestors(fatherId, id);
        }
        final UUID ancId = anc.getId();

        // Cleanup
        removePregnancy();

        for (int i = 0; i < size; i++) {
            Person baby = campaign.newDependent(T_NONE, true);
            String surname = getCampaign().getCampaignOptions().getBabySurnameStyle()
                    .generateBabySurname(this, campaign.getPerson(fatherId), baby.getGender());
            baby.setSurname(surname);
            baby.setBirthday(campaign.getLocalDate());

            baby.setId(UUID.randomUUID());
            baby.setAncestorsId(ancId);

            campaign.recruitPerson(baby, baby.getPrisonerStatus(), baby.isDependent(), true, false);

            campaign.addReport(String.format("%s has given birth to %s, a baby %s!", getHyperlinkedName(),
                    baby.getHyperlinkedName(), GenderDescriptors.BOY_GIRL.getDescriptor(baby.getGender())));
            if (campaign.getCampaignOptions().logConception()) {
                MedicalLogger.deliveredBaby(this, baby, campaign.getDate());
                if (fatherId != null) {
                    PersonalLogger.ourChildBorn(campaign.getPerson(fatherId), baby, getFullName(), campaign.getDate());
                }
            }
        }
    }
    //endregion Pregnancy

    //region Marriage
    public boolean isTryingToMarry() {
        return tryingToMarry;
    }

    public void setTryingToMarry(boolean tryingToMarry) {
        this.tryingToMarry = tryingToMarry;
    }

    /**
     * Determines if another person is a safe spouse for the current person
     * @param p the person to determine if they are a safe spouse
     * @param campaign the campaign to use to determine if they are a safe spouse
     */
    public boolean safeSpouse(Person p, Campaign campaign) {
        // Huge convoluted return statement, with the following restrictions
        // can't marry yourself
        // can't marry someone who is already married
        // can't marry someone who doesn't want to be married
        // can't marry a prisoner, unless you are also a prisoner (this is purposely left open for prisoners to marry who they want)
        // can't marry a person who is dead or MIA
        // can't marry inactive personnel (this is to show how they aren't part of the force anymore)
        // TODO : can't marry anyone who is not located at the same planet as the person - GitHub #1672: Implement current planet tracking for personnel
        // can't marry a close relative
        return (
                !this.equals(p)
                && !p.hasSpouse()
                && p.isTryingToMarry()
                && p.oldEnoughToMarry(campaign)
                && (!p.getPrisonerStatus().isPrisoner() || getPrisonerStatus().isPrisoner())
                && !p.isDeadOrMIA()
                && p.isActive()
                && ((getAncestorsId() == null)
                    || !campaign.getAncestors(getAncestorsId()).checkMutualAncestors(
                            campaign.getAncestors(p.getAncestorsId())))
        );
    }

    public boolean oldEnoughToMarry(Campaign campaign) {
        return (getAge(campaign.getLocalDate()) >= campaign.getCampaignOptions().getMinimumMarriageAge());
    }

    public void randomMarriage(Campaign campaign) {
        // Don't attempt to generate is someone isn't trying to marry, has a spouse,
        // isn't old enough to marry, or is actively deployed
        if (!isTryingToMarry() || hasSpouse() || !oldEnoughToMarry(campaign) || isDeployed()) {
            return;
        }

        // setting is the fractional chance that this attempt at finding a marriage will result in one
        if (Compute.randomFloat() < (campaign.getCampaignOptions().getChanceRandomMarriages())) {
            addRandomSpouse(false, campaign);
        } else if (campaign.getCampaignOptions().useRandomSameSexMarriages()) {
            if (Compute.randomFloat() < (campaign.getCampaignOptions().getChanceRandomSameSexMarriages())) {
                addRandomSpouse(true, campaign);
            }
        }
    }

    public void addRandomSpouse(boolean sameSex, Campaign campaign) {
        List<Person> potentials = new ArrayList<>();
        Gender gender = sameSex ? getGender() : (getGender().isMale() ? Gender.FEMALE : Gender.MALE);
        for (Person p : getCampaign().getActivePersonnel()) {
            if (isPotentialRandomSpouse(p, gender, campaign)) {
                potentials.add(p);
            }
        }

        int n = potentials.size();
        if (n > 0) {
            Marriage.WEIGHTED.marry(this, potentials.get(Compute.randomInt(n)), campaign);
        }
    }

<<<<<<< HEAD
    public boolean isPotentialRandomSpouse(Person p, Gender gender, Campaign campaign) {
        if ((p.getGender() != gender) || !safeSpouse(p, campaign)
                || !(isFree() || (isPrisoner() && p.isPrisoner()))) {
=======
    public boolean isPotentialRandomSpouse(Person p, int gender, Campaign campaign) {
        if ((p.getGender() != gender) || !safeSpouse(p, campaign)
                || !(getPrisonerStatus().isFree()
                    || (getPrisonerStatus().isPrisoner() && p.getPrisonerStatus().isPrisoner()))) {
>>>>>>> 68a0150b
            return false;
        }

        int ageDifference = Math.abs(p.getAge(campaign.getLocalDate()) - getAge(campaign.getLocalDate()));

        return (ageDifference <= campaign.getCampaignOptions().getMarriageAgeRange());
    }
    //endregion Marriage

    //region Divorce
    public void divorce(String divorceOption) {
        Person spouse = getSpouse();
        int reason = FormerSpouse.REASON_WIDOWED;

        switch (divorceOption) {
            case OPT_SELECTED_CHANGE_SURNAME:
                if (getMaidenName() != null) {
                    setSurname(getMaidenName());
                }
                break;
            case OPT_SPOUSE_CHANGE_SURNAME:
                if (spouse.getMaidenName() != null) {
                    spouse.setSurname(spouse.getMaidenName());
                }
                break;
            case OPT_BOTH_CHANGE_SURNAME:
                if (getMaidenName() != null) {
                    setSurname(getMaidenName());
                }
                if (spouse.getMaidenName() != null) {
                    spouse.setSurname(spouse.getMaidenName());
                }
                break;
            case OPT_KEEP_SURNAME:
            default:
                break;
        }

        if (!(spouse.isDeadOrMIA() && isDeadOrMIA())) {
            reason = FormerSpouse.REASON_DIVORCE;

            PersonalLogger.divorcedFrom(this, spouse, getCampaign().getDate());
            PersonalLogger.divorcedFrom(spouse, this, getCampaign().getDate());

            campaign.addReport(String.format("%s has divorced %s!", getHyperlinkedName(),
                    spouse.getHyperlinkedName()));

            spouse.setMaidenName(null);
            setMaidenName(null);

            spouse.setSpouseId(null);
            setSpouseId(null);
        } else if (spouse.isDeadOrMIA()) {
            setMaidenName(null);
            setSpouseId(null);
        } else if (isDeadOrMIA()) {
            spouse.setMaidenName(null);
            spouse.setSpouseId(null);
        }

        // Output a message for Spouses who are KIA
        if (reason == FormerSpouse.REASON_WIDOWED) {
            PersonalLogger.spouseKia(spouse, this, getCampaign().getDate());
        }

        // Add to former spouse list
        spouse.addFormerSpouse(new FormerSpouse(getId(), getCampaign().getLocalDate(), reason));
        addFormerSpouse(new FormerSpouse(spouse.getId(), getCampaign().getLocalDate(), reason));

        MekHQ.triggerEvent(new PersonChangedEvent(this));
        MekHQ.triggerEvent(new PersonChangedEvent(spouse));
    }
    //endregion Divorce

    public int getXp() {
        return xp;
    }

    public void setXp(int xp) {
        this.xp = xp;
    }

    public void awardXP(int xp) {
        this.xp += xp;
    }

    public int getEngineerXp() {
        return engXp;
    }

    public void setEngineerXp(int xp) {
        engXp = xp;
    }

    public int getAcquisitions() {
        return acquisitions;
    }

    public void setAcquisition(int a) {
        acquisitions = a;
    }

    public void incrementAcquisition() {
        acquisitions++;
    }

    public void setDoctorId(UUID t, int daysToWait) {
        this.doctorId = t;
        this.daysToWaitForHealing = daysToWait;
    }

    public boolean checkNaturalHealing(int daysToWait) {
        if (needsFixing() && daysToWaitForHealing <= 0 && doctorId == null) {
            heal();
            daysToWaitForHealing = daysToWait;
            return true;
        }
        return false;
    }

    public void decrementDaysToWaitForHealing() {
        if (daysToWaitForHealing > 0) {
            daysToWaitForHealing--;
        }
    }

    public boolean isDeployed() {
        Unit u = campaign.getUnit(unitId);
        if (null != u) {
            return (u.getScenarioId() != -1);
        }
        return false;
    }

    public String getBiography() {
        return biography;
    }

    public void setBiography(String s) {
        this.biography = s;
    }

    public boolean isActive() {
        return getStatus() == PersonnelStatus.ACTIVE;
    }

    public boolean isInActive() {
        return getStatus() != PersonnelStatus.ACTIVE;
    }

    public ExtraData getExtraData() {
        return extraData;
    }

    @Override
    public void writeToXml(PrintWriter pw1, int indent) {
        pw1.println(MekHqXmlUtil.indentStr(indent) + "<person id=\"" + id.toString()
                + "\" type=\"" + this.getClass().getName() + "\">");
        try {
            MekHqXmlUtil.writeSimpleXmlTag(pw1, indent + 1, "id", id.toString());
            MekHqXmlUtil.writeSimpleXmlTag(pw1, indent + 1, "givenName", givenName);
            MekHqXmlUtil.writeSimpleXmlTag(pw1, indent + 1, "surname", surname);
            if (!StringUtil.isNullOrEmpty(honorific)) {
                MekHqXmlUtil.writeSimpleXmlTag(pw1, indent + 1, "honorific", honorific);
            }
            if (maidenName != null) { // this is only a != null comparison because empty is a use case for divorce
                MekHqXmlUtil.writeSimpleXmlTag(pw1, indent + 1, "maidenName", maidenName);
            }
            if (!StringUtil.isNullOrEmpty(callsign)) {
                MekHqXmlUtil.writeSimpleXmlTag(pw1, indent + 1, "callsign", callsign);
            }
            // Always save the primary role
            MekHqXmlUtil.writeSimpleXmlTag(pw1, indent + 1, "primaryRole", primaryRole);
            if (secondaryRole != T_NONE) {
                MekHqXmlUtil.writeSimpleXmlTag(pw1, indent + 1, "secondaryRole", secondaryRole);
            }
            if (primaryDesignator != ROMDesignation.NONE) {
                MekHqXmlUtil.writeSimpleXmlTag(pw1, indent + 1, "primaryDesignator", primaryDesignator.name());
            }
            if (secondaryDesignator != ROMDesignation.NONE) {
                MekHqXmlUtil.writeSimpleXmlTag(pw1, indent + 1, "secondaryDesignator", secondaryDesignator.name());
            }
            if (commander) {
                MekHqXmlUtil.writeSimpleXmlTag(pw1, indent + 1, "commander", true);
            }
            if (dependent) {
                MekHqXmlUtil.writeSimpleXmlTag(pw1, indent + 1, "dependent", true);
            }
            // Always save the person's origin faction
            MekHqXmlUtil.writeSimpleXmlTag(pw1, indent + 1, "faction", originFaction.getShortName());
            if (originPlanet != null) {
                pw1.println(MekHqXmlUtil.indentStr(indent + 1)
                        + "<planetId systemId=\""
                        + originPlanet.getParentSystem().getId()
                        + "\">"
                        + originPlanet.getId()
                        + "</planetId>");
            }
            // Always save whether or not someone is a clanner
            MekHqXmlUtil.writeSimpleXmlTag(pw1, indent + 1, "clan", clan);
            if (phenotype != PHENOTYPE_NONE) {
                MekHqXmlUtil.writeSimpleXmlTag(pw1, indent + 1, "phenotype", phenotype);
            }
            if (!StringUtil.isNullOrEmpty(bloodname)) {
                MekHqXmlUtil.writeSimpleXmlTag(pw1, indent + 1, "bloodname", bloodname);
            }
            if (!StringUtil.isNullOrEmpty(biography)) {
                MekHqXmlUtil.writeSimpleXmlTag(pw1, indent + 1, "biography", biography);
            }
            if (idleMonths > 0) {
                MekHqXmlUtil.writeSimpleXmlTag(pw1, indent + 1, "idleMonths", idleMonths);
            }
            if (ancestorsId != null) {
                MekHqXmlUtil.writeSimpleXmlTag(pw1, indent + 1, "ancestors", ancestorsId.toString());
            }
            if (spouse != null) {
                MekHqXmlUtil.writeSimpleXmlTag(pw1, indent + 1, "spouse", spouse.toString());
            }
            if (!formerSpouses.isEmpty()) {
                MekHqXmlUtil.writeSimpleXMLOpenIndentedLine(pw1, indent + 1, "formerSpouses");
                for (FormerSpouse ex : formerSpouses) {
                    ex.writeToXml(pw1, indent + 2);
                }
                MekHqXmlUtil.writeSimpleXMLCloseIndentedLine(pw1, indent + 1, "formerSpouses");
            }
            if (dueDate != null) {
                MekHqXmlUtil.writeSimpleXmlTag(pw1, indent + 1, "dueDate",
                        MekHqXmlUtil.saveFormattedDate(dueDate));
            }
            if (expectedDueDate != null) {
                MekHqXmlUtil.writeSimpleXmlTag(pw1, indent + 1, "expectedDueDate",
                        MekHqXmlUtil.saveFormattedDate(expectedDueDate));
            }
            if (!portraitCategory.equals(Crew.ROOT_PORTRAIT)) {
                MekHqXmlUtil.writeSimpleXmlTag(pw1, indent + 1, "portraitCategory", portraitCategory);
            }
            if (!portraitFile.equals(Crew.PORTRAIT_NONE)) {
                MekHqXmlUtil.writeSimpleXmlTag(pw1, indent + 1, "portraitFile", portraitFile);
            }
            // Always save the current XP
            MekHqXmlUtil.writeSimpleXmlTag(pw1, indent + 1, "xp", xp);
            if (daysToWaitForHealing != 0) {
                MekHqXmlUtil.writeSimpleXmlTag(pw1, indent + 1, "daysToWaitForHealing", daysToWaitForHealing);
            }
            // Always save the person's gender, as it would otherwise get confusing fast
            MekHqXmlUtil.writeSimpleXmlTag(pw1, indent + 1, "gender", gender.name());
            // Always save a person's rank
            MekHqXmlUtil.writeSimpleXmlTag(pw1, indent + 1, "rank", rank);
            if (rankLevel != 0) {
                MekHqXmlUtil.writeSimpleXmlTag(pw1, indent + 1, "rankLevel", rankLevel);
            }
            if (rankSystem != -1) {
                MekHqXmlUtil.writeSimpleXmlTag(pw1, indent + 1, "rankSystem", rankSystem);
            }
            if (maneiDominiRank != Rank.MD_RANK_NONE) {
                MekHqXmlUtil.writeSimpleXmlTag(pw1, indent + 1, "maneiDominiRank", maneiDominiRank);
            }
            if (maneiDominiClass != ManeiDominiClass.NONE) {
                MekHqXmlUtil.writeSimpleXmlTag(pw1, indent + 1, "maneiDominiClass", maneiDominiClass.name());
            }
            if (nTasks > 0) {
                MekHqXmlUtil.writeSimpleXmlTag(pw1, indent + 1, "nTasks", nTasks);
            }
            if (doctorId != null) {
                MekHqXmlUtil.writeSimpleXmlTag(pw1, indent + 1, "doctorId", doctorId.toString());
            }
            if (unitId != null) {
                MekHqXmlUtil.writeSimpleXmlTag(pw1, indent + 1, "unitId", unitId.toString());
            }
            if (!salary.equals(Money.of(-1))) {
                MekHqXmlUtil.writeSimpleXmlTag(pw1, indent + 1, "salary", salary.toXmlString());
            }
            if (!totalEarnings.equals(Money.of(0))) {
                MekHqXmlUtil.writeSimpleXmlTag(pw1, indent + 1, "totalEarnings", totalEarnings.toXmlString());
            }
            // Always save a person's status, to make it easy to parse the personnel saved data
            MekHqXmlUtil.writeSimpleXmlTag(pw1, indent + 1, "status", status.name());
            if (prisonerStatus != PrisonerStatus.FREE) {
                MekHqXmlUtil.writeSimpleXmlTag(pw1, indent + 1, "prisonerStatus", prisonerStatus.name());
            }
            if (hits > 0) {
                MekHqXmlUtil.writeSimpleXmlTag(pw1, indent + 1, "hits", hits);
            }
            if (toughness != 0) {
                MekHqXmlUtil.writeSimpleXmlTag(pw1, indent + 1, "toughness", toughness);
            }
            if (minutesLeft > 0) {
                MekHqXmlUtil.writeSimpleXmlTag(pw1, indent + 1, "minutesLeft", minutesLeft);
            }
            if (overtimeLeft > 0) {
                MekHqXmlUtil.writeSimpleXmlTag(pw1, indent + 1, "overtimeLeft", overtimeLeft);
            }
            if (birthday != null) {
                MekHqXmlUtil.writeSimpleXmlTag(pw1, indent + 1, "birthday",
                        MekHqXmlUtil.saveFormattedDate(birthday));
            }
            if (dateOfDeath != null) {
                MekHqXmlUtil.writeSimpleXmlTag(pw1, indent + 1, "deathday",
                        MekHqXmlUtil.saveFormattedDate(dateOfDeath));
            }
            if (recruitment != null) {
                MekHqXmlUtil.writeSimpleXmlTag(pw1, indent + 1, "recruitment",
                        MekHqXmlUtil.saveFormattedDate(recruitment));
            }
            if (lastRankChangeDate != null) {
                MekHqXmlUtil.writeSimpleXmlTag(pw1, indent + 1, "lastRankChangeDate",
                        MekHqXmlUtil.saveFormattedDate(lastRankChangeDate));
            }
            for (Skill skill : skills.getSkills()) {
                skill.writeToXml(pw1, indent + 1);
            }
            if (countOptions(PilotOptions.LVL3_ADVANTAGES) > 0) {
                MekHqXmlUtil.writeSimpleXmlTag(pw1, indent + 1, "advantages",
                        getOptionList("::", PilotOptions.LVL3_ADVANTAGES));
            }
            if (countOptions(PilotOptions.EDGE_ADVANTAGES) > 0) {
                MekHqXmlUtil.writeSimpleXmlTag(pw1, indent + 1, "edge",
                        getOptionList("::", PilotOptions.EDGE_ADVANTAGES));
                // For support personnel, write an available edge value
                if (hasSupportRole(false) || isEngineer()) {
                    MekHqXmlUtil.writeSimpleXmlTag(pw1, indent + 1, "edgeAvailable", getCurrentEdge());
                }
            }
            if (countOptions(PilotOptions.MD_ADVANTAGES) > 0) {
                MekHqXmlUtil.writeSimpleXmlTag(pw1, indent + 1, "implants",
                        getOptionList("::", PilotOptions.MD_ADVANTAGES));
            }
            if (!techUnitIds.isEmpty()) {
                MekHqXmlUtil.writeSimpleXMLOpenIndentedLine(pw1, indent + 1, "techUnitIds");
                for (UUID id : techUnitIds) {
                    MekHqXmlUtil.writeSimpleXmlTag(pw1, indent + 2, "id", id.toString());
                }
                MekHqXmlUtil.writeSimpleXMLCloseIndentedLine(pw1, indent + 1, "techUnitIds");
            }
            if (!personnelLog.isEmpty()) {
                MekHqXmlUtil.writeSimpleXMLOpenIndentedLine(pw1, indent + 1, "personnelLog");
                for (LogEntry entry : personnelLog) {
                    entry.writeToXml(pw1, indent + 2);
                }
                MekHqXmlUtil.writeSimpleXMLCloseIndentedLine(pw1, indent + 1, "personnelLog");
            }
            if (!missionLog.isEmpty()) {
                MekHqXmlUtil.writeSimpleXMLOpenIndentedLine(pw1, indent + 1, "missionLog");
                for (LogEntry entry : missionLog) {
                    entry.writeToXml(pw1, indent + 2);
                }
                MekHqXmlUtil.writeSimpleXMLCloseIndentedLine(pw1, indent + 1, "missionLog");
            }
            if (!getAwardController().getAwards().isEmpty()) {
                MekHqXmlUtil.writeSimpleXMLOpenIndentedLine(pw1, indent + 1, "awards");
                for (Award award : getAwardController().getAwards()) {
                    award.writeToXml(pw1, indent + 2);
                }
                MekHqXmlUtil.writeSimpleXMLCloseIndentedLine(pw1, indent + 1, "awards");
            }
            if (injuries.size() > 0) {
                MekHqXmlUtil.writeSimpleXMLOpenIndentedLine(pw1, indent + 1, "injuries");
                for (Injury injury : injuries) {
                    injury.writeToXml(pw1, indent + 2);
                }
                MekHqXmlUtil.writeSimpleXMLCloseIndentedLine(pw1, indent + 1, "injuries");
            }
            if (founder) {
                MekHqXmlUtil.writeSimpleXmlTag(pw1, indent + 1, "founder", true);
            }
            if (originalUnitWeight != EntityWeightClass.WEIGHT_ULTRA_LIGHT) {
                MekHqXmlUtil.writeSimpleXmlTag(pw1, indent + 1, "originalUnitWeight", originalUnitWeight);
            }
            if (originalUnitTech != TECH_IS1) {
                MekHqXmlUtil.writeSimpleXmlTag(pw1, indent + 1, "originalUnitTech", originalUnitTech);
            }
            if (originalUnitId != null) {
                MekHqXmlUtil.writeSimpleXmlTag(pw1, indent + 1, "originalUnitId", originalUnitId.toString());
            }
            if (acquisitions != 0) {
                MekHqXmlUtil.writeSimpleXmlTag(pw1, indent + 1, "acquisitions", acquisitions);
            }
            if (!extraData.isEmpty()) {
                extraData.writeToXml(pw1);
            }
        } catch (Exception e) {
            MekHQ.getLogger().error(Person.class, "writeToXml",
                    "Failed to write " + getFullName() + " to the XML File");
            throw e; // we want to rethrow to ensure that that the save fails
        }
        pw1.println(MekHqXmlUtil.indentStr(indent) + "</person>");
    }

    public static Person generateInstanceFromXML(Node wn, Campaign c, Version version) {
        final String METHOD_NAME = "generateInstanceFromXML(Node,Campaign,Version)"; //$NON-NLS-1$

        Person retVal = new Person(c);

        try {
            // Okay, now load Person-specific fields!
            NodeList nl = wn.getChildNodes();

            String advantages = null;
            String edge = null;
            String implants = null;

            //backwards compatibility
            String pilotName = null;
            String pilotNickname = null;
            int pilotGunnery = -1;
            int pilotPiloting = -1;
            int pilotCommandBonus = -1;
            int type = 0;

            for (int x = 0; x < nl.getLength(); x++) {
                Node wn2 = nl.item(x);

                if (wn2.getNodeName().equalsIgnoreCase("name")) { //included for backwards compatibility
                    retVal.migrateName(wn2.getTextContent());
                } else if (wn2.getNodeName().equalsIgnoreCase("givenName")) {
                    retVal.givenName = wn2.getTextContent();
                } else if (wn2.getNodeName().equalsIgnoreCase("surname")) {
                    retVal.surname = wn2.getTextContent();
                } else if (wn2.getNodeName().equalsIgnoreCase("honorific")) {
                    retVal.honorific = wn2.getTextContent();
                } else if (wn2.getNodeName().equalsIgnoreCase("maidenName")) {
                    retVal.maidenName = wn2.getTextContent();
                } else if (wn2.getNodeName().equalsIgnoreCase("callsign")) {
                    retVal.callsign = wn2.getTextContent();
                } else if (wn2.getNodeName().equalsIgnoreCase("commander")) {
                    retVal.commander = Boolean.parseBoolean(wn2.getTextContent().trim());
                } else if (wn2.getNodeName().equalsIgnoreCase("dependent")) {
                    retVal.dependent = Boolean.parseBoolean(wn2.getTextContent().trim());
                } else if (wn2.getNodeName().equalsIgnoreCase("faction")) {
                    retVal.originFaction = Faction.getFaction(wn2.getTextContent().trim());
                } else if (wn2.getNodeName().equalsIgnoreCase("planetId")) {
                    String systemId = wn2.getAttributes().getNamedItem("systemId").getTextContent().trim();
                    String planetId = wn2.getTextContent().trim();
                    retVal.originPlanet = c.getSystemById(systemId).getPlanetById(planetId);
                } else if (wn2.getNodeName().equalsIgnoreCase("clan")) {
                    retVal.clan = Boolean.parseBoolean(wn2.getTextContent().trim());
                } else if (wn2.getNodeName().equalsIgnoreCase("phenotype")) {
                    retVal.phenotype = Integer.parseInt(wn2.getTextContent());
                } else if (wn2.getNodeName().equalsIgnoreCase("bloodname")) {
                    retVal.bloodname = wn2.getTextContent();
                } else if (wn2.getNodeName().equalsIgnoreCase("biography")) {
                    retVal.biography = wn2.getTextContent();
                } else if (wn2.getNodeName().equalsIgnoreCase("primaryRole")) {
                    retVal.primaryRole = Integer.parseInt(wn2.getTextContent());
                } else if (wn2.getNodeName().equalsIgnoreCase("secondaryRole")) {
                    retVal.secondaryRole = Integer.parseInt(wn2.getTextContent());
                } else if (wn2.getNodeName().equalsIgnoreCase("acquisitions")) {
                    retVal.acquisitions = Integer.parseInt(wn2.getTextContent());
                } else if (wn2.getNodeName().equalsIgnoreCase("primaryDesignator")) {
                    retVal.primaryDesignator = ROMDesignation.parseFromString(wn2.getTextContent().trim());
                } else if (wn2.getNodeName().equalsIgnoreCase("secondaryDesignator")) {
                    retVal.secondaryDesignator = ROMDesignation.parseFromString(wn2.getTextContent().trim());
                } else if (wn2.getNodeName().equalsIgnoreCase("daysToWaitForHealing")) {
                    retVal.daysToWaitForHealing = Integer.parseInt(wn2.getTextContent());
                } else if (wn2.getNodeName().equalsIgnoreCase("idleMonths")) {
                    retVal.idleMonths = Integer.parseInt(wn2.getTextContent());
                } else if (wn2.getNodeName().equalsIgnoreCase("id")) {
                    if (version.getMajorVersion() == 0 && version.getMinorVersion() < 2 && version.getSnapshot() < 14) {
                        retVal.oldId = Integer.parseInt(wn2.getTextContent());
                    } else {
                        retVal.id = UUID.fromString(wn2.getTextContent());
                    }
                } else if (wn2.getNodeName().equalsIgnoreCase("ancestors")) {
                    retVal.ancestorsId = UUID.fromString(wn2.getTextContent());
                } else if (wn2.getNodeName().equalsIgnoreCase("spouse")) {
                    retVal.spouse = UUID.fromString(wn2.getTextContent());
                } else if (wn2.getNodeName().equalsIgnoreCase("formerSpouses")) {
                    NodeList nl2 = wn2.getChildNodes();
                    for (int y = 0; y < nl2.getLength(); y++) {
                        Node wn3 = nl2.item(y);
                        // If it's not an element node, we ignore it.
                        if (wn3.getNodeType() != Node.ELEMENT_NODE) {
                            continue;
                        }

                        if (!wn3.getNodeName().equalsIgnoreCase("formerSpouse")) {
                            // Error condition of sorts!
                            // Errr, what should we do here?
                            MekHQ.getLogger().log(Person.class, METHOD_NAME, LogLevel.ERROR,
                                    "Unknown node type not loaded in formerSpouses nodes: "
                                            + wn3.getNodeName());
                            continue;
                        }
                        retVal.formerSpouses.add(FormerSpouse.generateInstanceFromXML(wn3));
                    }
                } else if (wn2.getNodeName().equalsIgnoreCase("tryingToMarry")) {
                    retVal.tryingToMarry = Boolean.parseBoolean(wn2.getTextContent().trim());
                } else if (wn2.getNodeName().equalsIgnoreCase("tryingToConceive")) {
                    retVal.tryingToConceive = Boolean.parseBoolean(wn2.getTextContent().trim());
                } else if (wn2.getNodeName().equalsIgnoreCase("dueDate")) {
                    retVal.dueDate = MekHqXmlUtil.parseDate(wn2.getTextContent().trim());
                } else if (wn2.getNodeName().equalsIgnoreCase("expectedDueDate")) {
                    retVal.expectedDueDate = MekHqXmlUtil.parseDate(wn2.getTextContent().trim());
                } else if (wn2.getNodeName().equalsIgnoreCase("teamId")) {
                    retVal.teamId = Integer.parseInt(wn2.getTextContent());
                } else if (wn2.getNodeName().equalsIgnoreCase("portraitCategory")) {
                    retVal.setPortraitCategory(wn2.getTextContent());
                } else if (wn2.getNodeName().equalsIgnoreCase("portraitFile")) {
                    retVal.setPortraitFileName(wn2.getTextContent());
                } else if (wn2.getNodeName().equalsIgnoreCase("xp")) {
                    retVal.xp = Integer.parseInt(wn2.getTextContent());
                } else if (wn2.getNodeName().equalsIgnoreCase("nTasks")) {
                    retVal.nTasks = Integer.parseInt(wn2.getTextContent());
                } else if (wn2.getNodeName().equalsIgnoreCase("hits")) {
                    retVal.hits = Integer.parseInt(wn2.getTextContent());
                } else if (wn2.getNodeName().equalsIgnoreCase("gender")) {
                    retVal.gender = Gender.parseFromString(wn2.getTextContent().trim());
                } else if (wn2.getNodeName().equalsIgnoreCase("rank")) {
                    if (version.isLowerThan("0.3.4-r1782")) {
                        RankTranslator rt = new RankTranslator(c);
                        try {
                            retVal.rank = rt.getNewRank(c.getRanks().getOldRankSystem(),
                                    Integer.parseInt(wn2.getTextContent()));
                        } catch (ArrayIndexOutOfBoundsException e) {
                            // Do nothing
                        }
                    } else {
                        retVal.rank = Integer.parseInt(wn2.getTextContent());
                    }
                } else if (wn2.getNodeName().equalsIgnoreCase("rankLevel")) {
                    retVal.rankLevel = Integer.parseInt(wn2.getTextContent());
                } else if (wn2.getNodeName().equalsIgnoreCase("rankSystem")) {
                    retVal.setRankSystem(Integer.parseInt(wn2.getTextContent()));
                } else if (wn2.getNodeName().equalsIgnoreCase("maneiDominiRank")) {
                    retVal.maneiDominiRank = Integer.parseInt(wn2.getTextContent());
                } else if (wn2.getNodeName().equalsIgnoreCase("maneiDominiClass")) {
                    retVal.maneiDominiClass = ManeiDominiClass.parseFromString(wn2.getTextContent().trim());
                } else if (wn2.getNodeName().equalsIgnoreCase("doctorId")) {
                    if (version.getMajorVersion() == 0 && version.getMinorVersion() < 2 && version.getSnapshot() < 14) {
                        retVal.oldDoctorId = Integer.parseInt(wn2.getTextContent());
                    } else {
                        if (!wn2.getTextContent().equals("null")) {
                            retVal.doctorId = UUID.fromString(wn2.getTextContent());
                        }
                    }
                } else if (wn2.getNodeName().equalsIgnoreCase("unitId")) {
                    if (version.getMajorVersion() == 0 && version.getMinorVersion() < 2 && version.getSnapshot() < 14) {
                        retVal.oldUnitId = Integer.parseInt(wn2.getTextContent());
                    } else {
                        if (!wn2.getTextContent().equals("null")) {
                            retVal.unitId = UUID.fromString(wn2.getTextContent());
                        }
                    }
                } else if (wn2.getNodeName().equalsIgnoreCase("status")) {
                    // TODO : remove inline migration
                    if (version.isLowerThan("0.47.6")) {
                        switch (Integer.parseInt(wn2.getTextContent())) {
                            case 1:
                                retVal.status = PersonnelStatus.RETIRED;
                                break;
                            case 2:
                                retVal.status = PersonnelStatus.KIA;
                                break;
                            case 3:
                                retVal.status = PersonnelStatus.MIA;
                                break;
                            default:
                                retVal.status = PersonnelStatus.ACTIVE;
                                break;
                        }
                    } else {
                        retVal.status = PersonnelStatus.valueOf(wn2.getTextContent());
                    }
                } else if (wn2.getNodeName().equalsIgnoreCase("prisonerStatus")) {
                    retVal.prisonerStatus = PrisonerStatus.parseFromString(wn2.getTextContent().trim());
                } else if (wn2.getNodeName().equalsIgnoreCase("willingToDefect")) { // Legacy
                    if (Boolean.parseBoolean(wn2.getTextContent().trim())) {
                        retVal.prisonerStatus = PrisonerStatus.PRISONER_DEFECTOR;
                    }
                } else if (wn2.getNodeName().equalsIgnoreCase("salary")) {
                    retVal.salary = Money.fromXmlString(wn2.getTextContent().trim());
                } else if (wn2.getNodeName().equalsIgnoreCase("totalEarnings")) {
                    retVal.totalEarnings = Money.fromXmlString(wn2.getTextContent().trim());
                } else if (wn2.getNodeName().equalsIgnoreCase("minutesLeft")) {
                    retVal.minutesLeft = Integer.parseInt(wn2.getTextContent());
                } else if (wn2.getNodeName().equalsIgnoreCase("overtimeLeft")) {
                    retVal.overtimeLeft = Integer.parseInt(wn2.getTextContent());
                } else if (wn2.getNodeName().equalsIgnoreCase("birthday")) {
                    retVal.birthday = MekHqXmlUtil.parseDate(wn2.getTextContent().trim());
                } else if (wn2.getNodeName().equalsIgnoreCase("deathday")) {
                    retVal.dateOfDeath = MekHqXmlUtil.parseDate(wn2.getTextContent().trim());
                } else if (wn2.getNodeName().equalsIgnoreCase("recruitment")) {
                    retVal.recruitment = MekHqXmlUtil.parseDate(wn2.getTextContent().trim());
                } else if (wn2.getNodeName().equalsIgnoreCase("lastRankChangeDate")) {
                    retVal.lastRankChangeDate = MekHqXmlUtil.parseDate(wn2.getTextContent().trim());
                } else if (wn2.getNodeName().equalsIgnoreCase("advantages")) {
                    advantages = wn2.getTextContent();
                } else if (wn2.getNodeName().equalsIgnoreCase("edge")) {
                    edge = wn2.getTextContent();
                } else if (wn2.getNodeName().equalsIgnoreCase("edgeAvailable")) {
                    retVal.currentEdge = Integer.parseInt(wn2.getTextContent());
                } else if (wn2.getNodeName().equalsIgnoreCase("implants")) {
                    implants = wn2.getTextContent();
                } else if (wn2.getNodeName().equalsIgnoreCase("toughness")) {
                    retVal.toughness = Integer.parseInt(wn2.getTextContent());
                } else if (wn2.getNodeName().equalsIgnoreCase("pilotGunnery")) {
                    pilotGunnery = Integer.parseInt(wn2.getTextContent());
                } else if (wn2.getNodeName().equalsIgnoreCase("pilotPiloting")) {
                    pilotPiloting = Integer.parseInt(wn2.getTextContent());
                } else if (wn2.getNodeName().equalsIgnoreCase("pilotHits")) {
                    retVal.hits = Integer.parseInt(wn2.getTextContent());
                } else if (wn2.getNodeName().equalsIgnoreCase("pilotCommandBonus")) {
                    pilotCommandBonus = Integer.parseInt(wn2.getTextContent());
                } else if (wn2.getNodeName().equalsIgnoreCase("pilotName")) {
                    pilotName = wn2.getTextContent();
                } else if (wn2.getNodeName().equalsIgnoreCase("pilotNickname")) {
                    pilotNickname = wn2.getTextContent();
                } else if (wn2.getNodeName().equalsIgnoreCase("type")) {
                    type = Integer.parseInt(wn2.getTextContent());
                } else if (wn2.getNodeName().equalsIgnoreCase("skill")) {
                    Skill s = Skill.generateInstanceFromXML(wn2);
                    if (null != s && null != s.getType()) {
                        retVal.skills.addSkill(s.getType().getName(), s);
                    }
                } else if (wn2.getNodeName().equalsIgnoreCase("techUnitIds")) {
                    NodeList nl2 = wn2.getChildNodes();
                    for (int y = 0; y < nl2.getLength(); y++) {
                        Node wn3 = nl2.item(y);
                        // If it's not an element node, we ignore it.
                        if (wn3.getNodeType() != Node.ELEMENT_NODE) {
                            continue;
                        }

                        if (!wn3.getNodeName().equalsIgnoreCase("id")) {
                            // Error condition of sorts!
                            // Errr, what should we do here?
                            MekHQ.getLogger().log(Person.class, METHOD_NAME, LogLevel.ERROR,
                                    "Unknown node type not loaded in techUnitIds nodes: " + wn3.getNodeName()); //$NON-NLS-1$
                            continue;
                        }
                        retVal.addTechUnitID(UUID.fromString(wn3.getTextContent()));
                    }
                } else if (wn2.getNodeName().equalsIgnoreCase("personnelLog")) {
                    NodeList nl2 = wn2.getChildNodes();
                    for (int y = 0; y < nl2.getLength(); y++) {
                        Node wn3 = nl2.item(y);
                        // If it's not an element node, we ignore it.
                        if (wn3.getNodeType() != Node.ELEMENT_NODE) {
                            continue;
                        }

                        if (!wn3.getNodeName().equalsIgnoreCase("logEntry")) {
                            // Error condition of sorts!
                            // Errr, what should we do here?
                            MekHQ.getLogger().log(Person.class, METHOD_NAME, LogLevel.ERROR,
                                    "Unknown node type not loaded in personnel log nodes: " + wn3.getNodeName()); //$NON-NLS-1$
                            continue;
                        }

                        LogEntry entry = LogEntryFactory.getInstance().generateInstanceFromXML(wn3);

                        // If the version of this campaign is earlier than 0.45.4,
                        // we didn't have the mission log separated from the personnel log,
                        // so we need to separate the log entries manually
                        if (version.isLowerThan("0.45.4")) {
                            if (entry.getDesc().startsWith(getMissionParticipatedString())) {
                                retVal.addMissionLogEntry(entry);
                            } else {
                                retVal.addLogEntry(entry);
                            }
                        } else {
                            retVal.addLogEntry(entry);
                        }
                    }
                } else if (wn2.getNodeName().equalsIgnoreCase("missionLog")) {
                    NodeList nl2 = wn2.getChildNodes();
                    for (int y = 0; y < nl2.getLength(); y++) {
                        Node wn3 = nl2.item(y);
                        // If it's not an element node, we ignore it.
                        if (wn3.getNodeType() != Node.ELEMENT_NODE) {
                            continue;
                        }

                        if (!wn3.getNodeName().equalsIgnoreCase("logEntry")) {
                            // Error condition of sorts!
                            // Errr, what should we do here?
                            MekHQ.getLogger().log(Person.class, METHOD_NAME, LogLevel.ERROR,
                                    "Unknown node type not loaded in mission log nodes: " + wn3.getNodeName()); //$NON-NLS-1$
                            continue;
                        }
                        retVal.addMissionLogEntry(LogEntryFactory.getInstance().generateInstanceFromXML(wn3));
                    }
                } else if (wn2.getNodeName().equalsIgnoreCase("awards")) {
                    NodeList nl2 = wn2.getChildNodes();
                    for (int y = 0; y < nl2.getLength(); y++) {

                        Node wn3 = nl2.item(y);

                        if (wn3.getNodeType() != Node.ELEMENT_NODE) {
                            continue;
                        }

                        if (!wn3.getNodeName().equalsIgnoreCase("award")) {
                            MekHQ.getLogger().log(Person.class, METHOD_NAME, LogLevel.ERROR,
                                    "Unknown node type not loaded in personnel log nodes: " + wn3.getNodeName()); //$NON-NLS-1$
                            continue;
                        }

                        retVal.awardController.addAwardFromXml(AwardsFactory.getInstance().generateNewFromXML(wn3));
                    }

                } else if (wn2.getNodeName().equalsIgnoreCase("injuries")) {
                    NodeList nl2 = wn2.getChildNodes();
                    for (int y = 0; y < nl2.getLength(); y++) {
                        Node wn3 = nl2.item(y);
                        // If it's not an element node, we ignore it.
                        if (wn3.getNodeType() != Node.ELEMENT_NODE) {
                            continue;
                        }

                        if (!wn3.getNodeName().equalsIgnoreCase("injury")) {
                            // Error condition of sorts!
                            // Errr, what should we do here?
                            MekHQ.getLogger().log(Person.class, METHOD_NAME, LogLevel.ERROR,
                                    "Unknown node type not loaded in injury nodes: " + wn3.getNodeName()); //$NON-NLS-1$
                            continue;
                        }
                        retVal.injuries.add(Injury.generateInstanceFromXML(wn3));
                    }
                    DateTime now = new DateTime(c.getCalendar());
                    retVal.injuries.stream().filter(inj -> (null == inj.getStart()))
                        .forEach(inj -> inj.setStart(now.minusDays(inj.getOriginalTime() - inj.getTime())));
                } else if (wn2.getNodeName().equalsIgnoreCase("founder")) {
                    retVal.founder = Boolean.parseBoolean(wn2.getTextContent());
                } else if (wn2.getNodeName().equalsIgnoreCase("originalUnitWeight")) {
                    retVal.originalUnitWeight = Integer.parseInt(wn2.getTextContent());
                } else if (wn2.getNodeName().equalsIgnoreCase("originalUnitTech")) {
                    retVal.originalUnitTech = Integer.parseInt(wn2.getTextContent());
                } else if (wn2.getNodeName().equalsIgnoreCase("originalUnitId")) {
                    retVal.originalUnitId = UUID.fromString(wn2.getTextContent());
                } else if (wn2.getNodeName().equalsIgnoreCase("extraData")) {
                    retVal.extraData = ExtraData.createFromXml(wn2);
                }
            }

            retVal.setFullName(); // this sets the name based on the loaded values

            if (version.isLowerThan("0.47.5") && (retVal.getExpectedDueDate() == null)
                    && (retVal.getDueDate() != null)) {
                retVal.setExpectedDueDate(retVal.getDueDate());
            }

            if (version.getMajorVersion() == 0 && version.getMinorVersion() < 2 && version.getSnapshot() < 13) {
                if (retVal.primaryRole > T_INFANTRY) {
                    retVal.primaryRole += 4;

                }
                if (retVal.secondaryRole > T_INFANTRY) {
                    retVal.secondaryRole += 4;
                }
            }

            if (version.getMajorVersion() == 0 && version.getMinorVersion() == 2) {
                //adjust for conventional fighter pilots
                if (retVal.primaryRole >= T_CONV_PILOT) {
                    retVal.primaryRole += 1;
                }
                if (retVal.secondaryRole >= T_CONV_PILOT) {
                    retVal.secondaryRole += 1;
                }
            }

            if (version.getMajorVersion() == 0 && version.getMinorVersion() == 3 && version.getSnapshot() < 1) {
                //adjust for conventional fighter pilots
                if (retVal.primaryRole == T_CONV_PILOT && retVal.hasSkill(SkillType.S_PILOT_SPACE) && !retVal.hasSkill(SkillType.S_PILOT_JET)) {
                    retVal.primaryRole += 1;
                }
                if (retVal.secondaryRole == T_CONV_PILOT && retVal.hasSkill(SkillType.S_PILOT_SPACE) && !retVal.hasSkill(SkillType.S_PILOT_JET)) {
                    retVal.secondaryRole += 1;
                }
                if (retVal.primaryRole == T_AERO_PILOT && !retVal.hasSkill(SkillType.S_PILOT_SPACE) && retVal.hasSkill(SkillType.S_PILOT_JET)) {
                    retVal.primaryRole += 8;
                }
                if (retVal.secondaryRole == T_AERO_PILOT && !retVal.hasSkill(SkillType.S_PILOT_SPACE) && retVal.hasSkill(SkillType.S_PILOT_JET)) {
                    retVal.secondaryRole += 8;
                }
            }

            if ((null != advantages) && (advantages.trim().length() > 0)) {
                StringTokenizer st = new StringTokenizer(advantages, "::");
                while (st.hasMoreTokens()) {
                    String adv = st.nextToken();
                    String advName = Crew.parseAdvantageName(adv);
                    Object value = Crew.parseAdvantageValue(adv);

                    try {
                        retVal.getOptions().getOption(advName).setValue(value);
                    } catch (Exception e) {
                        MekHQ.getLogger().log(Person.class, METHOD_NAME, LogLevel.ERROR,
                                "Error restoring advantage: " + adv); //$NON-NLS-1$
                    }
                }
            }
            if ((null != edge) && (edge.trim().length() > 0)) {
                StringTokenizer st = new StringTokenizer(edge, "::");
                while (st.hasMoreTokens()) {
                    String adv = st.nextToken();
                    String advName = Crew.parseAdvantageName(adv);
                    Object value = Crew.parseAdvantageValue(adv);

                    try {
                        retVal.getOptions().getOption(advName).setValue(value);
                    } catch (Exception e) {
                        MekHQ.getLogger().log(Person.class, METHOD_NAME, LogLevel.ERROR,
                                "Error restoring edge: " + adv); //$NON-NLS-1$
                    }
                }
            }
            if ((null != implants) && (implants.trim().length() > 0)) {
                StringTokenizer st = new StringTokenizer(implants, "::");
                while (st.hasMoreTokens()) {
                    String adv = st.nextToken();
                    String advName = Crew.parseAdvantageName(adv);
                    Object value = Crew.parseAdvantageValue(adv);

                    try {
                        retVal.getOptions().getOption(advName).setValue(value);
                    } catch (Exception e) {
                        MekHQ.getLogger().log(Person.class, METHOD_NAME, LogLevel.ERROR,
                                "Error restoring implants: " + adv); //$NON-NLS-1$
                    }
                }
            }
            //check to see if we are dealing with a PilotPerson from 0.1.8 or earlier
            if (pilotGunnery != -1) {
                switch (type) {
                    case 0:
                        retVal.addSkill(SkillType.S_GUN_MECH, 7 - pilotGunnery, 0);
                        retVal.addSkill(SkillType.S_PILOT_MECH, 8 - pilotPiloting, 0);
                        retVal.primaryRole = T_MECHWARRIOR;
                        break;
                    case 1:
                        retVal.addSkill(SkillType.S_GUN_VEE, 7 - pilotGunnery, 0);
                        retVal.addSkill(SkillType.S_PILOT_GVEE, 8 - pilotPiloting, 0);
                        retVal.primaryRole = T_GVEE_DRIVER;
                        break;
                    case 2:
                        retVal.addSkill(SkillType.S_GUN_AERO, 7 - pilotGunnery, 0);
                        retVal.addSkill(SkillType.S_PILOT_AERO, 8 - pilotPiloting, 0);
                        retVal.primaryRole = T_AERO_PILOT;
                        break;
                    case 4:
                        retVal.addSkill(SkillType.S_GUN_BA, 7 - pilotGunnery, 0);
                        retVal.addSkill(SkillType.S_ANTI_MECH, 8 - pilotPiloting, 0);
                        retVal.primaryRole = T_BA;
                        break;

                }
                retVal.addSkill(SkillType.S_TACTICS, pilotCommandBonus, 0);
            }
            if (pilotName != null) {
                retVal.migrateName(pilotName);
            }
            if (null != pilotNickname) {
                retVal.setCallsign(pilotNickname);
            }

            if (retVal.id == null) {
                MekHQ.getLogger().log(Person.class, METHOD_NAME, LogLevel.ERROR,
                        "ID not pre-defined; generating person's ID."); //$NON-NLS-1$
                retVal.id = UUID.randomUUID();
            }

            // Prisoner and Bondsman updating
            if ((retVal.prisonerStatus != PrisonerStatus.FREE) && (retVal.rank == 0)) {
                if (retVal.prisonerStatus == PrisonerStatus.BONDSMAN) {
                    retVal.setRankNumeric(Ranks.RANK_BONDSMAN);
                } else {
                    retVal.setRankNumeric(Ranks.RANK_PRISONER);
                }
            }
        } catch (Exception e) {
            MekHQ.getLogger().error(Person.class, METHOD_NAME, "Failed to read person "
                    + retVal.getFullName() + " from file", e);
            retVal = null;
        }

        return retVal;
    }

    public void setSalary(Money s) {
        salary = s;
    }

    public Money getSalary() {
        if (!getPrisonerStatus().isFree() || isDependent()) {
            return Money.zero();
        }

        if (salary.isPositiveOrZero()) {
            return salary;
        }

        //if salary is negative, then use the standard amounts
        Money primaryBase = campaign.getCampaignOptions().getBaseSalaryMoney(getPrimaryRole());
        primaryBase = primaryBase.multipliedBy(campaign.getCampaignOptions().getSalaryXpMultiplier(getExperienceLevel(false)));
        if (hasSkill(SkillType.S_ANTI_MECH) && (getPrimaryRole() == T_INFANTRY || getPrimaryRole() == T_BA)) {
            primaryBase = primaryBase.multipliedBy(campaign.getCampaignOptions().getSalaryAntiMekMultiplier());
        }

        Money secondaryBase = campaign.getCampaignOptions().getBaseSalaryMoney(getSecondaryRole()).dividedBy(2);
        secondaryBase = secondaryBase.multipliedBy(campaign.getCampaignOptions().getSalaryXpMultiplier(getExperienceLevel(true)));
        if (hasSkill(SkillType.S_ANTI_MECH) && (getSecondaryRole() == T_INFANTRY || getSecondaryRole() == T_BA)) {
            secondaryBase = secondaryBase.multipliedBy(campaign.getCampaignOptions().getSalaryAntiMekMultiplier());
        }

        Money totalBase = primaryBase.plus(secondaryBase);

        if (getRank().isOfficer()) {
            totalBase = totalBase.multipliedBy(campaign.getCampaignOptions().getSalaryCommissionMultiplier());
        } else {
            totalBase = totalBase.multipliedBy(campaign.getCampaignOptions().getSalaryEnlistedMultiplier());
        }

        totalBase = totalBase.multipliedBy(getRank().getPayMultiplier());

        return totalBase;
        //TODO: distinguish DropShip, JumpShip, and WarShip crew
        //TODO: Add era mod to salary calc..
    }

    /**
     * @return the person's total earnings
     */
    public Money getTotalEarnings() {
        return totalEarnings;
    }

    /**
     * This is used to pay a person
     * @param money the amount of money to add to their total earnings
     */
    public void payPerson(Money money) {
        totalEarnings = getTotalEarnings().plus(money);
    }

    /**
     * This is used to pay a person their salary
     */
    public void payPersonSalary() {
        if (isActive()) {
            payPerson(getSalary());
        }
    }

    /**
     * This is used to pay a person their share value based on the value of a single share
     * @param money the value of a single share
     * @param sharesForAll whether or not all personnel have shares
     */
    public void payPersonShares(Money money, boolean sharesForAll) {
        int shares = getNumShares(sharesForAll);
        if (shares > 0) {
            payPerson(money.multipliedBy(shares));
        }
    }

    public int getRankNumeric() {
        return rank;
    }

    public void setRankNumeric(int r) {
        rank = r;
        rankLevel = 0; // Always reset to 0 so that a call to setRankLevel() isn't mandatory.
    }

    public int getRankLevel() {
        // If we're somehow above the max level for this rank, drop to that level
        int profession = getProfession();
        while (profession != Ranks.RPROF_MW && getRanks().isEmptyProfession(profession)) {
            profession = getRanks().getAlternateProfession(profession);
        }

        if (rankLevel > getRank().getRankLevels(profession)) {
            rankLevel = getRank().getRankLevels(profession);
        }

        return rankLevel;
    }

    public void setRankLevel(int level) {
        rankLevel = level;
    }

    public int getRankSystem() {
        if (rankSystem == -1) {
            return campaign.getRanks().getRankSystem();
        }
        return rankSystem;
    }

    public void setRankSystem(int system) {
        rankSystem = system;
        if (system == campaign.getRanks().getRankSystem()) {
            rankSystem = -1;
        }

        // Set the ranks too
        if (rankSystem == -1) {
            ranks = null;
        } else {
            ranks = new Ranks(rankSystem);
        }
        MekHQ.triggerEvent(new PersonChangedEvent(this));
    }

    public Ranks getRanks() {
        if (rankSystem != -1) {
            // Null protection
            if (ranks == null) {
                ranks = new Ranks(rankSystem);
            }
            return ranks;
        }
        return campaign.getRanks();
    }

    public Rank getRank() {
        if (rankSystem != -1) {
            return Ranks.getRanksFromSystem(rankSystem).getRank(rank);
        }
        return campaign.getRanks().getRank(rank);
    }

    public String getRankName() {
        String rankName;
        int profession = getProfession();

        /* Track number of times the profession has been redirected so we don't get caught
         * in a loop by self-reference or loops due to bad configuration */
        int redirects = 0;

        // If we're using an "empty" profession, default to MechWarrior
        while (getRanks().isEmptyProfession(profession) && redirects < Ranks.RPROF_NUM) {
            profession = campaign.getRanks().getAlternateProfession(profession);
            redirects++;
        }

        // If we're set to a rank that no longer exists, demote ourself
        while (getRank().getName(profession).equals("-") && (rank > 0)) {
            setRankNumeric(--rank);
        }

        redirects = 0;
        // re-route through any profession redirections
        while (getRank().getName(profession).startsWith("--") && profession != Ranks.RPROF_MW
                && redirects < Ranks.RPROF_NUM) {
            // We've hit a rank that defaults to the MechWarrior table, so grab the equivalent name from there
            if (getRank().getName(profession).equals("--")) {
                profession = getRanks().getAlternateProfession(profession);
            } else if (getRank().getName(profession).startsWith("--")) {
                profession = getRanks().getAlternateProfession(getRank().getName(profession));
            }
            redirects++;
        }
        if (getRank().getName(profession).startsWith("--")) {
            profession = Ranks.RPROF_MW;
        }

        rankName = getRank().getName(profession);

        // Manei Domini Additions
        if (getRankSystem() == Ranks.RS_WOB) {
            if (maneiDominiClass != ManeiDominiClass.NONE) {
                rankName = maneiDominiClass.toString() + " " + rankName;
            }
            if (maneiDominiRank != Rank.MD_RANK_NONE) {
                rankName += " " + Rank.getManeiDominiRankName(maneiDominiRank);
            }
        } else {
            maneiDominiClass = ManeiDominiClass.NONE;
            maneiDominiRank = Rank.MD_RANK_NONE;
        }

        if (getRankSystem() == Ranks.RS_COM || getRankSystem() == Ranks.RS_WOB) {
            rankName += ROMDesignation.getComStarBranchDesignation(this, campaign);
        }

        // If we have a rankLevel, add it
        if (rankLevel > 0) {
            if (getRank().getRankLevels(profession) > 0)
                rankName += Utilities.getRomanNumeralsFromArabicNumber(rankLevel, true);
            else // Oops! Our rankLevel didn't get correctly cleared, they's remedy that.
                rankLevel = 0;
        }

        // We have our name, return it
        return rankName;
    }

    public ManeiDominiClass getManeiDominiClass() {
        return maneiDominiClass;
    }

    public void setManeiDominiClass(ManeiDominiClass maneiDominiClass) {
        this.maneiDominiClass = maneiDominiClass;
        MekHQ.triggerEvent(new PersonChangedEvent(this));
    }

    public int getManeiDominiRank() {
        return maneiDominiRank;
    }

    public void setManeiDominiRank(int maneiDominiRank) {
        this.maneiDominiRank = maneiDominiRank;
        MekHQ.triggerEvent(new PersonChangedEvent(this));
    }

    /**
     * Determines whether this person outranks another, taking into account the seniority rank for
     * ComStar and WoB ranks.
     *
     * @param other The <code>Person</code> to compare ranks with
     * @return      true if <code>other</code> has a lower rank, or if <code>other</code> is null.
     */
    public boolean outRanks(@Nullable Person other) {
        if (null == other) {
            return true;
        }
        if (getRankNumeric() == other.getRankNumeric()) {
            return getRankLevel() > other.getRankLevel();
        }
        return getRankNumeric() > other.getRankNumeric();
    }

    public String getSkillSummary() {
        return SkillType.getExperienceLevelName(getExperienceLevel(false));
    }

    @Override
    public String toString() {
        return getFullName();
    }

    /**
     * Two people are determined to be equal if they have the same id
     * @param object the object to check if it is equal to the person or not
     * @return true if they have the same id, otherwise false
     */
    @Override
    public boolean equals(Object object) {
        if (this == object) {
            return true;
        } else if (!(object instanceof Person)) {
            return false;
        } else {
            return getId().equals(((Person) object).getId());
        }
    }

    @Override
    public int hashCode() {
        return getId().hashCode();
    }

    public int getExperienceLevel(boolean secondary) {
        int role = primaryRole;
        if (secondary) {
            role = secondaryRole;
        }
        switch (role) {
            case T_MECHWARRIOR:
                if (hasSkill(SkillType.S_GUN_MECH) && hasSkill(SkillType.S_PILOT_MECH)) {
                    /* Attempt to use higher precision averaging, but if it doesn't provide a clear result
                    due to non-standard experience thresholds then fall back on lower precision averaging
                    See Bug #140 */
                    if (campaign.getCampaignOptions().useAltQualityAveraging()) {
                        int rawScore = (int) Math.floor(
                            (getSkill(SkillType.S_GUN_MECH).getLevel() + getSkill(SkillType.S_PILOT_MECH).getLevel()) / 2.0
                        );
                        if (getSkill(SkillType.S_GUN_MECH).getType().getExperienceLevel(rawScore) ==
                            getSkill(SkillType.S_PILOT_MECH).getType().getExperienceLevel(rawScore)) {
                            return getSkill(SkillType.S_GUN_MECH).getType().getExperienceLevel(rawScore);
                        }
                    }

                    return (int) Math.floor((getSkill(SkillType.S_GUN_MECH).getExperienceLevel()
                                             + getSkill(SkillType.S_PILOT_MECH).getExperienceLevel()) / 2.0);
                } else {
                    return -1;
                }
            case T_GVEE_DRIVER:
                if (hasSkill(SkillType.S_PILOT_GVEE)) {
                    return getSkill(SkillType.S_PILOT_GVEE).getExperienceLevel();
                } else {
                    return -1;
                }
            case T_NVEE_DRIVER:
                if (hasSkill(SkillType.S_PILOT_NVEE)) {
                    return getSkill(SkillType.S_PILOT_NVEE).getExperienceLevel();
                } else {
                    return -1;
                }
            case T_VTOL_PILOT:
                if (hasSkill(SkillType.S_PILOT_VTOL)) {
                    return getSkill(SkillType.S_PILOT_VTOL).getExperienceLevel();
                } else {
                    return -1;
                }
            case T_VEE_GUNNER:
                if (hasSkill(SkillType.S_GUN_VEE)) {
                    return getSkill(SkillType.S_GUN_VEE).getExperienceLevel();
                } else {
                    return -1;
                }
            case T_AERO_PILOT:
                if (hasSkill(SkillType.S_GUN_AERO) && hasSkill(SkillType.S_PILOT_AERO)) {
                    if (campaign.getCampaignOptions().useAltQualityAveraging()) {
                        int rawScore = (int) Math.floor(
                            (getSkill(SkillType.S_GUN_AERO).getLevel() + getSkill(SkillType.S_PILOT_AERO)
                                    .getLevel()) / 2.0
                        );
                        if (getSkill(SkillType.S_GUN_AERO).getType().getExperienceLevel(rawScore) ==
                            getSkill(SkillType.S_PILOT_AERO).getType().getExperienceLevel(rawScore)) {
                            return getSkill(SkillType.S_GUN_AERO).getType().getExperienceLevel(rawScore);
                        }
                    }

                    return (int) Math.floor((getSkill(SkillType.S_GUN_AERO).getExperienceLevel()
                                                 + getSkill(SkillType.S_PILOT_AERO).getExperienceLevel()) / 2.0);
                } else {
                    return -1;
                }
            case T_CONV_PILOT:
                if (hasSkill(SkillType.S_GUN_JET) && hasSkill(SkillType.S_PILOT_JET)) {
                    if (campaign.getCampaignOptions().useAltQualityAveraging()) {
                        int rawScore = (int) Math.floor(
                            (getSkill(SkillType.S_GUN_JET).getLevel() + getSkill(SkillType.S_PILOT_JET)
                                    .getLevel()) / 2.0
                        );
                        if (getSkill(SkillType.S_GUN_JET).getType().getExperienceLevel(rawScore) ==
                            getSkill(SkillType.S_PILOT_JET).getType().getExperienceLevel(rawScore)) {
                            return getSkill(SkillType.S_GUN_JET).getType().getExperienceLevel(rawScore);
                        }
                    }

                    return (int) Math.floor((getSkill(SkillType.S_GUN_JET).getExperienceLevel()
                                             + getSkill(SkillType.S_PILOT_JET).getExperienceLevel()) / 2.0);
                } else {
                    return -1;
                }
            case T_BA:
                if (hasSkill(SkillType.S_GUN_BA) && hasSkill(SkillType.S_ANTI_MECH)) {
                    if (campaign.getCampaignOptions().useAltQualityAveraging()) {
                        int rawScore = (int) Math.floor(
                            (getSkill(SkillType.S_GUN_BA).getLevel() + getSkill(SkillType.S_ANTI_MECH)
                                    .getLevel()) / 2.0
                        );
                        if (getSkill(SkillType.S_GUN_BA).getType().getExperienceLevel(rawScore) ==
                            getSkill(SkillType.S_ANTI_MECH).getType().getExperienceLevel(rawScore)) {
                            return getSkill(SkillType.S_GUN_BA).getType().getExperienceLevel(rawScore);
                        }
                    }

                    return (int) Math.floor((getSkill(SkillType.S_GUN_BA).getExperienceLevel()
                                             + getSkill(SkillType.S_ANTI_MECH).getExperienceLevel()) / 2.0);
                } else {
                    return -1;
                }
            case T_PROTO_PILOT:
                if (hasSkill(SkillType.S_GUN_PROTO)) {
                    return getSkill(SkillType.S_GUN_PROTO).getExperienceLevel();
                } else {
                    return -1;
                }
            case T_INFANTRY:
                if (hasSkill(SkillType.S_SMALL_ARMS)) {
                    return getSkill(SkillType.S_SMALL_ARMS).getExperienceLevel();
                } else {
                    return -1;
                }
            case T_SPACE_PILOT:
                if (hasSkill(SkillType.S_PILOT_SPACE)) {
                    return getSkill(SkillType.S_PILOT_SPACE).getExperienceLevel();
                } else {
                    return -1;
                }
            case T_SPACE_CREW:
                if (hasSkill(SkillType.S_TECH_VESSEL)) {
                    return getSkill(SkillType.S_TECH_VESSEL).getExperienceLevel();
                } else {
                    return -1;
                }
            case T_SPACE_GUNNER:
                if (hasSkill(SkillType.S_GUN_SPACE)) {
                    return getSkill(SkillType.S_GUN_SPACE).getExperienceLevel();
                } else {
                    return -1;
                }
            case T_NAVIGATOR:
                if (hasSkill(SkillType.S_NAV)) {
                    return getSkill(SkillType.S_NAV).getExperienceLevel();
                } else {
                    return -1;
                }
            case T_MECH_TECH:
                if (hasSkill(SkillType.S_TECH_MECH)) {
                    return getSkill(SkillType.S_TECH_MECH).getExperienceLevel();
                } else {
                    return -1;
                }
            case T_MECHANIC:
            case T_VEHICLE_CREW:
                if (hasSkill(SkillType.S_TECH_MECHANIC)) {
                    return getSkill(SkillType.S_TECH_MECHANIC).getExperienceLevel();
                } else {
                    return -1;
                }
            case T_AERO_TECH:
                if (hasSkill(SkillType.S_TECH_AERO)) {
                    return getSkill(SkillType.S_TECH_AERO).getExperienceLevel();
                } else {
                    return -1;
                }
            case T_BA_TECH:
                if (hasSkill(SkillType.S_TECH_BA)) {
                    return getSkill(SkillType.S_TECH_BA).getExperienceLevel();
                } else {
                    return -1;
                }
            case T_ASTECH:
                if (hasSkill(SkillType.S_ASTECH)) {
                    return getSkill(SkillType.S_ASTECH).getExperienceLevel();
                } else {
                    return -1;
                }
            case T_DOCTOR:
                if (hasSkill(SkillType.S_DOCTOR)) {
                    return getSkill(SkillType.S_DOCTOR).getExperienceLevel();
                } else {
                    return -1;
                }
            case T_MEDIC:
                if (hasSkill(SkillType.S_MEDTECH)) {
                    return getSkill(SkillType.S_MEDTECH).getExperienceLevel();
                } else {
                    return -1;
                }
            case T_ADMIN_COM:
            case T_ADMIN_LOG:
            case T_ADMIN_TRA:
            case T_ADMIN_HR:
                if (hasSkill(SkillType.S_ADMIN)) {
                    return getSkill(SkillType.S_ADMIN).getExperienceLevel();
                } else {
                    return -1;
                }
            default:
                return -1;
        }
    }

    /**
     * returns a full description in HTML format that will be used for the graphical display in the
     * personnel table among other places
     * @param htmlRank if the rank will be wrapped in an HTML DIV and id
     * @return String
     */
    public String getFullDesc(boolean htmlRank) {
        return "<b>" + getFullTitle(htmlRank) + "</b><br/>" + getSkillSummary() + " " + getRoleDesc();
    }

    public String getFullTitle() {
        return getFullTitle(false);
    }

    public String getFullTitle(boolean html) {
        String rank = getRankName();

        // Do prisoner checks
        if (rank.equalsIgnoreCase("None")) {
            if (getPrisonerStatus().isPrisoner()) {
                return "Prisoner " + getFullName();
            }
            if (getPrisonerStatus().isBondsman()) {
                return "Bondsman " + getFullName();
            }
            return getFullName();
        }

        // This is used for the rank sorter. If you have a better way to accomplish it, by all means...
        // Of course, nothing that uses Full Title actually uses the rank sorter yet I guess...
        // Still, I've turned it back on and I don't see it messing anything up anywhere.
        // - Dylan
        // If we need it in html for any reason, make it so.
        if (html)
            rank = makeHTMLRankDiv();

        return rank + " " + getFullName();
    }

    public String makeHTMLRank() {
        return String.format("<html>%s</html>", makeHTMLRankDiv());
    }

    public String makeHTMLRankDiv() {
        return String.format("<div id=\"%s\">%s%s</div>", getId().toString(), getRankName(),
                getPrisonerStatus().isWillingToDefect() ? "*" : "");
    }

    public String getHyperlinkedFullTitle() {
        return String.format("<a href='PERSON:%s'>%s</a>", getId().toString(), getFullTitle());
    }

    /**
     * @return the primaryDesignator
     */
    public ROMDesignation getPrimaryDesignator() {
        return primaryDesignator;
    }

    /**
     * @param primaryDesignator the primaryDesignator to set
     */
    public void setPrimaryDesignator(ROMDesignation primaryDesignator) {
        this.primaryDesignator = primaryDesignator;
        MekHQ.triggerEvent(new PersonChangedEvent(this));
    }

    /**
     * @return the secondaryDesignator
     */
    public ROMDesignation getSecondaryDesignator() {
        return secondaryDesignator;
    }

    /**
     * @param secondaryDesignator the secondaryDesignator to set
     */
    public void setSecondaryDesignator(ROMDesignation secondaryDesignator) {
        this.secondaryDesignator = secondaryDesignator;
        MekHQ.triggerEvent(new PersonChangedEvent(this));
    }

    public int getHealingDifficulty() {
        if (campaign.getCampaignOptions().useTougherHealing()) {
            return Math.max(0, getHits() - 2);
        }
        return 0;
    }

    public TargetRoll getHealingMods() {
        return new TargetRoll(getHealingDifficulty(), "difficulty");
    }

    public String fail() {
        return " <font color='red'><b>Failed to heal.</b></font>";
    }

    //region skill
    public boolean hasSkill(String skillName) {
        return skills.hasSkill(skillName);
    }

    public Skills getSkills() {
        return skills;
    }

    @Nullable
    public Skill getSkill(String skillName) {
        return skills.getSkill(skillName);
    }

    public void addSkill(String skillName, Skill skill) {
        skills.addSkill(skillName, skill);
    }

    public void addSkill(String skillName, int level, int bonus) {
        skills.addSkill(skillName, new Skill(skillName, level, bonus));
    }

    public void removeSkill(String skillName) {
        skills.removeSkill(skillName);
    }

    public int getSkillNumber() {
        return skills.size();
    }

    /**
     * Remove all skills
     */
    public void removeAllSkills() {
        skills.clear();
    }

    /**
     * Limit skills to the maximum of the given level
     */
    public void limitSkills(int maxLvl) {
        for (Skill skill : skills.getSkills()) {
            if (skill.getLevel() > maxLvl) {
                skill.setLevel(maxLvl);
            }
        }
    }

    public void improveSkill(String skillName) {
        if (hasSkill(skillName)) {
            getSkill(skillName).improve();
        } else {
            addSkill(skillName, 0, 0);
        }
        MekHQ.triggerEvent(new PersonChangedEvent(this));
    }

    public int getCostToImprove(String skillName) {
        if (hasSkill(skillName)) {
            return getSkill(skillName).getCostToImprove();
        } else {
            return -1;
        }
    }
    //endregion skill

    //region Awards
    public PersonAwardController getAwardController() {
        return awardController;
    }
    //endregion Awards

    public int getHits() {
        return hits;
    }

    public void setHits(int h) {
        this.hits = h;
    }

    /**
      * @return <tt>true</tt> if the location (or any of its parent locations) has an injury
      * which implies that the location (most likely a limb) is severed.
      */
    public boolean isLocationMissing(BodyLocation loc) {
        if (null == loc) {
            return false;
        }
        for (Injury i : getInjuriesByLocation(loc)) {
            if (i.getType().impliesMissingLocation(loc)) {
                return true;
            }
        }
        // Check parent locations as well (a hand can be missing if the corresponding arm is)
        return isLocationMissing(loc.Parent());
    }

    public void heal() {
        hits = Math.max(hits - 1, 0);
        if (!needsFixing()) {
            doctorId = null;
        }
    }

    public boolean needsFixing() {
        return ((hits > 0) || needsAMFixing()) && (status == PersonnelStatus.ACTIVE);
    }

    public String succeed() {
        heal();
        return " <font color='green'><b>Successfully healed one hit.</b></font>";
    }

    public PersonnelOptions getOptions() {
        return options;
    }

    /**
     * Returns the options of the given category that this pilot has
     */
    public Enumeration<IOption> getOptions(String grpKey) {
        return options.getOptions(grpKey);
    }

    public int countOptions(String grpKey) {
        int count = 0;

        for (Enumeration<IOptionGroup> i = options.getGroups(); i.hasMoreElements(); ) {
            IOptionGroup group = i.nextElement();

            if (!group.getKey().equalsIgnoreCase(grpKey)) {
                continue;
            }

            for (Enumeration<IOption> j = group.getOptions(); j.hasMoreElements(); ) {
                IOption option = j.nextElement();

                if (option.booleanValue()) {
                    count++;
                }
            }
        }

        return count;
    }

    /**
     * Returns a string of all the option "codes" for this pilot, for a given group, using sep as the separator
     */
    public String getOptionList(String sep, String grpKey) {
        StringBuilder adv = new StringBuilder();

        if (null == sep) {
            sep = "";
        }

        for (Enumeration<IOptionGroup> i = options.getGroups(); i.hasMoreElements(); ) {
            IOptionGroup group = i.nextElement();
            if (!group.getKey().equalsIgnoreCase(grpKey)) {
                continue;
            }
            for (Enumeration<IOption> j = group.getOptions(); j.hasMoreElements(); ) {
                IOption option = j.nextElement();

                if (option.booleanValue()) {
                    if (adv.length() > 0) {
                        adv.append(sep);
                    }

                    adv.append(option.getName());
                    if ((option.getType() == IOption.STRING) || (option.getType() == IOption.CHOICE) || (option.getType() == IOption.INTEGER)) {
                        adv.append(" ").append(option.stringValue());
                    }
                }
            }
        }

        return adv.toString();
    }

    //region edge
    public int getEdge() {
        return getOptions().intOption("edge");
    }

    public void setEdge(int e) {
        for (Enumeration<IOption> i = getOptions(PilotOptions.EDGE_ADVANTAGES); i.hasMoreElements(); ) {
            IOption ability = i.nextElement();
            if (ability.getName().equals("edge")) {
                ability.setValue(e);
            }
        }
    }

    /**
     * Resets support personnel edge points to the purchased level. Used for weekly refresh.
     *
     */
    public void resetCurrentEdge() {
        setCurrentEdge(getEdge());
    }

    /**
     * Sets support personnel edge points to the value 'e'. Used for weekly refresh.
     * @param e - integer used to track this person's edge points available for the current week
     */
    public void setCurrentEdge(int e) {
        currentEdge = e;
    }

    /**
     *  Returns this person's currently available edge points. Used for weekly refresh.
     *
     */
    public int getCurrentEdge() {
        return currentEdge;
    }

    public void setEdgeUsed(int e) {
        edgeUsedThisRound = e;
    }

    public int getEdgeUsed() {
        return edgeUsedThisRound;
    }

    /**
     * This will set a specific edge trigger, regardless of the current status
     */
    public void setEdgeTrigger(String name, boolean status) {
        for (Enumeration<IOption> i = getOptions(PilotOptions.EDGE_ADVANTAGES); i.hasMoreElements(); ) {
            IOption ability = i.nextElement();
            if (ability.getName().equals(name)) {
                ability.setValue(status);
            }
        }
        MekHQ.triggerEvent(new PersonChangedEvent(this));
    }

    /**
     * This will flip the boolean status of the current edge trigger
     *
     * @param name of the trigger condition
     */
    public void changeEdgeTrigger(String name) {
        for (Enumeration<IOption> i = getOptions(PilotOptions.EDGE_ADVANTAGES); i.hasMoreElements(); ) {
            IOption ability = i.nextElement();
            if (ability.getName().equals(name)) {
                ability.setValue(!ability.booleanValue());
            }
        }
        MekHQ.triggerEvent(new PersonChangedEvent(this));
    }

    /**
     *
     * @return an html-coded tooltip that says what edge will be used
     */
    public String getEdgeTooltip() {
        StringBuilder edgett = new StringBuilder();
        for (Enumeration<IOption> i = getOptions(PilotOptions.EDGE_ADVANTAGES); i.hasMoreElements(); ) {
            IOption ability = i.nextElement();
            //yuck, it would be nice to have a more fool-proof way of identifying edge triggers
            if (ability.getName().contains("edge_when") && ability.booleanValue()) {
                edgett.append(ability.getDescription()).append("<br>");
            }
        }
        if (edgett.toString().equals("")) {
            return "No triggers set";
        }
        return "<html>" + edgett + "</html>";
    }
    //endregion edge

    /**
     *
     * @return an html-coded list that says what abilities are enabled for this pilot
     */
    public String getAbilityList(String type) {
        StringBuilder abilityString = new StringBuilder();
        for (Enumeration<IOption> i = getOptions(type); i.hasMoreElements(); ) {
            IOption ability = i.nextElement();
            if (ability.booleanValue()) {
                abilityString.append(Utilities.getOptionDisplayName(ability)).append("<br>");
            }
        }
        if (abilityString.length() == 0) {
            return null;
        }
        return "<html>" + abilityString + "</html>";
    }

    public boolean canDrive(Entity ent) {
        if (ent instanceof LandAirMech) {
            return hasSkill(SkillType.S_PILOT_MECH) && hasSkill(SkillType.S_PILOT_AERO);
        } else if (ent instanceof Mech) {
            return hasSkill(SkillType.S_PILOT_MECH);
        } else if (ent instanceof VTOL) {
            return hasSkill(SkillType.S_PILOT_VTOL);
        } else if (ent instanceof Tank) {
            if (ent.getMovementMode() == EntityMovementMode.NAVAL
                || ent.getMovementMode() == EntityMovementMode.HYDROFOIL
                || ent.getMovementMode() == EntityMovementMode.SUBMARINE) {
                return hasSkill(SkillType.S_PILOT_NVEE);
            } else {
                return hasSkill(SkillType.S_PILOT_GVEE);
            }
        } else if (ent instanceof ConvFighter) {
            return hasSkill(SkillType.S_PILOT_JET) || hasSkill(SkillType.S_PILOT_AERO);
        } else if (ent instanceof SmallCraft || ent instanceof Jumpship) {
            return hasSkill(SkillType.S_PILOT_SPACE);
        } else if (ent instanceof Aero) {
            return hasSkill(SkillType.S_PILOT_AERO);
        } else if (ent instanceof BattleArmor) {
            return hasSkill(SkillType.S_GUN_BA);
        } else if (ent instanceof Infantry) {
            return hasSkill(SkillType.S_SMALL_ARMS);
        } else if (ent instanceof Protomech) {
            return hasSkill(SkillType.S_GUN_PROTO);
        }
        return false;
    }

    public boolean canGun(Entity ent) {
        if (ent instanceof LandAirMech) {
            return hasSkill(SkillType.S_GUN_MECH) && hasSkill(SkillType.S_GUN_AERO);
        } else if (ent instanceof Mech) {
            return hasSkill(SkillType.S_GUN_MECH);
        } else if (ent instanceof Tank) {
            return hasSkill(SkillType.S_GUN_VEE);
        } else if (ent instanceof ConvFighter) {
            return hasSkill(SkillType.S_GUN_JET) || hasSkill(SkillType.S_GUN_AERO);
        } else if (ent instanceof SmallCraft || ent instanceof Jumpship) {
            return hasSkill(SkillType.S_GUN_SPACE);
        } else if (ent instanceof Aero) {
            return hasSkill(SkillType.S_GUN_AERO);
        } else if (ent instanceof BattleArmor) {
            return hasSkill(SkillType.S_GUN_BA);
        } else if (ent instanceof Infantry) {
            return hasSkill(SkillType.S_SMALL_ARMS);
        } else if (ent instanceof Protomech) {
            return hasSkill(SkillType.S_GUN_PROTO);
        }
        return false;
    }

    public boolean canTech(Entity ent) {
        if (ent instanceof Mech || ent instanceof Protomech) {
            return hasSkill(SkillType.S_TECH_MECH);
        } else if (ent instanceof Aero) {
            return hasSkill(SkillType.S_TECH_AERO);
        } else if (ent instanceof BattleArmor) {
            return hasSkill(SkillType.S_TECH_BA);
        } else if (ent instanceof Tank) {
            return hasSkill(SkillType.S_TECH_MECHANIC);
        }
        return false;
    }

    public int getMaintenanceTimeUsing() {
        int time = 0;
        for (UUID id : getTechUnitIDs()) {
            Unit u = campaign.getUnit(id);
            if (null != u) {
                time += u.getMaintenanceTime();
            }
        }
        return time;
    }

    public boolean isMothballing() {
        if (!isTech()) {
            return false;
        }
        for (UUID unitId : techUnitIds) {
            Unit u = campaign.getUnit(unitId);
            if ((u != null) && u.isMothballing()) {
                return true;
            }
        }
        return false;
    }

    public UUID getUnitId() {
        return unitId;
    }

    public void setUnitId(UUID i) {
        unitId = i;
    }

    public void removeTechUnitId(UUID i) {
        techUnitIds.remove(i);
    }

    public void addTechUnitID(UUID id) {
        if (!techUnitIds.contains(id)) {
            techUnitIds.add(id);
        }
    }

    public void clearTechUnitIDs() {
        techUnitIds.clear();
    }

    public List<UUID> getTechUnitIDs() {
        return techUnitIds;
    }

    public int getMinutesLeft() {
        return minutesLeft;
    }

    public void setMinutesLeft(int m) {
        this.minutesLeft = m;
        if(engineer && null != getUnitId()) {
            //set minutes for all crewmembers
            Unit u = campaign.getUnit(getUnitId());
            if(null != u) {
                for(Person p : u.getActiveCrew()) {
                    p.setMinutesLeft(m);
                }
            }
        }
    }

    public int getOvertimeLeft() {
        return overtimeLeft;
    }

    public void setOvertimeLeft(int m) {
        this.overtimeLeft = m;
        if(engineer && null != getUnitId()) {
            //set minutes for all crewmembers
            Unit u = campaign.getUnit(getUnitId());
            if(null != u) {
                for(Person p : u.getActiveCrew()) {
                    p.setMinutesLeft(m);
                }
            }
        }
    }

    public void resetMinutesLeft() {
        if (isTechPrimary() || (getPrimaryRole() == T_DOCTOR)) {
            this.minutesLeft = PRIMARY_ROLE_SUPPORT_TIME;
            this.overtimeLeft = PRIMARY_ROLE_OVERTIME_SUPPORT_TIME;
        }
        if (isTechSecondary() || (getSecondaryRole() == T_DOCTOR)) {
            this.minutesLeft = SECONDARY_ROLE_SUPPORT_TIME;
            this.overtimeLeft = SECONDARY_ROLE_OVERTIME_SUPPORT_TIME;
        }
    }

    public boolean isAdmin() {
        return (isAdminPrimary() || isAdminSecondary());
    }

    public boolean isMedic() {
        return (T_MEDIC == primaryRole) || (T_MEDIC == secondaryRole);
    }

    public boolean isAdminPrimary() {
        return primaryRole == T_ADMIN_HR || primaryRole == T_ADMIN_COM || primaryRole == T_ADMIN_LOG || primaryRole == T_ADMIN_TRA;
    }

    public boolean isAdminSecondary() {
        return secondaryRole == T_ADMIN_HR || secondaryRole == T_ADMIN_COM || secondaryRole == T_ADMIN_LOG || secondaryRole == T_ADMIN_TRA;
    }

    public Skill getBestTechSkill() {
        Skill skill = null;
        int lvl = -1;
        if (hasSkill(SkillType.S_TECH_MECH) && getSkill(SkillType.S_TECH_MECH).getExperienceLevel() > lvl) {
            skill = getSkill(SkillType.S_TECH_MECH);
            lvl = getSkill(SkillType.S_TECH_MECH).getExperienceLevel();
        }
        if (hasSkill(SkillType.S_TECH_AERO) && getSkill(SkillType.S_TECH_AERO).getExperienceLevel() > lvl) {
            skill = getSkill(SkillType.S_TECH_AERO);
            lvl = getSkill(SkillType.S_TECH_AERO).getExperienceLevel();
        }
        if (hasSkill(SkillType.S_TECH_MECHANIC) && getSkill(SkillType.S_TECH_MECHANIC).getExperienceLevel() > lvl) {
            skill = getSkill(SkillType.S_TECH_MECHANIC);
            lvl = getSkill(SkillType.S_TECH_MECHANIC).getExperienceLevel();
        }
        if (hasSkill(SkillType.S_TECH_BA) && getSkill(SkillType.S_TECH_BA).getExperienceLevel() > lvl) {
            skill = getSkill(SkillType.S_TECH_BA);
        }
        return skill;
    }

    public boolean isTech() {
        //type must be correct and you must be more than ultra-green in the skill
        boolean isMechTech = hasSkill(SkillType.S_TECH_MECH) && getSkill(SkillType.S_TECH_MECH).getExperienceLevel() > SkillType.EXP_ULTRA_GREEN;
        boolean isAeroTech = hasSkill(SkillType.S_TECH_AERO) && getSkill(SkillType.S_TECH_AERO).getExperienceLevel() > SkillType.EXP_ULTRA_GREEN;
        boolean isMechanic = hasSkill(SkillType.S_TECH_MECHANIC) && getSkill(SkillType.S_TECH_MECHANIC).getExperienceLevel() > SkillType.EXP_ULTRA_GREEN;
        boolean isBATech = hasSkill(SkillType.S_TECH_BA) && getSkill(SkillType.S_TECH_BA).getExperienceLevel() > SkillType.EXP_ULTRA_GREEN;
        // At some point we may want to re-write things to include this
        /*boolean isEngineer = hasSkill(SkillType.S_TECH_VESSEL) && getSkill(SkillType.S_TECH_VESSEL).getExperienceLevel() > SkillType.EXP_ULTRA_GREEN
                && campaign.getUnit(getUnitId()).getEngineer() != null
                && campaign.getUnit(getUnitId()).getEngineer().equals(this);*/
        return (isTechPrimary() || isTechSecondary()) && (isMechTech || isAeroTech || isMechanic || isBATech);
    }

    public boolean isTechPrimary() {
        return primaryRole == T_MECH_TECH || primaryRole == T_AERO_TECH || primaryRole == T_MECHANIC || primaryRole == T_BA_TECH || primaryRole == T_SPACE_CREW;
    }

    public boolean isTechSecondary() {
        return secondaryRole == T_MECH_TECH || secondaryRole == T_AERO_TECH || secondaryRole == T_MECHANIC || secondaryRole == T_BA_TECH;
    }

    public boolean isTaskOvertime(IPartWork partWork) {
        return partWork.getTimeLeft() > getMinutesLeft()
               && (partWork.getTimeLeft() - getMinutesLeft()) <= getOvertimeLeft();
    }

    public Skill getSkillForWorkingOn(IPartWork part) {
        Unit unit = part.getUnit();
        Skill skill = getSkillForWorkingOn(unit);
        if (null != skill) {
            return skill;
        }
        //check spare parts
        //return the best one
        if (part.isRightTechType(SkillType.S_TECH_MECH) && hasSkill(SkillType.S_TECH_MECH)) {
            skill = getSkill(SkillType.S_TECH_MECH);
        }
        if (part.isRightTechType(SkillType.S_TECH_BA) && hasSkill(SkillType.S_TECH_BA)) {
            if (null == skill || skill.getFinalSkillValue() > getSkill(SkillType.S_TECH_BA).getFinalSkillValue()) {
                skill = getSkill(SkillType.S_TECH_BA);
            }
        }
        if (part.isRightTechType(SkillType.S_TECH_AERO) && hasSkill(SkillType.S_TECH_AERO)) {
            if (null == skill || skill.getFinalSkillValue() > getSkill(SkillType.S_TECH_AERO).getFinalSkillValue()) {
                skill = getSkill(SkillType.S_TECH_AERO);
            }
        }
        if (part.isRightTechType(SkillType.S_TECH_MECHANIC) && hasSkill(SkillType.S_TECH_MECHANIC)) {
            if (null == skill || skill.getFinalSkillValue() > getSkill(SkillType.S_TECH_MECHANIC).getFinalSkillValue()) {
                skill = getSkill(SkillType.S_TECH_MECHANIC);
            }
        }
        if (part.isRightTechType(SkillType.S_TECH_VESSEL) && hasSkill(SkillType.S_TECH_VESSEL)) {
            if (null == skill || skill.getFinalSkillValue() > getSkill(SkillType.S_TECH_VESSEL).getFinalSkillValue()) {
                skill = getSkill(SkillType.S_TECH_VESSEL);
            }
        }
        if (null != skill) {
            return skill;
        }
        //if we are still here then we didn't have the right tech skill, so return the highest
        //of any tech skills that we do have
        if (hasSkill(SkillType.S_TECH_MECH)) {
            skill = getSkill(SkillType.S_TECH_MECH);
        }
        if (hasSkill(SkillType.S_TECH_BA)) {
            if (null == skill || skill.getFinalSkillValue() > getSkill(SkillType.S_TECH_BA).getFinalSkillValue()) {
                skill = getSkill(SkillType.S_TECH_BA);
            }
        }
        if (hasSkill(SkillType.S_TECH_MECHANIC)) {
            if (null == skill || skill.getFinalSkillValue() > getSkill(SkillType.S_TECH_MECHANIC).getFinalSkillValue()) {
                skill = getSkill(SkillType.S_TECH_MECHANIC);
            }
        }
        if (hasSkill(SkillType.S_TECH_AERO)) {
            if (null == skill || skill.getFinalSkillValue() > getSkill(SkillType.S_TECH_AERO).getFinalSkillValue()) {
                skill = getSkill(SkillType.S_TECH_AERO);
            }
        }
        return skill;
    }

    public Skill getSkillForWorkingOn(Unit unit) {
        if (unit == null) {
            return null;
        }
        if ((unit.getEntity() instanceof Mech || unit.getEntity() instanceof Protomech)
            && hasSkill(SkillType.S_TECH_MECH)) {
            return getSkill(SkillType.S_TECH_MECH);
        }
        if (unit.getEntity() instanceof BattleArmor && hasSkill(SkillType.S_TECH_BA)) {
            return getSkill(SkillType.S_TECH_BA);
        }
        if (unit.getEntity() instanceof Tank && hasSkill(SkillType.S_TECH_MECHANIC)) {
            return getSkill(SkillType.S_TECH_MECHANIC);
        }
        if ((unit.getEntity() instanceof Dropship || unit.getEntity() instanceof Jumpship)
            && hasSkill(SkillType.S_TECH_VESSEL)) {
            return getSkill(SkillType.S_TECH_VESSEL);
        }
        if (unit.getEntity() instanceof Aero
            && !(unit.getEntity() instanceof Dropship)
            && !(unit.getEntity() instanceof Jumpship)
            && hasSkill(SkillType.S_TECH_AERO)) {
            return getSkill(SkillType.S_TECH_AERO);
        }
        return null;
    }

    public Skill getSkillForWorkingOn(String skillName) {
        if (skillName.equals(CampaignOptions.S_TECH)) {
            return getBestTechSkill();
        }
        if (hasSkill(skillName)) {
            return getSkill(skillName);
        }
        return null;
    }

    public int getBestTechLevel() {
        int lvl = -1;
        Skill mechSkill = getSkill(SkillType.S_TECH_MECH);
        Skill mechanicSkill = getSkill(SkillType.S_TECH_MECHANIC);
        Skill baSkill = getSkill(SkillType.S_TECH_BA);
        Skill aeroSkill = getSkill(SkillType.S_TECH_AERO);
        if (null != mechSkill && mechSkill.getLevel() > lvl) {
            lvl = mechSkill.getLevel();
        }
        if (null != mechanicSkill && mechanicSkill.getLevel() > lvl) {
            lvl = mechanicSkill.getLevel();
        }
        if (null != baSkill && baSkill.getLevel() > lvl) {
            lvl = baSkill.getLevel();
        }
        if (null != aeroSkill && aeroSkill.getLevel() > lvl) {
            lvl = aeroSkill.getLevel();
        }
        return lvl;
    }

    public boolean isRightTechTypeFor(IPartWork part) {
        Unit unit = part.getUnit();
        if (null == unit) {
            return (hasSkill(SkillType.S_TECH_MECH) && part.isRightTechType(SkillType.S_TECH_MECH))
                    || (hasSkill(SkillType.S_TECH_AERO) && part.isRightTechType(SkillType.S_TECH_AERO))
                    || (hasSkill(SkillType.S_TECH_MECHANIC) && part.isRightTechType(SkillType.S_TECH_MECHANIC))
                    || (hasSkill(SkillType.S_TECH_BA) && part.isRightTechType(SkillType.S_TECH_BA))
                    || (hasSkill(SkillType.S_TECH_VESSEL) && part.isRightTechType(SkillType.S_TECH_VESSEL));
        }
        if (unit.getEntity() instanceof Mech || unit.getEntity() instanceof Protomech) {
            return hasSkill(SkillType.S_TECH_MECH);
        }
        if (unit.getEntity() instanceof BattleArmor) {
            return hasSkill(SkillType.S_TECH_BA);
        }
        if (unit.getEntity() instanceof Tank || unit.getEntity() instanceof Infantry) {
            return hasSkill(SkillType.S_TECH_MECHANIC);
        }
        if (unit.getEntity() instanceof Dropship || unit.getEntity() instanceof Jumpship) {
            return hasSkill(SkillType.S_TECH_VESSEL);
        }
        if (unit.getEntity() instanceof Aero) {
            return hasSkill(SkillType.S_TECH_AERO);
        }
        return false;
    }

    public UUID getDoctorId() {
        return doctorId;
    }

    public boolean isDoctor() {
        return hasSkill(SkillType.S_DOCTOR) && (primaryRole == T_DOCTOR || secondaryRole == T_DOCTOR);
    }

    public int getToughness() {
        return toughness;
    }

    public void setToughness(int t) {
        toughness = t;
    }

    public void resetSkillTypes() {
        for (Skill s : skills.getSkills()) {
            s.updateType();
        }
    }

    public int getOldId() {
        return oldId;
    }

    public void fixIdReferences(Map<Integer, UUID> uHash, Map<Integer, UUID> pHash) {
        unitId = uHash.get(oldUnitId);
        doctorId = pHash.get(oldDoctorId);
    }

    public int getNTasks() {
        return nTasks;
    }

    public void setNTasks(int n) {
        nTasks = n;
    }

    public List<LogEntry> getPersonnelLog() {
        personnelLog.sort(Comparator.comparing(LogEntry::getDate));
        return personnelLog;
    }

    public List<LogEntry> getMissionLog() {
        missionLog.sort(Comparator.comparing(LogEntry::getDate));
        return missionLog;
    }

    public void addLogEntry(LogEntry entry) {
        personnelLog.add(entry);
    }

    public void addMissionLogEntry(LogEntry entry) {
        missionLog.add(entry);
    }

    //region injuries
    /**
     * All methods below are for the Advanced Medical option
     */

    public List<Injury> getInjuries() {
        return new ArrayList<>(injuries);
    }

    public void clearInjuries() {
        injuries.clear();

        // Clear the doctor if there is one
        doctorId = null;
        MekHQ.triggerEvent(new PersonChangedEvent(this));
    }

    public void removeInjury(Injury i) {
        injuries.remove(i);
        MekHQ.triggerEvent(new PersonChangedEvent(this));
    }

    public void diagnose(int hits) {
        InjuryUtil.resolveAfterCombat(campaign, this, hits);
        InjuryUtil.resolveCombatDamage(campaign, this, hits);
        setHits(0);
    }

    public void changeStatus(PersonnelStatus status) {
        if (status == getStatus()) {
            return;
        }
        Unit u = campaign.getUnit(getUnitId());
        if (status == PersonnelStatus.KIA) {
            MedicalLogger.diedFromWounds(this, campaign.getDate());
            //set the date of death
            setDateOfDeath(getCampaign().getLocalDate());
        }
        if (status == PersonnelStatus.RETIRED) {
            ServiceLogger.retireDueToWounds(this, campaign.getDate());
        }
        setStatus(status);
        if (status != PersonnelStatus.ACTIVE) {
            setDoctorId(null, campaign.getCampaignOptions().getNaturalHealingWaitingPeriod());
            // If we're assigned to a unit, remove us from it
            if (null != u) {
                u.remove(this, true);
            }
            // If we're assigned as a tech for any unit, remove us from it/them
            if (!techUnitIds.isEmpty()) {
                for (UUID tuuid : techUnitIds) {
                    Unit t = campaign.getUnit(tuuid);
                    t.remove(this, true);
                }
            }
        }
    }

    public int getAbilityTimeModifier() {
        int modifier = 100;
        if (campaign.getCampaignOptions().useToughness()) {
            if (getToughness() == 1) {
                modifier -= 10;
            }
            if (getToughness() > 1) {
                modifier -= 15;
            }
        } // TODO: Fully implement this for advanced healing
        if (getOptions().booleanOption("pain_resistance")) {
            modifier -= 15;
        } else if (getOptions().booleanOption("iron_man")) {
            modifier -= 10;
        }

        return modifier;
    }

    public boolean hasInjury(BodyLocation loc) {
        return (null != getInjuryByLocation(loc));
    }

    public boolean needsAMFixing() {
        boolean retVal = false;
        if (injuries.size() > 0) {
            for (Injury i : injuries) {
                if (i.getTime() > 0 || !(i.isPermanent())) {
                    retVal = true;
                    break;
                }
            }
        }
        return retVal;
    }

    public int getPilotingInjuryMod() {
        return Modifier.calcTotalModifier(injuries.stream().flatMap(i -> i.getModifiers().stream()), ModifierValue.PILOTING);
    }

    public int getGunneryInjuryMod() {
        return Modifier.calcTotalModifier(injuries.stream().flatMap(i -> i.getModifiers().stream()), ModifierValue.GUNNERY);
    }

    public boolean hasInjuries(boolean permCheck) {
        boolean tf = false;
        if (injuries.size() > 0) {
            if (permCheck) {
                for (Injury injury : injuries) {
                    if (!injury.isPermanent() || injury.getTime() > 0) {
                        tf = true;
                        break;
                    }
                }
            } else {
                tf = true;
            }
        }
        return tf;
    }

    public boolean hasOnlyHealedPermanentInjuries() {
        if (injuries.size() == 0) {
            return false;
        }
        for (Injury injury : injuries) {
            if (!injury.isPermanent() || injury.getTime() > 0) {
                return false;
            }
        }
        return true;
    }

    public List<Injury> getInjuriesByLocation(BodyLocation loc) {
        return injuries.stream()
            .filter((i) -> (i.getLocation() == loc)).collect(Collectors.toList());
    }

    // Returns only the first injury in a location
    public Injury getInjuryByLocation(BodyLocation loc) {
        return injuries.stream()
            .filter((i) -> (i.getLocation() == loc)).findFirst().orElse(null);
    }

    public void addInjury(Injury i) {
        injuries.add(i);
        if (null != getUnitId()) {
            campaign.getUnit(getUnitId()).resetPilotAndEntity();
        }
    }
    //endregion injuries

    public int getProfession() {
        return getProfessionFromPrimaryRole(primaryRole);
    }

    public static int getProfessionFromPrimaryRole(int role) {
        switch (role) {
            case T_AERO_PILOT:
            case T_CONV_PILOT:
                return Ranks.RPROF_ASF;
            case T_GVEE_DRIVER:
            case T_NVEE_DRIVER:
            case T_VTOL_PILOT:
            case T_VEE_GUNNER:
            case T_VEHICLE_CREW:
                return Ranks.RPROF_VEE;
            case T_BA:
            case T_INFANTRY:
                return Ranks.RPROF_INF;
            case T_SPACE_PILOT:
            case T_SPACE_CREW:
            case T_SPACE_GUNNER:
            case T_NAVIGATOR:
                return Ranks.RPROF_NAVAL;
            case T_MECH_TECH:
            case T_MECHANIC:
            case T_AERO_TECH:
            case T_BA_TECH:
            case T_ASTECH:
            case T_ADMIN_COM:
            case T_ADMIN_LOG:
            case T_ADMIN_TRA:
            case T_ADMIN_HR:
                return Ranks.RPROF_TECH;
            case T_MECHWARRIOR:
            case T_PROTO_PILOT:
            case T_DOCTOR:
            case T_MEDIC:
            default:
                return Ranks.RPROF_MW;
        }
    }

    /* For use by Against the Bot retirement/defection rolls */

    public boolean isFounder() {
        return founder;
    }

    public void setFounder(boolean founder) {
        this.founder = founder;
    }

    public int getOriginalUnitWeight() {
        return originalUnitWeight;
    }

    public void setOriginalUnitWeight(int weight) {
        originalUnitWeight = weight;
    }

    public int getOriginalUnitTech() {
        return originalUnitTech;
    }

    public void setOriginalUnitTech(int tech) {
        originalUnitTech = tech;
    }

    public UUID getOriginalUnitId() {
        return originalUnitId;
    }

    public void setOriginalUnitId(UUID id) {
        originalUnitId = id;
    }

    public void setOriginalUnit(Unit unit) {
        originalUnitId = unit.getId();
        if (unit.getEntity().isClan()) {
            originalUnitTech = TECH_CLAN;
        } else if (unit.getEntity().getTechLevel() > megamek.common.TechConstants.T_INTRO_BOXSET) {
            originalUnitTech = TECH_IS2;
        } else {
            originalUnitTech = TECH_IS1;
        }
        originalUnitWeight = unit.getEntity().getWeightClass();
    }

    /**
     * This is used to get the number of shares the person has
     * @param sharesForAll true if all combat and support personnel have shares, otherwise false if
     *                     just MechWarriors have shares
     * @return the number of shares the person has
     */
    public int getNumShares(boolean sharesForAll) {
        if (!isActive() || !getPrisonerStatus().isFree() || (!sharesForAll && !hasRole(T_MECHWARRIOR))) {
            return 0;
        }
        int shares = 1;
        if (isFounder()) {
            shares++;
        }
        shares += Math.max(-1, getExperienceLevel(false) - 2);

        if (getRank().isOfficer()) {
            Ranks ranks = getRanks();
            int rankOrder = ranks.getOfficerCut();
            while ((rankOrder <= getRankNumeric()) && (rankOrder < Ranks.RC_NUM)) {
                Rank rank = ranks.getAllRanks().get(rankOrder);
                if (!rank.getName(getProfession()).equals("-")) {
                    shares++;
                }
                rankOrder++;
            }
        }
        if (getOriginalUnitWeight() >= 1) {
            shares++;
        }
        if (getOriginalUnitWeight()  >= 3) {
            shares++;
        }
        shares += getOriginalUnitTech();

        return shares;
    }

    public boolean isDeadOrMIA() {
        return (status == PersonnelStatus.KIA) || (status == PersonnelStatus.MIA);
    }

    public boolean isEngineer() {
        return engineer;
    }

    public void setEngineer(boolean b) {
        engineer = b;
    }

    /**
     *
     * @return the ransom value of this individual
     * Useful for prisoner who you want to ransom or hand off to your employer in an AtB context
     */
    public Money getRansomValue() {
        // MechWarriors and aero pilots are worth more than the other types of scrubs
        if ((primaryRole == T_MECHWARRIOR) || (primaryRole == T_AERO_PILOT)) {
            return MECHWARRIOR_AERO_RANSOM_VALUES.get(getExperienceLevel(false));
        } else {
            return OTHER_RANSOM_VALUES.get(getExperienceLevel(false));
        }
    }

    //region Family
    //region setFamily
    /**
     *
     * @param id is the new ancestor id for the current person
     */
    public void setAncestorsId(UUID id) {
        ancestorsId = id;
    }

    /**
     *
     * @param spouse the new spouse id for the current person
     */
    public void setSpouseId(UUID spouse) {
        this.spouse = spouse;
    }

    /**
     *
     * @param formerSpouse a former spouse to add the the current person's list
     */
    public void addFormerSpouse(FormerSpouse formerSpouse) {
        formerSpouses.add(formerSpouse);
    }
    //endregion setFamily

    //region hasFamily
    /**
     *
     * @return true if the person has either a spouse, any children, or specified parents.
     *          These are required for any extended family to exist.
     */
    public boolean hasAnyFamily() {
        return hasChildren() || hasSpouse() || hasParents();
    }

    /**
     *
     * @return true if the person has a spouse, false otherwise
     */
    public boolean hasSpouse() {
        return (getSpouseId() != null);
    }

    /**
     *
     * @return true if the person has a former spouse, false otherwise
     */
    public boolean hasFormerSpouse() {
        return !formerSpouses.isEmpty();
    }

    /**
     *
     * @return true if the person has at least one kid, false otherwise
     */
    public boolean hasChildren() {
        if (getId() != null) {
            for (Ancestors a : campaign.getAncestors()) {
                if (getId().equals(a.getMotherId()) || getId().equals(a.getFatherId())) {
                    return true;
                }
            }
        }
        return false;
    }

    /**
     *
     * @return true if the person has at least one grandchild, false otherwise
     */
    public boolean hasGrandchildren() {
        for (Ancestors a : campaign.getAncestors()) {
            if (getId().equals(a.getMotherId()) || getId().equals(a.getFatherId())) {
                for (Person p : campaign.getPersonnel()) {
                    if (a.getId().equals(p.getAncestorsId())) {
                        if (p.hasChildren()) {
                            return true;
                        }
                    }
                }
            }
        }
        return false;
    }

    /**
     *
     * @return true if the Person has either a mother or father, otherwise false
     */
    public boolean hasParents() {
        return hasFather() || hasMother();
    }

    /**
     *
     * @return true if the person has a listed father, false otherwise
     */
    public boolean hasFather() {
        return getFather() != null;
    }

    /**
     *
     * @return true if the Person has a listed mother, false otherwise
     */
    public boolean hasMother() {
        return getMother() != null;
    }

    /**
     *
     * @return true if the person has siblings, false otherwise
     */
    public boolean hasSiblings() {
        return !getSiblings().isEmpty();
    }

    /**
     *
     * @return true if the Person has a grandparent, false otherwise
     */
    public boolean hasGrandparent() {
        if (hasFather()) {
            if (hasFathersParents()) {
                return true;
            }
        }

        if (hasMother()) {
            return hasMothersParents();
        }
        return false;
    }

    /**
     *
     * @return true if the person's father has any parents, false otherwise
     */
    public boolean hasFathersParents() {
        return getFather().hasParents();
    }

    /**
     *
     * @return true if the person's mother has any parents, false otherwise
     */
    public boolean hasMothersParents() {
        return getMother().hasParents();
    }

    /**
     *
     * @return true if the Person has an Aunt or Uncle, false otherwise
     */
    public boolean hasAuntOrUncle() {
        if (hasFather()) {
            if (hasFathersSiblings()) {
                return true;
            }
        }

        if (hasMother()) {
            return hasMothersSiblings();
        }
        return false;
    }

    /**
     *
     * @return true if the person's father has siblings, false otherwise
     */
    public boolean hasFathersSiblings() {
        return getFather().hasSiblings();
    }

    /**
     *
     * @return true if the person's mother has siblings, false otherwise
     */
    public boolean hasMothersSiblings() {
        return getMother().hasSiblings();
    }

    /**
     *
     * @return true if the person has cousins, false otherwise
     */
    public boolean hasCousins() {
        if (hasFather() && getFather().hasSiblings()) {
            for (Person sibling : getFather().getSiblings()) {
                if (sibling.hasChildren()) {
                    return true;
                }
            }
        }

        if (hasMother() && getMother().hasSiblings()) {
            for (Person sibling : getMother().getSiblings()) {
                if (sibling.hasChildren()) {
                    return true;
                }
            }
        }

        return false;
    }
    //endregion hasFamily

    //region getFamily
    /**
     *
     * @return the person's ancestor id
     */
    public UUID getAncestorsId() {
        return ancestorsId;
    }

    /**
     *
     * @return the person's ancestors
     */
    public Ancestors getAncestors() {
        return campaign.getAncestors(ancestorsId);
    }

    /**
     *
     * @return the current person's spouse
     */
    @Nullable
    public Person getSpouse() {
        return campaign.getPerson(spouse);
    }

    /**
     *
     * @return the current person's spouse's id
     */
    @Nullable
    public UUID getSpouseId() {
        return spouse;
    }

    /**
     *
     * @return a list of FormerSpouse objects for all the former spouses of the current person
     */
    public List<FormerSpouse> getFormerSpouses() {
        return formerSpouses;
    }

    /**
     * getChildren creates a list of all children from the current person
     * @return a list of Person objects for all children of the current person
     */
    public List<Person> getChildren() {
        List<UUID> ancestors = new ArrayList<>();
        for (Ancestors a : campaign.getAncestors()) {
            if ((a != null) && (getId().equals(a.getMotherId()) || getId().equals(a.getFatherId()))) {
                ancestors.add(a.getId());
            }
        }

        List<Person> children = new ArrayList<>();
        for (Person p : campaign.getPersonnel()) {
            if (ancestors.contains(p.getAncestorsId())) {
                children.add(p);
            }
        }

        return children;
    }

    public List<Person> getGrandchildren() {
        List<Person> grandchildren = new ArrayList<>();
        List<Person> tempChildList;

        for (Ancestors a : campaign.getAncestors()) {
            if ((a != null) && (getId().equals(a.getMotherId()) || getId().equals(a.getFatherId()))) {
                for (Person p : campaign.getPersonnel()) {
                    if ((a.getId().equals(p.getAncestorsId())) && p.hasChildren()) {
                        tempChildList = p.getChildren();
                        //prevents duplicates, if anyone uses a small number of depth for their ancestry
                        tempChildList.removeAll(grandchildren);
                        grandchildren.addAll(tempChildList);
                    }
                }
            }
        }

        return grandchildren;
    }

    /**
     *
     * @return the current person's father
     */
    public Person getFather() {
        Ancestors a = getAncestors();

        if (a != null) {
            return campaign.getPerson(a.getFatherId());
        }
        return null;
    }

    /**
     *
     * @return the current person's mother
     */
    public Person getMother() {
        Ancestors a = getAncestors();

        if (a != null) {
            return campaign.getPerson(a.getMotherId());
        }
        return null;
    }

    /**
     * getSiblings creates a list of all the siblings from the current person
     * @return a list of Person objects for all the siblings of the current person
     */
    public List<Person> getSiblings() {
        List<UUID> parents = new ArrayList<>();
        List<Person> siblings = new ArrayList<>();
        Person father = getFather();
        Person mother = getMother();

        for (Ancestors a : campaign.getAncestors()) {
            if ((a != null)
                    && (((father != null) && father.getId().equals(a.getFatherId()))
                        || ((mother != null) && mother.getId().equals(a.getMotherId())))) {

                parents.add(a.getId());
            }
        }

        for (Person p : campaign.getPersonnel()) {
            if (parents.contains(p.getAncestorsId()) && !(p.getId().equals(getId()))) {
                siblings.add(p);
            }
        }

        return siblings;
    }

    /**
     *
     * @return a list of the person's siblings with spouses (if any
     */
    public List<Person> getSiblingsAndSpouses(){
        List<UUID> parents = new ArrayList<>();
        List<Person> siblingsAndSpouses = new ArrayList<>();

        Person father = getFather();
        Person mother = getMother();

        for (Ancestors a : campaign.getAncestors()) {
            if ((a != null)
                    && (((father != null) && father.getId().equals(a.getFatherId()))
                        || ((mother != null) && mother.getId().equals(a.getMotherId())))) {

                parents.add(a.getId());
            }
        }

        for (Person p : campaign.getPersonnel()) {
            if (parents.contains(p.getAncestorsId()) && !(p.getId().equals(getId()))) {
                siblingsAndSpouses.add(p);
                if (p.hasSpouse()) {
                    siblingsAndSpouses.add(campaign.getPerson(p.getSpouseId()));
                }
            }
        }

        return siblingsAndSpouses;
    }

    /**
     *
     * @return a list of the person's grandparents
     */
    public List<Person> getGrandparents() {
        List<Person> grandparents = new ArrayList<>();
        if (hasFather()) {
            grandparents.addAll(getFathersParents());
        }

        if (hasMother()) {
            List<Person> mothersParents = getMothersParents();
            //prevents duplicates, if anyone uses a small number of depth for their ancestry
            mothersParents.removeAll(grandparents);
            grandparents.addAll(mothersParents);
        }
        return grandparents;
    }

    /**
     *
     * @return a list of the person's father's parents
     */
    public List<Person> getFathersParents() {
        List<Person> fathersParents = new ArrayList<>();
        if (getFather().hasFather()) {
            fathersParents.add(getFather().getFather());
        }
        if (getFather().hasMother()) {
            fathersParents.add(getFather().getMother());
        }

        return fathersParents;
    }

    /**
     *
     * @return a list of the person's mother's parents
     */
    public List<Person> getMothersParents() {
        List<Person> mothersParents = new ArrayList<>();
        if (getMother().hasFather()) {
            mothersParents.add(getMother().getFather());
        }
        if (getMother().hasMother()) {
            mothersParents.add(getMother().getMother());
        }

        return mothersParents;
    }

    /**
     *
     * @return a list of the person's Aunts and Uncles
     */
    public List<Person> getsAuntsAndUncles() {
        List<Person> auntsAndUncles = new ArrayList<>();
        if (hasFather()) {
            auntsAndUncles.addAll(getFathersSiblings());
        }

        if (hasMother()) {
            List<Person> mothersSiblings = getMothersSiblings();
            //prevents duplicates, if anyone uses a small number of depth for their ancestry
            mothersSiblings.removeAll(auntsAndUncles);
            auntsAndUncles.addAll(mothersSiblings);
        }

        return auntsAndUncles;
    }

    /**
     *
     * @return a list of the person's father's siblings and their current spouses
     */
    public List<Person> getFathersSiblings() {
        return getFather().getSiblingsAndSpouses();
    }

    /**
     *
     * @return a list of the person's mothers's siblings and their current spouses
     */
    public List<Person> getMothersSiblings() {
        return getMother().getSiblingsAndSpouses();
    }

    /**
     *
     * @return a list of the person'c cousins
     */
    public List<Person> getCousins() {
        List<Person> cousins = new ArrayList<>();
        List<Person> tempCousins;
        if (hasFather() && getFather().hasSiblings()) {
            for (Person sibling : getFather().getSiblings()) {
                tempCousins = sibling.getChildren();
                tempCousins.removeAll(cousins);
                cousins.addAll(tempCousins);
            }
        }

        if (hasMother() && getMother().hasSiblings()) {
            for (Person sibling : getMother().getSiblings()) {
                tempCousins = sibling.getChildren();
                tempCousins.removeAll(cousins);
                cousins.addAll(tempCousins);
            }
        }

        return cousins;
    }
    //endregion getFamily
    //endregion Family
}<|MERGE_RESOLUTION|>--- conflicted
+++ resolved
@@ -1455,16 +1455,10 @@
         }
     }
 
-<<<<<<< HEAD
     public boolean isPotentialRandomSpouse(Person p, Gender gender, Campaign campaign) {
-        if ((p.getGender() != gender) || !safeSpouse(p, campaign)
-                || !(isFree() || (isPrisoner() && p.isPrisoner()))) {
-=======
-    public boolean isPotentialRandomSpouse(Person p, int gender, Campaign campaign) {
         if ((p.getGender() != gender) || !safeSpouse(p, campaign)
                 || !(getPrisonerStatus().isFree()
                     || (getPrisonerStatus().isPrisoner() && p.getPrisonerStatus().isPrisoner()))) {
->>>>>>> 68a0150b
             return false;
         }
 
