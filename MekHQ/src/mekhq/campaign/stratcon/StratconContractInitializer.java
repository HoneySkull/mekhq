--- conflicted
+++ resolved
@@ -391,14 +391,10 @@
      * coordinates.
      */
     public static StratconCoords getUnoccupiedCoords(StratconTrackState trackState) {
-<<<<<<< HEAD
-        // plonk
-=======
         // Maximum number of attempts
         int maxAttempts = trackState.getWidth() * trackState.getHeight();
         int attempts = 0;
 
->>>>>>> fb9a8345
         int x = Compute.randomInt(trackState.getWidth());
         int y = Compute.randomInt(trackState.getHeight());
         StratconCoords coords = new StratconCoords(x, y);
