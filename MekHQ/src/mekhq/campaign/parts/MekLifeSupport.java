/*
 * MekLifeSupport.java
 *
 * Copyright (c) 2009 Jay Lawson <jaylawson39 at yahoo.com>. All rights reserved.
 *
 * This file is part of MekHQ.
 *
 * MekHQ is free software: you can redistribute it and/or modify
 * it under the terms of the GNU General Public License as published by
 * the Free Software Foundation, either version 3 of the License, or
 * (at your option) any later version.
 *
 * MekHQ is distributed in the hope that it will be useful,
 * but WITHOUT ANY WARRANTY; without even the implied warranty of
 * MERCHANTABILITY or FITNESS FOR A PARTICULAR PURPOSE. See the
 * GNU General Public License for more details.
 *
 * You should have received a copy of the GNU General Public License
 * along with MekHQ. If not, see <http://www.gnu.org/licenses/>.
 */
package mekhq.campaign.parts;

import java.io.PrintWriter;

import mekhq.campaign.finances.Money;
import mekhq.campaign.parts.enums.PartRepairType;
import org.w3c.dom.Node;

import megamek.common.Compute;
import megamek.common.CriticalSlot;
import megamek.common.Entity;
import megamek.common.Mech;
import megamek.common.TechAdvancement;
import mekhq.campaign.Campaign;
import mekhq.campaign.personnel.SkillType;

/**
 * @author Jay Lawson <jaylawson39 at yahoo.com>
 */
public class MekLifeSupport extends Part {
    private static final long serialVersionUID = -1989526319692474127L;

<<<<<<< HEAD
    public MekLifeSupport() {
        this(0, null);
    }

    public MekLifeSupport(int tonnage, Campaign c) {
=======
	public MekLifeSupport() {
		this(0, null);
	}

	public MekLifeSupport(int tonnage, Campaign c) {
>>>>>>> 0d1b5e22
        super(tonnage, c);
        this.name = "Mech Life Support System";
    }

<<<<<<< HEAD
    public MekLifeSupport clone() {
        MekLifeSupport clone = new MekLifeSupport(getUnitTonnage(), campaign);
        clone.copyBaseData(this);
        return clone;
    }
=======
	public MekLifeSupport clone() {
		MekLifeSupport clone = new MekLifeSupport(getUnitTonnage(), campaign);
        clone.copyBaseData(this);
		return clone;
	}

	@Override
	public double getTonnage() {
		//TODO: what should this tonnage be?
		return 0;
	}

	@Override
	public Money getStickerPrice() {
		return Money.of(50000);
	}
>>>>>>> 0d1b5e22

    @Override
    public double getTonnage() {
        //TODO: what should this tonnage be?
        return 0;
    }

    @Override
    public Money getStickerPrice() {
        return Money.of(50000);
    }

    @Override
    public boolean isSamePartType(Part part) {
        return part instanceof MekLifeSupport;
    }

    @Override
    public void writeToXml(PrintWriter pw1, int indent) {
        writeToXmlBegin(pw1, indent);
        writeToXmlEnd(pw1, indent);
    }

    @Override
    protected void loadFieldsFromXmlNode(Node wn) {
        // Do nothing - no fields to load.
    }

    @Override
    public void fix() {
        super.fix();
        if (null != unit) {
            unit.repairSystem(CriticalSlot.TYPE_SYSTEM, Mech.SYSTEM_LIFE_SUPPORT);
        }
    }

    @Override
    public MissingPart getMissingPart() {
        return new MissingMekLifeSupport(getUnitTonnage(), campaign);
    }

    @Override
    public void remove(boolean salvage) {
        if (null != unit) {
            unit.destroySystem(CriticalSlot.TYPE_SYSTEM, Mech.SYSTEM_LIFE_SUPPORT);
            Part spare = campaign.checkForExistingSparePart(this);
            if (!salvage) {
                campaign.removePart(this);
            } else if(null != spare) {
                spare.incrementQuantity();
                campaign.removePart(this);
            }
            unit.removePart(this);
            Part missing = getMissingPart();
            unit.addPart(missing);
            campaign.addPart(missing, 0);
        }
        setUnit(null);
        updateConditionFromEntity(false);
    }

    @Override
    public void updateConditionFromEntity(boolean checkForDestruction) {
        if (null != unit) {
            int priorHits = hits;
            Entity entity = unit.getEntity();
            for (int i = 0; i < entity.locations(); i++) {
                if (entity.getNumberOfCriticals(CriticalSlot.TYPE_SYSTEM, Mech.SYSTEM_LIFE_SUPPORT, i) > 0) {
                    if (!unit.isSystemMissing(Mech.SYSTEM_LIFE_SUPPORT, i)) {
                        hits = entity.getDamagedCriticals(CriticalSlot.TYPE_SYSTEM, Mech.SYSTEM_LIFE_SUPPORT, i);
                        break;
                    } else {
                        remove(false);
                        return;
                    }
                }
            }
            if (checkForDestruction
                    && hits > priorHits && hits >= 2
                    && Compute.d6(2) < campaign.getCampaignOptions().getDestroyPartTarget()) {
                remove(false);
            }
        }
    }

    @Override
    public int getBaseTime() {
        if (isSalvaging()) {
            return 180;
        } else if (hits > 1) {
            return 120;
        } else {
            return 60;
        }
    }

    @Override
    public int getDifficulty() {
        if (isSalvaging()) {
            return -1;
        } else if (hits > 1) {
            return 1;
        } else {
            return 0;
        }
    }

<<<<<<< HEAD
    @Override
    public boolean needsFixing() {
        return hits > 0;
    }

    @Override
    public void updateConditionFromPart() {
        if (null != unit) {
            if (hits == 0) {
                unit.repairSystem(CriticalSlot.TYPE_SYSTEM, Mech.SYSTEM_LIFE_SUPPORT);
            } else {
                unit.damageSystem(CriticalSlot.TYPE_SYSTEM, Mech.SYSTEM_LIFE_SUPPORT, hits);
            }
        }
    }

    @Override
=======
	@Override
	public void remove(boolean salvage) {
		if(null != unit) {
			unit.destroySystem(CriticalSlot.TYPE_SYSTEM, Mech.SYSTEM_LIFE_SUPPORT);
			Part spare = campaign.getWarehouse().checkForExistingSparePart(this);
			if(!salvage) {
				campaign.removePart(this);
			} else if(null != spare) {
				spare.incrementQuantity();
				campaign.removePart(this);
			}
			unit.removePart(this);
			Part missing = getMissingPart();
			unit.addPart(missing);
			campaign.addPart(missing, 0);
		}
		setUnit(null);
		updateConditionFromEntity(false);
	}

	@Override
	public void updateConditionFromEntity(boolean checkForDestruction) {
		if(null != unit) {
			int priorHits = hits;
			Entity entity = unit.getEntity();
			for (int i = 0; i < entity.locations(); i++) {
				if (entity.getNumberOfCriticals(CriticalSlot.TYPE_SYSTEM, Mech.SYSTEM_LIFE_SUPPORT, i) > 0) {
					if (!unit.isSystemMissing(Mech.SYSTEM_LIFE_SUPPORT, i)) {
						hits = entity.getDamagedCriticals(CriticalSlot.TYPE_SYSTEM, Mech.SYSTEM_LIFE_SUPPORT, i);
						break;
					} else {
						remove(false);
						return;
					}
				}
			}
			if(checkForDestruction
					&& hits > priorHits && hits >= 2
					&& Compute.d6(2) < campaign.getCampaignOptions().getDestroyPartTarget()) {
				remove(false);
			}
		}
	}

	@Override
	public int getBaseTime() {
		if(isSalvaging()) {
			return 180;
		}
		if(hits > 1) {
			return 120;
		}
		return 60;
	}

	@Override
	public int getDifficulty() {
		if(isSalvaging()) {
			return -1;
		}
		if(hits > 1) {
			return 1;
		}
		return 0;
	}

	@Override
	public boolean needsFixing() {
		return hits > 0;
	}

	@Override
	public void updateConditionFromPart() {
		if(null != unit) {
			if(hits == 0) {
				unit.repairSystem(CriticalSlot.TYPE_SYSTEM, Mech.SYSTEM_LIFE_SUPPORT);
			} else {
				unit.damageSystem(CriticalSlot.TYPE_SYSTEM, Mech.SYSTEM_LIFE_SUPPORT, hits);
			}
		}
	}

	@Override
>>>>>>> 0d1b5e22
    public String checkFixable() {
        if ((unit == null) || isSalvaging()) {
            return null;
        }
        for (int i = 0; i < unit.getEntity().locations(); i++) {
            if (unit.getEntity().getNumberOfCriticals(CriticalSlot.TYPE_SYSTEM, Mech.SYSTEM_LIFE_SUPPORT, i) > 0) {
                if (unit.isLocationBreached(i)) {
                    return unit.getEntity().getLocationName(i) + " is breached.";
                } else if (unit.isLocationDestroyed(i)) {
                    return unit.getEntity().getLocationName(i) + " is destroyed.";
                }
            }
        }
        return null;
    }

<<<<<<< HEAD
    @Override
    public boolean isMountedOnDestroyedLocation() {
        if (null == unit) {
            return false;
        }
        for (int i = 0; i < unit.getEntity().locations(); i++) {
             if (unit.getEntity().getNumberOfCriticals(CriticalSlot.TYPE_SYSTEM, Mech.SYSTEM_LIFE_SUPPORT, i) > 0
                     && unit.isLocationDestroyed(i)) {
                 return true;
             }
         }
        return false;
    }
=======
	@Override
	public boolean isMountedOnDestroyedLocation() {
		if(null == unit) {
			return false;
		}
		for(int i = 0; i < unit.getEntity().locations(); i++) {
			 if(unit.getEntity().getNumberOfCriticals(CriticalSlot.TYPE_SYSTEM, Mech.SYSTEM_LIFE_SUPPORT, i) > 0
					 && unit.isLocationDestroyed(i)) {
				 return true;
			 }
		 }
		return false;
	}
>>>>>>> 0d1b5e22

    @Override
    public boolean isPartForEquipmentNum(int index, int loc) {
        return false;
    }
<<<<<<< HEAD
=======

	@Override
	public boolean isRightTechType(String skillType) {
		return skillType.equals(SkillType.S_TECH_MECH);
	}
>>>>>>> 0d1b5e22

    @Override
    public boolean isRightTechType(String skillType) {
        return skillType.equals(SkillType.S_TECH_MECH);
    }

<<<<<<< HEAD
    @Override
    public String getLocationName() {
        // TODO Auto-generated method stub
        return null;
    }
=======
	@Override
	public int getLocation() {
		if(null != unit) {
			Entity entity = unit.getEntity();
			for (int i = 0; i < entity.locations(); i++) {
				if (entity.getNumberOfCriticals(CriticalSlot.TYPE_SYSTEM, Mech.SYSTEM_LIFE_SUPPORT, i) > 0) {
					return i;
				}
			}
		}
		return Entity.LOC_NONE;
	}

	@Override
	public TechAdvancement getTechAdvancement() {
	    return TA_GENERIC;
	}
>>>>>>> 0d1b5e22

    @Override
    public int getLocation() {
        if (null != unit) {
            Entity entity = unit.getEntity();
            for (int i = 0; i < entity.locations(); i++) {
                if (entity.getNumberOfCriticals(CriticalSlot.TYPE_SYSTEM, Mech.SYSTEM_LIFE_SUPPORT, i) > 0) {
                    return i;
                }
            }
        }
        return Entity.LOC_NONE;
    }

    @Override
    public TechAdvancement getTechAdvancement() {
        return TA_GENERIC;
    }

    @Override
    public boolean isInLocation(String loc) {
         if (null == unit || null == unit.getEntity() || !(unit.getEntity() instanceof Mech)) {
             return false;
         }
         if (((Mech) unit.getEntity()).getCockpitType() == Mech.COCKPIT_TORSO_MOUNTED) {
             if (unit.getEntity().getLocationFromAbbr(loc) == Mech.LOC_LT
                     || unit.getEntity().getLocationFromAbbr(loc) == Mech.LOC_RT) {
                 return true;
             }
         } else if (unit.getEntity().getLocationFromAbbr(loc) == Mech.LOC_HEAD) {
             return true;
         }
<<<<<<< HEAD
         return false;
    }

    @Override
    public PartRepairType getMassRepairOptionType() {
        return PartRepairType.ELECTRONICS;
=======
		 return false;
    }

	@Override
	public int getMassRepairOptionType() {
    	return Part.REPAIR_PART_TYPE.ELECTRONICS;
>>>>>>> 0d1b5e22
    }
}<|MERGE_RESOLUTION|>--- conflicted
+++ resolved
@@ -40,47 +40,20 @@
 public class MekLifeSupport extends Part {
     private static final long serialVersionUID = -1989526319692474127L;
 
-<<<<<<< HEAD
     public MekLifeSupport() {
         this(0, null);
     }
 
     public MekLifeSupport(int tonnage, Campaign c) {
-=======
-	public MekLifeSupport() {
-		this(0, null);
-	}
-
-	public MekLifeSupport(int tonnage, Campaign c) {
->>>>>>> 0d1b5e22
         super(tonnage, c);
         this.name = "Mech Life Support System";
     }
 
-<<<<<<< HEAD
     public MekLifeSupport clone() {
         MekLifeSupport clone = new MekLifeSupport(getUnitTonnage(), campaign);
         clone.copyBaseData(this);
         return clone;
     }
-=======
-	public MekLifeSupport clone() {
-		MekLifeSupport clone = new MekLifeSupport(getUnitTonnage(), campaign);
-        clone.copyBaseData(this);
-		return clone;
-	}
-
-	@Override
-	public double getTonnage() {
-		//TODO: what should this tonnage be?
-		return 0;
-	}
-
-	@Override
-	public Money getStickerPrice() {
-		return Money.of(50000);
-	}
->>>>>>> 0d1b5e22
 
     @Override
     public double getTonnage() {
@@ -126,10 +99,10 @@
     public void remove(boolean salvage) {
         if (null != unit) {
             unit.destroySystem(CriticalSlot.TYPE_SYSTEM, Mech.SYSTEM_LIFE_SUPPORT);
-            Part spare = campaign.checkForExistingSparePart(this);
+            Part spare = campaign.getWarehouse().checkForExistingSparePart(this);
             if (!salvage) {
                 campaign.removePart(this);
-            } else if(null != spare) {
+            } else if (null != spare) {
                 spare.incrementQuantity();
                 campaign.removePart(this);
             }
@@ -188,7 +161,6 @@
         }
     }
 
-<<<<<<< HEAD
     @Override
     public boolean needsFixing() {
         return hits > 0;
@@ -206,91 +178,6 @@
     }
 
     @Override
-=======
-	@Override
-	public void remove(boolean salvage) {
-		if(null != unit) {
-			unit.destroySystem(CriticalSlot.TYPE_SYSTEM, Mech.SYSTEM_LIFE_SUPPORT);
-			Part spare = campaign.getWarehouse().checkForExistingSparePart(this);
-			if(!salvage) {
-				campaign.removePart(this);
-			} else if(null != spare) {
-				spare.incrementQuantity();
-				campaign.removePart(this);
-			}
-			unit.removePart(this);
-			Part missing = getMissingPart();
-			unit.addPart(missing);
-			campaign.addPart(missing, 0);
-		}
-		setUnit(null);
-		updateConditionFromEntity(false);
-	}
-
-	@Override
-	public void updateConditionFromEntity(boolean checkForDestruction) {
-		if(null != unit) {
-			int priorHits = hits;
-			Entity entity = unit.getEntity();
-			for (int i = 0; i < entity.locations(); i++) {
-				if (entity.getNumberOfCriticals(CriticalSlot.TYPE_SYSTEM, Mech.SYSTEM_LIFE_SUPPORT, i) > 0) {
-					if (!unit.isSystemMissing(Mech.SYSTEM_LIFE_SUPPORT, i)) {
-						hits = entity.getDamagedCriticals(CriticalSlot.TYPE_SYSTEM, Mech.SYSTEM_LIFE_SUPPORT, i);
-						break;
-					} else {
-						remove(false);
-						return;
-					}
-				}
-			}
-			if(checkForDestruction
-					&& hits > priorHits && hits >= 2
-					&& Compute.d6(2) < campaign.getCampaignOptions().getDestroyPartTarget()) {
-				remove(false);
-			}
-		}
-	}
-
-	@Override
-	public int getBaseTime() {
-		if(isSalvaging()) {
-			return 180;
-		}
-		if(hits > 1) {
-			return 120;
-		}
-		return 60;
-	}
-
-	@Override
-	public int getDifficulty() {
-		if(isSalvaging()) {
-			return -1;
-		}
-		if(hits > 1) {
-			return 1;
-		}
-		return 0;
-	}
-
-	@Override
-	public boolean needsFixing() {
-		return hits > 0;
-	}
-
-	@Override
-	public void updateConditionFromPart() {
-		if(null != unit) {
-			if(hits == 0) {
-				unit.repairSystem(CriticalSlot.TYPE_SYSTEM, Mech.SYSTEM_LIFE_SUPPORT);
-			} else {
-				unit.damageSystem(CriticalSlot.TYPE_SYSTEM, Mech.SYSTEM_LIFE_SUPPORT, hits);
-			}
-		}
-	}
-
-	@Override
->>>>>>> 0d1b5e22
     public String checkFixable() {
         if ((unit == null) || isSalvaging()) {
             return null;
@@ -307,79 +194,36 @@
         return null;
     }
 
-<<<<<<< HEAD
     @Override
     public boolean isMountedOnDestroyedLocation() {
         if (null == unit) {
             return false;
         }
+
         for (int i = 0; i < unit.getEntity().locations(); i++) {
-             if (unit.getEntity().getNumberOfCriticals(CriticalSlot.TYPE_SYSTEM, Mech.SYSTEM_LIFE_SUPPORT, i) > 0
+             if ((unit.getEntity().getNumberOfCriticals(CriticalSlot.TYPE_SYSTEM, Mech.SYSTEM_LIFE_SUPPORT, i) > 0)
                      && unit.isLocationDestroyed(i)) {
                  return true;
              }
          }
         return false;
     }
-=======
-	@Override
-	public boolean isMountedOnDestroyedLocation() {
-		if(null == unit) {
-			return false;
-		}
-		for(int i = 0; i < unit.getEntity().locations(); i++) {
-			 if(unit.getEntity().getNumberOfCriticals(CriticalSlot.TYPE_SYSTEM, Mech.SYSTEM_LIFE_SUPPORT, i) > 0
-					 && unit.isLocationDestroyed(i)) {
-				 return true;
-			 }
-		 }
-		return false;
-	}
->>>>>>> 0d1b5e22
 
     @Override
     public boolean isPartForEquipmentNum(int index, int loc) {
         return false;
     }
-<<<<<<< HEAD
-=======
-
-	@Override
-	public boolean isRightTechType(String skillType) {
-		return skillType.equals(SkillType.S_TECH_MECH);
-	}
->>>>>>> 0d1b5e22
 
     @Override
     public boolean isRightTechType(String skillType) {
         return skillType.equals(SkillType.S_TECH_MECH);
     }
 
-<<<<<<< HEAD
     @Override
     public String getLocationName() {
         // TODO Auto-generated method stub
         return null;
     }
-=======
-	@Override
-	public int getLocation() {
-		if(null != unit) {
-			Entity entity = unit.getEntity();
-			for (int i = 0; i < entity.locations(); i++) {
-				if (entity.getNumberOfCriticals(CriticalSlot.TYPE_SYSTEM, Mech.SYSTEM_LIFE_SUPPORT, i) > 0) {
-					return i;
-				}
-			}
-		}
-		return Entity.LOC_NONE;
-	}
-
-	@Override
-	public TechAdvancement getTechAdvancement() {
-	    return TA_GENERIC;
-	}
->>>>>>> 0d1b5e22
 
     @Override
     public int getLocation() {
@@ -412,20 +256,11 @@
          } else if (unit.getEntity().getLocationFromAbbr(loc) == Mech.LOC_HEAD) {
              return true;
          }
-<<<<<<< HEAD
          return false;
     }
 
     @Override
     public PartRepairType getMassRepairOptionType() {
         return PartRepairType.ELECTRONICS;
-=======
-		 return false;
-    }
-
-	@Override
-	public int getMassRepairOptionType() {
-    	return Part.REPAIR_PART_TYPE.ELECTRONICS;
->>>>>>> 0d1b5e22
     }
 }