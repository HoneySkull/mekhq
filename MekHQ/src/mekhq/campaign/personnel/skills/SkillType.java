/*
 * Copyright (c) 2009 Jay Lawson (jaylawson39 at yahoo.com). All rights reserved.
 * Copyright (C) 2025 The MegaMek Team. All Rights Reserved.
 *
 * This file is part of MekHQ.
 *
 * MekHQ is free software: you can redistribute it and/or modify
 * it under the terms of the GNU General Public License (GPL),
 * version 3 or (at your option) any later version,
 * as published by the Free Software Foundation.
 *
 * MekHQ is distributed in the hope that it will be useful,
 * but WITHOUT ANY WARRANTY; without even the implied warranty
 * of MERCHANTABILITY or FITNESS FOR A PARTICULAR PURPOSE.
 * See the GNU General Public License for more details.
 *
 * A copy of the GPL should have been included with this project;
 * if not, see <https://www.gnu.org/licenses/>.
 *
 * NOTICE: The MegaMek organization is a non-profit group of volunteers
 * creating free software for the BattleTech community.
 *
 * MechWarrior, BattleMech, `Mech and AeroTech are registered trademarks
 * of The Topps Company, Inc. All Rights Reserved.
 *
 * Catalyst Game Labs and the Catalyst Game Labs logo are trademarks of
 * InMediaRes Productions, LLC.
 */
package mekhq.campaign.personnel.skills;

import static mekhq.campaign.personnel.skills.enums.SkillAttribute.CHARISMA;
import static mekhq.campaign.personnel.skills.enums.SkillAttribute.DEXTERITY;
import static mekhq.campaign.personnel.skills.enums.SkillAttribute.INTELLIGENCE;
import static mekhq.campaign.personnel.skills.enums.SkillAttribute.NONE;
import static mekhq.campaign.personnel.skills.enums.SkillAttribute.REFLEXES;
import static mekhq.campaign.personnel.skills.enums.SkillAttribute.STRENGTH;
import static mekhq.campaign.personnel.skills.enums.SkillAttribute.WILLPOWER;
import static mekhq.campaign.personnel.skills.enums.SkillSubType.COMBAT_GUNNERY;
import static mekhq.campaign.personnel.skills.enums.SkillSubType.COMBAT_PILOTING;
import static mekhq.campaign.personnel.skills.enums.SkillSubType.ROLEPLAY_ART;
import static mekhq.campaign.personnel.skills.enums.SkillSubType.ROLEPLAY_GENERAL;
import static mekhq.campaign.personnel.skills.enums.SkillSubType.ROLEPLAY_INTEREST;
import static mekhq.campaign.personnel.skills.enums.SkillSubType.ROLEPLAY_SCIENCE;
import static mekhq.campaign.personnel.skills.enums.SkillSubType.ROLEPLAY_SECURITY;
import static mekhq.campaign.personnel.skills.enums.SkillSubType.SUPPORT;
import static mekhq.campaign.personnel.skills.enums.SkillSubType.SUPPORT_COMMAND;
import static mekhq.utilities.ReportingUtilities.messageSurroundedBySpanWithColor;

import java.io.PrintWriter;
import java.util.ArrayList;
import java.util.Arrays;
import java.util.Hashtable;
import java.util.List;
import java.util.Map;
import java.util.Objects;

import megamek.Version;
import megamek.codeUtilities.MathUtility;
import megamek.codeUtilities.ObjectUtility;
import megamek.common.Aero;
import megamek.common.BattleArmor;
import megamek.common.ConvFighter;
import megamek.common.Entity;
import megamek.common.Infantry;
import megamek.common.Jumpship;
import megamek.common.ProtoMek;
import megamek.common.SmallCraft;
import megamek.common.Tank;
import megamek.common.annotations.Nullable;
import megamek.common.enums.SkillLevel;
import megamek.logging.MMLogger;
import mekhq.MHQConstants;
import mekhq.MekHQ;
import mekhq.campaign.personnel.skills.enums.SkillAttribute;
import mekhq.campaign.personnel.skills.enums.SkillSubType;
import mekhq.utilities.MHQXMLUtility;
import org.apache.commons.lang3.StringUtils;
import org.w3c.dom.Node;
import org.w3c.dom.NodeList;

/**
 * Skill type will hold static information for each skill type like base target number, whether to count up, and XP
 * costs for advancement.
 *
 * @author Jay Lawson (jaylawson39 at yahoo.com)
 */
public class SkillType {
    private static final MMLogger logger = MMLogger.create(SkillType.class);

    /**
     * A constant string value representing the suffix " (RP Only)".
     *
     * <p><b>Usage:</b> This is used to denote a skill that has no mechanical benefits. This tag should be
     * progressively removed as mechanics are expanded to use these skills.</p>
     */
    public static final String RP_ONLY_TAG = " (RP Only)";

    // combat skills
    public static final String S_PILOT_MEK = "Piloting/Mek";
    public static final String S_PILOT_AERO = "Piloting/Aerospace";
    public static final String S_PILOT_JET = "Piloting/Aircraft";
    public static final String S_PILOT_GVEE = "Piloting/Ground Vehicle";
    public static final String S_PILOT_VTOL = "Piloting/VTOL";
    public static final String S_PILOT_NVEE = "Piloting/Naval";
    public static final String S_PILOT_SPACE = "Piloting/Spacecraft";
    public static final String S_GUN_MEK = "Gunnery/Mek";
    public static final String S_GUN_AERO = "Gunnery/Aerospace";
    public static final String S_GUN_JET = "Gunnery/Aircraft";
    public static final String S_GUN_VEE = "Gunnery/Vehicle";
    public static final String S_GUN_SPACE = "Gunnery/Spacecraft";
    public static final String S_GUN_BA = "Gunnery/BattleArmor";
    public static final String S_GUN_PROTO = "Gunnery/ProtoMek";
    public static final String S_ARTILLERY = "Artillery";
    public static final String S_SMALL_ARMS = "Small Arms";
    public static final String S_ANTI_MEK = "Anti-Mek";

    // support skills
    public static final String S_TECH_MEK = "Tech/Mek";
    public static final String S_TECH_MECHANIC = "Tech/Mechanic";
    public static final String S_TECH_AERO = "Tech/Aero";
    public static final String S_TECH_BA = "Tech/BattleArmor";
    public static final String S_TECH_VESSEL = "Tech/Vessel";
    public static final String S_ASTECH = "Astech";
    public static final String S_DOCTOR = "Doctor";
    public static final String S_MEDTECH = "MedTech";
    public static final String S_NAV = "Hyperspace Navigation";
    public static final String S_ADMIN = "Administration";
    public static final String S_NEG = "Negotiation";
    public static final String S_LEADER = "Leadership";
    public static final String S_SCROUNGE = "Scrounge";
    public static final String S_STRATEGY = "Strategy";
    public static final String S_TACTICS = "Tactics";

    // roleplay skills
    public static final String S_ACROBATICS = "Acrobatics" + RP_ONLY_TAG;
    public static final String S_ACTING = "Acting" + RP_ONLY_TAG;
    public static final String S_ANIMAL_HANDLING = "Animal Handling" + RP_ONLY_TAG;
    public static final String S_APPRAISAL = "Appraisal" + RP_ONLY_TAG;
    public static final String S_ARCHERY = "Archery" + RP_ONLY_TAG;
    public static final String S_ART_DANCING = "Art/Dancing" + RP_ONLY_TAG;
    public static final String S_ART_DRAWING = "Art/Drawing" + RP_ONLY_TAG;
    public static final String S_ART_PAINTING = "Art/Painting" + RP_ONLY_TAG;
    public static final String S_ART_WRITING = "Art/Writing" + RP_ONLY_TAG;
    public static final String S_CLIMBING = "Climbing" + RP_ONLY_TAG;
    public static final String S_COMMUNICATIONS = "Communications" + RP_ONLY_TAG;
    public static final String S_COMPUTERS = "Computers" + RP_ONLY_TAG;
    public static final String S_CRYPTOGRAPHY = "Cryptography" + RP_ONLY_TAG;
    public static final String S_DEMOLITIONS = "Demolitions" + RP_ONLY_TAG;
    public static final String S_DISGUISE = "Disguise" + RP_ONLY_TAG;
    public static final String S_ESCAPE_ARTIST = "Escape Artist" + RP_ONLY_TAG;
    public static final String S_FORGERY = "Forgery" + RP_ONLY_TAG;
    public static final String S_INTEREST_HISTORY = "Interest/History" + RP_ONLY_TAG;
    public static final String S_INTEREST_LITERATURE = "Interest/Literature" + RP_ONLY_TAG;
    public static final String S_INTEREST_HOLO_GAMES = "Interest/Holo-Games" + RP_ONLY_TAG;
    public static final String S_INTEREST_SPORTS = "Interest/Sports" + RP_ONLY_TAG;
    public static final String S_INTERROGATION = "Interrogation" + RP_ONLY_TAG;
    public static final String S_INVESTIGATION = "Investigation" + RP_ONLY_TAG;
    public static final String S_LANGUAGES = "Languages" + RP_ONLY_TAG;
    public static final String S_MARTIAL_ARTS = "Martial Arts" + RP_ONLY_TAG;
    public static final String S_PERCEPTION = "Perception" + RP_ONLY_TAG;
    public static final String S_SLEIGHT_OF_HAND = "Sleight of Hand" + RP_ONLY_TAG;
    public static final String S_PROTOCOLS = "Protocols" + RP_ONLY_TAG;
    public static final String S_SCIENCE_BIOLOGY = "Science/Biology" + RP_ONLY_TAG;
    public static final String S_SCIENCE_CHEMISTRY = "Science/Chemistry" + RP_ONLY_TAG;
    public static final String S_SCIENCE_MATHEMATICS = "Science/Mathematics" + RP_ONLY_TAG;
    public static final String S_SCIENCE_PHYSICS = "Science/Physics" + RP_ONLY_TAG;
    public static final String S_SECURITY_SYSTEMS_ELECTRONIC = "Security Systems/Electronic" + RP_ONLY_TAG;
    public static final String S_SCIENCE_SYSTEMS_MECHANICAL = "Security Systems/Mechanical" + RP_ONLY_TAG;
    public static final String S_SENSOR_OPERATIONS = "Sensor Operations" + RP_ONLY_TAG;
    public static final String S_STEALTH = "Stealth" + RP_ONLY_TAG;
    public static final String S_STREETWISE = "Streetwise" + RP_ONLY_TAG;
    public static final String S_SURVIVAL = "Survival" + RP_ONLY_TAG;
    public static final String S_TRACKING = "Tracking" + RP_ONLY_TAG;
    public static final String S_TRAINING = "Training" + RP_ONLY_TAG;

    public static final int NUM_LEVELS = 11;

    public static final String[] skillList = { S_PILOT_MEK, S_GUN_MEK, S_PILOT_AERO, S_GUN_AERO, S_PILOT_GVEE,
                                               S_PILOT_VTOL, S_PILOT_NVEE, S_GUN_VEE, S_PILOT_JET, S_GUN_JET,
                                               S_PILOT_SPACE, S_GUN_SPACE, S_ARTILLERY, S_GUN_BA, S_GUN_PROTO,
                                               S_SMALL_ARMS, S_ANTI_MEK, S_TECH_MEK, S_TECH_MECHANIC, S_TECH_AERO,
                                               S_TECH_BA, S_TECH_VESSEL, S_ASTECH, S_DOCTOR, S_MEDTECH, S_NAV, S_ADMIN,
                                               S_TACTICS, S_STRATEGY, S_NEG, S_LEADER, S_SCROUNGE, S_ACROBATICS,
                                               S_ACTING, S_ANIMAL_HANDLING, S_APPRAISAL, S_ARCHERY, S_ART_DANCING,
                                               S_ART_DRAWING, S_ART_PAINTING, S_ART_WRITING, S_CLIMBING,
                                               S_COMMUNICATIONS, S_COMPUTERS, S_CRYPTOGRAPHY, S_DEMOLITIONS, S_DISGUISE,
                                               S_ESCAPE_ARTIST, S_FORGERY, S_INTEREST_HISTORY, S_INTEREST_LITERATURE,
                                               S_INTEREST_HOLO_GAMES, S_INTEREST_SPORTS, S_INTERROGATION,
                                               S_INVESTIGATION, S_LANGUAGES, S_MARTIAL_ARTS, S_PERCEPTION,
                                               S_SLEIGHT_OF_HAND, S_PROTOCOLS, S_SCIENCE_BIOLOGY, S_SCIENCE_CHEMISTRY,
                                               S_SCIENCE_MATHEMATICS, S_SCIENCE_PHYSICS, S_SECURITY_SYSTEMS_ELECTRONIC,
                                               S_SCIENCE_SYSTEMS_MECHANICAL, S_SENSOR_OPERATIONS, S_STEALTH,
                                               S_STREETWISE, S_SURVIVAL, S_TRACKING, S_TRAINING };


    public static Map<String, SkillType> lookupHash;

    public static final int SKILL_NONE = 0;
    public static final int DISABLED_SKILL_LEVEL = -1;

    public static final int EXP_NONE = -1;
    public static final int EXP_ULTRA_GREEN = 0;
    public static final int EXP_GREEN = 1;
    public static final int EXP_REGULAR = 2;
    public static final int EXP_VETERAN = 3;
    public static final int EXP_ELITE = 4;
    public static final int EXP_HEROIC = 5;
    public static final int EXP_LEGENDARY = 6;

    private String name;
    private int target;
    private boolean countUp;
    private SkillSubType subType;
    private SkillAttribute firstAttribute;
    private SkillAttribute secondAttribute;
    private int greenLvl;
    private int regLvl;
    private int vetLvl;
    private int eliteLvl;
    private int heroicLvl;
    private int legendaryLvl;
    private Integer[] costs;

    /**
     * @param level skill level integer to get name for
     *
     * @return String skill name
     */
    public static String getExperienceLevelName(int level) {
        return switch (level) {
            case EXP_ULTRA_GREEN -> "Ultra-Green";
            case EXP_GREEN -> "Green";
            case EXP_REGULAR -> "Regular";
            case EXP_VETERAN -> "Veteran";
            case EXP_ELITE -> "Elite";
            case EXP_HEROIC -> "Heroic";
            case EXP_LEGENDARY -> "Legendary";
            case -1 -> "Unknown";
            default -> "Impossible";
        };
    }

    /**
     * @param level skill level integer to get color for
     *
     * @return String hex code for a font tag
     */
    public static String getExperienceLevelColor(int level) {
        return switch (level) {
            case EXP_ULTRA_GREEN -> MekHQ.getMHQOptions().getFontColorSkillUltraGreenHexColor();
            case EXP_GREEN -> MekHQ.getMHQOptions().getFontColorSkillGreenHexColor();
            case EXP_REGULAR -> MekHQ.getMHQOptions().getFontColorSkillRegularHexColor();
            case EXP_VETERAN -> MekHQ.getMHQOptions().getFontColorSkillVeteranHexColor();
            case EXP_ELITE, EXP_HEROIC, EXP_LEGENDARY -> MekHQ.getMHQOptions().getFontColorSkillEliteHexColor();
            default -> "";
        };
    }

    /**
     * @param level SkillLevel enum to get color for
     *
     * @return String hex code for a font tag
     */
    public static String getExperienceLevelColor(SkillLevel level) {
        return switch (level) {
            case ULTRA_GREEN -> MekHQ.getMHQOptions().getFontColorSkillUltraGreenHexColor();
            case GREEN -> MekHQ.getMHQOptions().getFontColorSkillGreenHexColor();
            case REGULAR -> MekHQ.getMHQOptions().getFontColorSkillRegularHexColor();
            case VETERAN -> MekHQ.getMHQOptions().getFontColorSkillVeteranHexColor();
            case ELITE, HEROIC, LEGENDARY -> MekHQ.getMHQOptions().getFontColorSkillEliteHexColor();
            default -> "";
        };
    }

    /**
     * @deprecated was previously used by Campaign Options, now unused.
     *
     *       <p>Use {@link #isSubTypeOf(SkillSubType)} instead.</p>
     */
    @Deprecated(since = "0.50.05", forRemoval = true)
    public static boolean isCombatSkill(SkillType skill) {
        return skill.isSubTypeOf(COMBAT_GUNNERY) || skill.isSubTypeOf(COMBAT_PILOTING);
    }

    /**
     * @param level - skill level integer to get tagged name for
     *
     * @return "Skillname" wrapped by coloring span or bare if no color exists
     */
    public static String getColoredExperienceLevelName(int level) {
        if (getExperienceLevelColor(level).isEmpty()) {
            return getExperienceLevelName(level);
        }

        return messageSurroundedBySpanWithColor(getExperienceLevelColor(level), getExperienceLevelName(level));
    }

    /**
     * @param level - SkillLevel enum to get tagged name for
     *
     * @return "Skillname" wrapped by coloring span or bare if no color exists
     */
    public static String getColoredExperienceLevelName(SkillLevel level) {
        if (getExperienceLevelColor(level).isEmpty()) {
            return level.toString();
        }

        return messageSurroundedBySpanWithColor(getExperienceLevelColor(level), level.toString());
    }


    public static void setSkillTypes(Map<String, SkillType> skills) {
        // we are going to cycle through all skills in case ones have been added since
        // this hash was created
        for (String name : skillList) {
            if (null != skills.get(name)) {
                lookupHash.put(name, skills.get(name));
            }
        }
    }

    public static Map<String, SkillType> getSkillHash() {
        return lookupHash;
    }

    public static void setSkillHash(final Map<String, SkillType> hash) {
        lookupHash = hash;
    }

    public static String[] getSkillList() {
        return skillList;
    }

    /**
     * Default constructor for the {@code SkillType} class.
     *
     * <p>Initializes a default skill type with placeholder values, primarily for testing or fallback purposes.</p>
     *
     * <p><b>Usage:</b> Generally you don't want to be calling this, outside of loading from xml or in Unit Tests.
     * Instead, you want to use the full constructor.</p>
     */
    public SkillType() {
        this.name = "MISSING_NAME";
        this.target = 7;
        this.countUp = false;
        this.subType = SkillSubType.NONE;
        this.firstAttribute = REFLEXES;
        this.secondAttribute = DEXTERITY;
        this.greenLvl = 1;
        this.regLvl = 3;
        this.vetLvl = 4;
        this.eliteLvl = 5;
        this.heroicLvl = 6;
        this.legendaryLvl = 7;
        this.costs = new Integer[] { 16, 8, 8, 8, 8, 8, 8, 8, DISABLED_SKILL_LEVEL, DISABLED_SKILL_LEVEL,
                                     DISABLED_SKILL_LEVEL };
    }

    /**
     * Constructs a {@code SkillType} instance with the specified parameters.
     *
     * <p>If certain parameters are {@code null}, default values will be used.</p>
     *
     * <p>The {@code costs} parameter is validated to ensure it contains exactly 11 entries,
     * corresponding to skill levels 0 through 10 inclusive. If the provided array is {@code null} or has fewer than 11
     * elements, a new array will be created with missing entries filled with {@link #DISABLED_SKILL_LEVEL}. If the
     * array has more than 11 entries, it will be trimmed to size. Additionally, the input array is copied to prevent
     * accidental external changes to the internal state of the instance.</p>
     *
     * @param name            The name of the skill type. <b>Cannot</b> be {@code null}.
     * @param target          The target value representing a threshold or goal for the skill. If {@code null}, the
     *                        default value is {@code 7}.
     * @param isCountUp       {@code true} if the skill counts up toward a goal, {@code false} otherwise. If
     *                        {@code null}, the default value is {@code false}.
     * @param subType         The {@link SkillSubType} category of the skill. This indicates the broader classification
     *                        of the skill (e.g., combat-related, role-playing).
     *                        <b>Cannot</b> be {@code null}.
     * @param firstAttribute  The primary {@link SkillAttribute} associated with the skill, influencing its calculation
     *                        or behavior. <b>Cannot</b> be {@code null}.
     * @param secondAttribute The secondary {@link SkillAttribute} associated with the skill. If {@code null}, the
     *                        default value is {@link SkillAttribute#NONE}.
     * @param greenLvl        The value representing the skill's "Green" proficiency level. If {@code null}, the default
     *                        value is {@code 1}.
     * @param regLvl          The value representing the skill's "Regular" proficiency level. If {@code null}, the
     *                        default value is {@code 3}.
     * @param vetLvl          The value representing the skill's "Veteran" proficiency level. If {@code null}, the
     *                        default value is {@code 4}.
     * @param eliteLvl        The value representing the skill's "Elite" proficiency level. If {@code null}, the default
     *                        value is {@code 5}.
     * @param costs           An {@code Integer[]} array representing the skill's progression costs for each level from
     *                        0 to 10 inclusive. If the array is {@code null} or its length is not exactly 11, a new
     *                        array is created with default values. Missing entries are filled with
     *                        {@link #DISABLED_SKILL_LEVEL}, and extra entries beyond the 11th are ignored. A clean copy
     *                        of the array is always used to ensure the integrity of the internal state.
     *
<<<<<<< HEAD
=======
     *                        <p>For example:</p>
     *                        <pre>
     *                                                                                                                                                                                                                                                                                                                                                                                                                                                                                                                                                                                                                                                                                                                                                                                        Integer[] costs = new Integer[] {8, 4, 4, 4, 4, 4, 4, 4, 4, -1, -1};
     *                                                                                                                                                                                                                                                                                                                                                                                                                                                                                                                                                                                                                                                                                                                                                                                        SkillType skillType = new SkillType("Example Skill", 7, false, SkillSubType.COMBAT,
     *                                                                                                                                                                                                                                                                                                                                                                                                                                                                                                                                                                                                                                                                                                                                                                                               SkillAttribute.DEXTERITY, SkillAttribute.INTELLIGENCE, 1, 3, 4, 5, costs);
     *                                                                                                                                                                                                                                                                                                                                                                                                                                                                                                                                                                                                                                                                                                                                                                                        </pre>
     *
>>>>>>> c32cf7b7
     * @author Illiani
     * @since 0.50.05
     */
    public SkillType(String name, @Nullable Integer target, @Nullable Boolean isCountUp, SkillSubType subType,
          SkillAttribute firstAttribute, @Nullable SkillAttribute secondAttribute, @Nullable Integer greenLvl,
          @Nullable Integer regLvl, @Nullable Integer vetLvl, @Nullable Integer eliteLvl, @Nullable Integer heroicLvl,
          @Nullable Integer legendaryLvl, Integer[] costs) {
        this.name = name;
        this.target = target == null ? 7 : target;
        this.countUp = isCountUp != null && isCountUp;
        this.subType = subType;
        this.firstAttribute = firstAttribute;
        this.secondAttribute = secondAttribute == null ? NONE : secondAttribute;
        this.greenLvl = greenLvl == null ? 1 : greenLvl;
        this.regLvl = regLvl == null ? 3 : regLvl;
        this.vetLvl = vetLvl == null ? 4 : vetLvl;
        this.eliteLvl = eliteLvl == null ? 5 : eliteLvl;
        this.heroicLvl = heroicLvl == null ? 6 : heroicLvl;
        this.legendaryLvl = legendaryLvl == null ? 7 : legendaryLvl;

        // This validates the length of costs to ensure that valid entries exist for all possible skill levels (0-10,
        // inclusive)
        if (costs == null || costs.length != 11) {
            logger.warn(
                  "The costs array is null or does not have exactly 11 entries. Filling missing levels with default values.");
            Integer[] validCosts = new Integer[11];
            Arrays.fill(validCosts, DISABLED_SKILL_LEVEL);

            // If costs is not null, copy in existing elements
            if (costs != null) {
                System.arraycopy(costs, 0, validCosts, 0, Math.min(costs.length, 11));
            }

            this.costs = validCosts;
        } else {
            // Ensure a clean copy of the given array so we can't accidentally make dirty edits.
            this.costs = Arrays.copyOf(costs, 11);
        }
    }

    public String getName() {
        return name;
    }

    public int getTarget() {
        return target;
    }

    public void setTarget(int t) {
        target = t;
    }

    /**
     * @deprecated replaced by {@link #isCountUp()}
     */
    @Deprecated(since = "0.50.05", forRemoval = true)
    public boolean countUp() {
        return countUp;
    }

    public boolean isCountUp() {
        return countUp;
    }

    public SkillSubType getSubType() {
        return subType;
    }

    public boolean isSubTypeOf(SkillSubType subType) {
        return this.subType == subType;
    }

    public boolean isRoleplaySkill() {
        return this.subType == ROLEPLAY_GENERAL ||
                     this.subType == ROLEPLAY_ART ||
                     this.subType == ROLEPLAY_INTEREST ||
                     this.subType == ROLEPLAY_SCIENCE ||
                     this.subType == ROLEPLAY_SECURITY;
    }

    /**
     * Checks if the current instance is affected by the "Gremlins" or "Tech Empathy" SPAs.
     *
     * @return {@code true} if the {@code name} field matches one of the known tech or electronic-related skills,
     *       {@code false} otherwise.
     *
     * @author Illiani
     * @since 0.50.05
     */
    public boolean isAffectedByGremlinsOrTechEmpathy() {
        return Objects.equals(this.name, S_TECH_BA) ||
                     Objects.equals(this.name, S_TECH_AERO) ||
                     Objects.equals(this.name, S_TECH_MECHANIC) ||
                     Objects.equals(this.name, S_TECH_MEK) ||
                     Objects.equals(this.name, S_TECH_VESSEL) ||
                     Objects.equals(this.name, S_COMPUTERS) ||
                     Objects.equals(this.name, S_COMMUNICATIONS) ||
                     Objects.equals(this.name, S_SECURITY_SYSTEMS_ELECTRONIC);
    }

    /**
     * Checks if the current instance is affected by the "Impatient" or "Patient" SPAs.
     *
     * @return {@code true} if the instance is related to one of the affected subtypes or names, {@code false}
     *       otherwise.
     *
     * @author Illiani
     * @since 0.50.05
     */
    public boolean isAffectedByImpatientOrPatient() {
        return this.isSubTypeOf(ROLEPLAY_ART) ||
                     this.isSubTypeOf(ROLEPLAY_SECURITY) ||
                     Objects.equals(this.name, S_CRYPTOGRAPHY) ||
                     Objects.equals(this.name, S_DEMOLITIONS) ||
                     Objects.equals(this.name, S_INVESTIGATION) ||
                     Objects.equals(this.name, S_PROTOCOLS) ||
                     Objects.equals(this.name, S_STRATEGY) ||
                     Objects.equals(this.name, S_TACTICS) ||
                     Objects.equals(this.name, S_TRAINING);
    }

    public SkillAttribute getFirstAttribute() {
        return firstAttribute;
    }

    public SkillAttribute getSecondAttribute() {
        return secondAttribute;
    }

    /**
     * Determines whether the skill type has the specified attribute.
     *
     * <p>This method checks if the provided {@link SkillAttribute} matches either of the two attributes associated
     * with the skill type.</p>
     *
     * @param attribute the {@link SkillAttribute} to check
     *
     * @return {@code true} if the skill type includes the specified attribute; {@code false} otherwise.
     *
     * @author Illiani
     * @since 0.50.05
     */
    public boolean hasAttribute(SkillAttribute attribute) {
        return (firstAttribute == attribute) || (secondAttribute == attribute);
    }

    /**
     * Calculates the number of linked attributes.
     *
     * <p>This method checks the primary and secondary attributes to determine how many are valid (i.e., not {@code
     * null} and not {@code NONE}). It returns the total count of linked attributes.</p>
     *
     * @return the number of linked attributes, which can be 0, 1, or 2 depending on the validity of the attributes.
     */
    public int getLinkedAttributeCount() {
        int count = 0;
        count += (firstAttribute != null && firstAttribute != NONE) ? 1 : 0;
        count += (secondAttribute != null && secondAttribute != NONE) ? 1 : 0;
        return count;
    }

    public int getLevelFromExperience(int expLvl) {
        return switch (expLvl) {
            case EXP_GREEN -> greenLvl;
            case EXP_REGULAR -> regLvl;
            case EXP_VETERAN -> vetLvl;
            case EXP_ELITE -> eliteLvl;
            case EXP_HEROIC -> heroicLvl;
            case EXP_LEGENDARY -> legendaryLvl;
            default ->
                // for ultra-green we take the midpoint between green and 0, rounding down.
                // If the user has set green as zero, then this will be the same
                  (int) Math.floor(greenLvl / 2.0);
        };
    }

    public int getGreenLevel() {
        return greenLvl;
    }

    public void setGreenLevel(int level) {
        greenLvl = level;
    }

    public int getRegularLevel() {
        return regLvl;
    }

    public void setRegularLevel(int level) {
        regLvl = level;
    }

    public int getVeteranLevel() {
        return vetLvl;
    }

    public void setVeteranLevel(int level) {
        vetLvl = level;
    }

    public int getEliteLevel() {
        return eliteLvl;
    }

    public void setEliteLevel(int level) {
        eliteLvl = level;
    }

    public int getHeroicLevel() {
        return heroicLvl;
    }

    public void setHeroicLevel(int level) {
        heroicLvl = level;
    }

    public int getLegendaryLevel() {
        return legendaryLvl;
    }

    public void setLegendaryLevel(int level) {
        legendaryLvl = level;
    }

    /**
     * Sets the first {@link SkillAttribute} associated with the skill type.
     *
     * <p>If {@code firstAttribute} is {@code null}, no action is taken, and the current value of the first attribute
     * remains unchanged.
     *
     * @param firstAttribute the {@link SkillAttribute} to be used as the second attribute. If {@code null}, the
     *                       existing value is preserved.
     *
     * @author Illiani
     * @since 0.50.05
     */
    public void setFirstAttribute(@Nullable SkillAttribute firstAttribute) {
        this.firstAttribute = firstAttribute == null ? NONE : firstAttribute;
    }

    /**
     * Sets the second {@link SkillAttribute} associated with the skill type.
     *
     * <p>If {@code secondAttribute} is {@code null}, no action is taken, and the current value of the second
     * attribute remains unchanged.
     *
     * @param secondAttribute the {@link SkillAttribute} to be used as the second attribute. If {@code null}, the
     *                        existing value is preserved.
     *
     * @author Illiani
     * @since 0.50.05
     */
    public void setSecondAttribute(@Nullable SkillAttribute secondAttribute) {
        this.secondAttribute = secondAttribute == null ? NONE : secondAttribute;
    }

    public int getCost(int lvl) {
        if ((lvl > 10) || (lvl < 0)) {
            return DISABLED_SKILL_LEVEL;
        } else {
            return costs[lvl];
        }
    }

    /**
     * Retrieves the cost values associated with this skill type for different levels.
     *
     * @return an array of Integer representing the costs for each level of the skill.
     */
    public Integer[] getCosts() {
        return costs;
    }

    /** get the cost to acquire this skill at the given level from scratch **/
    public int getTotalCost(int lvl) {
        int totalCost = 0;
        for (int i = 0; i <= lvl; i++) {
            totalCost = totalCost + costs[i];
        }
        return totalCost;
    }

    /**
     * @return the maximum level of that skill (the last one not set to cost {@link #DISABLED_SKILL_LEVEL}, or 10)
     */
    public int getMaxLevel() {
        for (int lvl = 0; lvl < costs.length; ++lvl) {
            if (costs[lvl] == DISABLED_SKILL_LEVEL) {
                return lvl - 1;
            }
        }

        return costs.length - 1;
    }

    public static void setCost(String name, int cost, int lvl) {
        SkillType type = lookupHash.get(name);
        if ((name != null) && (lvl < 11)) {
            type.costs[lvl] = cost;
        }
    }

    /**
     * @deprecated use {@link #isSubTypeOf(SkillSubType)} instead.
     */
    @Deprecated(since = "0.50.05", forRemoval = true)
    public boolean isPiloting() {
        return name.equals(S_PILOT_MEK) ||
                     name.equals(S_PILOT_AERO) ||
                     name.equals(S_PILOT_GVEE) ||
                     name.equals(S_PILOT_VTOL) ||
                     name.equals(S_PILOT_NVEE) ||
                     name.equals(S_PILOT_JET) ||
                     name.equals(S_PILOT_SPACE);
    }

    /**
     * @deprecated use {@link #isSubTypeOf(SkillSubType)} instead.
     */
    @Deprecated(since = "0.50.05", forRemoval = true)
    public boolean isGunnery() {
        return name.equals(S_GUN_MEK) ||
                     name.equals(S_GUN_AERO) ||
                     name.equals(S_GUN_VEE) ||
                     name.equals(S_GUN_BA) ||
                     name.equals(S_SMALL_ARMS) ||
                     name.equals(S_GUN_JET) ||
                     name.equals(S_GUN_SPACE) ||
                     name.equals(S_GUN_PROTO) ||
                     name.equals(S_ARTILLERY);
    }

    public int getExperienceLevel(int lvl) {
        if (lvl >= legendaryLvl) {
            return EXP_LEGENDARY;
        } else if (lvl >= heroicLvl) {
            return EXP_HEROIC;
        } else if (lvl >= eliteLvl) {
            return EXP_ELITE;
        } else if (lvl >= vetLvl) {
            return EXP_VETERAN;
        } else if (lvl >= regLvl) {
            return EXP_REGULAR;
        } else if (lvl >= greenLvl) {
            return EXP_GREEN;
        } else {
            return EXP_ULTRA_GREEN;
        }
    }

    public static void initializeTypes() {
        lookupHash = new Hashtable<>();
        lookupHash.put(S_PILOT_MEK, createPilotingMek());
        lookupHash.put(S_GUN_MEK, createGunneryMek());
        lookupHash.put(S_PILOT_AERO, createPilotingAero());
        lookupHash.put(S_GUN_AERO, createGunneryAero());
        lookupHash.put(S_PILOT_JET, createPilotingJet());
        lookupHash.put(S_GUN_JET, createGunneryJet());
        lookupHash.put(S_PILOT_SPACE, createPilotingSpace());
        lookupHash.put(S_GUN_SPACE, createGunnerySpace());
        lookupHash.put(S_PILOT_GVEE, createPilotingGroundVee());
        lookupHash.put(S_PILOT_NVEE, createPilotingNavalVee());
        lookupHash.put(S_PILOT_VTOL, createPilotingVTOL());
        lookupHash.put(S_GUN_VEE, createGunneryVehicle());
        lookupHash.put(S_ARTILLERY, createArtillery());
        lookupHash.put(S_GUN_BA, createGunneryBA());
        lookupHash.put(S_GUN_PROTO, createGunneryProto());
        lookupHash.put(S_SMALL_ARMS, createSmallArms());
        lookupHash.put(S_ANTI_MEK, createAntiMek());
        lookupHash.put(S_TECH_MEK, createTechMek());
        lookupHash.put(S_TECH_MECHANIC, createTechMechanic());
        lookupHash.put(S_TECH_AERO, createTechAero());
        lookupHash.put(S_TECH_BA, createTechBA());
        lookupHash.put(S_TECH_VESSEL, createTechVessel());
        lookupHash.put(S_ASTECH, createAstech());
        lookupHash.put(S_DOCTOR, createDoctor());
        lookupHash.put(S_MEDTECH, createMedTech());
        lookupHash.put(S_NAV, createNav());
        lookupHash.put(S_TACTICS, createTactics());
        lookupHash.put(S_STRATEGY, createStrategy());
        lookupHash.put(S_ADMIN, createAdmin());
        lookupHash.put(S_LEADER, createLeadership());
        lookupHash.put(S_NEG, createNegotiation());
        lookupHash.put(S_SCROUNGE, createScrounge());
        lookupHash.put(S_ACROBATICS, createAcrobatics());
        lookupHash.put(S_ACTING, createActing());
        lookupHash.put(S_ANIMAL_HANDLING, createAnimalHandling());
        lookupHash.put(S_APPRAISAL, createAppraisal());
        lookupHash.put(S_ARCHERY, createArchery());
        lookupHash.put(S_ART_DANCING, createArtDancing());
        lookupHash.put(S_ART_DRAWING, createArtDrawing());
        lookupHash.put(S_ART_PAINTING, createArtPainting());
        lookupHash.put(S_ART_WRITING, createArtWriting());
        lookupHash.put(S_CLIMBING, createClimbing());
        lookupHash.put(S_COMMUNICATIONS, createCommunications());
        lookupHash.put(S_COMPUTERS, createComputers());
        lookupHash.put(S_CRYPTOGRAPHY, createCryptography());
        lookupHash.put(S_DEMOLITIONS, createDemolitions());
        lookupHash.put(S_DISGUISE, createDisguise());
        lookupHash.put(S_ESCAPE_ARTIST, createEscapeArtist());
        lookupHash.put(S_FORGERY, createForgery());
        lookupHash.put(S_INTEREST_HISTORY, createInterestHistory());
        lookupHash.put(S_INTEREST_LITERATURE, createInterestLiterature());
        lookupHash.put(S_INTEREST_HOLO_GAMES, createInterestHoloGames());
        lookupHash.put(S_INTEREST_SPORTS, createInterestSports());
        lookupHash.put(S_INTERROGATION, createInterrogation());
        lookupHash.put(S_INVESTIGATION, createInvestigation());
        lookupHash.put(S_LANGUAGES, createLanguages());
        lookupHash.put(S_MARTIAL_ARTS, createMartialArts());
        lookupHash.put(S_PERCEPTION, createPerception());
        lookupHash.put(S_SLEIGHT_OF_HAND, createSleightOfHand());
        lookupHash.put(S_PROTOCOLS, createProtocols());
        lookupHash.put(S_SCIENCE_BIOLOGY, createScienceBiology());
        lookupHash.put(S_SCIENCE_CHEMISTRY, createScienceChemistry());
        lookupHash.put(S_SCIENCE_MATHEMATICS, createScienceMathematics());
        lookupHash.put(S_SCIENCE_PHYSICS, createSciencePhysics());
        lookupHash.put(S_SECURITY_SYSTEMS_ELECTRONIC, createSecuritySystemsElectronic());
        lookupHash.put(S_SCIENCE_SYSTEMS_MECHANICAL, createSecuritySystemsMechanical());
        lookupHash.put(S_SENSOR_OPERATIONS, createSensorOperations());
        lookupHash.put(S_STEALTH, createStealth());
        lookupHash.put(S_STREETWISE, createStreetwise());
        lookupHash.put(S_SURVIVAL, createSurvival());
        lookupHash.put(S_TRACKING, createTracking());
        lookupHash.put(S_TRAINING, createTraining());

        // Remove below after Milestone Release post 0.49.19
        lookupHash.put("Piloting/Mech", createPilotingMek());
        lookupHash.put("Gunnery/Mech", createGunneryMek());
        lookupHash.put("Anti-Mech", createAntiMek());
        lookupHash.put("Tech/Mech", createTechMek());
        lookupHash.put("Gunnery/ProtoMech", createGunneryProto());
        lookupHash.put("Medtech", createMedTech());
        lookupHash.put("Gunnery/Battlesuit", createGunneryBA());
        lookupHash.put("Tech/BA", createTechBA());
    }

    public static @Nullable SkillType getType(String skillName) {
        return lookupHash.get(skillName);
    }

    public static String getDrivingSkillFor(Entity en) {
        if (en instanceof Tank) {
            return switch (en.getMovementMode()) {
                case VTOL -> S_PILOT_VTOL;
                case NAVAL, HYDROFOIL, SUBMARINE -> S_PILOT_NVEE;
                default -> S_PILOT_GVEE;
            };
        } else if ((en instanceof SmallCraft) || (en instanceof Jumpship)) {
            return S_PILOT_SPACE;
        } else if (en instanceof ConvFighter) {
            return S_PILOT_JET;
        } else if (en instanceof Aero) {
            return S_PILOT_AERO;
        } else if (en instanceof Infantry) {
            return S_ANTI_MEK;
        } else if (en instanceof ProtoMek) {
            return S_GUN_PROTO;
        } else {
            return S_PILOT_MEK;
        }
    }

    public static String getGunnerySkillFor(Entity en) {
        if (en instanceof Tank) {
            return S_GUN_VEE;
        } else if ((en instanceof SmallCraft) || (en instanceof Jumpship)) {
            return S_GUN_SPACE;
        } else if (en instanceof ConvFighter) {
            return S_GUN_JET;
        } else if (en instanceof Aero) {
            return S_GUN_AERO;
        } else if (en instanceof Infantry) {
            if (en instanceof BattleArmor) {
                return S_GUN_BA;
            } else {
                return S_SMALL_ARMS;
            }
        } else if (en instanceof ProtoMek) {
            return S_GUN_PROTO;
        } else {
            return S_GUN_MEK;
        }
    }

    public static List<SkillType> getRoleplaySkills() {
        List<SkillType> roleplaySkills = new ArrayList<>();
        List<SkillType> roleplaySkillsArt = new ArrayList<>();
        List<SkillType> roleplaySkillsInterest = new ArrayList<>();
        List<SkillType> roleplaySkillsScience = new ArrayList<>();
        List<SkillType> roleplaySkillsSecurity = new ArrayList<>();

        for (SkillType type : lookupHash.values()) {
            if (type.isSubTypeOf(SkillSubType.ROLEPLAY_GENERAL)) {
                roleplaySkills.add(type);
                continue;
            }

            if (type.isSubTypeOf(SkillSubType.ROLEPLAY_ART)) {
                roleplaySkillsArt.add(type);
                continue;
            }

            if (type.isSubTypeOf(SkillSubType.ROLEPLAY_INTEREST)) {
                roleplaySkillsInterest.add(type);
                continue;
            }

            if (type.isSubTypeOf(SkillSubType.ROLEPLAY_SCIENCE)) {
                roleplaySkillsScience.add(type);
                continue;
            }

            if (type.isSubTypeOf(SkillSubType.ROLEPLAY_SECURITY)) {
                roleplaySkillsSecurity.add(type);
            }
        }

        // These next few steps are so that we don't overweight skill specializations. Without this, the chances of
        // having a Science-related skill, for example, skyrocket and make those skills feel 'spammy'.
        if (!roleplaySkillsArt.isEmpty()) {
            roleplaySkills.add(ObjectUtility.getRandomItem(roleplaySkillsArt));
        }

        if (!roleplaySkillsInterest.isEmpty()) {
            roleplaySkills.add(ObjectUtility.getRandomItem(roleplaySkillsInterest));
        }

        if (!roleplaySkillsScience.isEmpty()) {
            roleplaySkills.add(ObjectUtility.getRandomItem(roleplaySkillsScience));
        }

        if (!roleplaySkillsSecurity.isEmpty()) {
            roleplaySkills.add(ObjectUtility.getRandomItem(roleplaySkillsSecurity));
        }

        return roleplaySkills;
    }

    public void writeToXML(final PrintWriter pw, int indent) {
        MHQXMLUtility.writeSimpleXMLOpenTag(pw, indent++, "skillType");
        MHQXMLUtility.writeSimpleXMLTag(pw, indent, "name", name);
        MHQXMLUtility.writeSimpleXMLTag(pw, indent, "target", target);
        MHQXMLUtility.writeSimpleXMLTag(pw, indent, "isCountUp", countUp);
        MHQXMLUtility.writeSimpleXMLTag(pw, indent, "subType", subType.toString());
        MHQXMLUtility.writeSimpleXMLTag(pw, indent, "firstAttribute", firstAttribute.toString());
        MHQXMLUtility.writeSimpleXMLTag(pw, indent, "secondAttribute", secondAttribute.toString());
        MHQXMLUtility.writeSimpleXMLTag(pw, indent, "greenLvl", greenLvl);
        MHQXMLUtility.writeSimpleXMLTag(pw, indent, "regLvl", regLvl);
        MHQXMLUtility.writeSimpleXMLTag(pw, indent, "vetLvl", vetLvl);
        MHQXMLUtility.writeSimpleXMLTag(pw, indent, "eliteLvl", eliteLvl);
        MHQXMLUtility.writeSimpleXMLTag(pw, indent, "heroicLvl", heroicLvl);
        MHQXMLUtility.writeSimpleXMLTag(pw, indent, "legendaryLvl", legendaryLvl);
        MHQXMLUtility.writeSimpleXMLTag(pw, indent, "costs", StringUtils.join(costs, ','));
        MHQXMLUtility.writeSimpleXMLCloseTag(pw, --indent, "skillType");
    }

    /**
     * @deprecated use {@link #generateInstanceFromXML(Node, Version)} instead
     */
    @Deprecated(since = "0.50.05", forRemoval = true)
    public static void generateInstanceFromXML(Node workingNode) {
        generateInstanceFromXML(workingNode, MHQConstants.VERSION);
    }

    /**
     * Generates an instance of {@link SkillType} from an XML node.
     *
     * @param workingNode The XML node containing the skill data.
     * @param version     The current version.
     */
    public static void generateInstanceFromXML(Node workingNode, Version version) {
        try {
            SkillType skillType = new SkillType();
            NodeList nodeList = workingNode.getChildNodes();

            for (int x = 0; x < nodeList.getLength(); x++) {
                Node wn2 = nodeList.item(x);
                if (wn2.getNodeName().equalsIgnoreCase("name")) {
                    // skillType.name = wn2.getTextContent();

                    //Start <50.01 compatibility handler.
                    // The above code can be uncommented once these handlers have been removed
                    skillType.name = switch (wn2.getTextContent().toLowerCase()) {
                        case "piloting/mech" -> "Piloting/Mek";
                        case "gunnery/mech" -> "Gunnery/Mek";
                        case "gunnery/battlesuit" -> "Gunnery/BattleArmor";
                        case "gunnery/protomech" -> "Gunnery/ProtoMek";
                        case "anti-mech" -> "Anti-Mek";
                        case "tech/mech" -> "Tech/Mek";
                        case "tech/ba" -> "Tech/BattleArmor";
                        case "medtech" -> "MedTech";
                        default -> wn2.getTextContent();
                    };
                    //End <50.01 compatibility handler
                } else if (wn2.getNodeName().equalsIgnoreCase("target")) {
                    skillType.target = MathUtility.parseInt(wn2.getTextContent(), skillType.target);
                } else if (wn2.getNodeName().equalsIgnoreCase("greenLvl")) {
                    skillType.greenLvl = MathUtility.parseInt(wn2.getTextContent(), skillType.greenLvl);
                } else if (wn2.getNodeName().equalsIgnoreCase("regLvl")) {
                    skillType.regLvl = MathUtility.parseInt(wn2.getTextContent(), skillType.regLvl);
                } else if (wn2.getNodeName().equalsIgnoreCase("vetLvl")) {
                    skillType.vetLvl = MathUtility.parseInt(wn2.getTextContent(), skillType.vetLvl);
                } else if (wn2.getNodeName().equalsIgnoreCase("eliteLvl")) {
                    skillType.eliteLvl = MathUtility.parseInt(wn2.getTextContent(), skillType.eliteLvl);
                } else if (wn2.getNodeName().equalsIgnoreCase("heroicLvl")) {
                    skillType.heroicLvl = MathUtility.parseInt(wn2.getTextContent(), skillType.heroicLvl);
                } else if (wn2.getNodeName().equalsIgnoreCase("legendaryLvl")) {
                    skillType.legendaryLvl = MathUtility.parseInt(wn2.getTextContent(), skillType.legendaryLvl);
                } else if (wn2.getNodeName().equalsIgnoreCase("isCountUp")) {
                    skillType.countUp = Boolean.parseBoolean(wn2.getTextContent().trim());
                } else if (wn2.getNodeName().equalsIgnoreCase("subType")) {
                    skillType.subType = SkillSubType.fromString(wn2.getTextContent().trim());
                } else if (wn2.getNodeName().equalsIgnoreCase("firstAttribute")) {
                    skillType.firstAttribute = SkillAttribute.fromString(wn2.getTextContent().trim());
                } else if (wn2.getNodeName().equalsIgnoreCase("secondAttribute")) {
                    skillType.secondAttribute = SkillAttribute.fromString(wn2.getTextContent().trim());
                } else if (wn2.getNodeName().equalsIgnoreCase("costs")) {
                    String[] values = wn2.getTextContent().split(",");
                    if (skillType.costs == null) {
                        skillType.costs = new Integer[11];
                        // Fill with default values, this protects us from NPEs
                        Arrays.fill(skillType.costs, DISABLED_SKILL_LEVEL);
                    }

                    for (int i = 0; i < values.length; i++) {
                        skillType.costs[i] = MathUtility.parseInt(values[i], skillType.costs[i]);
                    }
                }
            }

            // Skill settings from prior to this are incompatible and cannot be used, so we use the default values instead.
            boolean preDatesSkillChanges = version.isLowerThan(new Version("0.50.06"));
            if (preDatesSkillChanges) {
                compatibilityHandler(skillType);
            }

            lookupHash.put(skillType.name, skillType);
        } catch (Exception ex) {
            logger.error("", ex);
        }
    }

    /**
     * @deprecated use {@link #generateSeparateInstanceFromXML(Node, Map, Version)} instead
     */
    @Deprecated(since = "0.50.05", forRemoval = true)
    public static void generateSeparateInstanceFromXML(final Node wn, final Map<String, SkillType> hash) {
        generateSeparateInstanceFromXML(wn, hash, MHQConstants.VERSION);
    }

    public static void generateSeparateInstanceFromXML(final Node wn, final Map<String, SkillType> hash,
          Version version) {

        try {
            SkillType skillType = new SkillType();
            NodeList nl = wn.getChildNodes();

            for (int x = 0; x < nl.getLength(); x++) {
                Node wn2 = nl.item(x);
                if (wn2.getNodeName().equalsIgnoreCase("name")) {
                    skillType.name = wn2.getTextContent();
                } else if (wn2.getNodeName().equalsIgnoreCase("target")) {
                    skillType.target = MathUtility.parseInt(wn2.getTextContent(), skillType.target);
                } else if (wn2.getNodeName().equalsIgnoreCase("greenLvl")) {
                    skillType.greenLvl = MathUtility.parseInt(wn2.getTextContent(), skillType.greenLvl);
                } else if (wn2.getNodeName().equalsIgnoreCase("regLvl")) {
                    skillType.regLvl = MathUtility.parseInt(wn2.getTextContent(), skillType.regLvl);
                } else if (wn2.getNodeName().equalsIgnoreCase("vetLvl")) {
                    skillType.vetLvl = MathUtility.parseInt(wn2.getTextContent(), skillType.vetLvl);
                } else if (wn2.getNodeName().equalsIgnoreCase("eliteLvl")) {
                    skillType.eliteLvl = MathUtility.parseInt(wn2.getTextContent(), skillType.eliteLvl);
                } else if (wn2.getNodeName().equalsIgnoreCase("heroicLvl")) {
                    skillType.heroicLvl = MathUtility.parseInt(wn2.getTextContent(), skillType.heroicLvl);
                } else if (wn2.getNodeName().equalsIgnoreCase("legendaryLvl")) {
                    skillType.legendaryLvl = MathUtility.parseInt(wn2.getTextContent(), skillType.legendaryLvl);
                } else if (wn2.getNodeName().equalsIgnoreCase("isCountUp")) {
                    skillType.countUp = Boolean.parseBoolean(wn2.getTextContent().trim());
                } else if (wn2.getNodeName().equalsIgnoreCase("subType")) {
                    skillType.subType = SkillSubType.fromString(wn2.getTextContent().trim());
                } else if (wn2.getNodeName().equalsIgnoreCase("firstAttribute")) {
                    skillType.firstAttribute = SkillAttribute.fromString(wn2.getTextContent().trim());
                } else if (wn2.getNodeName().equalsIgnoreCase("secondAttribute")) {
                    skillType.secondAttribute = SkillAttribute.fromString(wn2.getTextContent().trim());
                } else if (wn2.getNodeName().equalsIgnoreCase("costs")) {
                    String[] values = wn2.getTextContent().split(",");
                    for (int i = 0; i < values.length; i++) {
                        skillType.costs[i] = MathUtility.parseInt(values[i], skillType.costs[i]);
                    }
                }
            }

            // Skill settings from prior to this are incompatible and cannot be used, so we use the default values instead.
            boolean preDatesSkillChanges = version.isLowerThan(new Version("0.50.06"));
            if (preDatesSkillChanges) {
                compatibilityHandler(skillType);
            }

            hash.put(skillType.name, skillType);
        } catch (Exception ex) {
            logger.error("", ex);
        }
    }

    /**
     * Updates {@link SkillType} from <0.50.05 by setting its subtype and attributes based on the skill name.
     *
     * <p>The method creates a temporary {@link SkillType} with the correct configuration based on the input skill
     * name,
     * then copies the {@link SkillType#subType}, {@link SkillType#firstAttribute}, and
     * {@link SkillType#secondAttribute} values to the provided {@link SkillType}.<p>
     *
     * <p>For each skill type, it logs the updates made to help with debugging and tracking compatibility changes.</p>
     *
     * @param skillType the {@link SkillType} to update with compatible configuration If {@code null}, the method logs
     *                  an error and returns without making changes
     */
    private static void compatibilityHandler(SkillType skillType) {
        if (skillType == null) {
            logger.info("SkillType is null, unable to update compatibility. " +
                              "This suggests a deeper issue and should be reported.");
            return;
        }

        SkillType temporarySkillType = switch (skillType.getName()) {
            case S_PILOT_MEK, "Piloting/Mech" -> createPilotingMek();
            case S_GUN_MEK, "Gunnery/Mech" -> createGunneryMek();
            case S_PILOT_AERO -> createPilotingAero();
            case S_GUN_AERO -> createGunneryAero();
            case S_PILOT_JET -> createPilotingJet();
            case S_GUN_JET -> createGunneryJet();
            case S_PILOT_SPACE -> createPilotingSpace();
            case S_GUN_SPACE -> createGunnerySpace();
            case S_PILOT_GVEE -> createPilotingGroundVee();
            case S_PILOT_NVEE -> createPilotingNavalVee();
            case S_PILOT_VTOL -> createPilotingVTOL();
            case S_GUN_VEE -> createGunneryVehicle();
            case S_ARTILLERY -> createArtillery();
            case S_GUN_BA, "Gunnery/Battlesuit" -> createGunneryBA();
            case S_GUN_PROTO, "Gunnery/ProtoMech" -> createGunneryProto();
            case S_SMALL_ARMS -> createSmallArms();
            case S_ANTI_MEK, "Anti-Mech" -> createAntiMek();
            case S_TECH_MEK, "Tech/Mech" -> createTechMek();
            case S_TECH_MECHANIC -> createTechMechanic();
            case S_TECH_AERO -> createTechAero();
            case S_TECH_BA, "Tech/BA" -> createTechBA();
            case S_TECH_VESSEL -> createTechVessel();
            case S_ASTECH -> createAstech();
            case S_DOCTOR -> createDoctor();
            case S_MEDTECH, "Medtech" -> createMedTech();
            case S_NAV -> createNav();
            case S_ADMIN -> createAdmin();
            case S_NEG -> createNegotiation();
            case S_LEADER -> createLeadership();
            case S_SCROUNGE -> createScrounge();
            case S_STRATEGY -> createStrategy();
            case S_TACTICS -> createTactics();
            case S_ACROBATICS -> createAcrobatics();
            case S_ACTING -> createActing();
            case S_ANIMAL_HANDLING -> createAnimalHandling();
            case S_APPRAISAL -> createAppraisal();
            case S_ARCHERY -> createArchery();
            case S_ART_DANCING -> createArtDancing();
            case S_ART_DRAWING -> createArtDrawing();
            case S_ART_PAINTING -> createArtPainting();
            case S_ART_WRITING -> createArtWriting();
            case S_CLIMBING -> createClimbing();
            case S_COMMUNICATIONS -> createCommunications();
            case S_COMPUTERS -> createComputers();
            case S_CRYPTOGRAPHY -> createCryptography();
            case S_DEMOLITIONS -> createDemolitions();
            case S_DISGUISE -> createDisguise();
            case S_ESCAPE_ARTIST -> createEscapeArtist();
            case S_FORGERY -> createForgery();
            case S_INTEREST_HISTORY -> createInterestHistory();
            case S_INTEREST_LITERATURE -> createInterestLiterature();
            case S_INTEREST_HOLO_GAMES -> createInterestHoloGames();
            case S_INTEREST_SPORTS -> createInterestSports();
            case S_INTERROGATION -> createInterrogation();
            case S_INVESTIGATION -> createInvestigation();
            case S_LANGUAGES -> createLanguages();
            case S_MARTIAL_ARTS -> createMartialArts();
            case S_PERCEPTION -> createPerception();
            case S_SLEIGHT_OF_HAND -> createSleightOfHand();
            case S_PROTOCOLS -> createProtocols();
            case S_SCIENCE_BIOLOGY -> createScienceBiology();
            case S_SCIENCE_CHEMISTRY -> createScienceChemistry();
            case S_SCIENCE_MATHEMATICS -> createScienceMathematics();
            case S_SCIENCE_PHYSICS -> createSciencePhysics();
            case S_SECURITY_SYSTEMS_ELECTRONIC -> createSecuritySystemsElectronic();
            case S_SCIENCE_SYSTEMS_MECHANICAL -> createSecuritySystemsMechanical();
            case S_SENSOR_OPERATIONS -> createSensorOperations();
            case S_STEALTH -> createStealth();
            case S_STREETWISE -> createStreetwise();
            case S_SURVIVAL -> createSurvival();
            case S_TRACKING -> createTracking();
            case S_TRAINING -> createTraining();
            default -> {
                logger.errorDialog("REPORT TO MEGAMEK TEAM",
                      "Unexpected value in compatibilityHandler: {}",
                      skillType.getName());
                yield null;
            }
        };

        if (temporarySkillType == null) {
            return;
        }

        skillType.subType = temporarySkillType.getSubType();
        skillType.firstAttribute = temporarySkillType.getFirstAttribute();
        skillType.secondAttribute = temporarySkillType.getSecondAttribute();
        skillType.countUp = temporarySkillType.isCountUp();
    }


    public static SkillType createPilotingMek() {
        return new SkillType(S_PILOT_MEK,
              8,
              false,
              COMBAT_PILOTING,
              REFLEXES,
              DEXTERITY,
              2,
              null,
              null,
              null,
              null,
              null,
              new Integer[] { 8, 4, 4, 4, 4, 4, 4, 4, 4, DISABLED_SKILL_LEVEL, DISABLED_SKILL_LEVEL });
    }

    public static SkillType createGunneryMek() {
        return new SkillType(S_GUN_MEK,
              7,
              false,
              COMBAT_GUNNERY,
              REFLEXES,
              DEXTERITY,
              2,
              null,
              null,
              null,
              null,
              null,
              new Integer[] { 16, 8, 8, 8, 8, 8, 8, 8, DISABLED_SKILL_LEVEL, DISABLED_SKILL_LEVEL,
                              DISABLED_SKILL_LEVEL });
    }

    public static SkillType createPilotingAero() {
        return new SkillType(S_PILOT_AERO,
              8,
              false,
              COMBAT_PILOTING,
              REFLEXES,
              DEXTERITY,
              2,
              null,
              null,
              null,
              null,
              null,
              new Integer[] { 8, 4, 4, 4, 4, 4, 4, 4, 4, DISABLED_SKILL_LEVEL, DISABLED_SKILL_LEVEL });
    }

    public static SkillType createGunneryAero() {
        return new SkillType(S_GUN_AERO,
              7,
              false,
              COMBAT_GUNNERY,
              REFLEXES,
              DEXTERITY,
              2,
              null,
              null,
              null,
              null,
              null,
              new Integer[] { 16, 8, 8, 8, 8, 8, 8, 8, DISABLED_SKILL_LEVEL, DISABLED_SKILL_LEVEL,
                              DISABLED_SKILL_LEVEL });
    }

    public static SkillType createPilotingJet() {
        return new SkillType(S_PILOT_JET,
              8,
              false,
              COMBAT_PILOTING,
              REFLEXES,
              DEXTERITY,
              2,
              null,
              null,
              null,
              null,
              null,
              new Integer[] { 8, 4, 4, 4, 4, 4, 4, 4, 4, DISABLED_SKILL_LEVEL, DISABLED_SKILL_LEVEL });
    }

    public static SkillType createGunneryJet() {
        return new SkillType(S_GUN_JET,
              7,
              false,
              COMBAT_GUNNERY,
              REFLEXES,
              DEXTERITY,
              2,
              null,
              null,
              null,
              null,
              null,
              new Integer[] { 16, 8, 8, 8, 8, 8, 8, 8, DISABLED_SKILL_LEVEL, DISABLED_SKILL_LEVEL,
                              DISABLED_SKILL_LEVEL });
    }

    public static SkillType createPilotingSpace() {
        return new SkillType(S_PILOT_SPACE,
              8,
              false,
              COMBAT_PILOTING,
              REFLEXES,
              DEXTERITY,
              2,
              null,
              null,
              null,
              null,
              null,
              new Integer[] { 8, 4, 4, 4, 4, 4, 4, 4, 4, DISABLED_SKILL_LEVEL, DISABLED_SKILL_LEVEL });
    }

    public static SkillType createGunnerySpace() {
        return new SkillType(S_GUN_SPACE,
              7,
              false,
              COMBAT_GUNNERY,
              REFLEXES,
              DEXTERITY,
              2,
              null,
              null,
              null,
              null,
              null,
              new Integer[] { 16, 8, 8, 8, 8, 8, 8, 8, DISABLED_SKILL_LEVEL, DISABLED_SKILL_LEVEL,
                              DISABLED_SKILL_LEVEL });
    }

    public static SkillType createPilotingGroundVee() {
        return new SkillType(S_PILOT_GVEE,
              8,
              false,
              COMBAT_PILOTING,
              REFLEXES,
              DEXTERITY,
              2,
              null,
              null,
              null,
              null,
              null,
              new Integer[] { 8, 4, 4, 4, 4, 4, 4, 4, 4, DISABLED_SKILL_LEVEL, DISABLED_SKILL_LEVEL });
    }

    public static SkillType createPilotingNavalVee() {
        return new SkillType(S_PILOT_NVEE,
              8,
              false,
              COMBAT_PILOTING,
              REFLEXES,
              DEXTERITY,
              2,
              null,
              null,
              null,
              null,
              null,
              new Integer[] { 8, 4, 4, 4, 4, 4, 4, 4, 4, DISABLED_SKILL_LEVEL, DISABLED_SKILL_LEVEL });
    }

    public static SkillType createPilotingVTOL() {
        return new SkillType(S_PILOT_VTOL,
              8,
              false,
              COMBAT_PILOTING,
              REFLEXES,
              DEXTERITY,
              2,
              null,
              null,
              null,
              null,
              null,
              new Integer[] { 8, 4, 4, 4, 4, 4, 4, 4, 4, DISABLED_SKILL_LEVEL, DISABLED_SKILL_LEVEL });
    }

    public static SkillType createGunneryVehicle() {
        return new SkillType(S_GUN_VEE,
              7,
              false,
              COMBAT_GUNNERY,
              REFLEXES,
              DEXTERITY,
              2,
              null,
              null,
              null,
              null,
              null,
              new Integer[] { 16, 8, 8, 8, 8, 8, 8, 8, DISABLED_SKILL_LEVEL, DISABLED_SKILL_LEVEL,
                              DISABLED_SKILL_LEVEL });
    }

    public static SkillType createArtillery() {
        return new SkillType(S_ARTILLERY,
              7,
              false,
              COMBAT_GUNNERY,
              INTELLIGENCE,
              WILLPOWER,
              2,
              null,
              null,
              null,
              null,
              null,
              new Integer[] { 16, 8, 8, 8, 8, 8, 8, 8, DISABLED_SKILL_LEVEL, DISABLED_SKILL_LEVEL,
                              DISABLED_SKILL_LEVEL });
    }

    public static SkillType createGunneryBA() {
        return new SkillType(S_GUN_BA,
              7,
              false,
              COMBAT_GUNNERY,
              REFLEXES,
              DEXTERITY,
              2,
              null,
              null,
              null,
              null,
              null,
              new Integer[] { 16, 8, 8, 8, 8, 8, 8, 8, DISABLED_SKILL_LEVEL, DISABLED_SKILL_LEVEL,
                              DISABLED_SKILL_LEVEL });
    }

    public static SkillType createGunneryProto() {
        return new SkillType(S_GUN_PROTO,
              7,
              false,
              COMBAT_GUNNERY,
              REFLEXES,
              DEXTERITY,
              2,
              null,
              null,
              null,
              null,
              null,
              new Integer[] { 16, 8, 8, 8, 8, 8, 8, 8, DISABLED_SKILL_LEVEL, DISABLED_SKILL_LEVEL,
                              DISABLED_SKILL_LEVEL });
    }

    public static SkillType createSmallArms() {
        return new SkillType(S_SMALL_ARMS,
              7,
              false,
              COMBAT_GUNNERY,
              DEXTERITY,
              NONE,
              2,
              null,
              null,
              null,
              null,
              null,
              new Integer[] { 8, 4, 4, 4, 4, 4, 4, 4, 4, DISABLED_SKILL_LEVEL, DISABLED_SKILL_LEVEL });
    }

    public static SkillType createAntiMek() {
        // Anti-Mek is the 'piloting' skill of Conventional Infantry so it has a subtype of 'COMBAT_PILOTING'.
        // As Anti-Mek doesn't exist in ATOW so we use the linked attributes for Demolitions (and technically
        // Climbing, though the linked attribute for Climbing is just Dexterity which is shared with Demolitions).
        return new SkillType(S_ANTI_MEK,
              8,
              false,
              COMBAT_PILOTING,
              DEXTERITY,
              INTELLIGENCE,
              2,
              null,
              null,
              null,
              null,
              null,
              new Integer[] { 12, 6, 6, 6, 6, 6, 6, 6, 6, DISABLED_SKILL_LEVEL, DISABLED_SKILL_LEVEL });
    }

    public static SkillType createTechMek() {
        // This skill corresponds to the ATOW skill 'Technician'
        return new SkillType(S_TECH_MEK,
              10,
              false,
              SUPPORT,
              DEXTERITY,
              INTELLIGENCE,
              null,
              null,
              null,
              null,
              null,
              null,
              new Integer[] { 12, 6, 0, 6, 6, 6, DISABLED_SKILL_LEVEL, DISABLED_SKILL_LEVEL, DISABLED_SKILL_LEVEL,
                              DISABLED_SKILL_LEVEL, DISABLED_SKILL_LEVEL });
    }

    public static SkillType createTechMechanic() {
        // This skill corresponds to the ATOW skill 'Technician'
        return new SkillType(S_TECH_MECHANIC,
              10,
              false,
              SUPPORT,
              DEXTERITY,
              INTELLIGENCE,
              null,
              null,
              null,
              null,
              null,
              null,
              new Integer[] { 12, 6, 0, 6, 6, 6, DISABLED_SKILL_LEVEL, DISABLED_SKILL_LEVEL, DISABLED_SKILL_LEVEL,
                              DISABLED_SKILL_LEVEL, DISABLED_SKILL_LEVEL });
    }

    public static SkillType createTechAero() {
        // This skill corresponds to the ATOW skill 'Technician'
        return new SkillType(S_TECH_AERO,
              10,
              false,
              SUPPORT,
              DEXTERITY,
              INTELLIGENCE,
              null,
              null,
              null,
              null,
              null,
              null,
              new Integer[] { 12, 6, 0, 6, 6, 6, DISABLED_SKILL_LEVEL, DISABLED_SKILL_LEVEL, DISABLED_SKILL_LEVEL,
                              DISABLED_SKILL_LEVEL, DISABLED_SKILL_LEVEL });
    }

    public static SkillType createTechBA() {
        // This skill corresponds to the ATOW skill 'Technician'
        return new SkillType(S_TECH_BA,
              10,
              false,
              SUPPORT,
              DEXTERITY,
              INTELLIGENCE,
              null,
              null,
              null,
              null,
              null,
              null,
              new Integer[] { 12, 6, 0, 6, 6, 6, DISABLED_SKILL_LEVEL, DISABLED_SKILL_LEVEL, DISABLED_SKILL_LEVEL,
                              DISABLED_SKILL_LEVEL, DISABLED_SKILL_LEVEL });
    }

    public static SkillType createTechVessel() {
        // This skill corresponds to the ATOW skill 'Technician'
        return new SkillType(S_TECH_VESSEL,
              10,
              false,
              SUPPORT,
              DEXTERITY,
              INTELLIGENCE,
              null,
              null,
              null,
              null,
              null,
              null,
              new Integer[] { 12, 6, 0, 6, 6, 6, DISABLED_SKILL_LEVEL, DISABLED_SKILL_LEVEL, DISABLED_SKILL_LEVEL,
                              DISABLED_SKILL_LEVEL, DISABLED_SKILL_LEVEL });
    }

    public static SkillType createAstech() {
        // This doesn't correspond to an ATOW skill, so we went with INTELLIGENCE as the tech equivalent of MedTech
        return new SkillType(S_ASTECH,
              10,
              false,
              SUPPORT,
              INTELLIGENCE,
              NONE,
              null,
              null,
              null,
              null,
              null,
              null,
              new Integer[] { 12, DISABLED_SKILL_LEVEL, DISABLED_SKILL_LEVEL, DISABLED_SKILL_LEVEL,
                              DISABLED_SKILL_LEVEL, DISABLED_SKILL_LEVEL, DISABLED_SKILL_LEVEL, DISABLED_SKILL_LEVEL,
                              DISABLED_SKILL_LEVEL, DISABLED_SKILL_LEVEL, DISABLED_SKILL_LEVEL });
    }

    public static SkillType createDoctor() {
        // This corresponds to the ATOW skill 'Surgery'
        return new SkillType(S_DOCTOR,
              11,
              false,
              SUPPORT,
              DEXTERITY,
              INTELLIGENCE,
              null,
              null,
              null,
              null,
              null,
              null,
              new Integer[] { 16, 8, 0, 8, 8, 8, DISABLED_SKILL_LEVEL, DISABLED_SKILL_LEVEL, DISABLED_SKILL_LEVEL,
                              DISABLED_SKILL_LEVEL, DISABLED_SKILL_LEVEL });
    }

    public static SkillType createMedTech() {
        return new SkillType(S_MEDTECH,
              11,
              false,
              SUPPORT,
              INTELLIGENCE,
              NONE,
              null,
              null,
              null,
              null,
              null,
              null,
              new Integer[] { 16, DISABLED_SKILL_LEVEL, DISABLED_SKILL_LEVEL, DISABLED_SKILL_LEVEL,
                              DISABLED_SKILL_LEVEL, DISABLED_SKILL_LEVEL, DISABLED_SKILL_LEVEL, DISABLED_SKILL_LEVEL,
                              DISABLED_SKILL_LEVEL, DISABLED_SKILL_LEVEL, DISABLED_SKILL_LEVEL });
    }

    public static SkillType createNav() {
        // This skill corresponds to the ATOW skill Navigation
        return new SkillType(S_NAV,
              8,
              false,
              SUPPORT,
              INTELLIGENCE,
              NONE,
              null,
              null,
              null,
              null,
              null,
              null,
              new Integer[] { 8, 4, 4, 4, 4, 4, 4, 4, 4, DISABLED_SKILL_LEVEL, DISABLED_SKILL_LEVEL });
    }

    public static SkillType createTactics() {
        return new SkillType(S_TACTICS,
              0,
              true,
              SUPPORT_COMMAND,
              INTELLIGENCE,
              WILLPOWER,
              null,
              null,
              null,
              null,
              null,
              null,
              new Integer[] { 12, 6, 6, 6, 6, 6, 6, 6, 6, 6, 6 });
    }

    public static SkillType createStrategy() {
        return new SkillType(S_STRATEGY,
              0,
              true,
              SUPPORT_COMMAND,
              INTELLIGENCE,
              WILLPOWER,
              null,
              null,
              null,
              null,
              null,
              null,
              new Integer[] { 12, 6, 6, 6, 6, 6, 6, 6, 6, 6, 6 });
    }

    public static SkillType createAdmin() {
        return new SkillType(S_ADMIN,
              10,
              false,
              SUPPORT,
              INTELLIGENCE,
              WILLPOWER,
              null,
              null,
              null,
              null,
              null,
              null,
              new Integer[] { 8, 4, 0, 4, 4, 4, DISABLED_SKILL_LEVEL, DISABLED_SKILL_LEVEL, DISABLED_SKILL_LEVEL,
                              DISABLED_SKILL_LEVEL, DISABLED_SKILL_LEVEL });
    }

    public static SkillType createLeadership() {
        return new SkillType(S_LEADER,
              0,
              true,
              SUPPORT_COMMAND,
              WILLPOWER,
              CHARISMA,
              null,
              null,
              null,
              null,
              null,
              null,
              new Integer[] { 12, 6, 6, 6, 6, 6, 6, 6, 6, 6, 6 });
    }

    public static SkillType createNegotiation() {
        return new SkillType(S_NEG,
              10,
              false,
              SUPPORT,
              CHARISMA,
              NONE,
              null,
              null,
              null,
              null,
              null,
              null,
              new Integer[] { 8, 4, 4, 4, 4, 4, 4, 4, 4, 4, 4 });
    }

    public static SkillType createScrounge() {
        // This skill doesn't exist in ATOW, so we copied the linked attributes from Negotiation
        return new SkillType(S_SCROUNGE,
              10,
              false,
              SUPPORT,
              CHARISMA,
              NONE,
              null,
              null,
              null,
              null,
              null,
              null,
              new Integer[] { 8, 4, 4, 4, 4, 4, 4, 4, 4, 4, 4 });
    }

    public static SkillType createAcrobatics() {
        return new SkillType(S_ACROBATICS,
              7,
              false,
              ROLEPLAY_GENERAL,
              REFLEXES,
              NONE,
              null,
              null,
              null,
              null,
              null,
              null,
              new Integer[] { 20, 10, 20, 30, 40, 50, 60, 70, 80, 90, 100 });
    }

    public static SkillType createActing() {
        return new SkillType(S_ACTING,
              8,
              false,
              ROLEPLAY_GENERAL,
              CHARISMA,
              NONE,
              null,
              null,
              null,
              null,
              null,
              null,
              new Integer[] { 20, 10, 20, 30, 40, 50, 60, 70, 80, 90, 100 });
    }

    public static SkillType createAnimalHandling() {
        return new SkillType(S_ANIMAL_HANDLING,
              8,
              false,
              ROLEPLAY_GENERAL,
              WILLPOWER,
              NONE,
              null,
              null,
              null,
              null,
              null,
              null,
              new Integer[] { 20, 10, 20, 30, 40, 50, 60, 70, 80, 90, 100 });
    }

    public static SkillType createAppraisal() {
        return new SkillType(S_APPRAISAL,
              8,
              false,
              ROLEPLAY_GENERAL,
              INTELLIGENCE,
              NONE,
              null,
              null,
              null,
              null,
              null,
              null,
              new Integer[] { 20, 10, 20, 30, 40, 50, 60, 70, 80, 90, 100 });
    }

    public static SkillType createArchery() {
        return new SkillType(S_ARCHERY,
              7,
              false,
              ROLEPLAY_GENERAL,
              DEXTERITY,
              NONE,
              null,
              null,
              null,
              null,
              null,
              null,
              new Integer[] { 20, 10, 20, 30, 40, 50, 60, 70, 80, 90, 100 });
    }

    public static SkillType createArtDancing() {
        return new SkillType(S_ART_DANCING,
              9,
              false,
              ROLEPLAY_ART,
              DEXTERITY,
              INTELLIGENCE,
              null,
              null,
              null,
              null,
              null,
              null,
              new Integer[] { 20, 10, 20, 30, 40, 50, 60, 70, 80, 90, 100 });
    }

    public static SkillType createArtDrawing() {
        return new SkillType(S_ART_DRAWING,
              9,
              false,
              ROLEPLAY_ART,
              DEXTERITY,
              INTELLIGENCE,
              null,
              null,
              null,
              null,
              null,
              null,
              new Integer[] { 20, 10, 20, 30, 40, 50, 60, 70, 80, 90, 100 });
    }

    public static SkillType createArtPainting() {
        return new SkillType(S_ART_PAINTING,
              9,
              false,
              ROLEPLAY_ART,
              DEXTERITY,
              INTELLIGENCE,
              null,
              null,
              null,
              null,
              null,
              null,
              new Integer[] { 20, 10, 20, 30, 40, 50, 60, 70, 80, 90, 100 });
    }

    public static SkillType createArtWriting() {
        return new SkillType(S_ART_WRITING,
              9,
              false,
              ROLEPLAY_ART,
              DEXTERITY,
              INTELLIGENCE,
              null,
              null,
              null,
              null,
              null,
              null,
              new Integer[] { 20, 10, 20, 30, 40, 50, 60, 70, 80, 90, 100 });
    }

    public static SkillType createClimbing() {
        return new SkillType(S_CLIMBING,
              7,
              false,
              ROLEPLAY_GENERAL,
              DEXTERITY,
              NONE,
              null,
              null,
              null,
              null,
              null,
              null,
              new Integer[] { 20, 10, 20, 30, 40, 50, 60, 70, 80, 90, 100 });
    }

    public static SkillType createCommunications() {
        return new SkillType(S_COMMUNICATIONS,
              7,
              false,
              ROLEPLAY_GENERAL,
              INTELLIGENCE,
              NONE,
              null,
              null,
              null,
              null,
              null,
              null,
              new Integer[] { 20, 10, 20, 30, 40, 50, 60, 70, 80, 90, 100 });
    }

    public static SkillType createComputers() {
        return new SkillType(S_COMPUTERS,
              9,
              false,
              ROLEPLAY_GENERAL,
              INTELLIGENCE,
              NONE,
              null,
              null,
              null,
              null,
              null,
              null,
              new Integer[] { 20, 10, 20, 30, 40, 50, 60, 70, 80, 90, 100 });
    }

    public static SkillType createCryptography() {
        return new SkillType(S_CRYPTOGRAPHY,
              9,
              false,
              ROLEPLAY_GENERAL,
              INTELLIGENCE,
              WILLPOWER,
              null,
              null,
              null,
              null,
              null,
              null,
              new Integer[] { 20, 10, 20, 30, 40, 50, 60, 70, 80, 90, 100 });
    }

    public static SkillType createDemolitions() {
        return new SkillType(S_DEMOLITIONS,
              9,
              false,
              ROLEPLAY_GENERAL,
              DEXTERITY,
              INTELLIGENCE,
              null,
              null,
              null,
              null,
              null,
              null,
              new Integer[] { 20, 10, 20, 30, 40, 50, 60, 70, 80, 90, 100 });
    }

    public static SkillType createDisguise() {
        return new SkillType(S_DISGUISE,
              7,
              false,
              ROLEPLAY_GENERAL,
              CHARISMA,
              NONE,
              null,
              null,
              null,
              null,
              null,
              null,
              new Integer[] { 20, 10, 20, 30, 40, 50, 60, 70, 80, 90, 100 });
    }

    public static SkillType createEscapeArtist() {
        return new SkillType(S_ESCAPE_ARTIST,
              9,
              false,
              ROLEPLAY_GENERAL,
              STRENGTH,
              DEXTERITY,
              null,
              null,
              null,
              null,
              null,
              null,
              new Integer[] { 20, 10, 20, 30, 40, 50, 60, 70, 80, 90, 100 });
    }

    public static SkillType createForgery() {
        return new SkillType(S_FORGERY,
              8,
              false,
              ROLEPLAY_GENERAL,
              DEXTERITY,
              INTELLIGENCE,
              null,
              null,
              null,
              null,
              null,
              null,
              new Integer[] { 20, 10, 20, 30, 40, 50, 60, 70, 80, 90, 100 });
    }

    public static SkillType createInterestHistory() {
        return new SkillType(S_INTEREST_HISTORY,
              9,
              false,
              ROLEPLAY_INTEREST,
              INTELLIGENCE,
              WILLPOWER,
              null,
              null,
              null,
              null,
              null,
              null,
              new Integer[] { 20, 10, 20, 30, 40, 50, 60, 70, 80, 90, 100 });
    }

    public static SkillType createInterestLiterature() {
        return new SkillType(S_INTEREST_LITERATURE,
              9,
              false,
              ROLEPLAY_INTEREST,
              INTELLIGENCE,
              WILLPOWER,
              null,
              null,
              null,
              null,
              null,
              null,
              new Integer[] { 20, 10, 20, 30, 40, 50, 60, 70, 80, 90, 100 });
    }

    public static SkillType createInterestHoloGames() {
        return new SkillType(S_INTEREST_HOLO_GAMES,
              9,
              false,
              ROLEPLAY_INTEREST,
              INTELLIGENCE,
              WILLPOWER,
              null,
              null,
              null,
              null,
              null,
              null,
              new Integer[] { 20, 10, 20, 30, 40, 50, 60, 70, 80, 90, 100 });
    }

    public static SkillType createInterestSports() {
        return new SkillType(S_INTEREST_SPORTS,
              9,
              false,
              ROLEPLAY_INTEREST,
              INTELLIGENCE,
              WILLPOWER,
              null,
              null,
              null,
              null,
              null,
              null,
              new Integer[] { 20, 10, 20, 30, 40, 50, 60, 70, 80, 90, 100 });
    }

    public static SkillType createInterrogation() {
        return new SkillType(S_INTERROGATION,
              9,
              false,
              ROLEPLAY_GENERAL,
              WILLPOWER,
              CHARISMA,
              null,
              null,
              null,
              null,
              null,
              null,
              new Integer[] { 20, 10, 20, 30, 40, 50, 60, 70, 80, 90, 100 });
    }

    public static SkillType createInvestigation() {
        return new SkillType(S_INVESTIGATION,
              9,
              false,
              ROLEPLAY_GENERAL,
              INTELLIGENCE,
              WILLPOWER,
              null,
              null,
              null,
              null,
              null,
              null,
              new Integer[] { 20, 10, 20, 30, 40, 50, 60, 70, 80, 90, 100 });
    }

    public static SkillType createLanguages() {
        return new SkillType(S_LANGUAGES,
              8,
              false,
              ROLEPLAY_GENERAL,
              INTELLIGENCE,
              CHARISMA,
              null,
              null,
              null,
              null,
              null,
              null,
              new Integer[] { 20, 10, 20, 30, 40, 50, 60, 70, 80, 90, 100 });
    }

    public static SkillType createMartialArts() {
        return new SkillType(S_MARTIAL_ARTS,
              8,
              false,
              ROLEPLAY_GENERAL,
              REFLEXES,
              DEXTERITY,
              null,
              null,
              null,
              null,
              null,
              null,
              new Integer[] { 20, 10, 20, 30, 40, 50, 60, 70, 80, 90, 100 });
    }

    public static SkillType createPerception() {
        return new SkillType(S_PERCEPTION,
              7,
              false,
              ROLEPLAY_GENERAL,
              INTELLIGENCE,
              NONE,
              null,
              null,
              null,
              null,
              null,
              null,
              new Integer[] { 20, 10, 20, 30, 40, 50, 60, 70, 80, 90, 100 });
    }

    public static SkillType createSleightOfHand() {
        // We don't call this skill Prestidigitation because then we'll get 100 questions asking what
        // 'Prestidigitation' means.
        return new SkillType(S_SLEIGHT_OF_HAND,
              8,
              false,
              ROLEPLAY_GENERAL,
              REFLEXES,
              DEXTERITY,
              null,
              null,
              null,
              null,
              null,
              null,
              new Integer[] { 20, 10, 20, 30, 40, 50, 60, 70, 80, 90, 100 });
    }

    public static SkillType createProtocols() {
        return new SkillType(S_PROTOCOLS,
              8,
              false,
              ROLEPLAY_GENERAL,
              WILLPOWER,
              CHARISMA,
              null,
              null,
              null,
              null,
              null,
              null,
              new Integer[] { 20, 10, 20, 30, 40, 50, 60, 70, 80, 90, 100 });
    }

    public static SkillType createScienceBiology() {
        return new SkillType(S_SCIENCE_BIOLOGY,
              9,
              false,
              ROLEPLAY_SCIENCE,
              INTELLIGENCE,
              WILLPOWER,
              null,
              null,
              null,
              null,
              null,
              null,
              new Integer[] { 20, 10, 20, 30, 40, 50, 60, 70, 80, 90, 100 });
    }

    public static SkillType createScienceChemistry() {
        return new SkillType(S_SCIENCE_CHEMISTRY,
              9,
              false,
              ROLEPLAY_SCIENCE,
              INTELLIGENCE,
              WILLPOWER,
              null,
              null,
              null,
              null,
              null,
              null,
              new Integer[] { 20, 10, 20, 30, 40, 50, 60, 70, 80, 90, 100 });
    }

    public static SkillType createScienceMathematics() {
        return new SkillType(S_SCIENCE_MATHEMATICS,
              9,
              false,
              ROLEPLAY_SCIENCE,
              INTELLIGENCE,
              WILLPOWER,
              null,
              null,
              null,
              null,
              null,
              null,
              new Integer[] { 20, 10, 20, 30, 40, 50, 60, 70, 80, 90, 100 });
    }

    public static SkillType createSciencePhysics() {
        return new SkillType(S_SCIENCE_PHYSICS,
              9,
              false,
              ROLEPLAY_SCIENCE,
              INTELLIGENCE,
              WILLPOWER,
              null,
              null,
              null,
              null,
              null,
              null,
              new Integer[] { 20, 10, 20, 30, 40, 50, 60, 70, 80, 90, 100 });
    }

    public static SkillType createSecuritySystemsElectronic() {
        return new SkillType(S_SECURITY_SYSTEMS_ELECTRONIC,
              9,
              false,
              ROLEPLAY_SECURITY,
              DEXTERITY,
              INTELLIGENCE,
              null,
              null,
              null,
              null,
              null,
              null,
              new Integer[] { 20, 10, 20, 30, 40, 50, 60, 70, 80, 90, 100 });
    }

    public static SkillType createSecuritySystemsMechanical() {
        return new SkillType(S_SCIENCE_SYSTEMS_MECHANICAL,
              9,
              false,
              ROLEPLAY_SECURITY,
              DEXTERITY,
              INTELLIGENCE,
              null,
              null,
              null,
              null,
              null,
              null,
              new Integer[] { 20, 10, 20, 30, 40, 50, 60, 70, 80, 90, 100 });
    }

    public static SkillType createSensorOperations() {
        return new SkillType(S_SENSOR_OPERATIONS,
              8,
              false,
              ROLEPLAY_GENERAL,
              INTELLIGENCE,
              WILLPOWER,
              null,
              null,
              null,
              null,
              null,
              null,
              new Integer[] { 20, 10, 20, 30, 40, 50, 60, 70, 80, 90, 100 });
    }

    public static SkillType createStealth() {
        return new SkillType(S_STEALTH,
              8,
              false,
              ROLEPLAY_GENERAL,
              REFLEXES,
              INTELLIGENCE,
              null,
              null,
              null,
              null,
              null,
              null,
              new Integer[] { 20, 10, 20, 30, 40, 50, 60, 70, 80, 90, 100 });
    }

    public static SkillType createStreetwise() {
        return new SkillType(S_STREETWISE,
              8,
              false,
              ROLEPLAY_GENERAL,
              CHARISMA,
              NONE,
              null,
              null,
              null,
              null,
              null,
              null,
              new Integer[] { 20, 10, 20, 30, 40, 50, 60, 70, 80, 90, 100 });
    }

    public static SkillType createSurvival() {
        return new SkillType(S_SURVIVAL,
              9,
              false,
              ROLEPLAY_GENERAL,
              DEXTERITY,
              INTELLIGENCE,
              null,
              null,
              null,
              null,
              null,
              null,
              new Integer[] { 20, 10, 20, 30, 40, 50, 60, 70, 80, 90, 100 });
    }

    public static SkillType createTracking() {
        return new SkillType(S_TRACKING,
              8,
              false,
              ROLEPLAY_GENERAL,
              INTELLIGENCE,
              WILLPOWER,
              null,
              null,
              null,
              null,
              null,
              null,
              new Integer[] { 20, 10, 20, 30, 40, 50, 60, 70, 80, 90, 100 });
    }

    public static SkillType createTraining() {
        return new SkillType(S_TRAINING,
              9,
              false,
              ROLEPLAY_GENERAL,
              INTELLIGENCE,
              CHARISMA,
              null,
              null,
              null,
              null,
              null,
              null,
              new Integer[] { 20, 10, 20, 30, 40, 50, 60, 70, 80, 90, 100 });
    }
}<|MERGE_RESOLUTION|>--- conflicted
+++ resolved
@@ -393,8 +393,6 @@
      *                        {@link #DISABLED_SKILL_LEVEL}, and extra entries beyond the 11th are ignored. A clean copy
      *                        of the array is always used to ensure the integrity of the internal state.
      *
-<<<<<<< HEAD
-=======
      *                        <p>For example:</p>
      *                        <pre>
      *                                                                                                                                                                                                                                                                                                                                                                                                                                                                                                                                                                                                                                                                                                                                                                                        Integer[] costs = new Integer[] {8, 4, 4, 4, 4, 4, 4, 4, 4, -1, -1};
@@ -402,7 +400,6 @@
      *                                                                                                                                                                                                                                                                                                                                                                                                                                                                                                                                                                                                                                                                                                                                                                                               SkillAttribute.DEXTERITY, SkillAttribute.INTELLIGENCE, 1, 3, 4, 5, costs);
      *                                                                                                                                                                                                                                                                                                                                                                                                                                                                                                                                                                                                                                                                                                                                                                                        </pre>
      *
->>>>>>> c32cf7b7
      * @author Illiani
      * @since 0.50.05
      */
