--- conflicted
+++ resolved
@@ -1202,25 +1202,6 @@
 
                 LocalDate today = gui.getCampaign().getLocalDate();
 
-<<<<<<< HEAD
-                List<Person> personnel = new ArrayList<>(gui.getCampaign().getPersonnel());
-                personnel.sort(Comparator.comparing((Person p) -> p.getAge(today)).thenComparing(Person::getSurname));
-
-                for (Person ps : personnel) {
-                    if (person.safeSpouse(gui.getCampaign(), ps)) {
-                        String pStatus;
-
-                        if (ps.getPrisonerStatus().isBondsman()) {
-                            pStatus = String.format(resources.getString("marriageBondsmanDesc.format"),
-                                    ps.getFullName(), ps.getAge(today), ps.getRoleDesc());
-                        } else if (ps.getPrisonerStatus().isPrisoner()) {
-                            pStatus = String.format(resources.getString("marriagePrisonerDesc.format"),
-                                    ps.getFullName(), ps.getAge(today), ps.getRoleDesc());
-                        } else {
-                            pStatus = String.format(resources.getString("marriagePartnerDesc.format"),
-                                    ps.getFullName(), ps.getAge(today), ps.getRoleDesc());
-                        }
-=======
                 // Get all safe potential spouses sorted by age and then by surname
                 final List<Person> personnel = gui.getCampaign().getPersonnel().stream()
                         .filter(potentialSpouse -> gui.getCampaign().getMarriage().safeSpouse(
@@ -1245,7 +1226,6 @@
                                 potentialSpouse.getFullName(), potentialSpouse.getAge(today),
                                 potentialSpouse.getRoleDesc());
                     }
->>>>>>> 521c0a71
 
                     spouseMenu = new JMenu(status);
 
