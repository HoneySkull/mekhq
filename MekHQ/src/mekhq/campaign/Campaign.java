--- conflicted
+++ resolved
@@ -25,6 +25,8 @@
 import megamek.client.generator.RandomNameGenerator;
 import megamek.client.generator.RandomUnitGenerator;
 import megamek.client.ui.swing.util.PlayerColour;
+import megamek.codeUtilities.MathUtility;
+import megamek.codeUtilities.ObjectUtility;
 import megamek.common.*;
 import megamek.common.AmmoType.Munitions;
 import megamek.common.annotations.Nullable;
@@ -1451,11 +1453,7 @@
             person = newPerson(PersonnelRole.DEPENDENT, PersonnelRole.NONE,
                     new DefaultFactionSelector(getCampaignOptions().getRandomOriginOptions()),
                     new DefaultPlanetSelector(getCampaignOptions().getRandomOriginOptions()),
-<<<<<<< HEAD
                     Gender.RANDOMIZE);
-=======
-                    gender);
->>>>>>> 42c6bd4c
         } else {
             person = newPerson(PersonnelRole.DEPENDENT);
         }
@@ -3714,51 +3712,6 @@
                     .forEach(this::awardTrainingXP);
         }
 
-<<<<<<< HEAD
-=======
-        // Add or remove dependents - only if one of the two options makes this possible
-        // is enabled
-        if ((getLocalDate().getDayOfYear() == 1)
-                && getCampaignOptions().getRandomDependentMethod().isAgainstTheBot()
-                && (getCampaignOptions().isUseRandomDependentRemoval()
-                        || getCampaignOptions().isUseRandomDependentAddition())) {
-            int numPersonnel = 0;
-            List<Person> dependents = new ArrayList<>();
-            for (Person p : getActivePersonnel()) {
-                numPersonnel++;
-                if (p.getPrimaryRole().isDependent() && p.getGenealogy().isEmpty()) {
-                    dependents.add(p);
-                }
-            }
-
-            final int roll = MathUtility.clamp(Compute.d6(2) + getAtBUnitRatingMod() - 2, 2, 12);
-
-            int change = numPersonnel * (roll - 5) / 100;
-            if (change < 0) {
-                if (getCampaignOptions().isUseRandomDependentRemoval()) {
-                    while ((change < 0) && !dependents.isEmpty()) {
-                        final Person person = ObjectUtility.getRandomItem(dependents);
-                        addReport(String.format(resources.getString("dependentLeavesForce.text"),
-                                person.getFullTitle()));
-                        removePerson(person, false);
-                        dependents.remove(person);
-                        change++;
-                    }
-                }
-            } else {
-                if (getCampaignOptions().isUseRandomDependentAddition()) {
-                    for (int i = 0; i < change; i++) {
-                        final Person person = newDependent(false, Gender.RANDOMIZE);
-                        recruitPerson(person, PrisonerStatus.FREE, true, false);
-
-                        addReport(String.format(resources.getString("dependentJoinsForce.text"),
-                                person.getHyperlinkedFullTitle()));
-                    }
-                }
-            }
-        }
-
->>>>>>> 42c6bd4c
         if (getLocalDate().getDayOfMonth() == 1) {
             /*
              * First of the month; roll Morale.
@@ -4215,7 +4168,6 @@
     /**
      * This method processes the random dependents for a campaign. It shuffles the active dependents list and performs
      * actions based on the campaign options and unit rating modifiers.
-<<<<<<< HEAD
      * <p>
      * First, it determines the dependent capacity based on 20% of the active personnel count. Then, it calculates
      * the number of dependents currently in the list.
@@ -4224,26 +4176,12 @@
      * should leave the force based on a lower roll value. If the roll value is less than or equal to 4 minus the unit
      * rating modifier, the dependent is removed from the force.
      * <p>
-=======
-     *
-     * First, it determines the dependent capacity based on 20% of the active personnel count. Then, it calculates
-     * the number of dependents currently in the list.
-     *
-     * If the campaign options allow random dependent removal, it iterates over each dependent and determines if they
-     * should leave the force based on a lower roll value. If the roll value is less than or equal to 4 minus the unit
-     * rating modifier, the dependent is removed from the force.
-     *
->>>>>>> 42c6bd4c
      * If the campaign options allow random dependent addition and the number of dependents is less than the dependent
      * capacity, it iterates a number of times equal to the difference between the dependent capacity and the number of
      * dependents. It determines if a lower roll value is less than or equal to the unit rating modifier multiplied by 2.
      * If true, it recruits a new dependent and adds a report indicating the dependent has joined the force.
      */
-<<<<<<< HEAD
     void processRandomDependents() {
-=======
-    private void processRandomDependents() {
->>>>>>> 42c6bd4c
         List<Person> dependents = getActiveDependents();
         Collections.shuffle(dependents);
 
@@ -4257,7 +4195,6 @@
                 .toList();
 
         int dependentCapacity = (int) Math.max(1, (activeNonDependents.size() * 0.05));
-<<<<<<< HEAD
 
         // roll for random removal
         int dependentCount = dependentsRollForRemoval(dependents, currentDate, dependentCapacity);
@@ -4276,18 +4213,12 @@
      * @return The updated number of dependents.
      */
     int dependentsRollForRemoval(List<Person> dependents, LocalDate currentDate, int dependentCapacity) {
-=======
-        int dependentCount = dependents.size();
-
-        // roll for random removal
->>>>>>> 42c6bd4c
         if (getCampaignOptions().isUseRandomDependentRemoval()) {
             for (Person dependent : dependents) {
                 if (!isRemovalEligible(dependent, currentDate)) {
                     continue;
                 }
 
-<<<<<<< HEAD
                 int roll = Compute.randomInt(100);
 
                 if (dependents.size() > dependentCapacity) {
@@ -4297,16 +4228,10 @@
                 int targetNumber = 5 - getAtBUnitRatingMod();
 
                 if (roll <= targetNumber) {
-=======
-                int lowerRoll = (dependents.size() > dependentCapacity) ? getLowerRandomInt() : Compute.randomInt(100);
-
-                if (lowerRoll <= 4 - getAtBUnitRatingMod()) {
->>>>>>> 42c6bd4c
                     addReport(String.format(resources.getString("dependentLeavesForce.text"),
                             dependent.getFullTitle()));
 
                     removePerson(dependent, false);
-<<<<<<< HEAD
                 }
             }
         }
@@ -4346,20 +4271,11 @@
      * @param dependentCapacity the maximum capacity for dependents
      */
     void dependentsAddNew(int dependentCount, int dependentCapacity) {
-=======
-                    dependentCount--;
-                }
-            }
-        }
-
-        // then roll for random addition
->>>>>>> 42c6bd4c
         if ((getCampaignOptions().isUseRandomDependentAddition()) && (dependentCount < dependentCapacity)) {
             int availableCapacity = dependentCapacity - dependentCount;
             int rollCount = (int) Math.max(1, availableCapacity * 0.2);
 
             for (int i = 0; i < rollCount; i++) {
-<<<<<<< HEAD
                 int roll = Compute.randomInt(100);
 
                 if (dependentCount < (dependentCapacity / 2)) {
@@ -4368,12 +4284,6 @@
 
                 if (roll <= (getAtBUnitRatingMod() * 2)) {
                     final Person dependent = newDependent(false);
-=======
-                int lowerRoll = (dependentCount <= (dependentCapacity / 2)) ? getLowerRandomInt() : Compute.randomInt(100);
-
-                if (lowerRoll <= (getAtBUnitRatingMod() * 2)) {
-                    final Person dependent = newDependent(false, Gender.RANDOMIZE);
->>>>>>> 42c6bd4c
 
                     recruitPerson(dependent, PrisonerStatus.FREE, true, false);
 
@@ -4387,33 +4297,6 @@
     }
 
     /**
-<<<<<<< HEAD
-=======
-     * Returns the lower value between two random integers generated between 0 and 99 (inclusive).
-     *
-     * @return the lower random integer value
-     */
-    private int getLowerRandomInt() {
-        int roll = Compute.randomInt(100);
-        int secondRoll = Compute.randomInt(100);
-        return Math.min(roll, secondRoll);
-    }
-
-    /**
-     * Checks if a dependent is eligible for removal.
-     *
-     * @param dependent the person to check
-     * @param currentDate the current date
-     * @return {@code true} if the person is eligible for removal, {@code false} otherwise
-     */
-    private boolean isRemovalEligible(Person dependent, LocalDate currentDate) {
-        return !(dependent.getGenealogy().hasNonAdultChildren(currentDate)
-                || dependent.getGenealogy().hasSpouse()
-                || dependent.isChild(currentDate));
-    }
-
-    /**
->>>>>>> 42c6bd4c
      * This method iterates through the list of personnel and deletes the records of
      * those who have left the unit and who match additional checks.
      */
