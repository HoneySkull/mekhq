--- conflicted
+++ resolved
@@ -259,12 +259,12 @@
     /**
      * This is used to indicate that player forces have been assigned to this scenario
      * and that AtBDynamicScenarioFactory.finalizeScenario() has been called on this scenario to
-     * generate opposing forces and their bots, apply any present scenario modifiers, 
+     * generate opposing forces and their bots, apply any present scenario modifiers,
      * set up deployment turns, calculate which units belong to which objectives, and many other things.
-     * 
-     * Further "post-force-generation" modifiers can be applied to this scenario, but calling 
+     *
+     * Further "post-force-generation" modifiers can be applied to this scenario, but calling
      * finalizeScenario() on it again will lead to "unsupported" behavior.
-     * 
+     *
      * Can be called as a short hand way of telling "is this scenario ready to play".
      */
     public boolean isFinalized() {
@@ -388,7 +388,7 @@
     public String getDesc() {
         return getScenarioTypeDescription();
     }
-    
+
     @Override
     public String getScenarioTypeDescription() {
         return (getTemplate() != null) && (getTemplate().name != null) && !getTemplate().name.isBlank() ?
@@ -404,11 +404,7 @@
     protected void writeToXmlEnd(PrintWriter pw1, int indent) {
         // if we have a scenario template and haven't played the scenario out yet, serialize the template
         // in its current state
-<<<<<<< HEAD
         if ((template != null) && getStatus().isCurrent()) {
-=======
-        if (template != null && isCurrent()) {
->>>>>>> 67c40266
             template.Serialize(pw1);
         }
 
