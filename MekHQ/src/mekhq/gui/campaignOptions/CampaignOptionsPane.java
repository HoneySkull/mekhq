--- conflicted
+++ resolved
@@ -515,13 +515,10 @@
         boolean oldAwardVeterancySPAs = options.isAwardVeterancySPAs();
         boolean oldIsTrackFactionStanding = options.isTrackFactionStanding();
         boolean oldIsUseMASHTheatres = options.isUseMASHTheatres();
-<<<<<<< HEAD
-        boolean oldIsUseDiseases = options.isUseRandomDiseases();
-=======
         boolean oldIsUseFatigue = options.isUseFatigue();
         boolean oldIsUseAdvancedSalvage = options.isUseCamOpsSalvage();
         boolean oldIsUseStratCon = options.isUseStratCon();
->>>>>>> fee5cc5d
+        boolean oldIsUseDiseases = options.isUseRandomDiseases();
 
         // Everything assumes general tab will be the first applied.
         // While this shouldn't break anything, it's not worth moving around.
@@ -590,25 +587,24 @@
             new MASHTheaterTrackingCampaignOptionsChangedConfirmationDialog(campaign);
         }
 
-<<<<<<< HEAD
+        boolean newIsUseFatigue = options.isUseFatigue();
+        if (!isStartUp && newIsUseFatigue && !oldIsUseFatigue) { // Has tracking changed?
+            new FatigueTrackingCampaignOptionsChangedConfirmationDialog(campaign);
+        }
+
+        boolean newIsUseAdvancedSalvage = options.isUseCamOpsSalvage();
+        if (!isStartUp && newIsUseAdvancedSalvage && !oldIsUseAdvancedSalvage) { // Has tracking changed?
+            new SalvageCampaignOptionsChangedConfirmationDialog(campaign);
+        }
+
+        boolean newIsUseStratCon = options.isUseStratCon();
+        if (!isStartUp && newIsUseStratCon && !oldIsUseStratCon) { // Has tracking changed?
+            new StratConConvoyCampaignOptionsChangedConfirmationDialog(campaign);
+        }
+
         boolean newIsUseDiseases = options.isUseRandomDiseases();
         if (!isStartUp && newIsUseDiseases && !oldIsUseDiseases) { // Has tracking changed?
             inoculateAllCharacters();
-=======
-        boolean newIsUseFatigue = options.isUseFatigue();
-        if (!isStartUp && newIsUseFatigue && !oldIsUseFatigue) { // Has tracking changed?
-            new FatigueTrackingCampaignOptionsChangedConfirmationDialog(campaign);
-        }
-
-        boolean newIsUseAdvancedSalvage = options.isUseCamOpsSalvage();
-        if (!isStartUp && newIsUseAdvancedSalvage && !oldIsUseAdvancedSalvage) { // Has tracking changed?
-            new SalvageCampaignOptionsChangedConfirmationDialog(campaign);
-        }
-
-        boolean newIsUseStratCon = options.isUseStratCon();
-        if (!isStartUp && newIsUseStratCon && !oldIsUseStratCon) { // Has tracking changed?
-            new StratConConvoyCampaignOptionsChangedConfirmationDialog(campaign);
->>>>>>> fee5cc5d
         }
 
         campaign.resetRandomDeath();
