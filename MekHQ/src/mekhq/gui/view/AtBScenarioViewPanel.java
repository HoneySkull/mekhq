--- conflicted
+++ resolved
@@ -21,46 +21,7 @@
  */
 package mekhq.gui.view;
 
-<<<<<<< HEAD
-=======
-import java.awt.Component;
-import java.awt.GridBagConstraints;
-import java.awt.GridBagLayout;
-import java.awt.Image;
-import java.awt.event.ActionEvent;
-import java.awt.event.ActionListener;
-import java.awt.event.ItemListener;
-import java.awt.event.MouseEvent;
-import java.text.DecimalFormat;
-import java.util.ArrayList;
-import java.util.List;
-import java.util.ResourceBundle;
-import java.util.UUID;
-import java.util.Vector;
-
-import javax.swing.BorderFactory;
-import javax.swing.Icon;
-import javax.swing.ImageIcon;
-import javax.swing.JButton;
-import javax.swing.JCheckBox;
-import javax.swing.JFrame;
-import javax.swing.JLabel;
-import javax.swing.JMenuItem;
-import javax.swing.JPanel;
-import javax.swing.JPopupMenu;
-import javax.swing.JTextArea;
-import javax.swing.JTree;
-import javax.swing.event.MouseInputAdapter;
-import javax.swing.event.TreeModelListener;
-import javax.swing.tree.DefaultMutableTreeNode;
-import javax.swing.tree.DefaultTreeCellRenderer;
-import javax.swing.tree.TreeModel;
-import javax.swing.tree.TreePath;
-import javax.swing.tree.TreeSelectionModel;
-
 import megamek.client.ui.dialogs.BotConfigDialog;
-import megamek.client.ui.enums.DialogResult;
->>>>>>> 4274669f
 import megamek.client.ui.swing.UnitEditorDialog;
 import megamek.common.IStartingPositions;
 import megamek.common.PlanetaryConditions;
@@ -69,33 +30,21 @@
 import mekhq.campaign.Campaign;
 import mekhq.campaign.force.ForceStub;
 import mekhq.campaign.force.UnitStub;
-import mekhq.campaign.mission.AtBDynamicScenario;
-import mekhq.campaign.mission.AtBScenario;
-import mekhq.campaign.mission.BotForceStub;
-import mekhq.campaign.mission.Loot;
-import mekhq.campaign.mission.ScenarioForceTemplate;
-import mekhq.campaign.mission.ScenarioObjective;
+import mekhq.campaign.mission.*;
 import mekhq.gui.baseComponents.JScrollablePanel;
 
 import javax.swing.*;
 import javax.swing.event.MouseInputAdapter;
 import javax.swing.event.TreeModelListener;
-import javax.swing.tree.DefaultMutableTreeNode;
-import javax.swing.tree.DefaultTreeCellRenderer;
-import javax.swing.tree.TreeModel;
-import javax.swing.tree.TreePath;
-import javax.swing.tree.TreeSelectionModel;
+import javax.swing.tree.*;
 import java.awt.*;
 import java.awt.event.ActionEvent;
 import java.awt.event.ActionListener;
 import java.awt.event.ItemListener;
 import java.awt.event.MouseEvent;
 import java.text.DecimalFormat;
-import java.util.ArrayList;
 import java.util.List;
-import java.util.ResourceBundle;
-import java.util.UUID;
-import java.util.Vector;
+import java.util.*;
 
 /**
  * @author Neoancient
@@ -905,68 +854,6 @@
         }
     }
 
-<<<<<<< HEAD
-    protected static class EntityListModel implements TreeModel {
-        private ArrayList<String> root;
-        private Vector<TreeModelListener> listeners = new Vector<>();
-        private String name;
-
-        public EntityListModel(ArrayList<String> root, String name) {
-            this.root = root;
-            this.name = name;
-        }
-
-        public String getName() {
-            return name;
-        }
-
-        @Override
-        public @Nullable Object getChild(final @Nullable Object parent, final int index) {
-            return (parent instanceof ArrayList<?>) ? ((ArrayList<?>) parent).get(index) : null;
-        }
-
-        @Override
-        public int getChildCount(final @Nullable Object parent) {
-            return (parent instanceof ArrayList<?>) ? ((ArrayList<?>) parent).size() : 0;
-        }
-
-        @Override
-        public int getIndexOfChild(final @Nullable Object parent, final @Nullable Object child) {
-            return (parent instanceof ArrayList<?>) ? ((ArrayList<?>) parent).indexOf(child) : 0;
-        }
-
-        @Override
-        public Object getRoot() {
-            return root;
-        }
-
-        @Override
-        public boolean isLeaf(final @Nullable Object node) {
-            return node instanceof String;
-        }
-
-        @Override
-        public void valueForPathChanged(final TreePath arg0, final Object arg1) {
-
-        }
-
-        @Override
-        public void addTreeModelListener(final @Nullable TreeModelListener listener) {
-            if ((listener != null) && !listeners.contains(listener)) {
-                listeners.addElement(listener);
-            }
-        }
-
-        @Override
-        public void removeTreeModelListener(final @Nullable TreeModelListener listener) {
-            if (listener != null) {
-                listeners.removeElement(listener);
-            }
-        }
-    }
-
-=======
->>>>>>> 4274669f
     private class TreeMouseAdapter extends MouseInputAdapter implements ActionListener {
         private JTree tree;
         int index;
@@ -987,7 +874,7 @@
                         null);
                 pbd.setBotName(scenario.getBotForce(index).getName());
                 pbd.setVisible(true);
-                if (pbd.getResult() != DialogResult.CANCELLED) {
+                if (!pbd.getResult().isCancelled()) {
                     scenario.getBotForce(index).setBehaviorSettings(pbd.getBehaviorSettings());
                     scenario.getBotForce(index).setName(pbd.getBotName());
                 }
