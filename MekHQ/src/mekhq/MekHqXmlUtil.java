/*
 * Copyright (c) 2013-2021 - The MegaMek Team. All Rights Reserved.
 *
 * This file is part of MekHQ.
 *
 * MekHQ is free software: you can redistribute it and/or modify
 * it under the terms of the GNU General Public License as published by
 * the Free Software Foundation, either version 3 of the License, or
 * (at your option) any later version.
 *
 * MekHQ is distributed in the hope that it will be useful,
 * but WITHOUT ANY WARRANTY; without even the implied warranty of
 * MERCHANTABILITY or FITNESS FOR A PARTICULAR PURPOSE. See the
 * GNU General Public License for more details.
 *
 * You should have received a copy of the GNU General Public License
 * along with MekHQ. If not, see <http://www.gnu.org/licenses/>.
 */
package mekhq;

import megamek.common.*;
import megamek.common.annotations.Nullable;
import megamek.common.options.GameOptions;
import megamek.utils.MegaMekXmlUtil;
import org.apache.logging.log4j.LogManager;
import org.w3c.dom.Element;
import org.w3c.dom.NamedNodeMap;
import org.w3c.dom.Node;

import javax.xml.parsers.DocumentBuilder;
import javax.xml.parsers.DocumentBuilderFactory;
import javax.xml.parsers.ParserConfigurationException;
import java.util.Iterator;
import java.util.List;

public class MekHqXmlUtil extends MegaMekXmlUtil {
    private static DocumentBuilderFactory UNSAFE_DOCUMENT_BUILDER_FACTORY;

    /**
     * USE WITH CARE. Creates a DocumentBuilder safe from XML external entities attacks, but unsafe from
     * XML entity expansion attacks.
     *
     * @return A DocumentBuilder less safe to use to read untrusted XML.
     */
    public static DocumentBuilder newUnsafeDocumentBuilder() throws ParserConfigurationException {
        DocumentBuilderFactory dbf = UNSAFE_DOCUMENT_BUILDER_FACTORY;
        if (null == dbf) {
            // At worst we may do this twice if multiple threads
            // hit this method. It is Ok to have more than one
            // instance of the builder factory, as long as it is
            // XXE safe.

            //
            // For further background, see newSafeDocumentBuilder()
            //
            dbf = DocumentBuilderFactory.newInstance();
            dbf.setXIncludeAware(false);
            dbf.setExpandEntityReferences(false);

            //
            // "If you can't completely disable DTDs, then at least do the
            // following:"
            //

            // Disable external entities
            String FEATURE = "http://xml.org/sax/features/external-general-entities";
            dbf.setFeature(FEATURE, false);

            // Disable external parameters
            FEATURE = "http://xml.org/sax/features/external-parameter-entities";
            dbf.setFeature(FEATURE, false);

            // Disable external DTDs as well
            FEATURE = "http://apache.org/xml/features/nonvalidating/load-external-dtd";
            dbf.setFeature(FEATURE, false);

            UNSAFE_DOCUMENT_BUILDER_FACTORY = dbf;
        }

        return dbf.newDocumentBuilder();
    }

    /**
     * TODO : This is dumb and we should just use EntityListFile.writeEntityList.
     * TODO : Some of this may want to be back-ported into entity itself in MM and then
     * TODO : re-factored out of EntityListFile.
     *
     * Contents copied from megamek.common.EntityListFile.saveTo(...) Modified
     * to support saving to/from XML for our purposes in MekHQ
     *
     * @param tgtEnt The entity to serialize to XML.
     * @return A string containing the XML representation of the entity.
     */
    public static String writeEntityToXmlString(Entity tgtEnt, int indentLvl, List<Entity> list) {
        // Holdover from EntityListFile in MM.
        // I guess they simply ignored all squadrons for writing out entities?
        if (tgtEnt instanceof FighterSquadron) {
            return "";
        }

        StringBuilder retVal = new StringBuilder();

        // Start writing this entity to the file.
        retVal.append(MekHqXmlUtil.indentStr(indentLvl)).append("<entity chassis=\"")
                .append(escape(tgtEnt.getChassis())).append("\" model=\"").append(escape(tgtEnt.getModel()))
                .append("\" type=\"").append(escape(tgtEnt.getMovementModeAsString())).append("\" commander=\"")
                .append(tgtEnt.isCommander()).append("\" externalId=\"").append(tgtEnt.getExternalIdAsString());

        if (tgtEnt.countQuirks() > 0) {
            retVal.append("\" quirks=\"").append(escape(tgtEnt.getQuirkList("::")));
        }
        if (tgtEnt.getC3Master() != null) {
            retVal.append("\" c3MasterIs=\"")
                    .append(tgtEnt.getGame().getEntity(tgtEnt.getC3Master().getId()).getC3UUIDAsString());
        }
        if (tgtEnt.hasC3() || tgtEnt.hasC3i() || tgtEnt.hasNavalC3()) {
            retVal.append("\" c3UUID=\"").append(tgtEnt.getC3UUIDAsString());
        }

        if (!tgtEnt.getCamouflage().hasDefaultCategory()) {
            retVal.append("\" camoCategory=\"").append(escape(tgtEnt.getCamouflage().getCategory()));
        }

        if (!tgtEnt.getCamouflage().hasDefaultFilename()) {
            retVal.append("\" camoFileName=\"").append(escape(tgtEnt.getCamouflage().getFilename()));
        }

        if (tgtEnt.getDeployRound() > 0) {
            retVal.append(String.format("\" %s=\"%d", MULParser.DEPLOYMENT, tgtEnt.getDeployRound()));
        }

        if (tgtEnt instanceof Infantry) {
            retVal.append(String.format("\" %s=\"%d", MULParser.INF_SQUAD_NUM, ((Infantry) tgtEnt).getSquadN()));
        }

        retVal.append(String.format("\" %s=\"%d", MULParser.ALTITUDE, tgtEnt.getAltitude()));

        if (tgtEnt.isOffBoard()) {
            retVal.append("\" offboard=\"");
            retVal.append(String.valueOf(tgtEnt.isOffBoard()));
            retVal.append("\" offboard_distance=\"");
            retVal.append(String.valueOf(tgtEnt.getOffBoardDistance()));
            retVal.append("\" offboard_direction=\"");
            retVal.append(String.valueOf(tgtEnt.getOffBoardDirection().getValue()));
        }

        retVal.append("\">\n");

        // If it's a tank, add a movement tag.
        // Since tank movement can be affected by damage other than equipment
        // damage...
        // And thus can't necessarily be calculated.
        if (tgtEnt instanceof Tank) {
            Tank tentity = (Tank) tgtEnt;
            retVal.append(getMovementString(tentity, indentLvl + 1));

            if (tentity.isTurretLocked(Tank.LOC_TURRET)) {
                retVal.append(getTurretLockedString(tentity, indentLvl + 1));
            }

            // Crits
            retVal.append(getTankCritString(tentity, indentLvl + 1));
        }

        // add a bunch of stuff for aeros
        if (tgtEnt instanceof Aero) {
            Aero a = (Aero) tgtEnt;

            // SI
            retVal.append(MekHqXmlUtil.indentStr(indentLvl + 1)).append("<structural integrity=\"").append(a.getSI())
                    .append("\"/>\n");

            // Heat sinks
            retVal.append(MekHqXmlUtil.indentStr(indentLvl + 1)).append("<heat sinks=\"").append(a.getHeatSinks())
                    .append("\"/>\n");

            // Fuel
            retVal.append(MekHqXmlUtil.indentStr(indentLvl + 1)).append("<fuel left=\"").append(a.getFuel())
                    .append("\"/>\n");

            // TODO: dropship docking collars, bays

            // Large craft stuff
            if (a instanceof Jumpship) {
                Jumpship j = (Jumpship) a;

                // KF integrity
                retVal.append(MekHqXmlUtil.indentStr(indentLvl + 1)).append("<KF integrity=\"")
                        .append(j.getKFIntegrity()).append("\"/>\n");

                // KF sail integrity
                retVal.append(MekHqXmlUtil.indentStr(indentLvl + 1)).append("<sail integrity=\"")
                        .append(j.getSailIntegrity()).append("\"/>\n");
            }

            // Crits
            retVal.append(getAeroCritString(a, indentLvl + 1));
        }

        // If the entity carries bombs, write those out
        if (tgtEnt instanceof IBomber) {
            retVal.append(getBombChoiceString((IBomber) tgtEnt, indentLvl));
        }

        // Add the locations of this entity (if any are needed).
        String loc = EntityListFile.getLocString(tgtEnt, indentLvl + 1);

        if (null != loc) {
            retVal.append(loc);
        }

        // Write the Naval C3 Data if needed
        if (tgtEnt.hasNavalC3()) {
            retVal.append(MekHqXmlUtil.indentStr(indentLvl + 1)).append("<nc3set>\n");
            Iterator<Entity> nc3List = list.iterator();
            while (nc3List.hasNext()) {
                final Entity nc3Entity = nc3List.next();

                if (nc3Entity.onSameC3NetworkAs(tgtEnt, true)) {
                    retVal.append(MekHqXmlUtil.indentStr(indentLvl + 2)).append("<nc3_link link=\"");
                    retVal.append(nc3Entity.getC3UUIDAsString());
                    retVal.append("\"/>\n");
                }
            }
            retVal.append(MekHqXmlUtil.indentStr(indentLvl + 1)).append("</nc3set>\n");
        }

        // Write the C3i Data if needed
        if (tgtEnt.hasC3i()) {
            retVal.append(MekHqXmlUtil.indentStr(indentLvl + 1)).append("<c3iset>\n");

            Iterator<Entity> c3iList = list.iterator();
            while (c3iList.hasNext()) {
                final Entity C3iEntity = c3iList.next();

                if (C3iEntity.onSameC3NetworkAs(tgtEnt, true)) {
                    retVal.append(MekHqXmlUtil.indentStr(indentLvl + 2))
                            .append("<c3i_link link=\"")
                            .append(C3iEntity.getC3UUIDAsString())
                            .append("\"/>\n");
                }
            }
            retVal.append(MekHqXmlUtil.indentStr(indentLvl + 1)).append("</c3iset>\n");
        }

        // Finish writing this entity to the file.
        retVal.append(MekHqXmlUtil.indentStr(indentLvl)).append("</entity>");

        // Okay, return whatever we've got!
        return retVal.toString();
    }

    private static String getBombChoiceString(IBomber bomber, int indentLvl) {
        StringBuilder retVal = new StringBuilder();

        int[] bombChoices = bomber.getBombChoices();
        if (bombChoices.length > 0) {
            retVal.append(MekHqXmlUtil.indentStr(indentLvl + 1)).append("<bombs>\n");
            for (int type = 0; type < BombType.B_NUM; type++) {
                if (bombChoices[type] > 0) {
                    String typeName = BombType.getBombInternalName(type);
                    retVal.append(MekHqXmlUtil.indentStr(indentLvl + 2)).append("<bomb type=\"");
                    retVal.append(typeName);
                    retVal.append("\" load=\"");
                    retVal.append(bombChoices[type]);
                    retVal.append("\"/>\n");
                }
            }
            retVal.append(MekHqXmlUtil.indentStr(indentLvl + 1)).append("</bombs>\n");
        }

        return retVal.toString();
    }

    /**
     * Contents copied from megamek.common.EntityListFile.getAeroCritString(...) Modified to support
     * saving to/from XML for our purposes in MekHQ
     *
     * @param a The Aero unit to generate a crit string for.
     * @return The generated crit string.
     */
    private static String getAeroCritString(Aero a, int indentLvl) {
        String retVal = MekHqXmlUtil.indentStr(indentLvl) + "<acriticals";
        String critVal = "";

        // crits
        if (a.getAvionicsHits() > 0) {
            critVal = critVal.concat(" avionics=\"");
            critVal = critVal.concat(Integer.toString(a.getAvionicsHits()));
            critVal = critVal.concat("\"");
        }

        if (a.getSensorHits() > 0) {
            critVal = critVal.concat(" sensors=\"");
            critVal = critVal.concat(Integer.toString(a.getSensorHits()));
            critVal = critVal.concat("\"");
        }

        if (a.getEngineHits() > 0) {
            critVal = critVal.concat(" engine=\"");
            critVal = critVal.concat(Integer.toString(a.getEngineHits()));
            critVal = critVal.concat("\"");
        }

        if (a.getFCSHits() > 0) {
            critVal = critVal.concat(" fcs=\"");
            critVal = critVal.concat(Integer.toString(a.getFCSHits()));
            critVal = critVal.concat("\"");
        }

        if (a.getCICHits() > 0) {
            critVal = critVal.concat(" cic=\"");
            critVal = critVal.concat(Integer.toString(a.getCICHits()));
            critVal = critVal.concat("\"");
        }

        if (a.getLeftThrustHits() > 0) {
            critVal = critVal.concat(" leftThrust=\"");
            critVal = critVal.concat(Integer.toString(a.getLeftThrustHits()));
            critVal = critVal.concat("\"");
        }

        if (a.getRightThrustHits() > 0) {
            critVal = critVal.concat(" rightThrust=\"");
            critVal = critVal.concat(Integer.toString(a.getRightThrustHits()));
            critVal = critVal.concat("\"");
        }

        if (!a.hasLifeSupport()) {
            critVal = critVal.concat(" lifeSupport=\"none\"");
        }

        if (a.isGearHit()) {
            critVal = critVal.concat(" gear=\"none\"");
        }

        if (!critVal.isBlank()) {
            // then add beginning and end
            retVal = retVal.concat(critVal);
            retVal = retVal.concat("/>\n");
        } else {
            return critVal;
        }

        return retVal;
    }

    /**
     * Contents copied from megamek.common.EntityListFile.getTurretLockedString(...) Modified to support
     * saving to/from XML for our purposes in MekHQ
     *
     * @param e The tank to generate a turret-locked string for.
     * @return The generated string.
     */
    private static String getTurretLockedString(Tank e, int indentLvl) {
        String retval = MekHqXmlUtil.indentStr(indentLvl) + "<turretlock direction=\"";
        retval = retval.concat(Integer.toString(e.getSecondaryFacing()));
        retval = retval.concat("\"/>\n");

        return retval;
    }

    /**
     * Contents copied from megamek.common.EntityListFile.getMovementString(...) Modified to support
     * saving to/from XML for our purposes in MekHQ
     *
     * @param e The tank to generate a movement string for.
     * @return The generated string.
     */
    private static String getMovementString(Tank e, int indentLvl) {
        String retVal = MekHqXmlUtil.indentStr(indentLvl) + "<movement speed=\"";
        boolean im = false;

        // This can throw an NPE for no obvious reason.
        // Okay, fine. If the tank doesn't even *have* an object related to this...
        // Lets assume it's fully mobile, as any other fact hasn't been recorded.
        try {
            im = e.isImmobile();
        } catch (NullPointerException ex) {
            // Ignore - just don't completely fail out.
        }

        if (im) {
            retVal = retVal.concat("immobile");
        } else {
            retVal = retVal.concat(Integer.toString(e.getOriginalWalkMP()));
        }

        retVal = retVal.concat("\"/>\n");

        // save any motive hits
        retVal = retVal.concat(MekHqXmlUtil.indentStr(indentLvl) + "<motive damage=\"");
        retVal = retVal.concat(Integer.toString(e.getMotiveDamage()));
        retVal = retVal.concat("\" penalty=\"");
        retVal = retVal.concat(Integer.toString(e.getMotivePenalty()));
        retVal = retVal.concat("\"/>\n");

        return retVal;
    }

    /**
     * Contents copied from megamek.common.EntityListFile.getTankCritString(...) Modified to support
     * saving to/from XML for our purposes in MekHQ
     *
     * @param e The tank to generate a movement string for.
     * @return The generated string.
     */
    private static String getTankCritString(Tank e, int indentLvl) {

        String retVal = MekHqXmlUtil.indentStr(indentLvl) + "<tcriticals";
        String critVal = "";

        // crits
        if (e.getSensorHits() > 0) {
            critVal = critVal.concat(" sensors=\"");
            critVal = critVal.concat(Integer.toString(e.getSensorHits()));
            critVal = critVal.concat("\"");
        }
        if (e.isEngineHit()) {
            critVal = critVal.concat(" engine=\"");
            critVal = critVal.concat("hit");
            critVal = critVal.concat("\"");
        }

        /*
         * crew are handled as a Person object in MekHq... if (e.isDriverHit()) { critVal =
         * critVal.concat(" driver=\""); critVal = critVal.concat("hit"); critVal = critVal.concat("\""); }
         *
         * if (e.isCommanderHit()) { critVal = critVal.concat(" commander=\""); critVal =
         * critVal.concat("hit"); critVal = critVal.concat("\""); }
         */

        if (!critVal.isBlank()) {
            // then add beginning and end
            retVal = retVal.concat(critVal);
            retVal = retVal.concat("/>\n");
        } else {
            return critVal;
        }

        return retVal;

    }

    /**
     * Parses the given node as if it was a .mul file and returns the first entity it contains.
     *
     * In theme with {@link MULParser}, this method fails silently and returns {@code null} if the
     * input can't be parsed; if it can be parsed and contains more than one entity, an
     * {@linkplain IllegalArgumentException} is thrown.
     *
     * @param element the xml tag to parse
     * @param options the Game Options to parse using
     *
     * @return the first entity parsed from the given element, or {@code null} if anything is wrong with
     *         the input
     *
     * @throws IllegalArgumentException if the given element parses to multiple entities
     */
<<<<<<< HEAD
    public static @Nullable Entity parseSingleEntityMul(final Element element,
                                                        final @Nullable GameOptions options)
            throws IllegalArgumentException {
        final List<Entity> entities = new MULParser(element, options).getEntities();
=======
    public static Entity parseSingleEntityMul(Element element) {
        LogManager.getLogger().trace("Executing getEntityFromXmlString(Node)...");

        MULParser prs = new MULParser();
        prs.parse(element);
        List<Entity> entities = prs.getEntities();
>>>>>>> f8f4f0fc

        switch (entities.size()) {
            case 0:
                return null;
            case 1:
                final Entity entity = entities.get(0);
                LogManager.getLogger().trace("Returning " + entity + " from getEntityFromXmlString(String)...");
                return entity;
            default:
                throw new IllegalArgumentException(
                        "More than one entity contained in XML string! Expecting a single entity.");
        }
    }

    public static String getEntityNameFromXmlString(Node node) {
        NamedNodeMap attrs = node.getAttributes();
        String chassis = attrs.getNamedItem("chassis").getTextContent();
        String model = attrs.getNamedItem("model").getTextContent();
        return chassis + " " + model;
    }
}<|MERGE_RESOLUTION|>--- conflicted
+++ resolved
@@ -457,19 +457,10 @@
      *
      * @throws IllegalArgumentException if the given element parses to multiple entities
      */
-<<<<<<< HEAD
     public static @Nullable Entity parseSingleEntityMul(final Element element,
                                                         final @Nullable GameOptions options)
             throws IllegalArgumentException {
         final List<Entity> entities = new MULParser(element, options).getEntities();
-=======
-    public static Entity parseSingleEntityMul(Element element) {
-        LogManager.getLogger().trace("Executing getEntityFromXmlString(Node)...");
-
-        MULParser prs = new MULParser();
-        prs.parse(element);
-        List<Entity> entities = prs.getEntities();
->>>>>>> f8f4f0fc
 
         switch (entities.size()) {
             case 0:
