--- conflicted
+++ resolved
@@ -48,17 +48,12 @@
 import mekhq.campaign.parts.Refit;
 import mekhq.campaign.personnel.Person;
 import mekhq.campaign.personnel.SkillType;
-<<<<<<< HEAD
-import mekhq.campaign.personnel.SpecialAbility;
 import mekhq.campaign.personnel.divorce.PercentageRandomDivorce;
 import mekhq.campaign.personnel.enums.PersonnelRole;
 import mekhq.campaign.personnel.enums.RandomDivorceMethod;
-=======
-import mekhq.campaign.personnel.enums.PersonnelRole;
 import mekhq.campaign.personnel.enums.RandomProcreationMethod;
 import mekhq.campaign.personnel.procreation.AbstractProcreation;
 import mekhq.campaign.personnel.procreation.PercentageRandomProcreation;
->>>>>>> f5fc0468
 import mekhq.campaign.personnel.ranks.RankSystem;
 import mekhq.campaign.personnel.ranks.Ranks;
 import mekhq.campaign.report.CargoReport;
@@ -1416,35 +1411,21 @@
     private void menuOptionsActionPerformed(final ActionEvent evt) {
         final CampaignOptions oldOptions = getCampaign().getCampaignOptions();
         // We need to handle it like this for now, as the options above get written to currently
-<<<<<<< HEAD
-        boolean atb = getCampaign().getCampaignOptions().getUseAtB();
-        boolean timeIn = getCampaign().getCampaignOptions().getUseTimeInService();
-        boolean rankIn = getCampaign().getCampaignOptions().getUseTimeInRank();
-        boolean retirementDateTracking = getCampaign().getCampaignOptions().useRetirementDateTracking();
-        boolean staticRATs = getCampaign().getCampaignOptions().useStaticRATs();
-        boolean factionIntroDate = getCampaign().getCampaignOptions().useFactionIntroDate();
-        final RandomDivorceMethod randomDivorceMethod = oldOptions.getRandomDivorceMethod();
-=======
         boolean atb = oldOptions.getUseAtB();
         boolean timeIn = oldOptions.getUseTimeInService();
         boolean rankIn = oldOptions.getUseTimeInRank();
         boolean retirementDateTracking = oldOptions.useRetirementDateTracking();
         boolean staticRATs = oldOptions.isUseStaticRATs();
         boolean factionIntroDate = oldOptions.useFactionIntroDate();
+        final RandomDivorceMethod randomDivorceMethod = oldOptions.getRandomDivorceMethod();
         final RandomProcreationMethod randomProcreationMethod = oldOptions.getRandomProcreationMethod();
->>>>>>> f5fc0468
         CampaignOptionsDialog cod = new CampaignOptionsDialog(getFrame(), getCampaign(), false);
         cod.setVisible(true);
 
         final CampaignOptions newOptions = getCampaign().getCampaignOptions();
 
-<<<<<<< HEAD
-        if (timeIn != getCampaign().getCampaignOptions().getUseTimeInService()) {
-            if (getCampaign().getCampaignOptions().getUseTimeInService()) {
-=======
         if (timeIn != newOptions.getUseTimeInService()) {
             if (newOptions.getUseTimeInService()) {
->>>>>>> f5fc0468
                 getCampaign().initTimeInService();
             } else {
                 for (Person person : getCampaign().getPersonnel()) {
@@ -1473,7 +1454,6 @@
             }
         }
 
-<<<<<<< HEAD
         if (randomDivorceMethod != newOptions.getRandomDivorceMethod()) {
             getCampaign().setDivorce(newOptions.getRandomDivorceMethod().getMethod(newOptions));
         } else {
@@ -1491,7 +1471,6 @@
             }
         }
 
-=======
         // Procreation Updates
         if (randomProcreationMethod != newOptions.getRandomProcreationMethod()) {
             getCampaign().setProcreation(newOptions.getRandomProcreationMethod().getMethod(newOptions));
@@ -1515,7 +1494,6 @@
                     .forEach(person -> getCampaign().getProcreation().removePregnancy(person));
         }
 
->>>>>>> f5fc0468
         final AbstractUnitMarket unitMarket = getCampaign().getUnitMarket();
         if (unitMarket.getMethod() != newOptions.getUnitMarketMethod()) {
             getCampaign().setUnitMarket(newOptions.getUnitMarketMethod().getUnitMarket());
