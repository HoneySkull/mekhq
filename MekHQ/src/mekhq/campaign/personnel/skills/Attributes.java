/*
 * Copyright (C) 2025 The MegaMek Team. All Rights Reserved.
 *
 * This file is part of MekHQ.
 *
 * MekHQ is free software: you can redistribute it and/or modify
 * it under the terms of the GNU General Public License (GPL),
 * version 3 or (at your option) any later version,
 * as published by the Free Software Foundation.
 *
 * MekHQ is distributed in the hope that it will be useful,
 * but WITHOUT ANY WARRANTY; without even the implied warranty
 * of MERCHANTABILITY or FITNESS FOR A PARTICULAR PURPOSE.
 * See the GNU General Public License for more details.
 *
 * A copy of the GPL should have been included with this project;
 * if not, see <https://www.gnu.org/licenses/>.
 *
 * NOTICE: The MegaMek organization is a non-profit group of volunteers
 * creating free software for the BattleTech community.
 *
 * MechWarrior, BattleMech, `Mech and AeroTech are registered trademarks
 * of The Topps Company, Inc. All Rights Reserved.
 *
 * Catalyst Game Labs and the Catalyst Game Labs logo are trademarks of
 * InMediaRes Productions, LLC.
 */
package mekhq.campaign.personnel.skills;

import static megamek.codeUtilities.MathUtility.clamp;
import static mekhq.campaign.personnel.PersonnelOptions.EXCEPTIONAL_ATTRIBUTE_BODY;
import static mekhq.campaign.personnel.PersonnelOptions.EXCEPTIONAL_ATTRIBUTE_CHARISMA;
import static mekhq.campaign.personnel.PersonnelOptions.EXCEPTIONAL_ATTRIBUTE_DEXTERITY;
import static mekhq.campaign.personnel.PersonnelOptions.EXCEPTIONAL_ATTRIBUTE_INTELLIGENCE;
import static mekhq.campaign.personnel.PersonnelOptions.EXCEPTIONAL_ATTRIBUTE_REFLEXES;
import static mekhq.campaign.personnel.PersonnelOptions.EXCEPTIONAL_ATTRIBUTE_STRENGTH;
import static mekhq.campaign.personnel.PersonnelOptions.EXCEPTIONAL_ATTRIBUTE_WILLPOWER;

import java.io.PrintWriter;

import megamek.codeUtilities.MathUtility;
import megamek.logging.MMLogger;
<<<<<<< HEAD
import mekhq.campaign.personnel.PersonnelOptions;
import mekhq.campaign.personnel.enums.Phenotype;
=======
>>>>>>> 8288af29
import mekhq.campaign.personnel.skills.enums.SkillAttribute;
import mekhq.utilities.MHQXMLUtility;
import org.w3c.dom.Node;
import org.w3c.dom.NodeList;

/**
 * The {@code Attributes} class represents a set of core attributes for a character.
 *
 * <p>Each attribute has a defined minimum, maximum, and default score. Helper methods provide functionality to get,
 * set, adjust, and serialize these attributes.</p>
 *
 * <p>The attributes and their meanings are as follows:</p>
 * <ul>
 *     <li><b>Strength:</b> Physical strength of the entity.</li>
 *     <li><b>Body:</b> Overall fitness and physical endurance.</li>
 *     <li><b>Reflexes:</b> Reaction speed and agility.</li>
 *     <li><b>Dexterity:</b> Fine motor skills and coordination.</li>
 *     <li><b>Intelligence:</b> Cognitive abilities and reasoning capacity.</li>
 *     <li><b>Willpower:</b> Mental determination and perseverance.</li>
 *     <li><b>Charisma:</b> Social skills and personal magnetism.</li>
 * </ul>
 *
 * <p>The class also provides XML serialization and deserialization methods to read/write attributes from/to external
 * storage.</p>
 *
 * @since 0.50.5
 */
public class Attributes {
    private static final MMLogger logger = MMLogger.create(Attributes.class);

    private int strength;
    private int body;
    private int reflexes;
    private int dexterity;
    private int intelligence;
    private int willpower;
    private int charisma;

    /**
     * The default score assigned to all attributes during initialization.
     */
    public static int DEFAULT_ATTRIBUTE_SCORE = 5;

    /**
     * The minimum allowable score for any attribute.
     *
     * <p>Attribute values cannot be set below this limit, and any attempts to do so will result in clamping to this
     * value.</p>
     *
     * <p><b>Note:</b> ATOW allows attribute scores of 0. However, at that point the character is effectively dead
     * and outside the scope of MekHQ tracking (for now).</p>
     */
    public static int MINIMUM_ATTRIBUTE_SCORE = 1;

    /**
     * The maximum allowable score for any attribute.
     *
     * <p>Attribute values cannot be set above this limit, and any attempts to do so will result in clamping to this
     * value.</p>
     */
    public static int MAXIMUM_ATTRIBUTE_SCORE = 10;

    /**
     * Represents the cost required to improve an attribute. This is taken from ATOW pg 333.
     */
    public static int ATTRIBUTE_IMPROVEMENT_COST = 100;

    // Constructor

    /**
     * Constructs an {@code Attributes} object with all attributes initialized to their default value
     * {@link #DEFAULT_ATTRIBUTE_SCORE}.
     *
     * @since 0.50.5
     */
    public Attributes() {
        strength = DEFAULT_ATTRIBUTE_SCORE;
        body = DEFAULT_ATTRIBUTE_SCORE;
        reflexes = DEFAULT_ATTRIBUTE_SCORE;
        dexterity = DEFAULT_ATTRIBUTE_SCORE;
        intelligence = DEFAULT_ATTRIBUTE_SCORE;
        willpower = DEFAULT_ATTRIBUTE_SCORE;
        charisma = DEFAULT_ATTRIBUTE_SCORE;
    }

<<<<<<< HEAD

    /**
     * Creates an instance of {@code Attributes} with specified values for each {@link SkillAttribute}.
     *
     * @param strength     The initial value for the strength {@link SkillAttribute}.
     * @param body         The initial value for the body {@link SkillAttribute}.
     * @param reflexes     The initial value for the reflexes {@link SkillAttribute}.
     * @param dexterity    The initial value for the dexterity {@link SkillAttribute}.
     * @param intelligence The initial value for the intelligence {@link SkillAttribute}.
     * @param willpower    The initial value for the willpower {@link SkillAttribute}.
     * @param charisma     The initial value for the charisma {@link SkillAttribute}.
     *
     * @author Illiani
     * @since 0.50.05
=======
    /**
     * Constructs a new {@code Attributes} object with the specified attribute values.
     *
     * @param strength     the {@link SkillAttribute#STRENGTH} value of the character, representing physical power.
     * @param body         the {@link SkillAttribute#BODY} value of the character, representing endurance and physical
     *                     resilience.
     * @param reflexes     the {@link SkillAttribute#REFLEXES} value of the character, representing reaction speed and
     *                     agility.
     * @param dexterity    the {@link SkillAttribute#DEXTERITY} value of the character, representing skillfulness and
     *                     precision.
     * @param intelligence the {@link SkillAttribute#INTELLIGENCE} value of the character, representing cognitive
     *                     ability and reasoning.
     * @param willpower    the {@link SkillAttribute#WILLPOWER} value of the character, representing mental strength and
     *                     determination.
     * @param charisma     the {@link SkillAttribute#CHARISMA} value of the character, representing persuasiveness and
     *                     social skills.
     *
     * @author Illiani
     * @since 0.50.5
>>>>>>> 8288af29
     */
    public Attributes(int strength, int body, int reflexes, int dexterity, int intelligence, int willpower,
          int charisma) {
        this.strength = strength;
        this.body = body;
        this.reflexes = reflexes;
        this.dexterity = dexterity;
        this.intelligence = intelligence;
        this.willpower = willpower;
        this.charisma = charisma;
    }

<<<<<<< HEAD
    /**
     * Initializes all attributes with the same specified value.
     *
     * <p>This constructor is primarily intended to facilitate testing by allowing all attribute fields to be set
     * to the same value with a single argument.</p>
     *
     * @param singleValue The value to be assigned to all attribute fields, such as strength, body, reflexes, dexterity,
     *                    intelligence, willpower, and charisma.
     *
     * @author Illiani
     * @since 0.50.05
     */
    public Attributes(int singleValue) {
        this.strength = singleValue;
        this.body = singleValue;
        this.reflexes = singleValue;
        this.dexterity = singleValue;
        this.intelligence = singleValue;
        this.willpower = singleValue;
        this.charisma = singleValue;
    }

    // Getters and Setters

    /**
     * Retrieves the score for a given attribute.
=======
    // Getters and Setters

    /**
     * Retrieves the value of a specified attribute.
     *
     * <p>This method returns the score of the requested {@link SkillAttribute}.
     * If the attribute does not match any of the defined attributes, the method returns {@code 0} as the default
     * value.</p>
     *
     * @param attribute the {@link SkillAttribute} to retrieve the value for.
     *
     * @return the value of the specified attribute, or {@code 0} if the attribute is not valid or not recognized.
     *
     * @since 0.50.05
     */
    public int getAttribute(SkillAttribute attribute) {
        return switch (attribute) {
            case STRENGTH -> strength;
            case BODY -> body;
            case REFLEXES -> reflexes;
            case DEXTERITY -> dexterity;
            case INTELLIGENCE -> intelligence;
            case WILLPOWER -> willpower;
            case CHARISMA -> charisma;
            default -> 0;
        };
    }

    /**
     * @return the current strength value.
>>>>>>> 8288af29
     *
     * <p>If an invalid or unsupported {@link SkillAttribute} is provided, this method logs an error and returns a
     * default value of {@link Attributes#DEFAULT_ATTRIBUTE_SCORE}.</p>
     *
     * @param attribute The {@link SkillAttribute} whose score should be retrieved.
     *
     * @return The score corresponding to the specified skill attribute, or {@link Attributes#DEFAULT_ATTRIBUTE_SCORE}
     *       if the attribute is invalid.
     *
     * @author Illiani
     * @since 0.50.05
     */
    public int getAttributeScore(SkillAttribute attribute) {
        if (attribute == null || attribute.isNone()) {
            logger.warn("(getAttributeScore) attribute is null or NONE.");
            return DEFAULT_ATTRIBUTE_SCORE;
        }

        return switch (attribute) {
            case STRENGTH -> strength;
            case BODY -> body;
            case REFLEXES -> reflexes;
            case DEXTERITY -> dexterity;
            case INTELLIGENCE -> intelligence;
            case WILLPOWER -> willpower;
            case CHARISMA -> charisma;
            default -> {
                logger.error("(getAttributeScore) Invalid attribute requested: {}", attribute);
                yield DEFAULT_ATTRIBUTE_SCORE;
            }
        };
    }

    /**
     * Sets the score for a specific skill attribute while respecting its attribute cap.
     *
     * <p>This method updates the score of the provided {@link SkillAttribute} to the specified value. The score is
     * clamped to ensure it remains within the range of {@link Attributes#MINIMUM_ATTRIBUTE_SCORE} and the calculated
     * cap for the attribute.</p>
     *
     * <p>The attribute cap is determined using the provided {@link Phenotype} and may be further influenced by
     * {@link PersonnelOptions}, such as special abilities or conditions modifying the cap.</p>
     *
     * <p>If the provided {@link SkillAttribute} is <code>null</code>, represents "NONE", or is unrecognized,
     * the method logs a warning or error and exits without making any changes.</p>
     *
     * @param phenotype The {@link Phenotype} object used to derive the attribute cap for the skill.
     * @param options   The {@link PersonnelOptions} containing context-specific modifiers (e.g., special abilities).
     * @param attribute The {@link SkillAttribute} representing the attribute to update. Must not be <code>null</code>
     *                  or "NONE".
     * @param score     The new score to set for the specified attribute. This value will be clamped within
     *                  {@link Attributes#MINIMUM_ATTRIBUTE_SCORE} and the calculated cap.
     *
     * @author Illiani
     * @since 0.50.05
     */
    public void setAttributeScore(Phenotype phenotype, PersonnelOptions options, SkillAttribute attribute, int score) {
        if (attribute == null || attribute.isNone()) {
            logger.warn("(setAttributeScore) attribute is null or NONE.");
            return;
        }

        int cap = getAttributeCap(phenotype, options, attribute);

        // This ensures we never fall outside the hard boundaries, no matter how many SPAs or other weirdness the
        // player piles on.
        cap = clamp(cap, MINIMUM_ATTRIBUTE_SCORE, MAXIMUM_ATTRIBUTE_SCORE);

        switch (attribute) {
            case STRENGTH -> strength = clamp(score, MINIMUM_ATTRIBUTE_SCORE, cap);
            case BODY -> body = clamp(score, MINIMUM_ATTRIBUTE_SCORE, cap);
            case REFLEXES -> reflexes = clamp(score, MINIMUM_ATTRIBUTE_SCORE, cap);
            case DEXTERITY -> dexterity = clamp(score, MINIMUM_ATTRIBUTE_SCORE, cap);
            case INTELLIGENCE -> intelligence = clamp(score, MINIMUM_ATTRIBUTE_SCORE, cap);
            case WILLPOWER -> willpower = clamp(score, MINIMUM_ATTRIBUTE_SCORE, cap);
            case CHARISMA -> charisma = clamp(score, MINIMUM_ATTRIBUTE_SCORE, cap);
            default -> logger.error("(setAttributeScore) Invalid attribute requested: {}", attribute);
        }
    }

    /**
     * Determines the maximum allowable value (cap) for the specified skill attribute.
     *
     * <p>This method calculates the cap for the given {@link SkillAttribute} based on the provided {@link Phenotype}
     * and {@link PersonnelOptions}. The base cap is retrieved from the {@code phenotype}, and adjustments are applied
     * if the character has specific traits (flags in {@code options}) that raise the cap for certain attributes.</p>
     *
     * <p>If the attribute is invalid or unrecognized, an error message is logged, and a default value of {@code 0} is
     * used.</p>
     *
     * @param phenotype The {@link Phenotype} that provides the base cap for the given attribute. Must not be
     *                  <code>null</code>.
     * @param options   The {@link PersonnelOptions} that may modify the attribute cap based on specific traits. Must
     *                  not be <code>null</code>.
     * @param attribute The {@link SkillAttribute} whose maximum value is being determined. Must not be
     *                  <code>null</code>.
     *
     * @return The maximum allowable value (cap) for the given attribute, based on the phenotype and applicable trait
     *       modifiers.
     *
     * @author Illiani
     * @since 0.50.05
     */
    public int getAttributeCap(Phenotype phenotype, PersonnelOptions options, SkillAttribute attribute) {
        // This determines the base cap
        int cap = phenotype.getAttributeCap(attribute);

        // This is where you'd use options to verify if a character has SPAs that modify their maximum attribute score
        boolean hasExceptionalStrength = options.booleanOption(EXCEPTIONAL_ATTRIBUTE_STRENGTH);
        boolean hasFreakishStrength = options.booleanOption(MUTATION_FREAKISH_STRENGTH);
        boolean hasExceptionalBody = options.booleanOption(EXCEPTIONAL_ATTRIBUTE_BODY);
        boolean hasExceptionalReflexes = options.booleanOption(EXCEPTIONAL_ATTRIBUTE_REFLEXES);
        boolean hasExceptionalDexterity = options.booleanOption(EXCEPTIONAL_ATTRIBUTE_DEXTERITY);
        boolean hasExceptionalIntelligence = options.booleanOption(EXCEPTIONAL_ATTRIBUTE_INTELLIGENCE);
        boolean hasExceptionalWillpower = options.booleanOption(EXCEPTIONAL_ATTRIBUTE_WILLPOWER);
        boolean hasExceptionalCharisma = options.booleanOption(EXCEPTIONAL_ATTRIBUTE_CHARISMA);

        cap += switch (attribute) {
            case STRENGTH -> {
                int modifier = hasExceptionalStrength ? 1 : 0;
                modifier += hasFreakishStrength ? 1 : 0;
                yield modifier;
            }
            case BODY -> hasExceptionalBody ? 1 : 0;
            case DEXTERITY -> hasExceptionalReflexes ? 1 : 0;
            case REFLEXES -> hasExceptionalDexterity ? 1 : 0;
            case INTELLIGENCE -> hasExceptionalIntelligence ? 1 : 0;
            case WILLPOWER -> hasExceptionalWillpower ? 1 : 0;
            case CHARISMA -> hasExceptionalCharisma ? 1 : 0;
            default -> {
                logger.error("(setAttributeScore) Invalid attribute requested for cap modifier: {}", attribute);
                yield 0;
            }
        };
        return cap;
    }

    /**
     * @deprecated use {@link #getAttributeScore(SkillAttribute)}  instead
     */
    @Deprecated(since = "0.50.5", forRemoval = true)
    public int getStrength() {
        return strength;
    }

    /**
     * @deprecated use {@link #setAttributeScore(SkillAttribute, int)} instead.
     */
    @Deprecated(since = "0.50.5", forRemoval = true)
    public void setStrength(int strength) {
        this.strength = clamp(strength, MINIMUM_ATTRIBUTE_SCORE, MAXIMUM_ATTRIBUTE_SCORE);
    }

    /**
     * @deprecated use {@link #getAttributeScore(SkillAttribute)}  instead
     */
    @Deprecated(since = "0.50.5", forRemoval = true)
    public int getBody() {
        return body;
    }

    /**
     * @deprecated use {@link #setAttributeScore(SkillAttribute, int)} instead.
     */
    @Deprecated(since = "0.50.5", forRemoval = true)
    public void setBody(int body) {
        this.body = clamp(body, MINIMUM_ATTRIBUTE_SCORE, MAXIMUM_ATTRIBUTE_SCORE);
    }

    /**
     * @deprecated use {@link #getAttributeScore(SkillAttribute)}  instead
     */
    @Deprecated(since = "0.50.5", forRemoval = true)
    public int getReflexes() {
        return reflexes;
    }

    /**
     * @deprecated use {@link #setAttributeScore(SkillAttribute, int)} instead.
     */
    @Deprecated(since = "0.50.5", forRemoval = true)
    public void setReflexes(int reflexes) {
        this.reflexes = clamp(reflexes, MINIMUM_ATTRIBUTE_SCORE, MAXIMUM_ATTRIBUTE_SCORE);
    }

    /**
     * @deprecated use {@link #getAttributeScore(SkillAttribute)}  instead
     */
    @Deprecated(since = "0.50.5", forRemoval = true)
    public int getDexterity() {
        return dexterity;
    }

    /**
     * @deprecated use {@link #setAttributeScore(SkillAttribute, int)} instead.
     */
    @Deprecated(since = "0.50.5", forRemoval = true)
    public void setDexterity(int dexterity) {
        this.dexterity = clamp(dexterity, MINIMUM_ATTRIBUTE_SCORE, MAXIMUM_ATTRIBUTE_SCORE);
    }

    /**
     * @deprecated use {@link #getAttributeScore(SkillAttribute)}  instead
     */
    @Deprecated(since = "0.50.5", forRemoval = true)
    public int getIntelligence() {
        return intelligence;
    }

    /**
     * @deprecated use {@link #setAttributeScore(SkillAttribute, int)} instead.
     */
    @Deprecated(since = "0.50.5", forRemoval = true)
    public void setIntelligence(int intelligence) {
        this.intelligence = clamp(intelligence, MINIMUM_ATTRIBUTE_SCORE, MAXIMUM_ATTRIBUTE_SCORE);
    }

    /**
     * @deprecated use {@link #getAttributeScore(SkillAttribute)}  instead
     */
    @Deprecated(since = "0.50.5", forRemoval = true)
    public int getWillpower() {
        return willpower;
    }

    /**
     * @deprecated use {@link #setAttributeScore(SkillAttribute, int)} instead.
     */
    @Deprecated(since = "0.50.5", forRemoval = true)
    public void setWillpower(int willpower) {
        this.willpower = clamp(willpower, MINIMUM_ATTRIBUTE_SCORE, MAXIMUM_ATTRIBUTE_SCORE);
    }

    /**
     * @deprecated use {@link #getAttributeScore(SkillAttribute)}  instead
     */
    @Deprecated(since = "0.50.5", forRemoval = true)
    public int getCharisma() {
        return charisma;
    }

    /**
     * @deprecated use {@link #setAttributeScore(SkillAttribute, int)} instead.
     */
    @Deprecated(since = "0.50.5", forRemoval = true)
    public void setCharisma(int charisma) {
        this.charisma = clamp(charisma, MINIMUM_ATTRIBUTE_SCORE, MAXIMUM_ATTRIBUTE_SCORE);
    }

    // Utility Methods

    /**
     * Adjusts the scores of all skill attributes by a specified delta.
     *
     * <p>This method iterates through all available {@link SkillAttribute} values and applies the given delta to each,
     * modifying their scores accordingly. Attribute values are clamped within valid bounds as defined by the
     * {@code changeAttribute} and {@code setAttributeScore} methods, ensuring no invalid scores are set.</p>
     *
     * <p>Attributes marked as {@link SkillAttribute#NONE} are skipped during the iteration and are not modified.</p>
     *
     * @param phenotype The {@link Phenotype} used to determine the caps for all skill attributes.
     * @param options   The {@link PersonnelOptions} containing context-specific modifiers that may affect attribute
     *                  caps.
     * @param delta     The value to adjust each attribute's score. A positive delta increases the scores, while a
     *                  negative delta decreases them.
     *
     * @author Illiani
     * @since 0.50.5
     */
    public void changeAllAttributes(Phenotype phenotype, PersonnelOptions options, int delta) {
        if (phenotype == null) {
            logger.warn("(changeAllAttributes) phenotype is null.");
            return;
        }

        if (options == null) {
            logger.warn("(changeAllAttributes) options is null.");
            return;
        }

        for (SkillAttribute attribute : SkillAttribute.values()) {
            if (attribute.isNone()) {
                continue;
            }

            changeAttribute(phenotype, options, attribute, delta);
        }
    }

    /**
     * Adjusts the score of a specified skill attribute by a given delta.
     *
     * <p>This method modifies the score of the provided {@link SkillAttribute} by adding the given delta to its
     * current score. The updated score is passed to
     * {@link #setAttributeScore(Phenotype, PersonnelOptions, SkillAttribute, int)} to ensure it complies with the
     * applicable constraints and caps defined by the provided {@link Phenotype} and {@link PersonnelOptions}.</p>
     *
     * <p>If the {@code phenotype}, {@code options}, or {@code attribute} is <code>null</code>, or if the attribute
     * represents "NONE", the method logs a warning and exits without making any changes.</p>
     *
     * @param phenotype The {@link Phenotype} used to determine the cap for the skill attribute. Must not be
     *                  <code>null</code>.
     * @param options   The {@link PersonnelOptions} containing context-specific modifiers that may influence the cap
     *                  for the attribute. Must not be <code>null</code>.
     * @param attribute The {@link SkillAttribute} whose score is to be modified. Must not be <code>null</code> or
     *                  "NONE".
     * @param delta     The value to adjust the current score of the attribute, where a positive value increases the
     *                  score and a negative value decreases it.
     */
    public void changeAttribute(Phenotype phenotype, PersonnelOptions options, SkillAttribute attribute, int delta) {
        if (phenotype == null) {
            logger.warn("(changeAttribute) phenotype is null.");
            return;
        }
        if (options == null) {
            logger.warn("(changeAttribute) options is null.");
            return;
        }

        if (attribute == null || attribute.isNone()) {
            logger.warn("(changeAttribute) attribute is null or NONE.");
            return;
        }

        int currentScore = getAttributeScore(attribute);
        // We defer ensuring this falls within permissible values to setAttributeScore
        int newScore = currentScore + delta;
        setAttributeScore(phenotype, options, attribute, newScore);
    }

    /**
     * Changes the strength attribute by a delta.
     *
     * <p>The result is clamped between {@link #MINIMUM_ATTRIBUTE_SCORE} and {@link #MAXIMUM_ATTRIBUTE_SCORE}.</p>
     *
     * @param delta the value to add to the current strength. A positive delta will increase the attribute score, while
     *              a negative delta will decrease it.
     *
     * @since 0.50.5
     */
    @Deprecated(since = "0.50.5", forRemoval = true)
    public void changeStrength(int delta) {
        strength += delta;
        strength = clamp(strength, MINIMUM_ATTRIBUTE_SCORE, MAXIMUM_ATTRIBUTE_SCORE);
    }


    /**
     * Changes the body attribute by a delta.
     *
     * <p>The result is clamped between {@link #MINIMUM_ATTRIBUTE_SCORE} and {@link #MAXIMUM_ATTRIBUTE_SCORE}.</p>
     *
     * @param delta the value to add to the current body. A positive delta will increase the attribute score, while a
     *              negative delta will decrease it.
     *
     * @since 0.50.5
     */
    public void changeBody(int delta) {
        body += delta;
        body = clamp(body, MINIMUM_ATTRIBUTE_SCORE, MAXIMUM_ATTRIBUTE_SCORE);
    }


    /**
     * Changes the reflexes attribute by a delta.
     *
     * <p>The result is clamped between {@link #MINIMUM_ATTRIBUTE_SCORE} and {@link #MAXIMUM_ATTRIBUTE_SCORE}.</p>
     *
     * @param delta the value to add to the current reflexes. A positive delta will increase the attribute score, while
     *              a negative delta will decrease it.
     *
     * @since 0.50.5
     */
    public void changeReflexes(int delta) {
        reflexes += delta;
        reflexes = clamp(reflexes, MINIMUM_ATTRIBUTE_SCORE, MAXIMUM_ATTRIBUTE_SCORE);
    }


    /**
     * Changes the dexterity attribute by a delta.
     *
     * <p>The result is clamped between {@link #MINIMUM_ATTRIBUTE_SCORE} and {@link #MAXIMUM_ATTRIBUTE_SCORE}.</p>
     *
     * @param delta the value to add to the current dexterity. A positive delta will increase the attribute score, while
     *              a negative delta will decrease it.
     *
     * @since 0.50.5
     */
    public void changeDexterity(int delta) {
        dexterity += delta;
        dexterity = clamp(dexterity, MINIMUM_ATTRIBUTE_SCORE, MAXIMUM_ATTRIBUTE_SCORE);
    }


    /**
     * Changes the intelligence attribute by a delta.
     *
     * <p>The result is clamped between {@link #MINIMUM_ATTRIBUTE_SCORE} and {@link #MAXIMUM_ATTRIBUTE_SCORE}.</p>
     *
     * @param delta the value to add to the current intelligence. A positive delta will increase the attribute score,
     *              while a negative delta will decrease it.
     *
     * @since 0.50.5
     */
    public void changeIntelligence(int delta) {
        intelligence += delta;
        intelligence = clamp(intelligence, MINIMUM_ATTRIBUTE_SCORE, MAXIMUM_ATTRIBUTE_SCORE);
    }


    /**
     * Changes the willpower attribute by a delta.
     *
     * <p>The result is clamped between {@link #MINIMUM_ATTRIBUTE_SCORE} and {@link #MAXIMUM_ATTRIBUTE_SCORE}.</p>
     *
     * @param delta the value to add to the current willpower. A positive delta will increase the attribute score, while
     *              a negative delta will decrease it.
     *
     * @since 0.50.5
     */
    public void changeWillpower(int delta) {
        willpower += delta;
        willpower = clamp(willpower, MINIMUM_ATTRIBUTE_SCORE, MAXIMUM_ATTRIBUTE_SCORE);
    }


    /**
     * Changes the charisma attribute by a delta.
     *
     * <p>The result is clamped between {@link #MINIMUM_ATTRIBUTE_SCORE} and {@link #MAXIMUM_ATTRIBUTE_SCORE}.</p>
     *
     * @param delta the value to add to the current charisma. A positive delta will increase the attribute score, while
     *              a negative delta will decrease it.
     *
     * @since 0.50.5
     */
    public void changeCharisma(int delta) {
        charisma += delta;
        charisma = clamp(charisma, MINIMUM_ATTRIBUTE_SCORE, MAXIMUM_ATTRIBUTE_SCORE);
    }

    // Reading and Writing

    /**
     * Writes the current attributes to an XML format.
     *
     * <p>The method generates simple XML tags, writing each attribute as a named element containing its current
     * value.</p>
     *
     * <pre>{@code
     * <Attributes>
     *     <strength>5</strength>
     *     <body>5</body>
     *     <reflexes>5</reflexes>
     *     ...
     * </Attributes>
     * }</pre>
     *
     * @param printWriter the writer used to write the XML.
     * @param indent      the number of spaces to indent each XML tag.
     *
     * @since 0.50.5
     */
    public void writeAttributesToXML(final PrintWriter printWriter, int indent) {
        MHQXMLUtility.writeSimpleXMLTag(printWriter, indent, "strength", strength);
        MHQXMLUtility.writeSimpleXMLTag(printWriter, indent, "body", body);
        MHQXMLUtility.writeSimpleXMLTag(printWriter, indent, "reflexes", reflexes);
        MHQXMLUtility.writeSimpleXMLTag(printWriter, indent, "dexterity", dexterity);
        MHQXMLUtility.writeSimpleXMLTag(printWriter, indent, "intelligence", intelligence);
        MHQXMLUtility.writeSimpleXMLTag(printWriter, indent, "willpower", willpower);
        MHQXMLUtility.writeSimpleXMLTag(printWriter, indent, "charisma", charisma);
    }

    /**
     * Reads attributes from an XML {@link Node}.
     *
     * <p>The method parses child nodes of the given XML node to set the values of attributes. If parsing fails for
     * any reason, default attribute values are used.</p>
     *
     * @param workingNode the XML node containing attribute data.
     *
     * @return the current {@code Attributes} object with updated values.
     *
     * @author Illiani
     * @since 0.50.5
     */
    public Attributes generateAttributesFromXML(final Node workingNode) {
        NodeList newLine = workingNode.getChildNodes();

        try {
            for (int i = 0; i < newLine.getLength(); i++) {
                Node workingNode2 = newLine.item(i);

                if (workingNode2.getNodeName().equalsIgnoreCase("strength")) {
                    this.strength = MathUtility.parseInt(workingNode2.getTextContent(), DEFAULT_ATTRIBUTE_SCORE);
                } else if (workingNode2.getNodeName().equalsIgnoreCase("body")) {
                    this.body = MathUtility.parseInt(workingNode2.getTextContent(), DEFAULT_ATTRIBUTE_SCORE);
                } else if (workingNode2.getNodeName().equalsIgnoreCase("reflexes")) {
                    this.reflexes = MathUtility.parseInt(workingNode2.getTextContent(), DEFAULT_ATTRIBUTE_SCORE);
                } else if (workingNode2.getNodeName().equalsIgnoreCase("dexterity")) {
                    this.dexterity = MathUtility.parseInt(workingNode2.getTextContent(), DEFAULT_ATTRIBUTE_SCORE);
                } else if (workingNode2.getNodeName().equalsIgnoreCase("intelligence")) {
                    this.intelligence = MathUtility.parseInt(workingNode2.getTextContent(), DEFAULT_ATTRIBUTE_SCORE);
                } else if (workingNode2.getNodeName().equalsIgnoreCase("willpower")) {
                    this.willpower = MathUtility.parseInt(workingNode2.getTextContent(), DEFAULT_ATTRIBUTE_SCORE);
                } else if (workingNode2.getNodeName().equalsIgnoreCase("charisma")) {
                    this.charisma = MathUtility.parseInt(workingNode2.getTextContent(), DEFAULT_ATTRIBUTE_SCORE);
                }
            }
        } catch (Exception ex) {
            logger.error("Could not parse Attributes: ", ex);
        }

        return this;
    }
}<|MERGE_RESOLUTION|>--- conflicted
+++ resolved
@@ -40,11 +40,8 @@
 
 import megamek.codeUtilities.MathUtility;
 import megamek.logging.MMLogger;
-<<<<<<< HEAD
 import mekhq.campaign.personnel.PersonnelOptions;
 import mekhq.campaign.personnel.enums.Phenotype;
-=======
->>>>>>> 8288af29
 import mekhq.campaign.personnel.skills.enums.SkillAttribute;
 import mekhq.utilities.MHQXMLUtility;
 import org.w3c.dom.Node;
@@ -130,7 +127,6 @@
         charisma = DEFAULT_ATTRIBUTE_SCORE;
     }
 
-<<<<<<< HEAD
 
     /**
      * Creates an instance of {@code Attributes} with specified values for each {@link SkillAttribute}.
@@ -145,27 +141,6 @@
      *
      * @author Illiani
      * @since 0.50.05
-=======
-    /**
-     * Constructs a new {@code Attributes} object with the specified attribute values.
-     *
-     * @param strength     the {@link SkillAttribute#STRENGTH} value of the character, representing physical power.
-     * @param body         the {@link SkillAttribute#BODY} value of the character, representing endurance and physical
-     *                     resilience.
-     * @param reflexes     the {@link SkillAttribute#REFLEXES} value of the character, representing reaction speed and
-     *                     agility.
-     * @param dexterity    the {@link SkillAttribute#DEXTERITY} value of the character, representing skillfulness and
-     *                     precision.
-     * @param intelligence the {@link SkillAttribute#INTELLIGENCE} value of the character, representing cognitive
-     *                     ability and reasoning.
-     * @param willpower    the {@link SkillAttribute#WILLPOWER} value of the character, representing mental strength and
-     *                     determination.
-     * @param charisma     the {@link SkillAttribute#CHARISMA} value of the character, representing persuasiveness and
-     *                     social skills.
-     *
-     * @author Illiani
-     * @since 0.50.5
->>>>>>> 8288af29
      */
     public Attributes(int strength, int body, int reflexes, int dexterity, int intelligence, int willpower,
           int charisma) {
@@ -178,7 +153,6 @@
         this.charisma = charisma;
     }
 
-<<<<<<< HEAD
     /**
      * Initializes all attributes with the same specified value.
      *
@@ -201,11 +175,6 @@
         this.charisma = singleValue;
     }
 
-    // Getters and Setters
-
-    /**
-     * Retrieves the score for a given attribute.
-=======
     // Getters and Setters
 
     /**
@@ -235,8 +204,7 @@
     }
 
     /**
-     * @return the current strength value.
->>>>>>> 8288af29
+     * Retrieves the score for a given attribute.
      *
      * <p>If an invalid or unsupported {@link SkillAttribute} is provided, this method logs an error and returns a
      * default value of {@link Attributes#DEFAULT_ATTRIBUTE_SCORE}.</p>
