--- conflicted
+++ resolved
@@ -149,11 +149,6 @@
     public static final String S_ACROBATICS = "Acrobatics" + RP_ONLY_TAG;
     public static final String S_ACTING = "Acting" + RP_ONLY_TAG;
     public static final String S_ANIMAL_HANDLING = "Animal Handling" + RP_ONLY_TAG;
-<<<<<<< HEAD
-    public static final String S_APPRAISAL = "Appraisal" + RP_ONLY_TAG;
-=======
-    public static final String S_ARCHERY = "Archery" + RP_ONLY_TAG;
->>>>>>> b87b35b0
     public static final String S_ART_DANCING = "Art/Dancing" + RP_ONLY_TAG;
     public static final String S_ART_DRAWING = "Art/Drawing" + RP_ONLY_TAG;
     public static final String S_ART_PAINTING = "Art/Painting" + RP_ONLY_TAG;
@@ -1057,16 +1052,13 @@
             case "tracking (rp only)" -> "Tracking/Any" + RP_ONLY_TAG; // <50.07
             case "training (rp only)" -> "Training"; // <50.07
             case "zero-g operations (rp only)" -> "Zero-G Operations"; // <50.07
-<<<<<<< HEAD
+            case "appraisal (rp only)" -> "Appraisal"; // <50.07
             case "archery (rp only)" -> "Archery"; // <50.07
             case "demolitions (rp only)" -> "Demolitions"; // <50.07
             case "martial arts (rp only)" -> "Martial Arts"; // <50.07
             case "melee weapons (rp only)" -> "Melee Weapons"; // <50.07
             case "support weapons (rp only)" -> "Support Weapons"; // <50.07
             case "thrown weapons (rp only)" -> "Thrown Weapons"; // <50.07
-=======
-            case "appraisal (rp only)" -> "Appraisal"; // <50.07
->>>>>>> b87b35b0
             default -> skillName;
         };
         return skillName;
@@ -1364,13 +1356,8 @@
             case S_ACROBATICS -> createAcrobatics();
             case S_ACTING -> createActing();
             case S_ANIMAL_HANDLING -> createAnimalHandling();
-<<<<<<< HEAD
-            case S_APPRAISAL -> createAppraisal();
+            case S_APPRAISAL, "Appraisal (RP Only)" -> createAppraisal();
             case S_ARCHERY, "Archery (RP Only)" -> createArchery();
-=======
-            case S_APPRAISAL, "Appraisal (RP Only)" -> createAppraisal();
-            case S_ARCHERY -> createArchery();
->>>>>>> b87b35b0
             case S_ART_DANCING -> createArtDancing();
             case S_ART_DRAWING -> createArtDrawing();
             case S_ART_PAINTING -> createArtPainting();
