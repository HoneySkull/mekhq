/*
 * Campaign.java
 *
 * Copyright (c) 2009 Jay Lawson <jaylawson39 at yahoo.com>. All rights reserved.
 *
 * This file is part of MekHQ.
 *
 * MekHQ is free software: you can redistribute it and/or modify
 * it under the terms of the GNU General Public License as published by
 * the Free Software Foundation, either version 3 of the License, or
 * (at your option) any later version.
 *
 * MekHQ is distributed in the hope that it will be useful,
 * but WITHOUT ANY WARRANTY; without even the implied warranty of
 * MERCHANTABILITY or FITNESS FOR A PARTICULAR PURPOSE. See the
 * GNU General Public License for more details.
 *
 * You should have received a copy of the GNU General Public License
 * along with MekHQ. If not, see <http://www.gnu.org/licenses/>.
 */
package mekhq.campaign;

import megamek.client.generator.RandomGenderGenerator;
import megamek.client.generator.RandomNameGenerator;
import megamek.client.generator.RandomUnitGenerator;
import megamek.client.ui.swing.util.PlayerColour;
import megamek.common.*;
import megamek.common.annotations.Nullable;
import megamek.common.enums.Gender;
import megamek.common.icons.AbstractIcon;
import megamek.common.icons.Camouflage;
import megamek.common.icons.Portrait;
import megamek.common.loaders.BLKFile;
import megamek.common.loaders.EntityLoadingException;
import megamek.common.options.*;
import megamek.common.util.BuildingBlock;
import megamek.common.util.EncodeControl;
import megamek.utils.MegaMekXmlUtil;
import mekhq.*;
import mekhq.campaign.againstTheBot.AtBConfiguration;
import mekhq.campaign.event.*;
import mekhq.campaign.finances.*;
import mekhq.campaign.finances.enums.TransactionType;
import mekhq.campaign.force.Force;
import mekhq.campaign.force.Lance;
import mekhq.campaign.icons.StandardForceIcon;
import mekhq.campaign.icons.UnitIcon;
import mekhq.campaign.log.HistoricalLogEntry;
import mekhq.campaign.log.LogEntry;
import mekhq.campaign.market.ContractMarket;
import mekhq.campaign.market.PartsStore;
import mekhq.campaign.market.PersonnelMarket;
import mekhq.campaign.market.ShoppingList;
import mekhq.campaign.market.unitMarket.AbstractUnitMarket;
import mekhq.campaign.market.unitMarket.EmptyUnitMarket;
import mekhq.campaign.mission.*;
import mekhq.campaign.mission.atb.AtBScenarioFactory;
import mekhq.campaign.mission.enums.AtBLanceRole;
import mekhq.campaign.mission.enums.MissionStatus;
import mekhq.campaign.mission.enums.ScenarioStatus;
import mekhq.campaign.mod.am.InjuryUtil;
import mekhq.campaign.parts.*;
import mekhq.campaign.parts.equipment.AmmoBin;
import mekhq.campaign.parts.equipment.EquipmentPart;
import mekhq.campaign.parts.equipment.MissingEquipmentPart;
import mekhq.campaign.personnel.*;
import mekhq.campaign.personnel.divorce.AbstractDivorce;
import mekhq.campaign.personnel.divorce.DisabledRandomDivorce;
import mekhq.campaign.personnel.enums.PersonnelRole;
import mekhq.campaign.personnel.enums.PersonnelStatus;
import mekhq.campaign.personnel.enums.Phenotype;
import mekhq.campaign.personnel.enums.PrisonerStatus;
import mekhq.campaign.personnel.generator.AbstractPersonnelGenerator;
import mekhq.campaign.personnel.generator.DefaultPersonnelGenerator;
import mekhq.campaign.personnel.generator.RandomPortraitGenerator;
import mekhq.campaign.personnel.marriage.AbstractMarriage;
import mekhq.campaign.personnel.marriage.DisabledRandomMarriage;
import mekhq.campaign.personnel.procreation.AbstractProcreation;
import mekhq.campaign.personnel.procreation.DisabledRandomProcreation;
import mekhq.campaign.personnel.ranks.RankSystem;
import mekhq.campaign.personnel.ranks.RankValidator;
import mekhq.campaign.personnel.ranks.Ranks;
import mekhq.campaign.storyarc.StoryArc;
import mekhq.campaign.rating.CampaignOpsReputation;
import mekhq.campaign.rating.FieldManualMercRevDragoonsRating;
import mekhq.campaign.rating.IUnitRating;
import mekhq.campaign.rating.UnitRatingMethod;
import mekhq.campaign.stratcon.StratconContractInitializer;
import mekhq.campaign.stratcon.StratconRulesManager;
import mekhq.campaign.stratcon.StratconTrackState;
import mekhq.campaign.unit.CrewType;
import mekhq.campaign.unit.*;
import mekhq.campaign.universe.*;
import mekhq.campaign.universe.eras.Era;
import mekhq.campaign.universe.eras.Eras;
import mekhq.campaign.universe.selectors.factionSelectors.AbstractFactionSelector;
import mekhq.campaign.universe.selectors.factionSelectors.DefaultFactionSelector;
import mekhq.campaign.universe.selectors.factionSelectors.RangedFactionSelector;
import mekhq.campaign.universe.selectors.planetSelectors.AbstractPlanetSelector;
import mekhq.campaign.universe.selectors.planetSelectors.DefaultPlanetSelector;
import mekhq.campaign.universe.selectors.planetSelectors.RangedPlanetSelector;
import mekhq.campaign.work.IAcquisitionWork;
import mekhq.campaign.work.IPartWork;
import mekhq.gui.sorter.PersonTitleSorter;
import mekhq.module.atb.AtBEventProcessor;
import mekhq.service.AutosaveService;
import mekhq.service.IAutosaveService;
import mekhq.service.MassRepairService;
import org.apache.logging.log4j.LogManager;

import javax.swing.*;
import java.io.PrintWriter;
import java.io.Serializable;
import java.text.MessageFormat;
import java.time.DayOfWeek;
import java.time.LocalDate;
import java.time.temporal.ChronoUnit;
import java.util.*;
import java.util.stream.Collectors;

/**
 * The main campaign class, keeps track of teams and units
 * @author Taharqa
 */
public class Campaign implements Serializable, ITechManager {
    public static final String REPORT_LINEBREAK = "<br/><br/>";

    private static final long serialVersionUID = -6312434701389973056L;

    private UUID id;

    // we have three things to track: (1) teams, (2) units, (3) repair tasks
    // we will use the same basic system (borrowed from MegaMek) for tracking
    // all three
    // OK now we have more, parts, personnel, forces, missions, and scenarios.
    // and more still - we're tracking DropShips and WarShips in a separate set so that we can assign units to transports
    private Hangar units = new Hangar();
    private Set<Unit> transportShips = new HashSet<>();
    private Map<UUID, Person> personnel = new LinkedHashMap<>();
    private Warehouse parts = new Warehouse();
    private TreeMap<Integer, Force> forceIds = new TreeMap<>();
    private TreeMap<Integer, Mission> missions = new TreeMap<>();
    private TreeMap<Integer, Scenario> scenarios = new TreeMap<>();
    private Map<UUID, List<Kill>> kills = new HashMap<>();

    private transient final UnitNameTracker unitNameTracker = new UnitNameTracker();

    private int astechPool;
    private int astechPoolMinutes;
    private int astechPoolOvertime;
    private int medicPool;

    private int lastForceId;
    private int lastMissionId;
    private int lastScenarioId;

    // I need to put a basic game object in campaign so that I can
    // assign it to the entities, otherwise some entity methods may get NPE
    // if they try to call up game options
    private Game game;
    private Player player;

    private GameOptions gameOptions;

    private String name;
    private LocalDate currentDay;

    // hierarchically structured Force object to define TO&E
    private Force forces;
    private Hashtable<Integer, Lance> lances; //AtB

    private String factionCode;
    private int techFactionCode;
    private String retainerEmployerCode; //AtB
    private RankSystem rankSystem;

    private ArrayList<String> currentReport;
    private transient String currentReportHTML;
    private transient List<String> newReports;

    //this is updated and used per gaming session, it is enabled/disabled via the Campaign options
    //we're re-using the LogEntry class that is used to store Personnel entries
    public LinkedList<LogEntry> inMemoryLogHistory = new LinkedList<>();

    private boolean overtime;
    private boolean gmMode;
    private transient boolean overviewLoadingValue = true;

    private Camouflage camouflage = new Camouflage(Camouflage.COLOUR_CAMOUFLAGE, PlayerColour.BLUE.name());
    private PlayerColour colour = PlayerColour.BLUE;
    private StandardForceIcon unitIcon = new UnitIcon(null, null);

    private Finances finances;

    private CurrentLocation location;

    private News news;

    private PartsStore partsStore;

    private List<String> customs;

    private CampaignOptions campaignOptions;
    private RandomSkillPreferences rskillPrefs = new RandomSkillPreferences();
    private MekHQ app;

    private ShoppingList shoppingList;

    private PersonnelMarket personnelMarket;
    private ContractMarket contractMarket; //AtB
    private AbstractUnitMarket unitMarket;

    private transient AbstractDivorce divorce;
    private transient AbstractMarriage marriage;
    private transient AbstractProcreation procreation;

    private RetirementDefectionTracker retirementDefectionTracker; // AtB
    private int fatigueLevel; //AtB
    private AtBConfiguration atbConfig; //AtB
    private AtBEventProcessor atbEventProcessor; //AtB
    private LocalDate shipSearchStart; //AtB
    private int shipSearchType;
    private String shipSearchResult; //AtB
    private LocalDate shipSearchExpiration; //AtB
    private IUnitGenerator unitGenerator;
    private IUnitRating unitRating;
    private CampaignSummary campaignSummary;
    private final Quartermaster quartermaster;

<<<<<<< HEAD
    private StoryArc storyArc;

    private final ResourceBundle resources = ResourceBundle.getBundle("mekhq.resources.Campaign", new EncodeControl());
=======
    private final transient ResourceBundle resources = ResourceBundle.getBundle("mekhq.resources.Campaign",
            MekHQ.getMekHQOptions().getLocale(), new EncodeControl());
>>>>>>> 8eadc290

    /** This is used to determine if the player has an active AtB Contract, and is recalculated on load */
    private transient boolean hasActiveContract;

    private final IAutosaveService autosaveService;

    public Campaign() {
        id = UUID.randomUUID();
        game = new Game();
        player = new Player(0, "self");
        game.addPlayer(0, player);
        currentDay = LocalDate.ofYearDay(3067, 1);
        CurrencyManager.getInstance().setCampaign(this);
        location = new CurrentLocation(Systems.getInstance().getSystems().get("Outreach"), 0);
        campaignOptions = new CampaignOptions();
        currentReport = new ArrayList<>();
        currentReportHTML = "";
        newReports = new ArrayList<>();
        name = "My Campaign";
        overtime = false;
        gmMode = false;
        factionCode = "MERC";
        techFactionCode = ITechnology.F_MERC;
        retainerEmployerCode = null;
        setRankSystemDirect(Ranks.getRankSystemFromCode(Ranks.DEFAULT_SYSTEM_CODE));
        forces = new Force(name);
        forceIds.put(0, forces);
        lances = new Hashtable<>();
        finances = new Finances();
        SkillType.initializeTypes();
        SpecialAbility.initializeSPA();
        astechPool = 0;
        medicPool = 0;
        resetAstechMinutes();
        partsStore = new PartsStore(this);
        gameOptions = new GameOptions();
        gameOptions.getOption(OptionsConstants.ALLOWED_YEAR).setValue(getGameYear());
        game.setOptions(gameOptions);
        customs = new ArrayList<>();
        shoppingList = new ShoppingList();
        news = new News(getGameYear(), id.getLeastSignificantBits());
        setPersonnelMarket(new PersonnelMarket());
        setContractMarket(new ContractMarket());
        setUnitMarket(new EmptyUnitMarket());
        setDivorce(new DisabledRandomDivorce(getCampaignOptions()));
        setMarriage(new DisabledRandomMarriage(getCampaignOptions()));
        setProcreation(new DisabledRandomProcreation(getCampaignOptions()));
        retirementDefectionTracker = new RetirementDefectionTracker();
        fatigueLevel = 0;
        atbConfig = null;
        autosaveService = new AutosaveService();
        hasActiveContract = false;
        campaignSummary = new CampaignSummary(this);
        quartermaster = new Quartermaster(this);
    }

    /**
     * @return the app
     */
    public MekHQ getApp() {
        return app;
    }

    /**
     * @param app the app to set
     */
    public void setApp(MekHQ app) {
        this.app = app;
    }

    /**
     * @return the overviewLoadingValue
     */
    public boolean isOverviewLoadingValue() {
        return overviewLoadingValue;
    }

    /**
     * @param overviewLoadingValue the overviewLoadingValue to set
     */
    public void setOverviewLoadingValue(boolean overviewLoadingValue) {
        this.overviewLoadingValue = overviewLoadingValue;
    }

    public Game getGame() {
        return game;
    }

    public Player getPlayer() {
        return player;
    }

    public void setId(UUID id) {
        this.id = id;
    }

    public UUID getId() {
        return id;
    }

    public String getName() {
        return name;
    }

    public void setName(String s) {
        this.name = s;
    }

    public Era getEra() {
        return Eras.getInstance().getEra(getLocalDate());
    }

    public String getTitle() {
        return getName() + " (" + getFactionName() + ")" + " - "
                + MekHQ.getMekHQOptions().getLongDisplayFormattedDate(getLocalDate())
                + " (" + getEra() + ")";
    }

    public LocalDate getLocalDate() {
        return currentDay;
    }

    public void setLocalDate(LocalDate currentDay) {
        this.currentDay = currentDay;
    }

    public PlanetarySystem getCurrentSystem() {
        return location.getCurrentSystem();
    }

    public Money getFunds() {
        return finances.getBalance();
    }

    public void setForces(Force f) {
        forces = f;
    }

    public Force getForces() {
        return forces;
    }

    public List<Force> getAllForces() {
        return new ArrayList<>(forceIds.values());
    }

    public void importLance(Lance l) {
        lances.put(l.getForceId(), l);
    }

    public Hashtable<Integer, Lance> getLances() {
        return lances;
    }

    public ArrayList<Lance> getLanceList() {
        ArrayList<Lance> retVal = new ArrayList<>();
        for (Lance l : lances.values()) {
            if (forceIds.containsKey(l.getForceId())) {
                retVal.add(l);
            }
        }
        return retVal;
    }

    public void setShoppingList(ShoppingList sl) {
        shoppingList = sl;
    }

    public ShoppingList getShoppingList() {
        return shoppingList;
    }

    //region Markets
    public PersonnelMarket getPersonnelMarket() {
        return personnelMarket;
    }

    public void setPersonnelMarket(final PersonnelMarket personnelMarket) {
        this.personnelMarket = personnelMarket;
    }

    // TODO : AbstractContractMarket : Swap to AbstractContractMarket
    public ContractMarket getContractMarket() {
        return contractMarket;
    }

    // TODO : AbstractContractMarket : Swap to AbstractContractMarket
    public void setContractMarket(final ContractMarket contractMarket) {
        this.contractMarket = contractMarket;
    }

    public AbstractUnitMarket getUnitMarket() {
        return unitMarket;
    }

    public void setUnitMarket(final AbstractUnitMarket unitMarket) {
        this.unitMarket = unitMarket;
    }
    //endregion Markets

    //region Personnel Modules
    public AbstractDivorce getDivorce() {
        return divorce;
    }

    public void setDivorce(final AbstractDivorce divorce) {
        this.divorce = divorce;
    }

    public AbstractMarriage getMarriage() {
        return marriage;
    }

    public void setMarriage(final AbstractMarriage marriage) {
        this.marriage = marriage;
    }

    public AbstractProcreation getProcreation() {
        return procreation;
    }

    public void setProcreation(final AbstractProcreation procreation) {
        this.procreation = procreation;
    }
    //endregion Personnel Modules

    public void setRetirementDefectionTracker(RetirementDefectionTracker rdt) {
        retirementDefectionTracker = rdt;
    }

    public RetirementDefectionTracker getRetirementDefectionTracker() {
        return retirementDefectionTracker;
    }

    public void setFatigueLevel(int fl) {
        fatigueLevel = fl;
    }

    public int getFatigueLevel() {
        return fatigueLevel;
    }

    /**
     * Initializes the unit generator based on the method chosen in campaignOptions.
     * Called when the unit generator is first used or when the method has been
     * changed in campaignOptions.
     */
    public void initUnitGenerator() {
        if (unitGenerator != null && unitGenerator instanceof RATManager) {
            MekHQ.unregisterHandler(unitGenerator);
        }
        if (campaignOptions.isUseStaticRATs()) {
            RATManager rm = new RATManager();
            while (!RandomUnitGenerator.getInstance().isInitialized()) {
                try {
                    Thread.sleep(50);
                } catch (InterruptedException e) {
                    LogManager.getLogger().error("", e);
                }
            }
            rm.setSelectedRATs(campaignOptions.getRATs());
            rm.setIgnoreRatEra(campaignOptions.isIgnoreRATEra());
            unitGenerator = rm;
        } else {
            unitGenerator = new RATGeneratorConnector(getGameYear());
        }
    }

    /**
     * @return - the class responsible for generating random units
     */
    public IUnitGenerator getUnitGenerator() {
        if (unitGenerator == null) {
            initUnitGenerator();
        }
        return unitGenerator;
    }

    public void setAtBEventProcessor(AtBEventProcessor processor) {
        atbEventProcessor = processor;
    }

    public void setAtBConfig(AtBConfiguration config) {
        atbConfig = config;
    }

    public AtBConfiguration getAtBConfig() {
        if (atbConfig == null) {
            atbConfig = AtBConfiguration.loadFromXml();
        }
        return atbConfig;
    }

    //region Ship Search
    /**
     * Sets the date a ship search was started, or null if no search is in progress.
     */
    public void setShipSearchStart(@Nullable LocalDate shipSearchStart) {
        this.shipSearchStart = shipSearchStart;
    }

    /**
     * @return The date a ship search was started, or null if none is in progress.
     */
    public LocalDate getShipSearchStart() {
        return shipSearchStart;
    }

    /**
     * Sets the lookup name of the available ship, or null if none were found.
     */
    public void setShipSearchResult(@Nullable String result) {
        shipSearchResult = result;
    }

    /**
     * @return The lookup name of the available ship, or null if none is available
     */
    public String getShipSearchResult() {
        return shipSearchResult;
    }

    /**
     * @return The date the ship is no longer available, if there is one.
     */
    public LocalDate getShipSearchExpiration() {
        return shipSearchExpiration;
    }

    public void setShipSearchExpiration(LocalDate shipSearchExpiration) {
        this.shipSearchExpiration = shipSearchExpiration;
    }

    /**
     * Sets the unit type to search for.
     */
    public void setShipSearchType(int unitType) {
        shipSearchType = unitType;
    }

    public void startShipSearch(int unitType) {
        setShipSearchStart(getLocalDate());
        setShipSearchType(unitType);
    }

    private void processShipSearch() {
        if (getShipSearchStart() == null) {
            return;
        }

        StringBuilder report = new StringBuilder();
        if (getFinances().debit(TransactionType.UNIT_PURCHASE, getLocalDate(),
                getAtBConfig().shipSearchCostPerWeek(), "Ship Search")) {
            report.append(getAtBConfig().shipSearchCostPerWeek().toAmountAndSymbolString())
                    .append(" deducted for ship search.");
        } else {
            addReport("<font color=\"red\">Insufficient funds for ship search.</font>");
            setShipSearchStart(null);
            return;
        }

        long numDays = ChronoUnit.DAYS.between(getShipSearchStart(), getLocalDate());
        if (numDays > 21) {
            int roll = Compute.d6(2);
            TargetRoll target = getAtBConfig().shipSearchTargetRoll(shipSearchType, this);
            setShipSearchStart(null);
            report.append("<br/>Ship search target: ").append(target.getValueAsString()).append(" roll: ")
                    .append(roll);
            // TODO: mos zero should make ship available on retainer
            if (roll >= target.getValue()) {
                report.append("<br/>Search successful. ");
                MechSummary ms = unitGenerator.generate(getFactionCode(), shipSearchType, -1,
                        getGameYear(), getUnitRatingMod());
                if (ms == null) {
                    ms = getAtBConfig().findShip(shipSearchType);
                }

                if (ms != null) {
                    setShipSearchResult(ms.getName());
                    setShipSearchExpiration(getLocalDate().plusDays(31));
                    report.append(getShipSearchResult()).append(" is available for purchase for ")
                            .append(Money.of(ms.getCost()).toAmountAndSymbolString())
                            .append(" until ")
                            .append(MekHQ.getMekHQOptions().getDisplayFormattedDate(getShipSearchExpiration()));
                } else {
                    report.append(" <font color=\"red\">Could not determine ship type.</font>");
                }
            } else {
                report.append("<br/>Ship search unsuccessful.");
            }
        }
        addReport(report.toString());
    }

    public void purchaseShipSearchResult() {
        MechSummary ms = MechSummaryCache.getInstance().getMech(getShipSearchResult());
        if (ms == null) {
            LogManager.getLogger().error("Cannot find entry for " + getShipSearchResult());
            return;
        }

        Money cost = Money.of(ms.getCost());

        if (getFunds().isLessThan(cost)) {
            addReport("<font color='red'><b> You cannot afford this unit. Transaction cancelled</b>.</font>");
            return;
        }

        MechFileParser mechFileParser;
        try {
            mechFileParser = new MechFileParser(ms.getSourceFile(), ms.getEntryName());
        } catch (Exception ex) {
            LogManager.getLogger().error("Unable to load unit: " + ms.getEntryName(), ex);
            return;
        }
        Entity en = mechFileParser.getEntity();

        int transitDays = getCampaignOptions().getInstantUnitMarketDelivery() ? 0
                : calculatePartTransitTime(Compute.d6(2) - 2);

        getFinances().debit(TransactionType.UNIT_PURCHASE, getLocalDate(), cost, "Purchased " + en.getShortName());
        addNewUnit(en, true, transitDays);
        if (!getCampaignOptions().getInstantUnitMarketDelivery()) {
            addReport("<font color='green'>Unit will be delivered in " + transitDays + " days.</font>");
        }
        setShipSearchResult(null);
        setShipSearchExpiration(null);
    }
    //endregion Ship Search

    /**
     * Process retirements for retired personnel, if any.
     * @param totalPayout The total retirement payout.
     * @param unitAssignments List of unit assignments.
     * @return False if there were payments AND they were unable to be processed, true otherwise.
     */
    public boolean applyRetirement(Money totalPayout, Map<UUID, UUID> unitAssignments) {
        if ((totalPayout.isPositive()) || (null != getRetirementDefectionTracker().getRetirees())) {
            if (getFinances().debit(TransactionType.RETIREMENT, getLocalDate(), totalPayout, "Final Payout")) {
                for (UUID pid : getRetirementDefectionTracker().getRetirees()) {
                    if (getPerson(pid).getStatus().isActive()) {
                        getPerson(pid).changeStatus(this, getLocalDate(), PersonnelStatus.RETIRED);
                        addReport(getPerson(pid).getFullName() + " has retired.");
                    }

                    if (!getRetirementDefectionTracker().getPayout(pid).getRecruitRole().isNone()) {
                        getPersonnelMarket().addPerson(newPerson(getRetirementDefectionTracker().getPayout(pid).getRecruitRole()));
                    }

                    if (getRetirementDefectionTracker().getPayout(pid).hasHeir()) {
                        Person p = newPerson(getPerson(pid).getPrimaryRole());
                        p.setOriginalUnitWeight(getPerson(pid).getOriginalUnitWeight());
                        p.setOriginalUnitTech(getPerson(pid).getOriginalUnitTech());
                        p.setOriginalUnitId(getPerson(pid).getOriginalUnitId());
                        if (unitAssignments.containsKey(pid)) {
                            getPersonnelMarket().addPerson(p, getHangar().getUnit(unitAssignments.get(pid)).getEntity());
                        } else {
                            getPersonnelMarket().addPerson(p);
                        }
                    }

                    if (getCampaignOptions().getRandomDependentMethod().isAtB()
                            && getCampaignOptions().isUseRandomDependentAddition()) {
                        int dependents = getRetirementDefectionTracker().getPayout(pid).getDependents();
                        while (dependents > 0) {
                            Person person = newDependent(false);
                            if (recruitPerson(person)) {
                                dependents--;
                            } else {
                                dependents = 0;
                            }
                        }
                    }

                    if (unitAssignments.containsKey(pid)) {
                        removeUnit(unitAssignments.get(pid));
                    }
                }
                getRetirementDefectionTracker().resolveAllContracts();
                return true;
            } else {
                addReport("<font color='red'>You cannot afford to make the final payments.</font>");
                return false;
            }
        }

        return true;
    }

    public CampaignSummary getCampaignSummary() {
        return campaignSummary;
    }

    public News getNews() {
        return news;
    }

    /**
     * Add force to an existing superforce. This method will also assign the force an id and place it in the forceId hash
     *
     * @param force      - the Force to add
     * @param superForce - the superforce to add the new force to
     */
    public void addForce(Force force, Force superForce) {
        int id = lastForceId + 1;
        force.setId(id);
        superForce.addSubForce(force, true);
        force.setScenarioId(superForce.getScenarioId());
        forceIds.put(id, force);
        lastForceId = id;

        if (campaignOptions.getUseAtB() && !force.getUnits().isEmpty()) {
            if (null == lances.get(id)) {
                lances.put(id, new Lance(force.getId(), this));
            }
        }
    }

    public void moveForce(Force force, Force superForce) {
        Force parentForce = force.getParentForce();
        if (null != parentForce) {
            parentForce.removeSubForce(force.getId());
        }
        superForce.addSubForce(force, true);
        force.setScenarioId(superForce.getScenarioId());
        for (Object o : force.getAllChildren(this)) {
            if (o instanceof Unit) {
                ((Unit) o).setScenarioId(superForce.getScenarioId());
            } else if (o instanceof Force) {
                ((Force) o).setScenarioId(superForce.getScenarioId());
            }
        }
    }

    /**
     * This is used by the XML loader. The id should already be set for this force so dont increment
     *
     * @param force
     */
    public void importForce(Force force) {
        lastForceId = Math.max(lastForceId, force.getId());
        forceIds.put(force.getId(), force);
    }

    /**
     * This is used by the XML loader. The id should already be set for this scenario so dont increment
     *
     * @param scenario
     */
    public void importScenario(Scenario scenario) {
        lastScenarioId = Math.max(lastScenarioId, scenario.getId());
        scenarios.put(scenario.getId(), scenario);
    }

    /**
     * Add unit to an existing force. This method will also assign that force's id to the unit.
     *
     * @param u
     * @param id
     */
    public void addUnitToForce(Unit u, int id) {
        Force force = forceIds.get(id);
        Force prevForce = forceIds.get(u.getForceId());
        boolean useTransfers = false;
        boolean transferLog = !getCampaignOptions().useTransfers();

        if (null != prevForce) {
            if (null != prevForce.getTechID()) {
                u.removeTech();
            }
            // We log removal if we don't use transfers or if it can't be assigned to a new force
            prevForce.removeUnit(this, u.getId(), transferLog || (force == null));
            useTransfers = !transferLog;
            MekHQ.triggerEvent(new OrganizationChangedEvent(prevForce, u));
        }

        if (null != force) {
            u.setForceId(id);
            u.setScenarioId(force.getScenarioId());
            if (null != force.getTechID()) {
                Person forceTech = getPerson(force.getTechID());
                if (forceTech.canTech(u.getEntity())) {
                    if (null != u.getTech()) {
                        u.removeTech();
                    }

                    u.setTech(forceTech);
                } else {
                    String cantTech = forceTech.getFullName() + " cannot maintain " + u.getName() + "\n"
                            + "You will need to assign a tech manually.";
                    JOptionPane.showMessageDialog(null, cantTech, "Warning", JOptionPane.WARNING_MESSAGE);
                }
            }
            force.addUnit(this, u.getId(), useTransfers, prevForce);
            MekHQ.triggerEvent(new OrganizationChangedEvent(force, u));
        }

        if (campaignOptions.getUseAtB()) {
            if (null != prevForce && prevForce.getUnits().size() == 0) {
                lances.remove(prevForce.getId());
            }
            if (null == lances.get(id) && null != force) {
                lances.put(id, new Lance(force.getId(), this));
            }
        }
    }

    /** Adds force and all its subforces to the AtB lance table
     */

    private void addAllLances(Force force) {
        if (force.getUnits().size() > 0) {
            lances.put(force.getId(), new Lance(force.getId(), this));
        }
        for (Force f : force.getSubForces()) {
            addAllLances(f);
        }
    }

    //region Missions/Contracts
    /**
     * Add a mission to the campaign
     *
     * @param m The mission to be added
     * @return the id of the mission
     */
    public void addMission(Mission m) {
        int id = lastMissionId + 1;
        m.setId(id);
        missions.put(id, m);
        lastMissionId = id;
        MekHQ.triggerEvent(new MissionNewEvent(m));
    }

    /**
     * Imports a {@link Mission} into a campaign.
     * @param mission Mission to import into the campaign.
     */
    public void importMission(final Mission mission) {
        mission.getScenarios().forEach(this::importScenario);
        addMissionWithoutId(mission);
        StratconContractInitializer.restoreTransientStratconInformation(mission, this);
    }

    private void addMissionWithoutId(Mission m) {
        lastMissionId = Math.max(lastMissionId, m.getId());
        missions.put(m.getId(), m);
        MekHQ.triggerEvent(new MissionNewEvent(m));
    }

    /**
     * @param id the mission's id
     * @return the mission in question
     */
    public @Nullable Mission getMission(int id) {
        return missions.get(id);
    }

    /**
     * @return an <code>Collection</code> of missions in the campaign
     */
    public Collection<Mission> getMissions() {
        return missions.values();
    }

    /**
     * @return missions List sorted with complete missions at the bottom
     */
    public List<Mission> getSortedMissions() {
        return getMissions().stream()
                .sorted(Comparator.comparing(Mission::getStatus).thenComparing(m ->
                        (m instanceof Contract) ? ((Contract) m).getStartDate() : LocalDate.now()))
                .collect(Collectors.toList());
    }

    public List<Mission> getActiveMissions() {
        return getMissions().stream()
                .filter(m -> m.isActiveOn(getLocalDate()))
                .collect(Collectors.toList());
    }

    public List<Mission> getCompletedMissions() {
        return getMissions().stream()
                .filter(m -> m.getStatus().isCompleted())
                .collect(Collectors.toList());
    }

    /**
     * @return a list of all currently active contracts
     */
    public List<Contract> getActiveContracts() {
        return getMissions().stream()
                .filter(c -> (c instanceof Contract) && c.isActiveOn(getLocalDate()))
                .map(c -> (Contract) c)
                .collect(Collectors.toList());
    }

    public List<AtBContract> getAtBContracts() {
        return getMissions().stream()
                .filter(c -> c instanceof AtBContract)
                .map(c -> (AtBContract) c)
                .collect(Collectors.toList());
    }

    public List<AtBContract> getActiveAtBContracts() {
        return getActiveAtBContracts(false);
    }

    public List<AtBContract> getActiveAtBContracts(boolean excludeEndDateCheck) {
        return getMissions().stream()
                .filter(c -> (c instanceof AtBContract) && c.isActiveOn(getLocalDate(), excludeEndDateCheck))
                .map(c -> (AtBContract) c)
                .collect(Collectors.toList());
    }

    public List<AtBContract> getCompletedAtBContracts() {
        return getMissions().stream()
                .filter(c -> (c instanceof AtBContract) && c.getStatus().isCompleted())
                .map(c -> (AtBContract) c)
                .collect(Collectors.toList());
    }

    /**
     * @return whether or not the current campaign has an active contract for the current date
     */
    public boolean hasActiveContract() {
        return hasActiveContract;
    }

    /**
     * This is used to check if the current campaign has one or more active contacts, and sets the
     * value of hasActiveContract based on that check. This value should not be set elsewhere
     */
    public void setHasActiveContract() {
        hasActiveContract = getMissions().stream()
                .anyMatch(c -> (c instanceof Contract) && c.isActiveOn(getLocalDate()));
    }
    //endregion Missions/Contracts

    /**
     * Adds scenario to existing mission, generating a report.
     */
    public void addScenario(Scenario s, Mission m) {
        addScenario(s, m, false);
    }

    /**
     * Add scenario to an existing mission. This method will also assign the scenario an id, provided
     * that it is a new scenario. It then adds the scenario to the scenarioId hash.
     *
     * Scenarios with previously set ids can be sent to this mission, allowing one to remove
     * and then re-add scenarios if needed. This functionality is used in the
     * <code>AtBScenarioFactory</code> class in method <code>createScenariosForNewWeek</code> to
     * ensure that scenarios are generated properly.
     *
     * @param s - the Scenario to add
     * @param m - the mission to add the new scenario to
     * @param suppressReport - whether or not to suppress the campaign report
     */
    public void addScenario(Scenario s, Mission m, boolean suppressReport) {
        final boolean newScenario = s.getId() == Scenario.S_DEFAULT_ID;
        final int id = newScenario ? ++lastScenarioId : s.getId();
        s.setId(id);
        m.addScenario(s);
        scenarios.put(id, s);

        if (newScenario && !suppressReport) {
            addReport(MessageFormat.format(
                    resources.getString("newAtBMission.format"),
                    s.getName(), MekHQ.getMekHQOptions().getDisplayFormattedDate(s.getDate())));
        }

        MekHQ.triggerEvent(new ScenarioNewEvent(s));
    }

    public Scenario getScenario(int id) {
        return scenarios.get(id);
    }

    public void setLocation(CurrentLocation l) {
        location = l;
    }

    /**
     * Moves immediately to a {@link PlanetarySystem}.
     * @param s The {@link PlanetarySystem} the campaign
     *          has been moved to.
     */
    public void moveToPlanetarySystem(PlanetarySystem s) {
        setLocation(new CurrentLocation(s, 0.0));
        MekHQ.triggerEvent(new LocationChangedEvent(getLocation(), false));
    }

    public CurrentLocation getLocation() {
        return location;
    }

    /**
     * Imports a {@link Unit} into a campaign.
     *
     * @param u A {@link Unit} to import into the campaign.
     */
    public void importUnit(Unit u) {
        Objects.requireNonNull(u);

        LogManager.getLogger().debug("Importing unit: (" + u.getId() + "): " + u.getName());

        getHangar().addUnit(u);

        checkDuplicateNamesDuringAdd(u.getEntity());

        //If this is a ship, add it to the list of potential transports
        //Jumpships and space stations are intentionally ignored at present, because this functionality is being
        //used to auto-load ground units into bays, and doing this for large craft that can't transit is pointless.
        if ((u.getEntity() instanceof Dropship) || (u.getEntity() instanceof Warship)) {
            addTransportShip(u);
        }

        // Assign an entity ID to our new unit
        if (Entity.NONE == u.getEntity().getId()) {
            u.getEntity().setId(game.getNextEntityId());
        }

        game.addEntity(u.getEntity().getId(), u.getEntity());
    }

    /**
     * Adds an entry to the list of transit-capable transport ships. We'll use this
     * to look for empty bays that ground units can be assigned to
     * @param unit - The ship we want to add to this Set
     */
    public void addTransportShip(Unit unit) {
        LogManager.getLogger().debug("Adding DropShip/WarShip: " + unit.getId());

        transportShips.add(Objects.requireNonNull(unit));
    }

    /**
     * Deletes an entry from the list of transit-capable transport ships. This gets updated when
     * the ship is removed from the campaign for one reason or another
     * @param unit - The ship we want to remove from this Set
     */
    public void removeTransportShip(Unit unit) {
        // If we remove a transport ship from the campaign,
        // we need to remove any transported units from it
        if (transportShips.remove(unit)
                && unit.hasTransportedUnits()) {
            List<Unit> transportedUnits = new ArrayList<>(unit.getTransportedUnits());
            for (Unit transportedUnit : transportedUnits) {
                unit.removeTransportedUnit(transportedUnit);
            }
        }
    }

    /**
     * This is for adding a TestUnit that was previously created and had parts added to
     * it. We need to do the normal stuff, but we also need to take the existing parts and
     * add them to the campaign.
     * @param tu
     */
    public void addTestUnit(TestUnit tu) {
        // we really just want the entity and the parts so let's just wrap that around a
        // new
        // unit.
        Unit unit = new Unit(tu.getEntity(), this);
        getHangar().addUnit(unit);

        // we decided we like the test unit so much we are going to keep it
        unit.getEntity().setOwner(player);
        unit.getEntity().setGame(game);
        unit.getEntity().setExternalIdAsString(unit.getId().toString());

        // now lets grab the parts from the test unit and set them up with this unit
        for (Part p : tu.getParts()) {
            unit.addPart(p);
            getQuartermaster().addPart(p, 0);
        }

        unit.resetPilotAndEntity();

        if (!unit.isRepairable()) {
            unit.setSalvage(true);
        }

        // Assign an entity ID to our new unit
        if (Entity.NONE == unit.getEntity().getId()) {
            unit.getEntity().setId(game.getNextEntityId());
        }
        game.addEntity(unit.getEntity().getId(), unit.getEntity());

        checkDuplicateNamesDuringAdd(unit.getEntity());
        addReport(unit.getHyperlinkedName() + " has been added to the unit roster.");
    }

    /**
     * Add a new unit to the campaign.
     *
     * @param en An <code>Entity</code> object that the new unit will be wrapped around
     */
    public Unit addNewUnit(Entity en, boolean allowNewPilots, int days) {
        Unit unit = new Unit(en, this);
        getHangar().addUnit(unit);

        // reset the game object
        en.setOwner(player);
        en.setGame(game);
        en.setExternalIdAsString(unit.getId().toString());

        unit.initializeBaySpace();
        removeUnitFromForce(unit); // Added to avoid the 'default force bug'
        // when calculating cargo

        //If this is a ship, add it to the list of potential transports
        //Jumpships and space stations are intentionally ignored at present, because this functionality is being
        //used to auto-load ground units into bays, and doing this for large craft that can't transit is pointless.
        if ((unit.getEntity() instanceof Dropship) || (unit.getEntity() instanceof Warship)) {
            addTransportShip(unit);
        }

        unit.initializeParts(true);
        unit.runDiagnostic(false);
        if (!unit.isRepairable()) {
            unit.setSalvage(true);
        }
        unit.setDaysToArrival(days);

        if (allowNewPilots) {
            Map<CrewType, Collection<Person>> newCrew = Utilities.genRandomCrewWithCombinedSkill(this, unit, getFactionCode());
            newCrew.forEach((type, personnel) -> personnel.forEach(p -> type.addMethod.accept(unit, p)));
        }
        unit.resetPilotAndEntity();

        // Assign an entity ID to our new unit
        if (Entity.NONE == en.getId()) {
            en.setId(game.getNextEntityId());
        }
        game.addEntity(en.getId(), en);

        checkDuplicateNamesDuringAdd(en);
        addReport(unit.getHyperlinkedName() + " has been added to the unit roster.");
        MekHQ.triggerEvent(new UnitNewEvent(unit));

        return unit;
    }

    /**
     * Gets the current hangar containing the player's units.
     */
    public Hangar getHangar() {
        return units;
    }

    /**
     * Gets statistics related to units in the hangar.
     */
    public HangarStatistics getHangarStatistics() {
        return new HangarStatistics(getHangar());
    }

    /**
     * Gets statistics related to cargo in the hangar.
     */
    public CargoStatistics getCargoStatistics() {
        return new CargoStatistics(this);
    }

    public Collection<Unit> getUnits() {
        return getHangar().getUnits();
    }

    public ArrayList<Entity> getEntities() {
        ArrayList<Entity> entities = new ArrayList<>();
        for (Unit unit : getUnits()) {
            entities.add(unit.getEntity());
        }
        return entities;
    }

    public Unit getUnit(UUID id) {
        return getHangar().getUnit(id);
    }

    //region Personnel
    //region Person Creation
    /**
     * @return A new {@link Person}, who is a dependent.
     */
    public Person newDependent(boolean baby) {
        Person person;

        if (!baby && getCampaignOptions().getRandomOriginOptions().isRandomizeDependentOrigin()) {
            person = newPerson(PersonnelRole.DEPENDENT);
        } else {
            person = newPerson(PersonnelRole.DEPENDENT, PersonnelRole.NONE,
                    new DefaultFactionSelector(getCampaignOptions().getRandomOriginOptions()),
                    new DefaultPlanetSelector(getCampaignOptions().getRandomOriginOptions()),
                    Gender.RANDOMIZE);
        }

        return person;
    }

    /**
     * Generate a new Person of the given role using whatever randomization options have been given
     * in the CampaignOptions
     *
     * @param role The primary role
     * @return A new {@link Person}.
     */
    public Person newPerson(PersonnelRole role) {
        return newPerson(role, PersonnelRole.NONE);
    }

    /**
     * Generate a new Person of the given role using whatever randomization options have been given
     * in the CampaignOptions
     *
     * @param primaryRole The primary role
     * @param secondaryRole A secondary role
     * @return A new {@link Person}.
     */
    public Person newPerson(final PersonnelRole primaryRole, final PersonnelRole secondaryRole) {
        return newPerson(primaryRole, secondaryRole, getFactionSelector(), getPlanetSelector(),
                Gender.RANDOMIZE);
    }

    /**
     * Generate a new Person of the given role using whatever randomization options have been given
     * in the CampaignOptions
     *
     * @param primaryRole The primary role
     * @param factionCode The code for the faction this person is to be generated from
     * @param gender The gender of the person to be generated, or a randomize it value
     * @return A new {@link Person}.
     */
    public Person newPerson(final PersonnelRole primaryRole, final String factionCode, final Gender gender) {
        return newPerson(primaryRole, PersonnelRole.NONE,
                new DefaultFactionSelector(getCampaignOptions().getRandomOriginOptions(), factionCode),
                getPlanetSelector(), gender);
    }

    /**
     * Generate a new Person of the given role using whatever randomization options have been given
     * in the CampaignOptions
     *
     * @param primaryRole The primary role
     * @param secondaryRole A secondary role
     * @param factionSelector The faction selector to use for the person.
     * @param planetSelector The planet selector for the person.
     * @param gender The gender of the person to be generated, or a randomize it value
     * @return A new {@link Person}.
     */
    public Person newPerson(final PersonnelRole primaryRole, final PersonnelRole secondaryRole,
                            final AbstractFactionSelector factionSelector,
                            final AbstractPlanetSelector planetSelector, Gender gender) {
        AbstractPersonnelGenerator personnelGenerator = getPersonnelGenerator(factionSelector, planetSelector);
        return newPerson(primaryRole, secondaryRole, personnelGenerator, gender);
    }

    /**
     * Generate a new {@link Person} of the given role, using the supplied {@link AbstractPersonnelGenerator}
     * @param primaryRole The primary role of the {@link Person}.
     * @param secondaryRole The secondary role of the {@link Person}.
     * @param personnelGenerator The {@link AbstractPersonnelGenerator} to use when creating the {@link Person}.
     * @param gender The gender of the person to be generated, or a randomize it value
     * @return A new {@link Person} configured using {@code personnelGenerator}.
     */
    public Person newPerson(final PersonnelRole primaryRole, final PersonnelRole secondaryRole,
                            final AbstractPersonnelGenerator personnelGenerator, final Gender gender) {
        Person person = personnelGenerator.generate(this, primaryRole, secondaryRole, gender);

        // Assign a random portrait after we generate a new person
        if (getCampaignOptions().usePortraitForRole(primaryRole)) {
            assignRandomPortraitFor(person);
        }

        return person;
    }
    //endregion Person Creation

    //region Personnel Recruitment
    /**
     * @param p         the person being added
     * @return          true if the person is hired successfully, otherwise false
     */
    public boolean recruitPerson(Person p) {
        return recruitPerson(p, p.getPrisonerStatus(), false, true);
    }

    /**
     * @param p         the person being added
     * @param gmAdd     false means that they need to pay to hire this person, provided that
     *                  the campaign option to pay for new hires is set, while
     *                  true means they are added without paying
     * @return          true if the person is hired successfully, otherwise false
     */
    public boolean recruitPerson(Person p, boolean gmAdd) {
        return recruitPerson(p, p.getPrisonerStatus(), gmAdd, true);
    }

    /**
     *
     * @param p              the person being added
     * @param prisonerStatus the person's prisoner status upon recruitment
     * @return               true if the person is hired successfully, otherwise false
     */
    public boolean recruitPerson(Person p, PrisonerStatus prisonerStatus) {
        return recruitPerson(p, prisonerStatus, false, true);
    }

    /**
     * @param p              the person being added
     * @param prisonerStatus the person's prisoner status upon recruitment
     * @param gmAdd          false means that they need to pay to hire this person, true means it is added without paying
     * @param log            whether or not to write to logs
     * @return               true if the person is hired successfully, otherwise false
     */
    public boolean recruitPerson(Person p, PrisonerStatus prisonerStatus, boolean gmAdd, boolean log) {
        if (p == null) {
            return false;
        }
        // Only pay if option set, they weren't GM added, and they aren't a dependent, prisoner or bondsman
        if (getCampaignOptions().payForRecruitment() && !p.getPrimaryRole().isDependent()
                && !gmAdd && prisonerStatus.isFree()) {
            if (!getFinances().debit(TransactionType.RECRUITMENT, getLocalDate(),
                    p.getSalary(this).multipliedBy(2), "Recruitment of " + p.getFullName())) {
                addReport("<font color='red'><b>Insufficient funds to recruit "
                        + p.getFullName() + "</b></font>");
                return false;
            }
        }

        personnel.put(p.getId(), p);

        if (log) {
            String add = !prisonerStatus.isFree() ? (prisonerStatus.isBondsman() ? " as a bondsman" : " as a prisoner") : "";
            addReport(String.format("%s has been added to the personnel roster%s.", p.getHyperlinkedName(), add));
        }

        if (p.getPrimaryRole().isAstech()) {
            astechPoolMinutes += Person.PRIMARY_ROLE_SUPPORT_TIME;
            astechPoolOvertime += Person.PRIMARY_ROLE_OVERTIME_SUPPORT_TIME;
        } else if (p.getSecondaryRole().isAstech()) {
            astechPoolMinutes += Person.SECONDARY_ROLE_SUPPORT_TIME;
            astechPoolOvertime += Person.SECONDARY_ROLE_OVERTIME_SUPPORT_TIME;
        }

        p.setPrisonerStatus(this, prisonerStatus, log);

        MekHQ.triggerEvent(new PersonNewEvent(p));
        return true;
    }
    //endregion Personnel Recruitment

    //region Bloodnames
    /**
     * If the person does not already have a bloodname, assigns a chance of having one based on
     * skill and rank. If the roll indicates there should be a bloodname, one is assigned as
     * appropriate to the person's phenotype and the player's faction.
     *
     * @param person     The Bloodname candidate
     * @param ignoreDice If true, skips the random roll and assigns a Bloodname automatically
     */
    public void checkBloodnameAdd(Person person, boolean ignoreDice) {
        // if a non-clanner or a clanner without a phenotype is here, we can just return
        if (!person.isClanner() || (person.getPhenotype() == Phenotype.NONE)) {
            return;
        }

        // Person already has a bloodname, we open up the dialog to ask if they want to keep the
        // current bloodname or assign a new one
        if (person.getBloodname().length() > 0) {
            int result = JOptionPane.showConfirmDialog(null,
                    person.getFullTitle() + " already has the bloodname " + person.getBloodname()
                            + "\nDo you wish to remove that bloodname and generate a new one?",
                    "Already Has Bloodname", JOptionPane.YES_NO_OPTION, JOptionPane.QUESTION_MESSAGE);
            if (result == JOptionPane.NO_OPTION) {
                return;
            } else {
                ignoreDice = true;
            }
        }

        // Go ahead and generate a new bloodname
        int bloodnameTarget = 6;
        if (!ignoreDice) {
            switch (person.getPhenotype()) {
                case MECHWARRIOR: {
                    bloodnameTarget += person.hasSkill(SkillType.S_GUN_MECH)
                            ? person.getSkill(SkillType.S_GUN_MECH).getFinalSkillValue()
                            : TargetRoll.AUTOMATIC_FAIL;
                    bloodnameTarget += person.hasSkill(SkillType.S_PILOT_MECH)
                            ? person.getSkill(SkillType.S_PILOT_MECH).getFinalSkillValue()
                            : TargetRoll.AUTOMATIC_FAIL;
                    break;
                }
                case AEROSPACE: {
                    bloodnameTarget += person.hasSkill(SkillType.S_GUN_AERO)
                            ? person.getSkill(SkillType.S_GUN_AERO).getFinalSkillValue()
                            : TargetRoll.AUTOMATIC_FAIL;
                    bloodnameTarget += person.hasSkill(SkillType.S_PILOT_AERO)
                            ? person.getSkill(SkillType.S_PILOT_AERO).getFinalSkillValue()
                            : TargetRoll.AUTOMATIC_FAIL;
                    break;
                }
                case ELEMENTAL: {
                    bloodnameTarget += person.hasSkill(SkillType.S_GUN_BA)
                            ? person.getSkill(SkillType.S_GUN_BA).getFinalSkillValue()
                            : TargetRoll.AUTOMATIC_FAIL;
                    bloodnameTarget += person.hasSkill(SkillType.S_ANTI_MECH)
                            ? person.getSkill(SkillType.S_ANTI_MECH).getFinalSkillValue()
                            : TargetRoll.AUTOMATIC_FAIL;
                    break;
                }
                case VEHICLE: {
                    bloodnameTarget += person.hasSkill(SkillType.S_GUN_VEE)
                            ? person.getSkill(SkillType.S_GUN_VEE).getFinalSkillValue()
                            : TargetRoll.AUTOMATIC_FAIL;
                    switch (person.getPrimaryRole()) {
                        case GROUND_VEHICLE_DRIVER:
                            bloodnameTarget += person.hasSkill(SkillType.S_PILOT_GVEE)
                                    ? person.getSkill(SkillType.S_PILOT_GVEE).getFinalSkillValue()
                                    : TargetRoll.AUTOMATIC_FAIL;
                            break;
                        case NAVAL_VEHICLE_DRIVER:
                            bloodnameTarget += person.hasSkill(SkillType.S_PILOT_NVEE)
                                    ? person.getSkill(SkillType.S_PILOT_NVEE).getFinalSkillValue()
                                    : TargetRoll.AUTOMATIC_FAIL;
                            break;
                        case VTOL_PILOT:
                            bloodnameTarget += person.hasSkill(SkillType.S_PILOT_VTOL)
                                    ? person.getSkill(SkillType.S_PILOT_VTOL).getFinalSkillValue()
                                    : TargetRoll.AUTOMATIC_FAIL;
                            break;
                        default:
                            break;
                    }
                    break;
                }
                case PROTOMECH: {
                    bloodnameTarget += 2 * (person.hasSkill(SkillType.S_GUN_PROTO)
                            ? person.getSkill(SkillType.S_GUN_PROTO).getFinalSkillValue()
                            : TargetRoll.AUTOMATIC_FAIL);
                    break;
                }
                case NAVAL: {
                    switch (person.getPrimaryRole()) {
                        case VESSEL_PILOT:
                            bloodnameTarget += 2 * (person.hasSkill(SkillType.S_PILOT_SPACE)
                                    ? person.getSkill(SkillType.S_PILOT_SPACE).getFinalSkillValue()
                                    : TargetRoll.AUTOMATIC_FAIL);
                            break;
                        case VESSEL_GUNNER:
                            bloodnameTarget += 2 * (person.hasSkill(SkillType.S_GUN_SPACE)
                                    ? person.getSkill(SkillType.S_GUN_SPACE).getFinalSkillValue()
                                    : TargetRoll.AUTOMATIC_FAIL);
                            break;
                        case VESSEL_CREW:
                            bloodnameTarget += 2 * (person.hasSkill(SkillType.S_TECH_VESSEL)
                                    ? person.getSkill(SkillType.S_TECH_VESSEL).getFinalSkillValue()
                                    : TargetRoll.AUTOMATIC_FAIL);
                            break;
                        case VESSEL_NAVIGATOR:
                            bloodnameTarget += 2 * (person.hasSkill(SkillType.S_NAV)
                                    ? person.getSkill(SkillType.S_NAV).getFinalSkillValue()
                                    : TargetRoll.AUTOMATIC_FAIL);
                            break;
                        default:
                            break;
                    }
                    break;
                }
                default: {
                    break;
                }
            }
            // Higher rated units are more likely to have Bloodnamed
            if (getCampaignOptions().getUnitRatingMethod().isEnabled()) {
                IUnitRating rating = getUnitRating();
                bloodnameTarget += IUnitRating.DRAGOON_C - (getCampaignOptions().getUnitRatingMethod().equals(
                        mekhq.campaign.rating.UnitRatingMethod.FLD_MAN_MERCS_REV)
                        ? rating.getUnitRatingAsInteger() : rating.getModifier());
            }

            // Reavings diminish the number of available Bloodrights in later eras
            int year = getGameYear();
            if (year <= 2950) {
                bloodnameTarget--;
            }

            if (year > 3055) {
                bloodnameTarget++;
            }

            if (year > 3065) {
                bloodnameTarget++;
            }

            if (year > 3080) {
                bloodnameTarget++;
            }

            // Officers have better chance; no penalty for non-officer
            bloodnameTarget += Math.min(0, getRankSystem().getOfficerCut() - person.getRankNumeric());
        }

        if (ignoreDice || (Compute.d6(2) >= bloodnameTarget)) {
            Phenotype phenotype = person.getPhenotype();
            if (phenotype == Phenotype.NONE) {
                phenotype = Phenotype.GENERAL;
            }

            Bloodname bloodname = Bloodname.randomBloodname(
                    (getFaction().isClan() ? getFaction() : person.getOriginFaction()).getShortName(),
                    phenotype, getGameYear());
            if (bloodname != null) {
                person.setBloodname(bloodname.getName());
                personUpdated(person);
            }
        }
    }
    //endregion Bloodnames

    //region Other Personnel Methods
    /**
     * Imports a {@link Person} into a campaign.
     * @param p A {@link Person} to import into the campaign.
     */
    public void importPerson(Person p) {
        personnel.put(p.getId(), p);
        MekHQ.triggerEvent(new PersonNewEvent(p));
    }

    public Person getPerson(UUID id) {
        return personnel.get(id);
    }

    public Collection<Person> getPersonnel() {
        return personnel.values();
    }

    /**
     * Provides a filtered list of personnel including only active Persons.
     * @return List<Person>
     */
    public List<Person> getActivePersonnel() {
        List<Person> activePersonnel = new ArrayList<>();
        for (Person p : getPersonnel()) {
            if (p.getStatus().isActive()) {
                activePersonnel.add(p);
            }
        }
        return activePersonnel;
    }
    //endregion Other Personnel Methods

    //region Personnel Selectors and Generators
    /**
     * Gets the {@link AbstractFactionSelector} to use with this campaign.
     * @return An {@link AbstractFactionSelector} to use when selecting a {@link Faction}.
     */
    public AbstractFactionSelector getFactionSelector() {
        return getFactionSelector(getCampaignOptions().getRandomOriginOptions());
    }

    /**
     * Gets the {@link AbstractFactionSelector} to use
     * @param options the random origin options to use
     * @return An {@link AbstractFactionSelector} to use when selecting a {@link Faction}.
     */
    public AbstractFactionSelector getFactionSelector(final RandomOriginOptions options) {
        return options.isRandomizeOrigin() ? new RangedFactionSelector(options)
                : new DefaultFactionSelector(options);
    }

    /**
     * Gets the {@link AbstractPlanetSelector} to use with this campaign.
     * @return An {@link AbstractPlanetSelector} to use when selecting a {@link Planet}.
     */
    public AbstractPlanetSelector getPlanetSelector() {
        return getPlanetSelector(getCampaignOptions().getRandomOriginOptions());
    }

    /**
     * Gets the {@link AbstractPlanetSelector} to use
     * @param options the random origin options to use
     * @return An {@link AbstractPlanetSelector} to use when selecting a {@link Planet}.
     */
    public AbstractPlanetSelector getPlanetSelector(final RandomOriginOptions options) {
        return options.isRandomizeOrigin() ? new RangedPlanetSelector(options)
                : new DefaultPlanetSelector(options);
    }

    /**
     * Gets the {@link AbstractPersonnelGenerator} to use with this campaign.
     * @param factionSelector The {@link AbstractFactionSelector} to use when choosing a {@link Faction}.
     * @param planetSelector The {@link AbstractPlanetSelector} to use when choosing a {@link Planet}.
     * @return An {@link AbstractPersonnelGenerator} to use when creating new personnel.
     */
    public AbstractPersonnelGenerator getPersonnelGenerator(
            final AbstractFactionSelector factionSelector,
            final AbstractPlanetSelector planetSelector) {
        final DefaultPersonnelGenerator generator = new DefaultPersonnelGenerator(factionSelector, planetSelector);
        generator.setNameGenerator(RandomNameGenerator.getInstance());
        generator.setSkillPreferences(getRandomSkillPreferences());
        return generator;
    }
    //endregion Personnel Selectors and Generators
    //endregion Personnel

    public List<Person> getPatients() {
        List<Person> patients = new ArrayList<>();
        for (Person p : getPersonnel()) {
            if (p.needsFixing()
                    || (getCampaignOptions().useAdvancedMedical() && p.hasInjuries(true) && p.getStatus().isActive())) {
                patients.add(p);
            }
        }
        return patients;
    }

    /**
     * List of all units that can show up in the repair bay.
     */
    public List<Unit> getServiceableUnits() {
        List<Unit> service = new ArrayList<>();
        for (Unit u : getUnits()) {
            if (u.isAvailable() && u.isServiceable() && !StratconRulesManager.isUnitDeployedToStratCon(u)) {
                service.add(u);
            }
        }
        return service;
    }

    /**
     * Imports a collection of parts into the campaign.
     *
     * @param newParts The collection of {@link Part} instances
     *                 to import into the campaign.
     */
    public void importParts(Collection<Part> newParts) {
        Objects.requireNonNull(newParts);

        for (Part p : newParts) {
            if ((p instanceof MissingPart) && (null == p.getUnit())) {
                // Let's not import missing parts without a valid unit.
                continue;
            }

            // Track this part as part of our Campaign
            p.setCampaign(this);

            // Add the part to the campaign, but do not
            // merge it with any existing parts
            parts.addPart(p, false);
        }
    }

    /**
     * Gets the Warehouse which stores parts.
     */
    public Warehouse getWarehouse() {
        return parts;
    }

    /**
     * Sets the Warehouse which stores parts for the campaign.
     * @param warehouse The warehouse in which to store parts.
     */
    public void setWarehouse(Warehouse warehouse) {
        parts = Objects.requireNonNull(warehouse);
    }

    public Quartermaster getQuartermaster() {
        return quartermaster;
    }

    /**
     * @return A collection of parts in the Warehouse.
     */
    @Deprecated
    public Collection<Part> getParts() {
        return parts.getParts();
    }

    private int getQuantity(Part p) {
        if (p instanceof Armor) {
            return ((Armor) p).getAmount();
        }
        if (p instanceof AmmoStorage) {
            return ((AmmoStorage) p).getShots();
        }
        return (p.getUnit() != null) ? 1 : p.getQuantity();
    }

    private PartInUse getPartInUse(Part p) {
        // SI isn't a proper "part"
        if (p instanceof StructuralIntegrity) {
            return null;
        }
        // Skip out on "not armor" (as in 0 point armer on men or field guns)
        if ((p instanceof Armor) && ((Armor) p).getType() == EquipmentType.T_ARMOR_UNKNOWN) {
            return null;
        }
        // Makes no sense buying those separately from the chasis
        if((p instanceof EquipmentPart)
                && ((EquipmentPart) p).getType() != null
                && (((EquipmentPart) p).getType().hasFlag(MiscType.F_CHASSIS_MODIFICATION))) {
            return null;
        }
        // Replace a "missing" part with a corresponding "new" one.
        if (p instanceof MissingPart) {
            p = ((MissingPart) p).getNewPart();
        }
        PartInUse result = new PartInUse(p);
        return (null != result.getPartToBuy()) ? result : null;
    }

    private void updatePartInUseData(PartInUse piu, Part p) {
        if ((p.getUnit() != null) || (p instanceof MissingPart)) {
            piu.setUseCount(piu.getUseCount() + getQuantity(p));
        } else {
            if (p.isPresent()) {
                piu.setStoreCount(piu.getStoreCount() + getQuantity(p));
            } else {
                piu.setTransferCount(piu.getTransferCount() + getQuantity(p));
            }
        }
    }

    /** Update the piu with the current campaign data */
    public void updatePartInUse(PartInUse piu) {
        piu.setUseCount(0);
        piu.setStoreCount(0);
        piu.setTransferCount(0);
        piu.setPlannedCount(0);
        getWarehouse().forEachPart(p -> {
            PartInUse newPiu = getPartInUse(p);
            if (piu.equals(newPiu)) {
                updatePartInUseData(piu, p);
            }
        });
        for (IAcquisitionWork maybePart : shoppingList.getPartList()) {
            PartInUse newPiu = getPartInUse((Part) maybePart);
            if (piu.equals(newPiu)) {
                piu.setPlannedCount(piu.getPlannedCount()
                        + getQuantity((maybePart instanceof MissingPart) ? ((MissingPart) maybePart).getNewPart()
                                : (Part) maybePart) * maybePart.getQuantity());
            }
        }
    }

    public Set<PartInUse> getPartsInUse() {
        // java.util.Set doesn't supply a get(Object) method, so we have to use a java.util.Map
        Map<PartInUse, PartInUse> inUse = new HashMap<>();
        getWarehouse().forEachPart(p -> {
            PartInUse piu = getPartInUse(p);
            if (null == piu) {
                return;
            }
            if (inUse.containsKey(piu)) {
                piu = inUse.get(piu);
            } else {
                inUse.put(piu, piu);
            }
            updatePartInUseData(piu, p);
        });
        for (IAcquisitionWork maybePart : shoppingList.getPartList()) {
            if (!(maybePart instanceof Part)) {
                continue;
            }
            PartInUse piu = getPartInUse((Part) maybePart);
            if (null == piu) {
                continue;
            }
            if ( inUse.containsKey(piu) ) {
                piu = inUse.get(piu);
            } else {
                inUse.put(piu, piu);
            }
            piu.setPlannedCount(piu.getPlannedCount()
                    + getQuantity((maybePart instanceof MissingPart) ? ((MissingPart) maybePart).getNewPart()
                            : (Part) maybePart) * maybePart.getQuantity());

        }
        return inUse.keySet();
    }

    @Deprecated
    public Part getPart(int id) {
        return parts.getPart(id);
    }

    @Nullable
    public Force getForce(int id) {
        return forceIds.get(id);
    }

    public List<String> getCurrentReport() {
        return currentReport;
    }

    public void setCurrentReportHTML(String html) {
        currentReportHTML = html;
    }

    public String getCurrentReportHTML() {
        return currentReportHTML;
    }

    public void setNewReports(List<String> reports) {
        newReports = reports;
    }

    public List<String> fetchAndClearNewReports() {
        List<String> oldReports = newReports;
        setNewReports(new ArrayList<>());
        return oldReports;
    }

    /**
     * Finds the active person in a particular role with the highest level in a
     * given, with an optional secondary skill to break ties.
     *
     * @param role One of the PersonnelRole enum values
     * @param primary The skill to use for comparison.
     * @param secondary
     *            If not null and there is more than one person tied for the most
     *            the highest, preference will be given to the one with a higher
     *            level in the secondary skill.
     * @return The person in the designated role with the most experience.
     */
    public Person findBestInRole(PersonnelRole role, String primary, String secondary) {
        int highest = 0;
        Person retVal = null;
        for (Person p : getActivePersonnel()) {
            if (((p.getPrimaryRole() == role) || (p.getSecondaryRole() == role)) && (p.getSkill(primary) != null)) {
                if (p.getSkill(primary).getLevel() > highest) {
                    retVal = p;
                    highest = p.getSkill(primary).getLevel();
                } else if (secondary != null && p.getSkill(primary).getLevel() == highest &&
                /*
                 * If the skill level of the current person is the same as the previous highest,
                 * select the current instead under the following conditions:
                 */
                        (retVal == null || // None has been selected yet (current has level 0)
                                retVal.getSkill(secondary) == null || // Previous selection does not have secondary
                                                                      // skill
                                (p.getSkill(secondary) != null // Current has secondary skill and it is higher than the
                                                               // previous.
                                        && p.getSkill(secondary).getLevel() > retVal.getSkill(secondary).getLevel()))) {
                    retVal = p;
                }
            }
        }
        return retVal;
    }

    public Person findBestInRole(PersonnelRole role, String skill) {
        return findBestInRole(role, skill, null);
    }

    /**
     * @return The list of all active {@link Person}s who qualify as technicians ({@link Person#isTech()}));
     */
    public List<Person> getTechs() {
        return getTechs(false);
    }

    public List<Person> getTechs(final boolean noZeroMinute) {
        return getTechs(noZeroMinute, false);
    }

    /**
     * Returns a list of active technicians.
     *
     * @param noZeroMinute If TRUE, then techs with no time remaining will be excluded from the list.
     * @param eliteFirst If TRUE and sorted also TRUE, then return the list sorted from best to worst
     * @return The list of active {@link Person}s who qualify as technicians ({@link Person#isTech()}).
     */
    public List<Person> getTechs(final boolean noZeroMinute, final boolean eliteFirst) {
        final List<Person> techs = getActivePersonnel().stream()
                .filter(person -> person.isTech() && (!noZeroMinute || (person.getMinutesLeft() > 0)))
                .collect(Collectors.toList());

        // also need to loop through and collect engineers on self-crewed vessels
        for (final Unit unit : getUnits()) {
            if (unit.isSelfCrewed() && !(unit.getEntity() instanceof Infantry) && (unit.getEngineer() != null)) {
                techs.add(unit.getEngineer());
            }
        }

        // Return the tech collection sorted worst to best Skill Level, or reversed if we want
        // elites first
        Comparator<Person> techSorter = Comparator.comparingInt(person ->
                person.getExperienceLevel(this, !person.getPrimaryRole().isTech()
                        && person.getSecondaryRole().isTechSecondary()));

        if (eliteFirst) {
            techSorter = techSorter.reversed().thenComparing(Comparator
                    .comparingInt(Person::getDailyAvailableTechTime).reversed());
        } else {
            techSorter = techSorter.thenComparing(Comparator.comparingInt(Person::getMinutesLeft).reversed());
        }

        techSorter = techSorter.thenComparing(new PersonTitleSorter());

        if (techs.size() > 1) {
            techs.subList(1, techs.size()).sort(techSorter);
        }

        return techs;
    }

    public List<Person> getAdmins() {
        List<Person> admins = new ArrayList<>();
        for (Person p : getActivePersonnel()) {
            if (p.isAdministrator()) {
                admins.add(p);
            }
        }
        return admins;
    }

    public boolean isWorkingOnRefit(Person p) {
        Objects.requireNonNull(p);

        Unit unit = getHangar().findUnit(u ->
            u.isRefitting() && p.equals(u.getRefit().getTech()));
        return unit != null;
    }

    public List<Person> getDoctors() {
        List<Person> docs = new ArrayList<>();
        for (Person p : getActivePersonnel()) {
            if (p.isDoctor()) {
                docs.add(p);
            }
        }
        return docs;
    }

    public int getPatientsFor(Person doctor) {
        int patients = 0;
        for (Person person : getActivePersonnel()) {
            if ((null != person.getDoctorId()) && person.getDoctorId().equals(doctor.getId())) {
                patients++;
            }
        }
        return patients;
    }

    public String healPerson(Person medWork, Person doctor) {
        if (getCampaignOptions().useAdvancedMedical()) {
            return "";
        }
        String report = "";
        report += doctor.getHyperlinkedFullTitle() + " attempts to heal "
                + medWork.getFullName();
        TargetRoll target = getTargetFor(medWork, doctor);
        int roll = Compute.d6(2);
        report = report + ",  needs " + target.getValueAsString()
                + " and rolls " + roll + ":";
        int xpGained = 0;
        //If we get a natural 2 that isn't an automatic success, reroll if Edge is available and in use.
        if (getCampaignOptions().useSupportEdge()
                && doctor.getOptions().booleanOption(PersonnelOptions.EDGE_MEDICAL)) {
            if ((roll == 2) && (doctor.getCurrentEdge() > 0) && (target.getValue() != TargetRoll.AUTOMATIC_SUCCESS)) {
                doctor.changeCurrentEdge(-1);
                roll = Compute.d6(2);
                report += medWork.fail() + "\n" + doctor.getHyperlinkedFullTitle() + " uses Edge to reroll:"
                        + " rolls " + roll + ":";
            }
        }
        if (roll >= target.getValue()) {
            report = report + medWork.succeed();
            Unit u = medWork.getUnit();
            if (null != u) {
                u.resetPilotAndEntity();
            }
            if (roll == 12 && target.getValue() != TargetRoll.AUTOMATIC_SUCCESS) {
                xpGained += getCampaignOptions().getSuccessXP();
            }
            if (target.getValue() != TargetRoll.AUTOMATIC_SUCCESS) {
                doctor.setNTasks(doctor.getNTasks() + 1);
            }
            if (doctor.getNTasks() >= getCampaignOptions().getNTasksXP()) {
                xpGained += getCampaignOptions().getTaskXP();
                doctor.setNTasks(0);
            }
        } else {
            report = report + medWork.fail();
            if (roll == 2 && target.getValue() != TargetRoll.AUTOMATIC_FAIL) {
                xpGained += getCampaignOptions().getMistakeXP();
            }
        }
        if (xpGained > 0) {
            doctor.awardXP(this, xpGained);
            report += " (" + xpGained + "XP gained) ";
        }
        medWork.setDaysToWaitForHealing(getCampaignOptions()
                .getHealingWaitingPeriod());
        return report;
    }

    public TargetRoll getTargetFor(Person medWork, Person doctor) {
        Skill skill = doctor.getSkill(SkillType.S_DOCTOR);
        if (null == skill) {
            return new TargetRoll(TargetRoll.IMPOSSIBLE, doctor.getFullName()
                    + " isn't a doctor, he just plays one on TV.");
        }
        if (medWork.getDoctorId() != null
                && !medWork.getDoctorId().equals(doctor.getId())) {
            return new TargetRoll(TargetRoll.IMPOSSIBLE,
                    medWork.getFullName() + " is already being tended by another doctor");
        }
        if (!medWork.needsFixing()
                && !(getCampaignOptions().useAdvancedMedical() && medWork.needsAMFixing())) {
            return new TargetRoll(TargetRoll.IMPOSSIBLE,
                    medWork.getFullName() + " does not require healing.");
        }
        if (getPatientsFor(doctor) > 25) {
            return new TargetRoll(TargetRoll.IMPOSSIBLE, doctor.getFullName()
                    + " already has 25 patients.");
        }
        TargetRoll target = new TargetRoll(skill.getFinalSkillValue(),
                SkillType.getExperienceLevelName(skill.getExperienceLevel()));
        if (target.getValue() == TargetRoll.IMPOSSIBLE) {
            return target;
        }
        // understaffed mods
        int helpMod = getShorthandedMod(getMedicsPerDoctor(), true);
        if (helpMod > 0) {
            target.addModifier(helpMod, "shorthanded");
        }
        target.append(medWork.getHealingMods(this));
        return target;
    }

    public @Nullable Person getLogisticsPerson() {
        int bestSkill = -1;
        int maxAcquisitions = getCampaignOptions().getMaxAcquisitions();
        Person admin = null;
        String skill = getCampaignOptions().getAcquisitionSkill();
        if (skill.equals(CampaignOptions.S_AUTO)) {
            return null;
        } else if (skill.equals(CampaignOptions.S_TECH)) {
            for (Person p : getActivePersonnel()) {
                if (getCampaignOptions().isAcquisitionSupportStaffOnly() && !p.hasSupportRole(true)) {
                    continue;
                }
                if (maxAcquisitions > 0 && (p.getAcquisitions() >= maxAcquisitions)) {
                    continue;
                }
                if ((p.getBestTechSkill() != null) && p.getBestTechSkill().getLevel() > bestSkill) {
                    admin = p;
                    bestSkill = p.getBestTechSkill().getLevel();
                }
            }
        } else {
            for (Person p : getActivePersonnel()) {
                if (getCampaignOptions().isAcquisitionSupportStaffOnly() && !p.hasSupportRole(true)) {
                    continue;
                }
                if (maxAcquisitions > 0 && (p.getAcquisitions() >= maxAcquisitions)) {
                    continue;
                }
                if (p.hasSkill(skill) && (p.getSkill(skill).getLevel() > bestSkill)) {
                    admin = p;
                    bestSkill = p.getSkill(skill).getLevel();
                }
            }
        }
        return admin;
    }

    /**
     * Gets a list of applicable logistics personnel, or an empty list
     * if acquisitions automatically succeed.
     * @return A {@see List} of personnel who can perform logistical actions.
     */
    public List<Person> getLogisticsPersonnel() {
        String skill = getCampaignOptions().getAcquisitionSkill();
        if (skill.equals(CampaignOptions.S_AUTO)) {
            return Collections.emptyList();
        } else {
            List<Person> logisticsPersonnel = new ArrayList<>();
            int maxAcquisitions = getCampaignOptions().getMaxAcquisitions();
            for (Person p : getActivePersonnel()) {
                if (getCampaignOptions().isAcquisitionSupportStaffOnly() && !p.hasSupportRole(true)) {
                    continue;
                }
                if ((maxAcquisitions > 0) && (p.getAcquisitions() >= maxAcquisitions)) {
                    continue;
                }
                if (skill.equals(CampaignOptions.S_TECH)) {
                    if (null != p.getBestTechSkill()) {
                        logisticsPersonnel.add(p);
                    }
                } else if (p.hasSkill(skill)) {
                    logisticsPersonnel.add(p);
                }
            }

            // Sort by their skill level, descending.
            logisticsPersonnel.sort((a, b) -> {
                if (skill.equals(CampaignOptions.S_TECH)) {
                    return Integer.compare(b.getBestTechSkill().getLevel(), a.getBestTechSkill().getLevel());
                } else {
                    return Integer.compare(b.getSkill(skill).getLevel(), a.getSkill(skill).getLevel());
                }
            });

            return logisticsPersonnel;
        }
    }

    /***
     * This is the main function for getting stuff (parts, units, etc.) All non-GM
     * acquisition should go through this function to ensure the campaign rules for
     * acquisition are followed.
     *
     * @param sList - A <code>ShoppingList</code> object including items that need
     *              to be purchased
     * @return A <code>ShoppingList</code> object that includes all items that were
     *         not successfully acquired
     */
    public ShoppingList goShopping(ShoppingList sList) {
        // loop through shopping items and decrement days to wait
        for (IAcquisitionWork shoppingItem : sList.getShoppingList()) {
            shoppingItem.decrementDaysToWait();
        }

        if (getCampaignOptions().getAcquisitionSkill().equals(CampaignOptions.S_AUTO)) {
            return goShoppingAutomatically(sList);
        } else if (!getCampaignOptions().usesPlanetaryAcquisition()) {
            return goShoppingStandard(sList);
        } else {
            return goShoppingByPlanet(sList);
        }
    }

    /**
     * Shops for items on the {@link ShoppingList}, where each acquisition
     * automatically succeeds.
     *
     * @param sList The shopping list to use when shopping.
     * @return The new shopping list containing the items that were not
     *         acquired.
     */
    private ShoppingList goShoppingAutomatically(ShoppingList sList) {
        List<IAcquisitionWork> currentList = new ArrayList<>(sList.getShoppingList());

        List<IAcquisitionWork> remainingItems = new ArrayList<>(currentList.size());
        for (IAcquisitionWork shoppingItem : currentList) {
            if (shoppingItem.getDaysToWait() <= 0) {
                while (shoppingItem.getQuantity() > 0) {
                    if (!acquireEquipment(shoppingItem, null)) {
                        shoppingItem.resetDaysToWait();
                        break;
                    }
                }
            }
            if (shoppingItem.getQuantity() > 0 || shoppingItem.getDaysToWait() > 0) {
                remainingItems.add(shoppingItem);
            }
        }

        return new ShoppingList(remainingItems);
    }

    /**
     * Shops for items on the {@link ShoppingList}, where each acquisition
     * is performed by available logistics personnel.
     *
     * @param sList The shopping list to use when shopping.
     * @return The new shopping list containing the items that were not
     *         acquired.
     */
    private ShoppingList goShoppingStandard(ShoppingList sList) {
        List<Person> logisticsPersonnel = getLogisticsPersonnel();
        if (logisticsPersonnel.isEmpty()) {
            addReport("Your force has no one capable of acquiring equipment.");
            return sList;
        }

        List<IAcquisitionWork> currentList = new ArrayList<>(sList.getShoppingList());
        for (Person person : logisticsPersonnel) {
            if (currentList.isEmpty()) {
                // Nothing left to shop for!
                break;
            }

            List<IAcquisitionWork> remainingItems = new ArrayList<>(currentList.size());
            for (IAcquisitionWork shoppingItem : currentList) {
                if (shoppingItem.getDaysToWait() <= 0) {
                    while (canAcquireParts(person) && shoppingItem.getQuantity() > 0) {
                        if (!acquireEquipment(shoppingItem, person)) {
                            shoppingItem.resetDaysToWait();
                            break;
                        }
                    }
                }
                if (shoppingItem.getQuantity() > 0 || shoppingItem.getDaysToWait() > 0) {
                    remainingItems.add(shoppingItem);
                }
            }

            currentList = remainingItems;
        }

        return new ShoppingList(currentList);
    }

    /**
     * Shops for items on the {@link ShoppingList}, where each acquisition
     * is attempted on nearby planets by available logistics personnel.
     *
     * @param sList The shopping list to use when shopping.
     * @return The new shopping list containing the items that were not
     *         acquired.
     */
    private ShoppingList goShoppingByPlanet(ShoppingList sList) {
        List<Person> logisticsPersonnel = getLogisticsPersonnel();
        if (logisticsPersonnel.isEmpty()) {
            addReport("Your force has no one capable of acquiring equipment.");
            return sList;
        }

        // we are shopping by planets, so more involved
        List<IAcquisitionWork> currentList = sList.getShoppingList();
        LocalDate currentDate = getLocalDate();

        // a list of items than can be taken out of the search and put back on the
        // shopping list
        List<IAcquisitionWork> shelvedItems = new ArrayList<>();

        //find planets within a certain radius - the function will weed out dead planets
        List<PlanetarySystem> systems = Systems.getInstance().getShoppingSystems(getCurrentSystem(),
                getCampaignOptions().getMaxJumpsPlanetaryAcquisition(), currentDate);

        for (Person person : logisticsPersonnel) {
            if (currentList.isEmpty()) {
                // Nothing left to shop for!
                break;
            }

            String personTitle = person.getHyperlinkedFullTitle() + " ";

            for (PlanetarySystem system: systems) {
                if (currentList.isEmpty()) {
                    // Nothing left to shop for!
                    break;
                }

                List<IAcquisitionWork> remainingItems = new ArrayList<>();

                //loop through shopping list. If its time to check, then check as appropriate. Items not
                //found get added to the remaining item list. Rotate through personnel
                boolean done = false;
                for (IAcquisitionWork shoppingItem : currentList) {
                    if (!canAcquireParts(person)) {
                        remainingItems.add(shoppingItem);
                        done = true;
                        continue;
                    }

                    if (shoppingItem.getDaysToWait() <= 0) {
                        if (findContactForAcquisition(shoppingItem, person, system)) {
                            int transitTime = calculatePartTransitTime(system);
                            int totalQuantity = 0;
                            while (shoppingItem.getQuantity() > 0
                                    && canAcquireParts(person)
                                    && acquireEquipment(shoppingItem, person, system, transitTime)) {
                                totalQuantity++;
                            }
                            if (totalQuantity > 0) {
                                addReport(personTitle + "<font color='green'><b> found "
                                        + shoppingItem.getQuantityName(totalQuantity)
                                        + " on "
                                        + system.getPrintableName(currentDate)
                                        + ". Delivery in " + transitTime + " days.</b></font>");
                            }
                        }
                    }
                    // if we didn't find everything on this planet, then add to the remaining list
                    if (shoppingItem.getQuantity() > 0 || shoppingItem.getDaysToWait() > 0) {
                        // if we can't afford it, then don't keep searching for it on other planets
                        if (!canPayFor(shoppingItem)) {
                            if (!getCampaignOptions().usePlanetAcquisitionVerboseReporting()) {
                                addReport("<font color='red'><b>You cannot afford to purchase another "
                                        + shoppingItem.getAcquisitionName() + "</b></font>");
                            }
                            shelvedItems.add(shoppingItem);
                        } else {
                            remainingItems.add(shoppingItem);
                        }
                    }
                }

                // we are done with this planet. replace our current list with the remaining items
                currentList = remainingItems;

                if (done) {
                    break;
                }
            }
        }

        // add shelved items back to the currentlist
        currentList.addAll(shelvedItems);

        // loop through and reset waiting time on all items on the remaining shopping
        // list if they have no waiting time left
        for (IAcquisitionWork shoppingItem : currentList) {
            if (shoppingItem.getDaysToWait() <= 0) {
                shoppingItem.resetDaysToWait();
            }
        }

        return new ShoppingList(currentList);
    }

    /**
     * Gets a value indicating if {@code person} can acquire parts.
     * @param person The {@link Person} to check if they have remaining
     *               time to perform acquisitions.
     * @return True if {@code person} could acquire another part, otherwise false.
     */
    public boolean canAcquireParts(@Nullable Person person) {
        if (person == null) {
            // CAW: in this case we're using automatic success
            //      and the logistics person will be null.
            return true;
        }
        int maxAcquisitions = getCampaignOptions().getMaxAcquisitions();
        return maxAcquisitions <= 0
            || person.getAcquisitions() < maxAcquisitions;
    }

    /***
     * Checks whether the campaign can pay for a given <code>IAcquisitionWork</code> item. This will check
     * both whether the campaign is required to pay for a given type of acquisition by the options and
     * if so whether it has enough money to afford it.
     * @param acquisition - An <code>IAcquisitionWork<code> object
     * @return true if the campaign can pay for the acquisition; false if it cannot.
     */
    public boolean canPayFor(IAcquisitionWork acquisition) {
        //SHOULD we check to see if this acquisition needs to be paid for
        if ( (acquisition instanceof UnitOrder && getCampaignOptions().payForUnits())
                ||(acquisition instanceof Part && getCampaignOptions().payForParts()) ) {
            //CAN the acquisition actually be paid for
            return getFunds().isGreaterOrEqualThan(acquisition.getBuyCost());
        }
        return true;
    }

    /**
     * Make an acquisition roll for a given planet to see if you can identify a contact. Used for planetary based acquisition.
     * @param acquisition - The <code> IAcquisitionWork</code> being acquired.
     * @param person - The <code>Person</code> object attempting to do the acquiring.  may be null if no one on the force has the skill or the user is using automatic acquisition.
     * @param system - The <code>PlanetarySystem</code> object where the acquisition is being attempted. This may be null if the user is not using planetary acquisition.
     * @return true if your target roll succeeded.
     */
    public boolean findContactForAcquisition(IAcquisitionWork acquisition, Person person, PlanetarySystem system) {
        TargetRoll target = getTargetForAcquisition(acquisition, person);
        target = system.getPrimaryPlanet().getAcquisitionMods(target, getLocalDate(), getCampaignOptions(), getFaction(),
                acquisition.getTechBase() == Part.T_CLAN);

        if (target.getValue() == TargetRoll.IMPOSSIBLE) {
            if (getCampaignOptions().usePlanetAcquisitionVerboseReporting()) {
                addReport("<font color='red'><b>Can't search for " + acquisition.getAcquisitionName()
                        + " on " + system.getPrintableName(getLocalDate()) + " because:</b></font> " + target.getDesc());
            }
            return false;
        }
        if (Compute.d6(2) < target.getValue()) {
            //no contacts on this planet, move along
            if (getCampaignOptions().usePlanetAcquisitionVerboseReporting()) {
                addReport("<font color='red'><b>No contacts available for " + acquisition.getAcquisitionName()
                        + " on " + system.getPrintableName(getLocalDate()) + "</b></font>");
            }
            return false;
        } else {
            if (getCampaignOptions().usePlanetAcquisitionVerboseReporting()) {
                addReport("<font color='green'>Possible contact for " + acquisition.getAcquisitionName()
                        + " on " + system.getPrintableName(getLocalDate()) + "</font>");
            }
            return true;
        }
    }

    /***
     * Attempt to acquire a given <code>IAcquisitionWork</code> object.
     * This is the default method used by for non-planetary based acquisition.
     * @param acquisition  - The <code> IAcquisitionWork</code> being acquired.
     * @param person - The <code>Person</code> object attempting to do the acquiring.  may be null if no one on the force has the skill or the user is using automatic acquisition.
     * @return a boolean indicating whether the attempt to acquire equipment was successful.
     */
    public boolean acquireEquipment(IAcquisitionWork acquisition, Person person) {
        return acquireEquipment(acquisition, person, null, -1);
    }

    /***
     * Attempt to acquire a given <code>IAcquisitionWork</code> object.
     * @param acquisition - The <code> IAcquisitionWork</code> being acquired.
     * @param person - The <code>Person</code> object attempting to do the acquiring.  may be null if no one on the force has the skill or the user is using automatic acquisition.
     * @param system - The <code>PlanetarySystem</code> object where the acquisition is being attempted. This may be null if the user is not using planetary acquisition.
     * @param transitDays - The number of days that the part should take to be delivered. If this value is entered as -1, then this method will determine transit time based on the users campaign options.
     * @return a boolean indicating whether the attempt to acquire equipment was successful.
     */
    private boolean acquireEquipment(IAcquisitionWork acquisition, Person person, PlanetarySystem system, int transitDays) {
        boolean found = false;
        String report = "";

        if (null != person) {
            report += person.getHyperlinkedFullTitle() + " ";
        }

        TargetRoll target = getTargetForAcquisition(acquisition, person);

        //check on funds
        if (!canPayFor(acquisition)) {
            target.addModifier(TargetRoll.IMPOSSIBLE, "Cannot afford this purchase");
        }

        if (null != system) {
            target = system.getPrimaryPlanet().getAcquisitionMods(target, getLocalDate(),
                    getCampaignOptions(), getFaction(), acquisition.getTechBase() == Part.T_CLAN);
        }
        report += "attempts to find " + acquisition.getAcquisitionName();

        //if impossible then return
        if (target.getValue() == TargetRoll.IMPOSSIBLE) {
            report += ":<font color='red'><b> " + target.getDesc() + "</b></font>";
            if (!getCampaignOptions().usesPlanetaryAcquisition() || getCampaignOptions().usePlanetAcquisitionVerboseReporting()) {
                addReport(report);
            }
            return false;
        }


        int roll = Compute.d6(2);
        report += "  needs " + target.getValueAsString();
        report += " and rolls " + roll + ":";
        //Edge reroll, if applicable
        if (getCampaignOptions().useSupportEdge() && (roll < target.getValue()) && (person != null)
                && person.getOptions().booleanOption(PersonnelOptions.EDGE_ADMIN_ACQUIRE_FAIL)
                && (person.getCurrentEdge() > 0)) {
            person.changeCurrentEdge(-1);
            roll = Compute.d6(2);
            report += " <b>failed!</b> but uses Edge to reroll...getting a " + roll + ": ";
        }
        int mos = roll - target.getValue();
        if (target.getValue() == TargetRoll.AUTOMATIC_SUCCESS) {
            mos = roll - 2;
        }
        int xpGained = 0;
        if (roll >= target.getValue()) {
            if (transitDays < 0) {
                transitDays = calculatePartTransitTime(mos);
            }
            report = report + acquisition.find(transitDays);
            found = true;
            if (person != null) {
                if (roll == 12
                        && target.getValue() != TargetRoll.AUTOMATIC_SUCCESS) {
                    xpGained += getCampaignOptions().getSuccessXP();
                }
                if (target.getValue() != TargetRoll.AUTOMATIC_SUCCESS) {
                    person.setNTasks(person.getNTasks() + 1);
                }
                if (person.getNTasks() >= getCampaignOptions().getNTasksXP()) {
                    xpGained += getCampaignOptions().getTaskXP();
                    person.setNTasks(0);
                }
            }
        } else {
            report = report + acquisition.failToFind();
            if (person != null && roll == 2
                    && target.getValue() != TargetRoll.AUTOMATIC_FAIL) {
                xpGained += getCampaignOptions().getMistakeXP();
            }
        }

        if (null != person) {
            // The person should have their acquisitions incremented
            person.incrementAcquisition();

            if (xpGained > 0) {
                person.awardXP(this, xpGained);
                report += " (" + xpGained + "XP gained) ";
            }
        }

        if (found) {
            acquisition.decrementQuantity();
            MekHQ.triggerEvent(new AcquisitionEvent(acquisition));
        }
        if (!getCampaignOptions().usesPlanetaryAcquisition() || getCampaignOptions().usePlanetAcquisitionVerboseReporting()) {
            addReport(report);
        }
        return found;
    }

    /**
     * Performs work to either mothball or activate a unit.
     * @param u The unit to either work towards mothballing or activation.
     */
    public void workOnMothballingOrActivation(Unit u) {
        if (u.isMothballed()) {
            activate(u);
        } else {
            mothball(u);
        }
    }

    /**
     * Performs work to mothball a unit.
     * @param u The unit on which to perform mothball work.
     */
    public void mothball(Unit u) {
        if (u.isMothballed()) {
            LogManager.getLogger().warn("Unit is already mothballed, cannot mothball.");
            return;
        }

        Person tech = u.getTech();
        if (null == tech) {
            //uh-oh
            addReport("No tech assigned to the mothballing of " + u.getHyperlinkedName());
            return;
        }

        //don't allow overtime minutes for mothballing because its cheating
        //since you don't roll
        int minutes = Math.min(tech.getMinutesLeft(), u.getMothballTime());

        //check astech time
        if (!u.isSelfCrewed() && astechPoolMinutes < minutes * 6) {
            //uh-oh
            addReport("Not enough astechs to work on mothballing of " + u.getHyperlinkedName());
            return;
        }

        u.setMothballTime(u.getMothballTime() - minutes);

        String report = tech.getHyperlinkedFullTitle() + " spent " + minutes + " minutes mothballing " + u.getHyperlinkedName();
        if (!u.isMothballing()) {
            u.completeMothball();
            report += ". Mothballing complete.";
        } else {
            report += ". " + u.getMothballTime() + " minutes remaining.";
        }

        tech.setMinutesLeft(tech.getMinutesLeft() - minutes);

        if (!u.isSelfCrewed()) {
            astechPoolMinutes -= 6 * minutes;
        }

        addReport(report);
    }

    /**
     * Performs work to activate a unit.
     * @param u The unit on which to perform activation work.
     */
    public void activate(Unit u) {
        if (!u.isMothballed()) {
            LogManager.getLogger().warn("Unit is already activated, cannot activate.");
            return;
        }

        Person tech = u.getTech();
        if (null == tech) {
            //uh-oh
            addReport("No tech assigned to the activation of " + u.getHyperlinkedName());
            return;
        }

        //don't allow overtime minutes for activation because its cheating
        //since you don't roll
        int minutes = Math.min(tech.getMinutesLeft(), u.getMothballTime());

        //check astech time
        if (!u.isSelfCrewed() && astechPoolMinutes < minutes * 6) {
            //uh-oh
            addReport("Not enough astechs to work on activation of " + u.getHyperlinkedName());
            return;
        }

        u.setMothballTime(u.getMothballTime() - minutes);

        String report = tech.getHyperlinkedFullTitle() + " spent " + minutes + " minutes activating " + u.getHyperlinkedName();

        tech.setMinutesLeft(tech.getMinutesLeft() - minutes);
        if (!u.isSelfCrewed()) {
            astechPoolMinutes -= 6 * minutes;
        }

        if (!u.isMothballing()) {
            u.completeActivation();
            report += ". Activation complete.";
        } else {
            report += ". " + u.getMothballTime() + " minutes remaining.";
        }

        addReport(report);
    }

    public void refit(Refit r) {
        Person tech = (r.getUnit().getEngineer() == null) ? r.getTech() : r.getUnit().getEngineer();
        if (tech == null) {
            addReport("No tech is assigned to refit " + r.getOriginalEntity().getShortName() + ". Refit cancelled.");
            r.cancel();
            return;
        }
        TargetRoll target = getTargetFor(r, tech);
        // check that all parts have arrived
        if (!r.acquireParts()) {
            return;
        }
        String report = tech.getHyperlinkedFullTitle() + " works on " + r.getPartName();
        int minutes = r.getTimeLeft();
        // FIXME: Overtime?
        if (minutes > tech.getMinutesLeft()) {
            r.addTimeSpent(tech.getMinutesLeft());
            tech.setMinutesLeft(0);
            report = report + ", " + r.getTimeLeft() + " minutes left.";
        } else {
            tech.setMinutesLeft(tech.getMinutesLeft() - minutes);
            r.addTimeSpent(minutes);
            if (r.hasFailedCheck()) {
                report = report + ", " + r.succeed();
            } else {
                int roll;
                String wrongType = "";
                if (tech.isRightTechTypeFor(r)) {
                    roll = Compute.d6(2);
                } else {
                    roll = Utilities.roll3d6();
                    wrongType = " <b>Warning: wrong tech type for this refit.</b>";
                }
                report = report + ",  needs " + target.getValueAsString() + " and rolls " + roll + ": ";
                if (getCampaignOptions().useSupportEdge() && (roll < target.getValue())
                        && tech.getOptions().booleanOption(PersonnelOptions.EDGE_REPAIR_FAILED_REFIT)
                        && (tech.getCurrentEdge() > 0)) {
                    tech.changeCurrentEdge(-1);
                    roll = tech.isRightTechTypeFor(r) ? Compute.d6(2) : Utilities.roll3d6();
                    // This is needed to update the edge values of individual crewmen
                    if (tech.isEngineer()) {
                        tech.setEdgeUsed(tech.getEdgeUsed() - 1);
                    }
                    report += " <b>failed!</b> but uses Edge to reroll...getting a " + roll + ": ";
                }

                if (roll >= target.getValue()) {
                    report += r.succeed();
                } else {
                    report += r.fail(SkillType.EXP_GREEN);
                    // try to refit again in case the tech has any time left
                    if (!r.isBeingRefurbished()) {
                        refit(r);
                    }
                }
                report += wrongType;
            }
        }
        MekHQ.triggerEvent(new PartWorkEvent(tech, r));
        addReport(report);
    }

    public Part fixWarehousePart(Part part, Person tech) {
        // get a new cloned part to work with and decrement original
        Part repairable = part.clone();
        part.decrementQuantity();

        fixPart(repairable, tech);
        if (!(repairable instanceof OmniPod)) {
            getQuartermaster().addPart(repairable, 0);
        }

        // If there is at least one remaining unit of the part
        // then we need to notify interested parties that we have
        // changed the quantity of the spare part.
        if (part.getQuantity() > 0) {
            MekHQ.triggerEvent(new PartChangedEvent(part));
        }

        return repairable;
    }

    /**
     * Attempt to fix a part, which may have all kinds of effect depending on part type.
     * @param partWork - the {@link IPartWork} to be fixed
     * @param tech - the {@link Person} who will attempt to fix the part
     * @return a <code>String</code> of the report that summarizes the outcome of the attempt to fix the part
     */
    public String fixPart(IPartWork partWork, Person tech) {
        TargetRoll target = getTargetFor(partWork, tech);
        String report = "";
        String action = " fix ";

        // TODO: this should really be a method on its own class
        if (partWork instanceof AmmoBin) {
            action = " reload ";
        }
        if (partWork.isSalvaging()) {
            action = " salvage ";
        }
        if (partWork instanceof MissingPart) {
            action = " replace ";
        }
        if (partWork instanceof MekLocation) {
            if (((MekLocation) partWork).isBlownOff()) {
                action = " re-attach ";
            } else if (((MekLocation) partWork).isBreached()) {
                action = " seal ";
            }
        }
        if ((partWork instanceof Armor) && !partWork.isSalvaging()) {
            if (!((Armor) partWork).isInSupply()) {
                report += "<b>Not enough armor remaining.  Task suspended.</b>";
                addReport(report);
                return report;
            }
        }
        if ((partWork instanceof ProtomekArmor) && !partWork.isSalvaging()) {
            if (!((ProtomekArmor) partWork).isInSupply()) {
                report += "<b>Not enough Protomech armor remaining.  Task suspended.</b>";
                addReport(report);
                return report;
            }
        }
        if ((partWork instanceof BaArmor) && !partWork.isSalvaging()) {
            if (!((BaArmor) partWork).isInSupply()) {
                report += "<b>Not enough BA armor remaining.  Task suspended.</b>";
                addReport(report);
                return report;
            }
        }
        if (partWork instanceof SpacecraftCoolingSystem) {
            //Change the string since we're not working on the part itself
            report += tech.getHyperlinkedFullTitle() + " attempts to" + action
                    + "a heat sink";
        } else {
            report += tech.getHyperlinkedFullTitle() + " attempts to" + action
                    + partWork.getPartName();
        }
        if (null != partWork.getUnit()) {
            report += " on " + partWork.getUnit().getName();
        }

        int minutes = partWork.getTimeLeft();
        int minutesUsed = minutes;
        boolean usedOvertime = false;
        if (minutes > tech.getMinutesLeft()) {
            minutes -= tech.getMinutesLeft();
            // check for overtime first
            if (isOvertimeAllowed() && minutes <= tech.getOvertimeLeft()) {
                // we are working overtime
                usedOvertime = true;
                partWork.setWorkedOvertime(true);
                tech.setMinutesLeft(0);
                tech.setOvertimeLeft(tech.getOvertimeLeft() - minutes);
            } else {
                // we need to finish the task tomorrow
                minutesUsed = tech.getMinutesLeft();
                int overtimeUsed = 0;
                if (isOvertimeAllowed()) {
                    // Can't use more overtime than there are minutes remaining on the part
                    overtimeUsed = Math.min(minutes, tech.getOvertimeLeft());
                    minutesUsed += overtimeUsed;
                    partWork.setWorkedOvertime(true);
                    usedOvertime = true;
                }
                partWork.addTimeSpent(minutesUsed);
                tech.setMinutesLeft(0);
                tech.setOvertimeLeft(tech.getOvertimeLeft() - overtimeUsed);
                int helpMod = getShorthandedMod(
                        getAvailableAstechs(minutesUsed, usedOvertime), false);
                if ((null != partWork.getUnit())
                        && ((partWork.getUnit().getEntity() instanceof Dropship)
                                || (partWork.getUnit().getEntity() instanceof Jumpship))) {
                    helpMod = 0;
                }
                if (partWork.getShorthandedMod() < helpMod) {
                    partWork.setShorthandedMod(helpMod);
                }
                partWork.setTech(tech);
                partWork.reservePart();
                report += " - <b>Not enough time, the remainder of the task";
                if (null != partWork.getUnit()) {
                    report += " on " + partWork.getUnit().getName();
                }
                if (minutesUsed > 0) {
                    report += " will be finished tomorrow.</b>";
                } else {
                    report += " cannot be finished because there was no time left after maintenance tasks.</b>";
                    partWork.resetTimeSpent();
                    partWork.resetOvertime();
                    partWork.setTech(null);
                    partWork.cancelReservation();
                }
                MekHQ.triggerEvent(new PartWorkEvent(tech, partWork));
                addReport(report);
                return report;
            }
        } else {
            tech.setMinutesLeft(tech.getMinutesLeft() - minutes);
        }
        int astechMinutesUsed = minutesUsed
                * getAvailableAstechs(minutesUsed, usedOvertime);
        if (astechPoolMinutes < astechMinutesUsed) {
            astechMinutesUsed -= astechPoolMinutes;
            astechPoolMinutes = 0;
            astechPoolOvertime -= astechMinutesUsed;
        } else {
            astechPoolMinutes -= astechMinutesUsed;
        }
        // check for the type
        int roll;
        String wrongType = "";
        if (tech.isRightTechTypeFor(partWork)) {
            roll = Compute.d6(2);
        } else {
            roll = Utilities.roll3d6();
            wrongType = " <b>Warning: wrong tech type for this repair.</b>";
        }
        report = report + ",  needs " + target.getValueAsString()
                + " and rolls " + roll + ":";
        int xpGained = 0;
        //if we fail and would break a part, here's a chance to use Edge for a reroll...
        if (getCampaignOptions().useSupportEdge()
                && tech.getOptions().booleanOption(PersonnelOptions.EDGE_REPAIR_BREAK_PART)
                && (tech.getCurrentEdge() > 0)
                && (target.getValue() != TargetRoll.AUTOMATIC_SUCCESS)) {
            if ((getCampaignOptions().isDestroyByMargin()
                    && (getCampaignOptions().getDestroyMargin() <= (target.getValue() - roll)))
                    || (!getCampaignOptions().isDestroyByMargin()
                            //if an elite, primary tech and destroy by margin is NOT on
                            && ((tech.getExperienceLevel(this, false) == SkillType.EXP_ELITE)
                                    || tech.getPrimaryRole().isVehicleCrew())) // For vessel crews
                    && (roll < target.getValue())) {
                tech.changeCurrentEdge(-1);
                roll = tech.isRightTechTypeFor(partWork) ? Compute.d6(2) : Utilities.roll3d6();
                //This is needed to update the edge values of individual crewmen
                if (tech.isEngineer()) {
                    tech.setEdgeUsed(tech.getEdgeUsed() + 1);
                }
                report += " <b>failed!</b> and would destroy the part, but uses Edge to reroll...getting a " + roll + ":";
            }
        }

        if (roll >= target.getValue()) {
            report = report + partWork.succeed();
            if (getCampaignOptions().payForRepairs()
                    && action.equals(" fix ")
                    && !(partWork instanceof Armor)) {
                Money cost = ((Part) partWork).getStickerPrice().multipliedBy(0.2);
                report += "<br>Repairs cost " +
                        cost.toAmountAndSymbolString() +
                        " worth of parts.";
                finances.debit(TransactionType.REPAIRS, getLocalDate(), cost,
                        "Repair of " + partWork.getPartName());
            }
            if ((roll == 12) && (target.getValue() != TargetRoll.AUTOMATIC_SUCCESS)) {
                xpGained += getCampaignOptions().getSuccessXP();
            }
            if (target.getValue() != TargetRoll.AUTOMATIC_SUCCESS) {
                tech.setNTasks(tech.getNTasks() + 1);
            }
            if (tech.getNTasks() >= getCampaignOptions().getNTasksXP()) {
                xpGained += getCampaignOptions().getTaskXP();
                tech.setNTasks(0);
            }
        } else {
            int modePenalty = partWork.getMode().expReduction;
            int effectiveSkillLvl = tech.getSkillForWorkingOn(partWork).getExperienceLevel() - modePenalty;
            if (getCampaignOptions().isDestroyByMargin()) {
                if (getCampaignOptions().getDestroyMargin() > (target.getValue() - roll)) {
                    // not destroyed - set the effective level as low as
                    // possible
                    effectiveSkillLvl = SkillType.EXP_ULTRA_GREEN;
                } else {
                    // destroyed - set the effective level to elite
                    effectiveSkillLvl = SkillType.EXP_ELITE;
                }
            }
            report = report + partWork.fail(effectiveSkillLvl);

            if ((roll == 2) && (target.getValue() != TargetRoll.AUTOMATIC_FAIL)) {
                xpGained += getCampaignOptions().getMistakeXP();
            }
        }

        if (xpGained > 0) {
            tech.awardXP(this, xpGained);
            report += " (" + xpGained + "XP gained) ";
        }
        report += wrongType;
        partWork.resetTimeSpent();
        partWork.resetOvertime();
        partWork.setTech(null);
        partWork.cancelReservation();
        MekHQ.triggerEvent(new PartWorkEvent(tech, partWork));
        addReport(report);
        return report;
    }

    /**
     * Parses news file and loads news items for the current year.
     */
    public void reloadNews() {
        news.loadNewsFor(getGameYear(), id.getLeastSignificantBits());
    }

    /**
     * Checks for a news item for the current date. If found, adds it to the daily report.
     */
    public void readNews() {
        //read the news
        for (NewsItem article : news.fetchNewsFor(getLocalDate())) {
            addReport(article.getHeadlineForReport());
        }
        for (NewsItem article : Systems.getInstance().getPlanetaryNews(getLocalDate())) {
            addReport(article.getHeadlineForReport());
        }
    }

    /**
     * TODO : I should be part of AtBContract, not Campaign
     * @param contract an active AtBContract
     * @return the current deployment deficit for the contract
     */
    public int getDeploymentDeficit(AtBContract contract) {
        if (!contract.isActiveOn(getLocalDate()) || contract.getStartDate().isEqual(getLocalDate())) {
            // Do not check for deficits if the contract has not started or
            // it is the first day of the contract, as players won't have
            // had time to assign forces to the contract yet
            return 0;
        }

        int total = -contract.getRequiredLances();
        int role = -Math.max(1, contract.getRequiredLances() / 2);

        final AtBLanceRole requiredLanceRole = contract.getContractType().getRequiredLanceRole();
        for (Lance l : lances.values()) {
            if (!l.getRole().isUnassigned() && (l.getMissionId() == contract.getId())) {
                total++;
                if (l.getRole() == requiredLanceRole) {
                    role++;
                }
            }
        }

        if (total >= 0 && role >= 0) {
            return 0;
        }
        return Math.abs(Math.min(total, role));
    }

    private void processNewDayATBScenarios() {
        // First, we get the list of all active AtBContracts
        List<AtBContract> contracts = getActiveAtBContracts(true);

        // Second, we process them and any already generated scenarios
        for (AtBContract contract : contracts) {
            /*
             * Situations like a delayed start or running out of funds during transit can
             * delay arrival until after the contract start. In that case, shift the
             * starting and ending dates before making any battle rolls. We check that the
             * unit is actually on route to the planet in case the user is using a custom
             * system for transport or splitting the unit, etc.
             */
            if (!getLocation().isOnPlanet() && !getLocation().getJumpPath().isEmpty()
                    && getLocation().getJumpPath().getLastSystem().getId().equals(contract.getSystemId())) {
                // transitTime is measured in days; so we round up to the next whole day
                contract.setStartAndEndDate(getLocalDate().plusDays((int) Math.ceil(getLocation().getTransitTime())));
                addReport("The start and end dates of " + contract.getName() + " have been shifted to reflect the current ETA.");
                continue;
            }

            if (getLocalDate().getDayOfWeek() == DayOfWeek.MONDAY) {
                int deficit = getDeploymentDeficit(contract);
                if (deficit > 0) {
                    contract.addPlayerMinorBreaches(deficit);
                    addReport("Failure to meet " + contract.getName() + " requirements resulted in " + deficit
                            + ((deficit == 1) ? " minor contract breach" : " minor contract breaches"));
                }
            }

            for (final Scenario scenario : contract.getCurrentAtBScenarios()) {
                if ((scenario.getDate() != null) && scenario.getDate().isBefore(getLocalDate())) {
                    if (getCampaignOptions().getUseStratCon() && (scenario instanceof AtBDynamicScenario)) {
                        final boolean stub = StratconRulesManager.processIgnoredScenario(
                                (AtBDynamicScenario) scenario, contract.getStratconCampaignState());

                        if (stub) {
                            scenario.convertToStub(this, ScenarioStatus.DEFEAT);
                            addReport("Failure to deploy for " + scenario.getName() + " resulted in defeat.");
                        } else {
                            scenario.clearAllForcesAndPersonnel(this);
                        }
                    } else {
                        scenario.convertToStub(this, ScenarioStatus.DEFEAT);
                        contract.addPlayerMinorBreach();

                        addReport("Failure to deploy for " + scenario.getName()
                            + " resulted in defeat and a minor contract breach.");
                    }
                }
            }
        }

        // Third, on Mondays we generate new scenarios for the week
        if (getLocalDate().getDayOfWeek() == DayOfWeek.MONDAY) {
            AtBScenarioFactory.createScenariosForNewWeek(this);
        }

        // Fourth, we look at deployments for pre-existing and new scenarios
        for (AtBContract contract : contracts) {
            contract.checkEvents(this);

            // If there is a standard battle set for today, deploy the lance.
            for (final AtBScenario s : contract.getCurrentAtBScenarios()) {
                if ((s.getDate() != null) && s.getDate().equals(getLocalDate())) {
                    int forceId = s.getLanceForceId();
                    if ((lances.get(forceId) != null) && !forceIds.get(forceId).isDeployed()) {
                        // If any unit in the force is under repair, don't deploy the force
                        // Merely removing the unit from deployment would break with user expectation
                        boolean forceUnderRepair = false;
                        for (UUID uid : forceIds.get(forceId).getAllUnits(true)) {
                            Unit u = getHangar().getUnit(uid);
                            if ((u != null) && u.isUnderRepair()) {
                                forceUnderRepair = true;
                                break;
                            }
                        }

                        if (!forceUnderRepair) {
                            forceIds.get(forceId).setScenarioId(s.getId());
                            s.addForces(forceId);
                            for (UUID uid : forceIds.get(forceId).getAllUnits(true)) {
                                Unit u = getHangar().getUnit(uid);
                                if (u != null) {
                                    u.setScenarioId(s.getId());
                                }
                            }

                            addReport(MessageFormat.format(
                                    resources.getString("atbMissionTodayWithForce.format"),
                                    s.getName(), forceIds.get(forceId).getName()));
                            MekHQ.triggerEvent(new DeploymentChangedEvent(forceIds.get(forceId), s));
                        } else {
                            addReport(MessageFormat.format(
                                    resources.getString("atbMissionToday.format"), s.getName()));
                        }
                    } else {
                        addReport(MessageFormat.format(
                                resources.getString("atbMissionToday.format"), s.getName()));
                    }
                }
            }
        }
    }

    private void processNewDayATBFatigue() {
        boolean inContract = false;
        for (final AtBContract contract : getActiveAtBContracts()) {
            fatigueLevel += contract.getContractType().getFatigue();
            inContract = true;
        }

        if (!inContract && location.isOnPlanet()) {
            fatigueLevel -= 2;
        }
        fatigueLevel = Math.max(fatigueLevel, 0);
    }

    private void processNewDayATB() {
        contractMarket.generateContractOffers(this); // TODO : AbstractContractMarket : Remove

        if ((getShipSearchExpiration() != null) && !getShipSearchExpiration().isAfter(getLocalDate())) {
            setShipSearchExpiration(null);
            if (getShipSearchResult() != null) {
                addReport("Opportunity for purchase of " + getShipSearchResult() + " has expired.");
                setShipSearchResult(null);
            }
        }

        if (getLocalDate().getDayOfWeek() == DayOfWeek.MONDAY) {
            processShipSearch();

            // Training Experience - Award to eligible training lances on active contracts
            getLances().values().stream()
                    .filter(lance -> lance.getRole().isTraining()
                            && (lance.getContract(this) != null) && lance.isEligible(this)
                            && lance.getContract(this).isActiveOn(getLocalDate(), true))
                    .forEach(this::awardTrainingXP);
        }

        // Add or remove dependents - only if one of the two options makes this possible is enabled
        if ((getLocalDate().getDayOfYear() == 1)
                && getCampaignOptions().getRandomDependentMethod().isAtB()
                && (!getCampaignOptions().isUseRandomDependentsRemoval() || getCampaignOptions().isUseRandomDependentAddition())) {
            int numPersonnel = 0;
            List<Person> dependents = new ArrayList<>();
            for (Person p : getActivePersonnel()) {
                numPersonnel++;
                if (p.getPrimaryRole().isDependent() && p.getGenealogy().isEmpty()) {
                    dependents.add(p);
                }
            }

            final int roll = Utilities.clamp(Compute.d6(2) + getUnitRatingMod() - 2, 2, 12);

            int change = numPersonnel * (roll - 5) / 100;
            if (change < 0) {
                if (!getCampaignOptions().isUseRandomDependentsRemoval()) {
                    while ((change < 0) && !dependents.isEmpty()) {
                        final Person person = Utilities.getRandomItem(dependents);
                        addReport(String.format(resources.getString("dependentLeavesForce.text"),
                                person.getFullTitle()));
                        removePerson(person, false);
                        dependents.remove(person);
                        change++;
                    }
                }
            } else {
                if (getCampaignOptions().isUseRandomDependentAddition()) {
                    for (int i = 0; i < change; i++) {
                        final Person person = newDependent(false);
                        recruitPerson(person, PrisonerStatus.FREE, true, false);
                        addReport(String.format(resources.getString("dependentJoinsForce.text"),
                                person.getFullTitle()));
                    }
                }
            }
        }

        if (getLocalDate().getDayOfMonth() == 1) {
            /*
             * First of the month; roll morale, track unit fatigue.
             */
            IUnitRating rating = getUnitRating();
            rating.reInitialize();

            for (AtBContract contract : getActiveAtBContracts()) {
                contract.checkMorale(getLocalDate(), getUnitRatingMod());
                addReport("Enemy morale is now " + contract.getMoraleLevel()
                        + " on contract " + contract.getName());
            }

            // Account for fatigue
            if (getCampaignOptions().isTrackUnitFatigue()) {
                processNewDayATBFatigue();
            }
        }

        processNewDayATBScenarios();
    }

    public void processNewDayPersonnel() {
        // This MUST use getActivePersonnel as we only want to process active personnel, and
        // furthermore this allows us to add and remove personnel without issue
        for (Person p : getActivePersonnel()) {
            // Random Death

            // Random Marriages
            getMarriage().processNewDay(this, getLocalDate(), p);

            p.resetMinutesLeft();
            // Reset acquisitions made to 0
            p.setAcquisition(0);
            if (p.needsFixing() && !getCampaignOptions().useAdvancedMedical()) {
                p.decrementDaysToWaitForHealing();
                Person doctor = getPerson(p.getDoctorId());
                if ((doctor != null) && doctor.isDoctor()) {
                    if (p.getDaysToWaitForHealing() <= 0) {
                        addReport(healPerson(p, doctor));
                    }
                } else if (p.checkNaturalHealing(15)) {
                    addReport(p.getHyperlinkedFullTitle() + " heals naturally!");
                    Unit u = p.getUnit();
                    if (u != null) {
                        u.resetPilotAndEntity();
                    }
                }
            }
            // TODO Advanced Medical needs to go away from here later on
            if (getCampaignOptions().useAdvancedMedical()) {
                InjuryUtil.resolveDailyHealing(this, p);
                Unit u = p.getUnit();
                if (u != null) {
                    u.resetPilotAndEntity();
                }
            }

            // TODO : Reset this based on hasSupportRole(false) instead of checking for each type
            // TODO : p.isEngineer will need to stay, however
            // Reset edge points to the purchased value each week. This should only
            // apply for support personnel - combat troops reset with each new mm game
            if ((p.isAdministrator() || p.isDoctor() || p.isEngineer() || p.isTech())
                    && (getLocalDate().getDayOfWeek() == DayOfWeek.MONDAY)) {
                p.resetCurrentEdge();
            }

            if ((getCampaignOptions().getIdleXP() > 0) && (getLocalDate().getDayOfMonth() == 1)
                    && !p.getPrisonerStatus().isPrisoner()) { // Prisoners can't gain XP, while Bondsmen can gain xp
                p.setIdleMonths(p.getIdleMonths() + 1);
                if (p.getIdleMonths() >= getCampaignOptions().getMonthsIdleXP()) {
                    if (Compute.d6(2) >= getCampaignOptions().getTargetIdleXP()) {
                        p.awardXP(this, getCampaignOptions().getIdleXP());
                        addReport(p.getHyperlinkedFullTitle() + " has gained "
                                + getCampaignOptions().getIdleXP() + " XP");
                    }
                    p.setIdleMonths(0);
                }
            }

            // Divorce
            getDivorce().processNewDay(this, getLocalDate(), p);

            // Procreation
            getProcreation().processNewDay(this, getLocalDate(), p);
        }
    }

    public void processNewDayUnits() {
        // need to loop through units twice, the first time to do all maintenance and
        // the second time to do whatever else. Otherwise, maintenance minutes might
        // get sucked up by other stuff. This is also a good place to ensure that a
        // unit's engineer gets reset and updated.
        for (Unit u : getUnits()) {
            // do maintenance checks
            try {
                u.resetEngineer();
                if (null != u.getEngineer()) {
                    u.getEngineer().resetMinutesLeft();
                }

                doMaintenance(u);
            } catch (Exception e) {
                LogManager.getLogger().error(String.format(
                        "Unable to perform maintenance on %s (%s) due to an error",
                        u.getName(), u.getId().toString()), e);
                addReport(String.format("ERROR: An error occurred performing maintenance on %s, check the log",
                        u.getName()));
            }
        }

        // need to check for assigned tasks in two steps to avoid
        // concurrent modification problems
        List<Part> assignedParts = new ArrayList<>();
        List<Part> arrivedParts = new ArrayList<>();
        getWarehouse().forEachPart(part -> {
            if (part instanceof Refit) {
                return;
            }

            if (part.getTech() != null) {
                assignedParts.add(part);
            }

            // If the part is currently in-transit...
            if (!part.isPresent()) {
                // ... decrement the number of days until it arrives...
                part.setDaysToArrival(part.getDaysToArrival() - 1);

                if (part.isPresent()) {
                    // ... and mark the part as arrived if it is now here.
                    arrivedParts.add(part);
                }
            }
        });

        // arrive parts before attempting refit or parts will not get reserved that day
        for (Part part : arrivedParts) {
            getQuartermaster().arrivePart(part);
        }

        // finish up any overnight assigned tasks
        for (Part part : assignedParts) {
            Person tech;
            if ((part.getUnit() != null) && (part.getUnit().getEngineer() != null)) {
                tech = part.getUnit().getEngineer();
            } else {
                tech = part.getTech();
            }

            if (null != tech) {
                if (null != tech.getSkillForWorkingOn(part)) {
                    try {
                        fixPart(part, tech);
                    } catch (Exception e) {
                        LogManager.getLogger().error(String.format(
                                "Could not perform overnight maintenance on %s (%d) due to an error",
                                part.getName(), part.getId()), e);
                        addReport(String.format("ERROR: an error occurred performing overnight maintenance on %s, check the log",
                                part.getName()));
                    }
                } else {
                    addReport(String.format(
                            "%s looks at %s, recalls his total lack of skill for working with such technology, then slowly puts the tools down before anybody gets hurt.",
                            tech.getHyperlinkedFullTitle(), part.getName()));
                    part.setTech(null);
                }
            } else {
                JOptionPane.showMessageDialog(null,
                        "Could not find tech for part: " + part.getName() + " on unit: "
                                + part.getUnit().getHyperlinkedName(),
                        "Invalid Auto-continue", JOptionPane.ERROR_MESSAGE);
            }

            // check to see if this part can now be combined with other spare parts
            if (part.isSpare() && (part.getQuantity() > 0)) {
                getQuartermaster().addPart(part, 0);
            }
        }

        // ok now we can check for other stuff we might need to do to units
        List<UUID> unitsToRemove = new ArrayList<>();
        for (Unit u : getUnits()) {
            if (u.isRefitting()) {
                refit(u.getRefit());
            }
            if (u.isMothballing()) {
                workOnMothballingOrActivation(u);
            }
            if (!u.isPresent()) {
                u.checkArrival();
            }
            if (!u.isRepairable() && !u.hasSalvageableParts()) {
                unitsToRemove.add(u.getId());
            }
        }
        // Remove any unrepairable, unsalvageable units
        unitsToRemove.forEach(this::removeUnit);

        // Finally, run Mass Repair Mass Salvage if desired
        if (MekHQ.getMekHQOptions().getNewDayMRMS()) {
            try {
                MassRepairService.massRepairSalvageAllUnits(this);
            } catch (Exception e) {
                LogManager.getLogger().error("Could not perform mass repair/salvage on units due to an error", e);
                addReport("ERROR: an error occurred performing mass repair/salvage on units, check the log");
            }
        }
    }

    private void processNewDayForces() {
        // Update the force icons based on the end of day unit status if desired
        if (MekHQ.getMekHQOptions().getNewDayForceIconOperationalStatus()) {
            getForces().updateForceIconOperationalStatus(this);
        }
    }

    /**
     * @return <code>true</code> if the new day arrived
     */
    public boolean newDay() {
        // Refill Automated Pools, if the options are selected
        if (MekHQ.getMekHQOptions().getNewDayAstechPoolFill() && requiresAdditionalAstechs()) {
            fillAstechPool();
        }

        if (MekHQ.getMekHQOptions().getNewDayMedicPoolFill() && requiresAdditionalMedics()) {
            fillMedicPool();
        }

        // Ensure we don't have anything that would prevent the new day
        if (MekHQ.triggerEvent(new DayEndingEvent(this))) {
            return false;
        }

        // Autosave based on the previous day's information
        autosaveService.requestDayAdvanceAutosave(this);

        // Advance the day by one
        currentDay = currentDay.plus(1, ChronoUnit.DAYS);

        // Determine if we have an active contract or not, as this can get used elsewhere before
        // we actually hit the AtB new day (e.g. personnel market)
        if (getCampaignOptions().getUseAtB()) {
            setHasActiveContract();
        }

        // Clear Reports
        getCurrentReport().clear();
        setCurrentReportHTML("");
        newReports.clear();
        beginReport("<b>" + MekHQ.getMekHQOptions().getLongDisplayFormattedDate(getLocalDate()) + "</b>");

        // New Year Changes
        if (getLocalDate().getDayOfYear() == 1) {
            // News is reloaded
            reloadNews();

            // Change Year Game Option
            getGameOptions().getOption(OptionsConstants.ALLOWED_YEAR).setValue(getGameYear());
        }

        readNews();

        getLocation().newDay(this);

        // Manage the Markets
        getPersonnelMarket().generatePersonnelForDay(this);

        // TODO : AbstractContractMarket : Uncomment
        //getContractMarket().processNewDay(this);
        getUnitMarket().processNewDay(this);

        // Process New Day for AtB
        if (getCampaignOptions().getUseAtB()) {
            processNewDayATB();
        }

        processNewDayPersonnel();

        resetAstechMinutes();

        processNewDayUnits();

        processNewDayForces();

        setShoppingList(goShopping(getShoppingList()));

        // check for anything in finances
        getFinances().newDay(this);

        MekHQ.triggerEvent(new NewDayEvent(this));
        return true;
    }

    public Person getFlaggedCommander() {
        for (Person p : getPersonnel()) {
            if (p.isCommander()) {
                return p;
            }
        }
        return null;
    }

    /**
     * return the probable commander. If we find a flagged commander, return that. Otherwise, return person
     * with most senior rank. Ties go to the first in the queue.
     * @return Person object of the commander
     */
    public Person getSeniorCommander() {
        Person commander = null;
        for (Person p : getPersonnel()) {
            if(p.isCommander()) {
                return p;
            }
            if(null == commander || p.getRankNumeric() > commander.getRankNumeric()) {
                commander = p;
            }
        }
        return commander;
    }

    public void removeUnit(UUID id) {
        Unit unit = getHangar().getUnit(id);

        // remove all parts for this unit as well
        for (Part p : unit.getParts()) {
            getWarehouse().removePart(p);
        }

        // remove any personnel from this unit
        for (Person p : unit.getCrew()) {
            unit.remove(p, true);
        }

        Person tech = unit.getTech();
        if (null != tech) {
            unit.remove(tech, true);
        }

        // remove unit from any forces
        removeUnitFromForce(unit);

        // If this is a ship, remove it from the list of potential transports
        removeTransportShip(unit);

        // If this unit was assigned to a transport ship, remove it from the transport
        if (unit.hasTransportShipAssignment()) {
            unit.getTransportShipAssignment()
                    .getTransportShip()
                    .unloadFromTransportShip(unit);
        }

        // finally remove the unit
        getHangar().removeUnit(unit.getId());

        checkDuplicateNamesDuringDelete(unit.getEntity());
        addReport(unit.getName() + " has been removed from the unit roster.");
        MekHQ.triggerEvent(new UnitRemovedEvent(unit));
    }

    public void removePerson(final @Nullable Person person) {
        removePerson(person, true);
    }

    public void removePerson(final @Nullable Person person, final boolean log) {
        if (person == null) {
            return;
        }

        person.getGenealogy().clearGenealogy();

        final Unit unit = person.getUnit();
        if (unit != null) {
            unit.remove(person, true);
        }
        removeAllPatientsFor(person);
        person.removeAllTechJobs(this);
        removeKillsFor(person.getId());
        getRetirementDefectionTracker().removePerson(person);

        if (log) {
            addReport(person.getFullTitle() + " has been removed from the personnel roster.");
        }

        personnel.remove(person.getId());

        // Deal with Astech Pool Minutes
        if (person.getPrimaryRole().isAstech()) {
            astechPoolMinutes = Math.max(0, astechPoolMinutes - Person.PRIMARY_ROLE_SUPPORT_TIME);
            astechPoolOvertime = Math.max(0, astechPoolOvertime - Person.PRIMARY_ROLE_OVERTIME_SUPPORT_TIME);
        } else if (person.getSecondaryRole().isAstech()) {
            astechPoolMinutes = Math.max(0, astechPoolMinutes - Person.SECONDARY_ROLE_SUPPORT_TIME);
            astechPoolOvertime = Math.max(0, astechPoolOvertime - Person.SECONDARY_ROLE_OVERTIME_SUPPORT_TIME);
        }
        MekHQ.triggerEvent(new PersonRemovedEvent(person));
    }

    /**
     * Awards XP to the lance based on the maximum experience level of its commanding officer and
     * the minimum experience level of the unit's members.
     * @param l The {@link Lance} to calculate XP to award for training.
     */
    private void awardTrainingXP(final Lance l) {
        for (UUID trainerId : forceIds.get(l.getForceId()).getAllUnits(true)) {
            Unit trainerUnit = getHangar().getUnit(trainerId);

            // not sure how this occurs, but it probably shouldn't halt processing of a new day.
            if (trainerUnit == null) {
                continue;
            }

            Person commander = trainerUnit.getCommander();
            // AtB 2.31: Training lance – needs a officer with Veteran skill levels
            //           and adds 1xp point to every Green skilled unit.
            if (commander != null && commander.getRank().isOfficer()) {
                // Take the maximum of the commander's Primary and Secondary Role
                // experience to calculate their experience level...
                int commanderExperience = Math.max(commander.getExperienceLevel(this, false),
                        commander.getExperienceLevel(this, true));
                if (commanderExperience > SkillType.EXP_REGULAR) {
                    // ...and if the commander is better than a veteran, find all of
                    // the personnel under their command...
                    for (UUID traineeId : forceIds.get(l.getForceId()).getAllUnits(true)) {
                        Unit traineeUnit = getHangar().getUnit(traineeId);

                        if (traineeUnit == null) {
                            continue;
                        }

                        for (Person p : traineeUnit.getCrew()) {
                            if (p.equals(commander)) {
                                continue;
                            }
                            // ...and if their weakest role is Green or Ultra-Green
                            int experienceLevel = Math.min(p.getExperienceLevel(this, false),
                                    !p.getSecondaryRole().isNone()
                                            ? p.getExperienceLevel(this, true)
                                            : SkillType.EXP_ELITE);
                            if (experienceLevel >= 0 && experienceLevel < SkillType.EXP_REGULAR) {
                                // ...add one XP.
                                p.awardXP(this, 1);
                                addReport(p.getHyperlinkedName() + " has gained 1 XP from training.");
                            }
                        }
                    }
                    break;
                }
            }
        }
    }

    public void removeAllPatientsFor(Person doctor) {
        for (Person p : getPersonnel()) {
            if (null != p.getDoctorId()
                    && p.getDoctorId().equals(doctor.getId())) {
                p.setDoctorId(null, getCampaignOptions()
                        .getNaturalHealingWaitingPeriod());
            }
        }
    }

    public void removeScenario(final Scenario scenario) {
        scenario.clearAllForcesAndPersonnel(this);
        final Mission mission = getMission(scenario.getMissionId());
        if (mission != null) {
            mission.getScenarios().remove(scenario);

            // if we GM-remove the scenario and it's attached to a StratCon scenario
            // then pretend like we let the StratCon scenario expire
            if ((mission instanceof AtBContract) &&
                    (((AtBContract) mission).getStratconCampaignState() != null) &&
                    (scenario instanceof AtBDynamicScenario)) {
                StratconRulesManager.processIgnoredScenario(
                        (AtBDynamicScenario) scenario, ((AtBContract) mission).getStratconCampaignState());
            }
        }
        scenarios.remove(scenario.getId());
        MekHQ.triggerEvent(new ScenarioRemovedEvent(scenario));
    }

    public void removeMission(final Mission mission) {
        // Loop through scenarios here! We need to remove them as well.
        for (Scenario scenario : mission.getScenarios()) {
            scenario.clearAllForcesAndPersonnel(this);
            scenarios.remove(scenario.getId());
        }
        mission.clearScenarios();

        missions.remove(mission.getId());
        MekHQ.triggerEvent(new MissionRemovedEvent(mission));
    }

    public void removeKill(Kill k) {
        if (kills.containsKey(k.getPilotId())) {
            kills.get(k.getPilotId()).remove(k);
        }
    }

    public void removeKillsFor(UUID personID) {
        kills.remove(personID);
    }

    public void removeForce(Force force) {
        int fid = force.getId();
        forceIds.remove(fid);
        // clear forceIds of all personnel with this force
        for (UUID uid : force.getUnits()) {
            Unit u = getHangar().getUnit(uid);
            if (null == u) {
                continue;
            }
            if (u.getForceId() == fid) {
                u.setForceId(-1);
                if (force.isDeployed()) {
                    u.setScenarioId(-1);
                }
            }
        }
        MekHQ.triggerEvent(new OrganizationChangedEvent(force));
        // also remove this force's id from any scenarios
        if (force.isDeployed()) {
            Scenario s = getScenario(force.getScenarioId());
            s.removeForce(fid);
        }

        if (campaignOptions.getUseAtB()) {
            lances.remove(fid);
        }

        if (null != force.getParentForce()) {
            force.getParentForce().removeSubForce(fid);
        }

        // clear out StratCon force assignments
        for (AtBContract contract : getActiveAtBContracts()) {
            if (contract.getStratconCampaignState() != null) {
                for (StratconTrackState track : contract.getStratconCampaignState().getTracks()) {
                    track.unassignForce(fid);
                }
            }
        }

        ArrayList<Force> subs = new ArrayList<>(force.getSubForces());
        for (Force sub : subs) {
            removeForce(sub);
            MekHQ.triggerEvent(new OrganizationChangedEvent(sub));
        }
    }

    public void removeUnitFromForce(Unit u) {
        Force force = getForce(u.getForceId());
        if (null != force) {
            force.removeUnit(this, u.getId(), true);
            u.setForceId(Force.FORCE_NONE);
            u.setScenarioId(-1);
            if (u.getEntity().hasNavalC3()
                    && u.getEntity().calculateFreeC3Nodes() < 5) {
                Vector<Unit> removedUnits = new Vector<>();
                removedUnits.add(u);
                removeUnitsFromNetwork(removedUnits);
                u.getEntity().setC3MasterIsUUIDAsString(null);
                u.getEntity().setC3Master(null, true);
                refreshNetworks();
            } else if (u.getEntity().hasC3i()
                    && u.getEntity().calculateFreeC3Nodes() < 5) {
                Vector<Unit> removedUnits = new Vector<>();
                removedUnits.add(u);
                removeUnitsFromNetwork(removedUnits);
                u.getEntity().setC3MasterIsUUIDAsString(null);
                u.getEntity().setC3Master(null, true);
                refreshNetworks();
            }
            if (u.getEntity().hasC3M()) {
                removeUnitsFromC3Master(u);
                u.getEntity().setC3MasterIsUUIDAsString(null);
                u.getEntity().setC3Master(null, true);
            }


            if (campaignOptions.getUseAtB() && force.getUnits().size() == 0) {
                lances.remove(force.getId());
            }
        }
    }

    public Force getForceFor(Unit u) {
        return getForce(u.getForceId());
    }

    public Force getForceFor(Person p) {
        Unit u = p.getUnit();
        if (u != null) {
            return getForceFor(u);
        } else if (p.isTech()) {
            for (Force force : forceIds.values()) {
                if (p.getId().equals(force.getTechID())) {
                    return force;
                }
            }
        }

        return null;
    }

    public void restore() {
        // if we fail to restore equipment parts then remove them
        // and possibly re-initialize and diagnose unit
        List<Part> partsToRemove = new ArrayList<>();
        Set<Unit> unitsToCheck = new HashSet<>();

        for (Part part : getParts()) {
            if (part instanceof EquipmentPart) {
                ((EquipmentPart) part).restore();
                if (null == ((EquipmentPart) part).getType()) {
                    partsToRemove.add(part);
                }
            }
            if (part instanceof MissingEquipmentPart) {
                ((MissingEquipmentPart) part).restore();
                if (null == ((MissingEquipmentPart) part).getType()) {
                    partsToRemove.add(part);
                }
            }
        }

        for (Part remove : partsToRemove) {
            if (remove.getUnit() != null) {
                unitsToCheck.add(remove.getUnit());
            }
            getWarehouse().removePart(remove);
        }

        for (Unit unit : getUnits()) {
            if (null != unit.getEntity()) {
                unit.getEntity().setOwner(player);
                unit.getEntity().setGame(game);
                unit.getEntity().restore();

                // Aerospace parts have changed after 0.45.4. Reinitialize parts for Small Craft and up
                if (unit.getEntity().hasETypeFlag(Entity.ETYPE_JUMPSHIP)
                        || unit.getEntity().hasETypeFlag(Entity.ETYPE_SMALL_CRAFT)) {
                    unitsToCheck.add(unit);
                }
            }

            unit.resetEngineer();
        }

        for (Unit u : unitsToCheck) {
            u.initializeParts(true);
            u.runDiagnostic(false);
        }

        shoppingList.restore();

        if (getCampaignOptions().getUseAtB()) {
            RandomFactionGenerator.getInstance().startup(this);

            int loops = 0;
            while (!RandomUnitGenerator.getInstance().isInitialized()) {
                try {
                    Thread.sleep(50);
                    if (++loops > 20) {
                        // Wait for up to a second
                        break;
                    }
                } catch (InterruptedException ignore) {
                }
            }
        }
    }

    /**
     * Cleans incongruent data present in the campaign
     */
    public void cleanUp() {
        // Cleans non-existing spouses
        for (Person p : personnel.values()) {
            if (p.getGenealogy().hasSpouse()) {
                if (!personnel.containsKey(p.getGenealogy().getSpouse().getId())) {
                    p.getGenealogy().setSpouse(null);
                    if (!getCampaignOptions().getKeepMarriedNameUponSpouseDeath()
                            && (p.getMaidenName() != null)) {
                        p.setSurname(p.getMaidenName());
                    }
                    p.setMaidenName(null);
                }
            }
        }

        // clean up non-existent unit references in force unit lists
        for (Force force : forceIds.values()) {
            List<UUID> orphanForceUnitIDs = new ArrayList<>();

            for (UUID unitID : force.getUnits()) {
                if (getHangar().getUnit(unitID) == null) {
                    orphanForceUnitIDs.add(unitID);
                }
            }

            for (UUID unitID : orphanForceUnitIDs) {
                force.removeUnit(this, unitID, false);
            }
        }

        // clean up units that are assigned to non-existing scenarios
        for (Unit unit : this.getUnits()) {
            if (this.getScenario(unit.getScenarioId()) == null) {
                unit.setScenarioId(Scenario.S_DEFAULT_ID);
            }
        }
    }

    public boolean isOvertimeAllowed() {
        return overtime;
    }

    public void setOvertime(boolean b) {
        this.overtime = b;
        MekHQ.triggerEvent(new OvertimeModeEvent(b));
    }

    public boolean isGM() {
        return gmMode;
    }

    public void setGMMode(boolean b) {
        this.gmMode = b;
        MekHQ.triggerEvent(new GMModeEvent(b));
    }

    public Faction getFaction() {
        return Factions.getInstance().getFaction(getFactionCode());
    }

    public String getFactionName() {
        return getFaction().getFullName(getGameYear());
    }

    public void setFactionCode(String i) {
        this.factionCode = i;
        updateTechFactionCode();
    }

    public String getFactionCode() {
        return factionCode;
    }

    public Faction getRetainerEmployer() {
        return Factions.getInstance().getFaction(getRetainerEmployerCode());
    }

    public String getRetainerEmployerCode() {
        return retainerEmployerCode;
    }

    public void setRetainerEmployerCode(String code) {
        retainerEmployerCode = code;
    }

    private void addInMemoryLogHistory(LogEntry le) {
        if (inMemoryLogHistory.size() != 0) {
            while (ChronoUnit.DAYS.between(inMemoryLogHistory.get(0).getDate(), le.getDate()) > MekHqConstants.MAX_HISTORICAL_LOG_DAYS) {
                //we've hit the max size for the in-memory based on the UI display limit prune the oldest entry
                inMemoryLogHistory.remove(0);
            }
        }
        inMemoryLogHistory.add(le);
    }

    /**
     * Starts a new day for the daily log
     * @param r - the report String
     */
    public void beginReport(String r) {
        if (MekHQ.getMekHQOptions().getHistoricalDailyLog()) {
            //add the new items to our in-memory cache
            addInMemoryLogHistory(new HistoricalLogEntry(getLocalDate(), ""));
        }
        addReportInternal(r);
    }

    /**
     * Adds a report to the daily log
     * @param r - the report String
     */
    public void addReport(String r) {
        if (MekHQ.getMekHQOptions().getHistoricalDailyLog()) {
            addInMemoryLogHistory(new HistoricalLogEntry(getLocalDate(), r));
        }
        addReportInternal(r);
    }

    private void addReportInternal(String r) {
        currentReport.add(r);
        if ( currentReportHTML.length() > 0 ) {
            currentReportHTML = currentReportHTML + REPORT_LINEBREAK + r;
            newReports.add(REPORT_LINEBREAK);
        } else {
            currentReportHTML = r;
        }
        newReports.add(r);
        MekHQ.triggerEvent(new ReportEvent(this, r));
    }

    public void addReports(ArrayList<String> reports) {
        for (String r : reports) {
            addReport(r);
        }
    }

    public Camouflage getCamouflage() {
        return camouflage;
    }

    public void setCamouflage(final Camouflage camouflage) {
        this.camouflage = camouflage;
    }

    public PlayerColour getColour() {
        return colour;
    }

    public void setColour(final PlayerColour colour) {
        this.colour = Objects.requireNonNull(colour, "Colour cannot be set to null");
    }

    public StandardForceIcon getUnitIcon() {
        return unitIcon;
    }

    public void setUnitIcon(final StandardForceIcon unitIcon) {
        this.unitIcon = unitIcon;
    }

    public void addFunds(final Money quantity) {
        addFunds(TransactionType.MISCELLANEOUS, quantity, null);
    }

    public void addFunds(final TransactionType type, final Money quantity,
                         @Nullable String description) {
        if ((description == null) || description.isEmpty()) {
            description = "Rich Uncle";
        }

        finances.credit(type, getLocalDate(), quantity, description);
        String quantityString = quantity.toAmountAndSymbolString();
        addReport("Funds added : " + quantityString + " (" + description + ")");
    }

    public CampaignOptions getCampaignOptions() {
        return campaignOptions;
    }

    public void setCampaignOptions(CampaignOptions options) {
        campaignOptions = options;
    }

    public StoryArc getStoryArc() { return storyArc; }

    public void useStoryArc(StoryArc arc, boolean initiate) {
        arc.setCampaign(this);
        arc.initializeDataDirectories();
        this.storyArc = arc;
        if(initiate) {
            storyArc.begin();
        }
    }

    public List<String> getCurrentObjectives() {
        if(null != getStoryArc()) {
            return getStoryArc().getCurrentObjectives();
        }
        return new ArrayList<String>();
    }

    public void writeToXml(PrintWriter pw1) {
        int indent = 1;

        // File header
        pw1.println("<?xml version=\"1.0\" encoding=\"UTF-8\"?>");

        // Start the XML root.
        pw1.println("<campaign version=\"" + MekHqConstants.VERSION + "\">");

        //region Basic Campaign Info
        MekHqXmlUtil.writeSimpleXMLOpenIndentedLine(pw1, indent, "info");

        MekHqXmlUtil.writeSimpleXmlTag(pw1, indent + 1, "id", id.toString());
        MekHqXmlUtil.writeSimpleXmlTag(pw1, indent + 1, "name", name);
        MekHqXmlUtil.writeSimpleXmlTag(pw1, indent + 1, "faction", factionCode);
        if (retainerEmployerCode != null) {
            MekHqXmlUtil.writeSimpleXmlTag(pw1, indent + 1, "retainerEmployerCode", retainerEmployerCode);
        }

        getRankSystem().writeToXML(pw1, indent + 1, false);

        MekHqXmlUtil.writeSimpleXmlTag(pw1, indent + 1, "nameGen",
                RandomNameGenerator.getInstance().getChosenFaction());
        MekHqXmlUtil.writeSimpleXmlTag(pw1, indent + 1, "percentFemale",
                RandomGenderGenerator.getPercentFemale());
        MekHqXmlUtil.writeSimpleXmlTag(pw1, indent + 1, "overtime", overtime);
        MekHqXmlUtil.writeSimpleXmlTag(pw1, indent + 1, "gmMode", gmMode);
        MekHqXmlUtil.writeSimpleXmlTag(pw1, indent + 1, "astechPool", astechPool);
        MekHqXmlUtil.writeSimpleXmlTag(pw1, indent + 1, "astechPoolMinutes",
                astechPoolMinutes);
        MekHqXmlUtil.writeSimpleXmlTag(pw1, indent + 1, "astechPoolOvertime",
                astechPoolOvertime);
        MekHqXmlUtil.writeSimpleXmlTag(pw1, indent + 1, "medicPool", medicPool);
        getCamouflage().writeToXML(pw1, indent + 1);
        MekHqXmlUtil.writeSimpleXmlTag(pw1, indent + 1, "colour", getColour().name());
        getUnitIcon().writeToXML(pw1, indent + 1);
        MekHqXmlUtil.writeSimpleXmlTag(pw1, indent + 1, "lastForceId", lastForceId);
        MekHqXmlUtil.writeSimpleXmlTag(pw1, indent + 1, "lastMissionId", lastMissionId);
        MekHqXmlUtil.writeSimpleXmlTag(pw1, indent + 1, "lastScenarioId", lastScenarioId);
        MekHqXmlUtil.writeSimpleXmlTag(pw1, indent + 1, "calendar",
                MegaMekXmlUtil.saveFormattedDate(getLocalDate()));
        MekHqXmlUtil.writeSimpleXmlTag(pw1, indent + 1, "fatigueLevel", fatigueLevel);

        MekHqXmlUtil.writeSimpleXMLOpenIndentedLine(pw1, indent + 1, "nameGen");
        MekHqXmlUtil.writeSimpleXmlTag(pw1, indent + 2, "faction", RandomNameGenerator.getInstance().getChosenFaction());
        MekHqXmlUtil.writeSimpleXmlTag(pw1, indent + 2, "percentFemale", RandomGenderGenerator.getPercentFemale());
        MekHqXmlUtil.writeSimpleXMLCloseIndentedLine(pw1, indent + 1, "nameGen");

        MekHqXmlUtil.writeSimpleXMLOpenIndentedLine(pw1, indent + 1, "currentReport");
        for (String s : currentReport) {
            // This cannot use the MekHQXMLUtil as it cannot be escaped
            pw1.println(MekHqXmlUtil.indentStr(indent + 2) + "<reportLine><![CDATA[" + s + "]]></reportLine>");
        }
        MekHqXmlUtil.writeSimpleXMLCloseIndentedLine(pw1, indent + 1, "currentReport");

        MekHqXmlUtil.writeSimpleXMLCloseIndentedLine(pw1, indent, "info");
        //endregion Basic Campaign Info

        //region Campaign Options
        if (getCampaignOptions() != null) {
            getCampaignOptions().writeToXml(pw1, indent);
        }
        //endregion Campaign Options

        // Lists of objects:
        units.writeToXml(pw1, indent, "units"); // Units

        MekHqXmlUtil.writeSimpleXMLOpenIndentedLine(pw1, indent++, "personnel");
        for (final Person person : getPersonnel()) {
            person.writeToXML(this, pw1, indent);
        }
        MekHqXmlUtil.writeSimpleXMLCloseIndentedLine(pw1, --indent, "personnel");

        writeMapToXml(pw1, indent, "missions", missions); // Missions
        // the forces structure is hierarchical, but that should be handled
        // internally from with writeToXML function for Force
        MekHqXmlUtil.writeSimpleXMLOpenIndentedLine(pw1, indent, "forces");
        forces.writeToXml(pw1, indent + 1);
        MekHqXmlUtil.writeSimpleXMLCloseIndentedLine(pw1, indent, "forces");
        finances.writeToXml(pw1, indent);
        location.writeToXml(pw1, indent);
        shoppingList.writeToXml(pw1, indent);

        MekHqXmlUtil.writeSimpleXMLOpenIndentedLine(pw1, indent, "kills");
        for (List<Kill> kills : kills.values()) {
            for (Kill k : kills) {
                k.writeToXml(pw1, indent + 1);
            }
        }
        MekHqXmlUtil.writeSimpleXMLCloseIndentedLine(pw1, indent, "kills");
        MekHqXmlUtil.writeSimpleXMLOpenIndentedLine(pw1, indent, "skillTypes");
        for (final String skillName : SkillType.skillList) {
            final SkillType type = SkillType.getType(skillName);
            if (type != null) {
                type.writeToXml(pw1, indent + 1);
            }
        }
        MekHqXmlUtil.writeSimpleXMLCloseIndentedLine(pw1, indent, "skillTypes");
        MekHqXmlUtil.writeSimpleXMLOpenIndentedLine(pw1, indent, "specialAbilities");
        for (String key : SpecialAbility.getAllSpecialAbilities().keySet()) {
            SpecialAbility.getAbility(key).writeToXml(pw1, indent + 1);
        }
        MekHqXmlUtil.writeSimpleXMLCloseIndentedLine(pw1, indent, "specialAbilities");
        rskillPrefs.writeToXml(pw1, indent);
        // parts is the biggest so it goes last
        parts.writeToXml(pw1, indent, "parts"); // Parts

        getGameOptions().writeToXML(pw1, indent);

        //current story arc
        if(null != storyArc) {
            storyArc.writeToXml(pw1, indent);
        }

        // Markets
        getPersonnelMarket().writeToXML(this, pw1, indent);

        // TODO : AbstractContractMarket : Uncomment
        // CAW: implicit DEPENDS-ON to the <missions> and <campaignOptions> node, do not move this above it
        //getContractMarket().writeToXML(pw1, indent);

        // Windchild: implicit DEPENDS-ON to the <campaignOptions> node, do not move this above it
        getUnitMarket().writeToXML(pw1, indent);

        // Against the Bot
        if (getCampaignOptions().getUseAtB()) {
            // TODO : AbstractContractMarket : Remove next two lines
            // CAW: implicit DEPENDS-ON to the <missions> node, do not move this above it
            contractMarket.writeToXml(pw1, indent);

            if (lances.size() > 0)   {
                MekHqXmlUtil.writeSimpleXMLOpenIndentedLine(pw1, indent, "lances");
                for (Lance l : lances.values()) {
                    if (forceIds.containsKey(l.getForceId())) {
                        l.writeToXml(pw1, indent + 1);
                    }
                }
                MekHqXmlUtil.writeSimpleXMLCloseIndentedLine(pw1, indent, "lances");
            }
            retirementDefectionTracker.writeToXml(pw1, indent);
            if (shipSearchStart != null) {
                MekHqXmlUtil.writeSimpleXmlTag(pw1, indent, "shipSearchStart",
                        MekHqXmlUtil.saveFormattedDate(getShipSearchStart()));
            }
            MekHqXmlUtil.writeSimpleXmlTag(pw1, indent, "shipSearchType", shipSearchType);
            MekHqXmlUtil.writeSimpleXmlTag(pw1, indent, "shipSearchResult", shipSearchResult);
            if (shipSearchExpiration != null) {
                MekHqXmlUtil.writeSimpleXmlTag(pw1, indent, "shipSearchExpiration",
                        MekHqXmlUtil.saveFormattedDate(getShipSearchExpiration()));
            }
        }

        // Customised planetary events
        MekHqXmlUtil.writeSimpleXMLOpenIndentedLine(pw1, indent, "customPlanetaryEvents");
        for (PlanetarySystem psystem : Systems.getInstance().getSystems().values()) {
            //first check for system-wide events
            List<PlanetarySystem.PlanetarySystemEvent> customSysEvents = new ArrayList<>();
            for (PlanetarySystem.PlanetarySystemEvent event : psystem.getEvents()) {
                if (event.custom) {
                    customSysEvents.add(event);
                }
            }
            boolean startedSystem = false;
            if (!customSysEvents.isEmpty()) {
                MekHqXmlUtil.writeSimpleXMLOpenIndentedLine(pw1, indent + 1, "system");
                MekHqXmlUtil.writeSimpleXmlTag(pw1, indent + 2, "id", psystem.getId());
                for (PlanetarySystem.PlanetarySystemEvent event : customSysEvents) {
                    Systems.getInstance().writePlanetarySystemEvent(pw1, event);
                    pw1.println();
                }
                startedSystem = true;
            }
            //now check for planetary events
            for (Planet p : psystem.getPlanets()) {
                List<Planet.PlanetaryEvent> customEvents = p.getCustomEvents();
                if (!customEvents.isEmpty()) {
                    if (!startedSystem) {
                        //only write this if we haven't already started the system
                        MekHqXmlUtil.writeSimpleXMLOpenIndentedLine(pw1, indent + 1, "system");
                        MekHqXmlUtil.writeSimpleXmlTag(pw1, indent + 2, "id", psystem.getId());
                    }
                    MekHqXmlUtil.writeSimpleXMLOpenIndentedLine(pw1, indent + 2, "planet");
                    MekHqXmlUtil.writeSimpleXmlTag(pw1, indent + 3, "sysPos", p.getSystemPosition());
                    for (Planet.PlanetaryEvent event : customEvents) {
                        Systems.getInstance().writePlanetaryEvent(pw1, event);
                        pw1.println();
                    }
                    MekHqXmlUtil.writeSimpleXMLCloseIndentedLine(pw1, indent + 2, "planet");
                    startedSystem = true;
                }
            }
            if (startedSystem) {
                //close the system
                MekHqXmlUtil.writeSimpleXMLCloseIndentedLine(pw1, indent + 1, "system");
            }
        }
        MekHqXmlUtil.writeSimpleXMLCloseIndentedLine(pw1, indent, "customPlanetaryEvents");

        if (MekHQ.getMekHQOptions().getWriteCustomsToXML()) {
            writeCustoms(pw1);
        }

        // Okay, we're done.
        // Close everything out and be done with it.
        MekHqXmlUtil.writeSimpleXMLCloseIndentedLine(pw1, --indent, "campaign");
    }

    /**
     * A helper function to encapsulate writing the map entries out to XML.
     *
     * @param <keyType> The key type of the map.
     * @param <valueType> The object type of the map. Must implement MekHqXmlSerializable.
     * @param pw1       The PrintWriter to output XML to.
     * @param indent    The indentation level to use for writing XML (purely for neatness).
     * @param tag       The name of the tag to use to encapsulate it.
     * @param map       The map of objects to write out.
     */
    private <keyType, valueType extends MekHqXmlSerializable> void writeMapToXml(PrintWriter pw1,
            int indent, String tag, Map<keyType, valueType> map) {
        pw1.println(MekHqXmlUtil.indentStr(indent) + "<" + tag + ">");

        for (Map.Entry<keyType, valueType> x : map.entrySet()) {
            x.getValue().writeToXml(pw1, indent + 1);
        }

        pw1.println(MekHqXmlUtil.indentStr(indent) + "</" + tag + ">");
    }

    private void writeCustoms(PrintWriter pw1) {
        for (String name : customs) {
            MechSummary ms = MechSummaryCache.getInstance().getMech(name);
            if (ms == null) {
                continue;
            }

            MechFileParser mechFileParser = null;
            try {
                mechFileParser = new MechFileParser(ms.getSourceFile());
            } catch (EntityLoadingException ex) {
                LogManager.getLogger().error("", ex);
            }
            if (mechFileParser == null) {
                continue;
            }
            Entity en = mechFileParser.getEntity();
            pw1.println("\t<custom>");
            pw1.println("\t\t<name>" + name + "</name>");
            if (en instanceof Mech) {
                pw1.print("\t\t<mtf><![CDATA[");
                pw1.print(((Mech) en).getMtf());
                pw1.println("]]></mtf>");
            } else {
                pw1.print("\t\t<blk><![CDATA[");

                BuildingBlock blk = BLKFile.getBlock(en);
                for (String s : blk.getAllDataAsString()) {
                    if (s.isEmpty()) {
                        continue;
                    }
                    pw1.println(s);
                }
                pw1.println("]]></blk>");
            }
            pw1.println("\t</custom>");
        }
    }

    public ArrayList<PlanetarySystem> getSystems() {
        ArrayList<PlanetarySystem> systems = new ArrayList<>();
        for (String key : Systems.getInstance().getSystems().keySet()) {
            systems.add(Systems.getInstance().getSystems().get(key));
        }
        return systems;
    }

    public PlanetarySystem getSystemById(String id) {
        return Systems.getInstance().getSystemById(id);
    }

    public Vector<String> getSystemNames() {
        Vector<String> systemNames = new Vector<>();
        for (PlanetarySystem key : Systems.getInstance().getSystems().values()) {
            systemNames.add(key.getPrintableName(getLocalDate()));
        }
        return systemNames;
    }

    public PlanetarySystem getSystemByName(String name) {
        return Systems.getInstance().getSystemByName(name, getLocalDate());
    }

    //region Ranks
    public RankSystem getRankSystem() {
        return rankSystem;
    }

    public void setRankSystem(final @Nullable RankSystem rankSystem) {
        // If they are the same object, there hasn't been a change and thus don't need to process further
        if (getRankSystem() == rankSystem) {
            return;
        }

        // Then, we need to validate the rank system. Null isn't valid to be set but may be the
        // result of a cancelled load. However, validation will prevent that
        final RankValidator rankValidator = new RankValidator();
        if (!rankValidator.validate(rankSystem, false)) {
            return;
        }

        // We need to know the old campaign rank system for personnel processing
        final RankSystem oldRankSystem = getRankSystem();

        // And with that, we can set the rank system
        setRankSystemDirect(rankSystem);

        // Finally, we fix all personnel ranks and ensure they are properly set
        getPersonnel().stream().filter(person -> person.getRankSystem().equals(oldRankSystem))
                .forEach(person -> person.setRankSystem(rankValidator, rankSystem));
    }

    public void setRankSystemDirect(final RankSystem rankSystem) {
        this.rankSystem = rankSystem;
    }
    //endregion Ranks

    public void setFinances(Finances f) {
        finances = f;
    }

    public Finances getFinances() {
        return finances;
    }

    public Accountant getAccountant() {
        return new Accountant(this);
    }

    /**
     * Use an A* algorithm to find the best path between two planets For right now, we are just going to minimize the number
     * of jumps but we could extend this to take advantage of recharge information or other variables as well Based on
     * http://www.policyalmanac.org/games/aStarTutorial.htm
     *
     * @param start
     * @param end
     * @return
     */
    public JumpPath calculateJumpPath(PlanetarySystem start, PlanetarySystem end) {
        if (null == start) {
            return null;
        }
        if ((null == end) || start.getId().equals(end.getId())) {
            JumpPath jpath = new JumpPath();
            jpath.addSystem(start);
            return jpath;
        }

        String startKey = start.getId();
        String endKey = end.getId();

        String current = startKey;
        Set<String> closed = new HashSet<>();
        Set<String> open = new HashSet<>();
        boolean found = false;
        int jumps = 0;

        // we are going to through and set up some hashes that will make our
        // work easier
        // hash of parent key
        Map<String, String> parent = new HashMap<>();
        // hash of H for each planet which will not change
        Map<String, Double> scoreH = new HashMap<>();
        // hash of G for each planet which might change
        Map<String, Double> scoreG = new HashMap<>();

        for (String key : Systems.getInstance().getSystems().keySet()) {
            scoreH.put(key, end.getDistanceTo(Systems.getInstance().getSystems().get(key)));
        }
        scoreG.put(current, 0.0);
        closed.add(current);

        while (!found && jumps < 10000) {
            jumps++;
            double currentG = scoreG.get(current) + Systems.getInstance().getSystemById(current).getRechargeTime(getLocalDate());

            final String localCurrent = current;
            Systems.getInstance().visitNearbySystems(Systems.getInstance().getSystemById(current), 30, p -> {
                if (closed.contains(p.getId())) {
                    return;
                } else if (open.contains(p.getId())) {
                    // is the current G better than the existing G
                    if (currentG < scoreG.get(p.getId())) {
                        // then change G and parent
                        scoreG.put(p.getId(), currentG);
                        parent.put(p.getId(), localCurrent);
                    }
                } else {
                    // put the current G for this one in memory
                    scoreG.put(p.getId(), currentG);
                    // put the parent in memory
                    parent.put(p.getId(), localCurrent);
                    open.add(p.getId());
                }
            });

            String bestMatch = null;
            double bestF = Double.POSITIVE_INFINITY;
            for (String possible : open) {
                // calculate F
                double currentF = scoreG.get(possible) + scoreH.get(possible);
                if (currentF < bestF) {
                    bestMatch = possible;
                    bestF = currentF;
                }
            }

            current = bestMatch;
            if (null == current) {
                // We're done - probably failed to find anything
                break;
            }

            closed.add(current);
            open.remove(current);
            if (current.equals(endKey)) {
                found = true;
            }
        }

        // now we just need to back up from the last current by parents until we
        // hit null
        List<PlanetarySystem> path = new ArrayList<>();
        String nextKey = current;
        while (null != nextKey) {
            path.add(Systems.getInstance().getSystemById(nextKey));
            // MekHQApp.logMessage(nextKey);
            nextKey = parent.get(nextKey);
        }

        // now reverse the direction
        JumpPath finalPath = new JumpPath();
        for (int i = (path.size() - 1); i >= 0; i--) {
            finalPath.addSystem(path.get(i));
        }

        return finalPath;
    }

    public List<PlanetarySystem> getAllReachableSystemsFrom(PlanetarySystem system) {
        return Systems.getInstance().getNearbySystems(system, 30);
    }

    /**
     * This method calculates the cost per jump for interstellar travel. It operates by fitting the part
     * of the force not transported in owned DropShips into a number of prototypical DropShips of a few
     * standard configurations, then adding the JumpShip charges on top. It remains fairly hacky, but
     * improves slightly on the prior implementation as far as following the rulebooks goes.
     *
     * It can be used to calculate total travel costs in the style of FM:Mercs (excludeOwnTransports
     * and campaignOpsCosts set to false), to calculate leased/rented travel costs only in the style
     * of FM:Mercs (excludeOwnTransports true, campaignOpsCosts false), or to calculate travel costs
     * for CampaignOps-style costs (excludeOwnTransports true, campaignOpsCosts true).
     *
     *  @param excludeOwnTransports If true, do not display maintenance costs in the calculated travel cost.
     * @param campaignOpsCosts If true, use the Campaign Ops method for calculating travel cost. (DropShip monthly fees
     *                         of 0.5% of purchase cost, 100,000 C-bills per collar.)
     */
    @SuppressWarnings("unused") // FIXME: Waiting for Dylan to finish re-writing
    public Money calculateCostPerJump(boolean excludeOwnTransports, boolean campaignOpsCosts) {
        HangarStatistics stats = getHangarStatistics();
        CargoStatistics cargoStats = getCargoStatistics();

        Money collarCost = Money.of(campaignOpsCosts ? 100000 : 50000);

        // first we need to get the total number of units by type
        int nMech = stats.getNumberOfUnitsByType(Entity.ETYPE_MECH);
        int nLVee = stats.getNumberOfUnitsByType(Entity.ETYPE_TANK, false, true);
        int nHVee = stats.getNumberOfUnitsByType(Entity.ETYPE_TANK);
        int nAero = stats.getNumberOfUnitsByType(Entity.ETYPE_AERO);
        int nSC = stats.getNumberOfUnitsByType(Entity.ETYPE_SMALL_CRAFT);
        int nCF = stats.getNumberOfUnitsByType(Entity.ETYPE_CONV_FIGHTER);
        int nBA = stats.getNumberOfUnitsByType(Entity.ETYPE_BATTLEARMOR);
        int nMechInf = 0;
        int nMotorInf = 0;
        int nFootInf = 0;
        int nProto = stats.getNumberOfUnitsByType(Entity.ETYPE_PROTOMECH);
        int nDropship = stats.getNumberOfUnitsByType(Entity.ETYPE_DROPSHIP);
        int nCollars = stats.getTotalDockingCollars();
        double nCargo = cargoStats.getTotalCargoCapacity(); // ignoring refrigerated/insulated/etc.

        // get cargo tonnage including parts in transit, then get mothballed unit
        // tonnage
        double carriedCargo = cargoStats.getCargoTonnage(true, false) + cargoStats.getCargoTonnage(false, true);

        // calculate the number of units left untransported
        int noMech = Math.max(nMech - stats.getOccupiedBays(Entity.ETYPE_MECH), 0);
        int noDS = Math.max(nDropship - stats.getOccupiedBays(Entity.ETYPE_DROPSHIP), 0);
        int noSC = Math.max(nSC - stats.getOccupiedBays(Entity.ETYPE_SMALL_CRAFT), 0);
        int noCF = Math.max(nCF - stats.getOccupiedBays(Entity.ETYPE_CONV_FIGHTER), 0);
        int noASF = Math.max(nAero - stats.getOccupiedBays(Entity.ETYPE_AERO), 0);
        int nolv = Math.max(nLVee - stats.getOccupiedBays(Entity.ETYPE_TANK, true), 0);
        int nohv = Math.max(nHVee - stats.getOccupiedBays(Entity.ETYPE_TANK), 0);
        int noinf = Math.max(stats.getNumberOfUnitsByType(Entity.ETYPE_INFANTRY) - stats.getOccupiedBays(Entity.ETYPE_INFANTRY), 0);
        int noBA = Math.max(nBA - stats.getOccupiedBays(Entity.ETYPE_BATTLEARMOR), 0);
        int noProto = Math.max(nProto - stats.getOccupiedBays(Entity.ETYPE_PROTOMECH), 0);
        int freehv = Math.max(stats.getTotalHeavyVehicleBays() - stats.getOccupiedBays(Entity.ETYPE_TANK), 0);
        int freeinf = Math.max(stats.getTotalInfantryBays() - stats.getOccupiedBays(Entity.ETYPE_INFANTRY), 0);
        int freeba = Math.max(stats.getTotalBattleArmorBays() - stats.getOccupiedBays(Entity.ETYPE_BATTLEARMOR), 0);
        int freeSC = Math.max(stats.getTotalSmallCraftBays() - stats.getOccupiedBays(Entity.ETYPE_SMALL_CRAFT), 0);
        int noCargo = (int) Math.ceil(Math.max(carriedCargo - nCargo, 0));

        int newNoASF = Math.max(noASF - freeSC, 0);
        int placedASF = Math.max(noASF - newNoASF, 0);
        freeSC -= placedASF;

        int newNolv = Math.max(nolv - freehv, 0);
        int placedlv = Math.max(nolv - newNolv, 0);
        freehv -= placedlv;
        int noVehicles = (nohv + newNolv);

        Money dropshipCost;
        // The cost-figuring process: using prototypical dropships, figure out how
        // many collars are required. Charge for the prototypical dropships and
        // the docking collar, based on the rules selected. Allow prototypical
        // dropships to be leased in 1/2 increments; designs of roughly 1/2
        // size exist for all of the prototypical variants chosen.

        // DropShip costs are for the duration of the trip for FM:Mercs rules,
        // and per month for Campaign Ops. The prior implementation here assumed
        // the FM:Mercs costs were per jump, which seems reasonable. To avoid having
        // to add a bunch of code to remember the total length of the current
        // jump path, CamOps costs are normalized to per-jump, using 175 hours charge
        // time as a baseline.

        // Roughly an Overlord
        int largeDropshipMechCapacity = 36;
        int largeMechDropshipASFCapacity = 6;
        int largeMechDropshipCargoCapacity = 120;
        Money largeMechDropshipCost = Money.of(campaignOpsCosts ? (1750000.0 / 4.2) : 400000);

        // Roughly a Union
        int averageDropshipMechCapacity = 12;
        int mechDropshipASFCapacity = 2;
        int mechDropshipCargoCapacity = 75;
        Money mechDropshipCost = Money.of(campaignOpsCosts ? (1450000.0 / 4.2) : 150000);

        // Roughly a Leopard CV
        int averageDropshipASFCapacity = 6;
        int asfDropshipCargoCapacity = 90;
        Money asfDropshipCost = Money.of(campaignOpsCosts ? (900000.0 / 4.2) : 80000);

        // Roughly a Triumph
        int largeDropshipVehicleCapacity = 50;
        int largeVehicleDropshipCargoCapacity = 750;
        Money largeVehicleDropshipCost = Money.of(campaignOpsCosts ? (1750000.0 / 4.2) : 430000);

        // Roughly a Gazelle
        int averageDropshipVehicleCapacity = 15;
        int vehicleDropshipCargoCapacity = 65;
        Money vehicleDropshipCost = Money.of(campaignOpsCosts ? (900000.0 / 4.2): 40000);

        // Roughly a Mule
        int largeDropshipCargoCapacity = 8000;
        Money largeCargoDropshipCost = Money.of(campaignOpsCosts ? (750000.0 / 4.2) : 800000);

        // Roughly a Buccaneer
        int averageDropshipCargoCapacity = 2300;
        Money cargoDropshipCost = Money.of(campaignOpsCosts ? (550000.0 / 4.2) : 250000);

        int mechCollars = 0;
        double leasedLargeMechDropships = 0;
        double leasedAverageMechDropships = 0;

        int asfCollars = 0;
        double leasedAverageASFDropships = 0;

        int vehicleCollars = 0;
        double leasedLargeVehicleDropships = 0;
        double leasedAverageVehicleDropships = 0;

        int cargoCollars = 0;
        double leasedLargeCargoDropships = 0;
        double leasedAverageCargoDropships = 0;

        int leasedASFCapacity = 0;
        int leasedCargoCapacity = 0;

        // For each type we're concerned with, calculate the number of dropships needed
        // to transport the force. Smaller dropships are represented by half-dropships.

        // If we're transporting more than a company, Overlord analogues are more efficient.
        if (noMech > 12) {
            leasedLargeMechDropships = noMech / (double) largeDropshipMechCapacity;
            noMech -= leasedLargeMechDropships * largeDropshipMechCapacity;
            mechCollars += (int) Math.ceil(leasedLargeMechDropships);

            // If there's more than a company left over, lease another Overlord. Otherwise
            // fall through and get a Union.
            if (noMech > 12) {
                leasedLargeMechDropships += 1;
                noMech -= largeDropshipMechCapacity;
                mechCollars += 1;
            }

            leasedASFCapacity += (int) Math.floor(leasedLargeMechDropships * largeMechDropshipASFCapacity);
            leasedCargoCapacity += (int) Math.floor(largeMechDropshipCargoCapacity);
        }

        // Unions
        if (noMech > 0) {
            leasedAverageMechDropships = noMech / (double) averageDropshipMechCapacity;
            noMech -= leasedAverageMechDropships * averageDropshipMechCapacity;
            mechCollars += (int) Math.ceil(leasedAverageMechDropships);

            // If we can fit in a smaller DropShip, lease one of those instead.
            if ((noMech > 0) && (noMech < (averageDropshipMechCapacity / 2))) {
                leasedAverageMechDropships += 0.5;
                mechCollars += 1;
            } else if (noMech > 0) {
                leasedAverageMechDropships += 1;
                mechCollars += 1;
            }

            // Our Union-ish DropShip can carry some ASFs and cargo.
            leasedASFCapacity += (int) Math.floor(leasedAverageMechDropships * mechDropshipASFCapacity);
            leasedCargoCapacity += (int) Math.floor(leasedAverageMechDropships * mechDropshipCargoCapacity);
        }

        // Leopard CVs
        if (noASF > leasedASFCapacity) {
            noASF -= leasedASFCapacity;

            if (noASF > 0) {
                leasedAverageASFDropships = noASF / (double) averageDropshipASFCapacity;
                noASF -= leasedAverageASFDropships * averageDropshipASFCapacity;
                asfCollars += (int) Math.ceil(leasedAverageASFDropships);

                if ((noASF > 0) && (noASF < (averageDropshipASFCapacity / 2))) {
                    leasedAverageASFDropships += 0.5;
                    asfCollars += 1;
                } else if (noASF > 0) {
                    leasedAverageASFDropships += 1;
                    asfCollars += 1;
                }
            }

            // Our Leopard-ish DropShip can carry some cargo.
            leasedCargoCapacity += (int) Math.floor(asfDropshipCargoCapacity * leasedAverageASFDropships);
        }

        // Triumphs
        if (noVehicles > averageDropshipVehicleCapacity) {
            leasedLargeVehicleDropships = noVehicles / (double) largeDropshipVehicleCapacity;
            noVehicles -= leasedLargeVehicleDropships * largeDropshipVehicleCapacity;
            vehicleCollars += (int) Math.ceil(leasedLargeVehicleDropships);

            if (noVehicles > averageDropshipVehicleCapacity) {
                leasedLargeVehicleDropships += 1;
                noVehicles -= largeDropshipVehicleCapacity;
                vehicleCollars += 1;
            }

            leasedCargoCapacity += (int) Math.floor(leasedLargeVehicleDropships * largeVehicleDropshipCargoCapacity);
        }

        // Gazelles
        if (noVehicles > 0) {
            leasedAverageVehicleDropships = (nohv + newNolv) / (double) averageDropshipVehicleCapacity;
            noVehicles = (int) ((nohv + newNolv) - leasedAverageVehicleDropships * averageDropshipVehicleCapacity);
            vehicleCollars += (int) Math.ceil(leasedAverageVehicleDropships);

            // Gazelles are pretty minimal, so no half-measures.
            if (noVehicles > 0) {
                leasedAverageVehicleDropships += 1;
                noVehicles -= averageDropshipVehicleCapacity;
                vehicleCollars += 1;
            }

            // Our Gazelle-ish DropShip can carry some cargo.
            leasedCargoCapacity += (int) Math.floor(vehicleDropshipCargoCapacity * leasedAverageVehicleDropships);
        }

        // Do we have any leftover cargo?
        noCargo -= leasedCargoCapacity;

        // Mules
        if (noCargo > averageDropshipCargoCapacity) {
            leasedLargeCargoDropships = noCargo / (double) largeDropshipCargoCapacity;
            noCargo -= leasedLargeCargoDropships * largeDropshipCargoCapacity;
            cargoCollars += (int) Math.ceil(leasedLargeCargoDropships);

            if (noCargo > averageDropshipCargoCapacity) {
                leasedLargeCargoDropships += 1;
                noCargo -= largeDropshipCargoCapacity;
                cargoCollars += 1;
            }
        }

        // Buccaneers
        if (noCargo > 0) {
            leasedAverageCargoDropships = noCargo / (double) averageDropshipCargoCapacity;
            cargoCollars += (int) Math.ceil(leasedAverageCargoDropships);
            noCargo -= leasedAverageCargoDropships * averageDropshipCargoCapacity;

            if (noCargo > 0 && noCargo < (averageDropshipCargoCapacity / 2)) {
                leasedAverageCargoDropships += 0.5;
                cargoCollars += 1;
            } else if (noCargo > 0) {
                leasedAverageCargoDropships += 1;
                cargoCollars += 1;
            }
        }

        dropshipCost = mechDropshipCost.multipliedBy(leasedAverageMechDropships);
        dropshipCost = dropshipCost.plus(largeMechDropshipCost.multipliedBy(leasedLargeMechDropships ));

        dropshipCost = dropshipCost.plus(asfDropshipCost.multipliedBy(leasedAverageASFDropships));

        dropshipCost = dropshipCost.plus(vehicleDropshipCost.multipliedBy(leasedAverageVehicleDropships));
        dropshipCost = dropshipCost.plus(largeVehicleDropshipCost.multipliedBy(leasedLargeVehicleDropships));

        dropshipCost = dropshipCost.plus(cargoDropshipCost.multipliedBy(leasedAverageCargoDropships));
        dropshipCost = dropshipCost.plus(largeCargoDropshipCost.multipliedBy(leasedLargeCargoDropships));

        // Smaller/half-DropShips are cheaper to rent, but still take one collar each
        int collarsNeeded = mechCollars + asfCollars + vehicleCollars + cargoCollars;

        // add owned DropShips
        collarsNeeded += nDropship;

        // now factor in owned JumpShips
        collarsNeeded = Math.max(0, collarsNeeded - nCollars);

        Money totalCost = dropshipCost.plus(collarCost.multipliedBy(collarsNeeded));

        // FM:Mercs reimburses for owned transport (CamOps handles it in peacetime costs)
        if (!excludeOwnTransports) {
            Money ownDropshipCost = Money.zero();
            Money ownJumpshipCost = Money.zero();
            for (Unit u : getUnits()) {
                if (!u.isMothballed()) {
                    Entity e = u.getEntity();
                    if ((e.getEntityType() & Entity.ETYPE_DROPSHIP) != 0) {
                        ownDropshipCost = ownDropshipCost.plus(mechDropshipCost.multipliedBy(u.getMechCapacity()).dividedBy(averageDropshipMechCapacity));
                        ownDropshipCost = ownDropshipCost.plus(asfDropshipCost.multipliedBy(u.getASFCapacity()).dividedBy(averageDropshipASFCapacity));
                        ownDropshipCost = ownDropshipCost.plus(vehicleDropshipCost.multipliedBy(u.getHeavyVehicleCapacity() + u.getLightVehicleCapacity()).dividedBy(averageDropshipVehicleCapacity));
                        ownDropshipCost = ownDropshipCost.plus(cargoDropshipCost.multipliedBy(u.getCargoCapacity()).dividedBy(averageDropshipCargoCapacity));
                    } else if ((e.getEntityType() & Entity.ETYPE_JUMPSHIP) != 0) {
                        ownJumpshipCost = ownDropshipCost.plus(collarCost.multipliedBy(e.getDockingCollars().size()));
                    }
                }
            }

            totalCost = totalCost.plus(ownDropshipCost).plus(ownJumpshipCost);
        }

        return totalCost;
    }

    public void personUpdated(Person p) {
        Unit u = p.getUnit();
        if (null != u) {
            u.resetPilotAndEntity();
        }
        MekHQ.triggerEvent(new PersonChangedEvent(p));
    }

    public TargetRoll getTargetFor(final IPartWork partWork, final Person tech) {
        final Skill skill = tech.getSkillForWorkingOn(partWork);
        int modePenalty = partWork.getMode().expReduction;

        if ((partWork.getUnit() != null) && !partWork.getUnit().isAvailable(partWork instanceof Refit)) {
            return new TargetRoll(TargetRoll.IMPOSSIBLE, "This unit is not currently available!");
        } else if ((partWork.getTech() != null) && !partWork.getTech().equals(tech)) {
            return new TargetRoll(TargetRoll.IMPOSSIBLE, "Already being worked on by another team");
        } else if (skill == null) {
            return new TargetRoll(TargetRoll.IMPOSSIBLE, "Assigned tech does not have the right skills");
        } else if (!getCampaignOptions().isDestroyByMargin()
                && (partWork.getSkillMin() > (skill.getExperienceLevel() - modePenalty))) {
            return new TargetRoll(TargetRoll.IMPOSSIBLE, "Task is beyond this tech's skill level");
        } else if (partWork.getSkillMin() > SkillType.EXP_ELITE) {
            return new TargetRoll(TargetRoll.IMPOSSIBLE, "Task is impossible.");
        } else if (!partWork.needsFixing() && !partWork.isSalvaging()) {
            return new TargetRoll(TargetRoll.IMPOSSIBLE, "Task is not needed.");
        } else if ((partWork instanceof MissingPart)
                && (((MissingPart) partWork).findReplacement(false) == null)) {
            return new TargetRoll(TargetRoll.IMPOSSIBLE, "Replacement part not available.");
        }

        final int techTime = isOvertimeAllowed() ? tech.getMinutesLeft() + tech.getOvertimeLeft()
                : tech.getMinutesLeft();
        if (!(partWork instanceof Refit) && (techTime <= 0)) {
            return new TargetRoll(TargetRoll.IMPOSSIBLE, "The tech has no time left.");
        }

        final String notFixable = partWork.checkFixable();
        if (notFixable != null) {
            return new TargetRoll(TargetRoll.IMPOSSIBLE, notFixable);
        }

        // if this is an infantry refit, then automatic success
        if ((partWork instanceof Refit) && (partWork.getUnit() != null)
                && partWork.getUnit().isConventionalInfantry()) {
            return new TargetRoll(TargetRoll.AUTOMATIC_SUCCESS, "infantry refit");
        }

        // If we are using the MoF rule, then we will ignore mode penalty here
        // and instead assign it as a straight penalty
        if (getCampaignOptions().isDestroyByMargin()) {
            modePenalty = 0;
        }

        // this is ugly, if the mode penalty drops you to green, you drop two
        // levels instead of two
        int value = skill.getFinalSkillValue() + modePenalty;
        if ((modePenalty > 0)
                && (SkillType.EXP_GREEN == (skill.getExperienceLevel() - modePenalty))) {
            value++;
        }
        final TargetRoll target = new TargetRoll(value,
                SkillType.getExperienceLevelName(skill.getExperienceLevel() - modePenalty));
        if (target.getValue() == TargetRoll.IMPOSSIBLE) {
            return target;
        }

        target.append(partWork.getAllMods(tech));

        if (getCampaignOptions().useEraMods()) {
            target.addModifier(getFaction().getEraMod(getGameYear()), "era");
        }

        final boolean isOvertime;
        if (isOvertimeAllowed()
                && (tech.isTaskOvertime(partWork) || partWork.hasWorkedOvertime())) {
            target.addModifier(3, "overtime");
            isOvertime = true;
        } else {
            isOvertime = false;
        }

        final int minutes = Math.min(partWork.getTimeLeft(), techTime);
        if (minutes <= 0) {
            LogManager.getLogger().error("Attempting to get the target number for a part with zero time left.");
            return new TargetRoll(TargetRoll.AUTOMATIC_SUCCESS, "No part repair time remaining.");
        }

        int helpMod;
        if ((partWork.getUnit() != null) && partWork.getUnit().isSelfCrewed()) {
            helpMod = getShorthandedModForCrews(partWork.getUnit().getEntity().getCrew());
        } else {
            final int helpers = getAvailableAstechs(minutes, isOvertime);
            helpMod = getShorthandedMod(helpers, false);
            // we may have just gone overtime with our helpers
            if (!isOvertime && (astechPoolMinutes < (minutes * helpers))) {
                target.addModifier(3, "overtime astechs");
            }
        }

        if (partWork.getShorthandedMod() > helpMod) {
            helpMod = partWork.getShorthandedMod();
        }

        if (helpMod > 0) {
            target.addModifier(helpMod, "shorthanded");
        }
        return target;
    }

    public TargetRoll getTargetForMaintenance(IPartWork partWork, Person tech) {
        int value = 10;
        String skillLevel = "Unmaintained";
        if (null != tech) {
            Skill skill = tech.getSkillForWorkingOn(partWork);
            if (null != skill) {
                value = skill.getFinalSkillValue();
                skillLevel = SkillType.getExperienceLevelName(skill
                        .getExperienceLevel());
            }
        }

        TargetRoll target = new TargetRoll(value, skillLevel);
        if (target.getValue() == TargetRoll.IMPOSSIBLE) {
            return target;
        }

        target.append(partWork.getAllModsForMaintenance());

        if (getCampaignOptions().useEraMods()) {
            target.addModifier(getFaction().getEraMod(getGameYear()), "era");
        }

        if (null != partWork.getUnit() && null != tech) {
            // we have no official rules for what happens when a tech is only
            // assigned
            // for part of the maintenance cycle, so we will create our own
            // penalties
            if (partWork.getUnit().getMaintainedPct() < .5) {
                target.addModifier(2, "partial maintenance");
            } else if (partWork.getUnit().getMaintainedPct() < 1) {
                target.addModifier(1, "partial maintenance");
            }

            // the astech issue is crazy, because you can actually be better off
            // not maintaining
            // than going it short-handed, but that is just the way it is.
            // Still, there is also some fuzziness about what happens if you are
            // short astechs
            // for part of the cycle. We will keep keep track of the total
            // "astech days" used over
            // the cycle and take the average per day rounding down as our team
            // size
            final int helpMod;
            if (partWork.getUnit().isSelfCrewed()) {
                helpMod = getShorthandedModForCrews(partWork.getUnit().getEntity().getCrew());
            } else {
                helpMod = getShorthandedMod(partWork.getUnit().getAstechsMaintained(), false);
            }

            if (helpMod > 0) {
                target.addModifier(helpMod, "shorthanded");
            }

            // like repairs, per CamOps page 208 extra time gives a
            // reduction to the TN based on x2, x3, x4
            if (partWork.getUnit().getMaintenanceMultiplier() > 1) {
                target.addModifier(-(partWork.getUnit().getMaintenanceMultiplier() - 1), "extra time");
            }
        }

        return target;
    }

    public TargetRoll getTargetForAcquisition(final IAcquisitionWork acquisition) {
        return getTargetForAcquisition(acquisition, getLogisticsPerson());
    }

    public TargetRoll getTargetForAcquisition(final IAcquisitionWork acquisition,
                                              final @Nullable Person person) {
        return getTargetForAcquisition(acquisition, person, false);
    }

    public TargetRoll getTargetForAcquisition(final IAcquisitionWork acquisition,
                                              final @Nullable Person person,
                                              final boolean checkDaysToWait) {
        if (getCampaignOptions().getAcquisitionSkill().equals(CampaignOptions.S_AUTO)) {
            return new TargetRoll(TargetRoll.AUTOMATIC_SUCCESS, "Automatic Success");
        }

        if (null == person) {
            return new TargetRoll(TargetRoll.IMPOSSIBLE,
                    "No one on your force is capable of acquiring parts");
        }
        final Skill skill = person.getSkillForWorkingOn(getCampaignOptions().getAcquisitionSkill());
        if (null != getShoppingList().getShoppingItem(
                acquisition.getNewEquipment())
                && checkDaysToWait) {
            return new TargetRoll(
                    TargetRoll.AUTOMATIC_FAIL,
                    "You must wait until the new cycle to check for this part. Further attempts will be added to the shopping list.");
        }
        if (acquisition.getTechBase() == Part.T_CLAN
                && !getCampaignOptions().allowClanPurchases()) {
            return new TargetRoll(TargetRoll.IMPOSSIBLE,
                    "You cannot acquire clan parts");
        }
        if (acquisition.getTechBase() == Part.T_IS
                && !getCampaignOptions().allowISPurchases()) {
            return new TargetRoll(TargetRoll.IMPOSSIBLE,
                    "You cannot acquire inner sphere parts");
        }
        if (getCampaignOptions().getTechLevel() < Utilities
                .getSimpleTechLevel(acquisition.getTechLevel())) {
            return new TargetRoll(TargetRoll.IMPOSSIBLE,
                    "You cannot acquire parts of this tech level");
        }
        if (getCampaignOptions().limitByYear()
                && !acquisition.isIntroducedBy(getGameYear(), useClanTechBase(), getTechFaction())) {
            return new TargetRoll(TargetRoll.IMPOSSIBLE,
                    "It has not been invented yet!");
        }
        if (getCampaignOptions().disallowExtinctStuff() &&
                (acquisition.isExtinctIn(getGameYear(), useClanTechBase(), getTechFaction())
                        || acquisition.getAvailability() == EquipmentType.RATING_X)) {
            return new TargetRoll(TargetRoll.IMPOSSIBLE,
                    "It is extinct!");
        }
        if (getCampaignOptions().getUseAtB() &&
                getCampaignOptions().getRestrictPartsByMission() && acquisition instanceof Part) {
            int partAvailability = ((Part) acquisition).getAvailability();
            EquipmentType et = null;
            if (acquisition instanceof EquipmentPart) {
                et = ((EquipmentPart) acquisition).getType();
            } else if (acquisition instanceof MissingEquipmentPart) {
                et = ((MissingEquipmentPart) acquisition).getType();
            }

            StringBuilder partAvailabilityLog = new StringBuilder();
            partAvailabilityLog.append("Part Rating Level: " + partAvailability)
                                .append("(" + EquipmentType.ratingNames[partAvailability] + ")");

            /*
             * Even if we can acquire Clan parts, they have a minimum availability of F for
             * non-Clan units
             */
            if (acquisition.getTechBase() == Part.T_CLAN && !getFaction().isClan()) {
                partAvailability = Math.max(partAvailability, EquipmentType.RATING_F);
                partAvailabilityLog.append(";[clan part for non clan faction]");
            } else if (et != null) {
                /*
                 * AtB rules do not simply affect difficulty of obtaining parts, but whether
                 * they can be obtained at all. Changing the system to use availability codes
                 * can have a serious effect on game play, so we apply a few tweaks to keep some
                 * of the more basic items from becoming completely unobtainable, while applying
                 * a minimum for non-flamer energy weapons, which was the reason this rule was
                 * included in AtB to begin with.
                 */
                if (et instanceof megamek.common.weapons.lasers.EnergyWeapon
                        && !(et instanceof megamek.common.weapons.flamers.FlamerWeapon)
                        && partAvailability < EquipmentType.RATING_C) {
                    partAvailability = EquipmentType.RATING_C;
                    partAvailabilityLog.append(";(non-flamer lasers)");
                }
                if (et instanceof megamek.common.weapons.autocannons.ACWeapon) {
                    partAvailability -= 2;
                    partAvailabilityLog.append(";(autocannon): -2");
                }
                if (et instanceof megamek.common.weapons.gaussrifles.GaussWeapon
                        || et instanceof megamek.common.weapons.flamers.FlamerWeapon) {
                    partAvailability--;
                    partAvailabilityLog.append(";(gauss rifle or flamer): -1");
                }
                if (et instanceof megamek.common.AmmoType) {
                    switch (((megamek.common.AmmoType) et).getAmmoType()) {
                        case megamek.common.AmmoType.T_AC:
                            partAvailability -= 2;
                            partAvailabilityLog.append(";(autocannon ammo): -2");
                            break;
                        case megamek.common.AmmoType.T_GAUSS:
                            partAvailability -= 1;
                            partAvailabilityLog.append(";(gauss ammo): -1");
                            break;
                    }
                    if (((megamek.common.AmmoType) et).getMunitionType() == megamek.common.AmmoType.M_STANDARD) {
                        partAvailability--;
                        partAvailabilityLog.append(";(standard ammo): -1");
                    }
                }
            }

            if (((getGameYear() < 2950) || (getGameYear() > 3040))
                    && (acquisition instanceof Armor || acquisition instanceof MissingMekActuator
                            || acquisition instanceof mekhq.campaign.parts.MissingMekCockpit
                            || acquisition instanceof mekhq.campaign.parts.MissingMekLifeSupport
                            || acquisition instanceof mekhq.campaign.parts.MissingMekLocation
                            || acquisition instanceof mekhq.campaign.parts.MissingMekSensor)) {
                partAvailability--;
                partAvailabilityLog.append("(Mek part prior to 2950 or after 3040): - 1");
            }

            int AtBPartsAvailability = findAtBPartsAvailabilityLevel(acquisition, null);
            partAvailabilityLog.append("; Total part availability: " + partAvailability)
                            .append("; Current campaign availability: " + AtBPartsAvailability);
            if (partAvailability > AtBPartsAvailability) {
                return new TargetRoll(TargetRoll.IMPOSSIBLE, partAvailabilityLog.toString());
            }
        }
        TargetRoll target = new TargetRoll(skill.getFinalSkillValue(),
                SkillType.getExperienceLevelName(skill.getExperienceLevel()));// person.getTarget(Modes.MODE_NORMAL);
        target.append(acquisition.getAllAcquisitionMods());
        return target;
    }

    public AtBContract getAttachedAtBContract(Unit unit) {
        if (null != unit && null != lances.get(unit.getForceId())) {
            return lances.get(unit.getForceId()).getContract(this);
        }
        return null;
    }

    /**
     * AtB: count all available bonus parts
     * @return the total <code>int</code> number of bonus parts for all active contracts
     */
    public int totalBonusParts() {
        int retVal = 0;
        if (hasActiveContract()) {
            for (Contract c : getActiveContracts()) {
                if (c instanceof AtBContract) {
                    retVal += ((AtBContract) c).getNumBonusParts();
                }
            }
        }
        return retVal;
    }

    public void spendBonusPart(IAcquisitionWork targetWork) {
        // Can only spend from active contracts, so if there are none we can't spend a bonus part
        if (!hasActiveContract()) {
            return;
        }

        String report = targetWork.find(0);

        if (report.endsWith("0 days.")) {
            // First, try to spend from the contact the Acquisition's unit is attached to
            AtBContract contract = getAttachedAtBContract(targetWork.getUnit());

            if (contract == null) {
                // Then, just the first free one that is active
                for (Contract c : getActiveContracts()) {
                    if (((AtBContract) c).getNumBonusParts() > 0) {
                        contract = (AtBContract) c;
                        break;
                    }
                }
            }

            if (contract == null) {
                LogManager.getLogger().error("AtB: used bonus part but no contract has bonus parts available.");
            } else {
                addReport(resources.getString("bonusPartLog.text") + " " + targetWork.getAcquisitionPart().getPartName());
                contract.useBonusPart();
            }
        }
    }

    public int findAtBPartsAvailabilityLevel(IAcquisitionWork acquisition, StringBuilder reportBuilder) {
        AtBContract contract = (acquisition != null) ? getAttachedAtBContract(acquisition.getUnit()) : null;

        /*
         * If the unit is not assigned to a contract, use the least restrictive active
         * contract. Don't restrict parts availability by contract if it has not started.
         */
        if (hasActiveContract()) {
            for (final AtBContract c : getActiveAtBContracts()) {
                if ((contract == null)
                        || (c.getPartsAvailabilityLevel() > contract.getPartsAvailabilityLevel())) {
                    contract = c;
                }
            }
        }

        // if we have a contract and it has started
        if ((null != contract) && contract.isActiveOn(getLocalDate(), true)) {
            if (reportBuilder != null) {
                reportBuilder.append(contract.getPartsAvailabilityLevel()).append(" (").append(contract.getType()).append(")");
            }
            return contract.getPartsAvailabilityLevel();
        }

        /* If contract is still null, the unit is not in a contract. */
        final Person person = getLogisticsPerson();
        final int experienceLevel;
        if (person == null) {
            experienceLevel = SkillType.EXP_ULTRA_GREEN;
        } else if (CampaignOptions.S_TECH.equals(getCampaignOptions().getAcquisitionSkill())) {
            experienceLevel = person.getBestTechSkill().getExperienceLevel();
        } else {
            experienceLevel = person.getSkill(getCampaignOptions().getAcquisitionSkill()).getExperienceLevel();
        }

        final int modifier = experienceLevel - SkillType.EXP_REGULAR;

        if (reportBuilder != null) {
            reportBuilder.append(getUnitRatingMod()).append("(unit rating)");
            if (person != null) {
                reportBuilder.append(modifier).append("(").append(person.getFullName()).append(", logistics admin)");
            } else {
                reportBuilder.append(modifier).append("(no logistics admin)");
            }
        }

        return getUnitRatingMod() + modifier;
    }

    public void resetAstechMinutes() {
        astechPoolMinutes = 480 * getNumberPrimaryAstechs() + 240
                * getNumberSecondaryAstechs();
        astechPoolOvertime = 240 * getNumberPrimaryAstechs() + 120
                * getNumberSecondaryAstechs();
    }

    public void setAstechPoolMinutes(int minutes) {
        astechPoolMinutes = minutes;
    }

    public int getAstechPoolMinutes() {
        return astechPoolMinutes;
    }

    public void setAstechPoolOvertime(int overtime) {
        astechPoolOvertime = overtime;
    }

    public int getAstechPoolOvertime() {
        return astechPoolOvertime;
    }

    public int getPossibleAstechPoolMinutes() {
        return 480 * getNumberPrimaryAstechs() + 240 * getNumberSecondaryAstechs();
    }

    public int getPossibleAstechPoolOvertime() {
        return 240 * getNumberPrimaryAstechs() + 120 * getNumberSecondaryAstechs();
    }

    public void setAstechPool(int size) {
        astechPool = size;
    }

    public int getAstechPool() {
        return astechPool;
    }

    public void setMedicPool(int size) {
        medicPool = size;
    }

    public int getMedicPool() {
        return medicPool;
    }

    public boolean requiresAdditionalAstechs() {
        return getAstechNeed() > 0;
    }

    public int getAstechNeed() {
        return (Math.toIntExact(getActivePersonnel().stream().filter(Person::isTech).count()) * 6)
                - getNumberAstechs();
    }

    public void increaseAstechPool(int i) {
        astechPool += i;
        astechPoolMinutes += (480 * i);
        astechPoolOvertime += (240 * i);
        MekHQ.triggerEvent(new AstechPoolChangedEvent(this, i));
    }

    public void fillAstechPool() {
        final int need = getAstechNeed();
        if (need > 0) {
            increaseAstechPool(need);
        }
    }

    public void decreaseAstechPool(int i) {
        astechPool = Math.max(0, astechPool - i);
        // always assume that we fire the ones who have not yet worked
        astechPoolMinutes = Math.max(0, astechPoolMinutes - 480 * i);
        astechPoolOvertime = Math.max(0, astechPoolOvertime - 240 * i);
        MekHQ.triggerEvent(new AstechPoolChangedEvent(this, -i));
    }

    public int getNumberAstechs() {
        return getNumberPrimaryAstechs() + getNumberSecondaryAstechs();
    }

    public int getNumberPrimaryAstechs() {
        int astechs = getAstechPool();
        for (Person p : getActivePersonnel()) {
            if (p.getPrimaryRole().isAstech() && !p.isDeployed()) {
                astechs++;
            }
        }
        return astechs;
    }

    public int getNumberSecondaryAstechs() {
        int astechs = 0;
        for (Person p : getActivePersonnel()) {
            if (p.getSecondaryRole().isAstech() && !p.isDeployed()) {
                astechs++;
            }
        }
        return astechs;
    }

    public int getAvailableAstechs(final int minutes, final boolean alreadyOvertime) {
        if (minutes == 0) {
            LogManager.getLogger().error("Tried to getAvailableAstechs with 0 minutes. Returning 0 Astechs.");
            return 0;
        }

        int availableHelp = (int) Math.floor(((double) astechPoolMinutes) / minutes);
        if (isOvertimeAllowed() && (availableHelp < MekHqConstants.ASTECH_TEAM_SIZE)) {
            // if we are less than fully staffed, then determine whether
            // we should dip into overtime or just continue as short-staffed
            final int shortMod = getShorthandedMod(availableHelp, false);
            final int remainingMinutes = astechPoolMinutes - availableHelp * minutes;
            final int extraHelp = (remainingMinutes + astechPoolOvertime) / minutes;
            final int helpNeeded = MekHqConstants.ASTECH_TEAM_SIZE - availableHelp;
            if (alreadyOvertime && (shortMod > 0)) {
                // then add whatever we can
                availableHelp += extraHelp;
            } else if (shortMod > 3) {
                // only dip in if we can bring ourselves up to full
                if (extraHelp >= helpNeeded) {
                    availableHelp = MekHqConstants.ASTECH_TEAM_SIZE;
                }
            }
        }

        return Math.min(Math.min(availableHelp, MekHqConstants.ASTECH_TEAM_SIZE), getNumberAstechs());
    }

    public int getShorthandedMod(int availableHelp, boolean medicalStaff) {
        if (medicalStaff) {
            availableHelp += 2;
        }
        int helpMod = 0;
        if (availableHelp == 0) {
            helpMod = 4;
        } else if (availableHelp == 1) {
            helpMod = 3;
        } else if (availableHelp < 4) {
            helpMod = 2;
        } else if (availableHelp < 6) {
            helpMod = 1;
        }
        return helpMod;
    }

    public int getShorthandedModForCrews(final @Nullable Crew crew) {
        final int hits = (crew == null) ? 5 : crew.getHits();
        if (hits >= 5) {
            return 4;
        } else if (hits == 4) {
            return  3;
        } else if (hits == 3) {
            return 2;
        } else if (hits > 0) {
            return 1;
        } else {
            return 0;
        }
    }

    public int getMedicsPerDoctor() {
        int ndocs = getDoctors().size();
        int nmedics = getNumberMedics();
        if (ndocs == 0) {
            return 0;
        }
        // TODO: figure out what to do with fractions
        return Math.min(nmedics / ndocs, 4);
    }

    /**
     * @return the number of medics in the campaign including any in the temporary medic pool
     */
    public int getNumberMedics() {
        int medics = getMedicPool(); // this uses a getter for unit testing
        for (Person p : getActivePersonnel()) {
            if ((p.getPrimaryRole().isMedic() || p.getSecondaryRole().isMedic()) && !p.isDeployed()) {
                medics++;
            }
        }
        return medics;
    }

    public boolean requiresAdditionalMedics() {
        return getMedicsNeed() > 0;
    }

    public int getMedicsNeed() {
        return (getDoctors().size() * 4) - getNumberMedics();
    }

    public void increaseMedicPool(int i) {
        medicPool += i;
        MekHQ.triggerEvent(new MedicPoolChangedEvent(this, i));
    }

    public void fillMedicPool() {
        final int need = getMedicsNeed();
        if (need > 0) {
            increaseMedicPool(need);
        }
    }

    public void decreaseMedicPool(int i) {
        medicPool = Math.max(0, medicPool - i);
        MekHQ.triggerEvent(new MedicPoolChangedEvent(this, -i));
    }

    public GameOptions getGameOptions() {
        return gameOptions;
    }

    public Vector<IBasicOption> getGameOptionsVector() {
        Vector<IBasicOption> options = new Vector<>();
        for (Enumeration<IOptionGroup> i = gameOptions.getGroups(); i.hasMoreElements(); ) {
            IOptionGroup group = i.nextElement();
            for (Enumeration<IOption> j = group.getOptions(); j.hasMoreElements(); ) {
                IOption option = j.nextElement();
                options.add(option);
            }
        }
        return options;
    }

    public void setGameOptions(final GameOptions gameOptions) {
        this.gameOptions = gameOptions;
    }

    public void setGameOptions(final Vector<IBasicOption> options) {
        for (final IBasicOption option : options) {
            getGameOptions().getOption(option.getName()).setValue(option.getValue());
        }
        updateCampaignOptionsFromGameOptions();
    }

    public void updateCampaignOptionsFromGameOptions() {
        getCampaignOptions().setUseTactics(getGameOptions().getOption(OptionsConstants.RPG_COMMAND_INIT).booleanValue());
        getCampaignOptions().setUseInitiativeBonus(getGameOptions().getOption(OptionsConstants.RPG_INDIVIDUAL_INITIATIVE).booleanValue());
        getCampaignOptions().setUseToughness(getGameOptions().getOption(OptionsConstants.RPG_TOUGHNESS).booleanValue());
        getCampaignOptions().setUseArtillery(getGameOptions().getOption(OptionsConstants.RPG_ARTILLERY_SKILL).booleanValue());
        getCampaignOptions().setUseAbilities(getGameOptions().getOption(OptionsConstants.RPG_PILOT_ADVANTAGES).booleanValue());
        getCampaignOptions().setUseEdge(getGameOptions().getOption(OptionsConstants.EDGE).booleanValue());
        getCampaignOptions().setUseImplants(getGameOptions().getOption(OptionsConstants.RPG_MANEI_DOMINI).booleanValue());
        getCampaignOptions().setQuirks(getGameOptions().getOption(OptionsConstants.ADVANCED_STRATOPS_QUIRKS).booleanValue());
        getCampaignOptions().setAllowCanonOnly(getGameOptions().getOption(OptionsConstants.ALLOWED_CANON_ONLY).booleanValue());
        getCampaignOptions().setTechLevel(TechConstants.getSimpleLevel(getGameOptions().getOption(OptionsConstants.ALLOWED_TECHLEVEL).stringValue()));
        MekHQ.triggerEvent(new OptionsChangedEvent(this));
    }

    /**
     * Imports a {@link Kill} into a campaign.
     * @param k A {@link Kill} to import into the campaign.
     */
    public void importKill(Kill k) {
        if (!kills.containsKey(k.getPilotId())) {
            kills.put(k.getPilotId(), new ArrayList<>());
        }

        kills.get(k.getPilotId()).add(k);
    }

    public void addKill(Kill k) {
        importKill(k);

        if ((getCampaignOptions().getKillsForXP() > 0) && (getCampaignOptions().getKillXPAward() > 0)) {
            if ((getKillsFor(k.getPilotId()).size() % getCampaignOptions().getKillsForXP()) == 0) {
                Person p = getPerson(k.getPilotId());
                if (null != p) {
                    p.awardXP(this, getCampaignOptions().getKillXPAward());
                    MekHQ.triggerEvent(new PersonChangedEvent(p));
                }
            }
        }
    }

    public List<Kill> getKills() {
        List<Kill> flattenedKills = new ArrayList<>();
        for (List<Kill> personKills : kills.values()) {
            flattenedKills.addAll(personKills);
        }

        return Collections.unmodifiableList(flattenedKills);
    }

    public List<Kill> getKillsFor(UUID pid) {
        List<Kill> personalKills = kills.get(pid);

        if (personalKills == null) {
            return Collections.emptyList();
        }

        personalKills.sort(Comparator.comparing(Kill::getDate));
        return personalKills;
    }

    public PartsStore getPartsStore() {
        return partsStore;
    }

    public void addCustom(String name) {
        customs.add(name);
    }

    public boolean isCustom(Unit u) {
        return customs.contains(u.getEntity().getChassis() + " "
                + u.getEntity().getModel());
    }

    /**
     * borrowed from megamek.client
     */
    private synchronized void checkDuplicateNamesDuringAdd(Entity entity) {
        unitNameTracker.add(entity);
    }

    /**
     * If we remove a unit, we may need to update the duplicate identifier.
     *
     * @param entity This is the entity whose name is checked for any duplicates
     */
    private synchronized void checkDuplicateNamesDuringDelete(Entity entity) {
        unitNameTracker.remove(entity, e -> {
            // Regenerate entity names after a deletion
            e.generateShortName();
            e.generateDisplayName();
        });
    }

    public String getUnitRatingText() {
        return getUnitRating().getUnitRating();
    }

    /**
     * Against the Bot Calculates and returns dragoon rating if that is the chosen
     * method; for IOps method, returns unit reputation / 10. If the player chooses
     * not to use unit rating at all, use a default value of C. Note that the AtB
     * system is designed for use with FMMerc dragoon rating, and use of the IOps
     * Beta system may have unsatisfactory results, but we follow the options set by
     * the user here.
     */
    public int getUnitRatingMod() {
        if (!getCampaignOptions().getUnitRatingMethod().isEnabled()) {
            return IUnitRating.DRAGOON_C;
        }
        IUnitRating rating = getUnitRating();
        return getCampaignOptions().getUnitRatingMethod().isFMMR() ? rating.getUnitRatingAsInteger()
                : rating.getModifier();
    }

    /**
     * This is a better method for pairing AtB with IOpts with regards to Prisoner Capture
     */
    public int getUnitRatingAsInteger() {
        return getCampaignOptions().getUnitRatingMethod().isEnabled()
                ? getUnitRating().getUnitRatingAsInteger() : IUnitRating.DRAGOON_C;
    }

    public RandomSkillPreferences getRandomSkillPreferences() {
        return rskillPrefs;
    }

    public void setRandomSkillPreferences(RandomSkillPreferences prefs) {
        rskillPrefs = prefs;
    }

    /**
     * @param planet the starting planet, or null to use the faction default
     */
    public void setStartingSystem(final @Nullable Planet planet) {
        PlanetarySystem startingSystem;
        if (planet == null) {
            final Map<String, PlanetarySystem> systemList = Systems.getInstance().getSystems();
            startingSystem = systemList.get(getFaction().getStartingPlanet(getLocalDate()));

            if (startingSystem == null) {
                startingSystem = systemList.get(JOptionPane.showInputDialog(
                        "This faction does not have a starting planet for this era. Please choose a planet."));
                while (startingSystem == null) {
                    startingSystem = systemList.get(JOptionPane.showInputDialog(
                            "This planet you entered does not exist. Please choose a valid planet."));
                }
            }
        } else {
            startingSystem = planet.getParentSystem();
        }
        setLocation(new CurrentLocation(startingSystem, 0));
    }

    /**
     * Assigns a random portrait to a {@link Person}.
     * @param person The {@link Person} who should receive a randomized portrait.
     */
    public void assignRandomPortraitFor(final Person person) {
        final Portrait portrait = RandomPortraitGenerator.generate(getPersonnel(), person);
        if (!portrait.isDefault()) {
            person.setPortrait(portrait);
        }
    }

    /**
     * Assigns a random origin to a {@link Person}.
     * @param person The {@link Person} who should receive a randomized origin.
     */
    public void assignRandomOriginFor(final Person person) {
        final AbstractFactionSelector factionSelector = getFactionSelector();
        final AbstractPlanetSelector planetSelector = getPlanetSelector();

        final Faction faction = factionSelector.selectFaction(this);
        person.setOriginFaction(faction);
        person.setOriginPlanet(planetSelector.selectPlanet(this, faction));
    }

    /**
     * Clears Transient Game Data for an Entity
     * @param entity the entity to clear the game data for
     */
    public void clearGameData(Entity entity) {
        for (Mounted m : entity.getEquipment()) {
            m.setUsedThisRound(false);
            m.resetJam();
        }
        entity.setDeployed(false);
        entity.setElevation(0);
        entity.setPassedThrough(new Vector<>());
        entity.resetFiringArcs();
        entity.resetBays();
        entity.setEvading(false);
        entity.setFacing(0);
        entity.setPosition(null);
        entity.setProne(false);
        entity.setHullDown(false);
        entity.heat = 0;
        entity.heatBuildup = 0;
        entity.setTransportId(Entity.NONE);
        entity.resetTransporter();
        entity.setDeployRound(0);
        entity.setSwarmAttackerId(Entity.NONE);
        entity.setSwarmTargetId(Entity.NONE);
        entity.setUnloaded(false);
        entity.setDone(false);
        entity.setLastTarget(Entity.NONE);
        entity.setNeverDeployed(true);
        entity.setStuck(false);
        entity.resetCoolantFailureAmount();
        entity.setConversionMode(0);
        entity.setDoomed(false);
        entity.setHidden(false);
        entity.clearNarcAndiNarcPods();

        if (!entity.getSensors().isEmpty()) {
            entity.setNextSensor(entity.getSensors().firstElement());
        }

        if (entity instanceof IBomber) {
            IBomber bomber = (IBomber) entity;
            List<Mounted> mountedBombs = bomber.getBombs();
            if (mountedBombs.size() > 0) {
                //This should return an int[] filled with 0's
                int[] bombChoices = bomber.getBombChoices();
                for (Mounted m : mountedBombs) {
                    if (!(m.getType() instanceof BombType)) {
                        continue;
                    }
                    if (m.getBaseShotsLeft() == 1) {
                        bombChoices[BombType.getBombTypeFromInternalName(m.getType().getInternalName())] += 1;
                    }
                }
                bomber.setBombChoices(bombChoices);
                bomber.clearBombs();
            }
        }

        if (entity instanceof Mech) {
            Mech m = (Mech) entity;
            m.setCoolingFlawActive(false);
        } else if (entity instanceof Aero) {
            Aero a = (Aero) entity;

            if (a.isSpheroid()) {
                entity.setMovementMode(EntityMovementMode.SPHEROID);
            } else {
                entity.setMovementMode(EntityMovementMode.AERODYNE);
            }
            a.setAltitude(5);
            a.setCurrentVelocity(0);
            a.setNextVelocity(0);
        } else if (entity instanceof Tank) {
            Tank t = (Tank) entity;
            t.unjamTurret(t.getLocTurret());
            t.unjamTurret(t.getLocTurret2());
            t.resetJammedWeapons();
        }
        entity.getSecondaryPositions().clear();
        // TODO: still a lot of stuff to do here, but oh well
        entity.setOwner(player);
        entity.setGame(game);
    }

    public void refreshNetworks() {
        for (Unit unit : getUnits()) {
            // we are going to rebuild the c3, nc3 and c3i networks based on
            // the c3UUIDs
            // TODO: can we do this more efficiently?
            // this code is cribbed from megamek.server#receiveEntityAdd
            Entity entity = unit.getEntity();
            if (null != entity && (entity.hasC3() || entity.hasC3i() || entity.hasNavalC3())) {
                boolean C3iSet = false;
                boolean NC3Set = false;

                for (Entity e : game.getEntitiesVector()) {
                    // C3 Checks
                    if (entity.hasC3()) {
                        if ((entity.getC3MasterIsUUIDAsString() != null)
                                && entity.getC3MasterIsUUIDAsString().equals(e.getC3UUIDAsString())) {
                            entity.setC3Master(e, false);
                            break;
                        }
                    }
                    //Naval C3 checks
                    if (entity.hasNavalC3() && !NC3Set) {
                        entity.setC3NetIdSelf();
                        int pos = 0;
                        //Well, they're the same value of 6...
                        while (pos < Entity.MAX_C3i_NODES) {
                            // We've found a network, join it.
                            if ((entity.getNC3NextUUIDAsString(pos) != null)
                                    && (e.getC3UUIDAsString() != null)
                                    && entity.getNC3NextUUIDAsString(pos).equals(e.getC3UUIDAsString())) {
                                entity.setC3NetId(e);
                                NC3Set = true;
                                break;
                            }

                            pos++;
                        }
                    }
                    // C3i Checks
                    if (entity.hasC3i() && !C3iSet) {
                        entity.setC3NetIdSelf();
                        int pos = 0;
                        while (pos < Entity.MAX_C3i_NODES) {
                            // We've found a network, join it.
                            if ((entity.getC3iNextUUIDAsString(pos) != null)
                                    && (e.getC3UUIDAsString() != null)
                                    && entity.getC3iNextUUIDAsString(pos).equals(e.getC3UUIDAsString())) {
                                entity.setC3NetId(e);
                                C3iSet = true;
                                break;
                            }

                            pos++;
                        }
                    }
                }
            }
        }
    }

    public void disbandNetworkOf(Unit u) {
        // collect all of the other units on this network to rebuild the uuids
        Vector<Unit> networkedUnits = new Vector<>();
        for (Unit unit : getUnits()) {
            if (null != unit.getEntity().getC3NetId()
                    && unit.getEntity().getC3NetId().equals(u.getEntity().getC3NetId())) {
                networkedUnits.add(unit);
            }
        }
        for (int pos = 0; pos < Entity.MAX_C3i_NODES; pos++) {
            for (Unit nUnit : networkedUnits) {
                if (nUnit.getEntity().hasNavalC3()) {
                    nUnit.getEntity().setNC3NextUUIDAsString(pos, null);
                } else {
                    nUnit.getEntity().setC3iNextUUIDAsString(pos, null);
                }
            }
        }
        refreshNetworks();
        MekHQ.triggerEvent(new NetworkChangedEvent(networkedUnits));
    }

    public void removeUnitsFromNetwork(Vector<Unit> removedUnits) {
        // collect all of the other units on this network to rebuild the uuids
        Vector<String> uuids = new Vector<>();
        Vector<Unit> networkedUnits = new Vector<>();
        String network = removedUnits.get(0).getEntity().getC3NetId();
        for (Unit unit : getUnits()) {
            if (removedUnits.contains(unit)) {
                continue;
            }
            if (null != unit.getEntity().getC3NetId()
                    && unit.getEntity().getC3NetId().equals(network)) {
                networkedUnits.add(unit);
                uuids.add(unit.getEntity().getC3UUIDAsString());
            }
        }
        for (int pos = 0; pos < Entity.MAX_C3i_NODES; pos++) {
            for (Unit u : removedUnits) {
                if (u.getEntity().hasNavalC3()) {
                    u.getEntity().setNC3NextUUIDAsString(pos, null);
                } else {
                    u.getEntity().setC3iNextUUIDAsString(pos, null);
                }
            }
            for (Unit nUnit : networkedUnits) {
                if (pos < uuids.size()) {
                    if (nUnit.getEntity().hasNavalC3()) {
                        nUnit.getEntity().setNC3NextUUIDAsString(pos,
                                uuids.get(pos));
                    } else {
                        nUnit.getEntity().setC3iNextUUIDAsString(pos,
                                uuids.get(pos));
                    }
                } else {
                    if (nUnit.getEntity().hasNavalC3()) {
                        nUnit.getEntity().setNC3NextUUIDAsString(pos, null);
                    } else {
                        nUnit.getEntity().setC3iNextUUIDAsString(pos, null);
                    }
                }
            }
        }
        refreshNetworks();
    }

    public void addUnitsToNetwork(Vector<Unit> addedUnits, String netid) {
        // collect all of the other units on this network to rebuild the uuids
        Vector<String> uuids = new Vector<>();
        Vector<Unit> networkedUnits = new Vector<>();
        for (Unit u : addedUnits) {
            uuids.add(u.getEntity().getC3UUIDAsString());
            networkedUnits.add(u);
        }
        for (Unit unit : getUnits()) {
            if (addedUnits.contains(unit)) {
                continue;
            }
            if (null != unit.getEntity().getC3NetId()
                    && unit.getEntity().getC3NetId().equals(netid)) {
                networkedUnits.add(unit);
                uuids.add(unit.getEntity().getC3UUIDAsString());
            }
        }
        for (int pos = 0; pos < Entity.MAX_C3i_NODES; pos++) {
            for (Unit nUnit : networkedUnits) {
                if (pos < uuids.size()) {
                    if (nUnit.getEntity().hasNavalC3()) {
                        nUnit.getEntity().setNC3NextUUIDAsString(pos,
                                uuids.get(pos));
                    } else {
                        nUnit.getEntity().setC3iNextUUIDAsString(pos,
                                uuids.get(pos));
                    }
                } else {
                    if (nUnit.getEntity().hasNavalC3()) {
                        nUnit.getEntity().setNC3NextUUIDAsString(pos, null);
                    } else {
                        nUnit.getEntity().setC3iNextUUIDAsString(pos, null);
                    }
                }
            }
        }
        refreshNetworks();
        MekHQ.triggerEvent(new NetworkChangedEvent(addedUnits));
    }

    public Vector<String[]> getAvailableC3iNetworks() {
        Vector<String[]> networks = new Vector<>();
        Vector<String> networkNames = new Vector<>();

        for (Unit u : getUnits()) {

            if (u.getForceId() < 0) {
                // only units currently in the TO&E
                continue;
            }
            Entity en = u.getEntity();
            if (null == en) {
                continue;
            }
            if (en.hasC3i() && en.calculateFreeC3Nodes() < 5
                    && en.calculateFreeC3Nodes() > 0) {
                String[] network = new String[2];
                network[0] = en.getC3NetId();
                network[1] = "" + en.calculateFreeC3Nodes();
                if (!networkNames.contains(network[0])) {
                    networks.add(network);
                    networkNames.add(network[0]);
                }
            }
        }
        return networks;
    }

    /**
     * Method that returns a Vector of the unique name Strings of all Naval C3 networks that have at least 1 free node
     * Adapted from getAvailableC3iNetworks() as the two technologies have very similar workings
     * @return
     */
    public Vector<String[]> getAvailableNC3Networks() {
        Vector<String[]> networks = new Vector<>();
        Vector<String> networkNames = new Vector<>();

        for (Unit u : getUnits()) {

            if (u.getForceId() < 0) {
                // only units currently in the TO&E
                continue;
            }
            Entity en = u.getEntity();
            if (null == en) {
                continue;
            }
            if (en.hasNavalC3() && en.calculateFreeC3Nodes() < 5
                    && en.calculateFreeC3Nodes() > 0) {
                String[] network = new String[2];
                network[0] = en.getC3NetId();
                network[1] = "" + en.calculateFreeC3Nodes();
                if (!networkNames.contains(network[0])) {
                    networks.add(network);
                    networkNames.add(network[0]);
                }
            }
        }
        return networks;
    }

    public Vector<String[]> getAvailableC3MastersForSlaves() {
        Vector<String[]> networks = new Vector<>();
        Vector<String> networkNames = new Vector<>();

        for (Unit u : getUnits()) {

            if (u.getForceId() < 0) {
                // only units currently in the TO&E
                continue;
            }
            Entity en = u.getEntity();
            if (null == en) {
                continue;
            }
            // count of free c3 nodes for single company-level masters
            // will not be right so skip
            if (en.hasC3M() && !en.hasC3MM() && en.C3MasterIs(en)) {
                continue;
            }
            if (en.calculateFreeC3Nodes() > 0) {
                String[] network = new String[3];
                network[0] = en.getC3UUIDAsString();
                network[1] = "" + en.calculateFreeC3Nodes();
                network[2] = "" + en.getShortName();
                if (!networkNames.contains(network[0])) {
                    networks.add(network);
                    networkNames.add(network[0]);
                }
            }
        }

        return networks;
    }

    public Vector<String[]> getAvailableC3MastersForMasters() {
        Vector<String[]> networks = new Vector<>();
        Vector<String> networkNames = new Vector<>();

        for (Unit u : getUnits()) {

            if (u.getForceId() < 0) {
                // only units currently in the TO&E
                continue;
            }
            Entity en = u.getEntity();
            if (null == en) {
                continue;
            }
            if (en.calculateFreeC3MNodes() > 0) {
                String[] network = new String[3];
                network[0] = en.getC3UUIDAsString();
                network[1] = "" + en.calculateFreeC3MNodes();
                network[2] = "" + en.getShortName();
                if (!networkNames.contains(network[0])) {
                    networks.add(network);
                    networkNames.add(network[0]);
                }
            }
        }

        return networks;
    }

    public void removeUnitsFromC3Master(Unit master) {
        List<Unit> removed = new ArrayList<>();
        for (Unit unit : getUnits()) {
            if (null != unit.getEntity().getC3MasterIsUUIDAsString()
                    && unit.getEntity().getC3MasterIsUUIDAsString().equals(master.getEntity().getC3UUIDAsString())) {
                unit.getEntity().setC3MasterIsUUIDAsString(null);
                unit.getEntity().setC3Master(null, true);
                removed.add(unit);
            }
        }
        refreshNetworks();
        MekHQ.triggerEvent(new NetworkChangedEvent(removed));
    }

    /**
     * This function reloads the game entities into the game at the end of scenario resolution, so that entities are
     * properly updated and destroyed ones removed
     */
    public void reloadGameEntities() {
        game.reset();
        getHangar().forEachUnit(u -> {
            Entity en = u.getEntity();
            if (null != en) {
                game.addEntity(en.getId(), en);
            }
        });
    }

    public void completeMission(@Nullable Mission mission, MissionStatus status) {
        if (mission == null) {
            return;
        }
        mission.setStatus(status);
        if (mission instanceof Contract) {
            Contract contract = (Contract) mission;
            Money remainingMoney = Money.zero();
            // check for money in escrow
            // According to FMM(r) pg 179, both failure and breach lead to no
            // further payment even though this seems stupid
            if ((contract.getStatus().isSuccess())
                    && (contract.getMonthsLeft(getLocalDate()) > 0)) {
                remainingMoney = contract.getMonthlyPayOut()
                        .multipliedBy(contract.getMonthsLeft(getLocalDate()));
            }

            // If overage repayment is enabled, we first need to check if the salvage percent is
            // under 100. 100 means you cannot have a overage.
            // Then, we check if the salvage percent is less than the percent salvaged by the
            // unit in question. If it is, then they owe the assigner some cash
            if (getCampaignOptions().getOverageRepaymentInFinalPayment()
                    && (contract.getSalvagePct() < 100.0)) {
                final double salvagePercent = contract.getSalvagePct() / 100.0;
                final Money maxSalvage = contract.getSalvagedByEmployer().multipliedBy(salvagePercent / (1 - salvagePercent));
                if (contract.getSalvagedByUnit().isGreaterThan(maxSalvage)) {
                    final Money amountToRepay = contract.getSalvagedByUnit().minus(maxSalvage);
                    remainingMoney = remainingMoney.minus(amountToRepay);
                    contract.subtractSalvageByUnit(amountToRepay);
                }
            }

            if (remainingMoney.isPositive()) {
                getFinances().credit(TransactionType.CONTRACT_PAYMENT, getLocalDate(), remainingMoney,
                        "Remaining payment for " + contract.getName());
                addReport("Your account has been credited for " + remainingMoney.toAmountAndSymbolString()
                        + " for the remaining payout from contract " + contract.getName());
            } else if (remainingMoney.isNegative()) {
                getFinances().credit(TransactionType.CONTRACT_PAYMENT, getLocalDate(), remainingMoney,
                        "Repaying payment overages for " + contract.getName());
                addReport("Your account has been debited for " + remainingMoney.absolute().toAmountAndSymbolString()
                        + " to replay payment overages occurred during the contract " + contract.getName());
            }

            // This relies on the mission being a Contract, and AtB to be on
            if (getCampaignOptions().getUseAtB()) {
                setHasActiveContract();
            }
        }
    }

    /***
     * Calculate transit time for supplies based on what planet they are shipping from. To prevent extra
     * computation. This method does not calculate an exact jump path but rather determines the number of jumps
     * crudely by dividing distance in light years by 30 and then rounding up. Total part time is determined by
     * several by adding the following:
     * - (number of jumps - 1) * 7 days with a minimum value of zero.
     * - transit times from current planet and planet of supply origins in cases where the supply planet is not the same as current planet.
     * - a random 1d6 days for each jump plus 1d6 to simulate all of the other logistics of delivery.
     * @param system - A <code>PlanetarySystem</code> object where the supplies are shipping from
     * @return the number of days that supplies will take to arrive.
     */
    public int calculatePartTransitTime(PlanetarySystem system) {
        //calculate number of jumps by light year distance as the crow flies divided by 30
        //the basic formula assumes 7 days per jump + system transit time on each side + random days equal
        //to (1 + number of jumps) d6
        double distance = system.getDistanceTo(getCurrentSystem());
        //calculate number of jumps by dividing by 30
        int jumps = (int) Math.ceil(distance / 30.0);
        //you need a recharge except for the first jump
        int recharges = Math.max(jumps - 1, 0);
        //if you are delivering from the same planet then no transit times
        int currentTransitTime = (distance > 0) ? (int) Math.ceil(getCurrentSystem().getTimeToJumpPoint(1.0)) : 0;
        int originTransitTime = (distance > 0) ? (int) Math.ceil(system.getTimeToJumpPoint(1.0)) : 0;
        int amazonFreeShipping = Compute.d6(1 + jumps);
        return (recharges * 7) + currentTransitTime+originTransitTime + amazonFreeShipping;
    }

    /***
     * Calculate transit times based on the margin of success from an acquisition roll. The values here
     * are all based on what the user entered for the campaign options.
     * @param mos - an integer of the margin of success of an acquisition roll
     * @return the number of days that supplies will take to arrive.
     */
    public int calculatePartTransitTime(int mos) {
        int nDice = getCampaignOptions().getNDiceTransitTime();
        int time = getCampaignOptions().getConstantTransitTime();
        if (nDice > 0) {
            time += Compute.d6(nDice);
        }
        // now step forward through the calendar
        LocalDate arrivalDate = getLocalDate();
        switch (getCampaignOptions().getUnitTransitTime()) {
            case CampaignOptions.TRANSIT_UNIT_MONTH:
                arrivalDate = arrivalDate.plusMonths(time);
                break;
            case CampaignOptions.TRANSIT_UNIT_WEEK:
                arrivalDate = arrivalDate.plusWeeks(time);
                break;
            case CampaignOptions.TRANSIT_UNIT_DAY:
            default:
                arrivalDate = arrivalDate.plusDays(time);
                break;
        }

        // now adjust for MoS and minimums
        int mosBonus = getCampaignOptions().getAcquireMosBonus() * mos;
        switch (getCampaignOptions().getAcquireMosUnit()) {
            case CampaignOptions.TRANSIT_UNIT_MONTH:
                arrivalDate = arrivalDate.minusMonths(mosBonus);
                break;
            case CampaignOptions.TRANSIT_UNIT_WEEK:
                arrivalDate = arrivalDate.minusWeeks(mosBonus);
                break;
            case CampaignOptions.TRANSIT_UNIT_DAY:
            default:
                arrivalDate = arrivalDate.minusDays(mosBonus);
                break;
        }

        // now establish minimum date and if this is before
        LocalDate minimumDate = getLocalDate();
        switch (getCampaignOptions().getAcquireMinimumTimeUnit()) {
            case CampaignOptions.TRANSIT_UNIT_MONTH:
                minimumDate = minimumDate.plusMonths(getCampaignOptions().getAcquireMinimumTime());
                break;
            case CampaignOptions.TRANSIT_UNIT_WEEK:
                minimumDate = minimumDate.plusWeeks(getCampaignOptions().getAcquireMinimumTime());
                break;
            case CampaignOptions.TRANSIT_UNIT_DAY:
            default:
                minimumDate = minimumDate.plusDays(getCampaignOptions().getAcquireMinimumTime());
                break;
        }

        if (arrivalDate.isBefore(minimumDate)) {
            return Math.toIntExact(ChronoUnit.DAYS.between(getLocalDate(), minimumDate));
        } else {
            return Math.toIntExact(ChronoUnit.DAYS.between(getLocalDate(), arrivalDate));
        }
    }

    /**
     * This returns a PartInventory object detailing the current count
     * for a part on hand, in transit, and ordered.
     *
     * @param part A part to lookup its current inventory.
     * @return A PartInventory object detailing the current counts of
     * the part on hand, in transit, and ordered.
     * @see mekhq.campaign.parts.PartInventory
     */
    public PartInventory getPartInventory(Part part) {
        PartInventory inventory = new PartInventory();

        int nSupply = 0;
        int nTransit = 0;
        for (Part p : getParts()) {
            if (!p.isSpare()) {
                continue;
            }
            if (part.isSamePartType(p)) {
                if (p.isPresent()) {
                    if (p instanceof Armor) { // ProtomekArmor and BaArmor are derived from Armor
                        nSupply += ((Armor) p).getAmount();
                    } else if (p instanceof AmmoStorage) {
                        nSupply += ((AmmoStorage) p).getShots();
                    } else {
                        nSupply += p.getQuantity();
                    }
                } else {
                    if (p instanceof Armor) { // ProtomekArmor and BaArmor are derived from Armor
                        nTransit += ((Armor) p).getAmount();
                    } else if (p instanceof AmmoStorage) {
                        nTransit += ((AmmoStorage) p).getShots();
                    } else {
                        nTransit += p.getQuantity();
                    }
                }
            }
        }

        inventory.setSupply(nSupply);
        inventory.setTransit(nTransit);

        int nOrdered = 0;
        IAcquisitionWork onOrder = getShoppingList().getShoppingItem(part);
        if (null != onOrder) {
            if (onOrder instanceof Armor) { // ProtoMech Armor and BaArmor are derived from Armor
                nOrdered += ((Armor) onOrder).getAmount();
            } else if (onOrder instanceof AmmoStorage) {
                nOrdered += ((AmmoStorage) onOrder).getShots();
            } else {
                nOrdered += onOrder.getQuantity();
            }
        }

        inventory.setOrdered(nOrdered);

        String countModifier = "";
        if (part instanceof Armor) { // ProtoMech Armor and BaArmor are derived from Armor
            countModifier = "points";
        }
        if (part instanceof AmmoStorage) {
            countModifier = "shots";
        }

        inventory.setCountModifier(countModifier);
        return inventory;
    }

    public void addLoan(Loan loan) {
        addReport("You have taken out loan " + loan
                + ". Your account has been credited "
                + loan.getPrincipal().toAmountAndSymbolString()
                + " for the principal amount.");
        finances.addLoan(loan);
        MekHQ.triggerEvent(new LoanNewEvent(loan));
        finances.credit(TransactionType.LOAN_PRINCIPAL, getLocalDate(), loan.getPrincipal(),
                "Loan principal for " + loan);
    }

    public void payOffLoan(Loan loan) {
        if (finances.debit(TransactionType.LOAN_PAYMENT, getLocalDate(), loan.determineRemainingValue(),
                "Loan payoff for " + loan)) {
            addReport("You have paid off the remaining loan balance of "
                    + loan.determineRemainingValue().toAmountAndSymbolString()
                    + "on " + loan);
            finances.removeLoan(loan);
            MekHQ.triggerEvent(new LoanPaidEvent(loan));
        } else {
            addReport("<font color='red'>You do not have enough funds to pay off "
                    + loan + "</font>");
        }

    }

    public void setHealingTimeOptions(int newHeal, int newNaturalHeal) {
        // we need to check the current values and then if necessary change the
        // times for all
        // personnel, giving them credit for their current waiting time
        int currentHeal = getCampaignOptions().getHealingWaitingPeriod();
        int currentNaturalHeal = getCampaignOptions()
                .getNaturalHealingWaitingPeriod();

        getCampaignOptions().setHealingWaitingPeriod(newHeal);
        getCampaignOptions().setNaturalHealingWaitingPeriod(newNaturalHeal);

        int healDiff = newHeal - currentHeal;
        int naturalDiff = newNaturalHeal - currentNaturalHeal;

        if (healDiff != 0 || naturalDiff != 0) {
            for (Person p : getPersonnel()) {
                if (p.getDoctorId() != null) {
                    p.setDaysToWaitForHealing(Math.max(
                            p.getDaysToWaitForHealing() + healDiff, 1));
                } else {
                    p.setDaysToWaitForHealing(Math.max(
                            p.getDaysToWaitForHealing() + naturalDiff, 1));
                }
            }
        }
    }

    /**
     * Returns our list of potential transport ships
     * @return
     */
    public Set<Unit> getTransportShips() {
        return Collections.unmodifiableSet(transportShips);
    }

    public void doMaintenance(Unit u) {
        if (!u.requiresMaintenance() || !campaignOptions.checkMaintenance()) {
            return;
        }
        // lets start by checking times
        Person tech = u.getTech();
        int minutesUsed = u.getMaintenanceTime();
        int astechsUsed = getAvailableAstechs(minutesUsed, false);
        boolean maintained = ((tech != null) && (tech.getMinutesLeft() >= minutesUsed)
                && !tech.isMothballing());
        boolean paidMaintenance = true;
        if (maintained) {
            // use the time
            tech.setMinutesLeft(tech.getMinutesLeft() - minutesUsed);
            astechPoolMinutes -= astechsUsed * minutesUsed;
        }
        u.incrementDaysSinceMaintenance(maintained, astechsUsed);

        int ruggedMultiplier = 1;
        if (u.getEntity().hasQuirk(OptionsConstants.QUIRK_POS_RUGGED_1)) {
            ruggedMultiplier = 2;
        }

        if (u.getEntity().hasQuirk(OptionsConstants.QUIRK_POS_RUGGED_2)) {
            ruggedMultiplier = 3;
        }

        if (u.getDaysSinceMaintenance() >= (getCampaignOptions().getMaintenanceCycleDays() * ruggedMultiplier)) {
            // maybe use the money
            if (campaignOptions.payForMaintain()) {
                if (!(finances.debit(TransactionType.MAINTENANCE, getLocalDate(), u.getMaintenanceCost(),
                        "Maintenance for " + u.getName()))) {
                    addReport("<font color='red'><b>You cannot afford to pay maintenance costs for "
                            + u.getHyperlinkedName() + "!</b></font>");
                    paidMaintenance = false;
                }
            }
            // it is time for a maintenance check
            int qualityOrig = u.getQuality();
            String techName = "Nobody";
            String techNameLinked = techName;
            if (null != tech) {
                techName = tech.getFullTitle();
                techNameLinked = tech.getHyperlinkedFullTitle();
            }
            // don't do actual damage until we clear the for loop to avoid
            // concurrent mod problems
            // put it into a hash - 4 points of damage will mean destruction
            Map<Part, Integer> partsToDamage = new HashMap<>();
            StringBuilder maintenanceReport = new StringBuilder("<emph>" + techName + " performing maintenance</emph><br><br>");
            for (Part p : u.getParts()) {
                try {
                    String partReport = doMaintenanceOnUnitPart(u, p, partsToDamage, paidMaintenance);
                    if (partReport != null) {
                        maintenanceReport.append(partReport).append("<br>");
                    }
                } catch (Exception e) {
                    LogManager.getLogger().error(String.format(
                            "Could not perform maintenance on part %s (%d) for %s (%s) due to an error",
                            p.getName(), p.getId(), u.getName(), u.getId().toString()), e);
                    addReport(String.format("ERROR: An error occurred performing maintenance on %s for unit %s, check the log",
                            p.getName(), u.getName()));
                }
            }

            int nDamage = 0;
            int nDestroy = 0;
            for (Map.Entry<Part, Integer> p : partsToDamage.entrySet()) {
                int damage = p.getValue();
                if (damage > 3) {
                    nDestroy++;
                    p.getKey().remove(false);
                } else {
                    p.getKey().doMaintenanceDamage(damage);
                    nDamage++;
                }
            }

            u.setLastMaintenanceReport(maintenanceReport.toString());

            if (getCampaignOptions().logMaintenance()) {
                LogManager.getLogger().info(maintenanceReport.toString());
            }

            int quality = u.getQuality();
            String qualityString;
            boolean reverse = getCampaignOptions().reverseQualityNames();
            if (quality > qualityOrig) {
                qualityString = "<font color='green'>Overall quality improves from "
                        + Part.getQualityName(qualityOrig, reverse) + " to " + Part.getQualityName(quality, reverse)
                        + "</font>";
            } else if (quality < qualityOrig) {
                qualityString = "<font color='red'>Overall quality declines from "
                        + Part.getQualityName(qualityOrig, reverse) + " to " + Part.getQualityName(quality, reverse)
                        + "</font>";
            } else {
                qualityString = "Overall quality remains " + Part.getQualityName(quality, reverse);
            }
            String damageString = "";
            if (nDamage > 0) {
                damageString += nDamage + " parts were damaged. ";
            }
            if (nDestroy > 0) {
                damageString += nDestroy + " parts were destroyed.";
            }
            if (!damageString.isEmpty()) {
                damageString = "<b><font color='red'>" + damageString + "</b></font> [<a href='REPAIR|" + u.getId()
                        + "'>Repair bay</a>]";
            }
            String paidString = "";
            if (!paidMaintenance) {
                paidString = "<font color='red'>Could not afford maintenance costs, so check is at a penalty.</font>";
            }
            addReport(techNameLinked + " performs maintenance on " + u.getHyperlinkedName() + ". " + paidString
                    + qualityString + ". " + damageString + " [<a href='MAINTENANCE|" + u.getId()
                    + "'>Get details</a>]");

            u.resetDaysSinceMaintenance();
        }
    }

    private String doMaintenanceOnUnitPart(Unit u, Part p, Map<Part, Integer> partsToDamage, boolean paidMaintenance) {
        String partReport = "<b>" + p.getName() + "</b> (Quality " + p.getQualityName() + ")";
        if (!p.needsMaintenance()) {
            return null;
        }
        int oldQuality = p.getQuality();
        TargetRoll target = getTargetForMaintenance(p, u.getTech());
        if (!paidMaintenance) {
            // TODO : Make this modifier user inputtable
            target.addModifier(1, "did not pay for maintenance");
        }

        partReport += ", TN " + target.getValue() + "[" + target.getDesc() + "]";
        int roll = Compute.d6(2);
        int margin = roll - target.getValue();
        partReport += " rolled a " + roll + ", margin of " + margin;

        switch (p.getQuality()) {
            case Part.QUALITY_A: {
                if (margin >= 4) {
                    p.improveQuality();
                }
                if (!campaignOptions.useUnofficialMaintenance()) {
                    if (margin < -6) {
                        partsToDamage.put(p, 4);
                    } else if (margin < -4) {
                        partsToDamage.put(p, 3);
                    } else if (margin == -4) {
                        partsToDamage.put(p, 2);
                    } else if (margin < -1) {
                        partsToDamage.put(p, 1);
                    }
                } else if (margin < -6) {
                    partsToDamage.put(p, 1);
                }
                break;
            }
            case Part.QUALITY_B: {
                if (margin >= 4) {
                    p.improveQuality();
                } else if (margin < -5) {
                    p.decreaseQuality();
                }
                if (!campaignOptions.useUnofficialMaintenance()) {
                    if (margin < -6) {
                        partsToDamage.put(p, 2);
                    } else if (margin < -2) {
                        partsToDamage.put(p, 1);
                    }
                }
                break;
            }
            case Part.QUALITY_C: {
                if (margin < -4) {
                    p.decreaseQuality();
                } else if (margin >= 5) {
                    p.improveQuality();
                }
                if (!campaignOptions.useUnofficialMaintenance()) {
                    if (margin < -6) {
                        partsToDamage.put(p, 2);
                    } else if (margin < -3) {
                        partsToDamage.put(p, 1);
                    }
                }
                break;
            }
            case Part.QUALITY_D: {
                if (margin < -3) {
                    p.decreaseQuality();
                    if ((margin < -4) && !campaignOptions.useUnofficialMaintenance()) {
                        partsToDamage.put(p, 1);
                    }
                } else if (margin >= 5) {
                    p.improveQuality();
                }
                break;
            }
            case Part.QUALITY_E:
                if (margin < -2) {
                    p.decreaseQuality();
                    if ((margin < -5) && !campaignOptions.useUnofficialMaintenance()) {
                        partsToDamage.put(p, 1);
                    }
                } else if (margin >= 6) {
                    p.improveQuality();
                }
                break;
            case Part.QUALITY_F:
            default:
                if (margin < -2) {
                    p.decreaseQuality();
                    if (margin < -6 && !campaignOptions.useUnofficialMaintenance()) {
                        partsToDamage.put(p, 1);
                    }
                }
                // TODO: award XP point if margin >= 6 (make this optional)
                //if (margin >= 6) {
                //
                //}
                break;
        }
        if (p.getQuality() > oldQuality) {
            partReport += ": <font color='green'>new quality is " + p.getQualityName() + "</font>";
        } else if (p.getQuality() < oldQuality) {
            partReport += ": <font color='red'>new quality is " + p.getQualityName() + "</font>";
        } else {
            partReport += ": quality remains " + p.getQualityName();
        }
        if (null != partsToDamage.get(p)) {
            if (partsToDamage.get(p) > 3) {
                partReport += ", <font color='red'><b>part destroyed</b></font>";
            } else {
                partReport += ", <font color='red'><b>part damaged</b></font>";
            }
        }

        return partReport;
    }

    public void initTimeInService() {
        for (Person p : getPersonnel()) {
            if (!p.getPrimaryRole().isDependent() && p.getPrisonerStatus().isFree()) {
                LocalDate join = null;
                for (LogEntry e : p.getPersonnelLog()) {
                    if (join == null) {
                        // If by some nightmare there is no Joined date just use the first entry.
                        join = e.getDate();
                    }
                    if (e.getDesc().startsWith("Joined ") || e.getDesc().startsWith("Freed ")) {
                        join = e.getDate();
                        break;
                    }
                }

                p.setRecruitment((join != null) ? join : getLocalDate().minusYears(1));
            }
        }
    }

    public void initTimeInRank() {
        for (Person p : getPersonnel()) {
            if (!p.getPrimaryRole().isDependent() && p.getPrisonerStatus().isFree()) {
                LocalDate join = null;
                for (LogEntry e : p.getPersonnelLog()) {
                    if (join == null) {
                        // If by some nightmare there is no date from the below, just use the first entry.
                        join = e.getDate();
                    }

                    if (e.getDesc().startsWith("Joined ") || e.getDesc().startsWith("Freed ")
                            || e.getDesc().startsWith("Promoted ") || e.getDesc().startsWith("Demoted ")) {
                        join = e.getDate();
                    }
                }

                // For that one in a billion chance the log is empty. Clone today's date and subtract a year
                p.setLastRankChangeDate((join != null) ? join : getLocalDate().minusYears(1));
            }
        }
    }

    public void initRetirementDateTracking() {
        for (Person person : getPersonnel()) {
            if (person.getStatus().isRetired()) {
                LocalDate retired = null;
                LocalDate lastLoggedDate = null;
                for (LogEntry entry : person.getPersonnelLog()) {
                    lastLoggedDate = entry.getDate();
                    if (entry.getDesc().startsWith("Retired")) {
                        retired = entry.getDate();
                    }
                }

                if (retired == null) {
                    retired = lastLoggedDate;
                }

                // For that one in a billion chance the log is empty. Clone today's date and subtract a year
                person.setRetirement((retired != null) ? retired : getLocalDate().minusYears(1));
            }
        }
    }

    public void initAtB(boolean newCampaign) {
        getRetirementDefectionTracker().setLastRetirementRoll(getLocalDate());

        if (!newCampaign) {
            /*
            * Switch all contracts to AtBContract's
            */
            for (Map.Entry<Integer, Mission> me : missions.entrySet()) {
                Mission m = me.getValue();
                if (m instanceof Contract && !(m instanceof AtBContract)) {
                    me.setValue(new AtBContract((Contract) m, this));
                }
            }

            /*
            * Go through all the personnel records and assume the earliest date is the date
            * the unit was founded.
            */
            LocalDate founding = null;
            for (Person p : getPersonnel()) {
                for (LogEntry e : p.getPersonnelLog()) {
                    if ((founding == null) || e.getDate().isBefore(founding)) {
                        founding = e.getDate();
                    }
                }
            }
            /*
            * Go through the personnel records again and assume that any person who joined
            * the unit on the founding date is one of the founding members. Also assume
            * that MWs assigned to a non-Assault 'Mech on the date they joined came with
            * that 'Mech (which is a less certain assumption)
            */
            for (Person p : getPersonnel()) {
                LocalDate join = null;
                for (LogEntry e : p.getPersonnelLog()) {
                    if (e.getDesc().startsWith("Joined ")) {
                        join = e.getDate();
                        break;
                    }
                }
                if ((join != null) && join.equals(founding)) {
                    p.setFounder(true);
                }
                if (p.getPrimaryRole().isMechWarrior()
                        || (p.getPrimaryRole().isAerospacePilot() && getCampaignOptions().getAeroRecruitsHaveUnits())
                        || p.getPrimaryRole().isProtoMechPilot()) {
                    for (LogEntry e : p.getPersonnelLog()) {
                        if (e.getDate().equals(join) && e.getDesc().startsWith("Assigned to ")) {
                            String mech = e.getDesc().substring(12);
                            MechSummary ms = MechSummaryCache.getInstance().getMech(mech);
                            if (null != ms && (p.isFounder()
                                    || ms.getWeightClass() < megamek.common.EntityWeightClass.WEIGHT_ASSAULT)) {
                                p.setOriginalUnitWeight(ms.getWeightClass());
                                if (ms.isClan()) {
                                    p.setOriginalUnitTech(Person.TECH_CLAN);
                                } else if (ms.getYear() > 3050) {
                                    // TODO : Fix this so we aren't using a hack that just assumes IS2
                                    p.setOriginalUnitTech(Person.TECH_IS2);
                                }
                                if ((null != p.getUnit())
                                        && ms.getName().equals(p.getUnit().getEntity().getShortNameRaw())) {
                                    p.setOriginalUnitId(p.getUnit().getId());
                                }
                            }
                        }
                    }
                }
            }

            addAllLances(this.forces);

            // Determine whether or not there is an active contract
            setHasActiveContract();
        }

        setAtBConfig(AtBConfiguration.loadFromXml());
        RandomFactionGenerator.getInstance().startup(this);
        getContractMarket().generateContractOffers(this, newCampaign); // TODO : AbstractContractMarket : Remove
        setAtBEventProcessor(new AtBEventProcessor(this));
    }

    /**
     * Stop processing AtB events and release memory.
     */
    public void shutdownAtB() {
        RandomFactionGenerator.getInstance().dispose();
        RandomUnitGenerator.getInstance().dispose();
        atbEventProcessor.shutdown();
    }

    public boolean checkOverDueLoans() {
        Money overdueAmount = getFinances().checkOverdueLoanPayments(this);
        if (overdueAmount.isPositive()) {
            JOptionPane.showMessageDialog(
                    null,
                    "You have overdue loan payments totaling "
                            + overdueAmount.toAmountAndSymbolString()
                            + "\nYou must deal with these payments before advancing the day.\nHere are some options:\n  - Sell off equipment to generate funds.\n  - Pay off the collateral on the loan.\n  - Default on the loan.\n  - Just cheat and remove the loan via GM mode.",
                            "Overdue Loan Payments",
                            JOptionPane.WARNING_MESSAGE);
            return true;
        }
        return false;
    }

    public boolean checkRetirementDefections() {
        if (getRetirementDefectionTracker().getRetirees().size() > 0) {
            Object[] options = { "Show Payout Dialog", "Cancel" };
            return JOptionPane.YES_OPTION == JOptionPane
                    .showOptionDialog(
                            null,
                            "You have personnel who have left the unit or been killed in action but have not received their final payout.\nYou must deal with these payments before advancing the day.\nHere are some options:\n  - Sell off equipment to generate funds.\n  - Pay one or more personnel in equipment.\n  - Just cheat and use GM mode to edit the settlement.",
                            "Unresolved Final Payments",
                            JOptionPane.OK_CANCEL_OPTION,
                            JOptionPane.WARNING_MESSAGE, null, options,
                            options[0]);
        }
        return false;
    }

    public boolean checkYearlyRetirements() {
        if (getCampaignOptions().getUseAtB()
                && (ChronoUnit.DAYS.between(getRetirementDefectionTracker().getLastRetirementRoll(),
                getLocalDate()) == getRetirementDefectionTracker().getLastRetirementRoll().lengthOfYear())) {
            Object[] options = { "Show Retirement Dialog", "Not Now" };
            return JOptionPane.YES_OPTION == JOptionPane
                    .showOptionDialog(
                            null,
                            "It has been a year since the last retirement/defection roll, and it is time to do another.",
                            "Retirement/Defection roll required",
                            JOptionPane.OK_CANCEL_OPTION,
                            JOptionPane.WARNING_MESSAGE, null, options,
                            options[0]);
        }
        return false;
    }

    /**
     * Sets the type of rating method used.
     */
    public void setUnitRating(IUnitRating rating) {
        unitRating = rating;
    }

    /**
     * Returns the type of rating method as selected in the Campaign Options dialog.
     * Lazy-loaded for performance. Default is CampaignOpsReputation
     */
    public IUnitRating getUnitRating() {
        // if we switched unit rating methods,
        if (unitRating != null && (unitRating.getUnitRatingMethod() != getCampaignOptions().getUnitRatingMethod())) {
            unitRating = null;
        }

        if (unitRating == null) {
            UnitRatingMethod method = getCampaignOptions().getUnitRatingMethod();

            if (UnitRatingMethod.FLD_MAN_MERCS_REV.equals(method)) {
                unitRating = new FieldManualMercRevDragoonsRating(this);
            } else {
                unitRating = new CampaignOpsReputation(this);
            }
        }

        return unitRating;
    }

    @Override
    public int getTechIntroYear() {
        if (getCampaignOptions().limitByYear()) {
            return getGameYear();
        } else {
            return Integer.MAX_VALUE;
        }
    }

    @Override
    public int getGameYear() {
        return getLocalDate().getYear();
    }

    @Override
    public int getTechFaction() {
        return techFactionCode;
    }

    public void updateTechFactionCode() {
        if (campaignOptions.useFactionIntroDate()) {
            for (int i = 0; i < ITechnology.MM_FACTION_CODES.length; i++) {
                if (ITechnology.MM_FACTION_CODES[i].equals(factionCode)) {
                    techFactionCode = i;
                    UnitTechProgression.loadFaction(techFactionCode);
                    return;
                }
            }
            // If the tech progression data does not include the current faction,
            // use a generic.
            if (getFaction().isClan()) {
                techFactionCode = ITechnology.F_CLAN;
            } else if (getFaction().isPeriphery()) {
                techFactionCode = ITechnology.F_PER;
            } else {
                techFactionCode = ITechnology.F_IS;
            }
        } else {
            techFactionCode = ITechnology.F_NONE;
        }
        // Unit tech level will be calculated if the code has changed.
        UnitTechProgression.loadFaction(techFactionCode);
    }

    @Override
    public boolean useClanTechBase() {
        return getFaction().isClan();
    }

    @Override
    public boolean useMixedTech() {
        if (useClanTechBase()) {
            return campaignOptions.allowISPurchases();
        } else {
            return campaignOptions.allowClanPurchases();
        }
    }

    @Override
    public SimpleTechLevel getTechLevel() {
        for (SimpleTechLevel lvl : SimpleTechLevel.values()) {
            if (campaignOptions.getTechLevel() == lvl.ordinal()) {
                return lvl;
            }
        }
        return SimpleTechLevel.UNOFFICIAL;
    }

    @Override
    public boolean unofficialNoYear() {
        return false;
    }

    @Override
    public boolean useVariableTechLevel() {
        return campaignOptions.useVariableTechLevel();
    }

    @Override
    public boolean showExtinct() {
        return !campaignOptions.disallowExtinctStuff();
    }
}<|MERGE_RESOLUTION|>--- conflicted
+++ resolved
@@ -226,15 +226,10 @@
     private IUnitRating unitRating;
     private CampaignSummary campaignSummary;
     private final Quartermaster quartermaster;
-
-<<<<<<< HEAD
     private StoryArc storyArc;
 
-    private final ResourceBundle resources = ResourceBundle.getBundle("mekhq.resources.Campaign", new EncodeControl());
-=======
     private final transient ResourceBundle resources = ResourceBundle.getBundle("mekhq.resources.Campaign",
             MekHQ.getMekHQOptions().getLocale(), new EncodeControl());
->>>>>>> 8eadc290
 
     /** This is used to determine if the player has an active AtB Contract, and is recalculated on load */
     private transient boolean hasActiveContract;
