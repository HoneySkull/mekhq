/*
 * Copyright (c) 2009 - Jay Lawson (jaylawson39 at yahoo.com). All Rights Reserved.
 * Copyright (C) 2022-2025 The MegaMek Team. All Rights Reserved.
 *
 * This file is part of MekHQ.
 *
 * MekHQ is free software: you can redistribute it and/or modify
 * it under the terms of the GNU General Public License (GPL),
 * version 3 or (at your option) any later version,
 * as published by the Free Software Foundation.
 *
 * MekHQ is distributed in the hope that it will be useful,
 * but WITHOUT ANY WARRANTY; without even the implied warranty
 * of MERCHANTABILITY or FITNESS FOR A PARTICULAR PURPOSE.
 * See the GNU General Public License for more details.
 *
 * A copy of the GPL should have been included with this project;
 * if not, see <https://www.gnu.org/licenses/>.
 *
 * NOTICE: The MegaMek organization is a non-profit group of volunteers
 * creating free software for the BattleTech community.
 *
 * MechWarrior, BattleMech, `Mech and AeroTech are registered trademarks
 * of The Topps Company, Inc. All Rights Reserved.
 *
 * Catalyst Game Labs and the Catalyst Game Labs logo are trademarks of
 * InMediaRes Productions, LLC.
 *
 * MechWarrior Copyright Microsoft Corporation. MekHQ was created under
 * Microsoft's "Game Content Usage Rules"
 * <https://www.xbox.com/en-US/developers/rules> and it is not endorsed by or
 * affiliated with Microsoft.
 */
package mekhq.campaign;

import static java.lang.Math.floor;
import static java.lang.Math.max;
import static megamek.common.Compute.d6;
import static megamek.common.Compute.randomInt;
import static mekhq.campaign.CampaignOptions.S_AUTO;
import static mekhq.campaign.CampaignOptions.S_TECH;
import static mekhq.campaign.CampaignOptions.TRANSIT_UNIT_MONTH;
import static mekhq.campaign.CampaignOptions.TRANSIT_UNIT_WEEK;
import static mekhq.campaign.force.CombatTeam.recalculateCombatTeams;
import static mekhq.campaign.force.Force.FORCE_NONE;
import static mekhq.campaign.force.Force.FORCE_ORIGIN;
import static mekhq.campaign.force.Force.NO_ASSIGNED_SCENARIO;
import static mekhq.campaign.market.contractMarket.ContractAutomation.performAutomatedActivation;
import static mekhq.campaign.market.personnelMarket.enums.PersonnelMarketStyle.MEKHQ;
import static mekhq.campaign.market.personnelMarket.enums.PersonnelMarketStyle.PERSONNEL_MARKET_DISABLED;
import static mekhq.campaign.mission.AtBContract.pickRandomCamouflage;
import static mekhq.campaign.mission.resupplyAndCaches.PerformResupply.performResupply;
import static mekhq.campaign.mission.resupplyAndCaches.Resupply.isProhibitedUnitType;
import static mekhq.campaign.mission.resupplyAndCaches.ResupplyUtilities.processAbandonedConvoy;
import static mekhq.campaign.parts.enums.PartQuality.QUALITY_A;
import static mekhq.campaign.personnel.Bloodmark.getBloodhuntSchedule;
import static mekhq.campaign.personnel.DiscretionarySpending.performDiscretionarySpending;
import static mekhq.campaign.personnel.PersonnelOptions.ADMIN_INTERSTELLAR_NEGOTIATOR;
import static mekhq.campaign.personnel.PersonnelOptions.ADMIN_LOGISTICIAN;
import static mekhq.campaign.personnel.PersonnelOptions.ATOW_ALTERNATE_ID;
import static mekhq.campaign.personnel.PersonnelOptions.MADNESS_FLASHBACKS;
import static mekhq.campaign.personnel.PersonnelOptions.getCompulsionCheckModifier;
import static mekhq.campaign.personnel.backgrounds.BackgroundsController.randomMercenaryCompanyNameGenerator;
import static mekhq.campaign.personnel.education.EducationController.getAcademy;
import static mekhq.campaign.personnel.education.TrainingCombatTeams.processTrainingCombatTeams;
import static mekhq.campaign.personnel.enums.BloodmarkLevel.BLOODMARK_ZERO;
import static mekhq.campaign.personnel.lifeEvents.CommandersDayAnnouncement.isCommandersDay;
import static mekhq.campaign.personnel.lifeEvents.FreedomDayAnnouncement.isFreedomDay;
import static mekhq.campaign.personnel.lifeEvents.NewYearsDayAnnouncement.isNewYear;
import static mekhq.campaign.personnel.lifeEvents.WinterHolidayAnnouncement.isWinterHolidayMajorDay;
import static mekhq.campaign.personnel.skills.Aging.applyAgingSPA;
import static mekhq.campaign.personnel.skills.Aging.getMilestone;
import static mekhq.campaign.personnel.skills.Aging.updateAllSkillAgeModifiers;
import static mekhq.campaign.personnel.skills.AttributeCheckUtility.performQuickAttributeCheck;
import static mekhq.campaign.personnel.skills.SkillType.EXP_NONE;
import static mekhq.campaign.personnel.skills.SkillType.S_STRATEGY;
import static mekhq.campaign.personnel.skills.SkillType.getType;
import static mekhq.campaign.personnel.turnoverAndRetention.Fatigue.areFieldKitchensWithinCapacity;
import static mekhq.campaign.personnel.turnoverAndRetention.Fatigue.checkFieldKitchenCapacity;
import static mekhq.campaign.personnel.turnoverAndRetention.Fatigue.checkFieldKitchenUsage;
import static mekhq.campaign.personnel.turnoverAndRetention.Fatigue.processFatigueRecovery;
import static mekhq.campaign.personnel.turnoverAndRetention.RetirementDefectionTracker.Payout.isBreakingContract;
import static mekhq.campaign.personnel.turnoverAndRetention.RetirementDefectionTracker.RETIREMENT_AGE;
import static mekhq.campaign.randomEvents.GrayMonday.GRAY_MONDAY_EVENTS_BEGIN;
import static mekhq.campaign.randomEvents.GrayMonday.GRAY_MONDAY_EVENTS_END;
import static mekhq.campaign.randomEvents.GrayMonday.isGrayMonday;
import static mekhq.campaign.randomEvents.prisoners.PrisonerEventManager.DEFAULT_TEMPORARY_CAPACITY;
import static mekhq.campaign.randomEvents.prisoners.PrisonerEventManager.MINIMUM_TEMPORARY_CAPACITY;
import static mekhq.campaign.randomEvents.prisoners.enums.PrisonerStatus.BONDSMAN;
import static mekhq.campaign.stratcon.StratconRulesManager.processIgnoredDynamicScenario;
import static mekhq.campaign.stratcon.SupportPointNegotiation.negotiateAdditionalSupportPoints;
import static mekhq.campaign.unit.Unit.SITE_FACILITY_BASIC;
import static mekhq.campaign.unit.Unit.TECH_WORK_DAY;
import static mekhq.campaign.universe.Faction.MERCENARY_FACTION_CODE;
import static mekhq.campaign.universe.Faction.PIRATE_FACTION_CODE;
import static mekhq.campaign.universe.Factions.getFactionLogo;
import static mekhq.campaign.universe.factionStanding.FactionStandingUtilities.PIRACY_SUCCESS_INDEX_FACTION_CODE;
import static mekhq.gui.campaignOptions.enums.ProcurementPersonnelPick.isIneligibleToPerformProcurement;
import static mekhq.utilities.ReportingUtilities.CLOSING_SPAN_TAG;
import static mekhq.utilities.ReportingUtilities.spanOpeningWithCustomColor;

import java.io.PrintWriter;
import java.text.MessageFormat;
import java.time.DayOfWeek;
import java.time.LocalDate;
import java.time.Month;
import java.time.temporal.ChronoUnit;
import java.util.*;
import java.util.Map.Entry;
import java.util.stream.Collectors;
import javax.swing.ImageIcon;
import javax.swing.JOptionPane;

import megamek.Version;
import megamek.client.bot.princess.BehaviorSettings;
import megamek.client.bot.princess.BehaviorSettingsFactory;
import megamek.client.generator.RandomGenderGenerator;
import megamek.client.generator.RandomNameGenerator;
import megamek.client.generator.RandomUnitGenerator;
import megamek.client.ui.util.PlayerColour;
import megamek.codeUtilities.ObjectUtility;
import megamek.common.*;
import megamek.common.ITechnology.AvailabilityValue;
import megamek.common.annotations.Nullable;
import megamek.common.enums.Gender;
import megamek.common.equipment.BombMounted;
import megamek.common.icons.Camouflage;
import megamek.common.icons.Portrait;
import megamek.common.loaders.BLKFile;
import megamek.common.loaders.EntityLoadingException;
import megamek.common.loaders.EntitySavingException;
import megamek.common.options.GameOptions;
import megamek.common.options.IBasicOption;
import megamek.common.options.IOption;
import megamek.common.options.IOptionGroup;
import megamek.common.options.OptionsConstants;
import megamek.common.planetaryconditions.PlanetaryConditions;
import megamek.common.util.BuildingBlock;
import megamek.logging.MMLogger;
import mekhq.MHQConstants;
import mekhq.MekHQ;
import mekhq.Utilities;
import mekhq.campaign.Quartermaster.PartAcquisitionResult;
import mekhq.campaign.againstTheBot.AtBConfiguration;
import mekhq.campaign.enums.CampaignTransportType;
import mekhq.campaign.event.*;
import mekhq.campaign.finances.Accountant;
import mekhq.campaign.finances.CurrencyManager;
import mekhq.campaign.finances.Finances;
import mekhq.campaign.finances.Loan;
import mekhq.campaign.finances.Money;
import mekhq.campaign.finances.enums.TransactionType;
import mekhq.campaign.force.CombatTeam;
import mekhq.campaign.force.Force;
import mekhq.campaign.force.ForceType;
import mekhq.campaign.icons.StandardForceIcon;
import mekhq.campaign.icons.UnitIcon;
import mekhq.campaign.log.HistoricalLogEntry;
import mekhq.campaign.log.LogEntry;
import mekhq.campaign.log.ServiceLogger;
import mekhq.campaign.market.PartsStore;
import mekhq.campaign.market.PersonnelMarket;
import mekhq.campaign.market.ShoppingList;
import mekhq.campaign.market.contractMarket.AbstractContractMarket;
import mekhq.campaign.market.contractMarket.AtbMonthlyContractMarket;
import mekhq.campaign.market.personnelMarket.enums.PersonnelMarketStyle;
import mekhq.campaign.market.personnelMarket.markets.NewPersonnelMarket;
import mekhq.campaign.market.unitMarket.AbstractUnitMarket;
import mekhq.campaign.market.unitMarket.DisabledUnitMarket;
import mekhq.campaign.mission.AtBContract;
import mekhq.campaign.mission.AtBDynamicScenario;
import mekhq.campaign.mission.AtBScenario;
import mekhq.campaign.mission.Contract;
import mekhq.campaign.mission.Mission;
import mekhq.campaign.mission.Scenario;
import mekhq.campaign.mission.atb.AtBScenarioFactory;
import mekhq.campaign.mission.enums.AtBMoraleLevel;
import mekhq.campaign.mission.enums.CombatRole;
import mekhq.campaign.mission.enums.MissionStatus;
import mekhq.campaign.mission.enums.ScenarioStatus;
import mekhq.campaign.mission.enums.ScenarioType;
import mekhq.campaign.mission.resupplyAndCaches.Resupply;
import mekhq.campaign.mission.resupplyAndCaches.Resupply.ResupplyType;
import mekhq.campaign.parts.*;
import mekhq.campaign.parts.enums.PartQuality;
import mekhq.campaign.parts.equipment.AmmoBin;
import mekhq.campaign.parts.equipment.EquipmentPart;
import mekhq.campaign.parts.equipment.HeatSink;
import mekhq.campaign.parts.equipment.JumpJet;
import mekhq.campaign.parts.equipment.MissingEquipmentPart;
import mekhq.campaign.personnel.Bloodmark;
import mekhq.campaign.personnel.Bloodname;
import mekhq.campaign.personnel.Person;
import mekhq.campaign.personnel.PersonnelOptions;
import mekhq.campaign.personnel.RandomDependents;
import mekhq.campaign.personnel.SpecialAbility;
import mekhq.campaign.personnel.autoAwards.AutoAwardsController;
import mekhq.campaign.personnel.death.RandomDeath;
import mekhq.campaign.personnel.divorce.AbstractDivorce;
import mekhq.campaign.personnel.divorce.DisabledRandomDivorce;
import mekhq.campaign.personnel.education.Academy;
import mekhq.campaign.personnel.education.EducationController;
import mekhq.campaign.personnel.enums.BloodmarkLevel;
import mekhq.campaign.personnel.enums.PersonnelRole;
import mekhq.campaign.personnel.enums.PersonnelStatus;
import mekhq.campaign.personnel.enums.Phenotype;
import mekhq.campaign.personnel.enums.SplittingSurnameStyle;
import mekhq.campaign.personnel.generator.AbstractPersonnelGenerator;
import mekhq.campaign.personnel.generator.AbstractSkillGenerator;
import mekhq.campaign.personnel.generator.AbstractSpecialAbilityGenerator;
import mekhq.campaign.personnel.generator.DefaultPersonnelGenerator;
import mekhq.campaign.personnel.generator.DefaultSkillGenerator;
import mekhq.campaign.personnel.generator.DefaultSpecialAbilityGenerator;
import mekhq.campaign.personnel.generator.RandomPortraitGenerator;
import mekhq.campaign.personnel.generator.SingleSpecialAbilityGenerator;
import mekhq.campaign.personnel.lifeEvents.ComingOfAgeAnnouncement;
import mekhq.campaign.personnel.lifeEvents.CommandersDayAnnouncement;
import mekhq.campaign.personnel.lifeEvents.FreedomDayAnnouncement;
import mekhq.campaign.personnel.lifeEvents.NewYearsDayAnnouncement;
import mekhq.campaign.personnel.lifeEvents.WinterHolidayAnnouncement;
import mekhq.campaign.personnel.marriage.AbstractMarriage;
import mekhq.campaign.personnel.marriage.DisabledRandomMarriage;
import mekhq.campaign.personnel.medical.MedicalController;
import mekhq.campaign.personnel.procreation.AbstractProcreation;
import mekhq.campaign.personnel.procreation.DisabledRandomProcreation;
import mekhq.campaign.personnel.ranks.RankSystem;
import mekhq.campaign.personnel.ranks.RankValidator;
import mekhq.campaign.personnel.ranks.Ranks;
import mekhq.campaign.personnel.skills.Attributes;
import mekhq.campaign.personnel.skills.RandomSkillPreferences;
import mekhq.campaign.personnel.skills.Skill;
import mekhq.campaign.personnel.skills.SkillType;
import mekhq.campaign.personnel.skills.enums.AgingMilestone;
import mekhq.campaign.personnel.skills.enums.SkillAttribute;
import mekhq.campaign.personnel.turnoverAndRetention.RetirementDefectionTracker;
import mekhq.campaign.randomEvents.GrayMonday;
import mekhq.campaign.randomEvents.RandomEventLibraries;
import mekhq.campaign.randomEvents.prisoners.PrisonerEventManager;
import mekhq.campaign.randomEvents.prisoners.RecoverMIAPersonnel;
import mekhq.campaign.randomEvents.prisoners.enums.PrisonerStatus;
import mekhq.campaign.rating.CamOpsReputation.ReputationController;
import mekhq.campaign.rating.FieldManualMercRevDragoonsRating;
import mekhq.campaign.rating.IUnitRating;
import mekhq.campaign.rating.UnitRatingMethod;
import mekhq.campaign.storyarc.StoryArc;
import mekhq.campaign.stratcon.StratconCampaignState;
import mekhq.campaign.stratcon.StratconContractInitializer;
import mekhq.campaign.stratcon.StratconRulesManager;
import mekhq.campaign.stratcon.StratconTrackState;
import mekhq.campaign.unit.CargoStatistics;
import mekhq.campaign.unit.CrewType;
import mekhq.campaign.unit.HangarStatistics;
import mekhq.campaign.unit.TestUnit;
import mekhq.campaign.unit.Unit;
import mekhq.campaign.unit.UnitOrder;
import mekhq.campaign.unit.UnitTechProgression;
import mekhq.campaign.unit.enums.TransporterType;
import mekhq.campaign.universe.*;
import mekhq.campaign.universe.enums.HiringHallLevel;
import mekhq.campaign.universe.eras.Era;
import mekhq.campaign.universe.eras.Eras;
import mekhq.campaign.universe.factionStanding.*;
import mekhq.campaign.universe.fameAndInfamy.FameAndInfamyController;
import mekhq.campaign.universe.selectors.factionSelectors.AbstractFactionSelector;
import mekhq.campaign.universe.selectors.factionSelectors.DefaultFactionSelector;
import mekhq.campaign.universe.selectors.factionSelectors.RangedFactionSelector;
import mekhq.campaign.universe.selectors.planetSelectors.AbstractPlanetSelector;
import mekhq.campaign.universe.selectors.planetSelectors.DefaultPlanetSelector;
import mekhq.campaign.universe.selectors.planetSelectors.RangedPlanetSelector;
import mekhq.campaign.utilities.AutomatedPersonnelCleanUp;
import mekhq.campaign.work.IAcquisitionWork;
import mekhq.campaign.work.IPartWork;
import mekhq.gui.baseComponents.immersiveDialogs.ImmersiveDialogSimple;
import mekhq.gui.baseComponents.immersiveDialogs.ImmersiveDialogWidth;
import mekhq.gui.campaignOptions.enums.ProcurementPersonnelPick;
import mekhq.gui.dialog.factionStanding.factionJudgment.FactionJudgmentDialog;
import mekhq.module.atb.AtBEventProcessor;
import mekhq.service.AutosaveService;
import mekhq.service.IAutosaveService;
import mekhq.service.mrms.MRMSService;
import mekhq.utilities.MHQXMLUtility;
import mekhq.utilities.ReportingUtilities;

/**
 * The main campaign class, keeps track of teams and units
 *
 * @author Taharqa
 */
public class Campaign implements ITechManager {
    private static final MMLogger logger = MMLogger.create(Campaign.class);

    public static final String REPORT_LINEBREAK = "<br/><br/>";

    private UUID id;
    private Version version; // this is dynamically populated on load and doesn't need to be saved

    // we have three things to track: (1) teams, (2) units, (3) repair tasks
    // we will use the same basic system (borrowed from MegaMek) for tracking
    // all three
    // OK now we have more, parts, personnel, forces, missions, and scenarios.
    // and more still - we're tracking DropShips and WarShips in a separate set so
    // that we can assign units to transports
    private final Hangar units = new Hangar();
    CampaignTransporterMap shipTransporters = new CampaignTransporterMap(this, CampaignTransportType.SHIP_TRANSPORT);
    CampaignTransporterMap tacticalTransporters = new CampaignTransporterMap(this,
          CampaignTransportType.TACTICAL_TRANSPORT);
    CampaignTransporterMap towTransporters = new CampaignTransporterMap(this, CampaignTransportType.TOW_TRANSPORT);
    private final Map<UUID, Person> personnel = new LinkedHashMap<>();
    private Warehouse parts = new Warehouse();
    private final TreeMap<Integer, Force> forceIds = new TreeMap<>();
    private final TreeMap<Integer, Mission> missions = new TreeMap<>();
    private final TreeMap<Integer, Scenario> scenarios = new TreeMap<>();
    private final Map<UUID, List<Kill>> kills = new HashMap<>();

    // This maps PartInUse ToString() results to doubles, representing a mapping
    // of parts in use to their requested stock percentages to make these values
    // persistent
    private Map<String, Double> partsInUseRequestedStockMap = new LinkedHashMap<>();

    private transient final UnitNameTracker unitNameTracker = new UnitNameTracker();

    private int astechPool;
    private int astechPoolMinutes;
    private int astechPoolOvertime;
    private int medicPool;

    private int lastForceId;
    private int lastMissionId;
    private int lastScenarioId;

    // I need to put a basic game object in campaign so that I can
    // assign it to the entities, otherwise some entity methods may get NPE
    // if they try to call up game options
    private final Game game;
    private final Player player;

    private GameOptions gameOptions;

    private String name;
    private LocalDate currentDay;
    private LocalDate campaignStartDate;

    // hierarchically structured Force object to define TO&E
    private Force forces;
    private Hashtable<Integer, CombatTeam> combatTeams; // AtB

    private Faction faction;
    private ITechnology.Faction techFaction;
    private String retainerEmployerCode; // AtB
    private LocalDate retainerStartDate; // AtB
    private RankSystem rankSystem;

    private final ArrayList<String> currentReport;
    private transient String currentReportHTML;
    private transient List<String> newReports;

    private Boolean fieldKitchenWithinCapacity;

    // this is updated and used per gaming session, it is enabled/disabled via the
    // Campaign options
    // we're re-using the LogEntry class that is used to store Personnel entries
    public LinkedList<LogEntry> inMemoryLogHistory = new LinkedList<>();

    private boolean overtime;
    private boolean gmMode;
    private transient boolean overviewLoadingValue = true;

    private Camouflage camouflage = pickRandomCamouflage(3025, "Root");
    private PlayerColour colour = PlayerColour.BLUE;
    private StandardForceIcon unitIcon = new UnitIcon(null, null);

    private Finances finances;

    private CurrentLocation location;
    private boolean isAvoidingEmptySystems;
    private boolean isOverridingCommandCircuitRequirements;

    private final News news;

    private final PartsStore partsStore;

    private final List<String> customs;

    private CampaignOptions campaignOptions;
    private RandomSkillPreferences rskillPrefs = new RandomSkillPreferences();
    private MekHQ app;

    private ShoppingList shoppingList;

    private NewPersonnelMarket newPersonnelMarket;

    @Deprecated(since = "0.50.06", forRemoval = false)
    private PersonnelMarket personnelMarket;

    private AbstractContractMarket contractMarket;
    private AbstractUnitMarket unitMarket;

    private RandomDeath randomDeath;
    private transient AbstractDivorce divorce;
    private transient AbstractMarriage marriage;
    private transient AbstractProcreation procreation;
    private List<Person> personnelWhoAdvancedInXP;

    private RetirementDefectionTracker retirementDefectionTracker;
    private List<String> turnoverRetirementInformation;

    private AtBConfiguration atbConfig; // AtB
    private AtBEventProcessor atbEventProcessor; // AtB
    private LocalDate shipSearchStart; // AtB
    private int shipSearchType;
    private String shipSearchResult; // AtB
    private LocalDate shipSearchExpiration; // AtB
    private IUnitGenerator unitGenerator; // deprecated
    private IUnitRating unitRating; // deprecated
    private ReputationController reputation;
    private int crimeRating;
    private int crimePirateModifier;
    private LocalDate dateOfLastCrime;
    private FactionStandings factionStandings;
    private int initiativeBonus;
    private int initiativeMaxBonus;
    private final CampaignSummary campaignSummary;
    private final Quartermaster quartermaster;
    private StoryArc storyArc;
    private BehaviorSettings autoResolveBehaviorSettings;
    private List<UUID> automatedMothballUnits;
    private int temporaryPrisonerCapacity;
    private boolean processProcurement;

    // options relating to parts in use and restock
    private boolean ignoreMothballed;
    private boolean topUpWeekly;
    private PartQuality ignoreSparesUnderQuality;

    // Libraries
    // We deliberately don't write this data to the save file as we want it rebuilt
    // every time the campaign loads. This ensures updates can be applied and there is no risk of
    // bugs being permanently locked into the campaign file.
    RandomEventLibraries randomEventLibraries;
    FactionStandingUltimatumsLibrary factionStandingUltimatumsLibrary;

    /**
     * Represents the different types of administrative specializations. Each specialization corresponds to a distinct
     * administrative role within the organization.
     *
     * <p>
     * These specializations are used to determine administrative roles and responsibilities, such as by identifying the
     * most senior administrator for a given role.
     * </p>
     */
    public enum AdministratorSpecialization {
        COMMAND, LOGISTICS, TRANSPORT, HR
    }

    private final transient ResourceBundle resources = ResourceBundle.getBundle("mekhq.resources.Campaign",
          MekHQ.getMHQOptions().getLocale());

    /**
     * This is used to determine if the player has an active AtB Contract, and is recalculated on load
     */
    private transient boolean hasActiveContract;

    private final IAutosaveService autosaveService;

    public Campaign() {
        id = UUID.randomUUID();
        game = new Game();
        player = new Player(0, "self");
        game.addPlayer(0, player);
        currentDay = LocalDate.ofYearDay(3067, 1);
        campaignStartDate = null;
        campaignOptions = new CampaignOptions();
        setFaction(Factions.getInstance().getDefaultFaction());
        techFaction = ITechnology.Faction.MERC;
        CurrencyManager.getInstance().setCampaign(this);
        location = new CurrentLocation(Systems.getInstance().getSystems().get("Galatea"), 0);
        isAvoidingEmptySystems = true;
        isOverridingCommandCircuitRequirements = false;
        currentReport = new ArrayList<>();
        currentReportHTML = "";
        newReports = new ArrayList<>();
        name = randomMercenaryCompanyNameGenerator(null);
        overtime = false;
        gmMode = false;
        retainerEmployerCode = null;
        retainerStartDate = null;
        reputation = null;
        factionStandings = new FactionStandings();
        crimeRating = 0;
        crimePirateModifier = 0;
        dateOfLastCrime = null;
        initiativeBonus = 0;
        initiativeMaxBonus = 1;
        setRankSystemDirect(Ranks.getRankSystemFromCode(Ranks.DEFAULT_SYSTEM_CODE));
        forces = new Force(name);
        forceIds.put(0, forces);
        combatTeams = new Hashtable<>();
        finances = new Finances();
        astechPool = 0;
        medicPool = 0;
        resetAstechMinutes();
        partsStore = new PartsStore(this);
        gameOptions = new GameOptions();
        gameOptions.getOption(OptionsConstants.ALLOWED_YEAR).setValue(getGameYear());
        game.setOptions(gameOptions);
        customs = new ArrayList<>();
        shoppingList = new ShoppingList();
        newPersonnelMarket = new NewPersonnelMarket(this);
        news = new News(getGameYear(), id.getLeastSignificantBits());
        setPersonnelMarket(new PersonnelMarket());
        setContractMarket(new AtbMonthlyContractMarket());
        setUnitMarket(new DisabledUnitMarket());
        randomDeath = new RandomDeath(this);
        setDivorce(new DisabledRandomDivorce(getCampaignOptions()));
        setMarriage(new DisabledRandomMarriage(getCampaignOptions()));
        setProcreation(new DisabledRandomProcreation(getCampaignOptions()));
        personnelWhoAdvancedInXP = new ArrayList<>();
        retirementDefectionTracker = new RetirementDefectionTracker();
        turnoverRetirementInformation = new ArrayList<>();
        atbConfig = null;
        autosaveService = new AutosaveService();
        hasActiveContract = false;
        campaignSummary = new CampaignSummary(this);
        quartermaster = new Quartermaster(this);
        fieldKitchenWithinCapacity = false;
        autoResolveBehaviorSettings = BehaviorSettingsFactory.getInstance().DEFAULT_BEHAVIOR;
        automatedMothballUnits = new ArrayList<>();
        temporaryPrisonerCapacity = DEFAULT_TEMPORARY_CAPACITY;
        processProcurement = true;
        topUpWeekly = false;
        ignoreMothballed = true;
        ignoreSparesUnderQuality = QUALITY_A;

        // Library initialization
        randomEventLibraries = new RandomEventLibraries();
        factionStandingUltimatumsLibrary = new FactionStandingUltimatumsLibrary();
    }

    /**
     * @return the app
     */
    public MekHQ getApp() {
        return app;
    }

    /**
     * @param app the app to set
     */
    public void setApp(MekHQ app) {
        this.app = app;
    }

    /**
     * @param overviewLoadingValue the overviewLoadingValue to set
     */
    public void setOverviewLoadingValue(boolean overviewLoadingValue) {
        this.overviewLoadingValue = overviewLoadingValue;
    }

    public Game getGame() {
        return game;
    }

    public Player getPlayer() {
        return player;
    }

    public void setId(UUID id) {
        this.id = id;
    }

    public UUID getId() {
        return id;
    }

    public void setVersion(Version version) {
        this.version = version;
    }

    public @Nullable Version getVersion() {
        return version;
    }

    public String getName() {
        return name;
    }

    public void setName(String s) {
        this.name = s;
    }

    public Era getEra() {
        return Eras.getInstance().getEra(getLocalDate());
    }

    public String getTitle() {
        return getName() +
                     " (" +
                     getFaction().getFullName(getGameYear()) +
                     ')' +
                     " - " +
                     MekHQ.getMHQOptions().getLongDisplayFormattedDate(getLocalDate()) +
                     " (" +
                     getEra() +
                     ')';
    }

    public LocalDate getLocalDate() {
        return currentDay;
    }

    public void setLocalDate(LocalDate currentDay) {
        this.currentDay = currentDay;
    }

    public LocalDate getCampaignStartDate() {
        return campaignStartDate;
    }

    public void setCampaignStartDate(LocalDate campaignStartDate) {
        this.campaignStartDate = campaignStartDate;
    }

    public PlanetarySystem getCurrentSystem() {
        return location.getCurrentSystem();
    }

    public boolean isAvoidingEmptySystems() {
        return isAvoidingEmptySystems;
    }

    public void setIsAvoidingEmptySystems(boolean isAvoidingEmptySystems) {
        this.isAvoidingEmptySystems = isAvoidingEmptySystems;
    }

    public boolean isOverridingCommandCircuitRequirements() {
        return isOverridingCommandCircuitRequirements;
    }

    public void setIsOverridingCommandCircuitRequirements(boolean isOverridingCommandCircuitRequirements) {
        this.isOverridingCommandCircuitRequirements = isOverridingCommandCircuitRequirements;
    }

    /**
     * Returns the Hiring Hall level from the force's current system on the current date. If there is no hiring hall
     * present, the level is HiringHallLevel.NONE.
     *
     * @return The Hiring Hall level of the current system at the present date.
     */
    public HiringHallLevel getSystemHiringHallLevel() {
        return getCurrentSystem().getHiringHallLevel(getLocalDate());
    }

    public Money getFunds() {
        return finances.getBalance();
    }

    public void setForces(Force f) {
        forces = f;
    }

    public Force getForces() {
        return forces;
    }

    public List<Force> getAllForces() {
        return new ArrayList<>(forceIds.values());
    }

    /**
     * Retrieves all units in the Table of Organization and Equipment (TOE).
     *
     * <p>This method provides a list of unique identifiers for all units currently included in the force's TOE
     * structure.</p>
     *
     * @param standardForcesOnly if {@code true}, returns only units in {@link ForceType#STANDARD} forces; if
     *                           {@code false}, returns all units.
     *
     * @return a List of UUID objects representing all units in the TOE according to the specified filter
     *
     * @author Illiani
     * @since 0.50.05
     */
    public List<UUID> getAllUnitsInTheTOE(boolean standardForcesOnly) {
        return forces.getAllUnits(standardForcesOnly);
    }

    /**
     * Adds a {@link CombatTeam} to the {@code combatTeams} {@link Hashtable} using {@code forceId} as the key.
     *
     * @param combatTeam the {@link CombatTeam} to be added to the {@link Hashtable}
     */
    public void addCombatTeam(CombatTeam combatTeam) {
        combatTeams.put(combatTeam.getForceId(), combatTeam);
    }

    /**
     * Removes a {@link CombatTeam} from the {@code combatTeams} {@link Hashtable} using {@code forceId} as the key.
     *
     * @param forceId the key of the {@link CombatTeam} to be removed from the {@link Hashtable}
     */
    public void removeCombatTeam(final int forceId) {
        this.combatTeams.remove(forceId);
    }

    /**
     * Returns the {@link Hashtable} using the combatTeam's {@code forceId} as the key and containing all the
     * {@link CombatTeam} objects after removing the ineligible ones. Although sanitization might not be necessary, it
     * ensures that there is no need for {@code isEligible()} checks when fetching the {@link Hashtable}.
     *
     * @return the sanitized {@link Hashtable} of {@link CombatTeam} objects stored in the current campaign.
     */
    public Hashtable<Integer, CombatTeam> getCombatTeamsTable() {
        // Here we sanitize the list, ensuring ineligible formations have been removed
        // before
        // returning the hashtable. In theory, this shouldn't be necessary, however,
        // having this
        // sanitizing step should remove the need for isEligible() checks whenever we
        // fetch the
        // hashtable.
        for (Force force : getAllForces()) {
            int forceId = force.getId();
            if (combatTeams.containsKey(forceId)) {
                CombatTeam combatTeam = combatTeams.get(forceId);

                if (combatTeam.isEligible(this)) {
                    continue;
                }
            } else {
                CombatTeam combatTeam = new CombatTeam(forceId, this);

                if (combatTeam.isEligible(this)) {
                    combatTeams.put(forceId, combatTeam);
                    continue;
                }
            }

            combatTeams.remove(forceId);
        }

        return combatTeams;
    }

    /**
     * Returns an {@link ArrayList} of all {@link CombatTeam} objects in the {@code combatTeams} {@link Hashtable}.
     * Calls the {@code getCombatTeamsTable()} method to sanitize the {@link Hashtable} before conversion to
     * {@link ArrayList}.
     *
     * @return an {@link ArrayList} of all the {@link CombatTeam} objects in the {@code combatTeams} {@link Hashtable}
     */
    public ArrayList<CombatTeam> getAllCombatTeams() {
        // This call allows us to utilize the self-sanitizing feature of
        // getCombatTeamsTable(),
        // without needing to directly include the code here, too.
        combatTeams = getCombatTeamsTable();

        return combatTeams.values()
                     .stream()
                     .filter(l -> forceIds.containsKey(l.getForceId()))
                     .collect(Collectors.toCollection(ArrayList::new));
    }

    public void setShoppingList(ShoppingList sl) {
        shoppingList = sl;
    }

    public ShoppingList getShoppingList() {
        return shoppingList;
    }

    // region Markets
    public PersonnelMarket getPersonnelMarket() {
        return personnelMarket;
    }

    public void setPersonnelMarket(final PersonnelMarket personnelMarket) {
        this.personnelMarket = personnelMarket;
    }

    public AbstractContractMarket getContractMarket() {
        return contractMarket;
    }

    public void setContractMarket(final AbstractContractMarket contractMarket) {
        this.contractMarket = contractMarket;
    }

    public AbstractUnitMarket getUnitMarket() {
        return unitMarket;
    }

    public void setUnitMarket(final AbstractUnitMarket unitMarket) {
        this.unitMarket = unitMarket;
    }

    public NewPersonnelMarket getNewPersonnelMarket() {
        return newPersonnelMarket;
    }

    public void setNewPersonnelMarket(final NewPersonnelMarket newPersonnelMarket) {
        this.newPersonnelMarket = newPersonnelMarket;
    }
    // endregion Markets

    // region Personnel Modules
    public void resetRandomDeath() {
        this.randomDeath = new RandomDeath(this);
    }

    public AbstractDivorce getDivorce() {
        return divorce;
    }

    public void setDivorce(final AbstractDivorce divorce) {
        this.divorce = divorce;
    }

    public AbstractMarriage getMarriage() {
        return marriage;
    }

    public void setMarriage(final AbstractMarriage marriage) {
        this.marriage = marriage;
    }

    public AbstractProcreation getProcreation() {
        return procreation;
    }

    public void setProcreation(final AbstractProcreation procreation) {
        this.procreation = procreation;
    }
    // endregion Personnel Modules

    public void setRetirementDefectionTracker(RetirementDefectionTracker rdt) {
        retirementDefectionTracker = rdt;
    }

    public RetirementDefectionTracker getRetirementDefectionTracker() {
        return retirementDefectionTracker;
    }

    /**
     * Sets the list of personnel who have advanced in experience points (XP) via vocational xp.
     *
     * @param personnelWhoAdvancedInXP a {@link List} of {@link Person} objects representing personnel who have gained
     *                                 XP.
     */
    public void setPersonnelWhoAdvancedInXP(List<Person> personnelWhoAdvancedInXP) {
        this.personnelWhoAdvancedInXP = personnelWhoAdvancedInXP;
    }

    /**
     * Retrieves the list of personnel who have advanced in experience points (XP) via vocational xp.
     *
     * @return a {@link List} of {@link Person} objects representing personnel who have gained XP.
     */
    public List<Person> getPersonnelWhoAdvancedInXP() {
        return personnelWhoAdvancedInXP;
    }

    /**
     * Initializes the unit generator based on the method chosen in campaignOptions. Called when the unit generator is
     * first used or when the method has been changed in campaignOptions.
     */
    public void initUnitGenerator() {
        if (unitGenerator != null && unitGenerator instanceof RATManager) {
            MekHQ.unregisterHandler(unitGenerator);
        }
        if (campaignOptions.isUseStaticRATs()) {
            RATManager rm = new RATManager();
            while (!RandomUnitGenerator.getInstance().isInitialized()) {
                try {
                    Thread.sleep(50);
                } catch (InterruptedException e) {
                    logger.error("", e);
                }
            }
            rm.setSelectedRATs(campaignOptions.getRATs());
            rm.setIgnoreRatEra(campaignOptions.isIgnoreRATEra());
            unitGenerator = rm;
        } else {
            unitGenerator = new RATGeneratorConnector(getGameYear());
        }
    }

    /**
     * @return - the class responsible for generating random units
     */
    public IUnitGenerator getUnitGenerator() {
        if (unitGenerator == null) {
            initUnitGenerator();
        }
        return unitGenerator;
    }

    public void setAtBEventProcessor(AtBEventProcessor processor) {
        atbEventProcessor = processor;
    }

    public void setAtBConfig(AtBConfiguration config) {
        atbConfig = config;
    }

    public AtBConfiguration getAtBConfig() {
        if (atbConfig == null) {
            atbConfig = AtBConfiguration.loadFromXml();
        }
        return atbConfig;
    }

    // region Ship Search

    /**
     * Sets the date a ship search was started, or null if no search is in progress.
     */
    public void setShipSearchStart(@Nullable LocalDate shipSearchStart) {
        this.shipSearchStart = shipSearchStart;
    }

    /**
     * @return The date a ship search was started, or null if none is in progress.
     */
    public LocalDate getShipSearchStart() {
        return shipSearchStart;
    }

    /**
     * Sets the lookup name of the available ship, or null if none were found.
     */
    public void setShipSearchResult(@Nullable String result) {
        shipSearchResult = result;
    }

    /**
     * @return The lookup name of the available ship, or null if none is available
     */
    public String getShipSearchResult() {
        return shipSearchResult;
    }

    /**
     * @return The date the ship is no longer available, if there is one.
     */
    public LocalDate getShipSearchExpiration() {
        return shipSearchExpiration;
    }

    public void setShipSearchExpiration(LocalDate shipSearchExpiration) {
        this.shipSearchExpiration = shipSearchExpiration;
    }

    /**
     * Sets the unit type to search for.
     */
    public void setShipSearchType(int unitType) {
        shipSearchType = unitType;
    }

    public void startShipSearch(int unitType) {
        setShipSearchStart(getLocalDate());
        setShipSearchType(unitType);
    }

    private void processShipSearch() {
        if (getShipSearchStart() == null) {
            return;
        }

        StringBuilder report = new StringBuilder();
        if (getFinances().debit(TransactionType.UNIT_PURCHASE,
              getLocalDate(),
              getAtBConfig().shipSearchCostPerWeek(),
              "Ship Search")) {
            report.append(getAtBConfig().shipSearchCostPerWeek().toAmountAndSymbolString())
                  .append(" deducted for ship search.");
        } else {
            addReport("<font color=" +
                            ReportingUtilities.getNegativeColor() +
                            ">Insufficient funds for ship search.</font>");
            setShipSearchStart(null);
            return;
        }

        long numDays = ChronoUnit.DAYS.between(getShipSearchStart(), getLocalDate());
        if (numDays > 21) {
            int roll = d6(2);
            TargetRoll target = getAtBConfig().shipSearchTargetRoll(shipSearchType, this);
            setShipSearchStart(null);
            report.append("<br/>Ship search target: ").append(target.getValueAsString()).append(" roll: ").append(roll);
            // TODO : mos zero should make ship available on retainer
            if (roll >= target.getValue()) {
                report.append("<br/>Search successful. ");

                MekSummary ms = getUnitGenerator().generate(getFaction().getShortName(),
                      shipSearchType,
                      -1,
                      getGameYear(),
                      getAtBUnitRatingMod());

                if (ms == null) {
                    ms = getAtBConfig().findShip(shipSearchType);
                }

                if (ms != null) {
                    setShipSearchResult(ms.getName());
                    setShipSearchExpiration(getLocalDate().plusDays(31));
                    report.append(getShipSearchResult())
                          .append(" is available for purchase for ")
                          .append(Money.of(ms.getCost()).toAmountAndSymbolString())
                          .append(" until ")
                          .append(MekHQ.getMHQOptions().getDisplayFormattedDate(getShipSearchExpiration()));
                } else {
                    report.append(" <font color=")
                          .append(ReportingUtilities.getNegativeColor())
                          .append(">Could not determine ship type.</font>");
                }
            } else {
                report.append("<br/>Ship search unsuccessful.");
            }
        }
        addReport(report.toString());
    }

    public void purchaseShipSearchResult() {
        MekSummary ms = MekSummaryCache.getInstance().getMek(getShipSearchResult());
        if (ms == null) {
            logger.error("Cannot find entry for {}", getShipSearchResult());
            return;
        }

        Money cost = Money.of(ms.getCost());

        if (getFunds().isLessThan(cost)) {
            addReport("<font color='" +
                            ReportingUtilities.getNegativeColor() +
                            "'><b> You cannot afford this unit. Transaction cancelled</b>.</font>");
            return;
        }

        MekFileParser mekFileParser;

        try {
            mekFileParser = new MekFileParser(ms.getSourceFile(), ms.getEntryName());
        } catch (Exception ex) {
            logger.error("Unable to load unit: {}", ms.getEntryName(), ex);
            return;
        }

        Entity en = mekFileParser.getEntity();

        int transitDays = getCampaignOptions().isInstantUnitMarketDelivery() ?
                                0 :
                                calculatePartTransitTime(en.calcYearAvailability(getGameYear(),
                                      useClanTechBase(),
                                      getTechFaction()));

        getFinances().debit(TransactionType.UNIT_PURCHASE, getLocalDate(), cost, "Purchased " + en.getShortName());
        PartQuality quality = PartQuality.QUALITY_D;

        if (campaignOptions.isUseRandomUnitQualities()) {
            quality = Unit.getRandomUnitQuality(0);
        }

        addNewUnit(en, true, transitDays, quality);

        if (!getCampaignOptions().isInstantUnitMarketDelivery()) {
            addReport("<font color='" +
                            ReportingUtilities.getPositiveColor() +
                            "'>Unit will be delivered in " +
                            transitDays +
                            " days.</font>");
        }
        setShipSearchResult(null);
        setShipSearchExpiration(null);
    }
    // endregion Ship Search

    /**
     * Process retirements for retired personnel, if any.
     *
     * @param totalPayout     The total retirement payout.
     * @param unitAssignments List of unit assignments.
     *
     * @return False if there were payments AND they were unable to be processed, true otherwise.
     */
    public boolean applyRetirement(Money totalPayout, Map<UUID, UUID> unitAssignments) {
        turnoverRetirementInformation.clear();

        if ((totalPayout.isPositive()) || (null != getRetirementDefectionTracker().getRetirees())) {
            if (getFinances().debit(TransactionType.PAYOUT, getLocalDate(), totalPayout, "Final Payout")) {
                for (UUID pid : getRetirementDefectionTracker().getRetirees()) {
                    Person person = getPerson(pid);
                    boolean wasKilled = getRetirementDefectionTracker().getPayout(pid).isWasKilled();
                    boolean wasSacked = getRetirementDefectionTracker().getPayout(pid).isWasSacked();

                    if ((!wasKilled) && (!wasSacked)) {
                        if (!person.getPermanentInjuries().isEmpty()) {
                            person.changeStatus(this, getLocalDate(), PersonnelStatus.RETIRED);
                        }
                        if (isBreakingContract(person,
                              getLocalDate(),
                              getCampaignOptions().getServiceContractDuration())) {
                            if (!getActiveContracts().isEmpty()) {
                                int roll = randomInt(20);

                                if (roll == 0) {
                                    person.changeStatus(this, getLocalDate(), PersonnelStatus.DEFECTED);
                                }
                            } else {
                                person.changeStatus(this, getLocalDate(), PersonnelStatus.RESIGNED);
                            }
                        } else if (person.getAge(getLocalDate()) >= 50) {
                            person.changeStatus(this, getLocalDate(), PersonnelStatus.RETIRED);
                        } else {
                            person.changeStatus(this, getLocalDate(), PersonnelStatus.RESIGNED);
                        }
                    }

                    if (!person.getStatus().isActive()) {
                        turnoverRetirementInformation.add(String.format(person.getStatus().getReportText(),
                              person.getHyperlinkedFullTitle()));
                    }

                    if (wasSacked) {
                        if (person.getPermanentInjuries().isEmpty()) {
                            person.changeStatus(this, getLocalDate(), PersonnelStatus.SACKED);
                        } else {
                            person.changeStatus(this, getLocalDate(), PersonnelStatus.RETIRED);
                        }
                    }

                    // civilian spouses follow their partner in departing
                    Person spouse = person.getGenealogy().getSpouse();

                    if ((spouse != null) && (spouse.getPrimaryRole().isCivilian())) {
                        addReport(spouse.getHyperlinkedFullTitle() +
                                        ' ' +
                                        resources.getString("turnoverJointDeparture.text"));
                        spouse.changeStatus(this, getLocalDate(), PersonnelStatus.LEFT);

                        turnoverRetirementInformation.add(spouse.getHyperlinkedFullTitle() +
                                                                ' ' +
                                                                resources.getString("turnoverJointDeparture.text"));
                    }

                    // non-civilian spouses may divorce the remaining partner
                    if ((person.getAge(getLocalDate()) >= 50) && (!campaignOptions.getRandomDivorceMethod().isNone())) {
                        if ((spouse != null) && (spouse.isDivorceable()) && (!spouse.getPrimaryRole().isCivilian())) {
                            if ((person.getStatus().isDefected()) || (randomInt(6) == 0)) {
                                getDivorce().divorce(this, getLocalDate(), person, SplittingSurnameStyle.WEIGHTED);

                                turnoverRetirementInformation.add(String.format(resources.getString("divorce.text"),
                                      person.getHyperlinkedFullTitle(),
                                      spouse.getHyperlinkedFullTitle()));
                            }
                        }
                    }

                    // This ensures children have a chance of following their parent into departure
                    // This needs to be after spouses, to ensure joint-departure spouses are
                    // factored in
                    for (Person child : person.getGenealogy().getChildren()) {
                        if ((child.isChild(getLocalDate())) && (!child.getStatus().isDepartedUnit())) {
                            boolean hasRemainingParent = child.getGenealogy()
                                                               .getParents()
                                                               .stream()
                                                               .anyMatch(parent -> (!parent.getStatus()
                                                                                           .isDepartedUnit()) &&
                                                                                         (!parent.getStatus()
                                                                                                 .isAbsent()));

                            // if there is a remaining parent, there is a 50/50 chance the child departs
                            if ((hasRemainingParent) && (randomInt(2) == 0)) {
                                addReport(child.getHyperlinkedFullTitle() +
                                                ' ' +
                                                resources.getString("turnoverJointDepartureChild.text"));
                                child.changeStatus(this, getLocalDate(), PersonnelStatus.LEFT);

                                turnoverRetirementInformation.add(child.getHyperlinkedFullTitle() +
                                                                        ' ' +
                                                                        resources.getString(
                                                                              "turnoverJointDepartureChild.text"));
                            }

                            // if there is no remaining parent, the child will always depart, unless the
                            // parents are dead
                            if ((!hasRemainingParent) && (child.getGenealogy().hasLivingParents())) {
                                addReport(child.getHyperlinkedFullTitle() +
                                                ' ' +
                                                resources.getString("turnoverJointDepartureChild.text"));
                                child.changeStatus(this, getLocalDate(), PersonnelStatus.LEFT);

                                turnoverRetirementInformation.add(child.getHyperlinkedFullTitle() +
                                                                        ' ' +
                                                                        resources.getString(
                                                                              "turnoverJointDepartureChild.text"));
                            } else if (!child.getGenealogy().hasLivingParents()) {
                                addReport(child.getHyperlinkedFullTitle() + ' ' + resources.getString("orphaned.text"));

                                turnoverRetirementInformation.add(child.getHyperlinkedFullTitle() +
                                                                        ' ' +
                                                                        resources.getString("orphaned.text"));
                                ServiceLogger.orphaned(person, getLocalDate());
                            }
                        }
                    }

                    if (unitAssignments.containsKey(pid)) {
                        removeUnit(unitAssignments.get(pid));
                    }
                }
                getRetirementDefectionTracker().resolveAllContracts();
                return true;
            }
        } else {
            addReport("<font color='" +
                            ReportingUtilities.getNegativeColor() +
                            "'>You cannot afford to make the final payments.</font>");
            return false;
        }

        return true;
    }

    public CampaignSummary getCampaignSummary() {
        return campaignSummary;
    }

    public News getNews() {
        return news;
    }

    /**
     * Add force to an existing superforce. This method will also assign the force an id and place it in the forceId
     * hash
     *
     * @param force      - the Force to add
     * @param superForce - the superforce to add the new force to
     */
    public void addForce(Force force, Force superForce) {
        int id = lastForceId + 1;
        force.setId(id);
        superForce.addSubForce(force, true);
        force.setScenarioId(superForce.getScenarioId(), this);
        forceIds.put(id, force);
        lastForceId = id;

        force.updateCommander(this);

        if (campaignOptions.isUseAtB()) {
            recalculateCombatTeams(this);
        }
    }

    public void moveForce(Force force, Force superForce) {
        Force parentForce = force.getParentForce();

        if (null != parentForce) {
            parentForce.removeSubForce(force.getId());
        }

        superForce.addSubForce(force, true);
        force.setScenarioId(superForce.getScenarioId(), this);

        // repopulate formation levels across the TO&E
        Force.populateFormationLevelsFromOrigin(this);
    }

    /**
     * This is used by the XML loader. The id should already be set for this force so don't increment
     *
     * @param force Force to add
     */
    public void importForce(Force force) {
        lastForceId = max(lastForceId, force.getId());
        forceIds.put(force.getId(), force);
    }

    /**
     * This is used by the XML loader. The id should already be set for this scenario so don't increment
     *
     * @param scenario Scenario to Add.
     */
    public void importScenario(Scenario scenario) {
        lastScenarioId = max(lastScenarioId, scenario.getId());
        scenarios.put(scenario.getId(), scenario);
    }

    public void addUnitToForce(final @Nullable Unit unit, final Force force) {
        addUnitToForce(unit, force.getId());
    }

    /**
     * Add unit to an existing force. This method will also assign that force's id to the unit.
     *
     * @param unit Unit to add to the existing force.
     * @param id   Force ID to add unit to
     */
    public void addUnitToForce(@Nullable Unit unit, int id) {
        if (unit == null) {
            return;
        }

        Force force = forceIds.get(id);
        Force prevForce = forceIds.get(unit.getForceId());
        boolean useTransfers = false;
        boolean transferLog = !getCampaignOptions().isUseTransfers();

        if (null != prevForce) {
            if (null != prevForce.getTechID()) {
                unit.removeTech();
            }
            // We log removal if we don't use transfers or if it can't be assigned to a new
            // force
            prevForce.removeUnit(this, unit.getId(), transferLog || (force == null));
            useTransfers = !transferLog;
            MekHQ.triggerEvent(new OrganizationChangedEvent(this, prevForce, unit));
        }

        if (null != force) {
            unit.setForceId(id);
            unit.setScenarioId(force.getScenarioId());
            if (null != force.getTechID()) {
                Person forceTech = getPerson(force.getTechID());
                if (forceTech.canTech(unit.getEntity())) {
                    if (null != unit.getTech()) {
                        unit.removeTech();
                    }

                    unit.setTech(forceTech);
                } else {
                    String cantTech = forceTech.getFullName() +
                                            " cannot maintain " +
                                            unit.getName() +
                                            '\n' +
                                            "You will need to assign a tech manually.";
                    JOptionPane.showMessageDialog(null, cantTech, "Warning", JOptionPane.WARNING_MESSAGE);
                }
            }
            force.addUnit(this, unit.getId(), useTransfers, prevForce);
            MekHQ.triggerEvent(new OrganizationChangedEvent(this, force, unit));
        }

        if (campaignOptions.isUseAtB()) {
            recalculateCombatTeams(this);
        }
    }

    /**
     * Adds force and all its sub-forces to the Combat Teams table
     */
    private void addAllCombatTeams(Force force) {
        recalculateCombatTeams(this);

        for (Force subForce : force.getSubForces()) {
            addAllCombatTeams(subForce);
        }
    }

    // region Missions/Contracts

    /**
     * Add a mission to the campaign
     *
     * @param mission The mission to be added
     */
    public void addMission(Mission mission) {
        int missionID = lastMissionId + 1;
        mission.setId(missionID);
        missions.put(missionID, mission);
        lastMissionId = missionID;
        MekHQ.triggerEvent(new MissionNewEvent(mission));
    }

    /**
     * Imports a {@link Mission} into a campaign.
     *
     * @param mission Mission to import into the campaign.
     */
    public void importMission(final Mission mission) {
        mission.getScenarios().forEach(this::importScenario);
        addMissionWithoutId(mission);
        StratconContractInitializer.restoreTransientStratconInformation(mission, this);
    }

    private void addMissionWithoutId(Mission m) {
        lastMissionId = max(lastMissionId, m.getId());
        missions.put(m.getId(), m);
        MekHQ.triggerEvent(new MissionNewEvent(m));
    }

    /**
     * @param id the mission's id
     *
     * @return the mission in question
     */
    public @Nullable Mission getMission(int id) {
        return missions.get(id);
    }

    /**
     * @return an <code>Collection</code> of missions in the campaign
     */
    public Collection<Mission> getMissions() {
        return missions.values();
    }

    /**
     * @return missions List sorted with complete missions at the bottom
     */
    public List<Mission> getSortedMissions() {
        return getMissions().stream()
                     .sorted(Comparator.comparing(Mission::getStatus)
                                   .thenComparing(m -> (m instanceof Contract) ?
                                                             ((Contract) m).getStartDate() :
                                                             LocalDate.now()))
                     .collect(Collectors.toList());
    }

    public List<Mission> getActiveMissions(final boolean excludeEndDateCheck) {
        return getMissions().stream()
                     .filter(m -> m.isActiveOn(getLocalDate(), excludeEndDateCheck))
                     .collect(Collectors.toList());
    }

    public List<Mission> getCompletedMissions() {
        return getMissions().stream().filter(m -> m.getStatus().isCompleted()).collect(Collectors.toList());
    }

    /**
     * Retrieves a list of currently active contracts.
     *
     * <p>This method is a shorthand for {@link #getActiveContracts(boolean)} with {@code includeFutureContracts}
     * set to {@code false}. It fetches all contracts from the list of missions and filters them for those that are
     * currently active on the current local date.</p>
     *
     * @return A list of {@link Contract} objects that are currently active.
     */
    public List<Contract> getActiveContracts() {
        return getActiveContracts(false);
    }

    /**
     * Retrieves a list of active contracts, with an option to include future contracts.
     *
     * <p>This method iterates through all missions and checks if they are instances of {@link Contract}.
     * If so, it filters them based on their active status, as determined by the
     * {@link Contract#isActiveOn(LocalDate, boolean)} method.</p>
     *
     * @param includeFutureContracts If {@code true}, contracts that are scheduled to start in the future will also be
     *                               included in the final result. If {@code false}, only contracts active on the
     *                               current local date are included.
     *
     * @return A list of {@link Contract} objects that match the active criteria.
     */
    public List<Contract> getActiveContracts(boolean includeFutureContracts) {
        List<Contract> activeContracts = new ArrayList<>();

        for (Mission mission : getMissions()) {
            // Skip if the mission is not a Contract
            if (!(mission instanceof Contract contract)) {
                continue;
            }

            if (contract.isActiveOn(getLocalDate(), includeFutureContracts)) {
                activeContracts.add(contract);
            }
        }

        return activeContracts;
    }

    /**
     * Retrieves a list of future contracts.
     *
     * <p>This method fetches all missions and checks if they are instances of {@link Contract}. It filters the
     * contracts where the start date is after the current day.</p>
     *
     * @return A list of {@link Contract} objects whose start dates are in the future.
     */
    public List<Contract> getFutureContracts() {
        List<Contract> activeContracts = new ArrayList<>();

        for (Mission mission : getMissions()) {
            // Skip if the mission is not a Contract
            if (!(mission instanceof Contract contract)) {
                continue;
            }

            if (contract.getStartDate().isAfter(currentDay)) {
                activeContracts.add(contract);
            }
        }

        return activeContracts;
    }

    public List<AtBContract> getAtBContracts() {
        return getMissions().stream()
                     .filter(c -> c instanceof AtBContract)
                     .map(c -> (AtBContract) c)
                     .collect(Collectors.toList());
    }

    /**
     * Determines whether there is an active AtB (Against the Bot) contract. This method checks if there are contracts
     * currently active. Optionally, it can also consider future contracts that have been accepted but have not yet
     * started.
     *
     * @param includeFutureContracts a boolean indicating whether contracts that have been accepted but have not yet
     *                               started should also be considered as active.
     *
     * @return {@code true} if there is any currently active AtB contract, or if {@code includeFutureContracts} is
     *       {@code true} and there are future contracts starting after the current date. Otherwise, {@code false}.
     *
     * @see #hasFutureAtBContract()
     */
    public boolean hasActiveAtBContract(boolean includeFutureContracts) {
        if (!getActiveAtBContracts().isEmpty()) {
            return true;
        }

        if (includeFutureContracts) {
            return hasFutureAtBContract();
        }

        return false;
    }

    /**
     * Checks if there is at least one active AtB (Against the Bot) contract, using the default search parameters.
     *
     * @return {@code true} if an active AtB contract exists; {@code false} otherwise
     *
     * @author Illiani
     * @since 0.50.06
     */
    public boolean hasActiveAtBContract() {
        return hasActiveAtBContract(false);
    }

    /**
     * Determines whether there are any future AtB (Against the Bot) contracts. A future contract is defined as a
     * contract that has been accepted but has a start date later than the current day.
     *
     * @return true if there is at least one future AtB contract (accepted but starting after the current date).
     *       Otherwise, false.
     */
    public boolean hasFutureAtBContract() {
        List<AtBContract> contracts = getAtBContracts();

        for (AtBContract contract : contracts) {
            // This catches any contracts that have been accepted, but haven't yet started
            if (contract.getStartDate().isAfter(currentDay)) {
                return true;
            }
        }

        return false;
    }

    public List<AtBContract> getActiveAtBContracts() {
        return getActiveAtBContracts(false);
    }

    public List<AtBContract> getActiveAtBContracts(boolean excludeEndDateCheck) {
        return getMissions().stream()
                     .filter(c -> (c instanceof AtBContract) && c.isActiveOn(getLocalDate(), excludeEndDateCheck))
                     .map(c -> (AtBContract) c)
                     .collect(Collectors.toList());
    }

    public List<AtBContract> getCompletedAtBContracts() {
        return getMissions().stream()
                     .filter(c -> (c instanceof AtBContract) && c.getStatus().isCompleted())
                     .map(c -> (AtBContract) c)
                     .collect(Collectors.toList());
    }

    /**
     * @return whether the current campaign has an active contract for the current date
     */
    public boolean hasActiveContract() {
        return hasActiveContract;
    }

    /**
     * This is used to check if the current campaign has one or more active contacts, and sets the value of
     * hasActiveContract based on that check. This value should not be set elsewhere
     */
    public void setHasActiveContract() {
        hasActiveContract = getMissions().stream()
                                  .anyMatch(c -> (c instanceof Contract) && c.isActiveOn(getLocalDate()));
    }
    // endregion Missions/Contracts

    /**
     * Adds scenario to existing mission, generating a report.
     */
    public void addScenario(Scenario s, Mission m) {
        addScenario(s, m, false);
    }

    /**
     * Add scenario to an existing mission. This method will also assign the scenario an id, provided that it is a new
     * scenario. It then adds the scenario to the scenarioId hash.
     * <p>
     * Scenarios with previously set ids can be sent to this mission, allowing one to remove and then re-add scenarios
     * if needed. This functionality is used in the
     * <code>AtBScenarioFactory</code> class in method
     * <code>createScenariosForNewWeek</code> to
     * ensure that scenarios are generated properly.
     *
     * @param s              - the Scenario to add
     * @param m              - the mission to add the new scenario to
     * @param suppressReport - whether to suppress the campaign report
     */
    public void addScenario(Scenario s, Mission m, boolean suppressReport) {
        final boolean newScenario = s.getId() == Scenario.S_DEFAULT_ID;
        final int id = newScenario ? ++lastScenarioId : s.getId();
        s.setId(id);
        m.addScenario(s);
        scenarios.put(id, s);

        if (newScenario && !suppressReport) {
            addReport(MessageFormat.format(resources.getString("newAtBScenario.format"),
                  s.getHyperlinkedName(),
                  MekHQ.getMHQOptions().getDisplayFormattedDate(s.getDate())));
        }

        MekHQ.triggerEvent(new ScenarioNewEvent(s));
    }

    public Scenario getScenario(int id) {
        return scenarios.get(id);
    }

    public Collection<Scenario> getScenarios() {
        return scenarios.values();
    }

    public void setLocation(CurrentLocation l) {
        location = l;
    }

    /**
     * Moves immediately to a {@link PlanetarySystem}.
     *
     * @param s The {@link PlanetarySystem} the campaign has been moved to.
     */
    public void moveToPlanetarySystem(PlanetarySystem s) {
        setLocation(new CurrentLocation(s, 0.0));
        MekHQ.triggerEvent(new LocationChangedEvent(getLocation(), false));
    }

    public CurrentLocation getLocation() {
        return location;
    }

    /**
     * Imports a {@link Unit} into a campaign.
     *
     * @param unit A {@link Unit} to import into the campaign.
     */
    public void importUnit(Unit unit) {
        Objects.requireNonNull(unit);

        logger.debug("Importing unit: ({}): {}", unit.getId(), unit.getName());

        getHangar().addUnit(unit);

        checkDuplicateNamesDuringAdd(unit.getEntity());

        // Assign an entity ID to our new unit
        if (Entity.NONE == unit.getEntity().getId()) {
            unit.getEntity().setId(game.getNextEntityId());
        }

        // Entity should exist before we initialize transport space
        game.addEntity(unit.getEntity());

        unit.initializeAllTransportSpace();

        if (!unit.isMothballed()) {
            for (CampaignTransportType campaignTransportType : CampaignTransportType.values()) {
                if (!unit.getTransportCapabilities(campaignTransportType).isEmpty()) {
                    addCampaignTransport(campaignTransportType, unit);
                }
            }
        }

    }

    /**
     * Adds a transport (Unit) to the list specified transporters map. This transporters map is used to store
     * transports, the kinds of transporters they have, and their remaining capacity. The transporters map is meant to
     * be utilized by the GUI.
     *
     * @param campaignTransportType Transport Type (enum) we're adding to
     * @param unit                  unit with transport capabilities
     *
     * @see CampaignTransporterMap
     */
    public void addCampaignTransport(CampaignTransportType campaignTransportType, Unit unit) {
        if (campaignTransportType.isShipTransport()) {
            shipTransporters.addTransporter(unit);
        } else if (campaignTransportType.isTacticalTransport()) {
            tacticalTransporters.addTransporter(unit);
        } else if (campaignTransportType.isTowTransport()) {
            towTransporters.addTransporter(unit);
        }
    }

    /**
     * This will update the transport in the transports list with current capacities. When a unit is added or removed
     * from a transport, that information needs updated in the campaign transport map. This method will update the map
     * for every {@code CampaignTransportType} for the given transport.
     *
     * @param transport Unit
     *
     * @see Campaign#updateTransportInTransports(CampaignTransportType, Unit)
     */
    public void updateTransportInTransports(Unit transport) {
        for (CampaignTransportType campaignTransportType : CampaignTransportType.values()) {
            updateTransportInTransports(campaignTransportType, transport);
        }
    }

    /**
     * This will update the transport in the transports list with current capacities. When a unit is added or removed
     * from a transport, that information needs updated in the campaign transport map. This method takes the
     * CampaignTransportType and transport as inputs and updates the map with the current capacities of the transport.
     *
     * @param campaignTransportType type (Enum) of TransportedUnitsSummary we're interested in
     * @param transport             Unit
     */
    public void updateTransportInTransports(CampaignTransportType campaignTransportType, Unit transport) {
        Objects.requireNonNull(getCampaignTransporterMap(campaignTransportType))
              .updateTransportInTransporterMap(transport);
    }

    /**
     * Deletes an entry from the list of specified list of transports. This gets updated when the transport should no
     * longer be in the CampaignTransporterMap, such as when Transport is mothballed or removed from the campaign.
     *
     * @param campaignTransportType Transport Type (enum) we're checking
     * @param unit                  - The ship we want to remove from this Set
     *
     * @see CampaignTransporterMap
     */
    public void removeCampaignTransporter(CampaignTransportType campaignTransportType, Unit unit) {
        if (campaignTransportType.isShipTransport()) {
            shipTransporters.removeTransport(unit);
        } else if (campaignTransportType.isTacticalTransport()) {
            tacticalTransporters.removeTransport(unit);
        } else if (campaignTransportType.isTowTransport()) {
            towTransporters.removeTransport(unit);
        }
    }

    /**
     * This is for adding a TestUnit that was previously created and had parts added to it. We need to do the normal
     * stuff, but we also need to take the existing parts and add them to the campaign.
     *
     * @param testUnit TestUnit to add.
     */
    public void addTestUnit(TestUnit testUnit) {
        // we really just want the entity and the parts so let's just wrap that around a new unit.
        Unit unit = new Unit(testUnit.getEntity(), this);
        getHangar().addUnit(unit);

        // we decided we like the test unit so much we are going to keep it
        unit.getEntity().setOwner(player);
        unit.getEntity().setGame(game);
        unit.getEntity().setExternalIdAsString(unit.getId().toString());
        unit.setMaintenanceMultiplier(getCampaignOptions().getDefaultMaintenanceTime());

        // now lets grab the parts from the test unit and set them up with this unit
        for (Part p : testUnit.getParts()) {
            unit.addPart(p);
            getQuartermaster().addPart(p, 0);
        }

        unit.resetPilotAndEntity();

        if (!unit.isRepairable()) {
            unit.setSalvage(true);
        }

        // Assign an entity ID to our new unit
        if (Entity.NONE == unit.getEntity().getId()) {
            unit.getEntity().setId(game.getNextEntityId());
        }
        game.addEntity(unit.getEntity());

        checkDuplicateNamesDuringAdd(unit.getEntity());
        addReport(unit.getHyperlinkedName() + " has been added to the unit roster.");
    }

    /**
     * Add a new unit to the campaign and set its quality to D.
     *
     * @param en             An <code>Entity</code> object that the new unit will be wrapped around
     * @param allowNewPilots A boolean indicating whether to add new pilots for the unit
     * @param days           The number of days for the new unit to arrive
     *
     * @return The newly added unit
     */
    public Unit addNewUnit(Entity en, boolean allowNewPilots, int days) {
        return addNewUnit(en, allowNewPilots, days, PartQuality.QUALITY_D);
    }

    /**
     * Add a new unit to the campaign and set its quality.
     *
     * @param en             An <code>Entity</code> object that the new unit will be wrapped around
     * @param allowNewPilots A boolean indicating whether to add new pilots for the unit
     * @param days           The number of days for the new unit to arrive
     * @param quality        The quality of the new unit (0-5)
     *
     * @return The newly added unit
     *
     * @throws IllegalArgumentException If the quality is not within the valid range (0-5)
     */
    public Unit addNewUnit(Entity en, boolean allowNewPilots, int days, PartQuality quality) {
        Unit unit = new Unit(en, this);
        unit.setMaintenanceMultiplier(getCampaignOptions().getDefaultMaintenanceTime());
        getHangar().addUnit(unit);

        // reset the game object
        en.setOwner(player);
        en.setGame(game);
        en.setExternalIdAsString(unit.getId().toString());

        // Added to avoid the 'default force bug' when calculating cargo
        removeUnitFromForce(unit);

        unit.initializeParts(true);
        unit.runDiagnostic(false);
        if (!unit.isRepairable()) {
            unit.setSalvage(true);
        }

        unit.setDaysToArrival(days);

        if (days > 0) {
            unit.setMothballed(campaignOptions.isMothballUnitMarketDeliveries());
        }

        if (allowNewPilots) {
            Map<CrewType, Collection<Person>> newCrew = Utilities.genRandomCrewWithCombinedSkill(this,
                  unit,
                  getFaction().getShortName());
            newCrew.forEach((type, personnel) -> personnel.forEach(p -> type.getAddMethod().accept(unit, p)));
        }

        unit.resetPilotAndEntity();

        unit.setQuality(quality);

        // Assign an entity ID to our new unit
        if (Entity.NONE == en.getId()) {
            en.setId(game.getNextEntityId());
        }
        game.addEntity(en);

        unit.initializeAllTransportSpace();

        if (!unit.isMothballed()) {
            for (CampaignTransportType campaignTransportType : CampaignTransportType.values()) {
                if (!unit.getTransportCapabilities(campaignTransportType).isEmpty()) {
                    addCampaignTransport(campaignTransportType, unit);
                }
            }
        }

        checkDuplicateNamesDuringAdd(en);
        addReport(unit.getHyperlinkedName() + " has been added to the unit roster.");
        MekHQ.triggerEvent(new UnitNewEvent(unit));

        return unit;
    }

    /**
     * @return the current hangar containing the player's units.
     */
    public Hangar getHangar() {
        return units;
    }

    /**
     * Gets statistics related to units in the hangar.
     */
    public HangarStatistics getHangarStatistics() {
        return new HangarStatistics(getHangar());
    }

    /**
     * Gets statistics related to cargo in the hangar.
     */
    public CargoStatistics getCargoStatistics() {
        return new CargoStatistics(this);
    }

    public Collection<Unit> getUnits() {
        return getHangar().getUnits();
    }

    /**
     * Retrieves a collection of units that are not mothballed or being salvaged.
     *
     * @return a collection of active units
     */
    public Collection<Unit> getActiveUnits() {
        return getHangar().getUnits().stream().filter(unit -> !unit.isMothballed() && !unit.isSalvage()).toList();
    }

    public List<Entity> getEntities() {
        return getUnits().stream().map(Unit::getEntity).collect(Collectors.toList());
    }

    public Unit getUnit(UUID id) {
        return getHangar().getUnit(id);
    }

    // region Personnel
    // region Person Creation

    /**
     * Creates a new dependent with given gender. The origin faction and planet are set to null.
     *
     * @param gender The {@link Gender} of the new dependent.
     *
     * @return Return a {@link Person} object representing the new dependent.
     */
    public Person newDependent(Gender gender) {
        return newDependent(gender, null, null);
    }

    /**
     * Creates a new dependent with the given gender, origin faction, and origin planet.
     *
     * @param gender        The {@link Gender} of the new dependent.
     * @param originFaction The {@link Faction} that represents the origin faction for the new dependent. This can be
     *                      null, suggesting the faction will be chosen based on campaign options.
     * @param originPlanet  The {@link Planet} that represents the origin planet for the new dependent. This can be
     *                      null, suggesting the planet will be chosen based on campaign options.
     *
     * @return Return a {@link Person} object representing the new dependent.
     */
    public Person newDependent(Gender gender, @Nullable Faction originFaction, @Nullable Planet originPlanet) {
        PersonnelRole civilianProfession = PersonnelRole.MISCELLANEOUS_JOB;

        int dependentProfessionDieSize = campaignOptions.getDependentProfessionDieSize();
        if (dependentProfessionDieSize == 0 || randomInt(dependentProfessionDieSize) == 0) {
            civilianProfession = PersonnelRole.DEPENDENT;
        }

        int civilianProfessionDieSize = campaignOptions.getCivilianProfessionDieSize();
        if (civilianProfessionDieSize > 0) { // A value of 0 denotes that this system has been disabled
            if (randomInt(civilianProfessionDieSize) == 0) {
                List<PersonnelRole> civilianRoles = PersonnelRole.getCivilianRolesExceptNone();
                civilianProfession = ObjectUtility.getRandomItem(civilianRoles);
            }
        }

        // When a character is generated we include age checks to ensure they're old enough for the profession
        // chosen, so we don't need to include age-checks here.

        return newPerson(civilianProfession,
              PersonnelRole.NONE,
              new DefaultFactionSelector(getCampaignOptions().getRandomOriginOptions(), originFaction),
              new DefaultPlanetSelector(getCampaignOptions().getRandomOriginOptions(), originPlanet),
              gender);
    }

    /**
     * Generate a new Person of the given role using whatever randomization options have been given in the
     * CampaignOptions
     *
     * @param role The primary role
     *
     * @return A new {@link Person}.
     */
    public Person newPerson(final PersonnelRole role) {
        return newPerson(role, PersonnelRole.NONE);
    }

    /**
     * Generate a new Person of the given role using whatever randomization options have been given in the
     * CampaignOptions
     *
     * @param primaryRole   The primary role
     * @param secondaryRole A secondary role
     *
     * @return A new {@link Person}.
     */
    public Person newPerson(final PersonnelRole primaryRole, final PersonnelRole secondaryRole) {
        return newPerson(primaryRole, secondaryRole, getFactionSelector(), getPlanetSelector(), Gender.RANDOMIZE);
    }

    /**
     * Generate a new Person of the given role using whatever randomization options have been given in the
     * CampaignOptions
     *
     * @param primaryRole The primary role
     * @param factionCode The code for the faction this person is to be generated from
     * @param gender      The gender of the person to be generated, or a randomize it value
     *
     * @return A new {@link Person}.
     */
    public Person newPerson(final PersonnelRole primaryRole, final String factionCode, final Gender gender) {
        return newPerson(primaryRole,
              PersonnelRole.NONE,
              new DefaultFactionSelector(getCampaignOptions().getRandomOriginOptions(),
                    (factionCode == null) ? null : Factions.getInstance().getFaction(factionCode)),
              getPlanetSelector(),
              gender);
    }

    /**
     * Generate a new Person of the given role using whatever randomization options have been given in the
     * CampaignOptions
     *
     * @param primaryRole     The primary role
     * @param secondaryRole   A secondary role
     * @param factionSelector The faction selector to use for the person.
     * @param planetSelector  The planet selector for the person.
     * @param gender          The gender of the person to be generated, or a randomize it value
     *
     * @return A new {@link Person}.
     */
    public Person newPerson(final PersonnelRole primaryRole, final PersonnelRole secondaryRole,
          final AbstractFactionSelector factionSelector, final AbstractPlanetSelector planetSelector,
          final Gender gender) {
        return newPerson(primaryRole, secondaryRole, getPersonnelGenerator(factionSelector, planetSelector), gender);
    }

    /**
     * Generate a new {@link Person} of the given role, using the supplied {@link AbstractPersonnelGenerator}
     *
     * @param primaryRole        The primary role of the {@link Person}.
     * @param personnelGenerator The {@link AbstractPersonnelGenerator} to use when creating the {@link Person}.
     *
     * @return A new {@link Person} configured using {@code personnelGenerator}.
     */
    public Person newPerson(final PersonnelRole primaryRole, final AbstractPersonnelGenerator personnelGenerator) {
        return newPerson(primaryRole, PersonnelRole.NONE, personnelGenerator, Gender.RANDOMIZE);
    }

    /**
     * Generate a new {@link Person} of the given role, using the supplied {@link AbstractPersonnelGenerator}
     *
     * @param primaryRole        The primary role of the {@link Person}.
     * @param secondaryRole      The secondary role of the {@link Person}.
     * @param personnelGenerator The {@link AbstractPersonnelGenerator} to use when creating the {@link Person}.
     * @param gender             The gender of the person to be generated, or a randomize it value
     *
     * @return A new {@link Person} configured using {@code personnelGenerator}.
     */
    public Person newPerson(final PersonnelRole primaryRole, final PersonnelRole secondaryRole,
          final AbstractPersonnelGenerator personnelGenerator, final Gender gender) {
        final Person person = personnelGenerator.generate(this, primaryRole, secondaryRole, gender);

        // Assign a random portrait after we generate a new person
        if (getCampaignOptions().isUsePortraitForRole(primaryRole)) {
            assignRandomPortraitFor(person);
        }

        return person;
    }

    public Boolean getFieldKitchenWithinCapacity() {
        return fieldKitchenWithinCapacity;
    }
    // endregion Person Creation

    // region Personnel Recruitment

    /**
     * Recruits a person into the campaign roster using their current prisoner status, assuming recruitment is not
     * performed by a game master that recruitment actions should be logged, and the character should be employed.
     *
     * @param person the person to recruit; must not be {@code null}
     *
     * @return {@code true} if recruitment was successful and the person was added or employed; {@code false} otherwise
     *
     * @see #recruitPerson(Person, PrisonerStatus, boolean, boolean, boolean)
     */
    public boolean recruitPerson(Person person) {
        return recruitPerson(person, person.getPrisonerStatus(), false, true, true);
    }

    /**
     * @deprecated use {@link #recruitPerson(Person, boolean, boolean)} instead
     */
    @Deprecated(since = "0.50.06", forRemoval = true)
    public boolean recruitPerson(Person person, boolean gmAdd) {
        return recruitPerson(person, person.getPrisonerStatus(), gmAdd, true);
    }

    /**
     * Recruits a person into the campaign roster using their current prisoner status, allowing specification of both
     * game master and employment flags.
     * <p>
     * This is a convenience overload that enables logging and allows caller to choose whether the person is employed
     * upon recruitment.
     * </p>
     *
     * @param person the person to recruit; must not be {@code null}
     * @param gmAdd  if {@code true}, recruitment is performed by a game master (bypassing funds check)
     * @param employ if {@code true}, the person is marked as employed in the campaign
     *
     * @return {@code true} if recruitment was successful and personnel was added or employed; {@code false} otherwise
     *
     * @see #recruitPerson(Person, PrisonerStatus, boolean, boolean, boolean)
     */
    public boolean recruitPerson(Person person, boolean gmAdd, boolean employ) {
        return recruitPerson(person, person.getPrisonerStatus(), gmAdd, true, employ);
    }

    /**
     * @deprecated use {@link #recruitPerson(Person, PrisonerStatus, boolean)} instead
     */
    @Deprecated(since = "0.50.06", forRemoval = true)
    public boolean recruitPerson(Person person, PrisonerStatus prisonerStatus) {
        return recruitPerson(person, prisonerStatus, false, true);
    }

    /**
     * Recruits a person into the campaign roster with default parameters for game master and logging options.
     * <p>
     * This is a convenience overload that assumes recruitment is not performed by a game master and that recruitment
     * actions should be logged. If successful, the person is marked as employed based on the given flag.
     * </p>
     *
     * @param person         the person to recruit; must not be {@code null}
     * @param prisonerStatus the prison status to assign to the person
     * @param employ         if {@code true}, the person is marked as employed in the campaign
     *
     * @return {@code true} if recruitment was successful and personnel was added or employed; {@code false} otherwise
     *
     * @see #recruitPerson(Person, PrisonerStatus, boolean, boolean, boolean)
     */
    public boolean recruitPerson(Person person, PrisonerStatus prisonerStatus, boolean employ) {
        return recruitPerson(person, prisonerStatus, false, true, employ);
    }

    /**
     * @deprecated use {@link #recruitPerson(Person, PrisonerStatus, boolean, boolean, boolean)} instead.
     */
    @Deprecated(since = "0.50.06", forRemoval = true)
    public boolean recruitPerson(Person person, PrisonerStatus prisonerStatus, boolean gmAdd, boolean log) {
        return recruitPerson(person, prisonerStatus, gmAdd, log, true);
    }

    /**
     * Recruits a person into the campaign roster, handling employment status, prisoner status, finances, logging, and
     * optional relationship simulation.
     *
     * <p>If the {@code employ} parameter is {@code true} and the person is not already employed, this method
     * optionally deducts recruitment costs from campaign finances (unless performed by a game master). The person's
     * status and campaign logs are updated accordingly.</p>
     *
     * <p>If the person is a new recruit, their joining date and personnel entry are initialized, and relationship
     * history may be simulated based on campaign options and role.</p>
     *
     * <p>The method also manages staff role-specific timing pools and can log recruitment events.</p>
     *
     * @param person         the person to recruit; must not be {@code null}
     * @param prisonerStatus the prison status to assign to the person
     * @param gmAdd          if {@code true}, indicates the recruitment is being performed by a game master (bypassing
     *                       funds check)
     * @param log            if {@code true}, a record of the recruitment will be added to campaign logs
     * @param employ         if {@code true}, the person is marked as employed in the campaign
     *
     * @return {@code true} if recruitment was successful and personnel was added or employed; {@code false} on failure
     *       or insufficient funds
     */
    public boolean recruitPerson(Person person, PrisonerStatus prisonerStatus, boolean gmAdd, boolean log,
          boolean employ) {
        if (person == null) {
            logger.warn("A null person was passed into recruitPerson.");
            return false;
        }

        if (employ && !person.isEmployed()) {
            if (getCampaignOptions().isPayForRecruitment() && !gmAdd) {
                if (!getFinances().debit(TransactionType.RECRUITMENT,
                      getLocalDate(),
                      person.getSalary(this).multipliedBy(2),
                      String.format(resources.getString("personnelRecruitmentFinancesReason.text"),
                            person.getFullName()))) {
                    addReport(String.format(resources.getString("personnelRecruitmentInsufficientFunds.text"),
                          ReportingUtilities.getNegativeColor(),
                          person.getFullName()));
                    return false;
                }
            }
        }

        String formerSurname = person.getSurname();

        if (!personnel.containsValue(person)) {
            person.setJoinedCampaign(currentDay);
            personnel.put(person.getId(), person);

            if (getCampaignOptions().isUseSimulatedRelationships()) {
                if ((prisonerStatus.isFree()) &&
                          (!person.getOriginFaction().isClan()) &&
                          // We don't simulate for civilians, otherwise MekHQ will try to simulate the entire
                          // relationship history of everyone the recruit has ever married or birthed. This will
                          // cause a StackOverflow. -- Illiani, May/21/2025
                          (!person.getPrimaryRole().isCivilian())) {
                    simulateRelationshipHistory(person);
                }
            }
        }

        if (employ) {
            person.setEmployed(true);
            if (person.getPrimaryRole().isAstech()) {
                astechPoolMinutes += Person.PRIMARY_ROLE_SUPPORT_TIME;
                astechPoolOvertime += Person.PRIMARY_ROLE_OVERTIME_SUPPORT_TIME;
            } else if (person.getSecondaryRole().isAstech()) {
                astechPoolMinutes += Person.SECONDARY_ROLE_SUPPORT_TIME;
                astechPoolOvertime += Person.SECONDARY_ROLE_OVERTIME_SUPPORT_TIME;
            }
        } else {
            person.setEmployed(false);
        }

        person.setPrisonerStatus(this, prisonerStatus, log);

        if (log) {
            formerSurname = person.getSurname().equals(formerSurname) ?
                                  "" :
                                  ' ' +
                                        String.format(resources.getString("personnelRecruitmentFormerSurname.text") +
                                                            ' ', formerSurname);
            String add = !prisonerStatus.isFree() ?
                               (' ' +
                                      resources.getString(prisonerStatus.isBondsman() ?
                                                                "personnelRecruitmentBondsman.text" :
                                                                "personnelRecruitmentPrisoner.text")) :
                               "";
            addReport(String.format(resources.getString("personnelRecruitmentAddedToRoster.text"),
                  person.getHyperlinkedFullTitle(),
                  formerSurname,
                  add));
        }

        MekHQ.triggerEvent(new PersonNewEvent(person));
        return true;
    }

    private void simulateRelationshipHistory(Person person) {
        // how many weeks should the simulation run?
        LocalDate localDate = getLocalDate();
        long weeksBetween = ChronoUnit.WEEKS.between(person.getDateOfBirth().plusYears(18), localDate);

        // this means there is nothing to simulate
        if (weeksBetween == 0) {
            return;
        }

        Person babysFather = null;
        Person spousesBabysFather = null;
        List<Person> currentChildren = new ArrayList<>(); // Children that join with the character
        List<Person> priorChildren = new ArrayList<>(); // Children that were lost during divorce

        Person currentSpouse = null; // The current spouse
        List<Person> allSpouses = new ArrayList<>(); // All spouses current or divorced


        // run the simulation
        for (long weeksRemaining = weeksBetween; weeksRemaining >= 0; weeksRemaining--) {
            LocalDate currentDate = getLocalDate().minusWeeks(weeksRemaining);

            // first, we check for old relationships ending and new relationships beginning
            if (currentSpouse != null) {
                getDivorce().processNewWeek(this, currentDate, person, true);

                if (!person.getGenealogy().hasSpouse()) {
                    List<Person> toRemove = new ArrayList<>();

                    // there is a chance a departing spouse might take some of their children with
                    // them
                    for (Person child : currentChildren) {
                        if (child.getGenealogy().getParents().contains(currentSpouse)) {
                            if (randomInt(2) == 0) {
                                toRemove.add(child);
                            }
                        }
                    }

                    currentChildren.removeAll(toRemove);

                    priorChildren.addAll(toRemove);

                    currentSpouse = null;
                }
            } else {
                getMarriage().processBackgroundMarriageRolls(this, currentDate, person);

                if (person.getGenealogy().hasSpouse()) {
                    currentSpouse = person.getGenealogy().getSpouse();
                    allSpouses.add(currentSpouse);
                }
            }

            // then we check for children
            if ((person.getGender().isFemale()) && (!person.isPregnant())) {
                getProcreation().processRandomProcreationCheck(this,
                      localDate.minusWeeks(weeksRemaining),
                      person,
                      true);

                if (person.isPregnant()) {

                    if ((currentSpouse != null) && (currentSpouse.getGender().isMale())) {
                        babysFather = currentSpouse;
                    }
                }
            }

            if ((currentSpouse != null) && (currentSpouse.getGender().isFemale()) && (!currentSpouse.isPregnant())) {
                getProcreation().processRandomProcreationCheck(this,
                      localDate.minusWeeks(weeksRemaining),
                      currentSpouse,
                      true);

                if (currentSpouse.isPregnant()) {
                    if (person.getGender().isMale()) {
                        spousesBabysFather = person;
                    }
                }
            }

            if ((person.isPregnant()) && (currentDate.isAfter(person.getDueDate()))) {
                currentChildren.addAll(getProcreation().birthHistoric(this, currentDate, person, babysFather));
                babysFather = null;
            }

            if ((currentSpouse != null) &&
                      (currentSpouse.isPregnant()) &&
                      (currentDate.isAfter(currentSpouse.getDueDate()))) {
                currentChildren.addAll(getProcreation().birthHistoric(this,
                      currentDate,
                      currentSpouse,
                      spousesBabysFather));
                spousesBabysFather = null;
            }
        }

        // with the simulation concluded, we add the current spouse (if any) and any
        // remaining children to the unit
        for (Person spouse : allSpouses) {
            recruitPerson(spouse, PrisonerStatus.FREE, true, false, false);

            if (currentSpouse == spouse) {
                addReport(String.format(resources.getString("relativeJoinsForce.text"),
                      spouse.getHyperlinkedFullTitle(),
                      person.getHyperlinkedFullTitle(),
                      resources.getString("relativeJoinsForceSpouse.text")));
            } else {
                spouse.setStatus(PersonnelStatus.BACKGROUND_CHARACTER);
            }

            MekHQ.triggerEvent(new PersonChangedEvent(spouse));
        }

        List<Person> allChildren = new ArrayList<>();
        allChildren.addAll(currentChildren);
        allChildren.addAll(priorChildren);

        for (Person child : allChildren) {
            child.setOriginFaction(person.getOriginFaction());
            child.setOriginPlanet(person.getOriginPlanet());

            int age = child.getAge(localDate);

            // Limit skills by age for children and adolescents
            if (age < 16) {
                child.removeAllSkills();
            } else if (age < 18) {
                child.limitSkills(0);
            }

            // re-roll SPAs to include in any age and skill adjustments
            Enumeration<IOption> options = new PersonnelOptions().getOptions(PersonnelOptions.LVL3_ADVANTAGES);

            for (IOption option : Collections.list(options)) {
                child.getOptions().getOption(option.getName()).clearValue();
            }

            int experienceLevel = child.getExperienceLevel(this, false);

            // set loyalty
            if (experienceLevel <= 0) {
                person.setLoyalty(d6(3) + 2);
            } else if (experienceLevel == 1) {
                person.setLoyalty(d6(3) + 1);
            } else {
                person.setLoyalty(d6(3));
            }

            if (experienceLevel >= 0) {
                AbstractSpecialAbilityGenerator specialAbilityGenerator = new DefaultSpecialAbilityGenerator();
                specialAbilityGenerator.setSkillPreferences(new RandomSkillPreferences());
                specialAbilityGenerator.generateSpecialAbilities(this, child, experienceLevel);
            }

            recruitPerson(child, PrisonerStatus.FREE, true, false, false);

            if (currentChildren.contains(child)) {
                addReport(String.format(resources.getString("relativeJoinsForce.text"),
                      child.getHyperlinkedFullTitle(),
                      person.getHyperlinkedFullTitle(),
                      resources.getString("relativeJoinsForceChild.text")));
            } else {
                child.setStatus(PersonnelStatus.BACKGROUND_CHARACTER);
            }

            MekHQ.triggerEvent(new PersonChangedEvent(child));
        }

        MekHQ.triggerEvent(new PersonChangedEvent(person));
    }
    // endregion Personnel Recruitment

    // region Bloodnames

    /**
     * If the person does not already have a bloodname, assigns a chance of having one based on skill and rank. If the
     * roll indicates there should be a bloodname, one is assigned as appropriate to the person's phenotype and the
     * player's faction.
     *
     * @param person     The Bloodname candidate
     * @param ignoreDice If true, skips the random roll and assigns a Bloodname automatically
     */
    public void checkBloodnameAdd(Person person, boolean ignoreDice) {
        // if person is non-clan or does not have a phenotype
        if (!person.isClanPersonnel() || person.getPhenotype().isNone()) {
            return;
        }

        // Person already has a bloodname, we open up the dialog to ask if they want to
        // keep the
        // current bloodname or assign a new one
        if (!person.getBloodname().isEmpty()) {
            int result = JOptionPane.showConfirmDialog(null,
                  person.getFullTitle() +
                        " already has the bloodname " +
                        person.getBloodname() +
                        "\nDo you wish to remove that bloodname and generate a new one?",
                  "Already Has Bloodname",
                  JOptionPane.YES_NO_OPTION,
                  JOptionPane.QUESTION_MESSAGE);
            if (result == JOptionPane.NO_OPTION) {
                return;
            } else {
                ignoreDice = true;
            }
        }

        // Go ahead and generate a new bloodname
        int bloodnameTarget = 6;
        PersonnelOptions options = person.getOptions();
        Attributes attributes = person.getATOWAttributes();
        if (!ignoreDice) {
            switch (person.getPhenotype()) {
                case MEKWARRIOR: {
                    bloodnameTarget += person.hasSkill(SkillType.S_GUN_MEK) ?
                                             person.getSkill(SkillType.S_GUN_MEK)
                                                   .getFinalSkillValue(options, attributes) :
                                             TargetRoll.AUTOMATIC_FAIL;
                    bloodnameTarget += person.hasSkill(SkillType.S_PILOT_MEK) ?
                                             person.getSkill(SkillType.S_PILOT_MEK)
                                                   .getFinalSkillValue(options, attributes) :
                                             TargetRoll.AUTOMATIC_FAIL;
                    break;
                }
                case AEROSPACE: {
                    bloodnameTarget += person.hasSkill(SkillType.S_GUN_AERO) ?
                                             person.getSkill(SkillType.S_GUN_AERO)
                                                   .getFinalSkillValue(options, attributes) :
                                             TargetRoll.AUTOMATIC_FAIL;
                    bloodnameTarget += person.hasSkill(SkillType.S_PILOT_AERO) ?
                                             person.getSkill(SkillType.S_PILOT_AERO)
                                                   .getFinalSkillValue(options, attributes) :
                                             TargetRoll.AUTOMATIC_FAIL;
                    break;
                }
                case ELEMENTAL: {
                    bloodnameTarget += person.hasSkill(SkillType.S_GUN_BA) ?
                                             person.getSkill(SkillType.S_GUN_BA)
                                                   .getFinalSkillValue(options, attributes) :
                                             TargetRoll.AUTOMATIC_FAIL;
                    bloodnameTarget += person.hasSkill(SkillType.S_ANTI_MEK) ?
                                             person.getSkill(SkillType.S_ANTI_MEK)
                                                   .getFinalSkillValue(options, attributes) :
                                             TargetRoll.AUTOMATIC_FAIL;
                    break;
                }
                case VEHICLE: {
                    bloodnameTarget += person.hasSkill(SkillType.S_GUN_VEE) ?
                                             person.getSkill(SkillType.S_GUN_VEE)
                                                   .getFinalSkillValue(options, attributes) :
                                             TargetRoll.AUTOMATIC_FAIL;
                    switch (person.getPrimaryRole()) {
                        case GROUND_VEHICLE_DRIVER:
                            bloodnameTarget += person.hasSkill(SkillType.S_PILOT_GVEE) ?
                                                     person.getSkill(SkillType.S_PILOT_GVEE)
                                                           .getFinalSkillValue(options, attributes) :
                                                     TargetRoll.AUTOMATIC_FAIL;
                            break;
                        case NAVAL_VEHICLE_DRIVER:
                            bloodnameTarget += person.hasSkill(SkillType.S_PILOT_NVEE) ?
                                                     person.getSkill(SkillType.S_PILOT_NVEE)
                                                           .getFinalSkillValue(options, attributes) :
                                                     TargetRoll.AUTOMATIC_FAIL;
                            break;
                        case VTOL_PILOT:
                            bloodnameTarget += person.hasSkill(SkillType.S_PILOT_VTOL) ?
                                                     person.getSkill(SkillType.S_PILOT_VTOL)
                                                           .getFinalSkillValue(options, attributes) :
                                                     TargetRoll.AUTOMATIC_FAIL;
                            break;
                        default:
                            break;
                    }
                    break;
                }
                case PROTOMEK: {
                    bloodnameTarget += 2 *
                                             (person.hasSkill(SkillType.S_GUN_PROTO) ?
                                                    person.getSkill(SkillType.S_GUN_PROTO)
                                                          .getFinalSkillValue(options, attributes) :
                                                    TargetRoll.AUTOMATIC_FAIL);
                    break;
                }
                case NAVAL: {
                    switch (person.getPrimaryRole()) {
                        case VESSEL_PILOT:
                            bloodnameTarget += 2 *
                                                     (person.hasSkill(SkillType.S_PILOT_SPACE) ?
                                                            person.getSkill(SkillType.S_PILOT_SPACE)
                                                                  .getFinalSkillValue(options, attributes) :
                                                            TargetRoll.AUTOMATIC_FAIL);
                            break;
                        case VESSEL_GUNNER:
                            bloodnameTarget += 2 *
                                                     (person.hasSkill(SkillType.S_GUN_SPACE) ?
                                                            person.getSkill(SkillType.S_GUN_SPACE)
                                                                  .getFinalSkillValue(options, attributes) :
                                                            TargetRoll.AUTOMATIC_FAIL);
                            break;
                        case VESSEL_CREW:
                            bloodnameTarget += 2 *
                                                     (person.hasSkill(SkillType.S_TECH_VESSEL) ?
                                                            person.getSkill(SkillType.S_TECH_VESSEL)
                                                                  .getFinalSkillValue(options, attributes) :
                                                            TargetRoll.AUTOMATIC_FAIL);
                            break;
                        case VESSEL_NAVIGATOR:
                            bloodnameTarget += 2 *
                                                     (person.hasSkill(SkillType.S_NAVIGATION) ?
                                                            person.getSkill(SkillType.S_NAVIGATION)
                                                                  .getFinalSkillValue(options, attributes) :
                                                            TargetRoll.AUTOMATIC_FAIL);
                            break;
                        default:
                            break;
                    }
                    break;
                }
                default: {
                    break;
                }
            }
            // Higher-rated units are more likely to have Bloodnamed
            if (getCampaignOptions().getUnitRatingMethod().isEnabled()) {
                bloodnameTarget += IUnitRating.DRAGOON_C - getAtBUnitRatingMod();
            }

            // Reavings diminish the number of available Bloodrights in later eras
            int year = getGameYear();
            if (year <= 2950) {
                bloodnameTarget--;
            }

            if (year > 3055) {
                bloodnameTarget++;
            }

            if (year > 3065) {
                bloodnameTarget++;
            }

            if (year > 3080) {
                bloodnameTarget++;
            }

            // Officers have better chance; no penalty for non-officer
            bloodnameTarget += Math.min(0, getRankSystem().getOfficerCut() - person.getRankNumeric());
        }

        if (ignoreDice || (d6(2) >= bloodnameTarget)) {
            final Phenotype phenotype = person.getPhenotype().isNone() ? Phenotype.GENERAL : person.getPhenotype();

            final Bloodname bloodname = Bloodname.randomBloodname((getFaction().isClan() ?
                                                                         getFaction() :
                                                                         person.getOriginFaction()).getShortName(),
                  phenotype,
                  getGameYear());
            if (bloodname != null) {
                person.setBloodname(bloodname.getName());
                personUpdated(person);
            }
        }
    }
    // endregion Bloodnames

    // region Other Personnel Methods

    /**
     * Imports a {@link Person} into a campaign.
     *
     * @param person A {@link Person} to import into the campaign.
     */
    public void importPerson(Person person) {
        personnel.put(person.getId(), person);
        MekHQ.triggerEvent(new PersonNewEvent(person));
    }

    public @Nullable Person getPerson(final UUID id) {
        return personnel.get(id);
    }

    public Collection<Person> getPersonnel() {
        return personnel.values();
    }

    /**
     * Retrieves a list of personnel, excluding those whose status indicates they have left the unit.
     * <p>
     * This method filters the personnel collection to only include individuals who are still part of the unit, as
     * determined by their status.
     * </p>
     *
     * @return a {@code List} of {@link Person} objects who have not left the unit
     */
    public List<Person> getPersonnelFilteringOutDeparted() {
        return getPersonnel().stream()
                     .filter(person -> !person.getStatus().isDepartedUnit())
                     .collect(Collectors.toList());
    }

    /**
     * Retrieves a list of active personnel in the campaign, optionally including prisoners.
     *
     * <p>
     * This method iterates through all personnel and filters out inactive members. It then further filters prisoners
     * based on the provided parameter:
     * </p>
     * <ul>
     * <li>If {@code includePrisoners} is {@code true}, all active personnel,
     * including prisoners,
     * are included in the result.</li>
     * <li>If {@code includePrisoners} is {@code false}, only active personnel who
     * are either
     * free or classified as bondsmen are included.</li>
     * </ul>
     *
     * @param includePrisoners {@code true} to include all active prisoners in the result, {@code false} to exclude them
     *                         unless they are free or bondsmen.
     *
     * @return A {@link List} of {@link Person} objects representing the filtered active personnel.
     */
    public List<Person> getActivePersonnel(boolean includePrisoners) {
        List<Person> activePersonnel = new ArrayList<>();

        for (Person person : getPersonnel()) {
            if (!person.getStatus().isActive()) {
                continue;
            }

            PrisonerStatus prisonerStatus = person.getPrisonerStatus();
            if (includePrisoners || prisonerStatus.isFreeOrBondsman()) {
                activePersonnel.add(person);
            }
        }

        return activePersonnel;
    }

    /**
     * @return a list of people who are currently eligible to receive a salary.
     *
     * @author Illiani
     * @since 0.50.06
     */
    public List<Person> getSalaryEligiblePersonnel() {
        return getActivePersonnel(false).stream()
                     .filter(person -> person.getStatus().isSalaryEligible())
                     .collect(Collectors.toList());
    }

    /**
     * Retrieves a filtered list of personnel who have at least one combat profession.
     * <p>
     * This method filters the list of all personnel to include only those whose primary or secondary role is designated
     * as a combat role.
     * </p>
     *
     * @return a {@link List} of {@link Person} objects representing combat-capable personnel
     */
    public List<Person> getActiveCombatPersonnel() {
        return getActivePersonnel(true).stream()
                     .filter(p -> p.getPrimaryRole().isCombat() || p.getSecondaryRole().isCombat())
                     .collect(Collectors.toList());
    }

    /**
     * Provides a filtered list of personnel including only active Dependents.
     *
     * @return a {@link Person} <code>List</code> containing all active personnel
     */
    public List<Person> getActiveDependents() {
        return getPersonnel().stream()
                     .filter(person -> person.getPrimaryRole().isDependent())
                     .filter(person -> person.getStatus().isActive())
                     .collect(Collectors.toList());
    }

    /**
     * Provides a filtered list of personnel including only active prisoners.
     *
     * @return a {@link Person} <code>List</code> containing all active personnel
     */
    public List<Person> getCurrentPrisoners() {
        return getActivePersonnel(true).stream()
                     .filter(person -> person.getPrisonerStatus().isCurrentPrisoner())
                     .collect(Collectors.toList());
    }

    /**
     * Provides a filtered list of personnel including only active prisoners who are willing to defect.
     *
     * @return a {@link Person} <code>List</code> containing all active personnel
     */
    public List<Person> getPrisonerDefectors() {
        return getActivePersonnel(false).stream()
                     .filter(person -> person.getPrisonerStatus().isPrisonerDefector())
                     .collect(Collectors.toList());
    }

    /**
     * Provides a filtered list of personnel including only friendly PoWs.
     *
     * @return a {@link Person} <code>List</code> containing all active personnel
     */
    public List<Person> getFriendlyPrisoners() {
        return getPersonnel().stream().filter(p -> p.getStatus().isPoW()).collect(Collectors.toList());
    }

    /**
     * Provides a filtered list of personnel including only Persons with the Student status.
     *
     * @return a {@link Person} <code>List</code> containing all active personnel
     */
    public List<Person> getStudents() {
        return getPersonnel().stream().filter(p -> p.getStatus().isStudent()).collect(Collectors.toList());
    }
    // endregion Other Personnel Methods

    // region Personnel Selectors and Generators

    /**
     * Gets the {@link AbstractFactionSelector} to use with this campaign.
     *
     * @return An {@link AbstractFactionSelector} to use when selecting a {@link Faction}.
     */
    public AbstractFactionSelector getFactionSelector() {
        return getFactionSelector(getCampaignOptions().getRandomOriginOptions());
    }

    /**
     * Gets the {@link AbstractFactionSelector} to use
     *
     * @param options the random origin options to use
     *
     * @return An {@link AbstractFactionSelector} to use when selecting a {@link Faction}.
     */
    public AbstractFactionSelector getFactionSelector(final RandomOriginOptions options) {
        return options.isRandomizeOrigin() ? new RangedFactionSelector(options) : new DefaultFactionSelector(options);
    }

    /**
     * Gets the {@link AbstractPlanetSelector} to use with this campaign.
     *
     * @return An {@link AbstractPlanetSelector} to use when selecting a {@link Planet}.
     */
    public AbstractPlanetSelector getPlanetSelector() {
        return getPlanetSelector(getCampaignOptions().getRandomOriginOptions());
    }

    /**
     * Gets the {@link AbstractPlanetSelector} to use
     *
     * @param options the random origin options to use
     *
     * @return An {@link AbstractPlanetSelector} to use when selecting a {@link Planet}.
     */
    public AbstractPlanetSelector getPlanetSelector(final RandomOriginOptions options) {
        return options.isRandomizeOrigin() ? new RangedPlanetSelector(options) : new DefaultPlanetSelector(options);
    }

    /**
     * Gets the {@link AbstractPersonnelGenerator} to use with this campaign.
     *
     * @param factionSelector The {@link AbstractFactionSelector} to use when choosing a {@link Faction}.
     * @param planetSelector  The {@link AbstractPlanetSelector} to use when choosing a {@link Planet}.
     *
     * @return An {@link AbstractPersonnelGenerator} to use when creating new personnel.
     */
    public AbstractPersonnelGenerator getPersonnelGenerator(final AbstractFactionSelector factionSelector,
          final AbstractPlanetSelector planetSelector) {
        final DefaultPersonnelGenerator generator = new DefaultPersonnelGenerator(factionSelector, planetSelector);
        generator.setNameGenerator(RandomNameGenerator.getInstance());
        generator.setSkillPreferences(getRandomSkillPreferences());
        return generator;
    }
    // endregion Personnel Selectors and Generators
    // endregion Personnel

    public List<Person> getPatients() {
        List<Person> patients = new ArrayList<>();
        for (Person person : getPersonnel()) {
            if (person.needsFixing() ||
                      (getCampaignOptions().isUseAdvancedMedical() &&
                             person.hasInjuries(true) &&
                             person.getStatus().isActive())) {
                patients.add(person);
            }
        }
        return patients;
    }

    /**
     * List of all units that can show up in the repair bay.
     */
    public List<Unit> getServiceableUnits() {
        List<Unit> service = new ArrayList<>();
        for (Unit u : getUnits()) {
            if (u.isAvailable() && u.isServiceable() && !StratconRulesManager.isUnitDeployedToStratCon(u)) {
                service.add(u);
            }
        }
        return service;
    }

    /**
     * Imports a collection of parts into the campaign.
     *
     * @param newParts The collection of {@link Part} instances to import into the campaign.
     */
    public void importParts(Collection<Part> newParts) {
        Objects.requireNonNull(newParts);

        for (Part p : newParts) {
            if ((p instanceof MissingPart) && (null == p.getUnit())) {
                // Let's not import missing parts without a valid unit.
                continue;
            }

            // Track this part as part of our Campaign
            p.setCampaign(this);

            // Add the part to the campaign, but do not
            // merge it with any existing parts
            parts.addPart(p, false);
        }
    }

    /**
     * Gets the Warehouse which stores parts.
     */
    public Warehouse getWarehouse() {
        return parts;
    }

    /**
     * Sets the Warehouse which stores parts for the campaign.
     *
     * @param warehouse The warehouse in which to store parts.
     */
    public void setWarehouse(Warehouse warehouse) {
        parts = Objects.requireNonNull(warehouse);
    }

    public Quartermaster getQuartermaster() {
        return quartermaster;
    }

    /**
     * @return A collection of parts in the Warehouse.
     */
    public Collection<Part> getParts() {
        return parts.getParts();
    }

    private int getQuantity(Part part) {
        return getWarehouse().getPartQuantity(part);
    }

    private PartInUse getPartInUse(Part part) {
        // SI isn't a proper "part"
        if (part instanceof StructuralIntegrity) {
            return null;
        }
        // Skip out on "not armor" (as in 0 point armer on men or field guns)
        if ((part instanceof Armor armor) && (armor.getType() == EquipmentType.T_ARMOR_UNKNOWN)) {
            return null;
        }
        // Makes no sense buying those separately from the chasis
        if ((part instanceof EquipmentPart equipmentPart) &&
                  (equipmentPart.getType() instanceof MiscType miscType) &&
                  (miscType.hasFlag(MiscType.F_CHASSIS_MODIFICATION))) {
            return null;
        }
        // Replace a "missing" part with a corresponding "new" one.
        if (part instanceof MissingPart missingPart) {
            part = missingPart.getNewPart();
        }
        PartInUse result = new PartInUse(part);
        result.setRequestedStock(getDefaultStockPercent(part));
        return (null != result.getPartToBuy()) ? result : null;
    }

    /**
     * Determines the default stock percentage for a given part type.
     *
     * <p>
     * This method uses the type of the provided {@link Part} to decide which default stock percentage to return. The
     * values for each part type are retrieved from the campaign options.
     * </p>
     *
     * @param part The {@link Part} for which the default stock percentage is to be determined. The part must not be
     *             {@code null}.
     *
     * @return An {@code int} representing the default stock percentage for the given part type, as defined in the
     *       campaign options.
     */
    private int getDefaultStockPercent(Part part) {
        if (part instanceof HeatSink) {
            return campaignOptions.getAutoLogisticsHeatSink();
        } else if (part instanceof MekLocation) {
            if (((MekLocation) part).getLoc() == Mek.LOC_HEAD) {
                return campaignOptions.getAutoLogisticsMekHead();
            }

            if (((MekLocation) part).getLoc() == Mek.LOC_CT) {
                return campaignOptions.getAutoLogisticsNonRepairableLocation();
            }

            return campaignOptions.getAutoLogisticsMekLocation();
        } else if (part instanceof TankLocation) {
            return campaignOptions.getAutoLogisticsNonRepairableLocation();
        } else if (part instanceof AmmoBin || part instanceof AmmoStorage) {
            return campaignOptions.getAutoLogisticsAmmunition();
        } else if (part instanceof Armor) {
            return campaignOptions.getAutoLogisticsArmor();
        } else if (part instanceof MekActuator) {
            return campaignOptions.getAutoLogisticsActuators();
        } else if (part instanceof JumpJet) {
            return campaignOptions.getAutoLogisticsJumpJets();
        } else if (part instanceof EnginePart) {
            return campaignOptions.getAutoLogisticsEngines();
        } else if (part instanceof EquipmentPart equipmentPart) {
            if (equipmentPart.getType() instanceof WeaponType) {
                return campaignOptions.getAutoLogisticsWeapons();
            }
        }

        return campaignOptions.getAutoLogisticsOther();
    }

    /**
     * Updates a {@link PartInUse} record with data from an incoming {@link Part}.
     *
     * <p>
     * This method processes the incoming part to update the usage, storage, or transfer count of the specified part in
     * use, based on the type, quality, and associated unit of the incoming part. Certain parts are ignored based on
     * their state or configuration, such as being part of conventional infantry, salvage, or mothballed units.
     * </p>
     *
     * @param partInUse                the {@link PartInUse} record to update.
     * @param incomingPart             the new {@link Part} that is being processed for this record.
     * @param ignoreMothballedUnits    if {@code true}, parts belonging to mothballed units are excluded.
     * @param ignoreSparesUnderQuality spares with a quality lower than this threshold are excluded from counting.
     */
    private void updatePartInUseData(PartInUse partInUse, Part incomingPart, boolean ignoreMothballedUnits,
          PartQuality ignoreSparesUnderQuality) {
        Unit unit = incomingPart.getUnit();
        if (unit != null) {
            // Ignore conventional infantry
            if (unit.isConventionalInfantry()) {
                return;
            }

            // Ignore parts if they are from mothballed units and the flag is set
            if (ignoreMothballedUnits && incomingPart.getUnit() != null && incomingPart.getUnit().isMothballed()) {
                return;
            }

            // Ignore units set to salvage
            if (unit.isSalvage()) {
                return;
            }
        }

        // Case 1: Part is associated with a unit or is a MissingPart
        if ((unit != null) || (incomingPart instanceof MissingPart)) {
            partInUse.setUseCount(partInUse.getUseCount() + getQuantity(incomingPart));
            return;
        }

        // Case 2: Part is present and meets quality requirements
        if (incomingPart.isPresent()) {
            if (incomingPart.getQuality().toNumeric() >= ignoreSparesUnderQuality.toNumeric()) {
                partInUse.setStoreCount(partInUse.getStoreCount() + getQuantity(incomingPart));
                partInUse.addSpare(incomingPart);
            }
            return;
        }

        // Case 3: Part is not present, update transfer count
        partInUse.setTransferCount(partInUse.getTransferCount() + getQuantity(incomingPart));
    }

    /**
     * Find all the parts that match this PartInUse and update their data
     *
     * @param partInUse                part in use record to update
     * @param ignoreMothballedUnits    don't count parts in mothballed units
     * @param ignoreSparesUnderQuality don't count spare parts lower than this quality
     */
    public void updatePartInUse(PartInUse partInUse, boolean ignoreMothballedUnits,
          PartQuality ignoreSparesUnderQuality) {
        partInUse.setUseCount(0);
        partInUse.setStoreCount(0);
        partInUse.setTransferCount(0);
        partInUse.setPlannedCount(0);
        getWarehouse().forEachPart(incomingPart -> {
            PartInUse newPartInUse = getPartInUse(incomingPart);
            if (partInUse.equals(newPartInUse)) {
                updatePartInUseData(partInUse, incomingPart, ignoreMothballedUnits, ignoreSparesUnderQuality);
            }
        });
        for (IAcquisitionWork maybePart : shoppingList.getPartList()) {
            PartInUse newPartInUse = getPartInUse((Part) maybePart);
            if (partInUse.equals(newPartInUse)) {
                partInUse.setPlannedCount(partInUse.getPlannedCount() +
                                                getQuantity((maybePart instanceof MissingPart) ?
                                                                  ((MissingPart) maybePart).getNewPart() :
                                                                  (Part) maybePart) * maybePart.getQuantity());
            }
        }
    }

    /**
     * Analyzes the warehouse inventory and returns a data set that summarizes the usage state of all parts, including
     * their use counts, store counts, and planned counts, while filtering based on specific conditions.
     *
     * <p>
     * This method aggregates all parts currently in use or available as spares, while taking into account constraints
     * like ignoring mothballed units or filtering spares below a specific quality. It uses a map structure to
     * efficiently track and update parts during processing.
     * </p>
     *
     * @param ignoreMothballedUnits    If {@code true}, parts from mothballed units will not be included in the
     *                                 results.
     * @param isResupply               If {@code true}, specific units (e.g., prohibited unit types) are skipped based
     *                                 on the current context as defined in {@code Resupply.isProhibitedUnitType()}.
     * @param ignoreSparesUnderQuality Spare parts of a lower quality than the specified value will be excluded from the
     *                                 results.
     *
     * @return A {@link Set} of {@link PartInUse} objects detailing the state of each relevant part, including:
     *       <ul>
     *       <li>Use count: How many of this part are currently in use.</li>
     *       <li>Store count: How many of this part are available as spares in the
     *       warehouse.</li>
     *       <li>Planned count: The quantity of this part included in acquisition
     *       orders or
     *       planned procurement.</li>
     *       <li>Requested stock: The target or default quantity to maintain, as
     *       derived from
     *       settings or requests.</li>
     *       </ul>
     *       Only parts with non-zero counts (use, store, or planned) will be
     *       included in the
     *       result.
     */

    public Set<PartInUse> getPartsInUse(boolean ignoreMothballedUnits, boolean isResupply,
          PartQuality ignoreSparesUnderQuality) {
        // java.util.Set doesn't supply a get(Object) method, so we have to use a
        // java.util.Map
        Map<PartInUse, PartInUse> inUse = new HashMap<>();
        getWarehouse().forEachPart(incomingPart -> {
            if (isResupply) {
                Unit unit = incomingPart.getUnit();

                Entity entity = null;
                if (unit != null) {
                    entity = unit.getEntity();
                }

                if (entity != null) {
                    if (isProhibitedUnitType(entity, false, false)) {
                        return;
                    }
                }
            }

            PartInUse partInUse = getPartInUse(incomingPart);
            if (null == partInUse) {
                return;
            }
            if (inUse.containsKey(partInUse)) {
                partInUse = inUse.get(partInUse);
            } else {
                if (partsInUseRequestedStockMap.containsKey(partInUse.getDescription())) {
                    partInUse.setRequestedStock(partsInUseRequestedStockMap.get(partInUse.getDescription()));
                } else {
                    partInUse.setRequestedStock(getDefaultStockPercent(incomingPart));
                }
                inUse.put(partInUse, partInUse);
            }
            updatePartInUseData(partInUse, incomingPart, ignoreMothballedUnits, ignoreSparesUnderQuality);
        });
        for (IAcquisitionWork maybePart : shoppingList.getPartList()) {
            if (!(maybePart instanceof Part)) {
                continue;
            }
            PartInUse partInUse = getPartInUse((Part) maybePart);
            if (null == partInUse) {
                continue;
            }
            if (inUse.containsKey(partInUse)) {
                partInUse = inUse.get(partInUse);
            } else {
                if (partsInUseRequestedStockMap.containsKey(partInUse.getDescription())) {
                    partInUse.setRequestedStock(partsInUseRequestedStockMap.get(partInUse.getDescription()));
                } else {
                    partInUse.setRequestedStock(getDefaultStockPercent((Part) maybePart));
                }
                inUse.put(partInUse, partInUse);
            }
            partInUse.setPlannedCount(partInUse.getPlannedCount() +
                                            getQuantity((maybePart instanceof MissingPart) ?
                                                              ((MissingPart) maybePart).getNewPart() :
                                                              (Part) maybePart) * maybePart.getQuantity());

        }
        return inUse.keySet()
                     .stream()
                     // Hacky but otherwise we end up with zero lines when filtering things out
                     .filter(p -> p.getUseCount() != 0 || p.getStoreCount() != 0 || p.getPlannedCount() != 0)
                     .collect(Collectors.toSet());
    }

    public Part getPart(int id) {
        return parts.getPart(id);
    }

    @Nullable
    public Force getForce(int id) {
        return forceIds.get(id);
    }

    public List<String> getCurrentReport() {
        return currentReport;
    }

    public void setCurrentReportHTML(String html) {
        currentReportHTML = html;
    }

    public String getCurrentReportHTML() {
        return currentReportHTML;
    }

    public void setNewReports(List<String> reports) {
        newReports = reports;
    }

    public List<String> fetchAndClearNewReports() {
        List<String> oldReports = newReports;
        setNewReports(new ArrayList<>());
        return oldReports;
    }

    /**
     * Finds the active person in a particular role with the highest level in a given, with an optional secondary skill
     * to break ties.
     *
     * @param role      One of the PersonnelRole enum values
     * @param primary   The skill to use for comparison.
     * @param secondary If not null and there is more than one person tied for the most the highest, preference will be
     *                  given to the one with a higher level in the secondary skill.
     *
     * @return The person in the designated role with the most experience.
     */
    public Person findBestInRole(PersonnelRole role, String primary, @Nullable String secondary) {
        int highest = 0;
        Person bestInRole = null;

        boolean isUseAgingEffects = campaignOptions.isUseAgeEffects();
        boolean isClanCampaign = isClanCampaign();

        for (Person person : getActivePersonnel(false)) {
            int adjustedReputation = person.getAdjustedReputation(isUseAgingEffects,
                  isClanCampaign,
                  currentDay,
                  person.getRankNumeric());

            if (((person.getPrimaryRole() == role) || (person.getSecondaryRole() == role)) &&
                      (person.getSkill(primary) != null)) {
                Skill primarySkill = person.getSkill(primary);
                int currentSkillLevel = Integer.MIN_VALUE;

                if (primarySkill != null) {
                    currentSkillLevel = primarySkill.getTotalSkillLevel(person.getOptions(),
                          person.getATOWAttributes(),
                          adjustedReputation);
                }

                if (bestInRole == null || currentSkillLevel > highest) {
                    bestInRole = person;
                    highest = currentSkillLevel;
                } else if (secondary != null && currentSkillLevel == highest) {
                    Skill secondarySkill = person.getSkill(secondary);

                    if (secondarySkill == null) {
                        continue;
                    }

                    currentSkillLevel = secondarySkill.getTotalSkillLevel(person.getOptions(),
                          person.getATOWAttributes(),
                          adjustedReputation);

                    int bestInRoleSecondarySkill = Integer.MIN_VALUE;
                    if (bestInRole.hasSkill(secondary)) {
                        int bestInRoleAdjustedReputation = bestInRole.getAdjustedReputation(isUseAgingEffects,
                              isClanCampaign,
                              currentDay,
                              bestInRole.getRankNumeric());
                        bestInRoleSecondarySkill = secondarySkill.getTotalSkillLevel(bestInRole.getOptions(),
                              bestInRole.getATOWAttributes(),
                              bestInRoleAdjustedReputation);
                    }

                    if (currentSkillLevel > bestInRoleSecondarySkill) {
                        bestInRole = person;
                    }
                }
            }
        }
        return bestInRole;
    }

    public Person findBestInRole(PersonnelRole role, String skill) {
        return findBestInRole(role, skill, null);
    }

    /**
     * Finds and returns the {@link Person} with the highest total skill level for a specified skill.
     *
     * <p>This method iterates over all active personnel, calculates each individual's total skill level
     * for the given skill (taking into account campaign options, reputation modifiers, and attributes), and determines
     * who possesses the highest skill value. If none are found, {@code null} is returned.</p>
     *
     * @param skillName the name of the skill to evaluate among all active personnel
     *
     * @return the {@link Person} with the highest calculated total skill level in the specified skill, or {@code null}
     *       if no qualifying person is found
     */
    public @Nullable Person findBestAtSkill(String skillName) {
        Person bestAtSkill = null;
        int highest = 0;
        for (Person person : getActivePersonnel(false)) {
            int adjustedReputation = person.getAdjustedReputation(campaignOptions.isUseAgeEffects(),
                  isClanCampaign(),
                  currentDay,
                  person.getRankNumeric());
            Skill skill = person.getSkill(skillName);

            int totalSkillLevel = Integer.MIN_VALUE;
            if (skill != null) {
                totalSkillLevel = skill.getTotalSkillLevel(person.getOptions(),
                      person.getATOWAttributes(),
                      adjustedReputation);
            }

            if (totalSkillLevel > highest) {
                highest = totalSkillLevel;
                bestAtSkill = person;
            }
        }
        return bestAtSkill;
    }

    /**
     * @return The list of all active {@link Person}s who qualify as technicians ({@link Person#isTech()});
     */
    public List<Person> getTechs() {
        return getTechs(false);
    }

    public List<Person> getTechs(final boolean noZeroMinute) {
        return getTechs(noZeroMinute, false);
    }

    public List<Person> getTechsExpanded() {
        return getTechsExpanded(false, false, true);
    }

    public List<Person> getTechs(final boolean noZeroMinute, final boolean eliteFirst) {
        return getTechsExpanded(noZeroMinute, eliteFirst, false);
    }

    /**
     * Retrieves a list of active technicians, with options to include only those with time remaining, prioritize elite
     * technicians, and expand the search to include technicians with additional roles.
     *
     * <p>The resulting list includes {@link Person} objects who qualify as technicians ({@link Person#isTech()})
     * or, if specified, as expanded technicians ({@link Person#isTechExpanded()}). If the person is part of a
     * self-crewed unit (e.g., an engineer on a self-crewed vessel), they are also included in the list.</p>
     *
     * <p>The returned list can be customized and sorted based on a variety of criteria:</p>
     * <ul>
     *   <li>Technicians with no remaining available time can be excluded if {@code noZeroMinute} is set to {@code true}.</li>
     *   <li>The list can be sorted from elite (best) to least skilled if {@code eliteFirst} is set to {@code true}.</li>
     *   <li>When {@code expanded} is set to {@code true}, technicians with expanded roles (e.g., dual skill sets) are included
     *       in addition to regular technicians.</li>
     *   <li>The list is further sorted in the following order:
     *     <ol>
     *       <li>By skill level (default: lowest to highest, or highest to lowest if elite-first enabled).</li>
     *       <li>By available daily tech time (highest to lowest).</li>
     *       <li>By rank (lowest to highest).</li>
     *     </ol>
     *   </li>
     * </ul>
     *
     * @param noZeroMinute If {@code true}, excludes technicians with no remaining available minutes.
     * @param eliteFirst   If {@code true}, sorts the list to place the most skilled technicians at the top.
     * @param expanded     If {@code true}, includes technicians with expanded roles (e.g., those qualifying under
     *                     {@link Person#isTechExpanded()}).
     *
     * @return A list of active {@link Person} objects who qualify as technicians or expanded technicians, sorted by
     *       skill, available time, and rank as specified by the input parameters.
     */
    public List<Person> getTechsExpanded(final boolean noZeroMinute, final boolean eliteFirst, final boolean expanded) {
        final List<Person> techs = getActivePersonnel(true).stream()
                                         .filter(person -> (expanded ? person.isTechExpanded() : person.isTech()) &&
                                                                 (!noZeroMinute || (person.getMinutesLeft() > 0)))
                                         .collect(Collectors.toList());

        // also need to loop through and collect engineers on self-crewed vessels
        for (final Unit unit : getUnits()) {
            if (unit.isSelfCrewed() && !(unit.getEntity() instanceof Infantry) && (unit.getEngineer() != null)) {
                techs.add(unit.getEngineer());
            }
        }

        // Return the tech collection sorted worst to best Skill Level, or reversed if we want elites first
        techs.sort(Comparator.comparingInt(person -> person.getSkillLevel(this,
              !person.getPrimaryRole().isTech() && person.getSecondaryRole().isTechSecondary()).ordinal()));

        if (eliteFirst) {
            Collections.reverse(techs);
        }

        // sort based on available minutes (highest -> lowest)
        techs.sort(Comparator.comparingInt(person -> -person.getDailyAvailableTechTime(false)));

        // finally, sort based on rank (lowest -> highest)
        techs.sort((person1, person2) -> {
            if (person1.outRanks(person2)) {
                return 1; // person1 outranks person2 -> person2 should come first
            } else if (person2.outRanks(person1)) {
                return -1; // person2 outranks person1 -> person1 should come first
            } else {
                return 0; // They are considered equal
            }
        });

        return techs;
    }

    public List<Person> getAdmins() {
        List<Person> admins = new ArrayList<>();
        for (Person person : getActivePersonnel(true)) {
            if (person.isAdministrator()) {
                admins.add(person);
            }
        }
        return admins;
    }

    public boolean isWorkingOnRefit(Person person) {
        Objects.requireNonNull(person);

        Unit unit = getHangar().findUnit(u -> u.isRefitting() && person.equals(u.getRefit().getTech()));
        return unit != null;
    }

    public List<Person> getDoctors() {
        List<Person> docs = new ArrayList<>();
        for (Person person : getActivePersonnel(true)) {
            if (person.isDoctor()) {
                docs.add(person);
            }
        }
        return docs;
    }

    public int getPatientsFor(Person doctor) {
        int patients = 0;
        for (Person person : getActivePersonnel(true)) {
            if ((null != person.getDoctorId()) && person.getDoctorId().equals(doctor.getId())) {
                patients++;
            }
        }
        return patients;
    }

    /**
     * Retrieves the best logistics person based on the acquisition skill, personnel category, and maximum acquisitions
     * allowed for the campaign.
     *
     * <p>This method evaluates all active personnel to determine the most suitable candidate
     * for logistics tasks, depending on the specified acquisition skill and rules. The determination is made according
     * to the following logic:</p>
     * <ul>
     *   <li>If the skill is {@code S_AUTO}, the method immediately returns {@code null}.</li>
     *   <li>If the skill is {@code S_TECH}, the method evaluates personnel based on their technical
     *       skill level, ignoring those who are ineligible for procurement or who exceed
     *       the maximum acquisition limit.</li>
     *   <li>For all other skills, the method evaluates personnel who possess the specified skill,
     *       ensuring their eligibility for procurement and checking that they have not exceeded
     *       the maximum acquisition limit.</li>
     * </ul>
     *
     * <p>The "best" logistics person is selected as the one with the highest skill level (based on the skill being
     * evaluated). If no suitable candidate is found, the method returns {@code null}.
     *
     * @return The {@link Person} representing the best logistics character, or {@code null} if no suitable person is
     *       found.
     */
    public @Nullable Person getLogisticsPerson() {
        final String skillName = campaignOptions.getAcquisitionSkill();
        final ProcurementPersonnelPick acquisitionCategory = campaignOptions.getAcquisitionPersonnelCategory();
        final int defaultMaxAcquisitions = campaignOptions.getMaxAcquisitions();

        int bestSkill = -1;
        Person procurementCharacter = null;
        if (skillName.equals(S_AUTO)) {
            return null;
        } else if (skillName.equals(S_TECH)) {
            for (Person person : getActivePersonnel(false)) {
                int effectiveMaxAcquisitions = defaultMaxAcquisitions;

                PersonnelOptions options = person.getOptions();
                if (isIneligibleToPerformProcurement(person, acquisitionCategory)) {
                    continue;
                }

                if (defaultMaxAcquisitions > 0 && (person.getAcquisitions() >= effectiveMaxAcquisitions)) {
                    continue;
                }

                int adjustedReputation = person.getAdjustedReputation(campaignOptions.isUseAgeEffects(),
                      isClanCampaign(),
                      currentDay,
                      person.getRankNumeric());
                Skill skill = person.getSkill(skillName);

                int totalSkillLevel = Integer.MIN_VALUE;
                if (skill != null) {
                    totalSkillLevel = skill.getTotalSkillLevel(person.getOptions(),
                          person.getATOWAttributes(),
                          adjustedReputation);
                }

                if (totalSkillLevel > bestSkill) {
                    procurementCharacter = person;
                    bestSkill = totalSkillLevel;
                }
            }
        } else {
            for (Person person : getActivePersonnel(false)) {
                int effectiveMaxAcquisitions = defaultMaxAcquisitions;

                if (isIneligibleToPerformProcurement(person, acquisitionCategory)) {
                    continue;
                }

                if (defaultMaxAcquisitions > 0 && (person.getAcquisitions() >= effectiveMaxAcquisitions)) {
                    continue;
                }

                int adjustedReputation = person.getAdjustedReputation(campaignOptions.isUseAgeEffects(),
                      isClanCampaign(),
                      currentDay,
                      person.getRankNumeric());
                Skill skill = person.getSkill(skillName);

                int totalSkillLevel = Integer.MIN_VALUE;
                if (skill != null) {
                    totalSkillLevel = skill.getTotalSkillLevel(person.getOptions(),
                          person.getATOWAttributes(),
                          adjustedReputation);
                }

                if (totalSkillLevel > bestSkill) {
                    procurementCharacter = person;
                    bestSkill = totalSkillLevel;
                }
            }
        }

        return procurementCharacter;
    }

    /**
     * Finds and returns the most senior administrator for a specific type of administrative role. Seniority is
     * determined using the {@link Person#outRanksUsingSkillTiebreaker} method when there are multiple eligible
     * administrators for the specified role.
     *
     * <p>
     * The method evaluates both the primary and secondary roles of each administrator against the provided
     * {@link AdministratorSpecialization} type.
     * </p>
     *
     * <p>
     * The valid types of administrative roles are represented by the {@link AdministratorSpecialization} enum:
     * </p>
     * <ul>
     * <li>{@link AdministratorSpecialization#COMMAND} - Command Administrator</li>
     * <li>{@link AdministratorSpecialization#LOGISTICS} - Logistics
     * Administrator</li>
     * <li>{@link AdministratorSpecialization#TRANSPORT} - Transport
     * Administrator</li>
     * <li>{@link AdministratorSpecialization#HR} - HR Administrator</li>
     * </ul>
     *
     * @param type the {@link AdministratorSpecialization} representing the administrative role to check for. Passing a
     *             {@code null} type will result in an {@link IllegalStateException}.
     *
     * @return the most senior {@link Person} with the specified administrative role, or {@code null} if no eligible
     *       administrator is found.
     *
     *       <p>
     *       <b>Behavior:</b>
     *       </p>
     *       <ul>
     *       <li>The method iterates through all administrators retrieved by
     *       {@link #getAdmins()}.</li>
     *       <li>For each {@link Person}, it checks if their primary or secondary
     *       role matches the specified type
     *       via utility methods like
     *       {@code AdministratorRole#isAdministratorCommand}.</li>
     *       <li>If no eligible administrators exist, the method returns
     *       {@code null}.</li>
     *       <li>If multiple administrators are eligible, the one with the highest
     *       seniority is returned.</li>
     *       <li>Seniority is determined by the
     *       {@link Person#outRanksUsingSkillTiebreaker} method,
     *       which uses a skill-based tiebreaker when necessary.</li>
     *       </ul>
     *
     * @throws IllegalStateException if {@code type} is null or an unsupported value.
     */
    public @Nullable Person getSeniorAdminPerson(AdministratorSpecialization type) {
        Person seniorAdmin = null;

        for (Person person : getAdmins()) {
            boolean isEligible = switch (type) {
                case COMMAND -> person.getPrimaryRole().isAdministratorCommand() ||
                                      person.getSecondaryRole().isAdministratorCommand();
                case LOGISTICS -> person.getPrimaryRole().isAdministratorLogistics() ||
                                        person.getSecondaryRole().isAdministratorLogistics();
                case TRANSPORT -> person.getPrimaryRole().isAdministratorTransport() ||
                                        person.getSecondaryRole().isAdministratorTransport();
                case HR -> person.getPrimaryRole().isAdministratorHR() || person.getSecondaryRole().isAdministratorHR();
            };

            if (isEligible) {
                if (seniorAdmin == null) {
                    seniorAdmin = person;
                    continue;
                }

                if (person.outRanksUsingSkillTiebreaker(this, seniorAdmin)) {
                    seniorAdmin = person;
                }
            }
        }
        return seniorAdmin;
    }

    /**
     * Retrieves the current campaign commander.
     *
     * <p>If a commander is specifically flagged, that person will be returned. Otherwise, the highest-ranking member
     * among the unit's active personnel is selected.</p>
     *
     * @return the {@link Person} who is the commander, or {@code null} if there are no suitable candidates.
     *
     * @author Illiani
     * @since 0.50.07
     */
    public @Nullable Person getCommander() {
        return findTopCommanders()[0];
    }

    /**
     * Retrieves the second-in-command among the unit's active personnel.
     *
     * <p>The second-in-command is determined as the highest-ranking active personnel member who is not the flagged
     * commander (if one exists). If multiple candidates have the same rank, a skill-based tiebreaker is used.</p>
     *
     * @return the {@link Person} who is considered the second-in-command, or {@code null} if there are no suitable
     * candidates.
     *
     * @author Illiani
     * @since 0.50.07
     */
    public @Nullable Person getSecondInCommand() {
        return findTopCommanders()[1];
    }

    /**
     * Finds the current top two candidates for command among active personnel.
     *
     * <p>In a single pass, this method determines the commander and the second-in-command using a flagged commander
     * if one is specified, otherwise relying on rank and skill tiebreakers.</p>
     *
     * @return an array where index 0 is the commander (may be the flagged commander), and index 1 is the
     *       second-in-command; either or both may be {@code null} if no suitable personnel are available.
     *
     * @author Illiani
     * @since 0.50.07
     */
    private Person[] findTopCommanders() {
        Person flaggedCommander = getFlaggedCommander();
        Person commander = flaggedCommander;
        Person secondInCommand = null;

        for (Person person : getActivePersonnel(false)) {
            // If we have a flagged commander, skip them
            if (flaggedCommander != null) {
                if (person.equals(flaggedCommander)) {
                    continue;
                }
                // Second in command is best among non-flagged
                if (secondInCommand == null || person.outRanksUsingSkillTiebreaker(this, secondInCommand)) {
                    secondInCommand = person;
                }
            } else {
                if (commander == null) {
                    commander = person;
                } else if (person.outRanksUsingSkillTiebreaker(this, commander)) {
                    secondInCommand = commander;
                    commander = person;
                } else if (secondInCommand == null || person.outRanksUsingSkillTiebreaker(this, secondInCommand)) {
                    if (!person.equals(commander)) {
                        secondInCommand = person;
                    }
                }
            }
        }

        return new Person[] { commander, secondInCommand};
    }

    /**
     * Retrieves a list of eligible logistics personnel who can perform procurement actions based on the current
     * campaign options. If acquisitions are set to automatically succeed, an empty list is returned.
     *
     * <p>This method evaluates active personnel to determine who is eligible for procurement
     * actions under the current campaign configuration. Personnel are filtered and sorted based on specific
     * criteria:</p>
     * <ul>
     *   <li><strong>Automatic Success:</strong> If the acquisition skill equals {@code S_AUTO},
     *       an empty list is immediately returned.</li>
     *   <li><strong>Eligibility Filtering:</strong> The following checks are applied to filter personnel:
     *       <ul>
     *          <li>Personnel must not be ineligible based on the {@link ProcurementPersonnelPick} category.</li>
     *          <li>Personnel must not have exceeded the maximum acquisition limit, if specified.</li>
     *          <li>If the skill is {@code S_TECH}, the person must have a valid technical skill.</li>
     *          <li>For other skills, the person must have the specified skill.</li>
     *       </ul>
     *    </li>
     *   <li><b>Sorting:</b> The resulting list is sorted in descending order by skill level:
     *       <ul>
     *          <li>When the skill is {@code S_TECH}, sorting is based on the person's best technical skill level.</li>
     *          <li>For other skills, sorting is based on the level of the specified skill.</li>
     *       </ul>
     *   </li>
     * </ul>
     *
     * @return A {@link List} of {@link Person} objects who are eligible and sorted to perform logistical actions, or an
     *       empty list if acquisitions automatically succeed.
     */
    public List<Person> getLogisticsPersonnel() {
        final String skillName = getCampaignOptions().getAcquisitionSkill();

        if (skillName.equals(S_AUTO)) {
            return Collections.emptyList();
        } else {
            final int maxAcquisitions = campaignOptions.getMaxAcquisitions();
            final ProcurementPersonnelPick acquisitionCategory = campaignOptions.getAcquisitionPersonnelCategory();
            List<Person> logisticsPersonnel = new ArrayList<>();

            for (Person person : getActivePersonnel(true)) {
                if (isIneligibleToPerformProcurement(person, acquisitionCategory)) {
                    continue;
                }

                if ((maxAcquisitions > 0) && (person.getAcquisitions() >= maxAcquisitions)) {
                    continue;
                }
                if (skillName.equals(S_TECH)) {
                    if (null != person.getBestTechSkill()) {
                        logisticsPersonnel.add(person);
                    }
                } else if (person.hasSkill(skillName)) {
                    logisticsPersonnel.add(person);
                }
            }

            // Sort by their skill level, descending.
            logisticsPersonnel.sort((person1, person2) -> {
                if (skillName.equals(S_TECH)) {
                    // Person 1
                    int adjustedReputation = person1.getAdjustedReputation(campaignOptions.isUseAgeEffects(),
                          isClanCampaign(),
                          currentDay,
                          person1.getRankNumeric());
                    Skill skill = person1.getBestTechSkill();

                    int person1SkillLevel = Integer.MIN_VALUE;
                    if (skill != null) {
                        person1SkillLevel = skill.getTotalSkillLevel(person1.getOptions(),
                              person1.getATOWAttributes(),
                              adjustedReputation);
                    }

                    // Person 2
                    adjustedReputation = person2.getAdjustedReputation(campaignOptions.isUseAgeEffects(),
                          isClanCampaign(),
                          currentDay,
                          person2.getRankNumeric());
                    skill = person2.getBestTechSkill();

                    int person2SkillLevel = Integer.MIN_VALUE;
                    if (skill != null) {
                        person2SkillLevel = skill.getTotalSkillLevel(person2.getOptions(),
                              person2.getATOWAttributes(),
                              adjustedReputation);
                    }

                    return Integer.compare(person1SkillLevel, person2SkillLevel);
                } else {
                    // Person 1
                    int adjustedReputation = person1.getAdjustedReputation(campaignOptions.isUseAgeEffects(),
                          isClanCampaign(),
                          currentDay,
                          person1.getRankNumeric());
                    Skill skill = person1.getSkill(S_TECH);

                    int person1SkillLevel = Integer.MIN_VALUE;
                    if (skill != null) {
                        person1SkillLevel = skill.getTotalSkillLevel(person1.getOptions(),
                              person1.getATOWAttributes(),
                              adjustedReputation);
                    }

                    // Person 2
                    adjustedReputation = person2.getAdjustedReputation(campaignOptions.isUseAgeEffects(),
                          isClanCampaign(),
                          currentDay,
                          person2.getRankNumeric());
                    skill = person2.getSkill(S_TECH);

                    int person2SkillLevel = Integer.MIN_VALUE;
                    if (skill != null) {
                        person2SkillLevel = skill.getTotalSkillLevel(person2.getOptions(),
                              person2.getATOWAttributes(),
                              adjustedReputation);
                    }

                    return Integer.compare(person1SkillLevel, person2SkillLevel);
                }
            });

            return logisticsPersonnel;
        }
    }

    /***
     * This is the main function for getting stuff (parts, units, etc.) All non-GM
     * acquisition should go through this function to ensure the campaign rules for
     * acquisition are followed.
     *
     * @param sList - A <code>ShoppingList</code> object including items that need
     *              to be purchased
     * @return A <code>ShoppingList</code> object that includes all items that were
     *         not successfully acquired
     */
    public ShoppingList goShopping(ShoppingList sList) {
        // loop through shopping items and decrement days to wait
        for (IAcquisitionWork shoppingItem : sList.getShoppingList()) {
            shoppingItem.decrementDaysToWait();
        }

        if (getCampaignOptions().getAcquisitionSkill().equals(S_AUTO)) {
            return goShoppingAutomatically(sList);
        } else if (!getCampaignOptions().isUsePlanetaryAcquisition()) {
            return goShoppingStandard(sList);
        } else {
            return goShoppingByPlanet(sList);
        }
    }

    /**
     * Shops for items on the {@link ShoppingList}, where each acquisition automatically succeeds.
     *
     * @param sList The shopping list to use when shopping.
     *
     * @return The new shopping list containing the items that were not acquired.
     */
    private ShoppingList goShoppingAutomatically(ShoppingList sList) {
        List<IAcquisitionWork> currentList = new ArrayList<>(sList.getShoppingList());

        List<IAcquisitionWork> remainingItems = new ArrayList<>(currentList.size());
        for (IAcquisitionWork shoppingItem : currentList) {
            if (shoppingItem.getDaysToWait() <= 0) {
                while (shoppingItem.getQuantity() > 0) {
                    if (!acquireEquipment(shoppingItem, null)) {
                        shoppingItem.resetDaysToWait();
                        break;
                    }
                }
            }
            if (shoppingItem.getQuantity() > 0 || shoppingItem.getDaysToWait() > 0) {
                remainingItems.add(shoppingItem);
            }
        }

        return new ShoppingList(remainingItems);
    }

    /**
     * Shops for items on the {@link ShoppingList}, where each acquisition is performed by available logistics
     * personnel.
     *
     * @param sList The shopping list to use when shopping.
     *
     * @return The new shopping list containing the items that were not acquired.
     */
    private ShoppingList goShoppingStandard(ShoppingList sList) {
        List<Person> logisticsPersonnel = getLogisticsPersonnel();
        if (logisticsPersonnel.isEmpty()) {
            addReport("Your force has no one capable of acquiring equipment.");
            return sList;
        }

        List<IAcquisitionWork> currentList = new ArrayList<>(sList.getShoppingList());
        for (Person person : logisticsPersonnel) {
            if (currentList.isEmpty()) {
                // Nothing left to shop for!
                break;
            }

            List<IAcquisitionWork> remainingItems = new ArrayList<>(currentList.size());
            for (IAcquisitionWork shoppingItem : currentList) {
                if (shoppingItem.getDaysToWait() <= 0) {
                    while (canAcquireParts(person) && shoppingItem.getQuantity() > 0) {
                        if (!acquireEquipment(shoppingItem, person)) {
                            shoppingItem.resetDaysToWait();
                            break;
                        }
                    }
                }
                if (shoppingItem.getQuantity() > 0 || shoppingItem.getDaysToWait() > 0) {
                    remainingItems.add(shoppingItem);
                }
            }

            currentList = remainingItems;
        }

        return new ShoppingList(currentList);
    }

    /**
     * Shops for items on the {@link ShoppingList}, where each acquisition is attempted on nearby planets by available
     * logistics personnel.
     *
     * @param sList The shopping list to use when shopping.
     *
     * @return The new shopping list containing the items that were not acquired.
     */
    private ShoppingList goShoppingByPlanet(ShoppingList sList) {
        List<Person> logisticsPersonnel = getLogisticsPersonnel();
        if (logisticsPersonnel.isEmpty()) {
            addReport("Your force has no one capable of acquiring equipment.");
            return sList;
        }

        // we are shopping by planets, so more involved
        List<IAcquisitionWork> currentList = sList.getShoppingList();
        LocalDate currentDate = getLocalDate();

        // a list of items than can be taken out of the search and put back on the
        // shopping list
        List<IAcquisitionWork> shelvedItems = new ArrayList<>();

        // find planets within a certain radius - the function will weed out dead
        // planets
        List<PlanetarySystem> systems = Systems.getInstance()
                                              .getShoppingSystems(getCurrentSystem(),
                                                    getCampaignOptions().getMaxJumpsPlanetaryAcquisition(),
                                                    currentDate);

        for (Person person : logisticsPersonnel) {
            if (currentList.isEmpty()) {
                // Nothing left to shop for!
                break;
            }

            String personTitle = person.getHyperlinkedFullTitle() + ' ';

            for (PlanetarySystem system : systems) {
                if (currentList.isEmpty()) {
                    // Nothing left to shop for!
                    break;
                }

                List<IAcquisitionWork> remainingItems = new ArrayList<>();

                // loop through shopping list. If it's time to check, then check as appropriate.
                // Items not
                // found get added to the remaining item list. Rotate through personnel
                boolean done = false;
                for (IAcquisitionWork shoppingItem : currentList) {
                    if (!canAcquireParts(person)) {
                        remainingItems.add(shoppingItem);
                        done = true;
                        continue;
                    }

                    if (shoppingItem.getDaysToWait() <= 0) {
                        PartAcquisitionResult result = findContactForAcquisition(shoppingItem, person, system);
                        if (result == PartAcquisitionResult.Success) {
                            int transitTime = calculatePartTransitTime(system);

                            PersonnelOptions options = person.getOptions();
                            double logisticianModifier = options.booleanOption(ADMIN_LOGISTICIAN) ? 0.9 : 1.0;
                            transitTime = (int) Math.round(transitTime * logisticianModifier);

                            int totalQuantity = 0;
                            while (shoppingItem.getQuantity() > 0 &&
                                         canAcquireParts(person) &&
                                         acquireEquipment(shoppingItem, person, system, transitTime)) {
                                totalQuantity++;
                            }
                            if (totalQuantity > 0) {
                                addReport(personTitle +
                                                "<font color='" +
                                                ReportingUtilities.getPositiveColor() +
                                                "'><b> found " +
                                                shoppingItem.getQuantityName(totalQuantity) +
                                                " on " +
                                                system.getPrintableName(currentDate) +
                                                ". Delivery in " +
                                                transitTime +
                                                " days.</b></font>");
                            }
                        } else if (result == PartAcquisitionResult.PartInherentFailure) {
                            shelvedItems.add(shoppingItem);
                            continue;
                        }
                    }

                    // if we didn't find everything on this planet, then add to the remaining list
                    if (shoppingItem.getQuantity() > 0 || shoppingItem.getDaysToWait() > 0) {
                        // if we can't afford it, then don't keep searching for it on other planets
                        if (!canPayFor(shoppingItem)) {
                            if (!getCampaignOptions().isPlanetAcquisitionVerbose()) {
                                addReport("<font color='" +
                                                ReportingUtilities.getNegativeColor() +
                                                "'><b>You cannot afford to purchase another " +
                                                shoppingItem.getAcquisitionName() +
                                                "</b></font>");
                            }
                            shelvedItems.add(shoppingItem);
                        } else {
                            remainingItems.add(shoppingItem);
                        }
                    }
                }

                // we are done with this planet. replace our current list with the remaining
                // items
                currentList = remainingItems;

                if (done) {
                    break;
                }
            }
        }

        // add shelved items back to the currentlist
        currentList.addAll(shelvedItems);

        // loop through and reset waiting time on all items on the remaining shopping
        // list if they have no waiting time left
        for (IAcquisitionWork shoppingItem : currentList) {
            if (shoppingItem.getDaysToWait() <= 0) {
                shoppingItem.resetDaysToWait();
            }
        }

        return new ShoppingList(currentList);
    }

    /**
     * Gets a value indicating if {@code person} can acquire parts.
     *
     * @param person The {@link Person} to check if they have remaining time to perform acquisitions.
     *
     * @return True if {@code person} could acquire another part, otherwise false.
     */
    public boolean canAcquireParts(@Nullable Person person) {
        if (person == null) {
            // CAW: in this case we're using automatic success
            // and the logistics person will be null.
            return true;
        }
        int maxAcquisitions = getCampaignOptions().getMaxAcquisitions();
        return maxAcquisitions <= 0 || person.getAcquisitions() < maxAcquisitions;
    }

    /***
     * Checks whether the campaign can pay for a given <code>IAcquisitionWork</code>
     * item. This will check
     * both whether the campaign is required to pay for a given type of acquisition
     * by the options and
     * if so whether it has enough money to afford it.
     *
     * @param acquisition - An <code>IAcquisitionWork</code> object
     * @return true if the campaign can pay for the acquisition; false if it cannot.
     */
    public boolean canPayFor(IAcquisitionWork acquisition) {
        // SHOULD we check to see if this acquisition needs to be paid for
        if ((acquisition instanceof UnitOrder && getCampaignOptions().isPayForUnits()) ||
                  (acquisition instanceof Part && getCampaignOptions().isPayForParts())) {
            // CAN the acquisition actually be paid for
            return getFunds().isGreaterOrEqualThan(acquisition.getBuyCost());
        }
        return true;
    }

    /**
     * Make an acquisition roll for a given planet to see if you can identify a contact. Used for planetary based
     * acquisition.
     *
     * @param acquisition - The <code> IAcquisitionWork</code> being acquired.
     * @param person      - The <code>Person</code> object attempting to do the acquiring. may be null if no one on the
     *                    force has the skill or the user is using automatic acquisition.
     * @param system      - The <code>PlanetarySystem</code> object where the acquisition is being attempted. This may
     *                    be null if the user is not using planetary acquisition.
     *
     * @return The result of the rolls.
     */
    public PartAcquisitionResult findContactForAcquisition(IAcquisitionWork acquisition, Person person,
          PlanetarySystem system) {
        TargetRoll target = getTargetForAcquisition(acquisition, person);

        String impossibleSentencePrefix = person == null ?
                                                "Can't search for " :
                                                person.getFullName() + " can't search for ";
        String failedSentencePrefix = person == null ?
                                            "No contacts available for " :
                                            person.getFullName() + " is unable to find contacts for ";
        String succeededSentencePrefix = person == null ?
                                               "Possible contact for " :
                                               person.getFullName() + " has found a contact for ";

        // if it's already impossible, don't bother with the rest
        if (target.getValue() == TargetRoll.IMPOSSIBLE) {
            if (getCampaignOptions().isPlanetAcquisitionVerbose()) {
                addReport("<font color='" +
                                ReportingUtilities.getNegativeColor() +
                                "'><b>" +
                                impossibleSentencePrefix +
                                acquisition.getAcquisitionName() +
                                " on " +
                                system.getPrintableName(getLocalDate()) +
                                " because:</b></font> " +
                                target.getDesc());
            }
            return PartAcquisitionResult.PartInherentFailure;
        }

        target = system.getPrimaryPlanet()
                       .getAcquisitionMods(target,
                             getLocalDate(),
                             getCampaignOptions(),
                             getFaction(),
                             acquisition.getTechBase() == Part.TechBase.CLAN);

        if (target.getValue() == TargetRoll.IMPOSSIBLE) {
            if (getCampaignOptions().isPlanetAcquisitionVerbose()) {
                addReport("<font color='" +
                                ReportingUtilities.getNegativeColor() +
                                "'><b>" +
                                impossibleSentencePrefix +
                                acquisition.getAcquisitionName() +
                                " on " +
                                system.getPrintableName(getLocalDate()) +
                                " because:</b></font> " +
                                target.getDesc());
            }
            return PartAcquisitionResult.PlanetSpecificFailure;
        }
        SocioIndustrialData socioIndustrial = system.getPrimaryPlanet().getSocioIndustrial(getLocalDate());
        CampaignOptions options = getCampaignOptions();
        int techBonus = options.getPlanetTechAcquisitionBonus(socioIndustrial.tech);
        int industryBonus = options.getPlanetIndustryAcquisitionBonus(socioIndustrial.industry);
        int outputsBonus = options.getPlanetOutputAcquisitionBonus(socioIndustrial.output);
        if (d6(2) < target.getValue()) {
            // no contacts on this planet, move along
            if (getCampaignOptions().isPlanetAcquisitionVerbose()) {
                addReport("<font color='" +
                                ReportingUtilities.getNegativeColor() +
                                "'><b>" +
                                failedSentencePrefix +
                                acquisition.getAcquisitionName() +
                                " on " +
                                system.getPrintableName(getLocalDate()) +
                                " at TN: " +
                                target.getValue() +
                                " - Modifiers (Tech: " +
                                (techBonus > 0 ? "+" : "") +
                                techBonus +
                                ", Industry: " +
                                (industryBonus > 0 ? "+" : "") +
                                industryBonus +
                                ", Outputs: " +
                                (outputsBonus > 0 ? "+" : "") +
                                outputsBonus +
                                ") </font>");
            }
            return PartAcquisitionResult.PlanetSpecificFailure;
        } else {
            if (getCampaignOptions().isPlanetAcquisitionVerbose()) {
                addReport("<font color='" +
                                ReportingUtilities.getPositiveColor() +
                                "'>" +
                                succeededSentencePrefix +
                                acquisition.getAcquisitionName() +
                                " on " +
                                system.getPrintableName(getLocalDate()) +
                                " at TN: " +
                                target.getValue() +
                                " - Modifiers (Tech: " +
                                (techBonus > 0 ? "+" : "") +
                                techBonus +
                                ", Industry: " +
                                (industryBonus > 0 ? "+" : "") +
                                industryBonus +
                                ", Outputs: " +
                                (outputsBonus > 0 ? "+" : "") +
                                outputsBonus +
                                ") </font>");
            }
            return PartAcquisitionResult.Success;
        }
    }

    /***
     * Attempt to acquire a given <code>IAcquisitionWork</code> object.
     * This is the default method used by for non-planetary based acquisition.
     *
     * @param acquisition - The <code> IAcquisitionWork</code> being acquired.
     * @param person      - The <code>Person</code> object attempting to do the
     *                    acquiring. may be null if no one on the force has the
     *                    skill or the user is using automatic acquisition.
     * @return a boolean indicating whether the attempt to acquire equipment was
     *         successful.
     */
    public boolean acquireEquipment(IAcquisitionWork acquisition, Person person) {
        return acquireEquipment(acquisition, person, null, -1);
    }

    /***
     * Attempt to acquire a given <code>IAcquisitionWork</code> object.
     *
     * @param acquisition - The <code> IAcquisitionWork</code> being acquired.
     * @param person      - The <code>Person</code> object attempting to do the
     *                    acquiring. may be null if no one on the force has the
     *                    skill or the user is using automatic acquisition.
     * @param system      - The <code>PlanetarySystem</code> object where the
     *                    acquisition is being attempted. This may be null if the
     *                    user is not using planetary acquisition.
     * @param transitDays - The number of days that the part should take to be
     *                    delivered. If this value is entered as -1, then this
     *                    method will determine transit time based on the users
     *                    campaign options.
     * @return a boolean indicating whether the attempt to acquire equipment was
     *         successful.
     */
    private boolean acquireEquipment(IAcquisitionWork acquisition, Person person, PlanetarySystem system,
          int transitDays) {
        boolean found = false;
        String report = "";

        if (null != person) {
            report += person.getHyperlinkedFullTitle() + ' ';
        }

        TargetRoll target = getTargetForAcquisition(acquisition, person);

        // check on funds
        if (!canPayFor(acquisition)) {
            target.addModifier(TargetRoll.IMPOSSIBLE, "Cannot afford this purchase");
        }

        if (null != system) {
            target = system.getPrimaryPlanet()
                           .getAcquisitionMods(target,
                                 getLocalDate(),
                                 getCampaignOptions(),
                                 getFaction(),
                                 acquisition.getTechBase() == Part.TechBase.CLAN);
        }
        report += "attempts to find " + acquisition.getAcquisitionName();

        // if impossible, then return
        if (target.getValue() == TargetRoll.IMPOSSIBLE) {
            report += ":<font color='" +
                            ReportingUtilities.getNegativeColor() +
                            "'><b> " +
                            target.getDesc() +
                            "</b></font>";
            if (!getCampaignOptions().isUsePlanetaryAcquisition() ||
                      getCampaignOptions().isPlanetAcquisitionVerbose()) {
                addReport(report);
            }
            return false;
        }

        int roll = d6(2);
        report += "  needs " + target.getValueAsString();
        report += " and rolls " + roll + ':';
        // Edge reroll, if applicable
        if (getCampaignOptions().isUseSupportEdge() &&
                  (roll < target.getValue()) &&
                  (person != null) &&
                  person.getOptions().booleanOption(PersonnelOptions.EDGE_ADMIN_ACQUIRE_FAIL) &&
                  (person.getCurrentEdge() > 0)) {
            person.changeCurrentEdge(-1);
            roll = d6(2);
            report += " <b>failed!</b> but uses Edge to reroll...getting a " + roll + ": ";
        }
        int xpGained = 0;
        if (roll >= target.getValue()) {
            if (transitDays < 0) {
                transitDays = calculatePartTransitTime(acquisition.getAvailability());
            }
            report = report + acquisition.find(transitDays);
            found = true;
            if (person != null) {
                if (roll == 12 && target.getValue() != TargetRoll.AUTOMATIC_SUCCESS) {
                    xpGained += getCampaignOptions().getSuccessXP();
                }
                if (target.getValue() != TargetRoll.AUTOMATIC_SUCCESS) {
                    person.setNTasks(person.getNTasks() + 1);
                }
                if (person.getNTasks() >= getCampaignOptions().getNTasksXP()) {
                    xpGained += getCampaignOptions().getTaskXP();
                    person.setNTasks(0);
                }
            }
        } else {
            report = report + acquisition.failToFind();
            if (person != null && roll == 2 && target.getValue() != TargetRoll.AUTOMATIC_FAIL) {
                xpGained += getCampaignOptions().getMistakeXP();
            }
        }

        if (null != person) {
            // The person should have their acquisitions incremented
            person.incrementAcquisition();

            if (xpGained > 0) {
                person.awardXP(this, xpGained);
                report += " (" + xpGained + "XP gained) ";
            }
        }

        if (found) {
            acquisition.decrementQuantity();
            MekHQ.triggerEvent(new AcquisitionEvent(acquisition));
        }
        if (!getCampaignOptions().isUsePlanetaryAcquisition() || getCampaignOptions().isPlanetAcquisitionVerbose()) {
            addReport(report);
        }
        return found;
    }

    /**
     * Performs work to either mothball or activate a unit.
     *
     * @param unit The unit to either work towards mothballing or activation.
     */
    public void workOnMothballingOrActivation(Unit unit) {
        if (unit.isMothballed()) {
            activate(unit);
        } else {
            mothball(unit);
        }
    }

    /**
     * Performs work to mothball a unit, preparing it for long-term storage.
     *
     * <p>Mothballing process varies based on unit type:</p>
     * <ul>
     *   <li>Non-Infantry Units:
     *     <ul>
     *       <li>Requires an assigned tech</li>
     *       <li>Consumes tech work minutes</li>
     *       <li>Requires astech support time (6 minutes per tech minute)</li>
     *     </ul>
     *   </li>
     *   <li>Infantry Units:
     *     <ul>
     *       <li>Uses standard work day time</li>
     *       <li>No tech required</li>
     *     </ul>
     *   </li>
     * </ul>
     * <p>
     * The process tracks progress and can span multiple work periods until complete.
     *
     * @param unit The unit to mothball. Must be active (not already mothballed)
     */
    public void mothball(Unit unit) {
        if (unit.isMothballed()) {
            logger.warn("Unit is already mothballed, cannot mothball.");
            return;
        }

        String report;
        if (!unit.isConventionalInfantry()) {
            Person tech = unit.getTech();
            if (null == tech) {
                // uh-oh
                addReport(String.format(resources.getString("noTech.mothballing"), unit.getHyperlinkedName()));
                unit.cancelMothballOrActivation();
                return;
            }

            // don't allow overtime minutes for mothballing because it's cheating since you don't roll
            int minutes = Math.min(tech.getMinutesLeft(), unit.getMothballTime());

            // check astech time
            if (!unit.isSelfCrewed() && astechPoolMinutes < minutes * 6) {
                // uh-oh
                addReport(String.format(resources.getString("notEnoughAstechTime.mothballing"),
                      unit.getHyperlinkedName()));
                return;
            }

            unit.setMothballTime(unit.getMothballTime() - minutes);

            tech.setMinutesLeft(tech.getMinutesLeft() - minutes);
            if (!unit.isSelfCrewed()) {
                astechPoolMinutes -= 6 * minutes;
            }

            report = String.format(resources.getString("timeSpent.mothballing.tech"),
                  tech.getHyperlinkedFullTitle(),
                  minutes,
                  unit.getHyperlinkedName());
        } else {
            unit.setMothballTime(unit.getMothballTime() - TECH_WORK_DAY);

            report = String.format(resources.getString("timeSpent.mothballing.noTech"),
                  TECH_WORK_DAY,
                  unit.getHyperlinkedName());
        }

        if (!unit.isMothballing()) {
            unit.completeMothball();
            report += String.format(resources.getString("complete.mothballing"));
        } else {
            report += String.format(resources.getString("remaining.text"), unit.getMothballTime());
        }

        addReport(report);
    }

    /**
     * Performs work to activate a unit from its mothballed state. This process requires either:
     *
     * <ul>
     *   <li>A tech and sufficient astech support time for non-self-crewed units</li>
     *   <li>Only time for self-crewed units</li>
     * </ul>
     *
     * <p>The activation process:</p>
     * <ol>
     *   <li>Verifies the unit is mothballed</li>
     *   <li>For non-self-crewed units:
     *     <ul>
     *       <li>Checks for assigned tech</li>
     *       <li>Verifies sufficient tech and astech time</li>
     *       <li>Consumes tech and astech time</li>
     *     </ul>
     *   </li>
     *   <li>For self-crewed units:
     *     <ul>
     *       <li>Uses standard work day time</li>
     *     </ul>
     *   </li>
     *   <li>Updates mothball status</li>
     *   <li>Reports progress or completion</li>
     * </ol>
     *
     * @param unit The unit to activate. Must be mothballed for activation to proceed.
     */
    public void activate(Unit unit) {
        if (!unit.isMothballed()) {
            logger.warn("Unit is already activated, cannot activate.");
            return;
        }

        String report;
        if (!unit.isConventionalInfantry()) {
            Person tech = unit.getTech();
            if (null == tech) {
                // uh-oh
                addReport(String.format(resources.getString("noTech.activation"), unit.getHyperlinkedName()));
                unit.cancelMothballOrActivation();
                return;
            }

            // don't allow overtime minutes for activation because it's cheating since you don't roll
            int minutes = Math.min(tech.getMinutesLeft(), unit.getMothballTime());

            // check astech time
            if (!unit.isSelfCrewed() && astechPoolMinutes < minutes * 6) {
                // uh-oh
                addReport(String.format(resources.getString("notEnoughAstechTime.activation"),
                      unit.getHyperlinkedName()));
                return;
            }

            unit.setMothballTime(unit.getMothballTime() - minutes);

            tech.setMinutesLeft(tech.getMinutesLeft() - minutes);
            if (!unit.isSelfCrewed()) {
                astechPoolMinutes -= 6 * minutes;
            }

            report = String.format(resources.getString("timeSpent.activation.tech"),
                  tech.getHyperlinkedFullTitle(),
                  minutes,
                  unit.getHyperlinkedName());
        } else {
            unit.setMothballTime(unit.getMothballTime() - TECH_WORK_DAY);

            report = String.format(resources.getString("timeSpent.activation.noTech"),
                  TECH_WORK_DAY,
                  unit.getHyperlinkedName());
        }

        if (!unit.isMothballing()) {
            unit.completeActivation();
            report += String.format(resources.getString("complete.activation"));
        } else {
            report += String.format(resources.getString("remaining.text"), unit.getMothballTime());
        }

        addReport(report);
    }

    public void refit(Refit theRefit) {
        Person tech = (theRefit.getUnit().getEngineer() == null) ?
                            theRefit.getTech() :
                            theRefit.getUnit().getEngineer();
        if (tech == null) {
            addReport("No tech is assigned to refit " +
                            theRefit.getOriginalEntity().getShortName() +
                            ". Refit cancelled.");
            theRefit.cancel();
            return;
        }
        TargetRoll target = getTargetFor(theRefit, tech);
        // check that all parts have arrived
        if (!theRefit.acquireParts()) {
            return;
        }
        String report = tech.getHyperlinkedFullTitle() + " works on " + theRefit.getPartName();
        int minutes = theRefit.getTimeLeft();
        // FIXME: Overtime?
        if (minutes > tech.getMinutesLeft()) {
            theRefit.addTimeSpent(tech.getMinutesLeft());
            tech.setMinutesLeft(0);
            report = report + ", " + theRefit.getTimeLeft() + " minutes left. Completion ";
            int daysLeft = (int) Math.ceil((double) theRefit.getTimeLeft() /
                                                 (double) tech.getDailyAvailableTechTime(campaignOptions.isTechsUseAdministration()));
            if (daysLeft == 1) {
                report += " tomorrow.</b>";
            } else {
                report += " in " + daysLeft + " days.</b>";
            }
        } else {
            tech.setMinutesLeft(tech.getMinutesLeft() - minutes);
            theRefit.addTimeSpent(minutes);
            if (theRefit.hasFailedCheck()) {
                report = report + ", " + theRefit.succeed();
            } else {
                int roll;
                String wrongType = "";
                if (tech.isRightTechTypeFor(theRefit)) {
                    roll = d6(2);
                } else {
                    roll = Utilities.roll3d6();
                    wrongType = " <b>Warning: wrong tech type for this refit.</b>";
                }
                report = report + ",  needs " + target.getValueAsString() + " and rolls " + roll + ": ";
                if (getCampaignOptions().isUseSupportEdge() &&
                          (roll < target.getValue()) &&
                          tech.getOptions().booleanOption(PersonnelOptions.EDGE_REPAIR_FAILED_REFIT) &&
                          (tech.getCurrentEdge() > 0)) {
                    tech.changeCurrentEdge(-1);
                    roll = tech.isRightTechTypeFor(theRefit) ? d6(2) : Utilities.roll3d6();
                    // This is needed to update the edge values of individual crewmen
                    if (tech.isEngineer()) {
                        tech.setEdgeUsed(tech.getEdgeUsed() - 1);
                    }
                    report += " <b>failed!</b> but uses Edge to reroll...getting a " + roll + ": ";
                }

                if (roll >= target.getValue()) {
                    report += theRefit.succeed();
                } else {
                    report += theRefit.fail(SkillType.EXP_GREEN);
                    // try to refit again in case the tech has any time left
                    if (!theRefit.isBeingRefurbished()) {
                        refit(theRefit);
                        report += " Completion ";
                        int daysLeft = (int) Math.ceil((double) theRefit.getTimeLeft() /
                                                             (double) tech.getDailyAvailableTechTime(campaignOptions.isTechsUseAdministration()));
                        if (daysLeft == 1) {
                            report += " tomorrow.</b>";
                        } else {
                            report += " in " + daysLeft + " days.</b>";
                        }
                    }
                }
                report += wrongType;
            }
        }
        MekHQ.triggerEvent(new PartWorkEvent(tech, theRefit));
        addReport(report);
    }

    /**
     * Repairs a specified part from the warehouse by creating a clone of it, decrementing the quantity in stock,
     * repairing the cloned part, and optionally adding the repaired part back to the warehouse inventory.
     *
     * <p>If the original part's quantity drops to zero or below, no event notification is triggered.
     * Otherwise, an event is triggered to update the system about changes in the spare part's stock.</p>
     *
     * @param part The {@link Part} object to be repaired. Its quantity is decremented by one during this operation.
     * @param tech The {@link Person} who is performing the repair.
     *
     * @return A new repaired {@link Part} cloned from the original.
     */
    public Part fixWarehousePart(Part part, Person tech) {
        // get a new cloned part to work with and decrement original
        Part repairable = part.clone();
        part.changeQuantity(-1);

        fixPart(repairable, tech);
        if (!(repairable instanceof OmniPod)) {
            getQuartermaster().addPart(repairable, 0, false);
        }

        // If there is at least one remaining unit of the part
        // then we need to notify interested parties that we have
        // changed the quantity of the spare part.
        if (part.getQuantity() > 0) {
            MekHQ.triggerEvent(new PartChangedEvent(part));
        }

        return repairable;
    }

    /**
     * Attempt to fix a part, which may have all kinds of effect depending on part type.
     *
     * @param partWork - the {@link IPartWork} to be fixed
     * @param tech     - the {@link Person} who will attempt to fix the part
     *
     * @return a <code>String</code> of the report that summarizes the outcome of the attempt to fix the part
     */
    public String fixPart(IPartWork partWork, Person tech) {
        TargetRoll target = getTargetFor(partWork, tech);
        String report = "";
        String action = " fix ";

        // TODO: this should really be a method on its own class
        if (partWork instanceof AmmoBin) {
            action = " reload ";
        }
        if (partWork.isSalvaging()) {
            action = " salvage ";
        }
        if (partWork instanceof MissingPart) {
            action = " replace ";
        }
        if (partWork instanceof MekLocation) {
            if (((MekLocation) partWork).isBlownOff()) {
                action = " re-attach ";
            } else if (((MekLocation) partWork).isBreached()) {
                action = " seal ";
            }
        }
        if ((partWork instanceof Armor) && !partWork.isSalvaging()) {
            if (!((Armor) partWork).isInSupply()) {
                report += "<b>Not enough armor remaining.  Task suspended.</b>";
                addReport(report);
                return report;
            }
        }
        if ((partWork instanceof ProtoMekArmor) && !partWork.isSalvaging()) {
            if (!((ProtoMekArmor) partWork).isInSupply()) {
                report += "<b>Not enough Protomek armor remaining.  Task suspended.</b>";
                addReport(report);
                return report;
            }
        }
        if ((partWork instanceof BaArmor) && !partWork.isSalvaging()) {
            if (!((BaArmor) partWork).isInSupply()) {
                report += "<b>Not enough BA armor remaining.  Task suspended.</b>";
                addReport(report);
                return report;
            }
        }
        if (partWork instanceof SpacecraftCoolingSystem) {
            // Change the string since we're not working on the part itself
            report += tech.getHyperlinkedFullTitle() + " attempts to" + action + "a heat sink";
        } else {
            report += tech.getHyperlinkedFullTitle() + " attempts to" + action + partWork.getPartName();
        }
        if (null != partWork.getUnit()) {
            report += " on " + partWork.getUnit().getName();
        }

        int minutes = partWork.getTimeLeft();
        int minutesUsed = minutes;
        boolean usedOvertime = false;
        if (minutes > tech.getMinutesLeft()) {
            minutes -= tech.getMinutesLeft();
            // check for overtime first
            if (isOvertimeAllowed() && minutes <= tech.getOvertimeLeft()) {
                // we are working overtime
                usedOvertime = true;
                partWork.setWorkedOvertime(true);
                tech.setMinutesLeft(0);
                tech.setOvertimeLeft(tech.getOvertimeLeft() - minutes);
            } else {
                // we need to finish the task tomorrow
                minutesUsed = tech.getMinutesLeft();
                int overtimeUsed = 0;
                if (isOvertimeAllowed()) {
                    // Can't use more overtime than there are minutes remaining on the part
                    overtimeUsed = Math.min(minutes, tech.getOvertimeLeft());
                    minutesUsed += overtimeUsed;
                    partWork.setWorkedOvertime(true);
                    usedOvertime = true;
                }
                partWork.addTimeSpent(minutesUsed);
                tech.setMinutesLeft(0);
                tech.setOvertimeLeft(tech.getOvertimeLeft() - overtimeUsed);
                int helpMod = getShorthandedMod(getAvailableAstechs(minutesUsed, usedOvertime), false);
                if ((null != partWork.getUnit()) &&
                          ((partWork.getUnit().getEntity() instanceof Dropship) ||
                                 (partWork.getUnit().getEntity() instanceof Jumpship))) {
                    helpMod = 0;
                }

                if (partWork.getShorthandedMod() < helpMod) {
                    partWork.setShorthandedMod(helpMod);
                }
                partWork.setTech(tech);
                partWork.reservePart();
                report += " - <b>";
                report += partWork.getTimeLeft();
                report += " minutes left. Work";
                if ((minutesUsed > 0) &&
                          (tech.getDailyAvailableTechTime(campaignOptions.isTechsUseAdministration()) > 0)) {
                    report += " will be finished ";
                    int daysLeft = (int) Math.ceil((double) partWork.getTimeLeft() /
                                                         (double) tech.getDailyAvailableTechTime(campaignOptions.isTechsUseAdministration()));
                    if (daysLeft == 1) {
                        report += " tomorrow.</b>";
                    } else {
                        report += " in " + daysLeft + " days.</b>";
                    }
                } else {
                    report += " cannot be finished because there was no time left after maintenance tasks.</b>";
                    partWork.cancelAssignment(true);
                }
                MekHQ.triggerEvent(new PartWorkEvent(tech, partWork));
                addReport(report);
                return report;
            }
        } else {
            tech.setMinutesLeft(tech.getMinutesLeft() - minutes);
        }
        int astechMinutesUsed = minutesUsed * getAvailableAstechs(minutesUsed, usedOvertime);
        if (astechPoolMinutes < astechMinutesUsed) {
            astechMinutesUsed -= astechPoolMinutes;
            astechPoolMinutes = 0;
            astechPoolOvertime -= astechMinutesUsed;
        } else {
            astechPoolMinutes -= astechMinutesUsed;
        }
        // check for the type
        int roll;
        String wrongType = "";
        if (tech.isRightTechTypeFor(partWork)) {
            roll = d6(2);
        } else {
            roll = Utilities.roll3d6();
            wrongType = " <b>Warning: wrong tech type for this repair.</b>";
        }
        report = report + ",  needs " + target.getValueAsString() + " and rolls " + roll + ':';
        int xpGained = 0;
        // if we fail and would break apart, here's a chance to use Edge for a
        // re-roll...
        if (getCampaignOptions().isUseSupportEdge() &&
                  tech.getOptions().booleanOption(PersonnelOptions.EDGE_REPAIR_BREAK_PART) &&
                  (tech.getCurrentEdge() > 0) &&
                  (target.getValue() != TargetRoll.AUTOMATIC_SUCCESS)) {
            if ((getCampaignOptions().isDestroyByMargin() &&
                       (getCampaignOptions().getDestroyMargin() <= (target.getValue() - roll))) ||
                      (!getCampaignOptions().isDestroyByMargin()
                             // if a legendary, primary tech and destroy by margin is NOT on
                             &&
                             ((tech.getExperienceLevel(this, false) == SkillType.EXP_LEGENDARY) ||
                                    tech.getPrimaryRole().isVesselCrew())) // For vessel crews
                            && (roll < target.getValue())) {
                tech.changeCurrentEdge(-1);
                roll = tech.isRightTechTypeFor(partWork) ? d6(2) : Utilities.roll3d6();
                // This is needed to update the edge values of individual crewmen
                if (tech.isEngineer()) {
                    tech.setEdgeUsed(tech.getEdgeUsed() + 1);
                }
                report += " <b>failed!</b> and would destroy the part, but uses Edge to reroll...getting a " +
                                roll +
                                ':';
            }
        }

        if (roll >= target.getValue()) {
            report = report + partWork.succeed();
            if (getCampaignOptions().isPayForRepairs() && action.equals(" fix ") && !(partWork instanceof Armor)) {
                Money cost = partWork.getUndamagedValue().multipliedBy(0.2);
                report += "<br>Repairs cost " + cost.toAmountAndSymbolString() + " worth of parts.";
                finances.debit(TransactionType.REPAIRS, getLocalDate(), cost, "Repair of " + partWork.getPartName());
            }
            if ((roll == 12) && (target.getValue() != TargetRoll.AUTOMATIC_SUCCESS)) {
                xpGained += getCampaignOptions().getSuccessXP();
            }
            if (target.getValue() != TargetRoll.AUTOMATIC_SUCCESS) {
                tech.setNTasks(tech.getNTasks() + 1);
            }
            if (tech.getNTasks() >= getCampaignOptions().getNTasksXP()) {
                xpGained += getCampaignOptions().getTaskXP();
                tech.setNTasks(0);
            }
        } else {
            int modePenalty = partWork.getMode().expReduction;
            Skill relevantSkill = tech.getSkillForWorkingOn(partWork);
            int actualSkillLevel = EXP_NONE;

            if (relevantSkill != null) {
                actualSkillLevel = relevantSkill.getExperienceLevel(tech.getOptions(), tech.getATOWAttributes());
            }
            int effectiveSkillLevel = actualSkillLevel - modePenalty;
            if (getCampaignOptions().isDestroyByMargin()) {
                if (getCampaignOptions().getDestroyMargin() > (target.getValue() - roll)) {
                    // not destroyed - set the effective level as low as
                    // possible
                    effectiveSkillLevel = SkillType.EXP_ULTRA_GREEN;
                } else {
                    // destroyed - set the effective level to legendary
                    effectiveSkillLevel = SkillType.EXP_LEGENDARY;
                }
            }
            report = report + partWork.fail(effectiveSkillLevel);

            if ((roll == 2) && (target.getValue() != TargetRoll.AUTOMATIC_FAIL)) {
                xpGained += getCampaignOptions().getMistakeXP();
            }
        }

        if (xpGained > 0) {
            tech.awardXP(this, xpGained);
            report += " (" + xpGained + "XP gained) ";
        }
        report += wrongType;
        partWork.cancelAssignment(true);
        MekHQ.triggerEvent(new PartWorkEvent(tech, partWork));
        addReport(report);
        return report;
    }

    /**
     * Parses news file and loads news items for the current year.
     */
    public void reloadNews() {
        news.loadNewsFor(getGameYear(), id.getLeastSignificantBits());
    }

    /**
     * Checks for a news item for the current date. If found, adds it to the daily report.
     */
    public void readNews() {
        // read the news
        for (NewsItem article : news.fetchNewsFor(getLocalDate())) {
            addReport(article.getHeadlineForReport());
        }

        for (NewsItem article : Systems.getInstance().getPlanetaryNews(getLocalDate())) {
            addReport(article.getHeadlineForReport());
        }
    }

    /**
     * TODO : I should be part of AtBContract, not Campaign
     *
     * @param contract an active AtBContract
     *
     * @return the current deployment deficit for the contract
     */
    public int getDeploymentDeficit(AtBContract contract) {
        if (!contract.isActiveOn(getLocalDate()) || contract.getStartDate().isEqual(getLocalDate())) {
            // Do not check for deficits if the contract has not started, or
            // it is the first day of the contract, as players won't have
            // had time to assign forces to the contract yet
            return 0;
        }

        int total = -contract.getRequiredCombatElements();
        int role = -max(1, contract.getRequiredCombatElements() / 2);

        final CombatRole requiredLanceRole = contract.getContractType().getRequiredCombatRole();
        for (CombatTeam combatTeam : combatTeams.values()) {
            CombatRole combatRole = combatTeam.getRole();

            if (!combatRole.isReserve() && !combatRole.isAuxiliary()) {
                if ((combatTeam.getMissionId() == contract.getId())) {
                    if (!combatRole.isTraining() || contract.getContractType().isCadreDuty()) {
                        total += combatTeam.getSize(this);
                    }
                }

                if (combatRole == requiredLanceRole) {
                    role += combatTeam.getSize(this);
                }
            }
        }

        if (total >= 0 && role >= 0) {
            return 0;
        }
        return Math.abs(Math.min(total, role));
    }

    private void processNewDayATBScenarios() {
        // First, we get the list of all active AtBContracts
        List<AtBContract> contracts = getActiveAtBContracts(true);

        // Second, we process them and any already generated scenarios
        for (AtBContract contract : contracts) {
            /*
             * Situations like a delayed start or running out of funds during transit can
             * delay arrival until after the contract start. In that case, shift the
             * starting and ending dates before making any battle rolls. We check that the
             * unit is actually on route to the planet in case the user is using a custom
             * system for transport or splitting the unit, etc.
             */
            if (!getLocation().isOnPlanet() &&
                      !getLocation().getJumpPath().isEmpty() &&
                      getLocation().getJumpPath().getLastSystem().getId().equals(contract.getSystemId())) {
                // transitTime is measured in days; so we round up to the next whole day
                contract.setStartAndEndDate(getLocalDate().plusDays((int) Math.ceil(getLocation().getTransitTime())));
                addReport("The start and end dates of " +
                                contract.getHyperlinkedName() +
                                " have been shifted to reflect the current ETA.");

                if (campaignOptions.isUseStratCon() && contract.getMoraleLevel().isRouted()) {
                    LocalDate newRoutEndDate = contract.getStartDate().plusMonths(max(1, d6() - 3)).minusDays(1);
                    contract.setRoutEndDate(newRoutEndDate);
                }

                continue;
            }

            if (getLocalDate().equals(contract.getStartDate())) {
                getUnits().forEach(unit -> unit.setSite(contract.getRepairLocation(getAtBUnitRatingMod())));
            }

            if (getLocalDate().getDayOfWeek() == DayOfWeek.MONDAY) {
                int deficit = getDeploymentDeficit(contract);
                StratconCampaignState campaignState = contract.getStratconCampaignState();

                if (campaignState != null && deficit > 0) {
                    addReport(String.format(resources.getString("contractBreach.text"),
                          contract.getHyperlinkedName(),
                          spanOpeningWithCustomColor(ReportingUtilities.getNegativeColor()),
                          CLOSING_SPAN_TAG));

                    campaignState.updateVictoryPoints(-1);
                } else if (deficit > 0) {
                    contract.addPlayerMinorBreaches(deficit);
                    addReport("Failure to meet " +
                                    contract.getHyperlinkedName() +
                                    " requirements resulted in " +
                                    deficit +
                                    ((deficit == 1) ? " minor contract breach" : " minor contract breaches"));
                }
            }

            if (Objects.equals(location.getCurrentSystem(), contract.getSystem())) {
                if (!automatedMothballUnits.isEmpty()) {
                    performAutomatedActivation(this);
                }
            }

            for (final Scenario scenario : contract.getCurrentAtBScenarios()) {
                if ((scenario.getDate() != null) && scenario.getDate().isBefore(getLocalDate())) {
                    if (getCampaignOptions().isUseStratCon() && (scenario instanceof AtBDynamicScenario)) {
                        StratconCampaignState campaignState = contract.getStratconCampaignState();

                        if (campaignState == null) {
                            return;
                        }

                        processIgnoredDynamicScenario(scenario.getId(), campaignState);

                        ScenarioType scenarioType = scenario.getStratConScenarioType();
                        if (scenarioType.isResupply()) {
                            processAbandonedConvoy(this, contract, (AtBDynamicScenario) scenario);
                        }

                        scenario.convertToStub(this, ScenarioStatus.REFUSED_ENGAGEMENT);
                        scenario.clearAllForcesAndPersonnel(this);
                    } else {
                        scenario.convertToStub(this, ScenarioStatus.REFUSED_ENGAGEMENT);
                        contract.addPlayerMinorBreach();

                        addReport("Failure to deploy for " +
                                        scenario.getHyperlinkedName() +
                                        " resulted in a minor contract breach.");
                    }
                }
            }
        }

        // Third, on Mondays we generate new scenarios for the week
        if (getLocalDate().getDayOfWeek() == DayOfWeek.MONDAY) {
            AtBScenarioFactory.createScenariosForNewWeek(this);
        }

        // Fourth, we look at deployments for pre-existing and new scenarios
        for (AtBContract contract : contracts) {
            contract.checkEvents(this);

            // If there is a standard battle set for today, deploy the lance.
            for (final AtBScenario atBScenario : contract.getCurrentAtBScenarios()) {
                if ((atBScenario.getDate() != null) && atBScenario.getDate().equals(getLocalDate())) {
                    int forceId = atBScenario.getCombatTeamId();
                    if ((combatTeams.get(forceId) != null) && !forceIds.get(forceId).isDeployed()) {
                        // If any unit in the force is under repair, don't deploy the force
                        // Merely removing the unit from deployment would break with user expectation
                        boolean forceUnderRepair = false;
                        for (UUID uid : forceIds.get(forceId).getAllUnits(true)) {
                            Unit u = getHangar().getUnit(uid);
                            if ((u != null) && u.isUnderRepair()) {
                                forceUnderRepair = true;
                                break;
                            }
                        }

                        if (!forceUnderRepair) {
                            forceIds.get(forceId).setScenarioId(atBScenario.getId(), this);
                            atBScenario.addForces(forceId);

                            addReport(MessageFormat.format(resources.getString("atbScenarioTodayWithForce.format"),
                                  atBScenario.getHyperlinkedName(),
                                  forceIds.get(forceId).getName()));
                            MekHQ.triggerEvent(new DeploymentChangedEvent(forceIds.get(forceId), atBScenario));
                        } else {
                            if (atBScenario.getHasTrack()) {
                                addReport(MessageFormat.format(resources.getString("atbScenarioToday.stratCon"),
                                      atBScenario.getHyperlinkedName()));
                            } else {
                                addReport(MessageFormat.format(resources.getString("atbScenarioToday.atb"),
                                      atBScenario.getHyperlinkedName()));
                            }
                        }
                    } else {
                        if (atBScenario.getHasTrack()) {
                            addReport(MessageFormat.format(resources.getString("atbScenarioToday.stratCon"),
                                  atBScenario.getHyperlinkedName()));
                        } else {
                            addReport(MessageFormat.format(resources.getString("atbScenarioToday.atb"),
                                  atBScenario.getHyperlinkedName()));
                        }
                    }
                }
            }
        }
    }

    /**
     * Processes the new day actions for various AtB systems
     * <p>
     * It generates contract offers in the contract market, updates ship search expiration and results, processes ship
     * search on Mondays, awards training experience to eligible training lances on active contracts on Mondays, adds or
     * removes dependents at the start of the year if the options are enabled, rolls for morale at the start of the
     * month, and processes ATB scenarios.
     */
    private void processNewDayATB() {
        contractMarket.generateContractOffers(this);

        if ((getShipSearchExpiration() != null) && !getShipSearchExpiration().isAfter(getLocalDate())) {
            setShipSearchExpiration(null);
            if (getShipSearchResult() != null) {
                addReport("Opportunity for purchase of " + getShipSearchResult() + " has expired.");
                setShipSearchResult(null);
            }
        }

        if (getLocalDate().getDayOfWeek() == DayOfWeek.MONDAY) {
            processShipSearch();
            processTrainingCombatTeams(this);
        }

        if (getLocalDate().getDayOfMonth() == 1) {
            /*
             * First of the month; roll Morale.
             */
            if (campaignOptions.getUnitRatingMethod().isFMMR()) {
                IUnitRating rating = getUnitRating();
                rating.reInitialize();
            }

            boolean hasHadResupply = false;
            for (AtBContract contract : getActiveAtBContracts()) {
                AtBMoraleLevel oldMorale = contract.getMoraleLevel();

                contract.checkMorale(this, getLocalDate());
                AtBMoraleLevel newMorale = contract.getMoraleLevel();

                String report = "";
                if (contract.getContractType().isGarrisonDuty()) {
                    report = resources.getString("garrisonDutyRouted.text");
                } else if (oldMorale != newMorale) {
                    report = String.format(resources.getString("contractMoraleReport.text"),
                          newMorale,
                          contract.getHyperlinkedName(),
                          newMorale.getToolTipText());
                }

                if (!report.isBlank()) {
                    addReport(report);
                }

                // Resupply
                if (getCampaignOptions().isUseStratCon()) {
                    boolean inLocation = location.isOnPlanet() &&
                                               location.getCurrentSystem().equals(contract.getSystem());

                    if (contract.isSubcontract() || hasHadResupply) {
                        continue;
                    }

                    if (inLocation) {
                        processResupply(contract);
                        hasHadResupply = true;
                    }
                }
            }
        }

        if (campaignOptions.isUseStratCon() && (currentDay.getDayOfWeek() == DayOfWeek.MONDAY)) {
            negotiateAdditionalSupportPoints(this);
        }

        processNewDayATBScenarios();

        for (AtBContract contract : getActiveAtBContracts()) {
            if (campaignOptions.isUseGenericBattleValue() &&
                      !contract.getContractType().isGarrisonType() &&
                      contract.getStartDate().equals(currentDay)) {
                Faction enemyFaction = contract.getEnemy();
                String enemyFactionCode = contract.getEnemyCode();

                boolean allowBatchalls = true;
                if (campaignOptions.isUseFactionStandingBatchallRestrictionsSafe()) {
                    double regard = factionStandings.getRegardForFaction(enemyFactionCode, true);
                    allowBatchalls = FactionStandingUtilities.isBatchallAllowed(regard);
                }

                if (enemyFaction.performsBatchalls() && allowBatchalls) {
                    PerformBatchall batchallDialog = new PerformBatchall(this,
                          contract.getClanOpponent(),
                          contract.getEnemyCode());

                    boolean batchallAccepted = batchallDialog.isBatchallAccepted();
                    contract.setBatchallAccepted(batchallAccepted);

                    if (!batchallAccepted && campaignOptions.isTrackFactionStanding()) {
                        List<String> reports = factionStandings.processRefusedBatchall(faction.getShortName(),
                              enemyFactionCode, currentDay.getYear());

                        for (String report : reports) {
                            addReport(report);
                        }
                    }
                }
            }
        }
    }

    /**
     * Processes the resupply operation for a given contract.
     * <p>
     * This method checks if the contract type is not Guerrilla Warfare or if a d6 roll is greater than 4. If any of
     * these conditions is met, it calculates the maximum resupply size based on the contract's required lances, creates
     * an instance of the {@link Resupply} class, and initiates a resupply action.
     *
     * @param contract The relevant {@link AtBContract}
     */
    private void processResupply(AtBContract contract) {
        boolean isGuerrilla = contract.getContractType().isGuerrillaWarfare();

        if (!isGuerrilla || d6(1) > 4) {
            ResupplyType resupplyType = isGuerrilla ? ResupplyType.RESUPPLY_SMUGGLER : ResupplyType.RESUPPLY_NORMAL;
            Resupply resupply = new Resupply(this, contract, resupplyType);
            performResupply(resupply, contract);
        }
    }

    /**
     * Processes the daily activities and updates for all personnel that haven't already left the campaign.
     * <p>
     * This method iterates through all personnel and performs various daily updates, including health checks, status
     * updates, relationship events, and other daily or periodic tasks.
     * <p>
     * The following tasks are performed for each person:
     * <ul>
     * <li><b>Death Handling:</b> If the person has died, their processing is
     * skipped for the day.</li>
     * <li><b>Relationship Events:</b> Processes relationship-related events, such
     * as marriage or divorce.</li>
     * <li><b>Reset Actions:</b> Resets the person's minutes left for work and sets
     * acquisitions made to 0.</li>
     * <li><b>Medical Events:</b></li>
     * <li>- If advanced medical care is available, processes the person's daily
     * healing.</li>
     * <li>- If advanced medical care is unavailable, decreases the healing wait
     * time and
     * applies natural or doctor-assisted healing.</li>
     * <li><b>Weekly Edge Resets:</b> Resets edge points to their purchased value
     * weekly (applies
     * to support personnel).</li>
     * <li><b>Vocational XP:</b> Awards monthly vocational experience points to the
     * person where
     * applicable.</li>
     * <li><b>Anniversaries:</b> Checks for birthdays or significant anniversaries
     * and announces
     * them as needed.</li>
     * <li><b>autoAwards:</b> On the first day of every month, calculates and awards
     * support
     * points based on roles and experience levels.</li>
     * </ul>
     * <p>
     * <b>Concurrency Note:</b>
     * A separate filtered list of personnel is used to avoid concurrent
     * modification issues during iteration.
     * <p>
     * This method relies on several helper methods to perform specific tasks for
     * each person,
     * separating the responsibilities for modularity and readability.
     *
     * @see #getPersonnelFilteringOutDeparted() Filters out departed personnel before daily processing
     */
    public void processNewDayPersonnel() {
        RecoverMIAPersonnel recovery = new RecoverMIAPersonnel(this, faction, getAtBUnitRatingMod());
        MedicalController medicalController = new MedicalController(this);

        // This list ensures we don't hit a concurrent modification error
        List<Person> personnel = getPersonnelFilteringOutDeparted();

        // Prep some data for vocational xp
        int vocationalXpRate = campaignOptions.getVocationalXP();
        if (hasActiveContract) {
            if (campaignOptions.isUseAtB()) {
                for (AtBContract contract : getActiveAtBContracts()) {
                    if (!contract.getContractType().isGarrisonType()) {
                        vocationalXpRate *= 2;
                        break;
                    }
                }
            } else {
                vocationalXpRate *= 2;
            }
        }

        // Process personnel
        int peopleWhoCelebrateCommandersDay = 0;
        int commanderDayTargetNumber = 5;
        boolean isCommandersDay = isCommandersDay(currentDay) &&
                                        getCommander() != null &&
                                        campaignOptions.isShowLifeEventDialogCelebrations();
        boolean isCampaignPlanetside = location.isOnPlanet();
        boolean isUseAdvancedMedical = campaignOptions.isUseAdvancedMedical();
        for (Person person : personnel) {
            if (person.getStatus().isDepartedUnit()) {
                continue;
            }

            PersonnelOptions personnelOptions = person.getOptions();

            // Daily events
            if (person.getStatus().isMIA()) {
                recovery.attemptRescueOfPlayerCharacter(person);
            }

            if (person.getPrisonerStatus().isBecomingBondsman()) {
                // We use 'isAfter' to avoid situations where we somehow manage to miss the
                // date.
                // This shouldn't be necessary, but a safety net never hurt
                if (currentDay.isAfter(person.getBecomingBondsmanEndDate().minusDays(1))) {
                    person.setPrisonerStatus(this, BONDSMAN, true);
                    addReport(String.format(resources.getString("becomeBondsman.text"),
                          person.getHyperlinkedName(),
                          spanOpeningWithCustomColor(ReportingUtilities.getPositiveColor()),
                          CLOSING_SPAN_TAG));
                }
            }

            person.resetMinutesLeft(campaignOptions.isTechsUseAdministration());
            person.setAcquisition(0);

            medicalController.processMedicalEvents(person,
                  campaignOptions.isUseAgeEffects(),
                  isClanCampaign(),
                  currentDay);

            processAnniversaries(person);

            // Weekly events
            if (currentDay.getDayOfWeek() == DayOfWeek.MONDAY) {
                if (!randomDeath.processNewWeek(this, getLocalDate(), person)) {
                    // If the character has died, we don't need to process relationship events
                    processWeeklyRelationshipEvents(person);
                }

                person.resetCurrentEdge();

                if (!person.getStatus().isMIA()) {
                    processFatigueRecovery(this, person);
                }

<<<<<<< HEAD
                if (personnelOptions.booleanOption(MADNESS_FLASHBACKS)) {
                    int modifier = getCompulsionCheckModifier(MADNESS_FLASHBACKS);
                    boolean failedWillpowerCheck = !performQuickAttributeCheck(person, SkillAttribute.WILLPOWER, null,
                          null, modifier);
                    person.processCripplingFlashbacks(this,
                          isUseAdvancedMedical,
                          true,
                          failedWillpowerCheck);
=======
                String gamblingReport = person.gambleWealth();
                if (!gamblingReport.isBlank()) {
                    addReport(gamblingReport);
>>>>>>> ce2a65ee
                }
            }

            // Monthly events
            if (currentDay.getDayOfMonth() == 1) {
                processMonthlyAutoAwards(person);

                if (vocationalXpRate > 0) {
                    if (processMonthlyVocationalXp(person, vocationalXpRate)) {
                        personnelWhoAdvancedInXP.add(person);
                    }
                }

                if (person.isCommander() &&
                          campaignOptions.isAllowMonthlyReinvestment() &&
                          !person.isHasPerformedExtremeExpenditure()) {
                    String reportString = performDiscretionarySpending(person, finances, currentDay);
                    if (reportString != null) {
                        addReport(reportString);
                    } else {
                        logger.error("Unable to process discretionary spending for {}", person.getFullTitle());
                    }
                }

                person.setHasPerformedExtremeExpenditure(false);

                int bloodmarkLevel = person.getBloodmark();
                if (bloodmarkLevel > BLOODMARK_ZERO.getLevel()) {
                    BloodmarkLevel bloodmark = BloodmarkLevel.parseBloodmarkLevelFromInt(bloodmarkLevel);
                    boolean hasAlternativeID = person.getOptions().booleanOption(ATOW_ALTERNATE_ID);
                    List<LocalDate> bloodmarkSchedule = getBloodhuntSchedule(bloodmark, currentDay, hasAlternativeID);
                    for (LocalDate assassinationAttempt : bloodmarkSchedule) {
                        person.addBloodhuntDate(assassinationAttempt);
                    }
                }
            }

            if (isCommandersDay && !faction.isClan() && (peopleWhoCelebrateCommandersDay < commanderDayTargetNumber)) {
                int age = person.getAge(currentDay);
                if (age >= 6 && age <= 12) {
                    peopleWhoCelebrateCommandersDay++;
                }
            }

            List<LocalDate> scheduledBloodhunts = person.getBloodhuntSchedule();
            if (!scheduledBloodhunts.isEmpty()) {
                boolean isDayOfBloodhunt = Bloodmark.checkForAssassinationAttempt(person,
                      currentDay,
                      isCampaignPlanetside);

                if (isDayOfBloodhunt) {
                    Bloodmark.performAssassinationAttempt(this, person, currentDay);
                }
            }
        }

        if (!personnelWhoAdvancedInXP.isEmpty()) {
            addReport(String.format(resources.getString("gainedExperience.text"),
                  spanOpeningWithCustomColor(ReportingUtilities.getPositiveColor()),
                  personnelWhoAdvancedInXP.size(),
                  CLOSING_SPAN_TAG));
        }

        // Commander's Day!
        if (isCommandersDay && (peopleWhoCelebrateCommandersDay >= commanderDayTargetNumber)) {
            new CommandersDayAnnouncement(this);
        }

        // Update the force icons based on the end-of-day unit status if desired
        if (MekHQ.getMHQOptions().getNewDayOptimizeMedicalAssignments()) {
            new OptimizeInfirmaryAssignments(this);
        }
    }

    /**
     * Processes the monthly vocational experience (XP) gain for a given person based on their eligibility and the
     * vocational experience rules defined in campaign options.
     *
     * <p>
     * Eligibility for receiving vocational XP is determined by checking the following conditions:
     * <ul>
     * <li>The person must have an <b>active status</b> (e.g., not retired,
     * deceased, or in education).</li>
     * <li>The person must not be a <b>child</b> as of the current date.</li>
     * <li>The person must not be categorized as a <b>dependent</b>.</li>
     * <li>The person must not have the status of a <b>prisoner</b>.</li>
     * <b>Note:</b> Bondsmen are exempt from this restriction and are eligible for
     * vocational XP.
     * </ul>
     *
     * @param person           the {@link Person} whose monthly vocational XP is to be processed
     * @param vocationalXpRate the amount of XP awarded on a successful roll
     *
     * @return {@code true} if XP was successfully awarded during the process, {@code false} otherwise
     */
    private boolean processMonthlyVocationalXp(Person person, int vocationalXpRate) {
        if (!person.getStatus().isActive()) {
            return false;
        }

        if (person.isChild(currentDay)) {
            return false;
        }

        if (person.isDependent()) {
            return false;
        }

        if (person.getPrisonerStatus().isCurrentPrisoner()) {
            // Prisoners can't gain vocational XP, while Bondsmen can
            return false;
        }

        int checkFrequency = campaignOptions.getVocationalXPCheckFrequency();
        int targetNumber = campaignOptions.getVocationalXPTargetNumber();

        person.setVocationalXPTimer(person.getVocationalXPTimer() + 1);
        if (person.getVocationalXPTimer() >= checkFrequency) {
            if (d6(2) >= targetNumber) {
                person.awardXP(this, vocationalXpRate);
                person.setVocationalXPTimer(0);
                return true;
            } else {
                person.setVocationalXPTimer(0);
            }
        }

        return false;
    }

    /**
     * Process weekly relationship events for a given {@link Person} on Monday. This method triggers specific events
     * related to divorce, marriage, procreation, and maternity leave.
     *
     * @param person The {@link Person} for which to process weekly relationship events
     */
    private void processWeeklyRelationshipEvents(Person person) {
        if (currentDay.getDayOfWeek() == DayOfWeek.MONDAY) {
            getDivorce().processNewWeek(this, getLocalDate(), person, false);
            getMarriage().processNewWeek(this, getLocalDate(), person, false);
            getProcreation().processNewWeek(this, getLocalDate(), person);
        }
    }

    /**
     * Process anniversaries for a given person, including birthdays and recruitment anniversaries.
     *
     * @param person The {@link Person} for whom the anniversaries will be processed
     */
    private void processAnniversaries(Person person) {
        LocalDate birthday = person.getBirthday(getGameYear());
        boolean isBirthday = birthday != null && birthday.equals(currentDay);
        int age = person.getAge(currentDay);

        boolean isUseEducation = campaignOptions.isUseEducationModule();
        boolean isUseAgingEffects = campaignOptions.isUseAgeEffects();
        boolean isUseTurnover = campaignOptions.isUseRandomRetirement();

        final int JUNIOR_SCHOOL_AGE = 3;
        final int HIGH_SCHOOL_AGE = 10;
        final int EMPLOYMENT_AGE = 16;

        if ((person.getRank().isOfficer()) || (!campaignOptions.isAnnounceOfficersOnly())) {
            if (isBirthday && campaignOptions.isAnnounceBirthdays()) {
                String report = String.format(resources.getString("anniversaryBirthday.text"),
                      person.getHyperlinkedFullTitle(),
                      spanOpeningWithCustomColor(ReportingUtilities.getPositiveColor()),
                      age,
                      CLOSING_SPAN_TAG);

                // Aging Effects
                AgingMilestone milestone = getMilestone(age);
                String milestoneText = "";
                if (isUseAgingEffects && milestone.getMinimumAge() == age) {
                    String milestoneLabel = milestone.getLabel();
                    milestoneText = String.format(resources.getString("anniversaryBirthday.milestone"), milestoneLabel);
                }
                if (!milestoneText.isBlank()) {
                    report += " " + milestoneText;
                }

                // Special Ages
                String addendum = "";
                if (isUseEducation && age == JUNIOR_SCHOOL_AGE) {
                    addendum = resources.getString("anniversaryBirthday.third");
                } else if (isUseEducation && age == HIGH_SCHOOL_AGE) {
                    addendum = resources.getString("anniversaryBirthday.tenth");
                } else if (age == EMPLOYMENT_AGE) { // This age is always relevant
                    addendum = resources.getString("anniversaryBirthday.sixteenth");
                }

                if (!addendum.isBlank()) {
                    report += " " + addendum;
                }

                // Retirement
                if (isUseTurnover && age >= RETIREMENT_AGE) {
                    report += " " + resources.getString("anniversaryBirthday.retirement");
                }

                addReport(report);
            }

            LocalDate recruitmentDate = person.getRecruitment();
            if (recruitmentDate != null) {
                LocalDate recruitmentAnniversary = recruitmentDate.withYear(getGameYear());
                int yearsOfEmployment = (int) ChronoUnit.YEARS.between(recruitmentDate, currentDay);

                if ((recruitmentAnniversary.isEqual(currentDay)) &&
                          (campaignOptions.isAnnounceRecruitmentAnniversaries())) {
                    addReport(String.format(resources.getString("anniversaryRecruitment.text"),
                          person.getHyperlinkedFullTitle(),
                          spanOpeningWithCustomColor(ReportingUtilities.getPositiveColor()),
                          yearsOfEmployment,
                          CLOSING_SPAN_TAG,
                          name));
                }
            }
        } else if ((person.getAge(getLocalDate()) == 18) && (campaignOptions.isAnnounceChildBirthdays())) {
            if (isBirthday) {
                addReport(String.format(resources.getString("anniversaryBirthday.text"),
                      person.getHyperlinkedFullTitle(),
                      spanOpeningWithCustomColor(ReportingUtilities.getPositiveColor()),
                      person.getAge(getLocalDate()),
                      CLOSING_SPAN_TAG));
            }
        }

        if (campaignOptions.isUseAgeEffects() && isBirthday) {
            // This is where we update all the aging modifiers for the character.
            updateAllSkillAgeModifiers(currentDay, person);
            applyAgingSPA(age, person);
        }

        // Coming of Age Events
        if (isBirthday && (person.getAge(currentDay) == 16)) {
            if (campaignOptions.isRewardComingOfAgeAbilities()) {
                SingleSpecialAbilityGenerator singleSpecialAbilityGenerator = new SingleSpecialAbilityGenerator();
                singleSpecialAbilityGenerator.rollSPA(this, person);
            }

            if (campaignOptions.isRewardComingOfAgeRPSkills()) {
                AbstractSkillGenerator skillGenerator = new DefaultSkillGenerator(rskillPrefs);
                skillGenerator.generateRoleplaySkills(person);
            }

            // We want the event trigger to fire before the dialog is shown, so that the character will have finished
            // updating in the gui before the player has a chance to jump to them
            MekHQ.triggerEvent(new PersonChangedEvent(person));

            if (campaignOptions.isShowLifeEventDialogComingOfAge()) {
                new ComingOfAgeAnnouncement(this, person);
            }
        }
    }

    /**
     * Process monthly auto awards for a given person based on their roles and experience level.
     *
     * @param person the person for whom the monthly auto awards are being processed
     */
    private void processMonthlyAutoAwards(Person person) {
        double multiplier = 0;

        int score = 0;

        if (person.getPrimaryRole().isSupport(true)) {
            int dice = person.getExperienceLevel(this, false);

            if (dice > 0) {
                score = d6(dice);
            }

            multiplier += 0.5;
        }

        if (person.getSecondaryRole().isSupport(true)) {
            int dice = person.getExperienceLevel(this, true);

            if (dice > 0) {
                score += d6(dice);
            }

            multiplier += 0.5;
        } else if (person.getSecondaryRole().isNone()) {
            multiplier += 0.5;
        }

        person.changeAutoAwardSupportPoints((int) (score * multiplier));
    }

    public void processNewDayUnits() {
        // need to loop through units twice, the first time to do all maintenance and
        // the second time to do whatever else. Otherwise, maintenance minutes might
        // get sucked up by other stuff. This is also a good place to ensure that a
        // unit's engineer gets reset and updated.
        for (Unit unit : getUnits()) {
            // do maintenance checks
            try {
                unit.resetEngineer();
                if (null != unit.getEngineer()) {
                    unit.getEngineer().resetMinutesLeft(campaignOptions.isTechsUseAdministration());
                }

                doMaintenance(unit);
            } catch (Exception ex) {
                logger.error(ex,
                      "Unable to perform maintenance on {} ({}) due to an error",
                      unit.getName(),
                      unit.getId().toString());
                addReport(String.format("ERROR: An error occurred performing maintenance on %s, check the log",
                      unit.getName()));
            }
        }

        // need to check for assigned tasks in two steps to avoid
        // concurrent modification problems
        List<Part> assignedParts = new ArrayList<>();
        List<Part> arrivedParts = new ArrayList<>();
        getWarehouse().forEachPart(part -> {
            if (part instanceof Refit) {
                return;
            }

            if (part.getTech() != null) {
                assignedParts.add(part);
            }

            // If the part is currently in-transit...
            if (!part.isPresent()) {
                // ... decrement the number of days until it arrives...
                part.setDaysToArrival(part.getDaysToArrival() - 1);

                if (part.isPresent()) {
                    // ... and mark the part as arrived if it is now here.
                    arrivedParts.add(part);
                }
            }
        });

        // arrive parts before attempting refit or parts will not get reserved that day
        for (Part part : arrivedParts) {
            getQuartermaster().arrivePart(part);
        }

        // finish up any overnight assigned tasks
        for (Part part : assignedParts) {
            Person tech;
            if ((part.getUnit() != null) && (part.getUnit().getEngineer() != null)) {
                tech = part.getUnit().getEngineer();
            } else {
                tech = part.getTech();
            }

            if (null != tech) {
                if (null != tech.getSkillForWorkingOn(part)) {
                    try {
                        fixPart(part, tech);
                    } catch (Exception ex) {
                        logger.error(ex,
                              "Could not perform overnight maintenance on {} ({}) due to an error",
                              part.getName(),
                              part.getId());
                        addReport(String.format(
                              "ERROR: an error occurred performing overnight maintenance on %s, check the log",
                              part.getName()));
                    }
                } else {
                    addReport(String.format(
                          "%s looks at %s, recalls his total lack of skill for working with such technology, then slowly puts the tools down before anybody gets hurt.",
                          tech.getHyperlinkedFullTitle(),
                          part.getName()));
                    part.cancelAssignment(false);
                }
            } else {
                JOptionPane.showMessageDialog(null,
                      "Could not find tech for part: " +
                            part.getName() +
                            " on unit: " +
                            part.getUnit().getHyperlinkedName(),
                      "Invalid Auto-continue",
                      JOptionPane.ERROR_MESSAGE);
            }

            // check to see if this part can now be combined with other spare parts
            if (part.isSpare() && (part.getQuantity() > 0)) {
                getQuartermaster().addPart(part, 0, false);
            }
        }

        // ok now we can check for other stuff we might need to do to units
        List<UUID> unitsToRemove = new ArrayList<>();
        for (Unit unit : getUnits()) {
            if (unit.isRefitting()) {
                refit(unit.getRefit());
            }
            if (unit.isMothballing()) {
                workOnMothballingOrActivation(unit);
            }
            if (!unit.isPresent()) {
                unit.checkArrival();

                // Has unit just been delivered?
                if (unit.isPresent()) {
                    addReport(String.format(resources.getString("unitArrived.text"),
                          unit.getHyperlinkedName(),
                          spanOpeningWithCustomColor(MekHQ.getMHQOptions().getFontColorPositiveHexColor()),
                          CLOSING_SPAN_TAG));
                }
            }

            if (!unit.isRepairable() && !unit.hasSalvageableParts()) {
                unitsToRemove.add(unit.getId());
            }
        }
        // Remove any unrepairable, unsalvageable units
        unitsToRemove.forEach(this::removeUnit);

        // Finally, run Mass Repair Mass Salvage if desired
        if (MekHQ.getMHQOptions().getNewDayMRMS()) {
            try {
                MRMSService.mrmsAllUnits(this);
            } catch (Exception ex) {
                logger.error("Could not perform mass repair/salvage on units due to an error", ex);
                addReport("ERROR: an error occurred performing mass repair/salvage on units, check the log");
            }
        }
    }

    private void processNewDayForces() {
        // update formation levels
        Force.populateFormationLevelsFromOrigin(this);
        recalculateCombatTeams(this);

        // Update the force icons based on the end-of-day unit status if desired
        if (MekHQ.getMHQOptions().getNewDayForceIconOperationalStatus()) {
            getForces().updateForceIconOperationalStatus(this);
        }
    }

    /**
     * @return <code>true</code> if the new day arrived
     */
    public boolean newDay() {
        // clear previous retirement information
        turnoverRetirementInformation.clear();

        // Refill Automated Pools, if the options are selected
        if (MekHQ.getMHQOptions().getNewDayAstechPoolFill() && requiresAdditionalAstechs()) {
            fillAstechPool();
        }

        if (MekHQ.getMHQOptions().getNewDayMedicPoolFill() && requiresAdditionalMedics()) {
            fillMedicPool();
        }

        // Ensure we don't have anything that would prevent the new day
        if (MekHQ.triggerEvent(new DayEndingEvent(this))) {
            return false;
        }

        // Autosave based on the previous day's information
        autosaveService.requestDayAdvanceAutosave(this);

        // Advance the day by one
        final LocalDate yesterday = currentDay;
        currentDay = currentDay.plusDays(1);
        boolean isMonday = currentDay.getDayOfWeek() == DayOfWeek.MONDAY;
        boolean isFirstOfMonth = currentDay.getDayOfMonth() == 1;
        boolean isNewYear = currentDay.getDayOfYear() == 1;

        // Check for important dates
        if (campaignOptions.isShowLifeEventDialogCelebrations()) {
            fetchCelebrationDialogs();
        }

        // Determine if we have an active contract or not, as this can get used
        // elsewhere before we actually hit the AtB new day (e.g., personnel market)
        if (campaignOptions.isUseAtB()) {
            setHasActiveContract();
        }

        // Clear Reports
        currentReport.clear();
        currentReportHTML = "";
        newReports.clear();
        personnelWhoAdvancedInXP.clear();
        beginReport("<b>" + MekHQ.getMHQOptions().getLongDisplayFormattedDate(getLocalDate()) + "</b>");

        // New Year Changes
        if (isNewYear) {
            // News is reloaded
            reloadNews();

            // Change Year Game Option
            getGameOptions().getOption(OptionsConstants.ALLOWED_YEAR).setValue(getGameYear());

            // Degrade Regard
            List<String> degradedRegardReports = factionStandings.processRegardDegradation(faction.getShortName(),
                  currentDay.getYear());
            for (String report : degradedRegardReports) {
                addReport(report);
            }
        }

        readNews();

        location.newDay(this);

        // Manage the Markets
        refreshPersonnelMarkets();

        // TODO : AbstractContractMarket : Uncomment
        // getContractMarket().processNewDay(this);
        unitMarket.processNewDay(this);

        updateFieldKitchenCapacity();

        processNewDayPersonnel();

        // Needs to be before 'processNewDayATB' so that Dependents can't leave the
        // moment they arrive via AtB Bonus Events
        if (location.isOnPlanet() && isFirstOfMonth) {
            RandomDependents randomDependents = new RandomDependents(this);
            randomDependents.processMonthlyRemovalAndAddition();
        }

        // Process New Day for AtB
        if (campaignOptions.isUseAtB()) {
            processNewDayATB();
        }

        if (campaignOptions.getUnitRatingMethod().isCampaignOperations()) {
            processReputationChanges();
        }

        if (campaignOptions.isUseEducationModule()) {
            processEducationNewDay();
        }

        if (campaignOptions.isEnableAutoAwards() && isFirstOfMonth) {
            AutoAwardsController autoAwardsController = new AutoAwardsController();
            autoAwardsController.ManualController(this, false);
        }

        // Prisoner events can occur on Monday or the 1st of the month depending on the
        // type of event
        if (isMonday || isFirstOfMonth) {
            new PrisonerEventManager(this);
        }

        resetAstechMinutes();

        processNewDayUnits();

        processNewDayForces();

        if (processProcurement) {
            setShoppingList(goShopping(getShoppingList()));
        }

        // check for anything in finances
        finances.newDay(this, yesterday, getLocalDate());

        // process removal of old personnel data on the first day of each month
        if (campaignOptions.isUsePersonnelRemoval() && isFirstOfMonth) {
            performPersonnelCleanUp();
        }

        // this duplicates any turnover information so that it is still available on the
        // new day. otherwise, it's only available if the user inspects history records
        if (!turnoverRetirementInformation.isEmpty()) {
            for (String entry : turnoverRetirementInformation) {
                addReport(entry);
            }
        }

        if (topUpWeekly && isMonday) {
            int bought = stockUpPartsInUse(getPartsInUse(ignoreMothballed, false, ignoreSparesUnderQuality));
            addReport(String.format(resources.getString("weeklyStockCheck.text"), bought));
        }

        // Random Events
        if (currentDay.isAfter(GRAY_MONDAY_EVENTS_BEGIN) && currentDay.isBefore(GRAY_MONDAY_EVENTS_END)) {
            new GrayMonday(this, currentDay);
        }

        // Faction Standing
        performFactionStandingChecks(isFirstOfMonth, isNewYear);

        // This must be the last step before returning true
        MekHQ.triggerEvent(new NewDayEvent(this));
        return true;
    }

    /**
     * Performs all daily and periodic standing checks for factions relevant to this campaign.
     *
     * <p>On the first day of the month, this method updates the climate regard for the active campaign faction,
     * storing a summary report. It then iterates once through all faction standings and, for each faction:</p>
     *
     * <ul>
     *     <li>Checks for new ultimatum events.</li>
     *     <li>Checks for new censure actions and handles the creation of related events.</li>
     *     <li>Evaluates for new accolade levels, creating corresponding events.</li>
     *     <li>Warns if any referenced faction cannot be resolved.</li>
     * </ul>
     *
     * <p>Finally, at the end of the checks, it processes censure degradation for all factions.</p>
     *
     * @param isFirstOfMonth {@code true} if called on the first day of the month.
     * @param isNewYear {@code true} if called on the first day of a new year
     *
     * @author Illiani
     * @since 0.50.07
     */
    private void performFactionStandingChecks(boolean isFirstOfMonth, boolean isNewYear) {
        String campaignFactionCode = faction.getShortName();
        if (isNewYear && campaignFactionCode.equals(MERCENARY_FACTION_CODE)) {
            checkForNewMercenaryOrganizationStartUp(false, false);
        }

        if (!campaignOptions.isTrackFactionStanding()) {
            return;
        }

        if (FactionStandingUltimatum.checkUltimatumForDate(currentDay,
              campaignFactionCode,
              factionStandingUltimatumsLibrary)) {
            new FactionStandingUltimatum(currentDay, this, factionStandingUltimatumsLibrary);
        }

        if (isFirstOfMonth) {
            String report = factionStandings.updateClimateRegard(faction, currentDay);
            addReport(report);
        }

        List<Mission> activeMissions = getActiveMissions(false);
        boolean isInTransit = !location.isOnPlanet();
        Factions factions = Factions.getInstance();

        for (Entry<String, Double> standing : new HashMap<>(factionStandings.getAllFactionStandings()).entrySet()) {
            String relevantFactionCode = standing.getKey();
            Faction relevantFaction = factions.getFaction(relevantFactionCode);
            if (relevantFaction == null) {
                logger.warn("Unable to fetch faction standing for faction: {}", relevantFactionCode);
                continue;
            }

            // Censure check
            boolean isMercenarySpecialCase = campaignFactionCode.equals(MERCENARY_FACTION_CODE) &&
                                                   relevantFaction.isMercenaryOrganization();
            boolean isPirateSpecialCase = isPirateCampaign() &&
                                                relevantFactionCode.equals(PIRACY_SUCCESS_INDEX_FACTION_CODE);
            if (relevantFaction.equals(faction) || isMercenarySpecialCase || isPirateSpecialCase) {
                FactionCensureLevel newCensureLevel = factionStandings.checkForCensure(
                      relevantFaction, currentDay, activeMissions, isInTransit);
                if (newCensureLevel != null) {
                    new FactionCensureEvent(this, newCensureLevel, relevantFaction);
                }
            }

            // Accolade check
            boolean ignoreEmployer = relevantFaction.isMercenaryOrganization();
            boolean isOnMission = FactionStandingUtilities.isIsOnMission(
                  !isInTransit,
                  getActiveAtBContracts(),
                  activeMissions,
                  relevantFactionCode,
                  location.getCurrentSystem(),
                  ignoreEmployer);

            FactionAccoladeLevel newAccoladeLevel = factionStandings.checkForAccolade(
                  relevantFaction, currentDay, isOnMission);

            if (newAccoladeLevel != null) {
                new FactionAccoladeEvent(this, relevantFaction, newAccoladeLevel,
                      faction.equals(relevantFaction));
            }
        }

        // Censure degradation
        factionStandings.processCensureDegradation(currentDay);
    }

    /**
     * Use {@link #checkForNewMercenaryOrganizationStartUp(boolean, boolean)} instead
     */
    @Deprecated(since = "0.50.07", forRemoval = true)
    public void checkForNewMercenaryOrganizationStartUp(boolean bypassStartYear) {
        checkForNewMercenaryOrganizationStartUp(bypassStartYear, false);
    }

    /**
     * Checks if a new mercenary organization is starting up in the current game year, and, if so, triggers a welcome
     * dialog introducing the organization's representative.
     *
     * <p>This method examines a prioritized list of known mercenary-related factions for their respective founding
     * (start) years matching the current year. The list is evaluated in the following order: Mercenary Review Board
     * (MRB), Mercenary Review Bonding Commission (MRBC), Mercenary Bonding Authority (MBA), and Mercenary Guild (MG),
     * with MG as the default fallback. If a matching faction is found (and is recognized as a mercenary organization),
     * it generates an appropriate speaker (as either a merchant or military liaison, depending on the faction) and
     * opens a welcome dialog for the player.</p>
     *
     * <p>The dialog serves to introduce the player to the new mercenary organization, using an in-universe character
     * as the spokesperson.</p>
     *
     * @param bypassStartYear {@code true} if the method should be checking if the mercenary organization is currently
     *                        active, rather than just checking whether it was founded in the current game year.
     *
     * @author Illiani
     * @since 0.50.07
     */
    public void checkForNewMercenaryOrganizationStartUp(boolean bypassStartYear, boolean isStartUp) {
        Factions factions = Factions.getInstance();
        int currentYear = getGameYear();
        Faction[] possibleFactions = new Faction[] {
              factions.getFaction("MRB"),
              factions.getFaction("MRBC"),
              factions.getFaction("MBA"),
              factions.getFaction("MG")
        };

        Faction chosenFaction = null;
        for (Faction faction : possibleFactions) {
            if (faction != null) {
                boolean isValidInYear = bypassStartYear && faction.validIn(currentYear);
                boolean isFoundedInYear = !bypassStartYear && faction.getStartYear() == currentYear;

                if (isValidInYear || isFoundedInYear) {
                    chosenFaction = faction;
                    break;
                }
            }
        }

        if (chosenFaction == null) {
            chosenFaction = factions.getFaction("MG"); // fallback
        }

        if (chosenFaction != null
                  && (chosenFaction.getStartYear() == currentYear || isStartUp)
                  && chosenFaction.isMercenaryOrganization()) {
            PersonnelRole role = chosenFaction.isClan() ? PersonnelRole.MERCHANT : PersonnelRole.MILITARY_LIAISON;
            Person speaker = newPerson(role, chosenFaction.getShortName(), Gender.RANDOMIZE);
            new FactionJudgmentDialog(this, speaker, getCommander(),
                  "HELLO", chosenFaction,
                  FactionStandingJudgmentType.WELCOME, ImmersiveDialogWidth.MEDIUM, null, null);
        } else if (chosenFaction == null) {
            logger.warn("Unable to find a suitable faction for a new mercenary organization start up");
        }
    }

    public void refreshPersonnelMarkets() {
        PersonnelMarketStyle marketStyle = campaignOptions.getPersonnelMarketStyle();
        if (marketStyle == PERSONNEL_MARKET_DISABLED) {
            personnelMarket.generatePersonnelForDay(this);
        } else {
            if (currentDay.getDayOfMonth() == 1) {
                boolean blockRecruitment = false;

                if (newPersonnelMarket.getAssociatedPersonnelMarketStyle() == MEKHQ) {
                    blockRecruitment = !location.isOnPlanet();
                }

                if (!blockRecruitment) {
                    newPersonnelMarket.gatherApplications();

                    if (newPersonnelMarket.getHasRarePersonnel()) {
                        ImmersiveDialogSimple dialog = new ImmersiveDialogSimple(this,
                              getSeniorAdminPerson(AdministratorSpecialization.HR),
                              null,
                              resources.getString("personnelMarket.rareProfession.inCharacter"),
                              List.of(resources.getString("personnelMarket.rareProfession.button.later"),
                                    resources.getString("personnelMarket.rareProfession.button.decline"),
                                    resources.getString("personnelMarket.rareProfession.button.immediate")),
                              resources.getString("personnelMarket.rareProfession.outOfCharacter"),
                              null,
                              true);

                        if (dialog.getDialogChoice() == 2) {
                            newPersonnelMarket.showPersonnelMarketDialog();
                        }
                    }
                }
            }
        }
    }

    /**
     * Performs cleanup of departed personnel by identifying and removing eligible personnel records.
     *
     * <p>This method uses the {@link AutomatedPersonnelCleanUp} utility to determine which {@link Person}
     * objects should be removed from the campaign based on current date and campaign configuration options. Identified
     * personnel are then removed, and a report entry is generated if any removals occur.</p>
     *
     * @author Illiani
     * @since 0.50.06
     */
    private void performPersonnelCleanUp() {
        AutomatedPersonnelCleanUp removal = new AutomatedPersonnelCleanUp(currentDay,
              getPersonnel(),
              campaignOptions.isUseRemovalExemptRetirees(),
              campaignOptions.isUseRemovalExemptCemetery());

        List<Person> personnelToRemove = removal.getPersonnelToCleanUp();
        for (Person person : personnelToRemove) {
            removePerson(person, false);
        }

        if (!personnelToRemove.isEmpty()) {
            addReport(resources.getString("personnelRemoval.text"));
        }
    }

    /**
     * Fetches and handles the celebration dialogs specific to the current day.
     *
     * <p><b>Note:</b> Commanders day is handled as a part of the personnel processing, so we don't need to parse
     * personnel twice.</p>
     */
    private void fetchCelebrationDialogs() {
        if (!faction.isClan()) {
            if (isWinterHolidayMajorDay(currentDay)) {
                new WinterHolidayAnnouncement(this);
            }

            if (isFreedomDay(currentDay)) {
                new FreedomDayAnnouncement(this);
            }
        }

        if (isNewYear(currentDay)) {
            new NewYearsDayAnnouncement(this);
        }
    }

    /**
     * Updates the status of whether field kitchens are operating within their required capacity.
     *
     * <p>If fatigue is enabled in the campaign options, this method calculates the total available
     * field kitchen capacity and the required field kitchen usage, then updates the {@code fieldKitchenWithinCapacity}
     * flag to reflect whether the capacity meets the demand. If fatigue is disabled, the capacity is automatically set
     * to {@code false}.</p>
     */
    private void updateFieldKitchenCapacity() {
        if (campaignOptions.isUseFatigue()) {
            int fieldKitchenCapacity = checkFieldKitchenCapacity(getForce(FORCE_ORIGIN).getAllUnitsAsUnits(units,
                  false), campaignOptions.getFieldKitchenCapacity());
            int fieldKitchenUsage = checkFieldKitchenUsage(getActivePersonnel(false),
                  campaignOptions.isUseFieldKitchenIgnoreNonCombatants());
            fieldKitchenWithinCapacity = areFieldKitchensWithinCapacity(fieldKitchenCapacity, fieldKitchenUsage);
        } else {
            fieldKitchenWithinCapacity = false;
        }
    }

    /**
     * Processes reputation changes based on various conditions.
     */
    private void processReputationChanges() {
        if (faction.isPirate()) {
            dateOfLastCrime = currentDay;
            crimePirateModifier = -100;
        }

        if (currentDay.getDayOfMonth() == 1) {
            if (dateOfLastCrime != null) {
                long yearsBetween = ChronoUnit.YEARS.between(currentDay, dateOfLastCrime);

                int remainingCrimeChange = 2;

                if (yearsBetween >= 1) {
                    if (crimePirateModifier < 0) {
                        remainingCrimeChange = max(0, 2 + crimePirateModifier);
                        changeCrimePirateModifier(2); // this is the amount of change specified by CamOps
                    }

                    if (crimeRating < 0 && remainingCrimeChange > 0) {
                        changeCrimeRating(remainingCrimeChange);
                    }
                }
            }
        }

        if (currentDay.getDayOfWeek().equals(DayOfWeek.MONDAY)) {
            reputation.initializeReputation(this);
        }
    }

    public int getInitiativeBonus() {
        return initiativeBonus;
    }

    public void setInitiativeBonus(int bonus) {
        initiativeBonus = bonus;
    }

    public void applyInitiativeBonus(int bonus) {
        if (bonus > initiativeMaxBonus) {
            initiativeMaxBonus = bonus;
        }
        if ((bonus + initiativeBonus) > initiativeMaxBonus) {
            initiativeBonus = initiativeMaxBonus;
        } else {
            initiativeBonus += bonus;
        }
    }

    public void initiativeBonusIncrement(boolean change) {
        if (change) {
            setInitiativeBonus(++initiativeBonus);
        } else {
            setInitiativeBonus(--initiativeBonus);
        }
        if (initiativeBonus > initiativeMaxBonus) {
            initiativeBonus = initiativeMaxBonus;
        }
    }

    public int getInitiativeMaxBonus() {
        return initiativeMaxBonus;
    }

    public void setInitiativeMaxBonus(int bonus) {
        initiativeMaxBonus = bonus;
    }

    /**
     * This method checks if any students in the academy should graduate, and updates their attributes and status
     * accordingly. If any students do graduate, it sends the graduation information to autoAwards.
     */
    private void processEducationNewDay() {
        List<UUID> graduatingPersonnel = new ArrayList<>();
        HashMap<UUID, List<Object>> academyAttributesMap = new HashMap<>();

        for (Person person : getStudents()) {
            List<Object> individualAcademyAttributes = new ArrayList<>();

            if (EducationController.processNewDay(this, person, false)) {
                Academy academy = getAcademy(person.getEduAcademySet(), person.getEduAcademyNameInSet());

                if (academy == null) {
                    logger.debug("Found null academy for {} skipping", person.getFullTitle());
                    continue;
                }

                graduatingPersonnel.add(person.getId());

                individualAcademyAttributes.add(academy.getEducationLevel(person));
                individualAcademyAttributes.add(academy.getType());
                individualAcademyAttributes.add(academy.getName());

                academyAttributesMap.put(person.getId(), individualAcademyAttributes);
            }
        }

        if (!graduatingPersonnel.isEmpty()) {
            AutoAwardsController autoAwardsController = new AutoAwardsController();
            autoAwardsController.PostGraduationController(this, graduatingPersonnel, academyAttributesMap);
        }
    }

    /**
     * Retrieves the flagged commander from the personnel list. If no flagged commander is found returns {@code null}.
     *
     * <p><b>Usage:</b> consider using {@link #getCommander()} instead.</p>
     *
     * @return the flagged commander if present, otherwise {@code null}
     */
    public @Nullable Person getFlaggedCommander() {
        return getPersonnel().stream().filter(Person::isCommander).findFirst().orElse(null);
    }

    /**
     * Use {@link #getCommander()} instead
     */
    @Deprecated(since = "0.50.07", forRemoval = true)
    public Person getSeniorCommander() {
        Person commander = null;
        for (Person person : getActivePersonnel(true)) {
            if (person.isCommander()) {
                return person;
            }
            if (null == commander || person.getRankNumeric() > commander.getRankNumeric()) {
                commander = person;
            }
        }
        return commander;
    }

    public void removeUnit(UUID id) {
        Unit unit = getHangar().getUnit(id);
        if (unit == null) {
            return;
        }

        // remove all parts for this unit as well
        for (Part p : unit.getParts()) {
            getWarehouse().removePart(p);
        }

        // remove any personnel from this unit
        for (Person person : unit.getCrew()) {
            unit.remove(person, true);
        }

        Person tech = unit.getTech();
        if (null != tech) {
            unit.remove(tech, true);
        }

        // remove unit from any forces
        removeUnitFromForce(unit);

        // If this is a transport, remove it from the list of potential transports
        for (CampaignTransportType campaignTransportType : CampaignTransportType.values()) {
            if (hasTransports(campaignTransportType)) {
                removeCampaignTransporter(campaignTransportType, unit);
            }

            // If we remove a transport unit from the campaign,
            // we need to remove any transported units from it
            // and clear the transport assignments for those
            // transported units
            if (unit.getTransportedUnitsSummary(campaignTransportType).hasTransportedUnits()) {
                List<Unit> transportedUnits = new ArrayList<>(unit.getTransportedUnitsSummary(campaignTransportType)
                                                                    .getTransportedUnits());
                for (Unit transportedUnit : transportedUnits) {
                    transportedUnit.unloadFromTransport(campaignTransportType);
                }
            }
        }

        // If this unit was assigned to a transport ship, remove it from the transport
        if (unit.hasTransportShipAssignment()) {
            unit.getTransportShipAssignment().getTransportShip().unloadFromTransportShip(unit);
        }

        // remove from automatic mothballing
        automatedMothballUnits.remove(unit.getId());

        // finally, remove the unit
        getHangar().removeUnit(unit.getId());

        checkDuplicateNamesDuringDelete(unit.getEntity());
        addReport(unit.getName() + " has been removed from the unit roster.");
        MekHQ.triggerEvent(new UnitRemovedEvent(unit));
    }

    public void removePerson(final @Nullable Person person) {
        removePerson(person, true);
    }

    public void removePerson(final @Nullable Person person, final boolean log) {
        if (person == null) {
            return;
        }


        Force force = getForceFor(person);
        if (force != null) {
            force.updateCommander(this);
        }

        person.getGenealogy().clearGenealogyLinks();

        final Unit unit = person.getUnit();
        if (unit != null) {
            unit.remove(person, true);
        }
        removeAllPatientsFor(person);
        person.removeAllTechJobs(this);
        removeKillsFor(person.getId());
        getRetirementDefectionTracker().removePerson(person);
        if (log) {
            addReport(person.getFullTitle() + " has been removed from the personnel roster.");
        }

        personnel.remove(person.getId());

        // Deal with Astech Pool Minutes
        if (person.getPrimaryRole().isAstech()) {
            astechPoolMinutes = max(0, astechPoolMinutes - Person.PRIMARY_ROLE_SUPPORT_TIME);
            astechPoolOvertime = max(0, astechPoolOvertime - Person.PRIMARY_ROLE_OVERTIME_SUPPORT_TIME);
        } else if (person.getSecondaryRole().isAstech()) {
            astechPoolMinutes = max(0, astechPoolMinutes - Person.SECONDARY_ROLE_SUPPORT_TIME);
            astechPoolOvertime = max(0, astechPoolOvertime - Person.SECONDARY_ROLE_OVERTIME_SUPPORT_TIME);
        }
        MekHQ.triggerEvent(new PersonRemovedEvent(person));
    }

    public void removeAllPatientsFor(Person doctor) {
        for (Person person : getPersonnel()) {
            if (null != person.getDoctorId() && person.getDoctorId().equals(doctor.getId())) {
                person.setDoctorId(null, getCampaignOptions().getNaturalHealingWaitingPeriod());
            }
        }
    }

    public void removeScenario(final Scenario scenario) {
        scenario.clearAllForcesAndPersonnel(this);
        final Mission mission = getMission(scenario.getMissionId());
        if (mission != null) {
            mission.getScenarios().remove(scenario);

            // run through the stratcon campaign state where applicable and remove the
            // "parent" scenario as well
            if ((mission instanceof AtBContract) &&
                      (((AtBContract) mission).getStratconCampaignState() != null) &&
                      (scenario instanceof AtBDynamicScenario)) {
                ((AtBContract) mission).getStratconCampaignState().removeStratconScenario(scenario.getId());
            }
        }
        scenarios.remove(scenario.getId());
        MekHQ.triggerEvent(new ScenarioRemovedEvent(scenario));
    }

    public void removeMission(final Mission mission) {
        // Loop through scenarios here! We need to remove them as well.
        for (Scenario scenario : mission.getScenarios()) {
            scenario.clearAllForcesAndPersonnel(this);
            scenarios.remove(scenario.getId());
        }
        mission.clearScenarios();

        missions.remove(mission.getId());
        MekHQ.triggerEvent(new MissionRemovedEvent(mission));
    }

    public void removeKill(Kill k) {
        if (kills.containsKey(k.getPilotId())) {
            kills.get(k.getPilotId()).remove(k);
        }
    }

    public void removeKillsFor(UUID personID) {
        kills.remove(personID);
    }

    public void removeForce(Force force) {
        int fid = force.getId();
        forceIds.remove(fid);
        // clear forceIds of all personnel with this force
        for (UUID uid : force.getUnits()) {
            Unit u = getHangar().getUnit(uid);
            if (null == u) {
                continue;
            }
            if (u.getForceId() == fid) {
                u.setForceId(FORCE_NONE);
                if (force.isDeployed()) {
                    u.setScenarioId(NO_ASSIGNED_SCENARIO);
                }
            }
        }

        // also remove this force's id from any scenarios
        if (force.isDeployed()) {
            Scenario s = getScenario(force.getScenarioId());
            s.removeForce(fid);
        }

        if (null != force.getParentForce()) {
            force.getParentForce().removeSubForce(fid);
        }

        // clear out StratCon force assignments
        for (AtBContract contract : getActiveAtBContracts()) {
            if (contract.getStratconCampaignState() != null) {
                for (StratconTrackState track : contract.getStratconCampaignState().getTracks()) {
                    track.unassignForce(fid);
                }
            }
        }

        if (campaignOptions.isUseAtB()) {
            recalculateCombatTeams(this);
        }
    }

    public void removeUnitFromForce(Unit u) {
        Force force = getForce(u.getForceId());
        if (null != force) {
            force.removeUnit(this, u.getId(), true);
            u.setForceId(FORCE_NONE);
            u.setScenarioId(NO_ASSIGNED_SCENARIO);
            if (u.getEntity().hasNavalC3() && u.getEntity().calculateFreeC3Nodes() < 5) {
                Vector<Unit> removedUnits = new Vector<>();
                removedUnits.add(u);
                removeUnitsFromNetwork(removedUnits);
                u.getEntity().setC3MasterIsUUIDAsString(null);
                u.getEntity().setC3Master(null, true);
                refreshNetworks();
            } else if (u.getEntity().hasC3i() && u.getEntity().calculateFreeC3Nodes() < 5) {
                Vector<Unit> removedUnits = new Vector<>();
                removedUnits.add(u);
                removeUnitsFromNetwork(removedUnits);
                u.getEntity().setC3MasterIsUUIDAsString(null);
                u.getEntity().setC3Master(null, true);
                refreshNetworks();
            }
            if (u.getEntity().hasC3M()) {
                removeUnitsFromC3Master(u);
                u.getEntity().setC3MasterIsUUIDAsString(null);
                u.getEntity().setC3Master(null, true);
            }

            if (campaignOptions.isUseAtB() && force.getUnits().isEmpty()) {
                combatTeams.remove(force.getId());
            }
        }
    }

    public @Nullable Force getForceFor(final @Nullable Unit unit) {
        return (unit == null) ? null : getForce(unit.getForceId());
    }

    public @Nullable Force getForceFor(final Person person) {
        final Unit unit = person.getUnit();
        if (unit != null) {
            return getForceFor(unit);
        } else if (person.isTech()) {
            return forceIds.values()
                         .stream()
                         .filter(force -> person.getId().equals(force.getTechID()))
                         .findFirst()
                         .orElse(null);
        }

        return null;
    }

    public void restore() {
        // if we fail to restore equipment parts then remove them
        // and possibly re-initialize and diagnose unit
        List<Part> partsToRemove = new ArrayList<>();
        Set<Unit> unitsToCheck = new HashSet<>();

        for (Part part : getParts()) {
            if (part instanceof EquipmentPart) {
                ((EquipmentPart) part).restore();
                if (null == ((EquipmentPart) part).getType()) {
                    partsToRemove.add(part);
                }
            }

            if (part instanceof MissingEquipmentPart) {
                ((MissingEquipmentPart) part).restore();
                if (null == ((MissingEquipmentPart) part).getType()) {
                    partsToRemove.add(part);
                }
            }
        }

        for (Part remove : partsToRemove) {
            if (remove.getUnit() != null) {
                unitsToCheck.add(remove.getUnit());
            }
            getWarehouse().removePart(remove);
        }

        for (Unit unit : getUnits()) {
            if (null != unit.getEntity()) {
                unit.getEntity().setOwner(player);
                unit.getEntity().setGame(game);
                unit.getEntity().restore();

                // Aerospace parts have changed after 0.45.4. Reinitialize parts for Small Craft
                // and up
                if (unit.getEntity().hasETypeFlag(Entity.ETYPE_JUMPSHIP) ||
                          unit.getEntity().hasETypeFlag(Entity.ETYPE_SMALL_CRAFT)) {
                    unitsToCheck.add(unit);
                }
            }

            unit.resetEngineer();
        }

        for (Unit u : unitsToCheck) {
            u.initializeParts(true);
            u.runDiagnostic(false);
        }

        shoppingList.restore();

        if (getCampaignOptions().isUseAtB()) {
            RandomFactionGenerator.getInstance().startup(this);

            int loops = 0;
            while (!RandomUnitGenerator.getInstance().isInitialized()) {
                try {
                    Thread.sleep(50);
                    if (++loops > 20) {
                        // Wait for up to a second
                        break;
                    }
                } catch (InterruptedException ignore) {
                }
            }
        }
    }

    /**
     * Cleans incongruent data present in the campaign
     */
    public void cleanUp() {
        // Cleans non-existing spouses
        for (Person person : personnel.values()) {
            if (person.getGenealogy().hasSpouse()) {
                if (!personnel.containsKey(person.getGenealogy().getSpouse().getId())) {
                    person.getGenealogy().setSpouse(null);
                    person.setMaidenName(null);
                }
            }
        }

        // clean up non-existent unit references in force unit lists
        for (Force force : forceIds.values()) {
            List<UUID> orphanForceUnitIDs = new ArrayList<>();

            for (UUID unitID : force.getUnits()) {
                if (getHangar().getUnit(unitID) == null) {
                    orphanForceUnitIDs.add(unitID);
                }
            }

            for (UUID unitID : orphanForceUnitIDs) {
                force.removeUnit(this, unitID, false);
            }
        }

        // clean up units that are assigned to non-existing scenarios
        for (Unit unit : this.getUnits()) {
            if (this.getScenario(unit.getScenarioId()) == null) {
                unit.setScenarioId(Scenario.S_DEFAULT_ID);
            }
        }
    }

    public boolean isOvertimeAllowed() {
        return overtime;
    }

    public void setOvertime(boolean b) {
        this.overtime = b;
        MekHQ.triggerEvent(new OvertimeModeEvent(b));
    }

    public boolean isGM() {
        return gmMode;
    }

    public void setGMMode(boolean b) {
        this.gmMode = b;
        MekHQ.triggerEvent(new GMModeEvent(b));
    }

    public Faction getFaction() {
        return faction;
    }

    /**
     * Determines whether the current campaign is a clan campaign.
     *
     * <p>This method checks if the faction associated with the campaign is a clan, returning {@code true}
     * if it is, and {@code false} otherwise.</p>
     *
     * @return {@code true} if the campaign belongs to a clan faction, {@code false} otherwise.
     *
     * @author Illiani
     * @since 0.50.05
     */
    public boolean isClanCampaign() {
        return faction.isClan();
    }

    /**
     * Determines whether the current campaign is a pirate campaign.
     *
     * <p>This method checks if the faction associated with the campaign is Pirates, returning {@code true} if it is,
     * and {@code false} otherwise.</p>
     *
     * @return {@code true} if the campaign is Pirates, {@code false} otherwise.
     *
     * @author Illiani
     * @since 0.50.07
     */
    public boolean isPirateCampaign() {
        return faction.getShortName().equals(PIRATE_FACTION_CODE);
    }

    /**
     * Determines whether the current campaign is a mercenary campaign.
     *
     * <p>This method checks if the faction associated with the campaign is Mercenary, returning {@code true} if it is,
     * and {@code false} otherwise.</p>
     *
     * @return {@code true} if the campaign is Mercenary, {@code false} otherwise.
     *
     * @author Illiani
     * @since 0.50.07
     */
    public boolean isMercenaryCampaign() {
        return faction.getShortName().equals(MERCENARY_FACTION_CODE);
    }

    public void setFaction(final Faction faction) {
        setFactionDirect(faction);
        updateTechFactionCode();
    }

    public void setFactionDirect(final Faction faction) {
        this.faction = faction;
    }

    public String getRetainerEmployerCode() {
        return retainerEmployerCode;
    }

    public void setRetainerEmployerCode(String code) {
        retainerEmployerCode = code;
    }

    public LocalDate getRetainerStartDate() {
        return retainerStartDate;
    }

    public void setRetainerStartDate(LocalDate retainerStartDate) {
        this.retainerStartDate = retainerStartDate;
    }

    public int getRawCrimeRating() {
        return crimeRating;
    }

    public void setCrimeRating(int crimeRating) {
        this.crimeRating = crimeRating;
    }

    /**
     * Updates the crime rating by the specified change. If improving crime rating, use a positive number, otherwise
     * negative
     *
     * @param change the change to be applied to the crime rating
     */
    public void changeCrimeRating(int change) {
        this.crimeRating = Math.min(0, crimeRating + change);
    }

    public int getCrimePirateModifier() {
        return crimePirateModifier;
    }

    public void setCrimePirateModifier(int crimePirateModifier) {
        this.crimePirateModifier = crimePirateModifier;
    }

    /**
     * Updates the crime pirate modifier by the specified change. If improving the modifier, use a positive number,
     * otherwise negative
     *
     * @param change the change to be applied to the crime modifier
     */
    public void changeCrimePirateModifier(int change) {
        this.crimePirateModifier = Math.min(0, crimePirateModifier + change);
    }

    /**
     * Calculates the adjusted crime rating by adding the crime rating with the pirate modifier.
     *
     * @return The adjusted crime rating.
     */
    public int getAdjustedCrimeRating() {
        return crimeRating + crimePirateModifier;
    }

    public @Nullable LocalDate getDateOfLastCrime() {
        return dateOfLastCrime;
    }

    public void setDateOfLastCrime(LocalDate dateOfLastCrime) {
        this.dateOfLastCrime = dateOfLastCrime;
    }

    public ReputationController getReputation() {
        return reputation;
    }

    public void setReputation(ReputationController reputation) {
        this.reputation = reputation;
    }

    public FactionStandings getFactionStandings() {
        return factionStandings;
    }

    public void setFactionStandings(FactionStandings factionStandings) {
        this.factionStandings = factionStandings;
    }

    private void addInMemoryLogHistory(LogEntry le) {
        Iterator<LogEntry> iterator = inMemoryLogHistory.iterator();
        while (iterator.hasNext() &&
              ChronoUnit.DAYS.between(iterator.next().getDate(), le.getDate()) >
                     MHQConstants.MAX_HISTORICAL_LOG_DAYS) {
            // we've hit the max size for the in-memory based on the UI display limit prune
            // the oldest entry
            iterator.remove();
        }
        inMemoryLogHistory.add(le);
    }

    /**
     * Starts a new day for the daily log
     *
     * @param r - the report String
     */
    public void beginReport(String r) {
        if (MekHQ.getMHQOptions().getHistoricalDailyLog()) {
            // add the new items to our in-memory cache
            addInMemoryLogHistory(new HistoricalLogEntry(getLocalDate(), ""));
        }
        addReportInternal(r);
    }

    /**
     * Formats and then adds a report to the daily log
     *
     * @param format  String with format markers.
     * @param objects Variable list of objects to format into {@code format}
     */
    public void addReport(final String format, final Object... objects) {
        addReport(String.format(format, objects));
    }

    /**
     * Adds a report to the daily log
     *
     * @param r - the report String
     */
    public void addReport(String r) {
        if (MekHQ.getMHQOptions().getHistoricalDailyLog()) {
            addInMemoryLogHistory(new HistoricalLogEntry(getLocalDate(), r));
        }
        addReportInternal(r);
    }

    private void addReportInternal(String r) {
        currentReport.add(r);
        if (!currentReportHTML.isEmpty()) {
            currentReportHTML = currentReportHTML + REPORT_LINEBREAK + r;
            newReports.add(REPORT_LINEBREAK);
        } else {
            currentReportHTML = r;
        }
        newReports.add(r);
        MekHQ.triggerEvent(new ReportEvent(this, r));
    }

    public Camouflage getCamouflage() {
        return camouflage;
    }

    public void setCamouflage(final Camouflage camouflage) {
        this.camouflage = camouflage;
    }

    public PlayerColour getColour() {
        return colour;
    }

    public void setColour(final PlayerColour colour) {
        this.colour = Objects.requireNonNull(colour, "Colour cannot be set to null");
    }

    public StandardForceIcon getUnitIcon() {
        return unitIcon;
    }

    public void setUnitIcon(final StandardForceIcon unitIcon) {
        this.unitIcon = unitIcon;
    }

    public void addFunds(final TransactionType type, final Money quantity, @Nullable String description) {
        if ((description == null) || description.isEmpty()) {
            description = "Rich Uncle";
        }

        finances.credit(type, getLocalDate(), quantity, description);
        String quantityString = quantity.toAmountAndSymbolString();
        addReport("Funds added : " + quantityString + " (" + description + ')');
    }

    public void removeFunds(final TransactionType type, final Money quantity, @Nullable String description) {
        if ((description == null) || description.isEmpty()) {
            description = "Rich Uncle";
        }

        finances.debit(type, getLocalDate(), quantity, description);
        String quantityString = quantity.toAmountAndSymbolString();
        addReport("Funds removed : " + quantityString + " (" + description + ')');
    }

    /**
     * Generic method for paying Personnel (Person) in the company. Debits money from the campaign and if the campaign
     * tracks total earnings it will account for that.
     *
     * @param type              TransactionType being debited
     * @param quantity          total money - it's usually displayed outside of this method
     * @param description       String displayed in the ledger and report
     * @param individualPayouts Map of Person to the Money they're owed
     */
    public void payPersonnel(TransactionType type, Money quantity, String description,
          Map<Person, Money> individualPayouts) {
        getFinances().debit(type,
              getLocalDate(),
              quantity,
              description,
              individualPayouts,
              getCampaignOptions().isTrackTotalEarnings());
        String quantityString = quantity.toAmountAndSymbolString();
        addReport("Funds removed : " + quantityString + " (" + description + ')');

    }

    public CampaignOptions getCampaignOptions() {
        return campaignOptions;
    }

    public void setCampaignOptions(CampaignOptions options) {
        campaignOptions = options;
    }

    public StoryArc getStoryArc() {
        return storyArc;
    }

    public void useStoryArc(StoryArc arc, boolean initiate) {
        arc.setCampaign(this);
        arc.initializeDataDirectories();
        this.storyArc = arc;
        if (initiate) {
            storyArc.begin();
        }
    }

    public void unloadStoryArc() {
        MekHQ.unregisterHandler(storyArc);
        storyArc = null;
    }

    public List<String> getCurrentObjectives() {
        if (null != getStoryArc()) {
            return getStoryArc().getCurrentObjectives();
        }
        return new ArrayList<>();
    }

    @Deprecated(since = "0.50.07", forRemoval = true)
    public FameAndInfamyController getFameAndInfamy() {
        return null;
    }

    /**
     * Retrieves the list of units that are configured for automated mothballing.
     *
     * <p>
     * Automated mothballing is a mechanism where certain units are automatically placed into a mothballed state,
     * reducing their active maintenance costs and operational demands over time.
     * </p>
     *
     * @return A {@link List} of {@link UUID} objects that are set for automated mothballing. Returns an empty list if
     *       no units are configured.
     */
    public List<UUID> getAutomatedMothballUnits() {
        return automatedMothballUnits;
    }

    /**
     * Sets the list of units that are configured for automated mothballing.
     *
     * <p>
     * Replaces the current list of units that have undergone automated mothballing.
     * </p>
     *
     * @param automatedMothballUnits A {@link List} of {@link UUID} objects to configure for automated mothballing.
     */
    public void setAutomatedMothballUnits(List<UUID> automatedMothballUnits) {
        this.automatedMothballUnits = automatedMothballUnits;
    }

    public int getTemporaryPrisonerCapacity() {
        return temporaryPrisonerCapacity;
    }

    public void setTemporaryPrisonerCapacity(int temporaryPrisonerCapacity) {
        this.temporaryPrisonerCapacity = max(MINIMUM_TEMPORARY_CAPACITY, temporaryPrisonerCapacity);
    }

    /**
     * Adjusts the temporary prisoner capacity by the specified delta value.
     *
     * <p>he new capacity is constrained to be at least the minimum allowed temporary capacity, as defined by {@code
     * PrisonerEventManager.MINIMUM_TEMPORARY_CAPACITY}.</p>T
     *
     * @param delta the amount by which to change the temporary prisoner capacity. A positive value increases the
     *              capacity, while a negative value decreases it.
     */
    public void changeTemporaryPrisonerCapacity(int delta) {
        int newCapacity = temporaryPrisonerCapacity + delta;
        temporaryPrisonerCapacity = max(MINIMUM_TEMPORARY_CAPACITY, newCapacity);
    }

    public RandomEventLibraries getRandomEventLibraries() {
        return randomEventLibraries;
    }

    public FactionStandingUltimatumsLibrary getFactionStandingUltimatumsLibrary() {
        return factionStandingUltimatumsLibrary;
    }

    public void writeToXML(final PrintWriter writer) {
        int indent = 0;

        // File header
        writer.println("<?xml version=\"1.0\" encoding=\"UTF-8\"?>");

        // Start the XML root.
        MHQXMLUtility.writeSimpleXMLOpenTag(writer, indent++, "campaign", "version", MHQConstants.VERSION);

        // region Basic Campaign Info
        MHQXMLUtility.writeSimpleXMLOpenTag(writer, indent++, "info");

        MHQXMLUtility.writeSimpleXMLTag(writer, indent, "id", id.toString());
        MHQXMLUtility.writeSimpleXMLTag(writer, indent, "calendar", getLocalDate());
        MHQXMLUtility.writeSimpleXMLTag(writer, indent, "name", name);
        MHQXMLUtility.writeSimpleXMLTag(writer, indent, "faction", getFaction().getShortName());
        if (retainerEmployerCode != null) {
            MHQXMLUtility.writeSimpleXMLTag(writer, indent, "retainerEmployerCode", retainerEmployerCode);
            MHQXMLUtility.writeSimpleXMLTag(writer, indent, "retainerStartDate", retainerStartDate);
        }
        MHQXMLUtility.writeSimpleXMLTag(writer, indent, "crimeRating", crimeRating);
        MHQXMLUtility.writeSimpleXMLTag(writer, indent, "crimePirateModifier", crimePirateModifier);

        if (dateOfLastCrime != null) {
            MHQXMLUtility.writeSimpleXMLTag(writer, indent, "dateOfLastCrime", dateOfLastCrime);
        }

        MHQXMLUtility.writeSimpleXMLOpenTag(writer, indent++, "reputation");
        reputation.writeReputationToXML(writer, indent);
        MHQXMLUtility.writeSimpleXMLCloseTag(writer, --indent, "reputation");
        MHQXMLUtility.writeSimpleXMLOpenTag(writer, indent++, "newPersonnelMarket");
        newPersonnelMarket.writePersonnelMarketDataToXML(writer, indent);
        MHQXMLUtility.writeSimpleXMLCloseTag(writer, --indent, "newPersonnelMarket");

        MHQXMLUtility.writeSimpleXMLOpenTag(writer, indent++, "factionStandings");
        factionStandings.writeFactionStandingsToXML(writer, indent);
        MHQXMLUtility.writeSimpleXMLCloseTag(writer, --indent, "factionStandings");

        // this handles campaigns that predate 49.20
        if (campaignStartDate == null) {
            setCampaignStartDate(getLocalDate());
        }
        MHQXMLUtility.writeSimpleXMLTag(writer, indent, "campaignStartDate", getCampaignStartDate());

        getRankSystem().writeToXML(writer, indent, false);
        MHQXMLUtility.writeSimpleXMLTag(writer, indent, "overtime", overtime);
        MHQXMLUtility.writeSimpleXMLTag(writer, indent, "gmMode", gmMode);
        MHQXMLUtility.writeSimpleXMLTag(writer, indent, "astechPool", astechPool);
        MHQXMLUtility.writeSimpleXMLTag(writer, indent, "astechPoolMinutes", astechPoolMinutes);
        MHQXMLUtility.writeSimpleXMLTag(writer, indent, "astechPoolOvertime", astechPoolOvertime);
        MHQXMLUtility.writeSimpleXMLTag(writer, indent, "medicPool", medicPool);
        getCamouflage().writeToXML(writer, indent);
        MHQXMLUtility.writeSimpleXMLTag(writer, indent, "colour", getColour().name());
        getUnitIcon().writeToXML(writer, indent);
        MHQXMLUtility.writeSimpleXMLTag(writer, indent, "lastForceId", lastForceId);
        MHQXMLUtility.writeSimpleXMLTag(writer, indent, "lastMissionId", lastMissionId);
        MHQXMLUtility.writeSimpleXMLTag(writer, indent, "lastScenarioId", lastScenarioId);
        MHQXMLUtility.writeSimpleXMLTag(writer, indent, "initiativeBonus", initiativeBonus);
        MHQXMLUtility.writeSimpleXMLTag(writer, indent, "initiativeMaxBonus", initiativeMaxBonus);
        MHQXMLUtility.writeSimpleXMLOpenTag(writer, indent++, "nameGen");
        MHQXMLUtility.writeSimpleXMLTag(writer,
              indent,
              "faction",
              RandomNameGenerator.getInstance().getChosenFaction());
        MHQXMLUtility.writeSimpleXMLTag(writer, indent, "percentFemale", RandomGenderGenerator.getPercentFemale());
        MHQXMLUtility.writeSimpleXMLCloseTag(writer, --indent, "nameGen");

        MHQXMLUtility.writeSimpleXMLOpenTag(writer, indent++, "currentReport");
        for (String s : currentReport) {
            // This cannot use the MHQXMLUtility as it cannot be escaped
            writer.println(MHQXMLUtility.indentStr(indent) + "<reportLine><![CDATA[" + s + "]]></reportLine>");
        }
        MHQXMLUtility.writeSimpleXMLCloseTag(writer, --indent, "currentReport");

        MHQXMLUtility.writeSimpleXMLCloseTag(writer, --indent, "info");
        // endregion Basic Campaign Info

        // region Options
        if (getCampaignOptions() != null) {
            getCampaignOptions().writeToXml(writer, indent);
        }
        getGameOptions().writeToXML(writer, indent);
        // endregion Options

        // Lists of objects:
        units.writeToXML(writer, indent, "units"); // Units

        MHQXMLUtility.writeSimpleXMLOpenTag(writer, indent++, "personnel");
        for (final Person person : getPersonnel()) {
            person.writeToXML(writer, indent, this);
        }
        MHQXMLUtility.writeSimpleXMLCloseTag(writer, --indent, "personnel");

        MHQXMLUtility.writeSimpleXMLOpenTag(writer, indent++, "missions");
        for (final Mission mission : getMissions()) {
            mission.writeToXML(this, writer, indent);
        }
        MHQXMLUtility.writeSimpleXMLCloseTag(writer, --indent, "missions");

        // the forces structure is hierarchical, but that should be handled
        // internally from with writeToXML function for Force
        MHQXMLUtility.writeSimpleXMLOpenTag(writer, indent++, "forces");
        forces.writeToXML(writer, indent);
        MHQXMLUtility.writeSimpleXMLCloseTag(writer, --indent, "forces");
        finances.writeToXML(writer, indent);
        location.writeToXML(writer, indent);
        MHQXMLUtility.writeSimpleXMLTag(writer, indent, "isAvoidingEmptySystems", isAvoidingEmptySystems);
        MHQXMLUtility.writeSimpleXMLTag(writer,
              indent,
              "isOverridingCommandCircuitRequirements",
              isOverridingCommandCircuitRequirements);
        shoppingList.writeToXML(writer, indent);
        MHQXMLUtility.writeSimpleXMLOpenTag(writer, indent++, "kills");
        for (List<Kill> kills : kills.values()) {
            for (Kill k : kills) {
                k.writeToXML(writer, indent);
            }
        }
        MHQXMLUtility.writeSimpleXMLCloseTag(writer, --indent, "kills");
        MHQXMLUtility.writeSimpleXMLOpenTag(writer, indent++, "skillTypes");
        for (final String skillName : SkillType.skillList) {
            final SkillType type = getType(skillName);
            if (type != null) {
                type.writeToXML(writer, indent);
            }
        }
        MHQXMLUtility.writeSimpleXMLCloseTag(writer, --indent, "skillTypes");
        MHQXMLUtility.writeSimpleXMLOpenTag(writer, indent++, "specialAbilities");
        for (String key : SpecialAbility.getSpecialAbilities().keySet()) {
            SpecialAbility.getAbility(key).writeToXML(writer, indent);
        }
        MHQXMLUtility.writeSimpleXMLCloseTag(writer, --indent, "specialAbilities");
        rskillPrefs.writeToXML(writer, indent);

        // parts is the biggest so it goes last
        parts.writeToXML(writer, indent, "parts"); // Parts

        // current story arc
        if (null != storyArc) {
            storyArc.writeToXml(writer, indent);
        }

        // Markets
        getPersonnelMarket().writeToXML(writer, indent, this);

        // TODO : AbstractContractMarket : Uncomment
        // CAW: implicit DEPENDS-ON to the <missions> and <campaignOptions> node, do not
        // move this above it
        // getContractMarket().writeToXML(pw, indent);

        // Windchild: implicit DEPENDS-ON to the <campaignOptions> node, do not move
        // this above it
        getUnitMarket().writeToXML(writer, indent);

        // Against the Bot
        if (getCampaignOptions().isUseAtB()) {
            // TODO : AbstractContractMarket : Remove next two lines
            // CAW: implicit DEPENDS-ON to the <missions> node, do not move this above it
            contractMarket.writeToXML(this, writer, indent);

            if (!combatTeams.isEmpty()) {
                MHQXMLUtility.writeSimpleXMLOpenTag(writer, indent++, "combatTeams");
                for (CombatTeam combatTeam : combatTeams.values()) {
                    if (forceIds.containsKey(combatTeam.getForceId())) {
                        combatTeam.writeToXML(writer, indent);
                    }
                }
                MHQXMLUtility.writeSimpleXMLCloseTag(writer, --indent, "combatTeams");
            }
            MHQXMLUtility.writeSimpleXMLTag(writer, indent, "shipSearchStart", getShipSearchStart());
            MHQXMLUtility.writeSimpleXMLTag(writer, indent, "shipSearchType", shipSearchType);
            MHQXMLUtility.writeSimpleXMLTag(writer, indent, "shipSearchResult", shipSearchResult);
            MHQXMLUtility.writeSimpleXMLTag(writer, indent, "shipSearchExpiration", getShipSearchExpiration());
            MHQXMLUtility.writeSimpleXMLTag(writer,
                  indent,
                  "autoResolveBehaviorSettings",
                  autoResolveBehaviorSettings.getDescription());
        }

        retirementDefectionTracker.writeToXML(writer, indent);

        MHQXMLUtility.writeSimpleXMLOpenTag(writer, indent++, "personnelWhoAdvancedInXP");
        for (Person person : personnelWhoAdvancedInXP) {
            MHQXMLUtility.writeSimpleXMLTag(writer, indent, "personWhoAdvancedInXP", person.getId());
        }
        MHQXMLUtility.writeSimpleXMLCloseTag(writer, --indent, "personnelWhoAdvancedInXP");

        MHQXMLUtility.writeSimpleXMLOpenTag(writer, indent++, "automatedMothballUnits");
        for (UUID unitId : automatedMothballUnits) {
            MHQXMLUtility.writeSimpleXMLTag(writer, indent, "mothballedUnit", unitId);
        }
        MHQXMLUtility.writeSimpleXMLCloseTag(writer, --indent, "automatedMothballUnits");
        MHQXMLUtility.writeSimpleXMLTag(writer, indent, "temporaryPrisonerCapacity", temporaryPrisonerCapacity);
        MHQXMLUtility.writeSimpleXMLTag(writer, indent, "processProcurement", processProcurement);

        MHQXMLUtility.writeSimpleXMLOpenTag(writer, ++indent, "partsInUse");
        writePartInUseToXML(writer, indent);
        MHQXMLUtility.writeSimpleXMLCloseTag(writer, --indent, "partsInUse");

        if (MekHQ.getMHQOptions().getWriteCustomsToXML()) {
            writeCustoms(writer);
        }

        // Okay, we're done.
        // Close everything out and be done with it.
        MHQXMLUtility.writeSimpleXMLCloseTag(writer, --indent, "campaign");
    }

    private void writeCustoms(PrintWriter pw1) {
        for (String name : customs) {
            MekSummary ms = MekSummaryCache.getInstance().getMek(name);
            if (ms == null) {
                continue;
            }

            MekFileParser mekFileParser = null;
            try {
                mekFileParser = new MekFileParser(ms.getSourceFile());
            } catch (EntityLoadingException ex) {
                logger.error("", ex);
            }
            if (mekFileParser == null) {
                continue;
            }
            Entity en = mekFileParser.getEntity();
            pw1.println("\t<custom>");
            pw1.println("\t\t<name>" + name + "</name>");
            if (en instanceof Mek) {
                pw1.print("\t\t<mtf><![CDATA[");
                pw1.print(((Mek) en).getMtf());
                pw1.println("]]></mtf>");
            } else {
                try {
                    BuildingBlock blk = BLKFile.getBlock(en);
                    pw1.print("\t\t<blk><![CDATA[");
                    for (String s : blk.getAllDataAsString()) {
                        if (s.isEmpty()) {
                            continue;
                        }
                        pw1.println(s);
                    }
                    pw1.println("]]></blk>");
                } catch (EntitySavingException e) {
                    logger.error("Failed to save custom entity {}", en.getDisplayName(), e);
                }
            }
            pw1.println("\t</custom>");
        }
    }

    public ArrayList<PlanetarySystem> getSystems() {
        ArrayList<PlanetarySystem> systems = new ArrayList<>();
        for (String key : Systems.getInstance().getSystems().keySet()) {
            systems.add(Systems.getInstance().getSystems().get(key));
        }
        return systems;
    }

    public PlanetarySystem getSystemById(String id) {
        return Systems.getInstance().getSystemById(id);
    }

    public Vector<String> getSystemNames() {
        Vector<String> systemNames = new Vector<>();
        for (PlanetarySystem key : Systems.getInstance().getSystems().values()) {
            systemNames.add(key.getPrintableName(getLocalDate()));
        }
        return systemNames;
    }

    public PlanetarySystem getSystemByName(String name) {
        return Systems.getInstance().getSystemByName(name, getLocalDate());
    }

    // region Ranks
    public RankSystem getRankSystem() {
        return rankSystem;
    }

    public void setRankSystem(final @Nullable RankSystem rankSystem) {
        // If they are the same object, there hasn't been a change and thus don't need
        // to process further
        if (Objects.equals(getRankSystem(), rankSystem)) {
            return;
        }

        // Then, we need to validate the rank system. Null isn't valid to be set but may
        // be the
        // result of a cancelled load. However, validation will prevent that
        final RankValidator rankValidator = new RankValidator();
        if (!rankValidator.validate(rankSystem, false)) {
            return;
        }

        // We need to know the old campaign rank system for personnel processing
        final RankSystem oldRankSystem = getRankSystem();

        // And with that, we can set the rank system
        setRankSystemDirect(rankSystem);

        // Finally, we fix all personnel ranks and ensure they are properly set
        getPersonnel().stream()
              .filter(person -> person.getRankSystem().equals(oldRankSystem))
              .forEach(person -> person.setRankSystem(rankValidator, rankSystem));
    }

    public void setRankSystemDirect(final RankSystem rankSystem) {
        this.rankSystem = rankSystem;
    }
    // endregion Ranks

    public void setFinances(Finances f) {
        finances = f;
    }

    public Finances getFinances() {
        return finances;
    }

    public Accountant getAccountant() {
        return new Accountant(this);
    }

    /**
     * Calculates and returns a {@code JumpPath} between two planetary systems, using default parameters for jump range
     * and travel safety.
     *
     * <p>This method provides a convenient way to compute the most likely or optimal jump path from the specified
     * starting system to the destination system. Internal behavior and constraints are determined by the method's
     * default parameter settings.</p>
     *
     * @param start the starting {@link PlanetarySystem}
     * @param end   the destination {@link PlanetarySystem}
     *
     * @return the calculated {@link JumpPath} between the two systems
     */
    public JumpPath calculateJumpPath(PlanetarySystem start, PlanetarySystem end) {
        return calculateJumpPath(start, end, true, true);
    }

    /**
     * Calculates the optimal jump path between two planetary systems using the A* algorithm.
     *
     * <p>This implementation minimizes a combination of jump counts and recharge times to find the most efficient
     * route between systems. The algorithm uses a heuristic based on straight-line distance combined with actual path
     * costs from the starting system.</p>
     *
     * <p>The algorithm will optionally avoid systems without population when the {@code
     * isAvoidingEmptySystems} flag equals {@code true}.</p>
     *
     * <p>Implementation is based on:
     * <a href="http://www.policyalmanac.org/games/aStarTutorial.htm">Policy Almanac A* Tutorial</a></p>
     *
     * @param start The starting planetary system
     * @param end   The destination planetary system
     * @param skipAccessCheck   {@code true} to skip checking for Outlaw status in system, {@code false} otherwise.
     *                                      Should be {@code false} when determining contract-related jump paths as
     *                                      system access is guaranteed for contract target systems.
     * @param skipEmptySystemCheck   {@code true} to skip checking for empty system status, {@code false} otherwise.
     *                                      Should be {@code false} when determining contract-related jump paths.
     *
     * @return A {@link JumpPath} containing the sequence of systems to traverse, or {@code null} if no valid path
     *       exists between the systems. If start and end are the same system, returns a path containing only that
     *       system.
     */
    public JumpPath calculateJumpPath(PlanetarySystem start, PlanetarySystem end, boolean skipAccessCheck,
          boolean skipEmptySystemCheck) {
        // Handle edge cases
        if (null == start) {
            return new JumpPath();
        }

        if ((null == end) || start.getId().equals(end.getId())) {
            JumpPath jumpPath = new JumpPath();
            jumpPath.addSystem(start);
            return jumpPath;
        }

        // Shortcuts to ensure we're not processing a lot of data when we're unable to reach the target system
        if (!skipEmptySystemCheck
                  && isAvoidingEmptySystems
                  && end.getPopulation(currentDay) == 0) {
            new ImmersiveDialogSimple(this, getSeniorAdminPerson(AdministratorSpecialization.TRANSPORT), null,
                  String.format(resources.getString("unableToEnterSystem.abandoned.ic"), getCommanderAddress()),
                  null, resources.getString("unableToEnterSystem.abandoned.ooc"), null, false);

            return new JumpPath();
        }

        List<AtBContract> activeAtBContracts = getActiveAtBContracts();

        if (!skipAccessCheck
                  && campaignOptions.isUseFactionStandingOutlawedSafe()) {
            FactionHints factionHints = FactionHints.defaultFactionHints();
            boolean canAccessSystem = FactionStandingUtilities.canEnterTargetSystem(faction, factionStandings,
                  getCurrentSystem(), end, currentDay, activeAtBContracts, factionHints);
            if (!canAccessSystem) {
                new ImmersiveDialogSimple(this, getSeniorAdminPerson(AdministratorSpecialization.TRANSPORT), null,
                      String.format(resources.getString("unableToEnterSystem.outlawed.ic"), getCommanderAddress()),
                      null, resources.getString("unableToEnterSystem.outlawed.ooc"), null, false);

                return new JumpPath();
            }
        }

        // Initialize A* algorithm variables
        String startKey = start.getId();
        String endKey = end.getId();

        Set<String> closed = new HashSet<>();
        Set<String> open = new HashSet<>();

        Map<String, String> parent = new HashMap<>();
        Map<String, Double> scoreH = new HashMap<>(); // Heuristic scores (estimated cost to goal)
        Map<String, Double> scoreG = new HashMap<>(); // Path costs from start

        // Precompute heuristics
        Systems systemsInstance = Systems.getInstance();
        Map<String, PlanetarySystem> allSystems = systemsInstance.getSystems();

        for (Entry<String, PlanetarySystem> entry : allSystems.entrySet()) {
            scoreH.put(entry.getKey(), end.getDistanceTo(entry.getValue()));
        }

        // Initialize starting node
        String current = startKey;
        scoreG.put(current, 0.0);
        closed.add(current);

        FactionHints factionHints = FactionHints.defaultFactionHints();

        // A* search
        final int MAX_JUMPS = 10000;
        for (int jumps = 0; jumps < MAX_JUMPS; jumps++) {
            PlanetarySystem currentSystem = systemsInstance.getSystemById(current);

            boolean isUseCommandCircuits =
                  FactionStandingUtilities.isUseCommandCircuit(isOverridingCommandCircuitRequirements, gmMode,
                  campaignOptions.isUseFactionStandingCommandCircuitSafe(), factionStandings, getActiveAtBContracts());

            // Get current node's information
            double currentG = scoreG.get(current) + currentSystem.getRechargeTime(getLocalDate(), isUseCommandCircuits);
            final String localCurrent = current;

            // Explore neighbors
            systemsInstance.visitNearbySystems(currentSystem, 30, neighborSystem -> {
                String neighborId = neighborSystem.getId();

                // Skip systems without population if avoiding empty systems
                if (isAvoidingEmptySystems && neighborSystem.getPopulation(currentDay) == 0) {
                    return;
                }

                // Skip systems where the campaign is outlawed
                if (!skipAccessCheck
                          && campaignOptions.isUseFactionStandingOutlawedSafe()) {
                    boolean canAccessSystem = FactionStandingUtilities.canEnterTargetSystem(faction, factionStandings,
                          getCurrentSystem(), neighborSystem, currentDay, activeAtBContracts, factionHints);
                    if (!canAccessSystem) {
                        return;
                    }
                }

                if (closed.contains(neighborId)) {
                    return; // Already evaluated
                }

                if (open.contains(neighborId)) {
                    // Check if this path is better than the previously found one
                    if (currentG < scoreG.get(neighborId)) {
                        scoreG.put(neighborId, currentG);
                        parent.put(neighborId, localCurrent);
                    }
                } else {
                    // Discover a new node
                    scoreG.put(neighborId, currentG);
                    parent.put(neighborId, localCurrent);
                    open.add(neighborId);
                }
            });

            // Find the open node with the lowest f score
            String bestMatch = findNodeWithLowestFScore(open, scoreG, scoreH);

            if (bestMatch == null) {
                break; // No path exists
            }

            // Move to the best node
            current = bestMatch;
            closed.add(current);
            open.remove(current);

            // Check if we've reached the destination
            if (current.equals(endKey)) {
                return reconstructPath(current, parent, systemsInstance);
            }
        }

        // No path found or maximum jumps reached
        return reconstructPath(current, parent, systemsInstance);
    }

    /**
     * Finds the node in the open set with the lowest f-score (g + h).
     *
     * @param openSet The set of nodes to evaluate
     * @param gScores Map of path costs from start
     * @param hScores Map of heuristic distances to goal
     *
     * @return The node with the lowest f-score, or null if openSet is empty
     */
    private String findNodeWithLowestFScore(Set<String> openSet, Map<String, Double> gScores,
          Map<String, Double> hScores) {
        String bestMatch = null;
        double bestF = Double.POSITIVE_INFINITY;

        for (String candidate : openSet) {
            double f = gScores.get(candidate) + hScores.get(candidate);
            if (f < bestF) {
                bestMatch = candidate;
                bestF = f;
            }
        }

        return bestMatch;
    }

    /**
     * Reconstructs the path from the parent map.
     *
     * @param current         The final node in the path
     * @param parent          Map of parent nodes
     * @param systemsInstance The systems registry
     *
     * @return A JumpPath containing the sequence of systems
     */
    private JumpPath reconstructPath(String current, Map<String, String> parent, Systems systemsInstance) {
        // Reconstruct path
        List<PlanetarySystem> path = new ArrayList<>();
        String nextKey = current;

        while (nextKey != null) {
            path.add(systemsInstance.getSystemById(nextKey));
            nextKey = parent.get(nextKey);
        }

        // Create the final path in the correct order (start to end)
        JumpPath finalPath = new JumpPath();
        for (int i = path.size() - 1; i >= 0; i--) {
            finalPath.addSystem(path.get(i));
        }

        return finalPath;
    }

    /**
     * This method calculates the cost per jump for interstellar travel. It operates by fitting the part of the force
     * not transported in owned DropShips into a number of prototypical DropShips of a few standard configurations, then
     * adding the JumpShip charges on top. It remains fairly hacky, but improves slightly on the prior implementation as
     * far as following the rulebooks goes.
     * <p>
     * It can be used to calculate total travel costs in the style of FM:Mercs (excludeOwnTransports and
     * campaignOpsCosts set to false), to calculate leased/rented travel costs only in the style of FM:Mercs
     * (excludeOwnTransports true, campaignOpsCosts false), or to calculate travel costs for CampaignOps-style costs
     * (excludeOwnTransports true, campaignOpsCosts true).
     *
     * @param excludeOwnTransports If true, do not display maintenance costs in the calculated travel cost.
     * @param campaignOpsCosts     If true, use the Campaign Ops method for calculating travel cost. (DropShip monthly
     *                             fees of 0.5% of purchase cost, 100,000 C-bills per collar.)
     */
    public Money calculateCostPerJump(boolean excludeOwnTransports, boolean campaignOpsCosts) {
        HangarStatistics stats = getHangarStatistics();
        CargoStatistics cargoStats = getCargoStatistics();

        Money collarCost = Money.of(campaignOpsCosts ? 100000 : 50000);

        // first we need to get the total number of units by type
        int nMek = stats.getNumberOfUnitsByType(Entity.ETYPE_MEK);
        int nLVee = stats.getNumberOfUnitsByType(Entity.ETYPE_TANK, false, true);
        int nHVee = stats.getNumberOfUnitsByType(Entity.ETYPE_TANK);
        int nAero = stats.getNumberOfUnitsByType(Entity.ETYPE_AEROSPACEFIGHTER);
        int nSC = stats.getNumberOfUnitsByType(Entity.ETYPE_SMALL_CRAFT);
        int nCF = stats.getNumberOfUnitsByType(Entity.ETYPE_CONV_FIGHTER);
        int nBA = stats.getNumberOfUnitsByType(Entity.ETYPE_BATTLEARMOR);
        int nMekInf = 0;
        int nMotorInf = 0;
        int nFootInf = 0;
        int nProto = stats.getNumberOfUnitsByType(Entity.ETYPE_PROTOMEK);
        int nDropship = stats.getNumberOfUnitsByType(Entity.ETYPE_DROPSHIP);
        int nCollars = stats.getTotalDockingCollars();
        double nCargo = cargoStats.getTotalCargoCapacity(); // ignoring refrigerated/insulated/etc.

        // get cargo tonnage including parts in transit, then get mothballed unit tonnage
        double carriedCargo = cargoStats.getCargoTonnage(true, false) + cargoStats.getCargoTonnage(false, true);

        // calculate the number of units left not transported
        int noMek = max(nMek - stats.getOccupiedBays(Entity.ETYPE_MEK), 0);
        int noDS = max(nDropship - stats.getOccupiedBays(Entity.ETYPE_DROPSHIP), 0);
        int noSC = max(nSC - stats.getOccupiedBays(Entity.ETYPE_SMALL_CRAFT), 0);
        int noCF = max(nCF - stats.getOccupiedBays(Entity.ETYPE_CONV_FIGHTER), 0);
        int noASF = max(nAero - stats.getOccupiedBays(Entity.ETYPE_AEROSPACEFIGHTER), 0);
        int nolv = max(nLVee - stats.getOccupiedBays(Entity.ETYPE_TANK, true), 0);
        int nohv = max(nHVee - stats.getOccupiedBays(Entity.ETYPE_TANK), 0);
        //TODO: Do capacity calculations for Infantry, too.
        int noinf = max(stats.getNumberOfUnitsByType(Entity.ETYPE_INFANTRY) -
                              stats.getOccupiedBays(Entity.ETYPE_INFANTRY), 0);
        int noBA = max(nBA - stats.getOccupiedBays(Entity.ETYPE_BATTLEARMOR), 0);
        int noProto = max(nProto - stats.getOccupiedBays(Entity.ETYPE_PROTOMEK), 0);
        int freehv = max(stats.getTotalHeavyVehicleBays() - stats.getOccupiedBays(Entity.ETYPE_TANK), 0);
        int freeinf = max(stats.getTotalInfantryBays() - stats.getOccupiedBays(Entity.ETYPE_INFANTRY), 0);
        int freeba = max(stats.getTotalBattleArmorBays() - stats.getOccupiedBays(Entity.ETYPE_BATTLEARMOR), 0);
        int freeSC = max(stats.getTotalSmallCraftBays() - stats.getOccupiedBays(Entity.ETYPE_SMALL_CRAFT), 0);
        int noCargo = (int) Math.ceil(max(carriedCargo - nCargo, 0));

        int newNoASF = max(noASF - freeSC, 0);
        int placedASF = max(noASF - newNoASF, 0);
        freeSC -= placedASF;

        int newNolv = max(nolv - freehv, 0);
        int placedlv = max(nolv - newNolv, 0);
        freehv -= placedlv;
        int noVehicles = (nohv + newNolv);

        Money dropshipCost;
        // The cost-figuring process: using prototypical drop-ships, figure out how many collars are required. Charge
        // for the prototypical drop-ships and the docking collar, based on the rules selected. Allow prototypical
        // drop-ships to be leased in 1/2 increments; designs of roughly 1/2 size exist for all the prototypical
        // variants chosen.

        // DropShip costs are for the duration of the trip for FM:Mercs rules, and per month for Campaign Ops. The
        // prior implementation here assumed the FM:Mercs costs were per jump, which seems reasonable. To avoid
        // having to add a bunch of code to remember the total length of the current jump path, CamOps costs are
        // normalized to per-jump, using 175 hours charge time as a baseline.

        // Roughly an Overlord
        int largeMekDropshipMekCapacity = 36;
        int largeMekDropshipASFCapacity = 6;
        int largeMekDropshipCargoCapacity = 120;
        Money largeMekDropshipCost = Money.of(campaignOpsCosts ? (1750000.0 / 4.2) : 400000);

        // Roughly a Union
        int averageMekDropshipMekCapacity = 12;
        int averageMekDropshipASFCapacity = 2;
        int averageMekDropshipCargoCapacity = 75;
        Money averageMekDropshipCost = Money.of(campaignOpsCosts ? (1450000.0 / 4.2) : 150000);

        // Roughly a Leopard
        int smallMekDropshipMekCapacity = 4;
        int smallMekDropshipASFCapacity = 2;
        int smallMekDropshipCargoCapacity = 5;
        Money smallMekDropshipCost = Money.of(campaignOpsCosts ? (750000.0 / 4.2) : 60000);

        // Roughly a Leopard CV
        int smallASFDropshipASFCapacity = 6;
        int smallASFDropshipCargoCapacity = 90;
        Money smallASFDropshipCost = Money.of(campaignOpsCosts ? (900000.0 / 4.2) : 80000);

        // Roughly a Triumph
        int largeVehicleDropshipVehicleCapacity = 50;
        int largeVehicleDropshipCargoCapacity = 750;
        Money largeVehicleDropshipCost = Money.of(campaignOpsCosts ? (1750000.0 / 4.2) : 430000);

        // Roughly a Gazelle
        int avgVehicleDropshipVehicleCapacity = 15;
        int avgVehicleDropshipCargoCapacity = 65;
        Money avgVehicleDropshipCost = Money.of(campaignOpsCosts ? (900000.0 / 4.2) : 40000);

        // Roughly a Mule
        int largeCargoDropshipCargoCapacity = 8000;
        Money largeCargoDropshipCost = Money.of(campaignOpsCosts ? (750000.0 / 4.2) : 800000);

        // Roughly a Buccaneer
        int avgCargoDropshipCargoCapacity = 2300;
        Money cargoDropshipCost = Money.of(campaignOpsCosts ? (550000.0 / 4.2) : 250000);

        int mekCollars = 0;
        double leasedLargeMekDropships = 0;
        double leasedAverageMekDropships = 0;
        double leasedSmallMekDropships = 0;

        int asfCollars = 0;
        double leasedSmallASFDropships = 0;

        int vehicleCollars = 0;
        double leasedLargeVehicleDropships = 0;
        double leasedAvgVehicleDropships = 0;

        int cargoCollars = 0;
        double leasedLargeCargoDropships = 0;
        double leasedAverageCargoDropships = 0;

        int leasedASFCapacity = 0;
        int leasedCargoCapacity = 0;

        // For each type we're concerned with, calculate the number of drop-ships needed to transport the force.
        // Smaller drop-ships are represented by half-dropships.

        // If we're transporting more than a company, Overlord or half-Overlord analogues are more efficient.
        if (noMek > largeMekDropshipMekCapacity / 3) {
            leasedLargeMekDropships = Math.round(2 * noMek / (double) largeMekDropshipMekCapacity) / 2.0;
            noMek -= (int) (leasedLargeMekDropships * largeMekDropshipMekCapacity);
            mekCollars += (int) Math.ceil(leasedLargeMekDropships);

            // If there's more than a company left over, lease another Overlord. Otherwise, fall through and get a Union.
            if (noMek > largeMekDropshipMekCapacity / 3) {
                if (noMek > largeMekDropshipMekCapacity / 2) {
                    leasedLargeMekDropships += 1;
                    noMek -= largeMekDropshipMekCapacity;
                    mekCollars += 1;
                } else {
                    leasedLargeMekDropships += 0.5;
                    noMek -= (int) (largeMekDropshipMekCapacity / 0.5);
                    mekCollars += 1;
                }
            }

            leasedASFCapacity += (int) floor(leasedLargeMekDropships * largeMekDropshipASFCapacity);
            leasedCargoCapacity += largeMekDropshipCargoCapacity;
        }

        // Unions
        if (noMek > 4) {
            leasedAverageMekDropships = Math.round(2 * noMek / (double) averageMekDropshipMekCapacity) / 2.0;
            noMek -= (int) (leasedAverageMekDropships * averageMekDropshipMekCapacity);
            mekCollars += (int) Math.ceil(leasedAverageMekDropships);

            // If we can fit in a smaller DropShip, lease one of those instead.
            if ((noMek > 0) && (noMek < (averageMekDropshipMekCapacity / 2))) {
                leasedAverageMekDropships += 0.5;
                mekCollars += 1;
            } else if (noMek > 0) {
                leasedAverageMekDropships += 1;
                mekCollars += 1;
            }

            // Our Union-ish DropShip can carry some ASFs and cargo.
            leasedASFCapacity += (int) floor(leasedAverageMekDropships * averageMekDropshipASFCapacity);
            leasedCargoCapacity += (int) floor(leasedAverageMekDropships * averageMekDropshipCargoCapacity);
        }

        // Leopards for the rest, no halvsies here
        if (noMek > 0) {
            leasedSmallMekDropships = Math.ceil(noMek / (double) smallMekDropshipMekCapacity);
            noMek -= (int) (leasedSmallMekDropships * smallMekDropshipMekCapacity);
            mekCollars += (int) Math.ceil(leasedSmallMekDropships);
        }
        leasedASFCapacity += (int) floor(leasedSmallMekDropships * smallMekDropshipASFCapacity);
        leasedCargoCapacity += (int) floor(leasedSmallMekDropships * smallMekDropshipCargoCapacity);

        // Leopard CVs are (generally) the most efficient for raw wing transports even with collar fees
        if (noASF > leasedASFCapacity) {
            noASF -= leasedASFCapacity;

            if (noASF > 0) {
                leasedSmallASFDropships = Math.round(2 * noASF / (double) smallASFDropshipASFCapacity) / 2.0;
                noASF -= (int) (leasedSmallASFDropships * smallASFDropshipASFCapacity);
                asfCollars += (int) Math.ceil(leasedSmallASFDropships);

                if ((noASF > 0) && (noASF < (smallASFDropshipASFCapacity / 2))) {
                    leasedSmallASFDropships += 0.5;
                    asfCollars += 1;
                } else if (noASF > 0) {
                    leasedSmallASFDropships += 1;
                    asfCollars += 1;
                }
            }

            // Our Leopard-ish DropShip can carry some cargo.
            leasedCargoCapacity += (int) floor(leasedSmallASFDropships * smallASFDropshipCargoCapacity);
        }

        // Triumphs
        if (noVehicles > avgVehicleDropshipVehicleCapacity) {
            leasedLargeVehicleDropships = Math.round(2 * noVehicles / (double) largeVehicleDropshipVehicleCapacity) /
                                                2.0;
            noVehicles -= (int) (leasedLargeVehicleDropships * largeVehicleDropshipVehicleCapacity);
            vehicleCollars += (int) Math.ceil(leasedLargeVehicleDropships);

            if (noVehicles > avgVehicleDropshipVehicleCapacity) {
                leasedLargeVehicleDropships += 1;
                noVehicles -= largeVehicleDropshipVehicleCapacity;
                vehicleCollars += 1;
            }

            leasedCargoCapacity += (int) floor(leasedLargeVehicleDropships * largeVehicleDropshipCargoCapacity);
        }

        // Gazelles
        // Gazelles are pretty minimal, so no halfsies.
        if (noVehicles > 0) {
            leasedAvgVehicleDropships = Math.ceil((nohv + newNolv) / (double) avgVehicleDropshipVehicleCapacity);
            noVehicles = (int) ((nohv + newNolv) - leasedAvgVehicleDropships * avgVehicleDropshipVehicleCapacity);
            vehicleCollars += (int) Math.ceil(leasedAvgVehicleDropships);

            if (noVehicles > 0) { //shouldn't be necessary, but check?
                leasedAvgVehicleDropships += 1;
                noVehicles -= avgVehicleDropshipVehicleCapacity;
                vehicleCollars += 1;
            }

            // Our Gazelle-ish DropShip can carry some cargo.
            leasedCargoCapacity += (int) floor(avgVehicleDropshipCargoCapacity * leasedAvgVehicleDropships);
        }

        // Do we have any leftover cargo?
        noCargo -= leasedCargoCapacity;

        // Mules
        if (noCargo > avgCargoDropshipCargoCapacity) {
            leasedLargeCargoDropships = Math.round(2 * noCargo / (double) largeCargoDropshipCargoCapacity) / 2.0;
            noCargo -= (int) (leasedLargeCargoDropships * largeCargoDropshipCargoCapacity);
            cargoCollars += (int) Math.ceil(leasedLargeCargoDropships);

            if (noCargo > avgCargoDropshipCargoCapacity) {
                leasedLargeCargoDropships += 1;
                noCargo -= largeCargoDropshipCargoCapacity;
                cargoCollars += 1;
            }
        }

        // Buccaneers
        if (noCargo > 0) {
            leasedAverageCargoDropships = Math.round(2 * noCargo / (double) avgCargoDropshipCargoCapacity) / 2.0;
            cargoCollars += (int) Math.ceil(leasedAverageCargoDropships);
            noCargo -= (int) (leasedAverageCargoDropships * avgCargoDropshipCargoCapacity);

            if (noCargo > 0 && noCargo < (avgCargoDropshipCargoCapacity / 2)) {
                leasedAverageCargoDropships += 0.5;
                cargoCollars += 1;
            } else if (noCargo > 0) {
                leasedAverageCargoDropships += 1;
                cargoCollars += 1;
            }
        }

        dropshipCost = largeMekDropshipCost.multipliedBy(leasedLargeMekDropships);
        dropshipCost = dropshipCost.plus(averageMekDropshipCost.multipliedBy(leasedAverageMekDropships));
        dropshipCost = dropshipCost.plus(smallMekDropshipCost.multipliedBy(leasedSmallMekDropships));

        dropshipCost = dropshipCost.plus(smallASFDropshipCost.multipliedBy(leasedSmallASFDropships));

        dropshipCost = dropshipCost.plus(avgVehicleDropshipCost.multipliedBy(leasedAvgVehicleDropships));
        dropshipCost = dropshipCost.plus(largeVehicleDropshipCost.multipliedBy(leasedLargeVehicleDropships));

        dropshipCost = dropshipCost.plus(cargoDropshipCost.multipliedBy(leasedAverageCargoDropships));
        dropshipCost = dropshipCost.plus(largeCargoDropshipCost.multipliedBy(leasedLargeCargoDropships));

        // Smaller/half-DropShips are cheaper to rent, but still take one collar each
        int collarsNeeded = mekCollars + asfCollars + vehicleCollars + cargoCollars;

        // add owned DropShips
        collarsNeeded += nDropship;

        // now factor in owned JumpShips
        collarsNeeded = max(0, collarsNeeded - nCollars);

        Money totalCost = dropshipCost.plus(collarCost.multipliedBy(collarsNeeded));

        // FM:Mercs reimburses for owned transport (CamOps handles it in peacetime
        // costs)
        if (!excludeOwnTransports) {
            Money ownDropshipCost = Money.zero();
            Money ownJumpshipCost = Money.zero();
            for (Unit u : getUnits()) {
                if (!u.isMothballed()) {
                    Entity e = u.getEntity();
                    if ((e.getEntityType() & Entity.ETYPE_DROPSHIP) != 0) {
                        ownDropshipCost = ownDropshipCost.plus(averageMekDropshipCost.multipliedBy(u.getMekCapacity())
                                                                     .dividedBy(averageMekDropshipMekCapacity));
                        ownDropshipCost = ownDropshipCost.plus(smallASFDropshipCost.multipliedBy(u.getASFCapacity())
                                                                     .dividedBy(smallASFDropshipASFCapacity));
                        ownDropshipCost = ownDropshipCost.plus(avgVehicleDropshipCost.multipliedBy(u.getHeavyVehicleCapacity() +
                                                                                                         u.getLightVehicleCapacity())
                                                                     .dividedBy(avgVehicleDropshipVehicleCapacity));
                        ownDropshipCost = ownDropshipCost.plus(cargoDropshipCost.multipliedBy(u.getCargoCapacity())
                                                                     .dividedBy(avgCargoDropshipCargoCapacity));
                    } else if ((e.getEntityType() & Entity.ETYPE_JUMPSHIP) != 0) {
                        ownJumpshipCost = ownDropshipCost.plus(collarCost.multipliedBy(e.getDockingCollars().size()));
                    }
                }
            }

            totalCost = totalCost.plus(ownDropshipCost).plus(ownJumpshipCost);
        }

        Person negotiator = getSeniorAdminPerson(AdministratorSpecialization.TRANSPORT);
        if (negotiator != null) {
            PersonnelOptions options = negotiator.getOptions();
            if (options.booleanOption(ADMIN_INTERSTELLAR_NEGOTIATOR) && totalCost.isPositive()) {
                totalCost = totalCost.multipliedBy(0.85);
            }
        }

        return totalCost;
    }

    /**
     * Calculates simplified travel time. Travel time is calculated by dividing distance (in LY) by 20 and multiplying
     * the result by 7.
     *
     * @param destination the planetary system being traveled to
     *
     * @return the simplified travel time in days
     */
    public int getSimplifiedTravelTime(PlanetarySystem destination) {
        if (Objects.equals(getCurrentSystem(), destination)) {
            return 0;
        } else {
            // I came to the value of 20 by eyeballing the average distance between planets within the Inner Sphere.
            // It looked to be around 15-20LY, so 20LY seemed a good gauge
            return (int) ((getCurrentSystem().getDistanceTo(destination) / 20) * 7);
        }
    }

    public void personUpdated(Person person) {
        Unit u = person.getUnit();
        if (null != u) {
            u.resetPilotAndEntity();
        }

        Force force = getForceFor(person);
        if (force != null) {
            force.updateCommander(this);
        }

        MekHQ.triggerEvent(new PersonChangedEvent(person));
    }

    /**
     * Calculates the {@link TargetRoll} required for a technician to work on a specific part task.
     *
     * <p>This method determines task difficulty and eligibility by evaluating the technician's skills, penalties due
     * to work mode, unit and part constraints, time availability, helper modifiers, and campaign options. It produces
     * context-specific messages when tasks are impossible due to skill, resource, or situation limitations.</p>
     *
     * <p>The result will reflect all applicable modifiers (such as overtime or era-based penalties) and communicates
     * if a task is impossible, or has automatic success (e.g., for infantry refits).</p>
     *
     * @param partWork the part work task to be performed
     * @param tech     the technician assigned to the task
     *
     * @return a {@link TargetRoll} capturing the total target value and reason for success or impossibility
     */
    public TargetRoll getTargetFor(final IPartWork partWork, final Person tech) {
        final Skill skill = tech.getSkillForWorkingOn(partWork);
        int modePenalty = partWork.getMode().expReduction;

        int actualSkillLevel = EXP_NONE;
        if (skill != null) {
            actualSkillLevel = skill.getExperienceLevel(tech.getOptions(), tech.getATOWAttributes());
        }
        int effectiveSkillLevel = actualSkillLevel - modePenalty;

        if ((partWork.getUnit() != null) && !partWork.getUnit().isAvailable(partWork instanceof Refit)) {
            return new TargetRoll(TargetRoll.IMPOSSIBLE, "This unit is not currently available!");
        } else if ((partWork.getTech() != null) && !partWork.getTech().equals(tech)) {
            return new TargetRoll(TargetRoll.IMPOSSIBLE, "Already being worked on by another team");
        } else if (skill == null) {
            return new TargetRoll(TargetRoll.IMPOSSIBLE, "Assigned tech does not have the right skills");
        } else if (!getCampaignOptions().isDestroyByMargin() && (partWork.getSkillMin() > effectiveSkillLevel)) {
            return new TargetRoll(TargetRoll.IMPOSSIBLE, "Task is beyond this tech's skill level");
        } else if (partWork.getSkillMin() > SkillType.EXP_LEGENDARY) {
            return new TargetRoll(TargetRoll.IMPOSSIBLE, "Task is impossible.");
        } else if (!partWork.needsFixing() && !partWork.isSalvaging()) {
            return new TargetRoll(TargetRoll.IMPOSSIBLE, "Task is not needed.");
        } else if ((partWork instanceof MissingPart) && (((MissingPart) partWork).findReplacement(false) == null)) {
            return new TargetRoll(TargetRoll.IMPOSSIBLE, "Replacement part not available.");
        }

        final int techTime = isOvertimeAllowed() ?
                                   tech.getMinutesLeft() + tech.getOvertimeLeft() :
                                   tech.getMinutesLeft();
        if (!(partWork instanceof Refit) && (techTime <= 0)) {
            return new TargetRoll(TargetRoll.IMPOSSIBLE, "The tech has no time left.");
        }

        final String notFixable = partWork.checkFixable();
        if (notFixable != null) {
            return new TargetRoll(TargetRoll.IMPOSSIBLE, notFixable);
        }

        // if this is an infantry refit, then automatic success
        if ((partWork instanceof Refit) &&
                  (partWork.getUnit() != null) &&
                  partWork.getUnit().isConventionalInfantry()) {
            return new TargetRoll(TargetRoll.AUTOMATIC_SUCCESS, "infantry refit");
        }

        // If we are using the MoF rule, then we will ignore mode penalty here
        // and instead assign it as a straight penalty
        if (getCampaignOptions().isDestroyByMargin()) {
            modePenalty = 0;
        }

        // this is ugly, if the mode penalty drops you to green, you drop two
        // levels instead of two
        int value = skill.getFinalSkillValue(tech.getOptions(), tech.getATOWAttributes()) + modePenalty;
        if ((modePenalty > 0) && (SkillType.EXP_GREEN == effectiveSkillLevel)) {
            value++;
        }
        final TargetRoll target = new TargetRoll(value, SkillType.getExperienceLevelName(effectiveSkillLevel));
        if (target.getValue() == TargetRoll.IMPOSSIBLE) {
            return target;
        }

        target.append(partWork.getAllMods(tech));

        if (getCampaignOptions().isUseEraMods()) {
            target.addModifier(getFaction().getEraMod(getGameYear()), "era");
        }

        final boolean isOvertime;
        if (isOvertimeAllowed() && (tech.isTaskOvertime(partWork) || partWork.hasWorkedOvertime())) {
            target.addModifier(3, "overtime");
            isOvertime = true;
        } else {
            isOvertime = false;
        }

        final int minutes = Math.min(partWork.getTimeLeft(), techTime);
        if (minutes <= 0) {
            logger.error("Attempting to get the target number for a part with zero time left.");
            return new TargetRoll(TargetRoll.AUTOMATIC_SUCCESS, "No part repair time remaining.");
        }

        int helpMod;
        if ((partWork.getUnit() != null) && partWork.getUnit().isSelfCrewed()) {
            helpMod = getShorthandedModForCrews(partWork.getUnit().getEntity().getCrew());
        } else {
            final int helpers = getAvailableAstechs(minutes, isOvertime);
            helpMod = getShorthandedMod(helpers, false);
            // we may have just gone overtime with our helpers
            if (!isOvertime && (astechPoolMinutes < (minutes * helpers))) {
                target.addModifier(3, "overtime astechs");
            }
        }

        if (partWork.getShorthandedMod() > helpMod) {
            helpMod = partWork.getShorthandedMod();
        }

        if (helpMod > 0) {
            target.addModifier(helpMod, "shorthanded");
        }
        return target;
    }

    public TargetRoll getTargetForMaintenance(IPartWork partWork, Person tech, int asTechsUsed) {
        int value = 10;
        String skillLevel = "Unmaintained";
        if (null != tech) {
            Skill skill = tech.getSkillForWorkingOn(partWork);
            if (null != skill) {
                value = skill.getFinalSkillValue(tech.getOptions(), tech.getATOWAttributes());
                skillLevel = skill.getSkillLevel(tech.getOptions(), tech.getATOWAttributes()).toString();
            }
        }

        TargetRoll target = new TargetRoll(value, skillLevel);
        if (target.getValue() == TargetRoll.IMPOSSIBLE) {
            return target;
        }

        target.append(partWork.getAllModsForMaintenance());

        if (getCampaignOptions().isUseEraMods()) {
            target.addModifier(getFaction().getEraMod(getGameYear()), "era");
        }

        if (partWork.getUnit().getSite() < SITE_FACILITY_BASIC) {
            if (getLocation().isOnPlanet() && campaignOptions.isUsePlanetaryModifiers()) {
                Planet planet = getLocation().getPlanet();
                Atmosphere atmosphere = planet.getAtmosphere(getLocalDate());
                megamek.common.planetaryconditions.Atmosphere planetaryConditions = planet.getPressure(getLocalDate());
                int temperature = planet.getTemperature(getLocalDate());

                if (planet.getGravity() < 0.8) {
                    target.addModifier(2, "Low Gravity");
                } else if (planet.getGravity() >= 2.0) {
                    target.addModifier(4, "Very High Gravity");
                } else if (planet.getGravity() > 1.2) {
                    target.addModifier(1, "High Gravity");
                }

                if (atmosphere.isTainted() || atmosphere.isToxic()) {
                    target.addModifier(2, "Tainted or Toxic Atmosphere");
                } else if (planetaryConditions.isVacuum()) {
                    target.addModifier(2, "Vacuum");
                }

                if (planetaryConditions.isTrace() || planetaryConditions.isVeryHigh()) {
                    target.addModifier(1, "Trace or Very High Pressure Atmosphere");
                }

                if (temperature < -30 || temperature > 50) {
                    target.addModifier(1, "Extreme Temperature");
                }
            }
        }

        if (null != partWork.getUnit() && null != tech) {
            // the astech issue is crazy, because you can actually be better off
            // not maintaining
            // than going it short-handed, but that is just the way it is.
            // Still, there is also some fuzziness about what happens if you are
            // short astechs
            // for part of the cycle.
            final int helpMod;
            if (partWork.getUnit().isSelfCrewed()) {
                helpMod = getShorthandedModForCrews(partWork.getUnit().getEntity().getCrew());
            } else {
                helpMod = getShorthandedMod(asTechsUsed, false);
            }

            if (helpMod > 0) {
                target.addModifier(helpMod, "shorthanded");
            }

            // like repairs, per CamOps page 208 extra time gives a
            // reduction to the TN based on x2, x3, x4
            if (partWork.getUnit().getMaintenanceMultiplier() > 1) {
                target.addModifier(-(partWork.getUnit().getMaintenanceMultiplier() - 1), "extra time");
            }
        }

        return target;
    }

    public TargetRoll getTargetForAcquisition(final IAcquisitionWork acquisition) {
        return getTargetForAcquisition(acquisition, getLogisticsPerson());
    }

    public TargetRoll getTargetForAcquisition(final IAcquisitionWork acquisition, final @Nullable Person person) {
        return getTargetForAcquisition(acquisition, person, false);
    }

    public PlanetaryConditions getCurrentPlanetaryConditions(Scenario scenario) {
            PlanetaryConditions planetaryConditions = new PlanetaryConditions();
            if (scenario instanceof AtBScenario atBScenario) {
                if (getCampaignOptions().isUseLightConditions()) {
                    planetaryConditions.setLight(atBScenario.getLight());
                }
                if (getCampaignOptions().isUseWeatherConditions()) {
                    planetaryConditions.setWeather(atBScenario.getWeather());
                    planetaryConditions.setWind(atBScenario.getWind());
                    planetaryConditions.setFog(atBScenario.getFog());
                    planetaryConditions.setEMI(atBScenario.getEMI());
                    planetaryConditions.setBlowingSand(atBScenario.getBlowingSand());
                    planetaryConditions.setTemperature(atBScenario.getModifiedTemperature());

                }
                if (getCampaignOptions().isUsePlanetaryConditions()) {
                    planetaryConditions.setAtmosphere(atBScenario.getAtmosphere());
                    planetaryConditions.setGravity(atBScenario.getGravity());
                }
            } else {
                planetaryConditions = scenario.createPlanetaryConditions();
            }

            return planetaryConditions;

    }

    /**
     * Determines the target roll required for successfully acquiring a specific part or unit based on various campaign
     * settings, the acquisition details, and the person attempting the acquisition.
     *
     * <p>
     * This method evaluates multiple conditions and factors to calculate the target roll, returning one of the
     * following outcomes:
     * <ul>
     * <li>{@code TargetRoll.AUTOMATIC_SUCCESS} if acquisitions are set to be
     * automatic in the campaign options.</li>
     * <li>{@code TargetRoll.IMPOSSIBLE} if the acquisition is not permitted based
     * on campaign settings,
     * such as missing personnel, parts restrictions, or unavailable
     * technology.</li>
     * <li>A calculated target roll value based on the skill of the assigned person,
     * acquisition modifiers,
     * and adjustments for specific campaign rules (e.g., {@code AtB}
     * restrictions).</li>
     * </ul>
     *
     * @param acquisition the {@link IAcquisitionWork} object containing details about the requested part or supply,
     *                    such as tech base, technology level, and availability.
     *
     * @return a {@link TargetRoll} object representing the roll required to successfully acquire the requested item, or
     *       an impossible/automatic result under specific circumstances.
     */
    public TargetRoll getTargetForAcquisition(final IAcquisitionWork acquisition, final @Nullable Person person,
          final boolean checkDaysToWait) {
        if (getCampaignOptions().getAcquisitionSkill().equals(S_AUTO)) {
            return new TargetRoll(TargetRoll.AUTOMATIC_SUCCESS, "Automatic Success");
        }

        if (null == person) {
            return new TargetRoll(TargetRoll.IMPOSSIBLE,
                  "Your procurement personnel have used up all their acquisition attempts for this period");
        }
        final Skill skill = person.getSkillForWorkingOn(getCampaignOptions().getAcquisitionSkill());
        if (null != getShoppingList().getShoppingItem(acquisition.getNewEquipment()) && checkDaysToWait) {
            return new TargetRoll(TargetRoll.AUTOMATIC_FAIL,
                  "You must wait until the new cycle to check for this part. Further" +
                        " attempts will be added to the shopping list.");
        }
        if (acquisition.getTechBase() == Part.TechBase.CLAN && !getCampaignOptions().isAllowClanPurchases()) {
            return new TargetRoll(TargetRoll.IMPOSSIBLE, "You cannot acquire clan parts");
        }
        if (acquisition.getTechBase() == Part.TechBase.IS && !getCampaignOptions().isAllowISPurchases()) {
            return new TargetRoll(TargetRoll.IMPOSSIBLE, "You cannot acquire inner sphere parts");
        }
        if (getCampaignOptions().getTechLevel() < Utilities.getSimpleTechLevel(acquisition.getTechLevel())) {
            return new TargetRoll(TargetRoll.IMPOSSIBLE, "You cannot acquire parts of this tech level");
        }
        if (getCampaignOptions().isLimitByYear() &&
                  !acquisition.isIntroducedBy(getGameYear(), useClanTechBase(), getTechFaction())) {
            return new TargetRoll(TargetRoll.IMPOSSIBLE, "It has not been invented yet!");
        }
        if (getCampaignOptions().isDisallowExtinctStuff() &&
                  (acquisition.isExtinctIn(getGameYear(), useClanTechBase(), getTechFaction()) ||
                         acquisition.getAvailability().equals(AvailabilityValue.X))) {
            return new TargetRoll(TargetRoll.IMPOSSIBLE, "It is extinct!");
        }

        int adjustedReputation = person.getAdjustedReputation(campaignOptions.isUseAgeEffects(),
              isClanCampaign(),
              currentDay,
              person.getRankNumeric());

        TargetRoll target = new TargetRoll(skill.getFinalSkillValue(person.getOptions(), person.getATOWAttributes()),
              skill.getSkillLevel(person.getOptions(), person.getATOWAttributes(), adjustedReputation).toString());
        target.append(acquisition.getAllAcquisitionMods());

        if (getCampaignOptions().isUseAtB() && getCampaignOptions().isRestrictPartsByMission()) {
            int contractAvailability = findAtBPartsAvailabilityLevel();

            if (contractAvailability != 0) {
                target.addModifier(contractAvailability, "Contract");
            }
        }

        if (isGrayMonday(currentDay, campaignOptions.isSimulateGrayMonday())) {
            target.addModifier(4, "Gray Monday");
        }

        return target;
    }

    public int findAtBPartsAvailabilityLevel() {
        Integer availabilityModifier = null;
        for (AtBContract contract : getActiveAtBContracts()) {
            int contractAvailability = contract.getPartsAvailabilityLevel();

            if (availabilityModifier == null || contractAvailability < availabilityModifier) {
                availabilityModifier = contractAvailability;
            }
        }

        return Objects.requireNonNullElse(availabilityModifier, 0);
    }

    public void resetAstechMinutes() {
        astechPoolMinutes = Person.PRIMARY_ROLE_SUPPORT_TIME * getNumberPrimaryAstechs() +
                                  Person.PRIMARY_ROLE_OVERTIME_SUPPORT_TIME * getNumberSecondaryAstechs();
        astechPoolOvertime = Person.SECONDARY_ROLE_SUPPORT_TIME * getNumberPrimaryAstechs() +
                                   Person.SECONDARY_ROLE_OVERTIME_SUPPORT_TIME * getNumberSecondaryAstechs();
    }

    public void setAstechPoolMinutes(int minutes) {
        astechPoolMinutes = minutes;
    }

    public int getAstechPoolMinutes() {
        return astechPoolMinutes;
    }

    public void setAstechPoolOvertime(int overtime) {
        astechPoolOvertime = overtime;
    }

    public int getAstechPoolOvertime() {
        return astechPoolOvertime;
    }

    public int getPossibleAstechPoolMinutes() {
        return 480 * getNumberPrimaryAstechs() + 240 * getNumberSecondaryAstechs();
    }

    public int getPossibleAstechPoolOvertime() {
        return 240 * getNumberPrimaryAstechs() + 120 * getNumberSecondaryAstechs();
    }

    public void setAstechPool(int size) {
        astechPool = size;
    }

    public int getAstechPool() {
        return astechPool;
    }

    public void setMedicPool(int size) {
        medicPool = size;
    }

    public int getMedicPool() {
        return medicPool;
    }

    public boolean requiresAdditionalAstechs() {
        return getAstechNeed() > 0;
    }

    public int getAstechNeed() {
        return (Math.toIntExact(getActivePersonnel(true).stream().filter(Person::isTech).count()) * MHQConstants.ASTECH_TEAM_SIZE) -
                     getNumberAstechs();
    }

    public void increaseAstechPool(int i) {
        astechPool += i;
        astechPoolMinutes += (480 * i);
        astechPoolOvertime += (240 * i);
        MekHQ.triggerEvent(new AstechPoolChangedEvent(this, i));
    }

    public void fillAstechPool() {
        final int need = getAstechNeed();
        if (need > 0) {
            increaseAstechPool(need);
        }
    }

    public void decreaseAstechPool(int i) {
        astechPool = max(0, astechPool - i);
        // always assume that we fire the ones who have not yet worked
        astechPoolMinutes = max(0, astechPoolMinutes - 480 * i);
        astechPoolOvertime = max(0, astechPoolOvertime - 240 * i);
        MekHQ.triggerEvent(new AstechPoolChangedEvent(this, -i));
    }

    public int getNumberAstechs() {
        return getNumberPrimaryAstechs() + getNumberSecondaryAstechs();
    }

    /**
     * Returns the total number of primary astechs available.
     * <p>
     * This method calculates the number of astechs by adding the base astech pool to the count of active personnel
     * whose primary role is an astech, who are not currently deployed, and are employed.
     * </p>
     *
     * @return the total number of primary astechs
     */
    public int getNumberPrimaryAstechs() {
        int astechs = getAstechPool();
        for (Person person : getActivePersonnel(false)) {
            if (person.getPrimaryRole().isAstech() && !person.isDeployed()) {
                astechs++;
            }
        }
        return astechs;
    }

    /**
     * Returns the total number of secondary astechs available.
     * <p>
     * This method calculates the number of astechs by adding the base astech pool to the count of active personnel
     * whose secondary role is an astech, who are not currently deployed, and are employed.
     * </p>
     *
     * @return the total number of secondary astechs
     */
    public int getNumberSecondaryAstechs() {
        int astechs = 0;
        for (Person person : getActivePersonnel(false)) {
            if (person.getSecondaryRole().isAstech() && !person.isDeployed()) {
                astechs++;
            }
        }
        return astechs;
    }

    public int getAvailableAstechs(final int minutes, final boolean alreadyOvertime) {
        if (minutes == 0) {
            // If 0 Astechs are assigned to the task, return 0 minutes used
            return 0;
        }

        int availableHelp = (int) floor(((double) astechPoolMinutes) / minutes);
        if (isOvertimeAllowed() && (availableHelp < MHQConstants.ASTECH_TEAM_SIZE)) {
            // if we are less than fully staffed, then determine whether
            // we should dip into overtime or just continue as short-staffed
            final int shortMod = getShorthandedMod(availableHelp, false);
            final int remainingMinutes = astechPoolMinutes - availableHelp * minutes;
            final int extraHelp = (remainingMinutes + astechPoolOvertime) / minutes;
            final int helpNeeded = MHQConstants.ASTECH_TEAM_SIZE - availableHelp;
            if (alreadyOvertime && (shortMod > 0)) {
                // then add whatever we can
                availableHelp += extraHelp;
            } else if (shortMod > 3) {
                // only dip in if we can bring ourselves up to full
                if (extraHelp >= helpNeeded) {
                    availableHelp = MHQConstants.ASTECH_TEAM_SIZE;
                }
            }
        }
        return Math.min(Math.min(availableHelp, MHQConstants.ASTECH_TEAM_SIZE), getNumberAstechs());
    }

    public int getShorthandedMod(int availableHelp, boolean medicalStaff) {
        if (medicalStaff) {
            availableHelp += 2;
        }
        int helpMod = 0;
        if (availableHelp == 0) {
            helpMod = 4;
        } else if (availableHelp == 1) {
            helpMod = 3;
        } else if (availableHelp < 4) {
            helpMod = 2;
        } else if (availableHelp < 6) {
            helpMod = 1;
        }
        return helpMod;
    }

    public int getShorthandedModForCrews(final @Nullable Crew crew) {
        final int hits = (crew == null) ? 5 : crew.getHits();
        if (hits >= 5) {
            return 4;
        } else if (hits == 4) {
            return 3;
        } else if (hits == 3) {
            return 2;
        } else if (hits > 0) {
            return 1;
        } else {
            return 0;
        }
    }

    public int getMedicsPerDoctor() {
        int ndocs = getDoctors().size();
        int nmedics = getNumberMedics();
        if (ndocs == 0) {
            return 0;
        }
        // TODO: figure out what to do with fractions
        return Math.min(nmedics / ndocs, 4);
    }

    /**
     * @return the number of medics in the campaign including any in the temporary medic pool
     */
    public int getNumberMedics() {
        int count = 0;
        for (Person person : getActivePersonnel(false)) {
            if ((person.getPrimaryRole().isMedic() || person.getSecondaryRole().isMedic()) &&
                      !person.isDeployed() &&
                      person.isEmployed()) {
                count++;
            }
        }
        return getMedicPool() + count;
    }

    public boolean requiresAdditionalMedics() {
        return getMedicsNeed() > 0;
    }

    public int getMedicsNeed() {
        return (getDoctors().size() * 4) - getNumberMedics();
    }

    public void increaseMedicPool(int i) {
        medicPool += i;
        MekHQ.triggerEvent(new MedicPoolChangedEvent(this, i));
    }

    public void fillMedicPool() {
        final int need = getMedicsNeed();
        if (need > 0) {
            increaseMedicPool(need);
        }
    }

    public void decreaseMedicPool(int i) {
        medicPool = max(0, medicPool - i);
        MekHQ.triggerEvent(new MedicPoolChangedEvent(this, -i));
    }

    public GameOptions getGameOptions() {
        return gameOptions;
    }

    public Vector<IBasicOption> getGameOptionsVector() {
        Vector<IBasicOption> options = new Vector<>();
        for (Enumeration<IOptionGroup> i = gameOptions.getGroups(); i.hasMoreElements(); ) {
            IOptionGroup group = i.nextElement();
            for (Enumeration<IOption> j = group.getOptions(); j.hasMoreElements(); ) {
                IOption option = j.nextElement();
                options.add(option);
            }
        }
        return options;
    }

    public void setGameOptions(final GameOptions gameOptions) {
        this.gameOptions = gameOptions;
    }

    public void setGameOptions(final Vector<IBasicOption> options) {
        for (final IBasicOption option : options) {
            getGameOptions().getOption(option.getName()).setValue(option.getValue());
        }
        campaignOptions.updateCampaignOptionsFromGameOptions(gameOptions);
        MekHQ.triggerEvent(new OptionsChangedEvent(this));
    }

    /**
     * Imports a {@link Kill} into a campaign.
     *
     * @param k A {@link Kill} to import into the campaign.
     */
    public void importKill(Kill k) {
        if (!kills.containsKey(k.getPilotId())) {
            kills.put(k.getPilotId(), new ArrayList<>());
        }

        kills.get(k.getPilotId()).add(k);
    }

    public void addKill(Kill k) {
        importKill(k);

        if ((getCampaignOptions().getKillsForXP() > 0) && (getCampaignOptions().getKillXPAward() > 0)) {
            if ((getKillsFor(k.getPilotId()).size() % getCampaignOptions().getKillsForXP()) == 0) {
                Person person = getPerson(k.getPilotId());
                if (null != person) {
                    person.awardXP(this, getCampaignOptions().getKillXPAward());
                    MekHQ.triggerEvent(new PersonChangedEvent(person));
                }
            }
        }
    }

    public List<Kill> getKills() {
        List<Kill> flattenedKills = new ArrayList<>();
        for (List<Kill> personKills : kills.values()) {
            flattenedKills.addAll(personKills);
        }

        return Collections.unmodifiableList(flattenedKills);
    }

    public List<Kill> getKillsFor(UUID pid) {
        List<Kill> personalKills = kills.get(pid);

        if (personalKills == null) {
            return Collections.emptyList();
        }

        personalKills.sort(Comparator.comparing(Kill::getDate));
        return personalKills;
    }

    public PartsStore getPartsStore() {
        return partsStore;
    }

    public void addCustom(String name) {
        customs.add(name);
    }

    public boolean isCustom(Unit u) {
        return customs.contains(u.getEntity().getShortNameRaw());
    }

    /**
     * borrowed from {@see megamek.MegaMek.Client}
     */
    private synchronized void checkDuplicateNamesDuringAdd(Entity entity) {
        unitNameTracker.add(entity);
    }

    /**
     * If we remove a unit, we may need to update the duplicate identifier.
     *
     * @param entity This is the entity whose name is checked for any duplicates
     */
    private synchronized void checkDuplicateNamesDuringDelete(Entity entity) {
        unitNameTracker.remove(entity, e -> {
            // Regenerate entity names after a deletion
            e.generateShortName();
            e.generateDisplayName();
        });
    }

    /**
     * Returns the text representation of the unit rating based on the selected unit rating method. If the unit rating
     * method is FMMR, the unit rating value is returned. If the unit rating method is Campaign Operations, the
     * reputation rating and unit rating modification are combined and returned. If the unit rating method is neither
     * FMMR nor Campaign Operations, "N/A" is returned.
     *
     * @return The text representation of the unit rating
     */
    public String getUnitRatingText() {
        UnitRatingMethod unitRatingMethod = campaignOptions.getUnitRatingMethod();

        if (unitRatingMethod.isFMMR()) {
            return getUnitRating().getUnitRating();
        } else if (unitRatingMethod.isCampaignOperations()) {
            return String.valueOf(reputation.getReputationRating());
        } else {
            return "N/A";
        }
    }

    /**
     * Retrieves the unit rating modifier based on campaign options. If the unit rating method is not enabled, it
     * returns the default value of IUnitRating.DRAGOON_C. If the unit rating method uses FMMR, it returns the unit
     * rating as an integer. Otherwise, it calculates the modifier using the getAtBModifier method.
     *
     * @return The unit rating modifier based on the campaign options.
     */
    public int getAtBUnitRatingMod() {
        if (!getCampaignOptions().getUnitRatingMethod().isEnabled()) {
            return IUnitRating.DRAGOON_C;
        }

        return getCampaignOptions().getUnitRatingMethod().isFMMR() ?
                     getUnitRating().getUnitRatingAsInteger() :
                     reputation.getAtbModifier();
    }

    /**
     * Returns the Strategy skill of the designated commander in the campaign.
     *
     * @return The value of the commander's strategy skill if a commander exists, otherwise 0.
     */
    public int getCommanderStrategy() {
        int commanderStrategy = 0;
        Person commander = getCommander();

        if (commander == null || !commander.hasSkill(S_STRATEGY)) {
            return commanderStrategy;
        }

        Skill strategy = commander.getSkill(S_STRATEGY);

        return strategy.getTotalSkillLevel(commander.getOptions(), commander.getATOWAttributes());
    }

    public RandomSkillPreferences getRandomSkillPreferences() {
        return rskillPrefs;
    }

    public void setRandomSkillPreferences(RandomSkillPreferences prefs) {
        rskillPrefs = prefs;
    }

    /**
     * @param planet the starting planet, or null to use the faction default
     */
    public void setStartingSystem(final @Nullable Planet planet) {
        PlanetarySystem startingSystem;
        if (planet == null) {
            final Map<String, PlanetarySystem> systemList = Systems.getInstance().getSystems();
            startingSystem = systemList.get(getFaction().getStartingPlanet(getLocalDate()));

            if (startingSystem == null) {
                startingSystem = systemList.get(JOptionPane.showInputDialog(
                      "This faction does not have a starting planet for this era. Please choose a planet."));
                while (startingSystem == null) {
                    startingSystem = systemList.get(JOptionPane.showInputDialog(
                          "This planet you entered does not exist. Please choose a valid planet."));
                }
            }
        } else {
            startingSystem = planet.getParentSystem();
        }
        setLocation(new CurrentLocation(startingSystem, 0));
    }

    /**
     * Assigns a random portrait to a {@link Person}.
     *
     * @param person The {@link Person} who should receive a randomized portrait.
     */
    public void assignRandomPortraitFor(final Person person) {
        final Boolean allowDuplicatePortraits = getCampaignOptions().isAllowDuplicatePortraits();
        final Portrait portrait = RandomPortraitGenerator.generate(getPersonnel(), person, allowDuplicatePortraits);
        if (!portrait.isDefault()) {
            person.setPortrait(portrait);
        }
    }

    /**
     * Assigns a random origin to a {@link Person}.
     *
     * @param person The {@link Person} who should receive a randomized origin.
     */
    public void assignRandomOriginFor(final Person person) {
        final Faction faction = getFactionSelector().selectFaction(this);
        if (faction != null) {
            person.setOriginFaction(faction);
        }

        final Planet planet = getPlanetSelector().selectPlanet(this, faction);
        if (planet != null) {
            person.setOriginPlanet(planet);
        }
    }

    /**
     * Clears Transient Game Data for an Entity
     *
     * @param entity the entity to clear the game data for
     */
    public void clearGameData(Entity entity) {
        // First, lets remove any improvised clubs picked up during the combat
        entity.removeMisc(EquipmentTypeLookup.LIMB_CLUB);
        entity.removeMisc(EquipmentTypeLookup.GIRDER_CLUB);
        entity.removeMisc(EquipmentTypeLookup.TREE_CLUB);

        // Then reset mounted equipment
        for (Mounted<?> m : entity.getEquipment()) {
            m.setUsedThisRound(false);
            m.resetJam();
        }

        // And clear out all the flags
        entity.setDeployed(false);
        entity.setElevation(0);
        entity.setPassedThrough(new Vector<>());
        entity.resetFiringArcs();
        entity.resetBays();
        entity.setEvading(false);
        entity.setFacing(0);
        entity.setPosition(null);
        entity.setProne(false);
        entity.setHullDown(false);
        entity.heat = 0;
        entity.heatBuildup = 0;
        entity.underwaterRounds = 0;
        entity.setTransportId(Entity.NONE);
        entity.resetTransporter();
        entity.setDeployRound(0);
        entity.setSwarmAttackerId(Entity.NONE);
        entity.setSwarmTargetId(Entity.NONE);
        entity.setUnloaded(false);
        entity.setDone(false);
        entity.setLastTarget(Entity.NONE);
        entity.setNeverDeployed(true);
        entity.setStuck(false);
        entity.resetCoolantFailureAmount();
        entity.setConversionMode(0);
        entity.setDoomed(false);
        entity.setDestroyed(false);
        entity.setHidden(false);
        entity.clearNarcAndiNarcPods();
        entity.setShutDown(false);
        entity.setSearchlightState(false);

        if (!entity.getSensors().isEmpty()) {
            if (entity.hasBAP()) {
                entity.setNextSensor(entity.getSensors().lastElement());
            } else {
                entity.setNextSensor(entity.getSensors().firstElement());
            }
        }

        if (entity instanceof IBomber bomber) {
            List<BombMounted> mountedBombs = bomber.getBombs();
            if (!mountedBombs.isEmpty()) {
                // These should return an int[] filled with 0's
                BombLoadout intBombChoices = bomber.getIntBombChoices();
                BombLoadout extBombChoices = bomber.getExtBombChoices();
                for (BombMounted m : mountedBombs) {
                    if (m.getBaseShotsLeft() == 1) {
                        if (m.isInternalBomb()) {
                            intBombChoices.addBombs(m.getType().getBombType(), 1);
                        } else {
                            extBombChoices.addBombs(m.getType().getBombType(), 1);
                        }
                    }
                }
                bomber.setIntBombChoices(intBombChoices);
                bomber.setExtBombChoices(extBombChoices);
                bomber.clearBombs();
            }
        }

        if (entity instanceof Mek m) {
            m.setCoolingFlawActive(false);
        } else if (entity instanceof Aero a) {

            if (a.isSpheroid()) {
                entity.setMovementMode(EntityMovementMode.SPHEROID);
            } else {
                entity.setMovementMode(EntityMovementMode.AERODYNE);
            }
            a.setAltitude(5);
            a.setCurrentVelocity(0);
            a.setNextVelocity(0);
        } else if (entity instanceof Tank t) {
            t.unjamTurret(t.getLocTurret());
            t.unjamTurret(t.getLocTurret2());
            t.resetJammedWeapons();
        }
        entity.getSecondaryPositions().clear();
        // TODO: still a lot of stuff to do here, but oh well
        entity.setOwner(player);
        entity.setGame(game);
    }

    public void refreshNetworks() {
        for (Unit unit : getUnits()) {
            // we are going to rebuild the c3, nc3 and c3i networks based on
            // the c3UUIDs
            // TODO: can we do this more efficiently?
            // this code is cribbed from megamek.server#receiveEntityAdd
            Entity entity = unit.getEntity();
            if (null != entity && (entity.hasC3() || entity.hasC3i() || entity.hasNavalC3())) {
                boolean C3iSet = false;
                boolean NC3Set = false;

                for (Entity e : game.getEntitiesVector()) {
                    // C3 Checks
                    if (entity.hasC3()) {
                        if ((entity.getC3MasterIsUUIDAsString() != null) &&
                                  entity.getC3MasterIsUUIDAsString().equals(e.getC3UUIDAsString())) {
                            entity.setC3Master(e, false);
                            break;
                        }
                    }
                    // Naval C3 checks
                    if (entity.hasNavalC3() && !NC3Set) {
                        entity.setC3NetIdSelf();
                        int pos = 0;
                        // Well, they're the same value of 6...
                        while (pos < Entity.MAX_C3i_NODES) {
                            // We've found a network, join it.
                            if ((entity.getNC3NextUUIDAsString(pos) != null) &&
                                      (e.getC3UUIDAsString() != null) &&
                                      entity.getNC3NextUUIDAsString(pos).equals(e.getC3UUIDAsString())) {
                                entity.setC3NetId(e);
                                NC3Set = true;
                                break;
                            }

                            pos++;
                        }
                    }
                    // C3i Checks
                    if (entity.hasC3i() && !C3iSet) {
                        entity.setC3NetIdSelf();
                        int pos = 0;
                        while (pos < Entity.MAX_C3i_NODES) {
                            // We've found a network, join it.
                            if ((entity.getC3iNextUUIDAsString(pos) != null) &&
                                      (e.getC3UUIDAsString() != null) &&
                                      entity.getC3iNextUUIDAsString(pos).equals(e.getC3UUIDAsString())) {
                                entity.setC3NetId(e);
                                C3iSet = true;
                                break;
                            }

                            pos++;
                        }
                    }
                }
            }
        }
    }

    public void disbandNetworkOf(Unit u) {
        // collect all the other units on this network to rebuild the uuids
        Vector<Unit> networkedUnits = new Vector<>();
        for (Unit unit : getUnits()) {
            if (null != unit.getEntity().getC3NetId() &&
                      unit.getEntity().getC3NetId().equals(u.getEntity().getC3NetId())) {
                networkedUnits.add(unit);
            }
        }
        for (int pos = 0; pos < Entity.MAX_C3i_NODES; pos++) {
            for (Unit nUnit : networkedUnits) {
                if (nUnit.getEntity().hasNavalC3()) {
                    nUnit.getEntity().setNC3NextUUIDAsString(pos, null);
                } else {
                    nUnit.getEntity().setC3iNextUUIDAsString(pos, null);
                }
            }
        }
        refreshNetworks();
        MekHQ.triggerEvent(new NetworkChangedEvent(networkedUnits));
    }

    public void removeUnitsFromNetwork(Vector<Unit> removedUnits) {
        // collect all the other units on this network to rebuild the uuids
        Vector<String> uuids = new Vector<>();
        Vector<Unit> networkedUnits = new Vector<>();
        String network = removedUnits.get(0).getEntity().getC3NetId();
        for (Unit unit : getUnits()) {
            if (removedUnits.contains(unit)) {
                continue;
            }
            if (null != unit.getEntity().getC3NetId() && unit.getEntity().getC3NetId().equals(network)) {
                networkedUnits.add(unit);
                uuids.add(unit.getEntity().getC3UUIDAsString());
            }
        }
        for (int pos = 0; pos < Entity.MAX_C3i_NODES; pos++) {
            for (Unit u : removedUnits) {
                if (u.getEntity().hasNavalC3()) {
                    u.getEntity().setNC3NextUUIDAsString(pos, null);
                } else {
                    u.getEntity().setC3iNextUUIDAsString(pos, null);
                }
            }
            for (Unit nUnit : networkedUnits) {
                if (pos < uuids.size()) {
                    if (nUnit.getEntity().hasNavalC3()) {
                        nUnit.getEntity().setNC3NextUUIDAsString(pos, uuids.get(pos));
                    } else {
                        nUnit.getEntity().setC3iNextUUIDAsString(pos, uuids.get(pos));
                    }
                } else {
                    if (nUnit.getEntity().hasNavalC3()) {
                        nUnit.getEntity().setNC3NextUUIDAsString(pos, null);
                    } else {
                        nUnit.getEntity().setC3iNextUUIDAsString(pos, null);
                    }
                }
            }
        }
        refreshNetworks();
    }

    public void addUnitsToNetwork(Vector<Unit> addedUnits, String netid) {
        // collect all the other units on this network to rebuild the uuids
        Vector<String> uuids = new Vector<>();
        Vector<Unit> networkedUnits = new Vector<>();
        for (Unit u : addedUnits) {
            uuids.add(u.getEntity().getC3UUIDAsString());
            networkedUnits.add(u);
        }
        for (Unit unit : getUnits()) {
            if (addedUnits.contains(unit)) {
                continue;
            }
            if (null != unit.getEntity().getC3NetId() && unit.getEntity().getC3NetId().equals(netid)) {
                networkedUnits.add(unit);
                uuids.add(unit.getEntity().getC3UUIDAsString());
            }
        }
        for (int pos = 0; pos < Entity.MAX_C3i_NODES; pos++) {
            for (Unit nUnit : networkedUnits) {
                if (pos < uuids.size()) {
                    if (nUnit.getEntity().hasNavalC3()) {
                        nUnit.getEntity().setNC3NextUUIDAsString(pos, uuids.get(pos));
                    } else {
                        nUnit.getEntity().setC3iNextUUIDAsString(pos, uuids.get(pos));
                    }
                } else {
                    if (nUnit.getEntity().hasNavalC3()) {
                        nUnit.getEntity().setNC3NextUUIDAsString(pos, null);
                    } else {
                        nUnit.getEntity().setC3iNextUUIDAsString(pos, null);
                    }
                }
            }
        }
        refreshNetworks();
        MekHQ.triggerEvent(new NetworkChangedEvent(addedUnits));
    }

    public Vector<String[]> getAvailableC3iNetworks() {
        Vector<String[]> networks = new Vector<>();
        Vector<String> networkNames = new Vector<>();

        for (Unit u : getUnits()) {

            if (u.getForceId() < 0) {
                // only units currently in the TO&E
                continue;
            }
            Entity en = u.getEntity();
            if (null == en) {
                continue;
            }
            if (en.hasC3i() && en.calculateFreeC3Nodes() < 5 && en.calculateFreeC3Nodes() > 0) {
                String[] network = new String[2];
                network[0] = en.getC3NetId();
                network[1] = "" + en.calculateFreeC3Nodes();
                if (!networkNames.contains(network[0])) {
                    networks.add(network);
                    networkNames.add(network[0]);
                }
            }
        }
        return networks;
    }

    /**
     * @return returns a Vector of the unique name Strings of all Naval C3 networks that have at least 1 free node
     *       Adapted from getAvailableC3iNetworks() as the two technologies have very similar workings
     */
    public Vector<String[]> getAvailableNC3Networks() {
        Vector<String[]> networks = new Vector<>();
        Vector<String> networkNames = new Vector<>();

        for (Unit u : getUnits()) {

            if (u.getForceId() < 0) {
                // only units currently in the TO&E
                continue;
            }
            Entity en = u.getEntity();
            if (null == en) {
                continue;
            }
            if (en.hasNavalC3() && en.calculateFreeC3Nodes() < 5 && en.calculateFreeC3Nodes() > 0) {
                String[] network = new String[2];
                network[0] = en.getC3NetId();
                network[1] = "" + en.calculateFreeC3Nodes();
                if (!networkNames.contains(network[0])) {
                    networks.add(network);
                    networkNames.add(network[0]);
                }
            }
        }
        return networks;
    }

    public Vector<String[]> getAvailableC3MastersForSlaves() {
        Vector<String[]> networks = new Vector<>();
        Vector<String> networkNames = new Vector<>();

        for (Unit u : getUnits()) {

            if (u.getForceId() < 0) {
                // only units currently in the TO&E
                continue;
            }
            Entity en = u.getEntity();
            if (null == en) {
                continue;
            }
            // count of free c3 nodes for single company-level masters
            // will not be right so skip
            if (en.hasC3M() && !en.hasC3MM() && en.C3MasterIs(en)) {
                continue;
            }
            if (en.calculateFreeC3Nodes() > 0) {
                String[] network = new String[3];
                network[0] = en.getC3UUIDAsString();
                network[1] = "" + en.calculateFreeC3Nodes();
                network[2] = en.getShortName();
                if (!networkNames.contains(network[0])) {
                    networks.add(network);
                    networkNames.add(network[0]);
                }
            }
        }

        return networks;
    }

    public Vector<String[]> getAvailableC3MastersForMasters() {
        Vector<String[]> networks = new Vector<>();
        Vector<String> networkNames = new Vector<>();

        for (Unit u : getUnits()) {

            if (u.getForceId() < 0) {
                // only units currently in the TO&E
                continue;
            }
            Entity en = u.getEntity();
            if (null == en) {
                continue;
            }
            if (en.calculateFreeC3MNodes() > 0) {
                String[] network = new String[3];
                network[0] = en.getC3UUIDAsString();
                network[1] = "" + en.calculateFreeC3MNodes();
                network[2] = en.getShortName();
                if (!networkNames.contains(network[0])) {
                    networks.add(network);
                    networkNames.add(network[0]);
                }
            }
        }

        return networks;
    }

    public void removeUnitsFromC3Master(Unit master) {
        List<Unit> removed = new ArrayList<>();
        for (Unit unit : getUnits()) {
            if (null != unit.getEntity().getC3MasterIsUUIDAsString() &&
                      unit.getEntity().getC3MasterIsUUIDAsString().equals(master.getEntity().getC3UUIDAsString())) {
                unit.getEntity().setC3MasterIsUUIDAsString(null);
                unit.getEntity().setC3Master(null, true);
                removed.add(unit);
            }
        }
        refreshNetworks();
        MekHQ.triggerEvent(new NetworkChangedEvent(removed));
    }

    /**
     * This function reloads the game entities into the game at the end of scenario resolution, so that entities are
     * properly updated and destroyed ones removed
     */
    public void reloadGameEntities() {
        game.reset();
        getHangar().forEachUnit(u -> {
            Entity en = u.getEntity();
            if (null != en) {
                game.addEntity(en, false);
            }
        });
    }

    public void completeMission(@Nullable Mission mission, MissionStatus status) {
        if (mission == null) {
            return;
        }
        mission.setStatus(status);
        if (mission instanceof Contract contract) {
            Money remainingMoney = Money.zero();
            // check for money in escrow According to FMM(r) pg 179, both failure and breach lead to no further
            // payment even though this seems foolish
            if (contract.getStatus().isSuccess()) {
                remainingMoney = contract.getMonthlyPayOut().multipliedBy(contract.getMonthsLeft(getLocalDate()));

                if (contract instanceof AtBContract) {
                    Money routedPayout = ((AtBContract) contract).getRoutedPayout();

                    remainingMoney = routedPayout == null ? remainingMoney : routedPayout;
                }
            }

            // If overage repayment is enabled, we first need to check if the salvage
            // percent is
            // under 100. 100 means you cannot have an overage.
            // Then, we check if the salvage percent is less than the percent salvaged by
            // the
            // unit in question. If it is, then they owe the assigner some cash
            if (getCampaignOptions().isOverageRepaymentInFinalPayment() && (contract.getSalvagePct() < 100.0)) {
                final double salvagePercent = contract.getSalvagePct() / 100.0;
                final Money maxSalvage = contract.getSalvagedByEmployer()
                                               .multipliedBy(salvagePercent / (1 - salvagePercent));
                if (contract.getSalvagedByUnit().isGreaterThan(maxSalvage)) {
                    final Money amountToRepay = contract.getSalvagedByUnit().minus(maxSalvage);
                    remainingMoney = remainingMoney.minus(amountToRepay);
                    contract.subtractSalvageByUnit(amountToRepay);
                }
            }

            if (getCampaignOptions().isUseShareSystem()) {
                ResourceBundle financeResources = ResourceBundle.getBundle("mekhq.resources.Finances",
                      MekHQ.getMHQOptions().getLocale());

                if (remainingMoney.isGreaterThan(Money.zero())) {
                    Money shares = remainingMoney.multipliedBy(contract.getSharesPercent()).dividedBy(100);
                    remainingMoney = remainingMoney.minus(shares);

                    if (getFinances().debit(TransactionType.SALARIES,
                          getLocalDate(),
                          shares,
                          String.format(financeResources.getString("ContractSharePayment.text"), contract.getName()))) {
                        addReport(financeResources.getString("DistributedShares.text"),
                              shares.toAmountAndSymbolString());

                        getFinances().payOutSharesToPersonnel(this, shares);
                    }
                }
            }

            if (remainingMoney.isPositive()) {
                getFinances().credit(TransactionType.CONTRACT_PAYMENT,
                      getLocalDate(),
                      remainingMoney,
                      "Remaining payment for " + contract.getName());
                addReport("Your account has been credited for " +
                                remainingMoney.toAmountAndSymbolString() +
                                " for the remaining payout from contract " +
                                contract.getHyperlinkedName());
            } else if (remainingMoney.isNegative()) {
                getFinances().credit(TransactionType.CONTRACT_PAYMENT,
                      getLocalDate(),
                      remainingMoney,
                      "Repaying payment overages for " + contract.getName());
                addReport("Your account has been debited for " +
                                remainingMoney.absolute().toAmountAndSymbolString() +
                                " to repay payment overages occurred during the contract " +
                                contract.getHyperlinkedName());
            }

            // This relies on the mission being a Contract, and AtB to be on
            if (getCampaignOptions().isUseAtB()) {
                setHasActiveContract();
            }
        }
    }

    /***
     * Calculate transit time for supplies based on what planet they are shipping from. To prevent extra computation.
     * This method does not calculate an exact jump path but rather determines the number of jumps crudely by
     * dividing distance in light years by 30 and then rounding up. Total part-time is determined by several by
     * adding the following:
     * - (number of jumps - 1) * 7 days with a minimum value of zero.
     * - transit times from current planet and planet of supply origins in cases where the supply planet is not the
     * same as current planet.
     * - a random 1d6 days for each jump plus 1d6 to simulate all the other
     * logistics of delivery.
     *
     * @param system - A <code>PlanetarySystem</code> object where the supplies are
     *               shipping from
     * @return the number of days that supplies will take to arrive.
     */
    public int calculatePartTransitTime(PlanetarySystem system) {
        // calculate number of jumps by light year distance as the crow flies divided by
        // 30
        // the basic formula assumes 7 days per jump + system transit time on each side
        // + random days equal
        // to (1 + number of jumps) d6
        double distance = system.getDistanceTo(getCurrentSystem());
        // calculate number of jumps by dividing by 30
        int jumps = (int) Math.ceil(distance / 30.0);
        // you need a recharge except for the first jump
        int recharges = max(jumps - 1, 0);
        // if you are delivering from the same planet then no transit times
        int currentTransitTime = (distance > 0) ? (int) Math.ceil(getCurrentSystem().getTimeToJumpPoint(1.0)) : 0;
        int originTransitTime = (distance > 0) ? (int) Math.ceil(system.getTimeToJumpPoint(1.0)) : 0;

        // CO 51 (errata) has much longer average part times.
        // Let's adjust amazonFreeShipping
        // based on what getUnitTransitTime is set in
        // the options in an attempt to get some
        // delivery times more in line with RAW's two-month minimum.
        // Default campaign option is TRANSIT_UNIT_MONTH
        int amazonFreeShipping = switch (campaignOptions.getUnitTransitTime()) {
            case TRANSIT_UNIT_MONTH -> 30 + (d6(14 * (1 + jumps)));
            case TRANSIT_UNIT_WEEK -> 7 + (d6(4 * (1 + jumps)));
            default -> d6(1 + jumps);
        };
        return (recharges * 7) + currentTransitTime + originTransitTime + amazonFreeShipping;
    }

    /**
     * Calculates the transit time for the arrival of parts or supplies based on the availability of the item, a random
     * roll, and campaign-specific transit time settings.
     *
     * <p>
     * The transit time is calculated using the following factors:
     * <ul>
     * <li>A fixed base modifier value defined by campaign rules.</li>
     * <li>A random roll of 1d6 to add variability to the calculation.</li>
     * <li>The availability value of the requested parts or supplies from the
     * acquisition details.</li>
     * </ul>
     *
     * <p>
     * The calculated duration is applied in units (days, weeks, or months) based on
     * the campaign's
     * configuration for transit time.
     * </p>
     *
     * @param availability the availability code of the part or unit being acquired as an integer.
     *
     * @return the number of days required for the parts or units to arrive based on the calculated transit time.
     */
    public int calculatePartTransitTime(int availability) {
        // This is accurate as of the latest rules. It was (BASE_MODIFIER - (roll + availability) / 4) months in the
        // older version.
        final int BASE_MODIFIER = 7; // CamOps p51
        final int roll = d6(1);
        final int total = max(1, (BASE_MODIFIER + roll + availability) / 4); // CamOps p51

        // now step forward through the calendar
        LocalDate arrivalDate = currentDay;
        arrivalDate = switch (campaignOptions.getUnitTransitTime()) {
            case TRANSIT_UNIT_MONTH -> arrivalDate.plusMonths(total);
            case TRANSIT_UNIT_WEEK -> arrivalDate.plusWeeks(total);
            default -> arrivalDate.plusDays(total);
        };

        return Math.toIntExact(ChronoUnit.DAYS.between(getLocalDate(), arrivalDate));
    }
    /**
     * Calculates the transit time for the arrival of parts or supplies based on the availability of the item, a random
     * roll, and campaign-specific transit time settings.
     *
     * <p>
     * The transit time is calculated using the following factors:
     * <ul>
     * <li>A fixed base modifier value defined by campaign rules.</li>
     * <li>A random roll of 1d6 to add variability to the calculation.</li>
     * <li>The availability value of the requested parts or supplies from the
     * acquisition details.</li>
     * </ul>
     *
     * <p>
     * The calculated duration is applied in units (days, weeks, or months) based on
     * the campaign's
     * configuration for transit time.
     * </p>
     *
     * @param availability the Availability of the part
     *
     * @return the number of days required for the parts or units to arrive based on the calculated transit time.
     */
    public int calculatePartTransitTime(AvailabilityValue availability) {
        return calculatePartTransitTime(availability.getIndex());
    }

    /**
     * This returns a PartInventory object detailing the current count for a part on hand, in transit, and ordered.
     *
     * @param part A part to look up its current inventory.
     *
     * @return A PartInventory object detailing the current counts of the part on hand, in transit, and ordered.
     *
     * @see PartInventory
     */
    public PartInventory getPartInventory(Part part) {
        PartInventory inventory = new PartInventory();

        int nSupply = 0;
        int nTransit = 0;
        for (Part p : getParts()) {
            if (!p.isSpare()) {
                continue;
            }
            if (part.isSamePartType(p)) {
                if (p.isPresent()) {
                    if (p instanceof Armor) { // ProtomekArmor and BaArmor are derived from Armor
                        nSupply += ((Armor) p).getAmount();
                    } else if (p instanceof AmmoStorage) {
                        nSupply += ((AmmoStorage) p).getShots();
                    } else {
                        nSupply += p.getQuantity();
                    }
                } else {
                    if (p instanceof Armor) { // ProtomekArmor and BaArmor are derived from Armor
                        nTransit += ((Armor) p).getAmount();
                    } else if (p instanceof AmmoStorage) {
                        nTransit += ((AmmoStorage) p).getShots();
                    } else {
                        nTransit += p.getQuantity();
                    }
                }
            }
        }

        inventory.setSupply(nSupply);
        inventory.setTransit(nTransit);

        int nOrdered = 0;
        IAcquisitionWork onOrder = getShoppingList().getShoppingItem(part);
        if (null != onOrder) {
            if (onOrder instanceof Armor) { // ProtoMek Armor and BaArmor are derived from Armor
                nOrdered += ((Armor) onOrder).getAmount() * ((Armor) onOrder).getQuantity();
            } else if (onOrder instanceof AmmoStorage) {
                nOrdered += ((AmmoStorage) onOrder).getShots();
            } else {
                nOrdered += onOrder.getQuantity();
            }
        }

        inventory.setOrdered(nOrdered);

        String countModifier = "";
        if (part instanceof Armor) { // ProtoMek Armor and BaArmor are derived from Armor
            countModifier = "points";
        }
        if (part instanceof AmmoStorage) {
            countModifier = "shots";
        }

        inventory.setCountModifier(countModifier);
        return inventory;
    }

    public void addLoan(Loan loan) {
        addReport("You have taken out loan " +
                        loan +
                        ". Your account has been credited " +
                        loan.getPrincipal().toAmountAndSymbolString() +
                        " for the principal amount.");
        finances.addLoan(loan);
        MekHQ.triggerEvent(new LoanNewEvent(loan));
        finances.credit(TransactionType.LOAN_PRINCIPAL,
              getLocalDate(),
              loan.getPrincipal(),
              "Loan principal for " + loan);
    }

    public void payOffLoan(Loan loan) {
        if (finances.debit(TransactionType.LOAN_PAYMENT,
              getLocalDate(),
              loan.determineRemainingValue(),
              "Loan payoff for " + loan)) {
            addReport("You have paid off the remaining loan balance of " +
                            loan.determineRemainingValue().toAmountAndSymbolString() +
                            " on " +
                            loan);
            finances.removeLoan(loan);
            MekHQ.triggerEvent(new LoanPaidEvent(loan));
        } else {
            addReport("<font color='" +
                            ReportingUtilities.getNegativeColor() +
                            "'>You do not have enough funds to pay off " +
                            loan +
                            "</font>");
        }
    }

    private CampaignTransporterMap getCampaignTransporterMap(CampaignTransportType campaignTransportType) {
        if (campaignTransportType.isTacticalTransport()) {
            return tacticalTransporters;
        } else if (campaignTransportType.isShipTransport()) {
            return shipTransporters;
        } else if (campaignTransportType.isTowTransport()) {
            return towTransporters;
        }
        return null;
    }

    /**
     * Returns a Map that maps Transporter types to another Map that maps capacity (Double) to UUID of transports for
     * the specific TransportedUnitSummary type
     *
     * @param campaignTransportType type (Enum) of TransportedUnitSummary
     *
     * @return the full map for that campaign transport type
     */
    public Map<TransporterType, Map<Double, Set<UUID>>> getTransports(CampaignTransportType campaignTransportType) {
        return Objects.requireNonNull(getCampaignTransporterMap(campaignTransportType)).getTransporters();
    }

    /**
     * Returns list of transports that have the provided TransporterType and CampaignTransportType
     *
     * @param campaignTransportType type of campaign transport
     * @param transporterType       type of Transporter
     *
     * @return units that have that transport type
     */
    public Set<Unit> getTransportsByType(CampaignTransportType campaignTransportType, TransporterType transporterType) {
        // include transports with no remaining capacity
        return Objects.requireNonNull(getCampaignTransporterMap(campaignTransportType))
                     .getTransportsByType(transporterType, -1.0);
    }

    /**
     * Returns list of transports for the specified AbstractTransportedUnitSummary class/subclass that has transport
     * capacity for the Transporter class/subclass For example, getTransportsByType(SHIP_TRANSPORT, MEK_BAY, 3.0) would
     * return all transports that have 3 or more Mek Bay slots open for the SHIP_TRANSPORT type of assignment.
     *
     * @param campaignTransportType type (Enum) of TransportedUnitSummary
     * @param transporterType       type (Enum) of Transporter
     * @param unitSize              capacity that the transport must be capable of
     *
     * @return units that have that transport type
     */
    public Set<Unit> getTransportsByType(CampaignTransportType campaignTransportType, TransporterType transporterType,
          double unitSize) {
        return Objects.requireNonNull(getCampaignTransporterMap(campaignTransportType))
                     .getTransportsByType(transporterType, unitSize);
    }

    private boolean hasTacticalTransports() {
        return tacticalTransporters.hasTransporters();
    }

    private boolean hasShipTransports() {
        return shipTransporters.hasTransporters();
    }

    private boolean hasTowTransports() {
        return towTransporters.hasTransporters();
    }

    /**
     * Do we have transports for the kind of transport?
     *
     * @param campaignTransportType class of the TransportDetail
     *
     * @return true if it has transporters, false otherwise
     */
    public boolean hasTransports(CampaignTransportType campaignTransportType) {
        if (campaignTransportType.isTacticalTransport()) {
            return hasTacticalTransports();
        } else if (campaignTransportType.isShipTransport()) {
            return hasShipTransports();
        } else if (campaignTransportType.isTowTransport()) {
            return hasTowTransports();
        }
        return false;
    }

    public void doMaintenance(Unit unit) {
        if (!unit.requiresMaintenance() || !campaignOptions.isCheckMaintenance()) {
            return;
        }
        // let's start by checking times
        int minutesUsed = unit.getMaintenanceTime();
        int asTechsUsed = 0;
        boolean maintained = false;
        boolean paidMaintenance = true;

        unit.incrementDaysSinceMaintenance(this, maintained, asTechsUsed);

        int ruggedMultiplier = 1;
        if (unit.getEntity().hasQuirk(OptionsConstants.QUIRK_POS_RUGGED_1)) {
            ruggedMultiplier = 2;
        }

        if (unit.getEntity().hasQuirk(OptionsConstants.QUIRK_POS_RUGGED_2)) {
            ruggedMultiplier = 3;
        }

        if (unit.getDaysSinceMaintenance() >= (getCampaignOptions().getMaintenanceCycleDays() * ruggedMultiplier)) {
            Person tech = unit.getTech();
            if (tech != null) {
                int availableMinutes = tech.getMinutesLeft();
                maintained = (availableMinutes >= minutesUsed);

                if (!maintained) {
                    // At this point, insufficient minutes is the only reason why this would be failed.
                    addReport(String.format(resources.getString("maintenanceNotAvailable.text"), unit.getName()));
                } else {
                    maintained = !tech.isMothballing();
                }

                if (maintained) {
                    tech.setMinutesLeft(availableMinutes - minutesUsed);
                    asTechsUsed = getAvailableAstechs(minutesUsed, false);
                    astechPoolMinutes -= asTechsUsed * minutesUsed;
                }
            }

            // maybe use the money
            if (campaignOptions.isPayForMaintain()) {
                if (!(finances.debit(TransactionType.MAINTENANCE,
                      getLocalDate(),
                      unit.getMaintenanceCost(),
                      "Maintenance for " + unit.getName()))) {
                    addReport("<font color='" +
                                    ReportingUtilities.getNegativeColor() +
                                    "'><b>You cannot afford to pay maintenance costs for " +
                                    unit.getHyperlinkedName() +
                                    "!</b></font>");
                    paidMaintenance = false;
                }
            }
            // it is time for a maintenance check
            PartQuality qualityOrig = unit.getQuality();
            String techName = "Nobody";
            String techNameLinked = techName;
            if (null != tech) {
                techName = tech.getFullTitle();
                techNameLinked = tech.getHyperlinkedFullTitle();
            }
            // don't do actual damage until we clear the for loop to avoid
            // concurrent mod problems
            // put it into a hash - 4 points of damage will mean destruction
            Map<Part, Integer> partsToDamage = new HashMap<>();
            StringBuilder maintenanceReport = new StringBuilder("<strong>" +
                                                                      techName +
                                                                      " performing maintenance</strong><br><br>");
            for (Part part : unit.getParts()) {
                try {
                    String partReport = doMaintenanceOnUnitPart(unit,
                          part,
                          partsToDamage,
                          paidMaintenance,
                          asTechsUsed);
                    if (partReport != null) {
                        maintenanceReport.append(partReport).append("<br>");
                    }
                } catch (Exception ex) {
                    logger.error(ex,
                          "Could not perform maintenance on part {} ({}) for {} ({}) due to an error",
                          part.getName(),
                          part.getId(),
                          unit.getName(),
                          unit.getId().toString());
                    addReport(String.format(
                          "ERROR: An error occurred performing maintenance on %s for unit %s, check the log",
                          part.getName(),
                          unit.getName()));
                }
            }

            int nDamage = 0;
            int nDestroy = 0;
            for (Entry<Part, Integer> p : partsToDamage.entrySet()) {
                int damage = p.getValue();
                if (damage > 3) {
                    nDestroy++;
                    p.getKey().remove(false);
                } else {
                    p.getKey().doMaintenanceDamage(damage);
                    nDamage++;
                }
            }

            unit.setLastMaintenanceReport(maintenanceReport.toString());

            if (getCampaignOptions().isLogMaintenance()) {
                logger.info(maintenanceReport.toString());
            }

            PartQuality quality = unit.getQuality();
            String qualityString;
            boolean reverse = getCampaignOptions().isReverseQualityNames();
            if (quality.toNumeric() > qualityOrig.toNumeric()) {
                qualityString = ReportingUtilities.messageSurroundedBySpanWithColor(MekHQ.getMHQOptions()
                                                                                          .getFontColorPositiveHexColor(),
                      "Overall quality improves from " +
                            qualityOrig.toName(reverse) +
                            " to " +
                            quality.toName(reverse));
            } else if (quality.toNumeric() < qualityOrig.toNumeric()) {
                qualityString = ReportingUtilities.messageSurroundedBySpanWithColor(MekHQ.getMHQOptions()
                                                                                          .getFontColorNegativeHexColor(),
                      "Overall quality declines from " +
                            qualityOrig.toName(reverse) +
                            " to " +
                            quality.toName(reverse));
            } else {
                qualityString = "Overall quality remains " + quality.toName(reverse);
            }
            String damageString = "";
            if (nDamage > 0) {
                damageString += nDamage + " parts were damaged. ";
            }
            if (nDestroy > 0) {
                damageString += nDestroy + " parts were destroyed.";
            }
            if (!damageString.isEmpty()) {
                damageString = "<b><font color='" +
                                     ReportingUtilities.getNegativeColor() +
                                     "'>" +
                                     damageString +
                                     "</b></font> [<a href='REPAIR|" +
                                     unit.getId() +
                                     "'>Repair bay</a>]";
            }
            String paidString = "";
            if (!paidMaintenance) {
                paidString = "<font color='" +
                                   ReportingUtilities.getNegativeColor() +
                                   "'>Could not afford maintenance costs, so check is at a penalty.</font>";
            }
            addReport(techNameLinked +
                            " performs maintenance on " +
                            unit.getHyperlinkedName() +
                            ". " +
                            paidString +
                            qualityString +
                            ". " +
                            damageString +
                            " [<a href='MAINTENANCE|" +
                            unit.getId() +
                            "'>Get details</a>]");

            unit.resetDaysSinceMaintenance();
        }
    }

    private String doMaintenanceOnUnitPart(Unit unit, Part part, Map<Part, Integer> partsToDamage,
          boolean paidMaintenance, int asTechsUsed) {
        String partReport = "<b>" + part.getName() + "</b> (Quality " + part.getQualityName() + ')';
        if (!part.needsMaintenance()) {
            return null;
        }
        PartQuality oldQuality = part.getQuality();
        TargetRoll target = getTargetForMaintenance(part, unit.getTech(), asTechsUsed);
        if (!paidMaintenance) {
            // TODO : Make this modifier user inputable
            target.addModifier(1, "did not pay for maintenance");
        }

        partReport += ", TN " + target.getValue() + '[' + target.getDesc() + ']';
        int roll = d6(2);
        int margin = roll - target.getValue();
        partReport += " rolled a " + roll + ", margin of " + margin;

        switch (part.getQuality()) {
            case QUALITY_A: {
                if (margin >= 4) {
                    part.improveQuality();
                }
                if (!campaignOptions.isUseUnofficialMaintenance()) {
                    if (margin < -6) {
                        partsToDamage.put(part, 4);
                    } else if (margin < -4) {
                        partsToDamage.put(part, 3);
                    } else if (margin == -4) {
                        partsToDamage.put(part, 2);
                    } else if (margin < -1) {
                        partsToDamage.put(part, 1);
                    }
                } else if (margin < -6) {
                    partsToDamage.put(part, 1);
                }
                break;
            }
            case QUALITY_B: {
                if (margin >= 4) {
                    part.improveQuality();
                } else if (margin < -5) {
                    part.reduceQuality();
                }
                if (!campaignOptions.isUseUnofficialMaintenance()) {
                    if (margin < -6) {
                        partsToDamage.put(part, 2);
                    } else if (margin < -2) {
                        partsToDamage.put(part, 1);
                    }
                }
                break;
            }
            case QUALITY_C: {
                if (margin < -4) {
                    part.reduceQuality();
                } else if (margin >= 5) {
                    part.improveQuality();
                }
                if (!campaignOptions.isUseUnofficialMaintenance()) {
                    if (margin < -6) {
                        partsToDamage.put(part, 2);
                    } else if (margin < -3) {
                        partsToDamage.put(part, 1);
                    }
                }
                break;
            }
            case QUALITY_D: {
                if (margin < -3) {
                    part.reduceQuality();
                    if ((margin < -4) && !campaignOptions.isUseUnofficialMaintenance()) {
                        partsToDamage.put(part, 1);
                    }
                } else if (margin >= 5) {
                    part.improveQuality();
                }
                break;
            }
            case QUALITY_E:
                if (margin < -2) {
                    part.reduceQuality();
                    if ((margin < -5) && !campaignOptions.isUseUnofficialMaintenance()) {
                        partsToDamage.put(part, 1);
                    }
                } else if (margin >= 6) {
                    part.improveQuality();
                }
                break;
            case QUALITY_F:
            default:
                if (margin < -2) {
                    part.reduceQuality();
                    if (margin < -6 && !campaignOptions.isUseUnofficialMaintenance()) {
                        partsToDamage.put(part, 1);
                    }
                }

                break;
        }
        if (part.getQuality().toNumeric() > oldQuality.toNumeric()) {
            partReport += ": " +
                                ReportingUtilities.messageSurroundedBySpanWithColor(MekHQ.getMHQOptions()
                                                                                          .getFontColorPositiveHexColor(),
                                      "new quality is " + part.getQualityName());
        } else if (part.getQuality().toNumeric() < oldQuality.toNumeric()) {
            partReport += ": " +
                                ReportingUtilities.messageSurroundedBySpanWithColor(MekHQ.getMHQOptions()
                                                                                          .getFontColorNegativeHexColor(),
                                      "new quality is " + part.getQualityName());
        } else {
            partReport += ": quality remains " + part.getQualityName();
        }
        if (null != partsToDamage.get(part)) {
            if (partsToDamage.get(part) > 3) {
                partReport += ", " +
                                    ReportingUtilities.messageSurroundedBySpanWithColor(MekHQ.getMHQOptions()
                                                                                              .getFontColorNegativeHexColor(),
                                          "<b>part destroyed</b>");
            } else {
                partReport += ", " +
                                    ReportingUtilities.messageSurroundedBySpanWithColor(MekHQ.getMHQOptions()
                                                                                              .getFontColorNegativeHexColor(),
                                          "<b>part damaged</b>");
            }
        }

        return partReport;
    }

    /**
     * No longer in use
     */
    @Deprecated(since = "0.50.07", forRemoval = true)
    public void initTimeInService() {
        for (Person person : getPersonnel()) {
            if (!person.getPrimaryRole().isDependent() && person.getPrisonerStatus().isFree()) {
                LocalDate join = null;
                for (LogEntry logEntry : person.getPersonalLog()) {
                    if (join == null) {
                        // If by some nightmare there is no Joined date just use the first entry.
                        join = logEntry.getDate();
                    }
                    if (logEntry.getDesc().startsWith("Joined ") || logEntry.getDesc().startsWith("Freed ")) {
                        join = logEntry.getDate();
                        break;
                    }
                }

                person.setRecruitment((join != null) ? join : getLocalDate().minusYears(1));
            }
        }
    }

    /**
     * No longer in use
     */
    @Deprecated(since = "0.50.07", forRemoval = true)
    public void initTimeInRank() {
        for (Person person : getPersonnel()) {
            if (!person.getPrimaryRole().isDependent() && person.getPrisonerStatus().isFree()) {
                LocalDate join = null;
                for (LogEntry logEntry : person.getPersonalLog()) {
                    if (join == null) {
                        // If by some nightmare there is no date from the below, just use the first
                        // entry.
                        join = logEntry.getDate();
                    }

                    if (logEntry.getDesc().startsWith("Joined ") ||
                              logEntry.getDesc().startsWith("Freed ") ||
                              logEntry.getDesc().startsWith("Promoted ") ||
                              logEntry.getDesc().startsWith("Demoted ")) {
                        join = logEntry.getDate();
                    }
                }

                // For that one in a billion chance the log is empty. Clone today's date and
                // subtract a year
                person.setLastRankChangeDate((join != null) ? join : getLocalDate().minusYears(1));
            }
        }
    }

    public void initTurnover() {
        getRetirementDefectionTracker().setLastRetirementRoll(getLocalDate());
    }

    public void initAtB(boolean newCampaign) {
        if (!newCampaign) {
            /*
             * Switch all contracts to AtBContract's
             */
            for (Entry<Integer, Mission> me : missions.entrySet()) {
                Mission m = me.getValue();
                if (m instanceof Contract && !(m instanceof AtBContract)) {
                    me.setValue(new AtBContract((Contract) m, this));
                }
            }

            /*
             * Go through all the personnel records and assume the earliest date is the date
             * the unit was founded.
             */
            LocalDate founding = null;
            for (Person person : getPersonnel()) {
                for (LogEntry logEntry : person.getPersonalLog()) {
                    if ((founding == null) || logEntry.getDate().isBefore(founding)) {
                        founding = logEntry.getDate();
                    }
                }
            }
            /*
             * Go through the personnel records again and assume that any person who joined the unit on the founding
             * date is one of the founding members. Also assume that MWs assigned to a non-Assault `Mek on the date
             * they joined came with that `Mek (which is a less certain assumption)
             */
            for (Person person : getPersonnel()) {
                LocalDate join = person.getPersonalLog()
                                       .stream()
                                       .filter(e -> e.getDesc().startsWith("Joined "))
                                       .findFirst()
                                       .map(LogEntry::getDate)
                                       .orElse(null);
                if ((join != null) && join.equals(founding)) {
                    person.setFounder(true);
                }
                if (person.getPrimaryRole().isMekWarrior() ||
                          (person.getPrimaryRole().isAerospacePilot() && getCampaignOptions().isAeroRecruitsHaveUnits()) ||
                          person.getPrimaryRole().isProtoMekPilot()) {
                    for (LogEntry logEntry : person.getPersonalLog()) {
                        if (logEntry.getDate().equals(join) && logEntry.getDesc().startsWith("Assigned to ")) {
                            String mek = logEntry.getDesc().substring(12);
                            MekSummary ms = MekSummaryCache.getInstance().getMek(mek);
                            if (null != ms &&
                                      (person.isFounder() || ms.getWeightClass() < EntityWeightClass.WEIGHT_ASSAULT)) {
                                person.setOriginalUnitWeight(ms.getWeightClass());
                                if (ms.isClan()) {
                                    person.setOriginalUnitTech(Person.TECH_CLAN);
                                } else if (ms.getYear() > 3050) {
                                    // TODO : Fix this so we aren't using a hack that just assumes IS2
                                    person.setOriginalUnitTech(Person.TECH_IS2);
                                }
                                if ((null != person.getUnit()) &&
                                          ms.getName().equals(person.getUnit().getEntity().getShortNameRaw())) {
                                    person.setOriginalUnitId(person.getUnit().getId());
                                }
                            }
                        }
                    }
                }
            }

            addAllCombatTeams(this.forces);

            // Determine whether there is an active contract
            setHasActiveContract();
        }

        setAtBConfig(AtBConfiguration.loadFromXml());
        RandomFactionGenerator.getInstance().startup(this);
        getContractMarket().generateContractOffers(this, newCampaign); // TODO : AbstractContractMarket : Remove
        setAtBEventProcessor(new AtBEventProcessor(this));
    }

    /**
     * Stop processing AtB events and release memory.
     */
    public void shutdownAtB() {
        RandomFactionGenerator.getInstance().dispose();
        atbEventProcessor.shutdown();
    }

    /**
     * Checks if an employee turnover prompt should be displayed based on campaign options, current date, and other
     * conditions (like transit status and campaign start date).
     *
     * <p>The turnover prompt is triggered based on the configured turnover frequency (weekly, monthly, quarterly, or
     * annually), but only after the campaign has been running for at least 6 days and when not in transit.<p>
     *
     * <p>The dialog will show different messages depending on whether there are pending retirees.</p>
     *
     * @return An integer representing the outcome: -1 if turnover prompt should not be displayed, 0 if user selected
     *       "Employee Turnover", 1 if user selected "Advance Day Regardless", 2 if user selected "Cancel Advance Day"
     */
    public int checkTurnoverPrompt() {
        if (!location.isOnPlanet()) {
            return -1;
        }

        if (getLocalDate().isBefore(getCampaignStartDate().plusDays(6))) {
            return -1;
        }

        boolean triggerTurnoverPrompt;
        switch (campaignOptions.getTurnoverFrequency()) {
            case WEEKLY:
                triggerTurnoverPrompt = getLocalDate().getDayOfWeek().equals(DayOfWeek.MONDAY);
                break;
            case MONTHLY:
                triggerTurnoverPrompt = getLocalDate().getDayOfMonth() == getLocalDate().lengthOfMonth();
                break;
            case QUARTERLY:
                triggerTurnoverPrompt = (getLocalDate().getDayOfMonth() == getLocalDate().lengthOfMonth()) &&
                                              (List.of(Month.MARCH, Month.JUNE, Month.SEPTEMBER, Month.DECEMBER)
                                                     .contains(getLocalDate().getMonth()));
                break;
            case ANNUALLY:
                triggerTurnoverPrompt = getLocalDate().getDayOfYear() == getLocalDate().lengthOfYear();
                break;
            default:
                return -1;
        }

        if (!triggerTurnoverPrompt) {
            return -1;
        }

        String dialogTitle;
        String dialogBody;

        if (getRetirementDefectionTracker().getRetirees().isEmpty()) {
            dialogTitle = resources.getString("turnoverRollRequired.text");
            dialogBody = resources.getString("turnoverDialogDescription.text");
        } else {
            dialogTitle = resources.getString("turnoverFinalPayments.text");
            dialogBody = resources.getString("turnoverPersonnelKilled.text");
        }

        Object[] options = { resources.getString("turnoverEmployeeTurnoverDialog.text"),
                             resources.getString("turnoverAdvanceRegardless"),
                             resources.getString("turnoverCancel.text") };

        return JOptionPane.showOptionDialog(null,
              dialogBody,
              dialogTitle,
              JOptionPane.YES_NO_CANCEL_OPTION,
              JOptionPane.INFORMATION_MESSAGE,
              null,
              options,
              options[0]);
    }

    /**
     * Checks if there are any scenarios that are due based on the current date.
     *
     * @return {@code true} if there are scenarios due, {@code false} otherwise
     */
    public boolean checkScenariosDue() {
        return getActiveMissions(true).stream()
                     .flatMap(m -> m.getCurrentScenarios().stream())
                     .anyMatch(s -> (s.getDate() != null) &&
                                          !(s instanceof AtBScenario) &&
                                          !getLocalDate().isBefore(s.getDate()));
    }

    /**
     * Sets the type of rating method used.
     */
    public void setUnitRating(IUnitRating rating) {
        unitRating = rating;
    }

    /**
     * Returns the type of rating method as selected in the Campaign Options dialog. Lazy-loaded for performance.
     * Default is CampaignOpsReputation
     */
    public IUnitRating getUnitRating() {
        // if we switched unit rating methods,
        if (unitRating != null && (unitRating.getUnitRatingMethod() != getCampaignOptions().getUnitRatingMethod())) {
            unitRating = null;
        }

        if (unitRating == null) {
            UnitRatingMethod method = getCampaignOptions().getUnitRatingMethod();

            if (UnitRatingMethod.FLD_MAN_MERCS_REV.equals(method)) {
                unitRating = new FieldManualMercRevDragoonsRating(this);
            }
        }

        return unitRating;
    }

    @Override
    public int getTechIntroYear() {
        if (getCampaignOptions().isLimitByYear()) {
            return getGameYear();
        } else {
            return Integer.MAX_VALUE;
        }
    }

    @Override
    public int getGameYear() {
        return getLocalDate().getYear();
    }

    @Override
    public ITechnology.Faction getTechFaction() {
        return techFaction;
    }

    public void updateTechFactionCode() {
        if (campaignOptions.isFactionIntroDate()) {
            for (ITechnology.Faction f : ITechnology.Faction.values()) {
                if (f.equals(ITechnology.Faction.NONE)) {
                    continue;
                }
                if (f.getCodeMM().equals(getFaction().getShortName())) {
                    techFaction = f;
                    UnitTechProgression.loadFaction(techFaction);
                    return;
                }
            }
            // If the tech progression data does not include the current faction,
            // use a generic.
            if (getFaction().isClan()) {
                techFaction = ITechnology.Faction.CLAN;
            } else if (getFaction().isPeriphery()) {
                techFaction = ITechnology.Faction.PER;
            } else {
                techFaction = ITechnology.Faction.IS;
            }
        } else {
            techFaction = ITechnology.Faction.NONE;
        }
        // Unit tech level will be calculated if the code has changed.
        UnitTechProgression.loadFaction(techFaction);
    }

    @Override
    public boolean useClanTechBase() {
        return getFaction().isClan();
    }

    @Override
    public boolean useMixedTech() {
        if (useClanTechBase()) {
            return campaignOptions.isAllowISPurchases();
        } else {
            return campaignOptions.isAllowClanPurchases();
        }
    }

    @Override
    public SimpleTechLevel getTechLevel() {
        for (SimpleTechLevel lvl : SimpleTechLevel.values()) {
            if (campaignOptions.getTechLevel() == lvl.ordinal()) {
                return lvl;
            }
        }
        return SimpleTechLevel.UNOFFICIAL;
    }

    @Override
    public boolean unofficialNoYear() {
        return false;
    }

    @Override
    public boolean useVariableTechLevel() {
        return campaignOptions.isVariableTechLevel();
    }

    @Override
    public boolean showExtinct() {
        return !campaignOptions.isDisallowExtinctStuff();
    }

    public BehaviorSettings getAutoResolveBehaviorSettings() {
        return autoResolveBehaviorSettings;
    }

    public void setAutoResolveBehaviorSettings(BehaviorSettings settings) {
        autoResolveBehaviorSettings = settings;
    }

    /**
     * Retrieves the address or form of address for the commander.
     *
     * <p>This method determines the appropriate address based on whether the campaign is considered a pirate campaign.
     * It delegates to {@link #getCommanderAddress(boolean)} with the result of {@code isPirateCampaign()}.</p>
     *
     * @return the string used to address the commander
     */
    public String getCommanderAddress() {
        return getCommanderAddress(isPirateCampaign());
    }

    /**
     * Retrieves the address or title for the commanding officer, either in a formal or informal format.
     *
     * <p>
     * This method checks for the presence of a flagged commander. If no commander is found, a general fallback address
     * is returned based on the specified formality. If a commander is present, it further tailors the address based on
     * the gender of the commander (for informal styles) or their rank and surname (for formal styles).
     * </p>
     *
     * @param isInformal A boolean flag indicating whether the address should be informal (true for informal, false for
     *                   formal).
     *
     * @return A {@link String} representing the appropriate address for the commander, either formal or informal.
     */
    public String getCommanderAddress(boolean isInformal) {
        Person commander = getCommander();

        if (commander == null) {
            if (isInformal) {
                return resources.getString("generalFallbackAddressInformal.text");
            } else {
                return resources.getString("generalFallbackAddress.text");
            }
        }

        if (isInformal) {
            Gender commanderGender = commander.getGender();

            return switch (commanderGender) {
                case MALE -> resources.getString("informalAddressMale.text");
                case FEMALE -> resources.getString("informalAddressFemale.text");
                case OTHER_MALE, OTHER_FEMALE, RANDOMIZE -> resources.getString("generalFallbackAddressInformal.text");
            };
        }

        String commanderRank = commander.getRankName();

        if (commanderRank.equalsIgnoreCase("None") || commanderRank.equalsIgnoreCase("-") || commanderRank.isBlank()) {
            return resources.getString("generalFallbackAddress.text");
        }

        return commanderRank;
    }

    public int stockUpPartsInUse(Set<PartInUse> partsInUse) {
        int bought = 0;
        for (PartInUse partInUse : partsInUse) {
            int toBuy = findStockUpAmount(partInUse);
            if (toBuy > 0) {
                IAcquisitionWork partToBuy = partInUse.getPartToBuy();
                getShoppingList().addShoppingItem(partToBuy, toBuy, this);
                bought += 1;
            }
        }
        return bought;
    }

    public void stockUpPartsInUseGM(Set<PartInUse> partsInUse) {
        for (PartInUse partInUse : partsInUse) {
            int toBuy = findStockUpAmount(partInUse);
            while (toBuy > 0) {
                IAcquisitionWork partToBuy = partInUse.getPartToBuy();
                getQuartermaster().addPart((Part) partToBuy.getNewEquipment(), 0, true);
                --toBuy;
            }
        }
    }

    private int findStockUpAmount(PartInUse PartInUse) {
        int inventory = PartInUse.getStoreCount() + PartInUse.getTransferCount() + PartInUse.getPlannedCount();
        int needed = (int) Math.ceil(PartInUse.getRequestedStock() / 100.0 * PartInUse.getUseCount());
        int toBuy = needed - inventory;

        if (PartInUse.getIsBundle()) {
            toBuy = (int) Math.ceil((float) toBuy * PartInUse.getTonnagePerItem() / 5);
            // special case for armor only, as it's bought in 5 ton blocks. Armor is the
            // only kind of item that's assigned isBundle()
        }

        return toBuy;
    }

    public boolean isProcessProcurement() {
        return processProcurement;
    }

    public void setProcessProcurement(boolean processProcurement) {
        this.processProcurement = processProcurement;
    }

    // Simple getters and setters for our stock map
    public Map<String, Double> getPartsInUseRequestedStockMap() {
        return partsInUseRequestedStockMap;
    }

    public void setPartsInUseRequestedStockMap(Map<String, Double> partsInUseRequestedStockMap) {
        this.partsInUseRequestedStockMap = partsInUseRequestedStockMap;
    }

    public boolean getIgnoreMothballed() {
        return ignoreMothballed;
    }

    public void setIgnoreMothballed(boolean ignoreMothballed) {
        this.ignoreMothballed = ignoreMothballed;
    }

    public boolean getTopUpWeekly() {
        return topUpWeekly;
    }

    public void setTopUpWeekly(boolean topUpWeekly) {
        this.topUpWeekly = topUpWeekly;
    }

    public PartQuality getIgnoreSparesUnderQuality() {
        return ignoreSparesUnderQuality;
    }

    public void setIgnoreSparesUnderQuality(PartQuality ignoreSparesUnderQuality) {
        this.ignoreSparesUnderQuality = ignoreSparesUnderQuality;
    }

    public void writePartInUseToXML(final PrintWriter pw, int indent) {
        MHQXMLUtility.writeSimpleXMLTag(pw, indent, "ignoreMothBalled", ignoreMothballed);
        MHQXMLUtility.writeSimpleXMLTag(pw, indent, "topUpWeekly", topUpWeekly);
        MHQXMLUtility.writeSimpleXMLTag(pw, indent, "ignoreSparesUnderQuality", ignoreSparesUnderQuality.name());
        MHQXMLUtility.writeSimpleXMLOpenTag(pw, indent++, "partInUseMap");
        writePartInUseMapToXML(pw, indent);
        MHQXMLUtility.writeSimpleXMLCloseTag(pw, --indent, "partInUseMap");
    }

    public void writePartInUseMapToXML(final PrintWriter pw, int indent) {
        for (String key : partsInUseRequestedStockMap.keySet()) {
            MHQXMLUtility.writeSimpleXMLOpenTag(pw, indent++, "partInUseMapEntry");
            MHQXMLUtility.writeSimpleXMLTag(pw, indent, "partInUseMapKey", key);
            MHQXMLUtility.writeSimpleXMLTag(pw, indent, "partInUseMapVal", partsInUseRequestedStockMap.get(key));
            MHQXMLUtility.writeSimpleXMLCloseTag(pw, --indent, "partInUseMapEntry");
        }
    }

    /**
     * Wipes the Parts in use map for the purpose of resetting all values to their default
     */
    public void wipePartsInUseMap() {
        this.partsInUseRequestedStockMap.clear();
    }

    /**
     * Retrieves the campaign faction icon for the specified {@link Campaign}. If a custom icon is defined in the
     * campaign's unit icon configuration, that icon is used. Otherwise, a default faction logo is fetched based on the
     * campaign's faction short name.
     *
     * @return An {@link ImageIcon} representing the faction icon for the given campaign.
     */
    public ImageIcon getCampaignFactionIcon() {
        ImageIcon icon;
        StandardForceIcon campaignIcon = getUnitIcon();

        if (campaignIcon.getFilename() == null) {
            icon = getFactionLogo(currentDay.getYear(), getFaction().getShortName());
        } else {
            icon = campaignIcon.getImageIcon();
        }
        return icon;
    }

    /**
     * Checks if another active scenario has this scenarioID as it's linkedScenarioID and returns true if it finds one.
     */
    public boolean checkLinkedScenario(int scenarioID) {
        for (Scenario scenario : getScenarios()) {
            if ((scenario.getLinkedScenario() == scenarioID) &&
                      (getScenario(scenario.getId()).getStatus().isCurrent())) {
                return true;
            }
        }
        return false;
    }

    /**
     * Returns a list of entities (units) from all combat forces.
     *
     * @return a list of entities representing all combat units in the player force
     */
    public List<Entity> getAllCombatEntities() {
        List<Entity> units = new ArrayList<>();
        for (Force force : getAllForces()) {
            if (!force.isForceType(ForceType.STANDARD)) {
                continue;
            }
            for (UUID unitID : force.getUnits()) {
                units.add(getUnit(unitID).getEntity());
            }
        }
        return units;
    }

    /**
     * Determines the appropriate starting planet for a new campaign based on campaign type, faction, and various
     * fallback scenarios.
     *
     * <p>This method first checks if the campaign is classified as a mercenary or pirate campaign. If so, it
     * delegates responsibility to {@link #getMercenaryOrPirateStartingPlanet(Factions, String)}, which implements
     * special logic to handle those campaign types.</p>
     *
     * <p>For all other campaign types, it uses the current campaign's faction to attempt to retrieve that faction’s
     * canonical starting system for the current game date. If no valid system can be found (due to, for example, the
     * faction not having a valid capital), the logic falls back to a default faction’s starting planet, and, if
     * necessary, ultimately falls back to the planet Terra as a default universal location.</p>
     *
     * <p>The method also includes special handling for Clan campaigns: if the fallback logic would result in the
     * campaign starting on Terra but the campaign is clan-based, it attempts to relocate the starting planet to
     * Strana Mechty.</p>
     *
     * @return the {@link Planet} instance where the campaign should start
     *
     * @since 0.50.07
     * @author Illiani
     */
    public Planet getNewCampaignStartingPlanet() {
        Factions factions = Factions.getInstance();

        final String TERRA_ID = "Terra";
        final String CLAN_CODE = "CLAN";

        Faction startingFaction;
        PlanetarySystem startingSystem;

        if (isMercenaryCampaign() || isPirateCampaign()) {
            return getMercenaryOrPirateStartingPlanet(factions, TERRA_ID);
        }

        // Default for non-merc/pirate campaigns
        startingFaction = faction;
        startingSystem = startingFaction.getStartingPlanet(this, currentDay);

        // Fallback if the system is unavailable
        if (startingSystem == null) {
            startingFaction = factions.getDefaultFaction();
            startingSystem = startingFaction.getStartingPlanet(this, currentDay);
            if (startingSystem == null) {
                startingSystem = Systems.getInstance().getSystemById(TERRA_ID);
            }
        }

        // Special case: Clan campaign starting on Terra, swap to Clan homeworld
        if (TERRA_ID.equals(startingSystem.getId()) && isClanCampaign()) {
            Faction clanFaction = factions.getFaction(CLAN_CODE);
            if (clanFaction != null) {
                PlanetarySystem clanSystem = clanFaction.getStartingPlanet(this, currentDay);
                if (clanSystem != null) {
                    startingSystem = clanSystem;
                }
            }
        }

        return startingSystem.getPrimaryPlanet();
    }

    /**
     * Selects a starting planet for mercenary or pirate campaigns by considering eligible factions, campaign date, and
     * appropriate weighting for periphery factions (if pirate).
     *
     * <p>For mercenary campaigns, the designated mercenary faction is used as the initial fallback. For pirate
     * campaigns, the Tortuga Dominions are preferred, but only if they are active at the campaign's start date;
     * otherwise, the game's configured default faction is used (usually Mercenary, but I opted not to hardcode
     * mercenary here incase the default changes).</p>
     *
     * <p>There is a two-thirds probability that the starting faction will be selected from all factions, subject to
     * several filters (playability, not a Clan, not deep periphery). For pirate campaigns, eligible periphery factions
     * are intentionally added multiple times to the selection pool to increase their likelihood of being chosen
     * (weighted randomness).</p>
     *
     * <p>After the faction is chosen, this method attempts to get that faction’s canonical starting world. If no
     * valid system is found, the logic falls back to Terra, ensuring that the campaign always has a valid starting
     * world even in case of missing data.</p>
     *
     * @param factions The {@link Factions} manager supplying access to all faction data.
     * @param TERRA_ID The globally unique identifier for the planet Terra, used for the ultimate fallback.
     *
     * @return the {@link Planet} used as the campaign start location.
     *
     * @author Illiani
     * @since 0.50.07
     */
    private Planet getMercenaryOrPirateStartingPlanet(Factions factions, String TERRA_ID) {
        final String TORTUGA_CODE = "TD";

        PlanetarySystem startingSystem;
        Faction startingFaction;
        // Determine fallback faction for merc/pirate
        startingFaction = isMercenaryCampaign()
                                ? factions.getFaction(MERCENARY_FACTION_CODE)
                                : factions.getFaction(TORTUGA_CODE);

        // If pirate fallback is unavailable at the campaign's start date, use the default faction
        if (isPirateCampaign() && !startingFaction.validIn(currentDay)) {
            startingFaction = factions.getDefaultFaction();
        }

        // 33% chance to start in fallback faction's capital
        if (randomInt(3) != 0) {
            // Pick a random, eligible recruiting faction
            List<Faction> recruitingFactions = new ArrayList<>();
            for (Faction possibleFaction : factions.getActiveFactions(currentDay)) {
                if (possibleFaction.isPlayable() && !possibleFaction.isClan() && !possibleFaction.isDeepPeriphery()) {
                    recruitingFactions.add(possibleFaction);

                    // If we're playing a pirate campaign, we want to triple the chance that we start in the periphery
                    if (possibleFaction.isPeriphery() && isPirateCampaign()) {
                        recruitingFactions.add(possibleFaction);
                        recruitingFactions.add(possibleFaction);
                    }
                }
            }
            if (!recruitingFactions.isEmpty()) {
                startingFaction = ObjectUtility.getRandomItem(recruitingFactions);
            }
        }

        startingSystem = startingFaction.getStartingPlanet(this, currentDay);
        if (startingSystem != null) {
            return startingSystem.getPrimaryPlanet();
        }

        // Fallback if no startingSystem
        startingSystem = Systems.getInstance().getSystemById(TERRA_ID);
        return startingSystem != null ? startingSystem.getPrimaryPlanet() : null;
    }
}<|MERGE_RESOLUTION|>--- conflicted
+++ resolved
@@ -5303,7 +5303,11 @@
                     processFatigueRecovery(this, person);
                 }
 
-<<<<<<< HEAD
+                String gamblingReport = person.gambleWealth();
+                if (!gamblingReport.isBlank()) {
+                    addReport(gamblingReport);
+                }
+
                 if (personnelOptions.booleanOption(MADNESS_FLASHBACKS)) {
                     int modifier = getCompulsionCheckModifier(MADNESS_FLASHBACKS);
                     boolean failedWillpowerCheck = !performQuickAttributeCheck(person, SkillAttribute.WILLPOWER, null,
@@ -5312,11 +5316,6 @@
                           isUseAdvancedMedical,
                           true,
                           failedWillpowerCheck);
-=======
-                String gamblingReport = person.gambleWealth();
-                if (!gamblingReport.isBlank()) {
-                    addReport(gamblingReport);
->>>>>>> ce2a65ee
                 }
             }
 
