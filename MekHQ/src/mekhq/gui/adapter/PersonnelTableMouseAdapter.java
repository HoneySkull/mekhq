/*
 * Copyright (C) 2014-2025 The MegaMek Team. All Rights Reserved.
 *
 * This file is part of MekHQ.
 *
 * MekHQ is free software: you can redistribute it and/or modify
 * it under the terms of the GNU General Public License (GPL),
 * version 3 or (at your option) any later version,
 * as published by the Free Software Foundation.
 *
 * MekHQ is distributed in the hope that it will be useful,
 * but WITHOUT ANY WARRANTY; without even the implied warranty
 * of MERCHANTABILITY or FITNESS FOR A PARTICULAR PURPOSE.
 * See the GNU General Public License for more details.
 *
 * A copy of the GPL should have been included with this project;
 * if not, see <https://www.gnu.org/licenses/>.
 *
 * NOTICE: The MegaMek organization is a non-profit group of volunteers
 * creating free software for the BattleTech community.
 *
 * MechWarrior, BattleMech, `Mech and AeroTech are registered trademarks
 * of The Topps Company, Inc. All Rights Reserved.
 *
 * Catalyst Game Labs and the Catalyst Game Labs logo are trademarks of
 * InMediaRes Productions, LLC.
 *
 * MechWarrior Copyright Microsoft Corporation. MekHQ was created under
 * Microsoft's "Game Content Usage Rules"
 * <https://www.xbox.com/en-US/developers/rules> and it is not endorsed by or
 * affiliated with Microsoft.
 */
package mekhq.gui.adapter;

import static java.lang.Math.min;
import static java.lang.Math.round;
import static megamek.client.ui.WrapLayout.wordWrap;
import static megamek.common.compute.Compute.d6;
import static megamek.common.compute.Compute.randomInt;
import static mekhq.campaign.finances.enums.TransactionType.MEDICAL_EXPENSES;
import static mekhq.campaign.personnel.DiscretionarySpending.getExpenditure;
import static mekhq.campaign.personnel.DiscretionarySpending.getExpenditureExhaustedReportMessage;
import static mekhq.campaign.personnel.DiscretionarySpending.performExtremeExpenditure;
import static mekhq.campaign.personnel.Person.*;
import static mekhq.campaign.personnel.education.Academy.skillParser;
import static mekhq.campaign.personnel.education.EducationController.getAcademy;
import static mekhq.campaign.personnel.education.EducationController.makeEnrollmentCheck;
import static mekhq.campaign.personnel.enums.PersonnelStatus.statusValidator;
import static mekhq.campaign.personnel.enums.education.EducationLevel.DOCTORATE;
import static mekhq.campaign.personnel.medical.advancedMedical.InjuryTypes.REPLACEMENT_LIMB_COST_ARM_TYPE_5;
import static mekhq.campaign.personnel.medical.advancedMedical.InjuryTypes.REPLACEMENT_LIMB_COST_FOOT_TYPE_5;
import static mekhq.campaign.personnel.medical.advancedMedical.InjuryTypes.REPLACEMENT_LIMB_COST_HAND_TYPE_5;
import static mekhq.campaign.personnel.medical.advancedMedical.InjuryTypes.REPLACEMENT_LIMB_COST_LEG_TYPE_5;
import static mekhq.campaign.personnel.medical.advancedMedical.InjuryTypes.REPLACEMENT_LIMB_MINIMUM_SKILL_REQUIRED_TYPES_3_4_5;
import static mekhq.campaign.personnel.medical.advancedMedical.InjuryTypes.REPLACEMENT_LIMB_RECOVERY;
import static mekhq.campaign.personnel.skills.Attributes.MAXIMUM_ATTRIBUTE_SCORE;
import static mekhq.campaign.personnel.skills.Attributes.MINIMUM_ATTRIBUTE_SCORE;
import static mekhq.campaign.personnel.skills.SkillType.S_ARTILLERY;
import static mekhq.campaign.personnel.skills.SkillType.S_SURGERY;
import static mekhq.campaign.personnel.skills.SkillType.getType;
import static mekhq.campaign.personnel.skills.enums.SkillAttribute.WILLPOWER;
import static mekhq.campaign.randomEvents.personalities.PersonalityController.writeInterviewersNotes;
import static mekhq.campaign.randomEvents.personalities.PersonalityController.writePersonalityDescription;
import static mekhq.campaign.randomEvents.prisoners.PrisonerEventManager.processAdHocExecution;
import static mekhq.utilities.ReportingUtilities.CLOSING_SPAN_TAG;
import static mekhq.utilities.ReportingUtilities.getAmazingColor;
import static mekhq.utilities.ReportingUtilities.getPositiveColor;
import static mekhq.utilities.spaUtilities.SpaUtilities.getSpaCategory;

import java.awt.Color;
import java.awt.Dialog;
import java.awt.event.ActionEvent;
import java.awt.event.MouseEvent;
import java.time.LocalDate;
import java.util.*;
import java.util.stream.Collectors;
import java.util.stream.Stream;
import javax.swing.JCheckBoxMenuItem;
import javax.swing.JFrame;
import javax.swing.JMenu;
import javax.swing.JMenuItem;
import javax.swing.JOptionPane;
import javax.swing.JPopupMenu;
import javax.swing.JSplitPane;
import javax.swing.JTable;

import megamek.client.generator.RandomCallsignGenerator;
import megamek.client.generator.RandomNameGenerator;
import megamek.client.ratgenerator.CrewDescriptor;
import megamek.client.ui.dialogs.iconChooser.PortraitChooserDialog;
import megamek.codeUtilities.MathUtility;
import megamek.codeUtilities.ObjectUtility;
import megamek.common.equipment.Mounted;
import megamek.common.options.IOption;
import megamek.common.options.OptionsConstants;
import megamek.common.units.Crew;
import megamek.common.units.EntityWeightClass;
import megamek.common.util.sorter.NaturalOrderComparator;
import megamek.logging.MMLogger;
import mekhq.MekHQ;
import mekhq.Utilities;
import mekhq.campaign.Campaign;
import mekhq.campaign.Kill;
import mekhq.campaign.campaignOptions.CampaignOptions;
import mekhq.campaign.events.persons.PersonChangedEvent;
import mekhq.campaign.events.persons.PersonLogEvent;
import mekhq.campaign.events.persons.PersonStatusChangedEvent;
import mekhq.campaign.finances.Money;
import mekhq.campaign.finances.enums.TransactionType;
import mekhq.campaign.log.LogEntry;
import mekhq.campaign.log.PerformanceLogger;
import mekhq.campaign.personnel.Award;
import mekhq.campaign.personnel.AwardsFactory;
import mekhq.campaign.personnel.Injury;
import mekhq.campaign.personnel.InjuryType;
import mekhq.campaign.personnel.Person;
import mekhq.campaign.personnel.PersonnelOptions;
import mekhq.campaign.personnel.SpecialAbility;
import mekhq.campaign.personnel.autoAwards.AutoAwardsController;
import mekhq.campaign.personnel.education.Academy;
import mekhq.campaign.personnel.education.AcademyFactory;
import mekhq.campaign.personnel.education.EducationController;
import mekhq.campaign.personnel.enums.*;
import mekhq.campaign.personnel.enums.education.EducationLevel;
import mekhq.campaign.personnel.enums.education.EducationStage;
import mekhq.campaign.personnel.familyTree.Genealogy;
import mekhq.campaign.personnel.generator.AbstractSkillGenerator;
import mekhq.campaign.personnel.generator.DefaultSkillGenerator;
import mekhq.campaign.personnel.generator.SingleSpecialAbilityGenerator;
import mekhq.campaign.personnel.marriage.AbstractMarriage;
import mekhq.campaign.personnel.medical.BodyLocation;
import mekhq.campaign.personnel.medical.advancedMedical.InjuryUtil;
import mekhq.campaign.personnel.ranks.Rank;
import mekhq.campaign.personnel.ranks.RankSystem;
import mekhq.campaign.personnel.ranks.RankValidator;
import mekhq.campaign.personnel.ranks.Ranks;
import mekhq.campaign.personnel.skills.Aging;
import mekhq.campaign.personnel.skills.RandomSkillPreferences;
import mekhq.campaign.personnel.skills.Skill;
import mekhq.campaign.personnel.skills.SkillDeprecationTool;
import mekhq.campaign.personnel.skills.SkillModifierData;
import mekhq.campaign.personnel.skills.SkillType;
import mekhq.campaign.personnel.skills.Skills;
import mekhq.campaign.personnel.skills.enums.SkillAttribute;
import mekhq.campaign.personnel.skills.enums.SkillSubType;
import mekhq.campaign.randomEvents.personalities.PersonalityController;
import mekhq.campaign.randomEvents.prisoners.enums.PrisonerStatus;
import mekhq.campaign.unit.Unit;
import mekhq.campaign.universe.Faction;
import mekhq.campaign.universe.Planet;
import mekhq.campaign.universe.PlanetarySystem;
import mekhq.campaign.universe.factionStanding.FactionStandings;
import mekhq.gui.CampaignGUI;
import mekhq.gui.PersonnelTab;
import mekhq.gui.control.EditLogControl.LogType;
import mekhq.gui.dialog.*;
import mekhq.gui.displayWrappers.RankDisplay;
import mekhq.gui.menus.AssignPersonToUnitMenu;
import mekhq.gui.model.PersonnelTableModel;
import mekhq.gui.utilities.JMenuHelpers;
import mekhq.gui.utilities.MultiLineTooltip;
import mekhq.gui.utilities.StaticChecks;
import mekhq.utilities.ReportingUtilities;
import mekhq.utilities.spaUtilities.enums.AbilityCategory;

public class PersonnelTableMouseAdapter extends JPopupMenuAdapter {
    private static final MMLogger LOGGER = MMLogger.create(PersonnelTableMouseAdapter.class);

    // region Variable Declarations
    private static final String CMD_SKILL_CHECK = "SKILL_CHECK";
    private static final String CMD_ATTRIBUTE_CHECK = "ATTRIBUTE_CHECK";
    private static final String CMD_MEDICAL_RECORDS = "MEDICAL_RECORDS";
    private static final String CMD_RANK_SYSTEM = "RANK_SYSTEM";
    private static final String CMD_RANK = "RANK";
    private static final String CMD_MANEI_DOMINI_RANK = "MD_RANK";
    private static final String CMD_MANEI_DOMINI_CLASS = "MD_CLASS";
    private static final String CMD_PRIMARY_ROLE = "PRIMARY_ROLL";
    private static final String CMD_SECONDARY_ROLE = "SECONDARY_ROLL";
    private static final String CMD_PRIMARY_DESIGNATOR = "PRIMARY_DESIGNATOR";
    private static final String CMD_SECONDARY_DESIGNATOR = "SECONDARY_DESIGNATOR";
    private static final String CMD_ADD_AWARD = "ADD_AWARD";
    private static final String CMD_RMV_AWARD = "RMV_AWARD";
    private static final String CMD_BEGIN_EDUCATION_ENROLLMENT = "BEGIN_EDUCATION_ENROLLMENT";
    private static final String CMD_BEGIN_EDUCATION_RE_ENROLLMENT = "BEGIN_EDUCATION_RE_ENROLLMENT";
    private static final String CMD_COMPLETE_STAGE = "COMPLETE_STAGE";
    private static final String CMD_DROP_OUT = "DROP_OUT";
    private static final String CMD_CHANGE_EDUCATION_LEVEL = "CHANGE_EDUCATION_LEVEL";

    private static final String CMD_EDIT_SALARY = "SALARY";
    private static final String CMD_GIVE_PAYMENT = "GIVE_PAYMENT";
    private static final String CMD_EDIT_INJURIES = "EDIT_INJURIES";
    private static final String CMD_ADD_RANDOM_INJURY = "ADD_RANDOM_INJURY";
    private static final String CMD_ADD_RANDOM_INJURIES = "ADD_RANDOM_INJURIES";
    private static final String CMD_REMOVE_INJURY = "REMOVE_INJURY";
    private static final String CMD_REPLACE_MISSING_LIMB = "REPLACE_MISSING_LIMB";
    private static final String CMD_CLEAR_INJURIES = "CLEAR_INJURIES";
    private static final String CMD_CALLSIGN = "CALLSIGN";
    private static final String CMD_EDIT_PERSONNEL_LOG = "LOG";
    private static final String CMD_ADD_LOG_ENTRY = "ADD_PERSONNEL_LOG_SINGLE";
    private static final String CMD_EDIT_MEDICAL_LOG = "MEDICAL_LOG";
    private static final String CMD_ADD_MEDICAL_LOG_ENTRY = "ADD_ADD_MEDICAL_LOG_ENTRY";
    private static final String CMD_EDIT_ASSIGNMENT_LOG = "ASSIGNMENT_LOG";
    private static final String CMD_ADD_ASSIGNMENT_LOG_ENTRY = "ADD_ADD_ASSIGNMENT_LOG_ENTRY";
    private static final String CMD_EDIT_PERFORMANCE_LOG = "PERFORMANCE_LOG";
    private static final String CMD_ADD_PERFORMANCE_LOG_ENTRY = "ADD_ADD_PERFORMANCE_LOG_ENTRY";
    private static final String CMD_EDIT_SCENARIO_LOG = "SCENARIO_LOG";
    private static final String CMD_ADD_SCENARIO_ENTRY = "ADD_SCENARIO_ENTRY";
    private static final String CMD_EDIT_KILL_LOG = "KILL_LOG";
    private static final String CMD_ADD_KILL = "ADD_KILL";
    private static final String CMD_SET_XP = "XP_SET";
    private static final String CMD_ADD_XP = "XP_ADD";
    private static final String CMD_EDIT_BIOGRAPHY = "BIOGRAPHY";
    private static final String CMD_EDIT_PORTRAIT = "PORTRAIT";
    private static final String CMD_EDIT_HITS = "EDIT_HITS";
    private static final String CMD_EDIT = "EDIT";
    private static final String CMD_SACK = "SACK";
    private static final String CMD_EMPLOY = "EMPLOY";
    private static final String CMD_SPENDING_SPREE = "SPENDING_SPREE";
    private static final String CMD_CLAIM_BOUNTY = "CLAIM_BOUNTY";
    private static final String CMD_FAMILY_TREE = "CMD_FAMILY_TREE";
    private static final String CMD_REMOVE = "REMOVE";
    private static final String CMD_EDGE_TRIGGER = "EDGE";
    private static final String CMD_CHANGE_PRISONER_STATUS = "PRISONER_STATUS";
    private static final String CMD_CHANGE_STATUS = "STATUS";
    private static final String CMD_ACQUIRE_SPECIALIST = "SPECIALIST";
    private static final String CMD_ACQUIRE_WEAPON_SPECIALIST = "WEAPON_SPECIALIST";
    private static final String CMD_ACQUIRE_SANDBLASTER = "SANDBLASTER";
    private static final String CMD_ACQUIRE_RANGEMASTER = "RANGEMASTER";
    private static final String CMD_ACQUIRE_ENVIRONMENT_SPECIALIST = "ENVIRONMENT_SPECIALIST";
    private static final String CMD_ACQUIRE_HUMAN_TRO = "HUMAN_TRO";
    private static final String CMD_ACQUIRE_ABILITY = "ABILITY";
    private static final String CMD_ACQUIRE_CUSTOM_CHOICE = "CUSTOM_CHOICE";
    private static final String CMD_REFUND_SKILL = "REFUND_SKILL";
    private static final String CMD_IMPROVE = "IMPROVE";
    private static final String CMD_BUY_TRAIT = "BUY_TRAIT";
    private static final String CMD_CHANGE_ATTRIBUTE = "CHANGE_ATTRIBUTE";
    private static final String CMD_SET_ATTRIBUTE = "SET_ATTRIBUTE";
    private static final String CMD_RANDOM_PROFESSION = "RANDOM_PROFESSION";
    private static final String CMD_ADD_SPOUSE = "SPOUSE";
    private static final String CMD_REMOVE_SPOUSE = "REMOVE_SPOUSE";
    private static final String CMD_ADD_PREGNANCY = "ADD_PREGNANCY";
    private static final String CMD_REMOVE_PREGNANCY = "PREGNANCY_SPOUSE";
    private static final String CMD_LOYALTY = "LOYALTY";
    private static final String CMD_PERSONALITY = "PERSONALITY";
    private static final String CMD_ADD_RANDOM_ABILITY = "ADD_RANDOM_ABILITY";
    private static final String CMD_GENERATE_ROLEPLAY_SKILLS = "GENERATE_ROLEPLAY_SKILLS";
    private static final String CMD_REMOVE_ROLEPLAY_SKILLS = "REMOVE_ROLEPLAY_SKILLS";
    private static final String CMD_GENERATE_ROLEPLAY_ATTRIBUTES = "GENERATE_ROLEPLAY_ATTRIBUTES";
    private static final String CMD_GENERATE_ROLEPLAY_TRAITS = "GENERATE_ROLEPLAY_TRAITS";

    private static final String CMD_FREE = "FREE";
    private static final String CMD_EXECUTE = "EXECUTE";
    private static final String CMD_JETTISON = "JETTISON";
    private static final String CMD_RECRUIT = "RECRUIT";
    private static final String CMD_ABTAKHA = "ABTAKHA";
    private static final String CMD_ADOPTION = "ADOPTION";
    private static final String CMD_ADD_PARENT = "CMD_ADD_PARENT";
    private static final String CMD_REMOVE_PARENT = "CMD_REMOVE_PARENT";
    private static final String CMD_ADD_CHILD = "CMD_ADD_CHILD";
    private static final String CMD_REMOVE_CHILD = "CMD_REMOVE_CHILD";
    private static final String CMD_RANSOM = "RANSOM";
    private static final String CMD_RANSOM_FRIENDLY = "RANSOM_FRIENDLY";

    // MekWarrior Edge Options
    private static final String OPT_EDGE_MASC_FAILURE = "edge_when_masc_fails";
    private static final String OPT_EDGE_EXPLOSION = "edge_when_explosion";
    private static final String OPT_EDGE_KO = "edge_when_ko";
    private static final String OPT_EDGE_TAC = "edge_when_tac";
    private static final String OPT_EDGE_HEAD_HIT = "edge_when_headhit";

    // Aero Edge Options
    private static final String OPT_EDGE_WHEN_AERO_ALT_LOSS = "edge_when_aero_alt_loss";
    private static final String OPT_EDGE_WHEN_AERO_EXPLOSION = "edge_when_aero_explosion";
    private static final String OPT_EDGE_WHEN_AERO_KO = "edge_when_aero_ko";
    private static final String OPT_EDGE_WHEN_AERO_LUCKY_CRIT = "edge_when_aero_lucky_crit";
    private static final String OPT_EDGE_WHEN_AERO_NUKE_CRIT = "edge_when_aero_nuke_crit";
    private static final String OPT_EDGE_WHEN_AERO_UNIT_CARGO_LOST = "edge_when_aero_unit_cargo_lost";

    // region Randomization Menu
    private static final String CMD_RANDOM_NAME = "RANDOM_NAME";
    private static final String CMD_RANDOM_BLOODNAME = "RANDOM_BLOODNAME";
    private static final String CMD_RANDOM_CALLSIGN = "RANDOM_CALLSIGN";
    private static final String CMD_RANDOM_PORTRAIT = "RANDOM_PORTRAIT";
    private static final String CMD_RANDOM_ORIGIN = "RANDOM_ORIGIN";
    private static final String CMD_RANDOM_ORIGIN_FACTION = "RANDOM_ORIGIN_FACTION";
    private static final String CMD_RANDOM_ORIGIN_PLANET = "RANDOM_ORIGIN_PLANET";
    // endregion Randomization Menu

    // region Original Unit
    private static final String CMD_ORIGINAL_TO_CURRENT = "ORIGINAL_TO_CURRENT";
    private static final String CMD_WIPE_ORIGINAL = "WIPE_ORIGINAL";

    // endregion Original Unit

    private static final String SEPARATOR = "@";
    private static final String TRUE = String.valueOf(true);
    private static final String FALSE = String.valueOf(false);

    private final CampaignGUI gui;
    private final JTable personnelTable;
    private final PersonnelTableModel personnelModel;

    private final transient ResourceBundle resources = ResourceBundle.getBundle("mekhq.resources.GUI",
          MekHQ.getMHQOptions().getLocale());
    // endregion Variable Declarations

    protected PersonnelTableMouseAdapter(CampaignGUI gui, JTable personnelTable, PersonnelTableModel personnelModel) {
        this.gui = gui;
        this.personnelTable = personnelTable;
        this.personnelModel = personnelModel;
    }

    private JFrame getFrame() {
        return gui.getFrame();
    }

    private Campaign getCampaign() {
        return gui.getCampaign();
    }

    private CampaignOptions getCampaignOptions() {
        return getCampaign().getCampaignOptions();
    }

    public static void connect(CampaignGUI gui, JTable personnelTable, PersonnelTableModel personnelModel,
          JSplitPane splitPersonnel) {
        new PersonnelTableMouseAdapter(gui, personnelTable, personnelModel) {
            @Override
            public void mouseClicked(MouseEvent e) {
                if ((e.getButton() == MouseEvent.BUTTON1) && (e.getClickCount() == 2)) {
                    int width = splitPersonnel.getSize().width;
                    int location = splitPersonnel.getDividerLocation();
                    int size = splitPersonnel.getDividerSize();
                    if ((width - location + size) < PersonnelTab.PERSONNEL_VIEW_WIDTH) {
                        // expand
                        splitPersonnel.resetToPreferredSizes();
                    } else {
                        // collapse
                        splitPersonnel.setDividerLocation(1.0);
                    }
                }
            }
        }.connect(personnelTable);
    }

    private String makeCommand(String... parts) {
        return Utilities.combineString(Arrays.asList(parts), SEPARATOR);
    }

    @Override
    public void actionPerformed(ActionEvent action) {
        int row = personnelTable.getSelectedRow();
        if (row < 0) {
            return;
        }
        Person selectedPerson = personnelModel.getPerson(personnelTable.convertRowIndexToModel(row));
        int[] rows = personnelTable.getSelectedRows();
        Person[] people = new Person[rows.length];
        for (int i = 0; i < rows.length; i++) {
            people[i] = personnelModel.getPerson(personnelTable.convertRowIndexToModel(rows[i]));
        }

        String[] data = action.getActionCommand().split(SEPARATOR, -1);

        switch (data[0]) {
            case CMD_SKILL_CHECK: {
                for (final Person person : people) {
                    new SkillCheckDialog(getCampaign(), person);
                }
                break;
            }
            case CMD_ATTRIBUTE_CHECK: {
                for (final Person person : people) {
                    new AttributeCheckDialog(getCampaign(), person);
                }
                break;
            }
            case CMD_MEDICAL_RECORDS: {
                MedicalViewDialog medDialog = new MedicalViewDialog(null, getCampaign(), selectedPerson);
                medDialog.setModalityType(Dialog.ModalityType.APPLICATION_MODAL);
                medDialog.setVisible(true);
                break;
            }
            case CMD_RANK_SYSTEM: {
                final RankSystem rankSystem = Ranks.getRankSystemFromCode(data[1]);
                final RankValidator rankValidator = new RankValidator();
                for (final Person person : people) {
                    person.setRankSystem(rankValidator, rankSystem);
                }
                break;
            }
            case CMD_RANK: {
                List<Person> promotedPersonnel = new ArrayList<>();
                try {
                    final int rank = MathUtility.parseInt(data[1]);
                    final int level = (data.length > 2) ? MathUtility.parseInt(data[2]) : 0;
                    for (final Person person : people) {
                        person.changeRank(getCampaign(), rank, level, true);

                        promotedPersonnel.add(person);
                    }

                    if ((getCampaignOptions().isEnableAutoAwards()) && (!promotedPersonnel.isEmpty())) {
                        AutoAwardsController autoAwardsController = new AutoAwardsController();
                        autoAwardsController.PromotionController(getCampaign(), false);
                    }
                } catch (Exception e) {
                    LOGGER.error("", e);
                }
                break;
            }
            case CMD_MANEI_DOMINI_CLASS: {
                try {
                    final ManeiDominiClass mdClass = ManeiDominiClass.valueOf(data[1]);
                    for (final Person person : people) {
                        person.setManeiDominiClass(mdClass);
                    }
                } catch (Exception e) {
                    LOGGER.error("Failed to assign Manei Domini Class", e);
                }
                break;
            }
            case CMD_MANEI_DOMINI_RANK: {
                final ManeiDominiRank maneiDominiRank = ManeiDominiRank.valueOf(data[1]);
                for (final Person person : people) {
                    person.setManeiDominiRank(maneiDominiRank);
                }
                break;
            }
            case CMD_PRIMARY_DESIGNATOR: {
                try {
                    ROMDesignation romDesignation = ROMDesignation.valueOf(data[1]);
                    for (Person person : people) {
                        person.setPrimaryDesignator(romDesignation);
                    }
                } catch (Exception e) {
                    LOGGER.error("Failed to assign ROM designator", e);
                }
                break;
            }
            case CMD_SECONDARY_DESIGNATOR: {
                try {
                    ROMDesignation romDesignation = ROMDesignation.valueOf(data[1]);
                    for (Person person : people) {
                        person.setSecondaryDesignator(romDesignation);
                    }
                } catch (Exception e) {
                    LOGGER.error("Failed to assign ROM secondary designator", e);
                }
                break;
            }
            case CMD_PRIMARY_ROLE: {
                PersonnelRole role = PersonnelRole.valueOf(data[1]);
                for (final Person person : people) {
                    person.setPrimaryRole(getCampaign(), role);
                    writePersonalityDescription(person);
                    writeInterviewersNotes(person);
                    getCampaign().personUpdated(person);
                    if (getCampaignOptions().isUsePortraitForRole(role) &&
                              getCampaignOptions().isAssignPortraitOnRoleChange() &&
                              person.getPortrait().hasDefaultFilename()) {
                        getCampaign().assignRandomPortraitFor(person);
                    }
                }
                break;
            }
            case CMD_SECONDARY_ROLE: {
                PersonnelRole role = PersonnelRole.valueOf(data[1]);
                for (final Person person : people) {
                    person.setSecondaryRole(role);
                    getCampaign().personUpdated(person);
                }
                break;
            }
            case CMD_ADD_PREGNANCY: {
                Stream.of(people)
                      .filter(person -> (getCampaign().getProcreation()
                                               .canProcreate(getCampaign().getLocalDate(), person, false) == null))
                      .forEach(person -> {
                          getCampaign().getProcreation()
                                .addPregnancy(getCampaign(), getCampaign().getLocalDate(), person, false);
                          MekHQ.triggerEvent(new PersonChangedEvent(person));
                      });
                break;
            }
            case CMD_REMOVE_PREGNANCY: {
                Stream.of(people).filter(Person::isPregnant).forEach(person -> {
                    getCampaign().getProcreation().removePregnancy(person);
                    MekHQ.triggerEvent(new PersonChangedEvent(person));
                });
                break;
            }
            case CMD_REMOVE_SPOUSE: {
                Stream.of(people)
                      .filter(person -> getCampaign().getDivorce().canDivorce(person, false) == null)
                      .forEach(person -> getCampaign().getDivorce()
                                               .divorce(getCampaign(),
                                                     getCampaign().getLocalDate(),
                                                     person,
                                                     SplittingSurnameStyle.valueOf(data[1])));
                break;
            }
            case CMD_ADD_SPOUSE: {
                getCampaign().getMarriage()
                      .marry(getCampaign(),
                            getCampaign().getLocalDate(),
                            selectedPerson,
                            getCampaign().getPerson(UUID.fromString(data[1])),
                            MergingSurnameStyle.valueOf(data[2]),
                            false);
                break;
            }
            case CMD_ADD_AWARD: {
                for (Person person : people) {
                    person.getAwardController()
                          .addAndLogAward(getCampaign(), data[1], data[2], getCampaign().getLocalDate());
                }
                break;
            }
            case CMD_RMV_AWARD: {
                for (Person person : people) {
                    try {
                        if (person.getAwardController().hasAward(data[1], data[2])) {
                            person.getAwardController()
                                  .removeAward(data[1],
                                        data[2],
                                        (data.length > 3) ?
                                              MekHQ.getMHQOptions().parseDisplayFormattedDate(data[3]) :
                                              null,
                                        getCampaign().getLocalDate());
                        }
                    } catch (Exception e) {
                        LOGGER.error("Could not remove award.", e);
                    }
                }
                break;
            }
            case CMD_BEGIN_EDUCATION_ENROLLMENT: {
                processApplication(people, data, false);
                break;
            }
            case CMD_BEGIN_EDUCATION_RE_ENROLLMENT: {
                processApplication(people, data, true);
                break;
            }
            case CMD_COMPLETE_STAGE: {
                List<UUID> graduatingPersonnel = new ArrayList<>();
                HashMap<UUID, List<Object>> academyAttributesMap = new HashMap<>();

                for (Person person : people) {
                    Academy academy = getAcademy(person.getEduAcademySet(), person.getEduAcademyNameInSet());

                    if (academy == null) {
                        LOGGER.debug("Found null academy for {} skipping", person.getFullTitle());
                        continue;
                    }

                    EducationStage educationStage = person.getEduEducationStage();

                    switch (educationStage) {
                        case JOURNEY_TO_CAMPUS:
                        case JOURNEY_FROM_CAMPUS:
                            // this should be enough to ensure even the most distant academy is
                            // reached/returned from
                            person.setEduDaysOfTravel(9999);
                            break;
                        case EDUCATION:
                            if (!academy.isPrepSchool()) {
                                person.setEduEducationTime(1);
                            }
                            break;
                        default:
                            break;
                    }

                    List<Object> individualAcademyAttributes = new ArrayList<>();

                    // if graduating, process autoAwards component for this person
                    if (EducationController.processNewDay(getCampaign(), person, true)) {
                        graduatingPersonnel.add(person.getId());

                        individualAcademyAttributes.add(academy.getEducationLevel(person));
                        individualAcademyAttributes.add(academy.getType());
                        individualAcademyAttributes.add(academy.getName());

                        academyAttributesMap.put(person.getId(), individualAcademyAttributes);
                    }

                    MekHQ.triggerEvent(new PersonStatusChangedEvent(person));
                }

                if (!graduatingPersonnel.isEmpty()) {
                    AutoAwardsController autoAwardsController = new AutoAwardsController();
                    autoAwardsController.PostGraduationController(getCampaign(),
                          graduatingPersonnel,
                          academyAttributesMap);
                }
                break;
            }
            case CMD_CHANGE_EDUCATION_LEVEL: {
                EducationLevel educationLevel = EducationLevel.fromString(data[1]);

                for (Person person : people) {
                    person.setEduHighestEducation(educationLevel);

                    if (educationLevel == DOCTORATE) {
                        if (person.getPreNominal() == null || person.getPreNominal().isBlank()) {
                            person.setPreNominal(resources.getString("eduDoctorPrenominal.text"));
                        }
                    } else {
                        if (person.getPreNominal().equals(resources.getString("eduDoctorPrenominal.text"))) {
                            person.setPreNominal("");
                        }
                    }

                    MekHQ.triggerEvent(new PersonStatusChangedEvent(person));
                }
                break;
            }
            case CMD_DROP_OUT: {
                for (Person person : people) {
                    Academy academy = getAcademy(person.getEduAcademySet(), person.getEduAcademyNameInSet());

                    if (academy == null) {
                        LOGGER.debug("Found null academy for {} skipping", person.getFullTitle());
                        continue;
                    }

                    EducationStage educationStage = person.getEduEducationStage();

                    switch (educationStage) {
                        case JOURNEY_TO_CAMPUS, JOURNEY_FROM_CAMPUS ->
                              person.changeStatus(getCampaign(), getCampaign().getLocalDate(), PersonnelStatus.ACTIVE);
                        case EDUCATION -> EducationController.processForcedDropOut(getCampaign(), person, academy);
                        default -> {
                        }
                    }

                    MekHQ.triggerEvent(new PersonStatusChangedEvent(person));
                }

                break;
            }
            case CMD_IMPROVE: {
                String type = data[1];
                int cost = MathUtility.parseInt(data[2]);
                selectedPerson.improveSkill(type);
                selectedPerson.spendXPOnSkills(getCampaign(), cost);

                Skill skill = selectedPerson.getSkill(type);
                SkillType skillType = skill.getType();

                PerformanceLogger.improvedSkill(getCampaignOptions().isPersonnelLogSkillGain(),
                      selectedPerson,
                      getCampaign().getLocalDate(),
                      skillType.getName(),
                      skill.getLevel());
                getCampaign().addReport(String.format(resources.getString("improved.format"),
                      selectedPerson.getHyperlinkedName(),
                      type));

                getCampaign().personUpdated(selectedPerson);
                break;
            }
            case CMD_REFUND_SKILL: {
                String typeLabel = data[1];
                SkillType skillType = SkillType.getType(typeLabel);
                Skills skills = selectedPerson.getSkills();
                int refundValue = SkillDeprecationTool.getRefundValue(skills, skillType, skillType.getName());

                selectedPerson.removeSkill(skillType.getName());
                selectedPerson.awardXP(getCampaign(), refundValue);

                getCampaign().personUpdated(selectedPerson);
                break;
            }
            case CMD_BUY_TRAIT: {
                String type = data[1];
                int cost = MathUtility.parseInt(data[2]);
                int target = MathUtility.parseInt(data[3]);

                switch (type) {
                    case CONNECTIONS_LABEL -> selectedPerson.setConnections(target);
                    case REPUTATION_LABEL -> selectedPerson.setReputation(target);
                    case WEALTH_LABEL -> selectedPerson.setWealth(target);
                    case UNLUCKY_LABEL -> selectedPerson.setUnlucky(target);
                    case BLOODMARK_LABEL -> selectedPerson.setBloodmark(target);
                    case EXTRA_INCOME_LABEL -> selectedPerson.setExtraIncomeFromTraitLevel(target);
                    default -> LOGGER.error("Invalid trait type: {}", type);
                }

                selectedPerson.spendXP(cost);

                getCampaign().personUpdated(selectedPerson);
                break;
            }
            case CMD_CHANGE_ATTRIBUTE: {
                SkillAttribute attribute = SkillAttribute.fromString(data[1]);

                selectedPerson.changeAttributeScore(attribute, 1);

                int cost = MathUtility.parseInt(data[2]);
                selectedPerson.spendXP(cost);

                getCampaign().personUpdated(selectedPerson);
                break;
            }
            case CMD_SET_ATTRIBUTE: {
                SkillAttribute attribute = SkillAttribute.fromString(data[1]);

                PopupValueChoiceDialog choiceDialog = new PopupValueChoiceDialog(getFrame(),
                      true,
                      resources.getString("spendOnAttributes.score"),
                      selectedPerson.getAttributeScore(attribute),
                      MINIMUM_ATTRIBUTE_SCORE);
                choiceDialog.setVisible(true);

                int choice = choiceDialog.getValue();
                if (choice < 0) {
                    // <0 indicates Cancellation
                    return;
                }

                for (Person person : people) {
                    person.setAttributeScore(attribute, choice);
                    MekHQ.triggerEvent(new PersonChangedEvent(person));
                    getCampaign().personUpdated(person);
                }

                break;
            }
            case CMD_RANDOM_PROFESSION: {
                List<PersonnelRole> possibleRoles = PersonnelRole.getCivilianRolesExceptNone();
                LocalDate today = getCampaign().getLocalDate();

                for (Person person : people) {
                    // Under 16s are considered children and unable to be assigned a profession
                    if (person.isChild(today)) {
                        continue;
                    }

                    List<PersonnelRole> eligibleRoles = new ArrayList<>(possibleRoles);

                    int personAge = person.getAge(today);

                    if (personAge < 18) {
                        // Characters under 18 years old are strictly unable to be assigned these roles.
                        // This is project policy.
                        eligibleRoles.remove(PersonnelRole.ADULT_ENTERTAINER);
                        eligibleRoles.remove(PersonnelRole.LUXURY_COMPANION);
                    }

                    PersonnelRole randomProfession = ObjectUtility.getRandomItem(eligibleRoles);
                    int experienceLevel = CrewDescriptor.randomExperienceLevel();

                    for (String skillName : randomProfession.getSkillsForProfession()) {
                        if (person.getSkill(skillName) != null) { // They already have this skill
                            continue;
                        }

                        SkillType skillType = SkillType.getType(skillName);
                        int targetLevel = skillType.getExperienceLevel(experienceLevel);
                        person.addSkill(skillName, targetLevel, 0);
                    }

                    Aging.updateAllSkillAgeModifiers(today, person);
                    person.setPrimaryRole(getCampaign(), randomProfession);

                    MekHQ.triggerEvent(new PersonChangedEvent(person));
                    getCampaign().personUpdated(person);
                }

                break;
            }
            case CMD_ACQUIRE_ABILITY: {
                String selected = data[1];
                int cost = MathUtility.parseInt(data[2]);
                selectedPerson.getOptions().acquireAbility(PersonnelOptions.LVL3_ADVANTAGES, selected, true);
                selectedPerson.spendXP(cost);
                final String displayName = SpecialAbility.getDisplayName(selected);
                PerformanceLogger.gainedSPA(getCampaign(), selectedPerson, getCampaign().getLocalDate(), displayName);
                getCampaign().addReport(String.format(resources.getString("gained.format"),
                      selectedPerson.getHyperlinkedName(),
                      displayName));
                getCampaign().personUpdated(selectedPerson);
                break;
            }
            case CMD_ACQUIRE_WEAPON_SPECIALIST: {
                String selected = data[1];
                int cost = MathUtility.parseInt(data[2]);
                selectedPerson.getOptions()
                      .acquireAbility(PersonnelOptions.LVL3_ADVANTAGES,
                            OptionsConstants.GUNNERY_WEAPON_SPECIALIST,
                            selected);
                selectedPerson.spendXP(cost);
                final String displayName = String.format("%s %s",
                      SpecialAbility.getDisplayName(OptionsConstants.GUNNERY_WEAPON_SPECIALIST),
                      selected);
                PerformanceLogger.gainedSPA(getCampaign(), selectedPerson, getCampaign().getLocalDate(), displayName);
                getCampaign().addReport(String.format(resources.getString("gained.format"),
                      selectedPerson.getHyperlinkedName(),
                      displayName));
                getCampaign().personUpdated(selectedPerson);
                break;
            }
            case CMD_ACQUIRE_SANDBLASTER: {
                String selected = data[1];
                int cost = MathUtility.parseInt(data[2]);
                selectedPerson.getOptions()
                      .acquireAbility(PersonnelOptions.LVL3_ADVANTAGES, OptionsConstants.GUNNERY_SANDBLASTER, selected);
                selectedPerson.spendXP(cost);
                final String displayName = String.format("%s %s",
                      SpecialAbility.getDisplayName(OptionsConstants.GUNNERY_SANDBLASTER),
                      selected);
                PerformanceLogger.gainedSPA(getCampaign(), selectedPerson, getCampaign().getLocalDate(), displayName);
                getCampaign().addReport(String.format(resources.getString("gained.format"),
                      selectedPerson.getHyperlinkedName(),
                      displayName));
                getCampaign().personUpdated(selectedPerson);
                break;
            }
            case CMD_ACQUIRE_SPECIALIST: {
                String selected = data[1];
                int cost = MathUtility.parseInt(data[2]);
                selectedPerson.getOptions()
                      .acquireAbility(PersonnelOptions.LVL3_ADVANTAGES, OptionsConstants.GUNNERY_SPECIALIST, selected);
                selectedPerson.spendXP(cost);
                final String displayName = String.format("%s %s",
                      SpecialAbility.getDisplayName(OptionsConstants.GUNNERY_SPECIALIST),
                      selected);
                PerformanceLogger.gainedSPA(getCampaign(), selectedPerson, getCampaign().getLocalDate(), displayName);
                getCampaign().addReport(String.format(resources.getString("gained.format"),
                      selectedPerson.getHyperlinkedName(),
                      displayName));
                getCampaign().personUpdated(selectedPerson);
                break;
            }
            case CMD_ACQUIRE_RANGEMASTER: {
                String selected = data[1];
                int cost = MathUtility.parseInt(data[2]);
                selectedPerson.getOptions()
                      .acquireAbility(PersonnelOptions.LVL3_ADVANTAGES,
                            OptionsConstants.GUNNERY_RANGE_MASTER,
                            selected);
                selectedPerson.spendXP(cost);
                final String displayName = String.format("%s %s",
                      SpecialAbility.getDisplayName(OptionsConstants.GUNNERY_RANGE_MASTER),
                      selected);
                PerformanceLogger.gainedSPA(getCampaign(), selectedPerson, getCampaign().getLocalDate(), displayName);
                getCampaign().addReport(String.format(resources.getString("gained.format"),
                      selectedPerson.getHyperlinkedName(),
                      displayName));
                getCampaign().personUpdated(selectedPerson);
                break;
            }
            case CMD_ACQUIRE_ENVIRONMENT_SPECIALIST: {
                String selected = data[1];
                int cost = MathUtility.parseInt(data[2]);
                selectedPerson.getOptions()
                      .acquireAbility(PersonnelOptions.LVL3_ADVANTAGES, OptionsConstants.MISC_ENV_SPECIALIST, selected);
                selectedPerson.spendXP(cost);
                final String displayName = String.format("%s %s",
                      SpecialAbility.getDisplayName(OptionsConstants.MISC_ENV_SPECIALIST),
                      selected);
                PerformanceLogger.gainedSPA(getCampaign(), selectedPerson, getCampaign().getLocalDate(), displayName);
                getCampaign().addReport(String.format(resources.getString("gained.format"),
                      selectedPerson.getHyperlinkedName(),
                      displayName));
                getCampaign().personUpdated(selectedPerson);
                break;
            }
            case CMD_ACQUIRE_HUMAN_TRO: {
                String selected = data[1];
                int cost = MathUtility.parseInt(data[2]);
                selectedPerson.getOptions()
                      .acquireAbility(PersonnelOptions.LVL3_ADVANTAGES, OptionsConstants.MISC_HUMAN_TRO, selected);
                selectedPerson.spendXP(cost);
                final String displayName = String.format("%s %s",
                      SpecialAbility.getDisplayName(OptionsConstants.MISC_HUMAN_TRO),
                      selected);
                PerformanceLogger.gainedSPA(getCampaign(), selectedPerson, getCampaign().getLocalDate(), displayName);
                getCampaign().addReport(String.format(resources.getString("gained.format"),
                      selectedPerson.getHyperlinkedName(),
                      displayName));
                getCampaign().personUpdated(selectedPerson);
                break;
            }
            case CMD_ACQUIRE_CUSTOM_CHOICE: {
                String selected = data[1];
                int cost = MathUtility.parseInt(data[2]);
                String ability = data[3];
                selectedPerson.getOptions().acquireAbility(PersonnelOptions.LVL3_ADVANTAGES, ability, selected);
                selectedPerson.spendXP(cost);
                final String displayName = String.format("%s %s", SpecialAbility.getDisplayName(ability), selected);
                PerformanceLogger.gainedSPA(getCampaign(), selectedPerson, getCampaign().getLocalDate(), displayName);
                getCampaign().addReport(String.format(resources.getString("spaGainedChoices.format"),
                      selectedPerson.getHyperlinkedName(),
                      displayName));
                getCampaign().personUpdated(selectedPerson);
                break;
            }
            case CMD_CHANGE_STATUS: {
                PersonnelStatus status = PersonnelStatus.valueOf(data[1]);
                for (Person person : people) {
                    if (status.isActive() ||
                              (JOptionPane.showConfirmDialog(null,
                                    String.format(resources.getString("confirmRetireQ.format"), person.getFullTitle()),
                                    status.toString(),
                                    JOptionPane.YES_NO_OPTION) == 0)) {
                        person.changeStatus(getCampaign(), getCampaign().getLocalDate(), status);
                    }
                }
                break;
            }
            case CMD_CHANGE_PRISONER_STATUS: {
                try {
                    PrisonerStatus status = PrisonerStatus.valueOf(data[1]);
                    for (Person person : people) {
                        if (person.getPrisonerStatus() != status) {
                            person.setPrisonerStatus(getCampaign(), status, true);

                            if (status.isCurrentPrisoner()) {
                                statusValidator(getCampaign(), person, true);
                            }

                            MekHQ.triggerEvent(new PersonStatusChangedEvent(person));
                        }
                    }
                } catch (Exception e) {
                    LOGGER.error("Unknown PrisonerStatus Option. No changes will be made.", e);
                }
                break;
            }
            case CMD_FREE: {
                processPrisonerResolutionCommand(people, "confirmFree.format", "freeQ.text", false);

                break;
            }
            case CMD_EXECUTE: {
                processPrisonerResolutionCommand(people, "confirmExecute.format", "executeQ.text", true);

                break;
            }
            case CMD_JETTISON: {
                processPrisonerResolutionCommand(people, "confirmJettison.format", "jettisonQ.text", true);

                break;
            }
            case CMD_RECRUIT: {
                for (Person person : people) {
                    if (person.getPrisonerStatus().isPrisonerDefector()) {
                        person.setPrisonerStatus(getCampaign(), PrisonerStatus.FREE, true);
                    }
                }
                break;
            }
            case CMD_ABTAKHA: {
                for (Person person : people) {
                    if (person.getPrisonerStatus().isBondsman()) {
                        person.setPrisonerStatus(getCampaign(), PrisonerStatus.FREE, true);
                    }
                }
                break;
            }
            case CMD_ADOPTION: {
                Person orphan = getCampaign().getPerson(UUID.fromString(data[1]));
                if (orphan == null) {
                    LOGGER.error("Could not find orphaned person with UUID {}. No changes will be made.", data[1]);
                    return;
                }

                Genealogy orphanGenealogy = orphan.getGenealogy();
                if (orphanGenealogy == null) {
                    LOGGER.error("Could not find orphaned person's genealogy. No changes will be made.");
                    return;
                }

                // clear the old parents
                List<Person> originalParents = new ArrayList<>(orphanGenealogy.getParents());
                for (Person parent : originalParents) {
                    orphanGenealogy.removeFamilyMember(FamilialRelationshipType.PARENT, parent);
                }

                // add the new
                for (Person person : people) {
                    Genealogy personGenealogy = person.getGenealogy();
                    if (personGenealogy == null) {
                        LOGGER.error("Could not find {}'s genealogy. No changes will be made.", person.getFullTitle());
                        continue;
                    }

                    personGenealogy.addFamilyMember(FamilialRelationshipType.CHILD, orphan);
                    orphanGenealogy.addFamilyMember(FamilialRelationshipType.PARENT, person);

                    MekHQ.triggerEvent(new PersonChangedEvent(person));

                    if (personGenealogy.hasSpouse()) {
                        Person spouse = personGenealogy.getSpouse();
                        Genealogy spouseGenealogy = spouse.getGenealogy();
                        if (spouseGenealogy == null) {
                            LOGGER.error("Could not find {}'s (spouse) genealogy. No changes will be made.",
                                  spouse.getFullTitle());
                            continue;
                        }

                        spouse.getGenealogy().addFamilyMember(FamilialRelationshipType.CHILD, orphan);
                        orphanGenealogy.addFamilyMember(FamilialRelationshipType.PARENT, spouse);

                        MekHQ.triggerEvent(new PersonChangedEvent(spouse));
                    }
                }

                MekHQ.triggerEvent(new PersonChangedEvent(orphan));
                break;
            }
            case CMD_ADD_PARENT: {
                Person newParent = getCampaign().getPerson(UUID.fromString(data[1]));
                if (newParent == null) {
                    LOGGER.warn("Could not find new parent with UUID {}. No changes will be made.", data[1]);
                    return;
                }

                Genealogy newParentGenealogy = newParent.getGenealogy();
                newParentGenealogy.addFamilyMember(FamilialRelationshipType.CHILD, selectedPerson);
                MekHQ.triggerEvent(new PersonChangedEvent(newParent));

                Genealogy selectedPersonGenealogy = selectedPerson.getGenealogy();
                selectedPersonGenealogy.addFamilyMember(FamilialRelationshipType.PARENT, newParent);
                MekHQ.triggerEvent(new PersonChangedEvent(selectedPerson));
                break;
            }
            case CMD_REMOVE_PARENT: {
                Person oldParent = getCampaign().getPerson(UUID.fromString(data[1]));
                if (oldParent == null) {
                    LOGGER.warn("Could not find old parent with UUID {}. No changes will be made.", data[1]);
                    return;
                }

                Genealogy oldParentGenealogy = oldParent.getGenealogy();
                oldParentGenealogy.removeFamilyMember(FamilialRelationshipType.CHILD, selectedPerson);
                MekHQ.triggerEvent(new PersonChangedEvent(oldParent));

                Genealogy selectedPersonGenealogy = selectedPerson.getGenealogy();
                selectedPersonGenealogy.removeFamilyMember(FamilialRelationshipType.PARENT, oldParent);
                MekHQ.triggerEvent(new PersonChangedEvent(selectedPerson));
                break;
            }
            case CMD_ADD_CHILD: {
                Person newChild = getCampaign().getPerson(UUID.fromString(data[1]));
                if (newChild == null) {
                    LOGGER.warn("Could not find new child with UUID {}. No changes will be made.", data[1]);
                    return;
                }

                Genealogy newChildGenealogy = newChild.getGenealogy();
                newChildGenealogy.addFamilyMember(FamilialRelationshipType.PARENT, selectedPerson);
                MekHQ.triggerEvent(new PersonChangedEvent(newChild));

                Genealogy selectedPersonGenealogy = selectedPerson.getGenealogy();
                selectedPersonGenealogy.addFamilyMember(FamilialRelationshipType.CHILD, newChild);
                MekHQ.triggerEvent(new PersonChangedEvent(selectedPerson));
                break;
            }
            case CMD_REMOVE_CHILD: {
                Person oldChild = getCampaign().getPerson(UUID.fromString(data[1]));
                if (oldChild == null) {
                    LOGGER.warn("Could not find old child with UUID {}. No changes will be made.", data[1]);
                    return;
                }

                Genealogy oldChildGenealogy = oldChild.getGenealogy();
                oldChildGenealogy.removeFamilyMember(FamilialRelationshipType.PARENT, selectedPerson);
                MekHQ.triggerEvent(new PersonChangedEvent(oldChild));

                Genealogy selectedPersonGenealogy = selectedPerson.getGenealogy();
                selectedPersonGenealogy.removeFamilyMember(FamilialRelationshipType.CHILD, oldChild);
                MekHQ.triggerEvent(new PersonChangedEvent(selectedPerson));
                break;
            }
            case CMD_RANSOM: {
                // ask the user if they want to sell off their prisoners. If yes, then add a
                // daily report entry, add the money and remove them all.
                Money total = Money.zero();
                total = total.plus(Arrays.stream(people)
                                         .map(person -> person.getRansomValue(getCampaign()))
                                         .collect(Collectors.toList()));

                if (0 ==
                          JOptionPane.showConfirmDialog(null,
                                String.format(resources.getString("ransomQ.format"),
                                      people.length,
                                      total.toAmountAndSymbolString()),
                                resources.getString("ransom.text"),
                                JOptionPane.YES_NO_OPTION)) {
                    getCampaign().addReport(String.format(resources.getString("ransomReport.format"),
                          people.length,
                          total.toAmountAndSymbolString()));
                    getCampaign().addFunds(TransactionType.RANSOM, total, resources.getString("ransom.text"));
                    for (Person person : people) {
                        getCampaign().removePerson(person, false);
                    }
                }
                break;
            }
            case CMD_RANSOM_FRIENDLY: {
                Money total = Money.zero();
                total = total.plus(Arrays.stream(people)
                                         .map(person -> person.getRansomValue(getCampaign()))
                                         .collect(Collectors.toList()));

                if (getCampaign().getFunds().isLessThan(total)) {
                    getCampaign().addReport(String.format(resources.getString("unableToRansom.format"),
                          people.length,
                          total.toAmountAndSymbolString()));
                    break;
                }

                if (0 ==
                          JOptionPane.showConfirmDialog(null,
                                String.format(resources.getString("ransomFriendlyQ.format"),
                                      people.length,
                                      total.toAmountAndSymbolString()),
                                resources.getString("ransom.text"),
                                JOptionPane.YES_NO_OPTION)) {
                    getCampaign().addReport(String.format(resources.getString("ransomReport.format"),
                          people.length,
                          total.toAmountAndSymbolString()));
                    getCampaign().removeFunds(TransactionType.RANSOM, total, resources.getString("ransom.text"));
                    for (Person person : people) {
                        person.changeStatus(getCampaign(), getCampaign().getLocalDate(), PersonnelStatus.ACTIVE);
                    }
                }
                break;
            }
            case CMD_EDGE_TRIGGER: {
                String trigger = data[1];
                if (people.length > 1) {
                    boolean status = Boolean.parseBoolean(data[2]);
                    for (Person person : people) {
                        person.setEdgeTrigger(trigger, status);
                        getCampaign().personUpdated(person);
                    }
                } else {
                    selectedPerson.changeEdgeTrigger(trigger);
                    getCampaign().personUpdated(selectedPerson);
                }
                break;
            }
            case CMD_REMOVE: {
                String title = (people.length == 1) ?
                                     people[0].getFullTitle() :
                                     String.format(resources.getString("numPersonnel.text"), people.length);
                if (0 ==
                          JOptionPane.showConfirmDialog(null,
                                String.format(resources.getString("confirmRemove.format"), title),
                                resources.getString("removeQ.text"),
                                JOptionPane.YES_NO_OPTION)) {
                    for (Person person : people) {
                        getCampaign().removePerson(person);
                    }
                }
                break;
            }
            case CMD_SACK: {
                boolean showDialog = false;
                List<Person> toRemove = new ArrayList<>();
                if (getCampaignOptions().isUseAtB()) {
                    for (Person person : people) {
                        if (!person.getPrimaryRole().isCivilian()) {
                            if (getCampaign().getRetirementDefectionTracker()
                                      .removeFromCampaign(person, false, true, getCampaign(), null)) {
                                showDialog = true;
                            } else {
                                toRemove.add(person);
                            }
                        } else {
                            toRemove.add(person);
                        }
                    }
                }

                if (showDialog) {
                    RetirementDefectionDialog rdd = new RetirementDefectionDialog(gui, null, false);

                    if (rdd.wasAborted() ||
                              !getCampaign().applyRetirement(rdd.totalPayout(), rdd.getUnitAssignments())) {
                        for (Person person : people) {
                            getCampaign().getRetirementDefectionTracker().removePayout(person);
                        }
                    } else {
                        for (final Person person : toRemove) {
                            getCampaign().removePerson(person);
                        }
                    }
                } else {
                    String question;
                    if (people.length > 1) {
                        question = resources.getString("confirmRemoveMultiple.text");
                    } else {
                        question = String.format(resources.getString("confirmRemove.format"), people[0].getFullTitle());
                    }
                    if (JOptionPane.YES_OPTION ==
                              JOptionPane.showConfirmDialog(null,
                                    question,
                                    resources.getString("removeQ.text"),
                                    JOptionPane.YES_NO_OPTION)) {
                        for (Person person : people) {
                            getCampaign().removePerson(person);
                        }
                    }
                }
                break;
            }
            case CMD_EMPLOY: {
                for (Person person : people) {
                    getCampaign().recruitPerson(person);
                }

                break;
            }
            case CMD_SPENDING_SPREE: {
                for (Person person : people) {
                    if (!person.getPrisonerStatus().isFreeOrBondsman()) {
                        continue;
                    }

                    if (!person.getStatus().isActive()) {
                        continue;
                    }

                    if (person.getWealth() > MINIMUM_WEALTH) {
                        if (person.isHasPerformedExtremeExpenditure()) {
                            String report = getExpenditureExhaustedReportMessage(person.getHyperlinkedFullTitle());
                            getCampaign().addReport(report);
                            continue;
                        }

                        String report = performExtremeExpenditure(person,
                              getCampaign().getFinances(),
                              getCampaign().getLocalDate());
                        getCampaign().addReport(report);

                        if (!person.isFounder()) {
                            person.performForcedDirectionLoyaltyChange(getCampaign(), false, true, true);
                        }

                        MekHQ.triggerEvent(new PersonChangedEvent(person));
                    }
                }
                break;
            }
            case CMD_CLAIM_BOUNTY: {
                String question = resources.getString("bloodmark.confirmation");

                if (JOptionPane.NO_OPTION ==
                          JOptionPane.showConfirmDialog(null,
                                question,
                                resources.getString("bloodmark.claimBounty"),
                                JOptionPane.YES_NO_OPTION)) {
                    return;
                }

                LocalDate today = getCampaign().getLocalDate();
                boolean validBounty = false;
                for (Person person : people) {
                    if (person.getStatus().isDead()) {
                        continue;
                    }

                    int level = person.getBloodmark();
                    if (level <= BloodmarkLevel.BLOODMARK_ZERO.getLevel()) {
                        continue;
                    }

                    BloodmarkLevel bloodmark = BloodmarkLevel.parseBloodmarkLevelFromInt(level);
                    Money bounty = bloodmark.getBounty();
                    String bountyReport = String.format(resources.getString("bloodmark.transaction"),
                          person.getFullName());
                    getCampaign().getFinances().credit(TransactionType.RANSOM, today, bounty, bountyReport);
                    person.changeStatus(getCampaign(), today, PersonnelStatus.HOMICIDE);
                    validBounty = true;
                }

                if (validBounty) {
                    performMassForcedDirectionLoyaltyChange(getCampaign(), false, false);
                }
                break;
            }
            case CMD_FAMILY_TREE: {
                new FamilyTreeDialog(gui.getFrame(), selectedPerson.getGenealogy(), getCampaign().getPersonnel());
                break;
            }
            case CMD_EDIT: {
                for (Person person : people) {
                    CustomizePersonDialog npd = new CustomizePersonDialog(getFrame(), true, person, getCampaign());
                    npd.setVisible(true);
                    getCampaign().personUpdated(selectedPerson);
                }
                break;
            }
            case CMD_EDIT_HITS: {
                EditPersonnelHitsDialog editPersonnelHitsDialog = new EditPersonnelHitsDialog(getFrame(),
                      true,
                      selectedPerson);
                editPersonnelHitsDialog.setVisible(true);
                if (0 == selectedPerson.getHits()) {
                    selectedPerson.setDoctorId(null, getCampaignOptions().getNaturalHealingWaitingPeriod());
                }
                getCampaign().personUpdated(selectedPerson);
                break;
            }
            case CMD_EDIT_PORTRAIT: {
                final PortraitChooserDialog portraitDialog = new PortraitChooserDialog(getFrame(),
                      selectedPerson.getPortrait());
                if (portraitDialog.showDialog().isConfirmed()) {
                    for (Person person : people) {
                        if (!person.getPortrait().equals(portraitDialog.getSelectedItem())) {
                            person.setPortrait(portraitDialog.getSelectedItem());
                            getCampaign().personUpdated(person);
                        }
                    }
                }
                break;
            }
            case CMD_EDIT_BIOGRAPHY: {
                MarkdownEditorDialog tad = new MarkdownEditorDialog(getFrame(),
                      true,
                      resources.getString("editBiography.text"),
                      selectedPerson.getBiography());
                tad.setVisible(true);
                if (tad.wasChanged()) {
                    selectedPerson.setBiography(tad.getText());
                    MekHQ.triggerEvent(new PersonChangedEvent(selectedPerson));
                }
                break;
            }
            case CMD_ADD_XP: {
                PopupValueChoiceDialog popupValueChoiceDialog = new PopupValueChoiceDialog(getFrame(),
                      true,
                      resources.getString("xp.text"),
                      1,
                      0);
                popupValueChoiceDialog.setVisible(true);

                int ia = popupValueChoiceDialog.getValue();
                if (ia <= 0) {
                    // <0 indicates Cancellation
                    // =0 is a No-Op
                    return;
                }

                for (Person person : people) {
                    person.awardXP(getCampaign(), ia);
                    MekHQ.triggerEvent(new PersonChangedEvent(person));
                }
                break;
            }
            case CMD_SET_XP: {
                PopupValueChoiceDialog popupValueChoiceDialog = new PopupValueChoiceDialog(getFrame(),
                      true,
                      resources.getString("xp.text"),
                      selectedPerson.getXP(),
                      0);
                popupValueChoiceDialog.setVisible(true);
                if (popupValueChoiceDialog.getValue() < 0) {
                    return;
                }
                int i = popupValueChoiceDialog.getValue();
                for (Person person : people) {
                    person.setXP(getCampaign(), i);
                    MekHQ.triggerEvent(new PersonChangedEvent(person));
                }
                break;
            }
            case CMD_ADD_KILL: {
                AddOrEditKillEntryDialog nkd;
                Unit unit = selectedPerson.getUnit();
                if (people.length > 1) {
                    nkd = new AddOrEditKillEntryDialog(getFrame(),
                          true,
                          null,
                          (unit != null) ? unit.getName() : resources.getString("bareHands.text"),
                          getCampaign().getLocalDate(),
                          getCampaign());
                } else {
                    nkd = new AddOrEditKillEntryDialog(getFrame(),
                          true,
                          selectedPerson.getId(),
                          (unit != null) ? unit.getName() : resources.getString("bareHands.text"),
                          getCampaign().getLocalDate(),
                          getCampaign());
                }
                nkd.setVisible(true);
                if (nkd.getKill().isPresent()) {
                    Kill kill = nkd.getKill().get();
                    if (people.length > 1) {
                        for (Person person : people) {
                            Kill k = kill.clone();
                            k.setPilotId(person.getId());
                            getCampaign().addKill(k);
                            MekHQ.triggerEvent(new PersonLogEvent(person));
                        }
                    } else {
                        getCampaign().addKill(kill);
                        MekHQ.triggerEvent(new PersonLogEvent(selectedPerson));
                    }
                }
                break;
            }
            case CMD_EDIT_KILL_LOG: {
                EditKillLogDialog editKillLogDialog = new EditKillLogDialog(getFrame(),
                      true,
                      getCampaign(),
                      selectedPerson);
                editKillLogDialog.setVisible(true);
                MekHQ.triggerEvent(new PersonLogEvent(selectedPerson));
                break;
            }
            case CMD_EDIT_PERSONNEL_LOG: {
                EditLogDialog editLogDialog = new EditLogDialog(getFrame(),
                      getCampaign().getLocalDate(),
                      selectedPerson,
                      LogType.PERSONAL_LOG);
                editLogDialog.setVisible(true);
                MekHQ.triggerEvent(new PersonLogEvent(selectedPerson));
                break;
            }
            case CMD_ADD_LOG_ENTRY: {
                final AddOrEditLogEntryDialog addLogDialog = new AddOrEditLogEntryDialog(getFrame(),
                      null,
                      getCampaign().getLocalDate());
                if (addLogDialog.showDialog().isConfirmed()) {
                    for (Person person : people) {
                        person.addPersonalLogEntry(addLogDialog.getEntry().clone());
                        MekHQ.triggerEvent(new PersonLogEvent(selectedPerson));
                    }
                }
                break;
            }
            case CMD_ADD_MEDICAL_LOG_ENTRY: {
                final AddOrEditLogEntryDialog addLogDialog = new AddOrEditLogEntryDialog(getFrame(),
                      null,
                      getCampaign().getLocalDate());
                if (addLogDialog.showDialog().isConfirmed()) {
                    for (Person person : people) {
                        person.addMedicalLogEntry(addLogDialog.getEntry().clone());
                        MekHQ.triggerEvent(new PersonLogEvent(selectedPerson));
                    }
                }
                break;
            }
            case CMD_EDIT_MEDICAL_LOG: {
                EditLogDialog editLogDialog = new EditLogDialog(getFrame(),
                      getCampaign().getLocalDate(),
                      selectedPerson,
                      LogType.MEDICAL_LOG);
                editLogDialog.setVisible(true);
                MekHQ.triggerEvent(new PersonLogEvent(selectedPerson));
                break;
            }
            case CMD_ADD_ASSIGNMENT_LOG_ENTRY: {
                final AddOrEditLogEntryDialog addLogDialog = new AddOrEditLogEntryDialog(getFrame(),
                      null,
                      getCampaign().getLocalDate());
                if (addLogDialog.showDialog().isConfirmed()) {
                    for (Person person : people) {
                        person.addAssignmentLogEntry(addLogDialog.getEntry().clone());
                        MekHQ.triggerEvent(new PersonLogEvent(selectedPerson));
                    }
                }
                break;
            }
            case CMD_EDIT_ASSIGNMENT_LOG: {
                EditLogDialog editLogDialog = new EditLogDialog(getFrame(),
                      getCampaign().getLocalDate(),
                      selectedPerson,
                      LogType.ASSIGNMENT_LOG);
                editLogDialog.setVisible(true);
                MekHQ.triggerEvent(new PersonLogEvent(selectedPerson));
                break;
            }
            case CMD_ADD_PERFORMANCE_LOG_ENTRY: {
                final AddOrEditLogEntryDialog addLogDialog = new AddOrEditLogEntryDialog(getFrame(),
                      null,
                      getCampaign().getLocalDate());
                if (addLogDialog.showDialog().isConfirmed()) {
                    for (Person person : people) {
                        person.addPerformanceLogEntry(addLogDialog.getEntry().clone());
                        MekHQ.triggerEvent(new PersonLogEvent(selectedPerson));
                    }
                }
                break;
            }
            case CMD_EDIT_PERFORMANCE_LOG: {
                EditLogDialog editLogDialog = new EditLogDialog(getFrame(),
                      getCampaign().getLocalDate(),
                      selectedPerson,
                      LogType.PERFORMANCE_LOG);
                editLogDialog.setVisible(true);
                MekHQ.triggerEvent(new PersonLogEvent(selectedPerson));
                break;
            }
            case CMD_EDIT_SCENARIO_LOG: {
                EditScenarioLogDialog editScenarioLogDialog = new EditScenarioLogDialog(getFrame(),
                      true,
                      getCampaign(),
                      selectedPerson);
                editScenarioLogDialog.setVisible(true);
                MekHQ.triggerEvent(new PersonLogEvent(selectedPerson));
                break;
            }
            case CMD_ADD_SCENARIO_ENTRY: {
                AddOrEditScenarioEntryDialog addScenarioDialog = new AddOrEditScenarioEntryDialog(getFrame(),
                      true,
                      getCampaign().getLocalDate());
                addScenarioDialog.setVisible(true);
                Optional<LogEntry> scenarioEntry = addScenarioDialog.getEntry();
                if (scenarioEntry.isPresent()) {
                    for (Person person : people) {
                        person.addScenarioLogEntry(scenarioEntry.get().clone());
                        MekHQ.triggerEvent(new PersonLogEvent(selectedPerson));
                    }
                }
                break;
            }
            case CMD_CALLSIGN: {
                String s = (String) JOptionPane.showInputDialog(getFrame(),
                      resources.getString("enterNewCallsign.text"),
                      resources.getString("editCallsign.text"),
                      JOptionPane.PLAIN_MESSAGE,
                      null,
                      null,
                      selectedPerson.getCallsign());
                if (null != s) {
                    selectedPerson.setCallsign(s);
                    getCampaign().personUpdated(selectedPerson);
                }
                break;
            }
            case CMD_CLEAR_INJURIES: {
                for (Person person : people) {
                    person.clearInjuries();
                    Unit u = person.getUnit();
                    if (null != u) {
                        u.resetPilotAndEntity();
                    }
                }
                break;
            }
            case CMD_REMOVE_INJURY: {
                String sel = data[1];
                Injury toRemove = null;
                for (Injury i : selectedPerson.getInjuries()) {
                    if (i.getUUID().toString().equals(sel)) {
                        toRemove = i;
                        break;
                    }
                }
                if (toRemove != null) {
                    selectedPerson.removeInjury(toRemove);
                }
                Unit u = selectedPerson.getUnit();
                if (null != u) {
                    u.resetPilotAndEntity();
                }
                break;
            }
            case CMD_REPLACE_MISSING_LIMB: {
                replaceLimb(data[1], selectedPerson, getCampaign());
                break;
            }
            case CMD_EDIT_INJURIES: {
                EditPersonnelInjuriesDialog editPersonnelInjuriesDialog = new EditPersonnelInjuriesDialog(getFrame(),
                      true,
                      getCampaign(),
                      selectedPerson);
                editPersonnelInjuriesDialog.setVisible(true);
                MekHQ.triggerEvent(new PersonChangedEvent(selectedPerson));
                break;
            }
            case CMD_ADD_RANDOM_INJURY: {
                for (Person person : people) {
                    InjuryUtil.resolveCombatDamage(getCampaign(), person, 1);
                    MekHQ.triggerEvent(new PersonChangedEvent(person));
                }
                break;
            }
            case CMD_ADD_RANDOM_INJURIES: {
                for (Person person : people) {
                    // We want an injury count between 1 and 5 (inclusive), so use randomInt instead of d6.
                    // At 6 injuries, the character should be dead, and we don't want to kill anyone.
                    InjuryUtil.resolveCombatDamage(getCampaign(), person, randomInt(5) + 1);
                    MekHQ.triggerEvent(new PersonChangedEvent(person));
                }
                break;
            }
            case CMD_EDIT_SALARY: {
                int originalSalary = selectedPerson.getSalary(getCampaign()).getAmount().intValue();

                PopupValueChoiceDialog salaryDialog = new PopupValueChoiceDialog(getFrame(),
                      true,
                      resources.getString("changeSalary.text"),
                      MathUtility.clamp(originalSalary, -1, 1000000000),
                      -1,
                      1000000000);

                salaryDialog.setVisible(true);

                int newSalary = salaryDialog.getValue();

                if (newSalary < -1) {
                    return;
                }

                for (Person person : people) {
                    person.setSalary(Money.of(newSalary));
                    MekHQ.triggerEvent(new PersonChangedEvent(person));
                }

                break;
            }
            case CMD_GIVE_PAYMENT: {
                PopupValueChoiceDialog popupValueChoiceDialog = new PopupValueChoiceDialog(getFrame(),
                      true,
                      resources.getString("givePayment.title"),
                      1000,
                      1,
                      1000000);
                popupValueChoiceDialog.setVisible(true);

                int payment = popupValueChoiceDialog.getValue();
                if (payment <= 0) {
                    // <0 indicates Cancellation
                    // =0 is a No-Op
                    return;
                }

                // pay person & add expense
                Map<Person, Money> personMoneyMap = new HashMap<>();
                personMoneyMap.put(selectedPerson, Money.of(payment));
                getCampaign().payPersonnel(TransactionType.MISCELLANEOUS,
                      Money.of(payment),
                      String.format(resources.getString("givePayment.format"), selectedPerson.getFullName()),
                      personMoneyMap);
                MekHQ.triggerEvent(new PersonChangedEvent(selectedPerson));


                break;
            }
            case CMD_LOYALTY: {
                for (Person person : people) {
                    person.setLoyalty(d6(3));
                    MekHQ.triggerEvent(new PersonChangedEvent(person));
                }
                break;
            }
            case CMD_PERSONALITY: {
                for (Person person : people) {
                    PersonalityController.generatePersonality(person);
                    MekHQ.triggerEvent(new PersonChangedEvent(person));
                }
                break;
            }
            case CMD_ADD_RANDOM_ABILITY: {
                SingleSpecialAbilityGenerator singleSpecialAbilityGenerator = new SingleSpecialAbilityGenerator();
                for (Person person : people) {
                    singleSpecialAbilityGenerator.rollSPA(getCampaign(), person);
                    MekHQ.triggerEvent(new PersonChangedEvent(person));
                }
                break;
            }
            case CMD_GENERATE_ROLEPLAY_SKILLS: {
                RandomSkillPreferences skillPreferences = getCampaign().getRandomSkillPreferences();
                AbstractSkillGenerator skillGenerator = new DefaultSkillGenerator(skillPreferences);
                for (Person person : people) {
                    skillGenerator.generateRoleplaySkills(person);
                    MekHQ.triggerEvent(new PersonChangedEvent(person));
                }
                break;
            }
            case CMD_REMOVE_ROLEPLAY_SKILLS: {
                for (Person person : people) {
                    person.removeAllSkillsOfSubType(SkillSubType.ROLEPLAY_GENERAL);
                    person.removeAllSkillsOfSubType(SkillSubType.ROLEPLAY_ART);
                    person.removeAllSkillsOfSubType(SkillSubType.ROLEPLAY_INTEREST);
                    person.removeAllSkillsOfSubType(SkillSubType.ROLEPLAY_SCIENCE);
                    person.removeAllSkillsOfSubType(SkillSubType.ROLEPLAY_SECURITY);
                    MekHQ.triggerEvent(new PersonChangedEvent(person));
                }
                break;
            }
            case CMD_GENERATE_ROLEPLAY_ATTRIBUTES: {
                RandomSkillPreferences skillPreferences = getCampaign().getRandomSkillPreferences();
                AbstractSkillGenerator skillGenerator = new DefaultSkillGenerator(skillPreferences);
                for (Person person : people) {
                    skillGenerator.generateAttributes(person, getCampaign().getCampaignOptions().isUseEdge());
                    MekHQ.triggerEvent(new PersonChangedEvent(person));
                }
                break;
            }
            case CMD_GENERATE_ROLEPLAY_TRAITS: {
                RandomSkillPreferences skillPreferences = getCampaign().getRandomSkillPreferences();
                AbstractSkillGenerator skillGenerator = new DefaultSkillGenerator(skillPreferences);
                for (Person person : people) {
                    skillGenerator.generateTraits(person);
                    MekHQ.triggerEvent(new PersonChangedEvent(person));
                }
                break;
            }

            // region Randomization Menu
            case CMD_RANDOM_NAME: {
                for (final Person person : people) {
                    final String[] name = RandomNameGenerator.getInstance()
                                                .generateGivenNameSurnameSplit(person.getGender(),
                                                      person.isClanPersonnel(),
                                                      person.getOriginFaction().getShortName());
                    person.setGivenName(name[0]);
                    person.setSurname(name[1]);
                    writePersonalityDescription(person);
                    writeInterviewersNotes(person);
                    MekHQ.triggerEvent(new PersonChangedEvent(person));
                }
                break;
            }
            case CMD_RANDOM_BLOODNAME: {
                final boolean ignoreDice = (data.length > 1) && Boolean.parseBoolean(data[1]);
                for (final Person person : people) {
                    getCampaign().checkBloodnameAdd(person, ignoreDice);
                }
                break;
            }
            case CMD_RANDOM_CALLSIGN: {
                for (final Person person : people) {
                    person.setCallsign(RandomCallsignGenerator.getInstance().generate());
                    MekHQ.triggerEvent(new PersonChangedEvent(person));
                }
                break;
            }
            case CMD_RANDOM_PORTRAIT: {
                for (final Person person : people) {
                    getCampaign().assignRandomPortraitFor(person);
                    MekHQ.triggerEvent(new PersonChangedEvent(person));
                }
                break;
            }
            case CMD_RANDOM_ORIGIN: {
                for (final Person person : people) {
                    getCampaign().assignRandomOriginFor(person);
                    MekHQ.triggerEvent(new PersonChangedEvent(person));
                }
                break;
            }
            case CMD_RANDOM_ORIGIN_FACTION: {
                for (final Person person : people) {
                    final Faction faction = getCampaign().getFactionSelector().selectFaction(getCampaign());
                    if (faction != null) {
                        person.setOriginFaction(faction);
                        MekHQ.triggerEvent(new PersonChangedEvent(person));
                    }
                }
                break;
            }
            case CMD_RANDOM_ORIGIN_PLANET: {
                for (final Person person : people) {
                    final Planet planet = getCampaign().getPlanetSelector()
                                                .selectPlanet(getCampaign(), person.getOriginFaction());
                    if (planet != null) {
                        person.setOriginPlanet(planet);
                        MekHQ.triggerEvent(new PersonChangedEvent(person));
                    }
                }
                break;
            }
            case CMD_ORIGINAL_TO_CURRENT:
                for (final Person person : people) {
                    Unit unit = person.getUnit();

                    if (unit != null) {
                        person.setOriginalUnit(unit);
                    }
                }
                break;
            case CMD_WIPE_ORIGINAL:
                for (final Person person : people) {
                    if (person.getOriginalUnitId() != null) {
                        person.setOriginalUnitId(null);
                        person.setOriginalUnitTech(TECH_IS1);
                        person.setOriginalUnitWeight(EntityWeightClass.WEIGHT_ULTRA_LIGHT);
                    }
                }
                break;
            // endregion Randomization Menu

            default: {
                break;
            }
        }
    }

    /**
     * Handles the limb replacement procedure for the selected person. This method determines the suitable doctors,
     * calculates the cost of the procedure, and processes the surgery if the user accepts it.
     *
     * <p>If no doctors are available with sufficient skill levels, the cost of the operation
     * is significantly increased. Once the surgery is performed, the person's injury is updated, and associated
     * financial and unit adjustments are made.</p>
     *
     * @param selectedInjury The {@link UUID} of the injury being fixed.
     * @param selectedPerson The {@link Person} undergoing the limb replacement procedure.
     * @param campaign       The {@link Campaign} instance representing the current campaign, containing active
     *                       personnel, finances, and other relevant details.
     */
    private void replaceLimb(String selectedInjury, Person selectedPerson, Campaign campaign) {
        List<Person> suitableDoctors = new ArrayList<>();

        for (Person person : campaign.getActivePersonnel(false, false)) {
            if (person.isDoctor()) {
                SkillModifierData skillModifierData = person.getSkillModifierData();
                Skill skill = person.getSkill(S_SURGERY);

                if (skill != null &&
                          skill.getTotalSkillLevel(skillModifierData) >=
                                REPLACEMENT_LIMB_MINIMUM_SKILL_REQUIRED_TYPES_3_4_5) {
                    suitableDoctors.add(person);
                }
            }
        }

        for (Injury injury : selectedPerson.getInjuries()) {
            if (injury.getUUID().toString().equals(selectedInjury)) {
                BodyLocation location = injury.getLocation();

                Money cost = switch (location) {
                    case RIGHT_ARM, LEFT_ARM -> REPLACEMENT_LIMB_COST_ARM_TYPE_5;
                    case RIGHT_HAND, LEFT_HAND -> REPLACEMENT_LIMB_COST_HAND_TYPE_5;
                    case RIGHT_LEG, LEFT_LEG -> REPLACEMENT_LIMB_COST_LEG_TYPE_5;
                    case RIGHT_FOOT, LEFT_FOOT -> REPLACEMENT_LIMB_COST_FOOT_TYPE_5;
                    default -> Money.zero();
                };

                // Failsafe for if we have a missing location that hasn't been accounted for
                if (Objects.equals(cost, Money.zero())) {
                    return;
                }

                if (suitableDoctors.isEmpty()) {
                    cost = cost.multipliedBy(10);
                }

                ReplacementLimbDialog replacementLimbDialog = new ReplacementLimbDialog(campaign,
                      suitableDoctors,
                      selectedPerson,
                      cost);
                int choice = replacementLimbDialog.getChoiceIndex();

                // If the user chose to decline the surgery
                if (choice == 0) {
                    return;
                }

                campaign.getFinances()
                      .debit(MEDICAL_EXPENSES,
                            campaign.getLocalDate(),
                            cost,
                            String.format(resources.getString("replaceMissingLimb.surgery"),
                                  selectedPerson.getFullTitle()));

                int hitCount = injury.getHits();
                Injury newInjury = REPLACEMENT_LIMB_RECOVERY.newInjury(campaign, selectedPerson, location, hitCount);
                newInjury.setWorkedOn(true);

                selectedPerson.removeInjury(injury);
                selectedPerson.addInjury(newInjury);
                break;
            }
        }

        Unit unit = selectedPerson.getUnit();
        if (unit != null) {
            unit.resetPilotAndEntity();
        }
    }

    /**
     * Private method to process a list of applications to education academies.
     *
     * @param people         an array of Person objects representing the applicants
     * @param data           an array of String objects representing the command data
     * @param isReEnrollment a boolean indicating if the application is for re-enrollment
     */
    private void processApplication(Person[] people, String[] data, boolean isReEnrollment) {
        boolean applicationFailed = false;

        for (Person person : people) {
            if (makeEnrollmentCheck(getCampaign(), person, data[1], data[2])) {
                EducationController.performEducationPreEnrollmentActions(getCampaign(),
                      person,
                      data[1],
                      data[2],
                      MathUtility.parseInt(data[3]),
                      data[4],
                      data[5],
                      isReEnrollment);
            } else {
                applicationFailed = true;
            }
        }

        if (applicationFailed) {
            JOptionPane.showMessageDialog(null,
                  wordWrap(resources.getString("eduFailedApplication.text")),
                  resources.getString("eduFailedApplication.title"),
                  JOptionPane.WARNING_MESSAGE);
        }
    }

    /**
     * Processes a prisoner resolution command, allowing a user to confirm a specific action (e.g., releasing or
     * executing prisoners) via a dialog box. If confirmed, this method removes the selected prisoners from the campaign
     * and optionally triggers additional execution-specific logic.
     *
     * <p><b>Behavior:</b></p>
     * <ul>
     *   <li>Displays a confirmation dialog with a message and title for the given prisoners.</li>
     *   <li>If the user confirms, the specified prisoners are removed from the campaign.</li>
     *   <li>Handles single prisoners by showing their full title in the dialog, while grouping
     *   multiple prisoners by count.</li>
     *   <li>If the action involves execution, an additional execution-handling method is called,
     *   which processes execution-specific logic.</li>
     * </ul>
     *
     * @param prisoners   an array of {@link Person} objects representing the prisoners to process. If the array
     *                    contains only one prisoner, their full title is displayed; otherwise, the count of prisoners
     *                    is shown.
     * @param message     a {@link String} key representing the resource for the dialog message. This resource key
     *                    should be able to handle placeholders for details, such as prisoner count or name.
     * @param title       a {@link String} key representing the resource for the dialog title.
     * @param isExecution a {@code boolean} indicating whether the command is related to execution. If {@code true},
     *                    additional logic is executed to handle executions.
     */
    private void processPrisonerResolutionCommand(Person[] prisoners, String message, String title,
          boolean isExecution) {
        String label;

        if (prisoners.length == 1) {
            label = prisoners[0].getFullTitle();
        } else {
            label = String.format(resources.getString("numPrisoners.text"), prisoners.length);
        }

        if (0 ==
                  JOptionPane.showConfirmDialog(null,
                        String.format(resources.getString(message), label),
                        resources.getString(title),
                        JOptionPane.YES_NO_OPTION)) {
            for (Person prisoner : prisoners) {
                getCampaign().removePerson(prisoner);
            }
        }

        if (isExecution) {
            if (getCampaign().getCampaignOptions().isTrackFactionStanding()) {
                FactionStandings factionStandings = getCampaign().getFactionStandings();

                List<Person> listOfPrisoners = Arrays.asList(prisoners);
                List<String> reports =
                      factionStandings.executePrisonersOfWar(getCampaign().getFaction().getShortName(), listOfPrisoners,
                            getCampaign().getGameYear(), getCampaign().getCampaignOptions().getRegardMultiplier());

                for (String report : reports) {
                    getCampaign().addReport(report);
                }
            }

            processAdHocExecution(getCampaign(), prisoners.length);
        }
    }

    private void loadGMToolsForPerson(Person person) {
        GMToolsDialog gmToolsDialog = new GMToolsDialog(getFrame(), gui, person);
        gmToolsDialog.setVisible(true);
        getCampaign().personUpdated(person);
    }

    private Person[] getSelectedPeople() {
        Person[] selected = new Person[personnelTable.getSelectedRowCount()];
        int[] rows = personnelTable.getSelectedRows();
        for (int i = 0; i < rows.length; i++) {
            Person person = personnelModel.getPerson(personnelTable.convertRowIndexToModel(rows[i]));
            selected[i] = person;
        }
        return selected;
    }

    @Override
    protected Optional<JPopupMenu> createPopupMenu() {
        if (personnelTable.getSelectedRowCount() == 0) {
            return Optional.empty();
        }

        JPopupMenu popup = new JPopupMenu();

        int row = personnelTable.getSelectedRow();
        boolean oneSelected = personnelTable.getSelectedRowCount() == 1;
        Person person = personnelModel.getPerson(personnelTable.convertRowIndexToModel(row));
        JMenuItem menuItem;
        JMenu menu;
        JMenu submenu;
        JCheckBoxMenuItem cbMenuItem;
        Person[] selected = getSelectedPeople();

        // lets fill the pop up menu
        menuItem = new JMenuItem(resources.getString("makeSkillCheck.text"));
        menuItem.setActionCommand(makeCommand(CMD_SKILL_CHECK));
        menuItem.addActionListener(this);
        popup.add(menuItem);

        menuItem = new JMenuItem(resources.getString("makeAttributeCheck.text"));
        menuItem.setActionCommand(makeCommand(CMD_ATTRIBUTE_CHECK));
        menuItem.addActionListener(this);
        popup.add(menuItem);

        if (getCampaignOptions().isUseAdvancedMedical() && oneSelected) {
            menuItem = new JMenuItem(resources.getString("viewMedicalRecords.text"));
            menuItem.setActionCommand(makeCommand(CMD_MEDICAL_RECORDS));
            menuItem.addActionListener(this);
            popup.add(menuItem);
        }

        if (StaticChecks.areAllEligible(true, selected)) {
            menu = new JMenu(resources.getString("changeRank.text"));
            final Profession initialProfession = Profession.getProfessionFromPersonnelRole(person.getPrimaryRole());
            for (final RankDisplay rankDisplay : RankDisplay.getRankDisplaysForSystem(person.getRankSystem(),
                  initialProfession)) {
                final Rank rank = person.getRankSystem().getRank(rankDisplay.rankNumeric());
                final Profession profession = initialProfession.getProfession(person.getRankSystem(), rank);
                final int rankLevels = rank.getRankLevels().get(profession);

                if (rankLevels > 1) {
                    submenu = new JMenu(rankDisplay.toString());
                    for (int level = 0; level <= rankLevels; level++) {
                        cbMenuItem = new JCheckBoxMenuItem(rank.getName(profession) +
                                                                 Utilities.getRomanNumeralsFromArabicNumber(level,
                                                                       true));
                        cbMenuItem.setSelected((person.getRankNumeric() == rankDisplay.rankNumeric()) &&
                                                     (person.getRankLevel() == level));
                        cbMenuItem.setActionCommand(makeCommand(CMD_RANK,
                              String.valueOf(rankDisplay.rankNumeric()),
                              String.valueOf(level)));
                        cbMenuItem.addActionListener(this);
                        submenu.add(cbMenuItem);
                    }
                    JMenuHelpers.addMenuIfNonEmpty(menu, submenu);
                } else {
                    cbMenuItem = new JCheckBoxMenuItem(rankDisplay.toString());
                    cbMenuItem.setSelected(person.getRankNumeric() == rankDisplay.rankNumeric());
                    cbMenuItem.setActionCommand(makeCommand(CMD_RANK, String.valueOf(rankDisplay.rankNumeric())));
                    cbMenuItem.addActionListener(this);
                    menu.add(cbMenuItem);
                }
            }
            JMenuHelpers.addMenuIfNonEmpty(popup, menu);
        }

        menu = new JMenu(resources.getString("changeRankSystem.text"));
        final RankSystem campaignRankSystem = getCampaign().getRankSystem();
        // First allow them to revert to the campaign system
        cbMenuItem = new JCheckBoxMenuItem(resources.getString("useCampaignRankSystem.text"));
        cbMenuItem.setSelected(campaignRankSystem.equals(person.getRankSystem()));
        cbMenuItem.setActionCommand(makeCommand(CMD_RANK_SYSTEM, campaignRankSystem.getCode()));
        cbMenuItem.addActionListener(this);
        menu.add(cbMenuItem);

        final List<RankSystem> rankSystems = new ArrayList<>(Ranks.getRankSystems().values());
        final NaturalOrderComparator naturalOrderComparator = new NaturalOrderComparator();
        rankSystems.sort((r1, r2) -> naturalOrderComparator.compare(r1.toString(), r2.toString()));
        for (final RankSystem rankSystem : rankSystems) {
            if (rankSystem.equals(campaignRankSystem)) {
                continue;
            }
            cbMenuItem = new JCheckBoxMenuItem(rankSystem.toString());
            cbMenuItem.setSelected(rankSystem.equals(person.getRankSystem()));
            cbMenuItem.setActionCommand(makeCommand(CMD_RANK_SYSTEM, rankSystem.getCode()));
            cbMenuItem.addActionListener(this);
            menu.add(cbMenuItem);
        }
        JMenuHelpers.addMenuIfNonEmpty(popup, menu);

        if (Stream.of(selected).allMatch(p -> p.getRankSystem().isUseManeiDomini())) {
            // MD Classes
            menu = new JMenu(resources.getString("changeMDClass.text"));
            for (ManeiDominiClass maneiDominiClass : ManeiDominiClass.values()) {
                cbMenuItem = new JCheckBoxMenuItem(maneiDominiClass.toString());
                cbMenuItem.setActionCommand(makeCommand(CMD_MANEI_DOMINI_CLASS, maneiDominiClass.name()));
                cbMenuItem.addActionListener(this);
                if (maneiDominiClass == person.getManeiDominiClass()) {
                    cbMenuItem.setSelected(true);
                }
                menu.add(cbMenuItem);
            }
            JMenuHelpers.addMenuIfNonEmpty(popup, menu);

            // MD Ranks
            menu = new JMenu(resources.getString("changeMDRank.text"));
            for (ManeiDominiRank maneiDominiRank : ManeiDominiRank.values()) {
                cbMenuItem = new JCheckBoxMenuItem(maneiDominiRank.toString());
                cbMenuItem.setActionCommand(makeCommand(CMD_MANEI_DOMINI_RANK, maneiDominiRank.name()));
                cbMenuItem.addActionListener(this);
                if (person.getManeiDominiRank() == maneiDominiRank) {
                    cbMenuItem.setSelected(true);
                }
                menu.add(cbMenuItem);
            }
            JMenuHelpers.addMenuIfNonEmpty(popup, menu);
        }

        if (Stream.of(selected).allMatch(p -> p.getRankSystem().isUseROMDesignation())) {
            menu = new JMenu(resources.getString("changePrimaryDesignation.text"));
            for (ROMDesignation romDesignation : ROMDesignation.values()) {
                cbMenuItem = new JCheckBoxMenuItem(romDesignation.toString());
                cbMenuItem.setActionCommand(makeCommand(CMD_PRIMARY_DESIGNATOR, romDesignation.name()));
                cbMenuItem.addActionListener(this);
                if (romDesignation == person.getPrimaryDesignator()) {
                    cbMenuItem.setSelected(true);
                }
                menu.add(cbMenuItem);
            }
            JMenuHelpers.addMenuIfNonEmpty(popup, menu);

            menu = new JMenu(resources.getString("changeSecondaryDesignation.text"));
            for (ROMDesignation romDesignation : ROMDesignation.values()) {
                cbMenuItem = new JCheckBoxMenuItem(romDesignation.toString());
                cbMenuItem.setActionCommand(makeCommand(CMD_SECONDARY_DESIGNATOR, romDesignation.name()));
                cbMenuItem.addActionListener(this);
                if (romDesignation == person.getSecondaryDesignator()) {
                    cbMenuItem.setSelected(true);
                }
                menu.add(cbMenuItem);
            }
            JMenuHelpers.addMenuIfNonEmpty(popup, menu);
        }

        menu = new JMenu(resources.getString("changeStatus.text"));
        boolean areAllFree = Stream.of(selected).allMatch(p -> p.getPrisonerStatus().isFreeOrBondsman());
        for (final PersonnelStatus status : PersonnelStatus.getImplementedStatuses(areAllFree, false)) {
            cbMenuItem = new JCheckBoxMenuItem(status.toString());
            cbMenuItem.setToolTipText(status.getToolTipText());
            cbMenuItem.setSelected(person.getStatus() == status);
            cbMenuItem.setActionCommand(makeCommand(CMD_CHANGE_STATUS, status.name()));
            cbMenuItem.addActionListener(this);
            menu.add(cbMenuItem);
        }

        JMenu cbMenu = new JMenu(resources.getString("changeStatus.causesOfDeath.text"));
        for (final PersonnelStatus status : PersonnelStatus.getCauseOfDeathStatuses(areAllFree)) {
            cbMenuItem = new JCheckBoxMenuItem(status.toString());
            cbMenuItem.setToolTipText(status.getToolTipText());
            cbMenuItem.setSelected(person.getStatus() == status);
            cbMenuItem.setActionCommand(makeCommand(CMD_CHANGE_STATUS, status.name()));
            cbMenuItem.addActionListener(this);
            cbMenu.add(cbMenuItem);
        }

        menu.add(cbMenu);
        popup.add(menu);

        if (!StaticChecks.areAnyFree(selected)) {
            if (getCampaign().getLocation().isOnPlanet()) {
                popup.add(newMenuItem(resources.getString("free.text"), CMD_FREE));
                popup.add(newMenuItem(resources.getString("execute.text"), CMD_EXECUTE));
            } else {
                popup.add(newMenuItem(resources.getString("jettison.text"), CMD_JETTISON));
            }

            if (StaticChecks.areAnyWillingToDefect(selected)) {
                popup.add(newMenuItem(resources.getString("recruit.text"), CMD_RECRUIT));
            }

            if ((getCampaign().isClanCampaign()) && (StaticChecks.areAnyBondsmen(selected))) {
                popup.add(newMenuItem(resources.getString("abtakha.text"), CMD_ABTAKHA));
            }
        }

        if ((oneSelected) && (!person.isChild(getCampaign().getLocalDate()))) {
            List<Person> orphans = getCampaign().getActivePersonnel(true, true)
                                         .stream()
                                         .filter(child -> (child.isChild(getCampaign().getLocalDate())) &&
                                                                (!child.getGenealogy().hasLivingParents()))
                                         .toList();

            if (!orphans.isEmpty()) {
                JMenu orphanMenu = new JMenu(resources.getString("adopt.text"));

                for (final Person orphan : orphans) {
                    String status = getPersonOptionString(orphan);

                    JMenuItem orphanItem = new JMenuItem(status);
                    orphanItem.setActionCommand(makeCommand(CMD_ADOPTION, String.valueOf(orphan.getId())));
                    orphanItem.addActionListener(this);
                    orphanMenu.add(orphanItem);
                }

                JMenuHelpers.addMenuIfNonEmpty(popup, orphanMenu);
            }
        }

        final PersonnelRole[] roles = PersonnelRole.values();

        menu = new JMenu(resources.getString("changePrimaryRole.text"));
        JMenu menuCombatPrimary = new JMenu(resources.getString("changeRole.combat"));
        JMenu menuSupportPrimary = new JMenu(resources.getString("changeRole.support"));
        JMenu menuCivilianPrimary = new JMenu(resources.getString("changeRole.civilian"));


        for (final PersonnelRole role : roles) {
            boolean allCanPerform = true;

            for (Person selectedPerson : getSelectedPeople()) {
                if (!selectedPerson.canPerformRole(getCampaign().getLocalDate(), role, true)) {
                    allCanPerform = false;
                    break;
                }
            }

            if (allCanPerform) {
                cbMenuItem = new JCheckBoxMenuItem(role.getLabel(getCampaign().isClanCampaign()));
                cbMenuItem.setToolTipText(wordWrap(role.getTooltip(getCampaign().isClanCampaign()), 50));
                cbMenuItem.setActionCommand(makeCommand(CMD_PRIMARY_ROLE, role.name()));
                cbMenuItem.addActionListener(this);
                if (oneSelected && role == person.getPrimaryRole()) {
                    cbMenuItem.setSelected(true);
                }

                if (role.isCombat()) {
                    menuCombatPrimary.add(cbMenuItem);
                } else if (role.isSupport(true)) {
                    menuSupportPrimary.add(cbMenuItem);
                } else {
                    menuCivilianPrimary.add(cbMenuItem);
                }
            }
        }
        if (menuCombatPrimary.getItemCount() > 0) {
            menu.add(menuCombatPrimary);
        }
        if (menuSupportPrimary.getItemCount() > 0) {
            menu.add(menuSupportPrimary);
        }
        if (menuCivilianPrimary.getItemCount() > 0) {
            menu.add(menuCivilianPrimary);
        }

        JMenuHelpers.addMenuIfNonEmpty(popup, menu);

        menu = new JMenu(resources.getString("changeSecondaryRole.text"));
        JMenu menuCombatSecondary = new JMenu(resources.getString("changeRole.combat"));
        JMenu menuSupportSecondary = new JMenu(resources.getString("changeRole.support"));
        JMenu menuCivilianSecondary = new JMenu(resources.getString("changeRole.civilian"));
        for (final PersonnelRole role : roles) {
            boolean allCanPerform = true;

            for (Person selectedPerson : getSelectedPeople()) {
                if (!selectedPerson.canPerformRole(getCampaign().getLocalDate(), role, false)) {
                    allCanPerform = false;
                    break;
                }
            }

            if (allCanPerform) {
                cbMenuItem = new JCheckBoxMenuItem(role.getLabel(getCampaign().isClanCampaign()));
                cbMenuItem.setToolTipText(wordWrap(role.getTooltip(getCampaign().isClanCampaign())));
                cbMenuItem.setActionCommand(makeCommand(CMD_SECONDARY_ROLE, role.name()));
                cbMenuItem.addActionListener(this);
                if (oneSelected && role == person.getSecondaryRole()) {
                    cbMenuItem.setSelected(true);
                }

                if (role.isCombat()) {
                    menuCombatSecondary.add(cbMenuItem);
                } else if (role.isSupport(true)) {
                    menuSupportSecondary.add(cbMenuItem);
                } else {
                    menuCivilianSecondary.add(cbMenuItem);
                }
            }
        }

        if (menuCombatSecondary.getItemCount() > 0) {
            menu.add(menuCombatSecondary);
        }
        if (menuSupportSecondary.getItemCount() > 0) {
            menu.add(menuSupportSecondary);
        }
        if (menuCivilianSecondary.getItemCount() > 0) {
            menu.add(menuCivilianSecondary);
        }

        JMenuHelpers.addMenuIfNonEmpty(popup, menu);

        // change salary
        if (getCampaignOptions().isPayForSalaries() && StaticChecks.areAllActive(selected)) {
            menuItem = new JMenuItem(resources.getString("setSalary.text"));
            menuItem.setActionCommand(CMD_EDIT_SALARY);
            menuItem.addActionListener(this);
            popup.add(menuItem);
        }

        // give C-Bill payment
        if (oneSelected && person.getStatus().isActiveFlexible()) {
            menuItem = new JMenuItem(resources.getString("givePayment.text"));
            menuItem.setActionCommand(CMD_GIVE_PAYMENT);
            menuItem.addActionListener(this);
            popup.add(menuItem);
        }

        if (oneSelected && getCampaignOptions().isUseAdvancedMedical()) {
            List<Injury> missingLimbInjuries = new ArrayList<>();

            for (Injury injury : person.getInjuries()) {
                InjuryType injuryType = injury.getType();
                if (injuryType.impliesMissingLocation() && injury.getType().isPermanent()) {
                    missingLimbInjuries.add(injury);
                }
            }

            if (!missingLimbInjuries.isEmpty()) {
                JMenu subMenu = new JMenu(resources.getString("replaceMissingLimb.text"));

                for (Injury injury : missingLimbInjuries) {
                    menuItem = new JMenuItem(String.format(resources.getString("replaceMissingLimb.format"),
                          injury.getName()));
                    menuItem.setActionCommand(makeCommand(CMD_REPLACE_MISSING_LIMB, injury.getUUID().toString()));
                    menuItem.addActionListener(this);
                    subMenu.add(menuItem);
                }

                popup.add(subMenu);
            }
        }

        JMenuHelpers.addMenuIfNonEmpty(popup, new AssignPersonToUnitMenu(getCampaign(), selected));

        if (oneSelected && person.getStatus().isActiveFlexible()) {
            if (getCampaignOptions().isUseManualMarriages() &&
                      (getCampaign().getMarriage().canMarry(getCampaign().getLocalDate(), person, false) == null)) {
                menu = new JMenu(resources.getString("chooseSpouse.text"));
                JMenu maleMenu = new JMenu(resources.getString("spouseMenuMale.text"));
                JMenu femaleMenu = new JMenu(resources.getString("spouseMenuFemale.text"));
                JMenu spouseMenu;

                LocalDate today = getCampaign().getLocalDate();

                // Get all safe potential spouses sorted by age and then by surname
                final Campaign campaign = getCampaign();
                final AbstractMarriage marriage = campaign.getMarriage();

                final List<Person> personnel = campaign.getPersonnel()
                                                     .stream()
                                                     .filter(potentialSpouse -> marriage.safeSpouse(campaign,
                                                           today,
                                                           person,
                                                           potentialSpouse,
                                                           false))
                                                     .filter(potentialSpouse -> AbstractMarriage.isGenderCompatible(
                                                           person,
                                                           potentialSpouse))
                                                     .sorted(Comparator.comparing((Person p) -> p.getAge(today))
                                                                   .thenComparing(Person::getSurname))
                                                     .toList();

                for (final Person potentialSpouse : personnel) {
                    final String status;
                    final String founder = potentialSpouse.isFounder() ? resources.getString("spouseFounder.text") : "";
                    if (potentialSpouse.getPrisonerStatus().isBondsman()) {
                        status = String.format(resources.getString("marriageBondsmanDesc.format"),
                              potentialSpouse.getFullName(),
                              potentialSpouse.getAge(today),
                              potentialSpouse.getRoleDesc(),
                              founder);
                    } else if (potentialSpouse.getPrisonerStatus().isCurrentPrisoner()) {
                        status = String.format(resources.getString("marriagePrisonerDesc.format"),
                              potentialSpouse.getFullName(),
                              potentialSpouse.getAge(today),
                              potentialSpouse.getRoleDesc(),
                              founder);
                    } else {
                        status = String.format(resources.getString("marriagePartnerDesc.format"),
                              potentialSpouse.getFullName(),
                              potentialSpouse.getAge(today),
                              potentialSpouse.getRoleDesc(),
                              founder);
                    }

                    spouseMenu = new JMenu(status);

                    for (final MergingSurnameStyle style : MergingSurnameStyle.values()) {
                        spouseMenu.add(newMenuItem(style.getDropDownText(),
                              makeCommand(CMD_ADD_SPOUSE, potentialSpouse.getId().toString(), style.name())));
                    }

                    if (potentialSpouse.getGender().isMale()) {
                        maleMenu.add(spouseMenu);
                    } else {
                        femaleMenu.add(spouseMenu);
                    }
                }

                if (person.getGender().isMale()) {
                    JMenuHelpers.addMenuIfNonEmpty(menu, femaleMenu);
                    JMenuHelpers.addMenuIfNonEmpty(menu, maleMenu);
                } else {
                    JMenuHelpers.addMenuIfNonEmpty(menu, maleMenu);
                    JMenuHelpers.addMenuIfNonEmpty(menu, femaleMenu);
                }

                JMenuHelpers.addMenuIfNonEmpty(popup, menu);
            }
        }

        if (getCampaignOptions().isUseManualDivorce() &&
                  (Stream.of(selected).anyMatch(p -> getCampaign().getDivorce().canDivorce(person, false) == null))) {
            menu = new JMenu(resources.getString("removeSpouse.text"));

            for (final SplittingSurnameStyle style : SplittingSurnameStyle.values()) {
                JMenuItem divorceMenu = new JMenuItem(style.getDropDownText());
                divorceMenu.setActionCommand(makeCommand(CMD_REMOVE_SPOUSE, style.name()));
                divorceMenu.addActionListener(this);
                menu.add(divorceMenu);
            }

            JMenuHelpers.addMenuIfNonEmpty(popup, menu);
        }

        if (oneSelected) {
            menuItem = new JMenuItem(resources.getString("familyTree.text"));
            menuItem.setActionCommand(CMD_FAMILY_TREE);
            menuItem.addActionListener(this);
            popup.add(menuItem);
        }

        // region Awards Menu
        JMenu awardMenu = new JMenu(resources.getString("award.text"));
        List<String> setNames = AwardsFactory.getInstance().getAllSetNames();
        Collections.sort(setNames);

        for (String setName : setNames) {
            if ((setName.equals("standard")) && (getCampaignOptions().isIgnoreStandardSet())) {
                continue;
            }

            // we can't capitalize the set filename without breaking compatibility with
            // older saves,
            // so we have a special handler here.
            String setNameProcessed;
            if ((setName.equals("standard")) && (!setNames.contains("Standard"))) {
                setNameProcessed = "Standard";
            } else {
                setNameProcessed = setName;
            }

            JMenu setAwardMenu = new JMenu(setNameProcessed);

            List<Award> awardsOfSet = AwardsFactory.getInstance().getAllAwardsForSet(setName);
            Collections.sort(awardsOfSet);

            List<String> awardGroups = new ArrayList<>();
            List<String> awardGroupDescriptions = new ArrayList<>();

            for (Award award : awardsOfSet) {
                if ("group".equalsIgnoreCase(award.getItem())) {
                    awardGroups.add(award.getName());
                    awardGroupDescriptions.add(award.getDescription());
                }
            }

            if (awardGroups.isEmpty()) {
                for (Award award : awardsOfSet) {
                    if (oneSelected && !award.canBeAwarded(selected)) {
                        continue;
                    }

                    menuItem = getAwardMenuItem(award);
                    setAwardMenu.add(menuItem);
                }
            } else {
                for (int index = 0; index < awardGroups.size(); index++) {
                    JMenu awardGroupMenu = new JMenu(awardGroups.get(index));
                    awardGroupMenu.setToolTipText(MultiLineTooltip.splitToolTip(awardGroupDescriptions.get(index)));
                    setAwardMenu.add(awardGroupMenu);

                    for (Award award : awardsOfSet) {
                        if (oneSelected && !award.canBeAwarded(selected)) {
                            continue;
                        } else if (award.getItem().equalsIgnoreCase("group")) {
                            continue;
                        }

                        if (award.getGroup().equalsIgnoreCase(awardGroups.get(index))) {
                            menuItem = getAwardMenuItem(award);
                            awardGroupMenu.add(menuItem);
                        } else if ((!awardGroups.contains(award.getGroup())) && (index == 0)) {
                            menuItem = getAwardMenuItem(award);
                            awardMenu.add(menuItem);
                        }
                    }
                }
            }

            JMenuHelpers.addMenuIfNonEmpty(awardMenu, setAwardMenu);
        }

        if (StaticChecks.doAnyHaveAnAward(selected)) {
            if (awardMenu.getItemCount() > 0) {
                awardMenu.addSeparator();
            }

            JMenu removeAwardMenu = new JMenu(resources.getString("removeAward.text"));

            if (oneSelected) {
                for (Award award : person.getAwardController().getAwards()) {
                    JMenu singleAwardMenu = new JMenu(award.getName());
                    for (String date : award.getFormattedDates()) {
                        JMenuItem specificAwardMenu = new JMenuItem(date);
                        specificAwardMenu.setActionCommand(makeCommand(CMD_RMV_AWARD,
                              award.getSet(),
                              award.getName(),
                              date));
                        specificAwardMenu.addActionListener(this);
                        singleAwardMenu.add(specificAwardMenu);
                    }
                    JMenuHelpers.addMenuIfNonEmpty(removeAwardMenu, singleAwardMenu);
                }
            } else {
                Set<Award> awards = new TreeSet<>((a1, a2) -> {
                    if (a1.getSet().equalsIgnoreCase(a2.getSet())) {
                        return a1.getName().compareToIgnoreCase(a2.getName());
                    } else {
                        return a1.getSet().compareToIgnoreCase(a2.getSet());
                    }
                });
                for (Person p : selected) {
                    awards.addAll(p.getAwardController().getAwards());
                }

                for (Award award : awards) {
                    JMenuItem singleAwardMenu = new JMenuItem(award.getName());
                    singleAwardMenu.setActionCommand(makeCommand(CMD_RMV_AWARD, award.getSet(), award.getName()));
                    singleAwardMenu.addActionListener(this);
                    removeAwardMenu.add(singleAwardMenu);
                }
            }
            JMenuHelpers.addMenuIfNonEmpty(awardMenu, removeAwardMenu);
        }
        popup.add(awardMenu);
        // endregion Awards Menu

        // region Education Menu
        if (getCampaignOptions().isUseEducationModule()) {
            JMenu academyMenu = new JMenu(resources.getString("eduEducation.text"));

            // we use 'campaign' a lot here, so let's store it, so we don't have to re-call
            // it every time
            Campaign campaign = getCampaign();

            if (StaticChecks.areAllActiveFlexible(selected)) {
                if (Arrays.stream(selected).noneMatch(prospectiveStudent -> person.needsFixing())) {
                    // this next block preps variables for use by the menu & tooltip
                    List<String> academySetNames = AcademyFactory.getInstance().getAllSetNames();
                    Collections.sort(academySetNames);

                    // this filters out any academy sets that are disabled in Campaign Options,
                    // or not applicable for the current campaign faction
                    if (academySetNames.contains("Local Academies")) {
                        if (!campaign.getCampaignOptions().isEnableLocalAcademies()) {
                            academySetNames.remove("Local Academies");
                        }
                    }

                    if (academySetNames.contains("Prestigious Academies")) {
                        if (!campaign.getCampaignOptions().isEnablePrestigiousAcademies()) {
                            academySetNames.remove("Prestigious Academies");
                        }
                    }

                    if (academySetNames.contains("Unit Education")) {
                        if (!campaign.getCampaignOptions().isEnableUnitEducation()) {
                            academySetNames.remove("Unit Education");
                        }
                    }

                    // We then start processing the remaining academy sets
                    for (String setName : academySetNames) {
                        JMenu setAcademyMenu = new JMenu(setName);

                        // we filter each academy into one of these three categories
                        JMenu civilianMenu = new JMenu(resources.getString("eduCivilian.text"));
                        JMenu militaryMenu = new JMenu(resources.getString("eduMilitary.text"));

                        setAcademyMenu.add(civilianMenu);
                        setAcademyMenu.add(militaryMenu);

                        List<Academy> academiesOfSet = AcademyFactory.getInstance().getAllAcademiesForSet(setName);
                        Collections.sort(academiesOfSet);

                        for (Academy academy : academiesOfSet) {
                            // time to start filtering the academies
                            if (oneSelected) {
                                buildEducationMenusSingleton(campaign, person, academy, militaryMenu, civilianMenu);
                            } else {
                                buildEducationMenusMassEnroll(campaign,
                                      Arrays.asList(selected),
                                      academy,
                                      militaryMenu,
                                      civilianMenu);
                            }
                        }
                        academyMenu.add(setAcademyMenu);
                    }
                }
            }

            if (StaticChecks.areAllStudents(selected)) {
                JMenuItem completeStage = new JMenuItem(resources.getString("eduDropOut.text"));
                completeStage.setToolTipText(resources.getString("eduDropOut.toolTip"));
                completeStage.setActionCommand(makeCommand(CMD_DROP_OUT));
                completeStage.addActionListener(this);
                academyMenu.add(completeStage);
            }

            if ((oneSelected) && (StaticChecks.areAllStudents(selected))) {
                Academy academy = getAcademy(person.getEduAcademySet(), person.getEduAcademyNameInSet());

                if (academy == null) {
                    LOGGER.debug("Found null academy for {} skipping", person.getFullTitle());
                } else {
                    // this pile of if-statements just checks that the individual is eligible for
                    // re-enrollment
                    // has the person finished their education, but not yet returned to the unit?
                    if ((!person.getEduEducationStage().isJourneyToCampus()) &&
                              (!person.getEduEducationStage().isEducation())) {
                        // is the academy still standing?
                        if ((campaign.getGameYear() < academy.getDestructionYear()) &&
                                  (campaign.getGameYear() < academy.getClosureYear())) {
                            // if the academy is local, is the system still populated?
                            if ((!academy.isLocal()) ||
                                      (campaign.getCurrentSystem().getPopulation(campaign.getLocalDate()) > 0)) {
                                // is the person still within the correct age band?
                                if ((person.getAge(campaign.getLocalDate()) < academy.getAgeMax()) &&
                                          (person.getAge(campaign.getLocalDate()) >= academy.getAgeMin())) {
                                    // has the person been edited at some point and is no longer qualified?
                                    if (academy.isQualified(person)) {
                                        // here we check that the person will benefit from re-enrollment
                                        int improvementPossible = 0;

                                        String filteredFaction = academy.getFilteredFaction(campaign,
                                              person,
                                              List.of(person.getEduAcademyFaction()));

                                        if (filteredFaction != null) {
                                            int educationLevel = academy.getEducationLevel(person);

                                            String[] skillNames = academy.getCurriculums()
                                                                        .get(person.getEduCourseIndex())
                                                                        .split(",");

                                            skillNames = Arrays.stream(skillNames)
                                                               .map(String::trim)
                                                               .toArray(String[]::new);

                                            for (String skillName : skillNames) {
                                                if (skillName.equalsIgnoreCase("none")) {
                                                    continue;
                                                }

                                                if (skillName.equalsIgnoreCase("xp")) {
                                                    if (EducationLevel.parseToInt(person.getEduHighestEducation()) <
                                                              educationLevel) {
                                                        improvementPossible++;
                                                    }
                                                } else {
                                                    String skillParsed = skillParser(skillName);
                                                    Skill skill = person.getSkill(skillParsed);

                                                    if (skill != null) {
                                                        int skillLevel = skill.getLevel();
                                                        int experienceLevel = skill.getType()
                                                                                    .getExperienceLevel(skillLevel);
                                                        if (experienceLevel < educationLevel) {
                                                            improvementPossible++;
                                                        }
                                                    } else {
                                                        improvementPossible++;
                                                    }
                                                }
                                            }

                                            JMenuItem reEnroll;

                                            if (improvementPossible > 0) {
                                                reEnroll = new JMenuItem(resources.getString("eduReEnroll.text"));
                                                reEnroll.setToolTipText(resources.getString("eduReEnroll.toolTip"));
                                                reEnroll.setActionCommand(makeCommand(CMD_BEGIN_EDUCATION_RE_ENROLLMENT,
                                                      academy.getSet(),
                                                      academy.getName(),
                                                      String.valueOf(person.getEduCourseIndex()),
                                                      person.getEduAcademySystem(),
                                                      person.getEduAcademyFaction()));
                                                reEnroll.addActionListener(this);
                                            } else {
                                                reEnroll = new JMenuItem(resources.getString(
                                                      "eduReEnrollImpossible.text"));
                                                reEnroll.setToolTipText(resources.getString(
                                                      "eduReEnrollImpossible.toolTip"));
                                            }

                                            academyMenu.add(reEnroll);
                                        }
                                    }
                                }
                            }
                        }
                    }
                }
            }

            if ((StaticChecks.areAllStudents(selected)) && (campaign.isGM())) {
                JMenuItem completeStage = new JMenuItem(resources.getString("eduCompleteStage.text"));
                completeStage.setToolTipText(resources.getString("eduCompleteStage.toolTip"));
                completeStage.setActionCommand(makeCommand(CMD_COMPLETE_STAGE));
                completeStage.addActionListener(this);
                academyMenu.add(completeStage);
            }

            if (campaign.isGM()) {
                JMenu changeEducation = new JMenu(resources.getString("eduChangeEducation.text"));
                changeEducation.setToolTipText(resources.getString("eduChangeEducation.toolTip"));
                academyMenu.add(changeEducation);

                for (EducationLevel level : EducationLevel.values()) {
                    JMenuItem educationLevel = new JMenuItem(level.toString());
                    educationLevel.setToolTipText(level.getToolTipText());
                    educationLevel.setActionCommand(makeCommand(CMD_CHANGE_EDUCATION_LEVEL + '@' + level.name()));
                    educationLevel.addActionListener(this);
                    changeEducation.add(educationLevel);
                }
            }

            popup.add(academyMenu);
        }
        // endregion Education Menu

        // region Spend XP Menu
        if (oneSelected && person.getStatus().isActiveFlexible()) {
            final boolean isUseReasoningMultiplier = getCampaignOptions().isUseReasoningXpMultiplier();
            final double reasoningXpCostMultiplier = person.getReasoningXpCostMultiplier(isUseReasoningMultiplier);
            final double xpCostMultiplier = getCampaignOptions().getXpCostMultiplier();

            menu = new JMenu(resources.getString("spendXP.text"));
            if (getCampaignOptions().isUseAbilities()) {
                JMenu combatAbilityMenu = new JMenu(resources.getString("combatAbilityMenu.text"));
                menu.add(combatAbilityMenu);

                JMenu maneuveringAbilityMenu = new JMenu(resources.getString("maneuveringAbilityMenu.text"));
                menu.add(maneuveringAbilityMenu);

                JMenu utilityAbilityMenu = new JMenu(resources.getString("utilityAbilityMenu.text"));
                menu.add(utilityAbilityMenu);

                JMenu characterFlawMenu = new JMenu(resources.getString("characterFlawMenu.text"));
                menu.add(characterFlawMenu);

                JMenu characterOriginMenu = new JMenu(resources.getString("characterOriginMenu.text"));
                menu.add(characterOriginMenu);

                int cost;

                List<SpecialAbility> specialAbilities = new ArrayList<>(SpecialAbility.getSpecialAbilities().values());
                specialAbilities.sort(Comparator.comparing(SpecialAbility::getName));

                for (SpecialAbility spa : specialAbilities) {
                    if (null == spa) {
                        continue;
                    }
                    if (!spa.isEligible(person)) {
                        continue;
                    }

                    // Reasoning cost changes should always take place before global changes
                    int baseCost = spa.getCost();
                    cost = (int) round(baseCost > 0 ? baseCost * reasoningXpCostMultiplier : baseCost);
                    cost = (int) round(cost * xpCostMultiplier);

                    String costDesc = String.format(resources.getString("costValue.format"), cost);
                    boolean available = person.getXP() >= cost;
                    if (spa.getName().equals(OptionsConstants.GUNNERY_WEAPON_SPECIALIST)) {
                        Unit unit = person.getUnit();
                        if (null != unit) {
                            JMenu specialistMenu = new JMenu(SpecialAbility.getDisplayName(OptionsConstants.GUNNERY_WEAPON_SPECIALIST));
                            TreeSet<String> uniqueWeapons = new TreeSet<>();
                            for (int j = 0; j < unit.getEntity().getWeaponList().size(); j++) {
                                Mounted<?> m = unit.getEntity().getWeaponList().get(j);
                                uniqueWeapons.add(m.getName());
                            }
                            boolean isSpecialist = person.getOptions().booleanOption(spa.getName());
                            for (String name : uniqueWeapons) {
                                if (!(isSpecialist &&
                                            person.getOptions().getOption(spa.getName()).stringValue().equals(name))) {
                                    menuItem = new JMenuItem(String.format(resources.getString("abilityDesc.format"),
                                          name,
                                          costDesc));
                                    menuItem.setToolTipText(wordWrap(spa.getDescription() +
                                                                           "<br><br>" +
                                                                           spa.getAllPrereqDesc()));
                                    menuItem.setActionCommand(makeCommand(CMD_ACQUIRE_WEAPON_SPECIALIST,
                                          name,
                                          String.valueOf(cost)));
                                    menuItem.addActionListener(this);
                                    menuItem.setEnabled(available);
                                    specialistMenu.add(menuItem);
                                }
                            }

                            if (specialistMenu.getMenuComponentCount() > 0) {
                                placeInAppropriateSPASubMenu(spa,
                                      specialistMenu,
                                      combatAbilityMenu,
                                      maneuveringAbilityMenu,
                                      utilityAbilityMenu,
                                      characterFlawMenu,
                                      characterOriginMenu);
                            }
                        }
                    } else if (spa.getName().equals(OptionsConstants.GUNNERY_SANDBLASTER)) {
                        Unit u = person.getUnit();
                        if (null != u) {
                            JMenu specialistMenu = new JMenu(SpecialAbility.getDisplayName(OptionsConstants.GUNNERY_SANDBLASTER));
                            TreeSet<String> uniqueWeapons = new TreeSet<>();
                            for (int j = 0; j < u.getEntity().getWeaponList().size(); j++) {
                                Mounted<?> m = u.getEntity().getWeaponList().get(j);
                                if (SpecialAbility.isWeaponEligibleForSPA(m.getType(), person.getPrimaryRole(), true)) {
                                    uniqueWeapons.add(m.getName());
                                }
                            }
                            boolean isSpecialist = person.getOptions().booleanOption(spa.getName());
                            for (String name : uniqueWeapons) {
                                if (!(isSpecialist &&
                                            person.getOptions().getOption(spa.getName()).stringValue().equals(name))) {
                                    menuItem = new JMenuItem(String.format(resources.getString("abilityDesc.format"),
                                          name,
                                          costDesc));
                                    menuItem.setToolTipText(wordWrap(spa.getDescription() +
                                                                           "<br><br>" +
                                                                           spa.getAllPrereqDesc()));
                                    menuItem.setActionCommand(makeCommand(CMD_ACQUIRE_SANDBLASTER,
                                          name,
                                          String.valueOf(cost)));
                                    menuItem.addActionListener(this);
                                    menuItem.setEnabled(available);
                                    specialistMenu.add(menuItem);
                                }
                            }
                            if (specialistMenu.getMenuComponentCount() > 0) {
                                placeInAppropriateSPASubMenu(spa,
                                      specialistMenu,
                                      combatAbilityMenu,
                                      maneuveringAbilityMenu,
                                      characterFlawMenu, utilityAbilityMenu,
                                      characterOriginMenu);
                            }
                        }
                    } else if (spa.getName().equals(OptionsConstants.MISC_ENV_SPECIALIST)) {
                        JMenu specialistMenu = new JMenu(SpecialAbility.getDisplayName(OptionsConstants.MISC_ENV_SPECIALIST));
                        List<Object> tros = new ArrayList<>();
                        if (person.getOptions().getOption(OptionsConstants.MISC_ENV_SPECIALIST).booleanValue()) {
                            Object val = person.getOptions().getOption(OptionsConstants.MISC_ENV_SPECIALIST).getValue();
                            if (val instanceof Collection<?>) {
                                tros.addAll((Collection<?>) val);
                            } else {
                                tros.add(val);
                            }
                        }
                        menuItem = new JMenuItem(String.format(resources.getString("abilityDesc.format"),
                              resources.getString("envspec_fog.text"),
                              costDesc));
                        menuItem.setToolTipText(wordWrap(spa.getDescription() + "<br><br>" + spa.getAllPrereqDesc()));
                        if (!tros.contains(Crew.ENVIRONMENT_SPECIALIST_FOG)) {
                            menuItem.setActionCommand(makeCommand(CMD_ACQUIRE_ENVIRONMENT_SPECIALIST,
                                  Crew.ENVIRONMENT_SPECIALIST_FOG,
                                  String.valueOf(cost)));
                            menuItem.addActionListener(this);
                            menuItem.setEnabled(available);
                            specialistMenu.add(menuItem);
                        }

                        if (!tros.contains(Crew.ENVIRONMENT_SPECIALIST_LIGHT)) {
                            menuItem = new JMenuItem(String.format(resources.getString("abilityDesc.format"),
                                  resources.getString("envspec_light.text"),
                                  costDesc));
                            menuItem.setToolTipText(wordWrap(spa.getDescription() +
                                                                   "<br><br>" +
                                                                   spa.getAllPrereqDesc()));
                            menuItem.setActionCommand(makeCommand(CMD_ACQUIRE_ENVIRONMENT_SPECIALIST,
                                  Crew.ENVIRONMENT_SPECIALIST_LIGHT,
                                  String.valueOf(cost)));
                            menuItem.addActionListener(this);
                            menuItem.setEnabled(available);
                            specialistMenu.add(menuItem);
                        }

                        if (!tros.contains(Crew.ENVIRONMENT_SPECIALIST_RAIN)) {
                            menuItem = new JMenuItem(String.format(resources.getString("abilityDesc.format"),
                                  resources.getString("envspec_rain.text"),
                                  costDesc));
                            menuItem.setToolTipText(wordWrap(spa.getDescription() +
                                                                   "<br><br>" +
                                                                   spa.getAllPrereqDesc()));
                            menuItem.setActionCommand(makeCommand(CMD_ACQUIRE_ENVIRONMENT_SPECIALIST,
                                  Crew.ENVIRONMENT_SPECIALIST_RAIN,
                                  String.valueOf(cost)));
                            menuItem.addActionListener(this);
                            menuItem.setEnabled(available);
                            specialistMenu.add(menuItem);
                        }

                        if (!tros.contains(Crew.ENVIRONMENT_SPECIALIST_SNOW)) {
                            menuItem = new JMenuItem(String.format(resources.getString("abilityDesc.format"),
                                  resources.getString("envspec_snow.text"),
                                  costDesc));
                            menuItem.setToolTipText(wordWrap(spa.getDescription() +
                                                                   "<br><br>" +
                                                                   spa.getAllPrereqDesc()));
                            menuItem.setActionCommand(makeCommand(CMD_ACQUIRE_ENVIRONMENT_SPECIALIST,
                                  Crew.ENVIRONMENT_SPECIALIST_SNOW,
                                  String.valueOf(cost)));
                            menuItem.addActionListener(this);
                            menuItem.setEnabled(available);
                            specialistMenu.add(menuItem);
                        }

                        if (!tros.contains(Crew.ENVIRONMENT_SPECIALIST_WIND)) {
                            menuItem = new JMenuItem(String.format(resources.getString("abilityDesc.format"),
                                  resources.getString("envspec_wind.text"),
                                  costDesc));
                            menuItem.setToolTipText(wordWrap(spa.getDescription() +
                                                                   "<br><br>" +
                                                                   spa.getAllPrereqDesc()));
                            menuItem.setActionCommand(makeCommand(CMD_ACQUIRE_ENVIRONMENT_SPECIALIST,
                                  Crew.ENVIRONMENT_SPECIALIST_WIND,
                                  String.valueOf(cost)));
                            menuItem.addActionListener(this);
                            menuItem.setEnabled(available);
                            specialistMenu.add(menuItem);
                        }

                        if (specialistMenu.getMenuComponentCount() > 0) {
                            placeInAppropriateSPASubMenu(spa,
                                  specialistMenu,
                                  combatAbilityMenu,
                                  maneuveringAbilityMenu,
                                  characterFlawMenu, utilityAbilityMenu,
                                  characterOriginMenu);
                        }
                    } else if (spa.getName().equals(OptionsConstants.MISC_HUMAN_TRO)) {
                        JMenu specialistMenu = new JMenu(SpecialAbility.getDisplayName(OptionsConstants.MISC_HUMAN_TRO));
                        List<Object> tros = new ArrayList<>();
                        if (person.getOptions().getOption(OptionsConstants.MISC_HUMAN_TRO).booleanValue()) {
                            Object val = person.getOptions().getOption(OptionsConstants.MISC_HUMAN_TRO).getValue();
                            if (val instanceof Collection<?>) {
                                tros.addAll((Collection<?>) val);
                            } else {
                                tros.add(val);
                            }
                        }
                        menuItem = new JMenuItem(String.format(resources.getString("abilityDesc.format"),
                              resources.getString("humantro_mek.text"),
                              costDesc));
                        menuItem.setToolTipText(wordWrap(spa.getDescription() + "<br><br>" + spa.getAllPrereqDesc()));
                        if (!tros.contains(Crew.HUMAN_TRO_MEK)) {
                            menuItem.setActionCommand(makeCommand(CMD_ACQUIRE_HUMAN_TRO,
                                  Crew.HUMAN_TRO_MEK,
                                  String.valueOf(cost)));
                            menuItem.addActionListener(this);
                            menuItem.setEnabled(available);
                            specialistMenu.add(menuItem);
                        }

                        if (!tros.contains(Crew.HUMAN_TRO_AERO)) {
                            menuItem = new JMenuItem(String.format(resources.getString("abilityDesc.format"),
                                  resources.getString("humantro_aero.text"),
                                  costDesc));
                            menuItem.setToolTipText(wordWrap(spa.getDescription() +
                                                                   "<br><br>" +
                                                                   spa.getAllPrereqDesc()));
                            menuItem.setActionCommand(makeCommand(CMD_ACQUIRE_HUMAN_TRO,
                                  Crew.HUMAN_TRO_AERO,
                                  String.valueOf(cost)));
                            menuItem.addActionListener(this);
                            menuItem.setEnabled(available);
                            specialistMenu.add(menuItem);
                        }

                        if (!tros.contains(Crew.HUMAN_TRO_VEE)) {
                            menuItem = new JMenuItem(String.format(resources.getString("abilityDesc.format"),
                                  resources.getString("humantro_vee.text"),
                                  costDesc));
                            menuItem.setToolTipText(wordWrap(spa.getDescription() +
                                                                   "<br><br>" +
                                                                   spa.getAllPrereqDesc()));
                            menuItem.setActionCommand(makeCommand(CMD_ACQUIRE_HUMAN_TRO,
                                  Crew.HUMAN_TRO_VEE,
                                  String.valueOf(cost)));
                            menuItem.addActionListener(this);
                            menuItem.setEnabled(available);
                            specialistMenu.add(menuItem);
                        }

                        if (!tros.contains(Crew.HUMAN_TRO_BA)) {
                            menuItem = new JMenuItem(String.format(resources.getString("abilityDesc.format"),
                                  resources.getString("humantro_ba.text"),
                                  costDesc));
                            menuItem.setToolTipText(wordWrap(spa.getDescription() +
                                                                   "<br><br>" +
                                                                   spa.getAllPrereqDesc()));
                            menuItem.setActionCommand(makeCommand(CMD_ACQUIRE_HUMAN_TRO,
                                  Crew.HUMAN_TRO_BA,
                                  String.valueOf(cost)));
                            menuItem.addActionListener(this);
                            menuItem.setEnabled(available);
                            specialistMenu.add(menuItem);
                        }

                        if (specialistMenu.getMenuComponentCount() > 0) {
                            placeInAppropriateSPASubMenu(spa,
                                  specialistMenu,
                                  combatAbilityMenu,
                                  maneuveringAbilityMenu,
                                  characterFlawMenu, utilityAbilityMenu,
                                  characterOriginMenu);
                        }
                    } else if (spa.getName().equals(OptionsConstants.GUNNERY_SPECIALIST) &&
                                     !person.getOptions().booleanOption(OptionsConstants.GUNNERY_SPECIALIST)) {
                        JMenu specialistMenu = new JMenu(SpecialAbility.getDisplayName(OptionsConstants.GUNNERY_SPECIALIST));
                        menuItem = new JMenuItem(String.format(resources.getString("abilityDesc.format"),
                              resources.getString("laserSpecialist.text"),
                              costDesc));
                        menuItem.setToolTipText(wordWrap(spa.getDescription() + "<br><br>" + spa.getAllPrereqDesc()));
                        menuItem.setActionCommand(makeCommand(CMD_ACQUIRE_SPECIALIST,
                              Crew.SPECIAL_ENERGY,
                              String.valueOf(cost)));
                        menuItem.addActionListener(this);
                        menuItem.setEnabled(available);
                        specialistMenu.add(menuItem);
                        menuItem = new JMenuItem(String.format(resources.getString("abilityDesc.format"),
                              resources.getString("missileSpecialist.text"),
                              costDesc));
                        menuItem.setToolTipText(wordWrap(spa.getDescription() + "<br><br>" + spa.getAllPrereqDesc()));
                        menuItem.setActionCommand(makeCommand(CMD_ACQUIRE_SPECIALIST,
                              Crew.SPECIAL_MISSILE,
                              String.valueOf(cost)));
                        menuItem.addActionListener(this);
                        menuItem.setEnabled(available);
                        specialistMenu.add(menuItem);
                        menuItem = new JMenuItem(String.format(resources.getString("abilityDesc.format"),
                              resources.getString("ballisticSpecialist.text"),
                              costDesc));
                        menuItem.setToolTipText(wordWrap(spa.getDescription() + "<br><br>" + spa.getAllPrereqDesc()));
                        menuItem.setActionCommand(makeCommand(CMD_ACQUIRE_SPECIALIST,
                              Crew.SPECIAL_BALLISTIC,
                              String.valueOf(cost)));
                        menuItem.addActionListener(this);
                        menuItem.setEnabled(available);
                        specialistMenu.add(menuItem);

                        if (specialistMenu.getMenuComponentCount() > 0) {
                            placeInAppropriateSPASubMenu(spa,
                                  specialistMenu,
                                  combatAbilityMenu,
                                  maneuveringAbilityMenu,
                                  characterFlawMenu, utilityAbilityMenu,
                                  characterOriginMenu);
                        }
                    } else if (spa.getName().equals(OptionsConstants.GUNNERY_RANGE_MASTER)) {
                        JMenu specialistMenu = new JMenu(SpecialAbility.getDisplayName(OptionsConstants.GUNNERY_RANGE_MASTER));
                        List<Object> ranges = new ArrayList<>();
                        if (person.getOptions().getOption(OptionsConstants.GUNNERY_RANGE_MASTER).booleanValue()) {
                            Object val = person.getOptions()
                                               .getOption(OptionsConstants.GUNNERY_RANGE_MASTER)
                                               .getValue();
                            if (val instanceof Collection<?>) {
                                ranges.addAll((Collection<?>) val);
                            } else {
                                ranges.add(val);
                            }
                        }

                        if (!ranges.contains(Crew.RANGEMASTER_MEDIUM)) {
                            menuItem = new JMenuItem(String.format(resources.getString("abilityDesc.format"),
                                  resources.getString("rangemaster_med.text"),
                                  costDesc));
                            menuItem.setToolTipText(wordWrap(spa.getDescription() +
                                                                   "<br><br>" +
                                                                   spa.getAllPrereqDesc()));
                            menuItem.setActionCommand(makeCommand(CMD_ACQUIRE_RANGEMASTER,
                                  Crew.RANGEMASTER_MEDIUM,
                                  String.valueOf(cost)));
                            menuItem.addActionListener(this);
                            menuItem.setEnabled(available);
                            specialistMenu.add(menuItem);
                        }

                        if (!ranges.contains(Crew.RANGEMASTER_LONG)) {
                            menuItem = new JMenuItem(String.format(resources.getString("abilityDesc.format"),
                                  resources.getString("rangemaster_lng.text"),
                                  costDesc));
                            menuItem.setToolTipText(wordWrap(spa.getDescription() +
                                                                   "<br><br>" +
                                                                   spa.getAllPrereqDesc()));
                            menuItem.setToolTipText(wordWrap(spa.getDescription() +
                                                                   "<br><br>" +
                                                                   spa.getAllPrereqDesc()));
                            menuItem.setActionCommand(makeCommand(CMD_ACQUIRE_RANGEMASTER,
                                  Crew.RANGEMASTER_LONG,
                                  String.valueOf(cost)));
                            menuItem.addActionListener(this);
                            menuItem.setEnabled(available);
                            specialistMenu.add(menuItem);
                        }

                        if (!ranges.contains(Crew.RANGEMASTER_EXTREME)) {
                            menuItem = new JMenuItem(String.format(resources.getString("abilityDesc.format"),
                                  resources.getString("rangemaster_xtm.text"),
                                  costDesc));
                            menuItem.setToolTipText(wordWrap(spa.getDescription() +
                                                                   "<br><br>" +
                                                                   spa.getAllPrereqDesc()));
                            menuItem.setActionCommand(makeCommand(CMD_ACQUIRE_RANGEMASTER,
                                  Crew.RANGEMASTER_EXTREME,
                                  String.valueOf(cost)));
                            menuItem.addActionListener(this);
                            menuItem.setEnabled(available);
                            specialistMenu.add(menuItem);
                        }

                        if (specialistMenu.getMenuComponentCount() > 0) {
                            placeInAppropriateSPASubMenu(spa,
                                  specialistMenu,
                                  combatAbilityMenu,
                                  maneuveringAbilityMenu,
                                  characterFlawMenu, utilityAbilityMenu,
                                  characterOriginMenu);
                        }
                    } else if (Optional.ofNullable((person.getOptions().getOption(spa.getName()))).isPresent() &&
                                     (person.getOptions().getOption(spa.getName()).getType() == IOption.CHOICE) &&
                                     !(person.getOptions().getOption(spa.getName()).booleanValue())) {
                        JMenu specialistMenu = new JMenu(spa.getDisplayName());
                        List<String> choices = spa.getChoiceValues();
                        for (String s : choices) {
                            if (s.equalsIgnoreCase("none")) {
                                continue;
                            }
                            menuItem = new JMenuItem(String.format(resources.getString("abilityDesc.format"),
                                  s,
                                  costDesc));
                            menuItem.setToolTipText(wordWrap(spa.getDescription() +
                                                                   "<br><br>" +
                                                                   spa.getAllPrereqDesc()));
                            menuItem.setActionCommand(makeCommand(CMD_ACQUIRE_CUSTOM_CHOICE,
                                  s,
                                  String.valueOf(cost),
                                  spa.getName()));
                            menuItem.addActionListener(this);
                            menuItem.setEnabled(available);
                            specialistMenu.add(menuItem);
                        }
                        if (specialistMenu.getMenuComponentCount() > 0) {
                            placeInAppropriateSPASubMenu(spa,
                                  specialistMenu,
                                  combatAbilityMenu,
                                  maneuveringAbilityMenu,
                                  characterFlawMenu, utilityAbilityMenu,
                                  characterOriginMenu);
                        }
                    } else if (!person.getOptions().booleanOption(spa.getName())) {
                        menuItem = new JMenuItem(String.format(resources.getString("abilityDesc.format"),
                              spa.getDisplayName(),
                              costDesc));
                        menuItem.setToolTipText(wordWrap(spa.getDescription() + "<br><br>" + spa.getAllPrereqDesc()));

                        menuItem.setActionCommand(makeCommand(CMD_ACQUIRE_ABILITY,
                              spa.getName(),
                              String.valueOf(cost)));
                        menuItem.addActionListener(this);
                        menuItem.setEnabled(available);

                        AbilityCategory category = getSpaCategory(spa);

                        switch (category) {
                            case COMBAT_ABILITY -> combatAbilityMenu.add(menuItem);
                            case MANEUVERING_ABILITY -> maneuveringAbilityMenu.add(menuItem);
                            case UTILITY_ABILITY -> utilityAbilityMenu.add(menuItem);
                            case CHARACTER_FLAW -> characterFlawMenu.add(menuItem);
                            case CHARACTER_CREATION_ONLY -> {
                            }
                        }
                    }
                }
            }

            JMenu currentMenu = new JMenu(resources.getString("spendOnCurrentSkills.text"));
            JMenu combatGunnerySkillsCurrent = new JMenu(resources.getString("combatGunnerySkills.text"));
            JMenu combatPilotingSkillsCurrent = new JMenu(resources.getString("combatPilotingSkills.text"));
            JMenu supportSkillsCurrent = new JMenu(resources.getString("supportSkills.text"));
            JMenu utilitySkillsCurrent = new JMenu(resources.getString("utilitySkills.text"));
            JMenu roleplaySkillsCurrent = new JMenu(resources.getString("roleplaySkills.text"));
            JMenu roleplaySkillsArtCurrent = new JMenu(resources.getString("roleplaySkills.art"));
            JMenu roleplaySkillsInterestCurrent = new JMenu(resources.getString("roleplaySkills.interest"));
            JMenu roleplaySkillsScienceCurrent = new JMenu(resources.getString("roleplaySkills.science"));

            JMenu newSkillsMenu = new JMenu(resources.getString("spendOnNewSkills.text"));
            JMenu combatGunnerySkillsNew = new JMenu(resources.getString("combatGunnerySkills.text"));
            JMenu combatPilotingSkillsNew = new JMenu(resources.getString("combatPilotingSkills.text"));
            JMenu supportSkillsNew = new JMenu(resources.getString("supportSkills.text"));
            JMenu utilitySkillsNew = new JMenu(resources.getString("utilitySkills.text"));
            JMenu roleplaySkillsNew = new JMenu(resources.getString("roleplaySkills.text"));
            JMenu roleplaySkillsArtNew = new JMenu(resources.getString("roleplaySkills.art"));
            JMenu roleplaySkillsInterestNew = new JMenu(resources.getString("roleplaySkills.interest"));
            JMenu roleplaySkillsScienceNew = new JMenu(resources.getString("roleplaySkills.science"));

            int adjustedReputation = person.getAdjustedReputation(getCampaignOptions().isUseAgeEffects(),
                  getCampaign().isClanCampaign(),
                  getCampaign().getLocalDate(),
                  person.getRankNumeric());

            boolean adminsHaveNegotiation = getCampaignOptions().isAdminsHaveNegotiation();
            boolean doctorsUseAdmin = getCampaignOptions().isDoctorsUseAdministration();
            boolean techsUseAdmin = getCampaignOptions().isTechsUseAdministration();
            boolean isUseArtillery = getCampaignOptions().isUseArtillery();
            PersonnelRole primaryProfession = person.getPrimaryRole();
            List<String> primaryProfessionSkills = primaryProfession.getSkillsForProfession(adminsHaveNegotiation,
                  doctorsUseAdmin,
                  techsUseAdmin,
                  isUseArtillery,
                  true);

            PersonnelRole secondaryProfession = person.getSecondaryRole();
            List<String> secondaryProfessionSkills = new ArrayList<>(secondaryProfession.getSkillsForProfession(
                  adminsHaveNegotiation,
                  doctorsUseAdmin,
                  techsUseAdmin,
                  isUseArtillery,
                  true));
            secondaryProfessionSkills.removeAll(primaryProfessionSkills);

            for (int i = 0; i < SkillType.getSkillList().length; i++) {
                String typeName = SkillType.getSkillList()[i];

                int cost = person.getCostToImprove(typeName, isUseReasoningMultiplier);
                cost = (int) round(cost * xpCostMultiplier);

                if (cost >= 0) {
                    if (Objects.equals(typeName, S_ARTILLERY)) {
                        if (!getCampaignOptions().isUseArtillery()) {
                            continue;
                        }
                    }

                    String description;
                    if (primaryProfessionSkills.contains(typeName)) {
                        description = String.format(resources.getString("skillDesc.format.profession"),
                              ReportingUtilities.spanOpeningWithCustomColor(getAmazingColor()), CLOSING_SPAN_TAG,
                              typeName, cost);
                    } else if (secondaryProfessionSkills.contains(typeName)) {
                        description = String.format(resources.getString("skillDesc.format.profession"),
                              ReportingUtilities.spanOpeningWithCustomColor(getPositiveColor()), CLOSING_SPAN_TAG,
                              typeName, cost);
                    } else {
                        description = String.format(resources.getString("skillDesc.format"), typeName, cost);
                    }

                    SkillModifierData skillModifierData =
                          person.getSkillModifierData(getCampaignOptions().isUseAgeEffects(),
                                getCampaign().isClanCampaign(), getCampaign().getLocalDate());

                    menuItem = new JMenuItem(description);
                    menuItem.setActionCommand(makeCommand(CMD_IMPROVE, typeName, String.valueOf(cost)));
                    menuItem.addActionListener(this);
                    menuItem.setEnabled(person.getXP() >= cost);
                    if (person.hasSkill(typeName)) {
                        Skill skill = person.getSkill(typeName);
                        if (skill.isImprovementLegal()) {
                            SkillType skillType = getType(typeName);
                            if (skillType == null) {
                                LOGGER.error("(Current Skills) Unknown skill type: {}", typeName);
                                continue;
                            }

                            String tooltip = wordWrap(skill.getTooltip(skillModifierData));
                            menuItem.setToolTipText(tooltip);

                            SkillSubType subType = skillType.getSubType();
                            switch (subType) {
                                case NONE -> currentMenu.add(menuItem);
                                case COMBAT_GUNNERY -> combatGunnerySkillsCurrent.add(menuItem);
                                case COMBAT_PILOTING -> combatPilotingSkillsCurrent.add(menuItem);
                                case SUPPORT -> supportSkillsCurrent.add(menuItem);
                                case UTILITY, UTILITY_COMMAND -> utilitySkillsCurrent.add(menuItem);
                                case ROLEPLAY_GENERAL -> roleplaySkillsCurrent.add(menuItem);
                                case ROLEPLAY_ART -> roleplaySkillsArtCurrent.add(menuItem);
                                case ROLEPLAY_INTEREST -> roleplaySkillsInterestCurrent.add(menuItem);
                                case ROLEPLAY_SCIENCE, ROLEPLAY_SECURITY -> roleplaySkillsScienceCurrent.add(menuItem);
                                default -> LOGGER.error("(Current Skills) Unknown skill sub type: {}", subType);
                            }
                        }
                    } else {
                        SkillType skillType = getType(typeName);
                        if (skillType == null) {
                            LOGGER.error("(New Skills) Unknown skill type: {}", typeName);
                            continue;
                        }

                        String tooltip = wordWrap(skillType.getFlavorText(false, true));
                        menuItem.setToolTipText(tooltip);

                        SkillSubType subType = skillType.getSubType();
                        switch (subType) {
                            case NONE -> newSkillsMenu.add(menuItem);
                            case COMBAT_GUNNERY -> combatGunnerySkillsNew.add(menuItem);
                            case COMBAT_PILOTING -> combatPilotingSkillsNew.add(menuItem);
                            case SUPPORT -> supportSkillsNew.add(menuItem);
                            case UTILITY, UTILITY_COMMAND -> utilitySkillsNew.add(menuItem);
                            case ROLEPLAY_GENERAL -> roleplaySkillsNew.add(menuItem);
                            case ROLEPLAY_ART -> roleplaySkillsArtNew.add(menuItem);
                            case ROLEPLAY_INTEREST -> roleplaySkillsInterestNew.add(menuItem);
                            case ROLEPLAY_SCIENCE, ROLEPLAY_SECURITY -> roleplaySkillsScienceNew.add(menuItem);
                            default -> LOGGER.error("(New Skills) Unknown skill sub type: {}", subType);
                        }
                    }
                }
            }


            if (combatGunnerySkillsCurrent.getMenuComponentCount() > 0) {
                currentMenu.add(combatGunnerySkillsCurrent);
            }
            if (combatPilotingSkillsCurrent.getMenuComponentCount() > 0) {
                currentMenu.add(combatPilotingSkillsCurrent);
            }
            if (supportSkillsCurrent.getMenuComponentCount() > 0) {
                currentMenu.add(supportSkillsCurrent);
            }
            if (utilitySkillsCurrent.getMenuComponentCount() > 0) {
                currentMenu.add(utilitySkillsCurrent);
            }
            if (roleplaySkillsArtCurrent.getMenuComponentCount() > 0) {
                roleplaySkillsCurrent.add(roleplaySkillsArtCurrent);
            }
            if (roleplaySkillsInterestCurrent.getMenuComponentCount() > 0) {
                roleplaySkillsCurrent.add(roleplaySkillsInterestCurrent);
            }
            if (roleplaySkillsScienceCurrent.getMenuComponentCount() > 0) {
                roleplaySkillsCurrent.add(roleplaySkillsScienceCurrent);
            }
            if (roleplaySkillsCurrent.getMenuComponentCount() > 0) {
                currentMenu.add(roleplaySkillsCurrent);
            }

            if (currentMenu.getMenuComponentCount() > 0) {
                menu.add(currentMenu);
            }

            if (combatGunnerySkillsNew.getMenuComponentCount() > 0) {
                newSkillsMenu.add(combatGunnerySkillsNew);
            }
            if (combatPilotingSkillsNew.getMenuComponentCount() > 0) {
                newSkillsMenu.add(combatPilotingSkillsNew);
            }
            if (supportSkillsNew.getMenuComponentCount() > 0) {
                newSkillsMenu.add(supportSkillsNew);
            }
            if (utilitySkillsNew.getMenuComponentCount() > 0) {
                newSkillsMenu.add(utilitySkillsNew);
            }
            if (roleplaySkillsArtNew.getMenuComponentCount() > 0) {
                roleplaySkillsNew.add(roleplaySkillsArtNew);
            }
            if (roleplaySkillsInterestNew.getMenuComponentCount() > 0) {
                roleplaySkillsNew.add(roleplaySkillsInterestNew);
            }
            if (roleplaySkillsScienceNew.getMenuComponentCount() > 0) {
                roleplaySkillsNew.add(roleplaySkillsScienceNew);
            }
            if (roleplaySkillsNew.getMenuComponentCount() > 0) {
                newSkillsMenu.add(roleplaySkillsNew);
            }

            if (newSkillsMenu.getMenuComponentCount() > 0) {
                menu.add(newSkillsMenu);
            }

            JMenu traitsMenu = new JMenu(resources.getString("spendOnTraits.text"));
            double costMultiplier = getCampaignOptions().getXpCostMultiplier();
            int traitCost = (int) round(TRAIT_MODIFICATION_COST * costMultiplier);

            // Connections
            int connections = person.getConnections();
            int target = connections + 1;
            menuItem = new JMenuItem(String.format(resources.getString("spendOnConnections.text"), target, traitCost));
            menuItem.setToolTipText(wordWrap(String.format(resources.getString("spendOnConnections.tooltip"),
                  ((target > 0 ? "+" : "-") + target))));
            menuItem.setActionCommand(makeCommand(CMD_BUY_TRAIT,
                  CONNECTIONS_LABEL,
                  String.valueOf(traitCost),
                  String.valueOf(target)));
            menuItem.addActionListener(this);
            menuItem.setEnabled(target <= MAXIMUM_CONNECTIONS && person.getXP() >= traitCost);
            traitsMenu.add(menuItem);

            // Reputation
            int reputation = person.getReputation();
            target = reputation + 1;
            menuItem = new JMenuItem(String.format(resources.getString("spendOnReputation.text"), target, traitCost));
            menuItem.setToolTipText(wordWrap(String.format(resources.getString("spendOnReputation.tooltip"),
                  (target == 0 ? 0 : (target > 0 ? "+" : "-") + target),
                  target)));
            menuItem.setActionCommand(makeCommand(CMD_BUY_TRAIT,
                  REPUTATION_LABEL,
                  String.valueOf(traitCost),
                  String.valueOf(target)));
            menuItem.addActionListener(this);
            menuItem.setEnabled(target <= MAXIMUM_REPUTATION && person.getXP() >= traitCost);
            traitsMenu.add(menuItem);

            target = reputation - 1;
            menuItem = new JMenuItem(String.format(resources.getString("spendOnReputation.text"), target, -traitCost));
            menuItem.setToolTipText(wordWrap(String.format(resources.getString("spendOnReputation.tooltip"),
                  (target == 0 ? 0 : (target > 0 ? "+" : "-") + target),
                  target)));
            menuItem.setActionCommand(makeCommand(CMD_BUY_TRAIT,
                  REPUTATION_LABEL,
                  String.valueOf(-traitCost),
                  String.valueOf(target)));
            menuItem.addActionListener(this);
            menuItem.setEnabled(target >= MINIMUM_REPUTATION);
            traitsMenu.add(menuItem);

            // Wealth
            int wealth = person.getWealth();
            target = wealth + 1;
            menuItem = new JMenuItem(String.format(resources.getString("spendOnWealth.text"), target, traitCost));
            menuItem.setToolTipText(resources.getString("spendOnWealth.tooltip"));
            menuItem.setActionCommand(makeCommand(CMD_BUY_TRAIT,
                  WEALTH_LABEL,
                  String.valueOf(traitCost),
                  String.valueOf(target)));
            menuItem.addActionListener(this);
            menuItem.setEnabled(target <= MAXIMUM_WEALTH && person.getXP() >= traitCost);
            traitsMenu.add(menuItem);

            target = wealth - 1;
            menuItem = new JMenuItem(String.format(resources.getString("spendOnWealth.text"), target, -traitCost));
            menuItem.setToolTipText(resources.getString("spendOnWealth.tooltip"));
            menuItem.setActionCommand(makeCommand(CMD_BUY_TRAIT,
                  WEALTH_LABEL,
                  String.valueOf(-traitCost),
                  String.valueOf(target)));
            menuItem.addActionListener(this);
            menuItem.setEnabled(target >= MINIMUM_WEALTH);
            traitsMenu.add(menuItem);

            // Unlucky
            int unlucky = person.getUnlucky();
            target = unlucky + 1;
            menuItem = new JMenuItem(String.format(resources.getString("spendOnUnlucky.text"), target, -traitCost));
            menuItem.setToolTipText(String.format(resources.getString("spendOnUnlucky.tooltip"), target));
            menuItem.setActionCommand(makeCommand(CMD_BUY_TRAIT,
                  UNLUCKY_LABEL,
                  String.valueOf(-traitCost),
                  String.valueOf(target)));
            menuItem.addActionListener(this);
            menuItem.setEnabled(target <= MAXIMUM_UNLUCKY);
            traitsMenu.add(menuItem);

            target = unlucky - 1;
            menuItem = new JMenuItem(String.format(resources.getString("spendOnUnlucky.text"), target, traitCost));
            menuItem.setToolTipText(String.format(resources.getString("spendOnUnlucky.tooltip"), target));
            menuItem.setActionCommand(makeCommand(CMD_BUY_TRAIT,
                  UNLUCKY_LABEL,
                  String.valueOf(traitCost),
                  String.valueOf(target)));
            menuItem.addActionListener(this);
            menuItem.setEnabled(target >= MINIMUM_UNLUCKY && person.getXP() >= traitCost);
            traitsMenu.add(menuItem);

            // Bloodmark
            int bloodmark = person.getBloodmark();

            target = bloodmark + 1;
            menuItem = new JMenuItem(String.format(resources.getString("spendOnBloodmark.text"), target, -traitCost));
            menuItem.setToolTipText(String.format(resources.getString("spendOnBloodmark.tooltip"), target));
            menuItem.setActionCommand(makeCommand(CMD_BUY_TRAIT,
                  BLOODMARK_LABEL,
                  String.valueOf(-traitCost),
                  String.valueOf(target)));
            menuItem.addActionListener(this);
            menuItem.setEnabled(target <= MAXIMUM_BLOODMARK);
            traitsMenu.add(menuItem);

            target = bloodmark - 1;
            menuItem = new JMenuItem(String.format(resources.getString("spendOnBloodmark.text"), target, traitCost));
            menuItem.setToolTipText(String.format(resources.getString("spendOnBloodmark.tooltip"), target));
            menuItem.setActionCommand(makeCommand(CMD_BUY_TRAIT,
                  BLOODMARK_LABEL,
                  String.valueOf(traitCost),
                  String.valueOf(target)));
            menuItem.addActionListener(this);
            menuItem.setEnabled(target >= MINIMUM_BLOODMARK && person.getXP() >= traitCost);
            traitsMenu.add(menuItem);

            // Extra Income
            int extraIncome = person.getExtraIncomeTraitLevel();

            target = extraIncome + 1;
            menuItem = new JMenuItem(String.format(resources.getString("spendOnExtraIncome.text"), target, -traitCost));
            menuItem.setToolTipText(String.format(resources.getString("spendOnExtraIncome.tooltip"), target));
            menuItem.setActionCommand(makeCommand(CMD_BUY_TRAIT,
                  EXTRA_INCOME_LABEL,
                  String.valueOf(traitCost),
                  String.valueOf(target)));
            menuItem.addActionListener(this);
            menuItem.setEnabled(target <= MAXIMUM_EXTRA_INCOME);
            traitsMenu.add(menuItem);

            target = extraIncome - 1;
            menuItem = new JMenuItem(String.format(resources.getString("spendOnExtraIncome.text"), target, traitCost));
            menuItem.setToolTipText(String.format(resources.getString("spendOnExtraIncome.tooltip"), target));
            menuItem.setActionCommand(makeCommand(CMD_BUY_TRAIT,
                  EXTRA_INCOME_LABEL,
                  String.valueOf(-traitCost),
                  String.valueOf(target)));
            menuItem.addActionListener(this);
            menuItem.setEnabled(target >= MINIMUM_EXTRA_INCOME && person.getXP() >= traitCost);
            traitsMenu.add(menuItem);

            menu.add(traitsMenu);

            JMenu attributesMenuIncrease = new JMenu(resources.getString("spendOnAttributes.increase"));
<<<<<<< HEAD
=======
            int attributeCost = (int) round(getCampaignOptions().getAttributeCost() * costMultiplier);

>>>>>>> fca6a4d6
            for (SkillAttribute attribute : SkillAttribute.values()) {
                if (attribute.isNone()) {
                    continue;
                }

                boolean isEdge = attribute == SkillAttribute.EDGE;
                if (isEdge && !getCampaignOptions().isUseEdge()) {
                    continue;
                }

                int attributeCost = (int) round((isEdge ?
                                                       getCampaignOptions().getEdgeCost() :
                                                       ATTRIBUTE_IMPROVEMENT_COST)
                                                      * costMultiplier);

                int current = person.getAttributeScore(attribute);
                // Improve
                target = current + 1;
                menuItem = new JMenuItem(String.format(resources.getString("spendOnAttributes.format"),
                      attribute.getLabel(),
                      current,
                      target,
                      traitCost));
                menuItem.setToolTipText(wordWrap(String.format(resources.getString("spendOnAttributes.tooltip"))));
                menuItem.setActionCommand(makeCommand(CMD_CHANGE_ATTRIBUTE,
                      String.valueOf(attribute),
                      String.valueOf(attributeCost)));
                menuItem.addActionListener(this);
                int attributeCap = min(person.getPhenotype().getAttributeCap(attribute), MAXIMUM_ATTRIBUTE_SCORE);
                menuItem.setEnabled(target <= attributeCap && person.getXP() >= attributeCost);
                attributesMenuIncrease.add(menuItem);
            }
            menu.add(attributesMenuIncrease);
            JMenuHelpers.addMenuIfNonEmpty(popup, menu);
            // endregion Spend XP Menu

            // region Edge Triggers
            if (getCampaignOptions().isUseEdge()) {
                menu = new JMenu(resources.getString("setEdgeTriggers.text"));

                // Start of Edge reroll options
                // MekWarriors
                cbMenuItem = new JCheckBoxMenuItem(resources.getString("edgeTriggerHeadHits.text"));
                cbMenuItem.setSelected(person.getOptions().booleanOption(OPT_EDGE_HEAD_HIT));
                cbMenuItem.setActionCommand(makeCommand(CMD_EDGE_TRIGGER, OPT_EDGE_HEAD_HIT));
                if (!person.getPrimaryRole().isMekWarriorGrouping()) {
                    cbMenuItem.setForeground(new Color(150, 150, 150));
                }
                cbMenuItem.addActionListener(this);
                menu.add(cbMenuItem);

                cbMenuItem = new JCheckBoxMenuItem(resources.getString("edgeTriggerTAC.text"));
                cbMenuItem.setSelected(person.getOptions().booleanOption(OPT_EDGE_TAC));
                cbMenuItem.setActionCommand(makeCommand(CMD_EDGE_TRIGGER, OPT_EDGE_TAC));
                if (!person.getPrimaryRole().isMekWarriorGrouping()) {
                    cbMenuItem.setForeground(new Color(150, 150, 150));
                }
                cbMenuItem.addActionListener(this);
                menu.add(cbMenuItem);

                cbMenuItem = new JCheckBoxMenuItem(resources.getString("edgeTriggerKO.text"));
                cbMenuItem.setSelected(person.getOptions().booleanOption(OPT_EDGE_KO));
                cbMenuItem.setActionCommand(makeCommand(CMD_EDGE_TRIGGER, OPT_EDGE_KO));
                if (!person.getPrimaryRole().isMekWarriorGrouping()) {
                    cbMenuItem.setForeground(new Color(150, 150, 150));
                }
                cbMenuItem.addActionListener(this);
                menu.add(cbMenuItem);

                cbMenuItem = new JCheckBoxMenuItem(resources.getString("edgeTriggerExplosion.text"));
                cbMenuItem.setSelected(person.getOptions().booleanOption(OPT_EDGE_EXPLOSION));
                cbMenuItem.setActionCommand(makeCommand(CMD_EDGE_TRIGGER, OPT_EDGE_EXPLOSION));
                if (!person.getPrimaryRole().isMekWarriorGrouping()) {
                    cbMenuItem.setForeground(new Color(150, 150, 150));
                }
                cbMenuItem.addActionListener(this);
                menu.add(cbMenuItem);

                cbMenuItem = new JCheckBoxMenuItem(resources.getString("edgeTriggerMASCFailure.text"));
                cbMenuItem.setSelected(person.getOptions().booleanOption(OPT_EDGE_MASC_FAILURE));
                cbMenuItem.setActionCommand(makeCommand(CMD_EDGE_TRIGGER, OPT_EDGE_MASC_FAILURE));
                if (!person.getPrimaryRole().isMekWarriorGrouping()) {
                    cbMenuItem.setForeground(new Color(150, 150, 150));
                }
                cbMenuItem.addActionListener(this);
                menu.add(cbMenuItem);

                // Aerospace pilots and gunners
                final boolean isNotAeroOrConventional = !(person.getPrimaryRole().isAerospacePilot() ||
                                                                person.getPrimaryRole().isConventionalAircraftPilot() ||
                                                                person.getPrimaryRole().isLAMPilot());
                final boolean isNotVessel = !person.getPrimaryRole().isVesselCrewMember();
                final boolean isNotAeroConvOrVessel = isNotAeroOrConventional || isNotVessel;

                cbMenuItem = new JCheckBoxMenuItem(resources.getString("edgeTriggerAeroAltLoss.text"));
                cbMenuItem.setSelected(person.getOptions().booleanOption(OPT_EDGE_WHEN_AERO_ALT_LOSS));
                cbMenuItem.setActionCommand(makeCommand(CMD_EDGE_TRIGGER, OPT_EDGE_WHEN_AERO_ALT_LOSS));
                if (isNotAeroConvOrVessel) {
                    cbMenuItem.setForeground(new Color(150, 150, 150));
                }
                cbMenuItem.addActionListener(this);
                menu.add(cbMenuItem);

                cbMenuItem = new JCheckBoxMenuItem(resources.getString("edgeTriggerAeroExplosion.text"));
                cbMenuItem.setSelected(person.getOptions().booleanOption(OPT_EDGE_WHEN_AERO_EXPLOSION));
                cbMenuItem.setActionCommand(makeCommand(CMD_EDGE_TRIGGER, OPT_EDGE_WHEN_AERO_EXPLOSION));
                if (isNotAeroConvOrVessel) {
                    cbMenuItem.setForeground(new Color(150, 150, 150));
                }
                cbMenuItem.addActionListener(this);
                menu.add(cbMenuItem);

                cbMenuItem = new JCheckBoxMenuItem(resources.getString("edgeTriggerAeroKO.text"));
                cbMenuItem.setSelected(person.getOptions().booleanOption(OPT_EDGE_WHEN_AERO_KO));
                cbMenuItem.setActionCommand(makeCommand(CMD_EDGE_TRIGGER, OPT_EDGE_WHEN_AERO_KO));
                if (isNotAeroOrConventional) {
                    cbMenuItem.setForeground(new Color(150, 150, 150));
                }
                cbMenuItem.addActionListener(this);
                menu.add(cbMenuItem);

                cbMenuItem = new JCheckBoxMenuItem(resources.getString("edgeTriggerAeroLuckyCrit.text"));
                cbMenuItem.setSelected(person.getOptions().booleanOption(OPT_EDGE_WHEN_AERO_LUCKY_CRIT));
                cbMenuItem.setActionCommand(makeCommand(CMD_EDGE_TRIGGER, OPT_EDGE_WHEN_AERO_LUCKY_CRIT));
                if (isNotAeroConvOrVessel) {
                    cbMenuItem.setForeground(new Color(150, 150, 150));
                }
                cbMenuItem.addActionListener(this);
                menu.add(cbMenuItem);

                cbMenuItem = new JCheckBoxMenuItem(resources.getString("edgeTriggerAeroNukeCrit.text"));
                cbMenuItem.setSelected(person.getOptions().booleanOption(OPT_EDGE_WHEN_AERO_NUKE_CRIT));
                cbMenuItem.setActionCommand(makeCommand(CMD_EDGE_TRIGGER, OPT_EDGE_WHEN_AERO_NUKE_CRIT));
                if (isNotVessel) {
                    cbMenuItem.setForeground(new Color(150, 150, 150));
                }
                cbMenuItem.addActionListener(this);
                menu.add(cbMenuItem);

                cbMenuItem = new JCheckBoxMenuItem(resources.getString("edgeTriggerAeroTrnBayCrit.text"));
                cbMenuItem.setSelected(person.getOptions().booleanOption(OPT_EDGE_WHEN_AERO_UNIT_CARGO_LOST));
                cbMenuItem.setActionCommand(makeCommand(CMD_EDGE_TRIGGER, OPT_EDGE_WHEN_AERO_UNIT_CARGO_LOST));
                if (isNotVessel) {
                    cbMenuItem.setForeground(new Color(150, 150, 150));
                }
                cbMenuItem.addActionListener(this);
                menu.add(cbMenuItem);

                // Support Edge
                if (getCampaignOptions().isUseSupportEdge()) {
                    // Doctors
                    cbMenuItem = new JCheckBoxMenuItem(resources.getString("edgeTriggerHealCheck.text"));
                    cbMenuItem.setSelected(person.getOptions().booleanOption(PersonnelOptions.EDGE_MEDICAL));
                    cbMenuItem.setActionCommand(makeCommand(CMD_EDGE_TRIGGER, PersonnelOptions.EDGE_MEDICAL));
                    if (!person.getPrimaryRole().isDoctor()) {
                        cbMenuItem.setForeground(new Color(150, 150, 150));
                    }
                    cbMenuItem.addActionListener(this);
                    menu.add(cbMenuItem);

                    // Techs
                    cbMenuItem = new JCheckBoxMenuItem(resources.getString("edgeTriggerBreakPart.text"));
                    cbMenuItem.setSelected(person.getOptions().booleanOption(PersonnelOptions.EDGE_REPAIR_BREAK_PART));
                    cbMenuItem.setActionCommand(makeCommand(CMD_EDGE_TRIGGER, PersonnelOptions.EDGE_REPAIR_BREAK_PART));
                    if (!person.getPrimaryRole().isTech()) {
                        cbMenuItem.setForeground(new Color(150, 150, 150));
                    }
                    cbMenuItem.addActionListener(this);
                    menu.add(cbMenuItem);

                    cbMenuItem = new JCheckBoxMenuItem(resources.getString("edgeTriggerFailedRefit.text"));
                    cbMenuItem.setSelected(person.getOptions()
                                                 .booleanOption(PersonnelOptions.EDGE_REPAIR_FAILED_REFIT));
                    cbMenuItem.setActionCommand(makeCommand(CMD_EDGE_TRIGGER,
                          PersonnelOptions.EDGE_REPAIR_FAILED_REFIT));
                    if (!person.getPrimaryRole().isTech()) {
                        cbMenuItem.setForeground(new Color(150, 150, 150));
                    }
                    cbMenuItem.addActionListener(this);
                    menu.add(cbMenuItem);

                    // Admins
                    cbMenuItem = new JCheckBoxMenuItem(resources.getString("edgeTriggerAcquireCheck.text"));
                    cbMenuItem.setSelected(person.getOptions().booleanOption(PersonnelOptions.EDGE_ADMIN_ACQUIRE_FAIL));
                    cbMenuItem.setActionCommand(makeCommand(CMD_EDGE_TRIGGER,
                          PersonnelOptions.EDGE_ADMIN_ACQUIRE_FAIL));
                    if (!person.getPrimaryRole().isAdministrator()) {
                        cbMenuItem.setForeground(new Color(150, 150, 150));
                    }
                    cbMenuItem.addActionListener(this);
                    menu.add(cbMenuItem);
                }
                JMenuHelpers.addMenuIfNonEmpty(popup, menu);
            }
            // endregion Edge Triggers

            popup.add(menu);
        } else if (StaticChecks.areAllActiveFlexible(selected)) {
            if (getCampaignOptions().isUseEdge()) {
                menu = new JMenu(resources.getString("setEdgeTriggers.text"));
                submenu = new JMenu(resources.getString("On.text"));

                menuItem = new JMenuItem(resources.getString("edgeTriggerHeadHits.text"));
                menuItem.setActionCommand(makeCommand(CMD_EDGE_TRIGGER, OPT_EDGE_HEAD_HIT, TRUE));
                menuItem.addActionListener(this);
                submenu.add(menuItem);

                menuItem = new JMenuItem(resources.getString("edgeTriggerTAC.text"));
                menuItem.setActionCommand(makeCommand(CMD_EDGE_TRIGGER, OPT_EDGE_TAC, TRUE));
                menuItem.addActionListener(this);
                submenu.add(menuItem);

                menuItem = new JMenuItem(resources.getString("edgeTriggerKO.text"));
                menuItem.setActionCommand(makeCommand(CMD_EDGE_TRIGGER, OPT_EDGE_KO, TRUE));
                menuItem.addActionListener(this);
                submenu.add(menuItem);

                menuItem = new JMenuItem(resources.getString("edgeTriggerExplosion.text"));
                menuItem.setActionCommand(makeCommand(CMD_EDGE_TRIGGER, OPT_EDGE_EXPLOSION, TRUE));
                menuItem.addActionListener(this);
                submenu.add(menuItem);

                menuItem = new JMenuItem(resources.getString("edgeTriggerMASCFailure.text"));
                menuItem.setActionCommand(makeCommand(CMD_EDGE_TRIGGER, OPT_EDGE_MASC_FAILURE, TRUE));
                menuItem.addActionListener(this);
                submenu.add(menuItem);

                menuItem = new JMenuItem(resources.getString("edgeTriggerAeroAltLoss.text"));
                menuItem.setActionCommand(makeCommand(CMD_EDGE_TRIGGER, OPT_EDGE_WHEN_AERO_ALT_LOSS, TRUE));
                menuItem.addActionListener(this);
                submenu.add(menuItem);

                menuItem = new JMenuItem(resources.getString("edgeTriggerAeroExplosion.text"));
                menuItem.setActionCommand(makeCommand(CMD_EDGE_TRIGGER, OPT_EDGE_WHEN_AERO_EXPLOSION, TRUE));
                menuItem.addActionListener(this);
                submenu.add(menuItem);

                menuItem = new JMenuItem(resources.getString("edgeTriggerAeroKO.text"));
                menuItem.setActionCommand(makeCommand(CMD_EDGE_TRIGGER, OPT_EDGE_WHEN_AERO_KO, TRUE));
                menuItem.addActionListener(this);
                submenu.add(menuItem);

                menuItem = new JMenuItem(resources.getString("edgeTriggerAeroLuckyCrit.text"));
                menuItem.setActionCommand(makeCommand(CMD_EDGE_TRIGGER, OPT_EDGE_WHEN_AERO_LUCKY_CRIT, TRUE));
                menuItem.addActionListener(this);
                submenu.add(menuItem);

                menuItem = new JMenuItem(resources.getString("edgeTriggerAeroNukeCrit.text"));
                menuItem.setActionCommand(makeCommand(CMD_EDGE_TRIGGER, OPT_EDGE_WHEN_AERO_NUKE_CRIT, TRUE));
                menuItem.addActionListener(this);
                submenu.add(menuItem);

                menuItem = new JMenuItem(resources.getString("edgeTriggerAeroTrnBayCrit.text"));
                menuItem.setActionCommand(makeCommand(CMD_EDGE_TRIGGER, OPT_EDGE_WHEN_AERO_UNIT_CARGO_LOST, TRUE));
                menuItem.addActionListener(this);
                submenu.add(menuItem);

                if (getCampaignOptions().isUseSupportEdge()) {
                    menuItem = new JMenuItem(resources.getString("edgeTriggerHealCheck.text"));
                    menuItem.setActionCommand(makeCommand(CMD_EDGE_TRIGGER, PersonnelOptions.EDGE_MEDICAL, TRUE));
                    menuItem.addActionListener(this);
                    submenu.add(menuItem);

                    menuItem = new JMenuItem(resources.getString("edgeTriggerBreakPart.text"));
                    menuItem.setActionCommand(makeCommand(CMD_EDGE_TRIGGER,
                          PersonnelOptions.EDGE_REPAIR_BREAK_PART,
                          TRUE));
                    menuItem.addActionListener(this);
                    submenu.add(menuItem);

                    menuItem = new JMenuItem(resources.getString("edgeTriggerFailedRefit.text"));
                    menuItem.setActionCommand(makeCommand(CMD_EDGE_TRIGGER,
                          PersonnelOptions.EDGE_REPAIR_FAILED_REFIT,
                          TRUE));
                    menuItem.addActionListener(this);
                    submenu.add(menuItem);

                    menuItem = new JMenuItem(resources.getString("edgeTriggerAcquireCheck.text"));
                    menuItem.setActionCommand(makeCommand(CMD_EDGE_TRIGGER,
                          PersonnelOptions.EDGE_ADMIN_ACQUIRE_FAIL,
                          TRUE));
                    menuItem.addActionListener(this);
                    submenu.add(menuItem);
                }
                JMenuHelpers.addMenuIfNonEmpty(menu, submenu);

                submenu = new JMenu(resources.getString("Off.text"));

                menuItem = new JMenuItem(resources.getString("edgeTriggerHeadHits.text"));
                menuItem.setActionCommand(makeCommand(CMD_EDGE_TRIGGER, OPT_EDGE_HEAD_HIT, FALSE));
                menuItem.addActionListener(this);
                submenu.add(menuItem);

                menuItem = new JMenuItem(resources.getString("edgeTriggerTAC.text"));
                menuItem.setActionCommand(makeCommand(CMD_EDGE_TRIGGER, OPT_EDGE_TAC, FALSE));
                menuItem.addActionListener(this);
                submenu.add(menuItem);

                menuItem = new JMenuItem(resources.getString("edgeTriggerKO.text"));
                menuItem.setActionCommand(makeCommand(CMD_EDGE_TRIGGER, OPT_EDGE_KO, FALSE));
                menuItem.addActionListener(this);
                submenu.add(menuItem);

                menuItem = new JMenuItem(resources.getString("edgeTriggerExplosion.text"));
                menuItem.setActionCommand(makeCommand(CMD_EDGE_TRIGGER, OPT_EDGE_EXPLOSION, FALSE));
                menuItem.addActionListener(this);
                submenu.add(menuItem);

                menuItem = new JMenuItem(resources.getString("edgeTriggerMASCFailure.text"));
                menuItem.setActionCommand(makeCommand(CMD_EDGE_TRIGGER, OPT_EDGE_MASC_FAILURE, FALSE));
                menuItem.addActionListener(this);
                submenu.add(menuItem);

                menuItem = new JMenuItem(resources.getString("edgeTriggerAeroAltLoss.text"));
                menuItem.setActionCommand(makeCommand(CMD_EDGE_TRIGGER, OPT_EDGE_WHEN_AERO_ALT_LOSS, FALSE));
                menuItem.addActionListener(this);
                submenu.add(menuItem);

                menuItem = new JMenuItem(resources.getString("edgeTriggerAeroExplosion.text"));
                menuItem.setActionCommand(makeCommand(CMD_EDGE_TRIGGER, OPT_EDGE_WHEN_AERO_EXPLOSION, FALSE));
                menuItem.addActionListener(this);
                submenu.add(menuItem);

                menuItem = new JMenuItem(resources.getString("edgeTriggerAeroKO.text"));
                menuItem.setActionCommand(makeCommand(CMD_EDGE_TRIGGER, OPT_EDGE_WHEN_AERO_KO, FALSE));
                menuItem.addActionListener(this);
                submenu.add(menuItem);

                menuItem = new JMenuItem(resources.getString("edgeTriggerAeroLuckyCrit.text"));
                menuItem.setActionCommand(makeCommand(CMD_EDGE_TRIGGER, OPT_EDGE_WHEN_AERO_LUCKY_CRIT, FALSE));
                menuItem.addActionListener(this);
                submenu.add(menuItem);

                menuItem = new JMenuItem(resources.getString("edgeTriggerAeroNukeCrit.text"));
                menuItem.setActionCommand(makeCommand(CMD_EDGE_TRIGGER, OPT_EDGE_WHEN_AERO_NUKE_CRIT, FALSE));
                menuItem.addActionListener(this);
                submenu.add(menuItem);

                menuItem = new JMenuItem(resources.getString("edgeTriggerAeroTrnBayCrit.text"));
                menuItem.setActionCommand(makeCommand(CMD_EDGE_TRIGGER, OPT_EDGE_WHEN_AERO_UNIT_CARGO_LOST, FALSE));
                menuItem.addActionListener(this);
                submenu.add(menuItem);

                if (getCampaignOptions().isUseSupportEdge()) {
                    menuItem = new JMenuItem(resources.getString("edgeTriggerHealCheck.text"));
                    menuItem.setActionCommand(makeCommand(CMD_EDGE_TRIGGER, PersonnelOptions.EDGE_MEDICAL, FALSE));
                    menuItem.addActionListener(this);
                    submenu.add(menuItem);

                    menuItem = new JMenuItem(resources.getString("edgeTriggerBreakPart.text"));
                    menuItem.setActionCommand(makeCommand(CMD_EDGE_TRIGGER,
                          PersonnelOptions.EDGE_REPAIR_BREAK_PART,
                          FALSE));
                    menuItem.addActionListener(this);
                    submenu.add(menuItem);

                    menuItem = new JMenuItem(resources.getString("edgeTriggerFailedRefit.text"));
                    menuItem.setActionCommand(makeCommand(CMD_EDGE_TRIGGER,
                          PersonnelOptions.EDGE_REPAIR_FAILED_REFIT,
                          FALSE));
                    menuItem.addActionListener(this);
                    submenu.add(menuItem);

                    menuItem = new JMenuItem(resources.getString("edgeTriggerAcquireCheck.text"));
                    menuItem.setActionCommand(makeCommand(CMD_EDGE_TRIGGER,
                          PersonnelOptions.EDGE_ADMIN_ACQUIRE_FAIL,
                          FALSE));
                    menuItem.addActionListener(this);
                    submenu.add(menuItem);
                }
                JMenuHelpers.addMenuIfNonEmpty(menu, submenu);
                JMenuHelpers.addMenuIfNonEmpty(popup, menu);
            }

            JMenuHelpers.addMenuIfNonEmpty(popup, menu);
        }

        if (!oneSelected) {
            menuItem = new JMenuItem(resources.getString("bulkAssignSinglePortrait.text"));
            menuItem.setActionCommand(CMD_EDIT_PORTRAIT);
            menuItem.addActionListener(this);
            popup.add(menuItem);
        }

        if (oneSelected) {
            menu = new JMenu(resources.getString("changeProfile.text"));

            menuItem = new JMenuItem(resources.getString("changePortrait.text"));
            menuItem.setActionCommand(CMD_EDIT_PORTRAIT);
            menuItem.addActionListener(this);
            menu.add(menuItem);

            menuItem = new JMenuItem(resources.getString("changeBiography.text"));
            menuItem.setActionCommand(CMD_EDIT_BIOGRAPHY);
            menuItem.addActionListener(this);
            menu.add(menuItem);

            menuItem = new JMenuItem(resources.getString("changeCallsign.text"));
            menuItem.setActionCommand(CMD_CALLSIGN);
            menuItem.addActionListener(this);
            menu.add(menuItem);

            JMenuHelpers.addMenuIfNonEmpty(popup, menu);
        }

        menu = new JMenu(resources.getString("editLogs.text"));

        if (oneSelected) {
            menuItem = new JMenuItem(resources.getString("editPersonnelLog.text"));
            menuItem.setActionCommand(CMD_EDIT_PERSONNEL_LOG);
            menuItem.addActionListener(this);
            menu.add(menuItem);

            menuItem = new JMenuItem(resources.getString("editScenarioLog.text"));
            menuItem.setActionCommand(CMD_EDIT_SCENARIO_LOG);
            menuItem.addActionListener(this);
            menu.add(menuItem);

            menuItem = new JMenuItem(resources.getString("editMedicalLog.text"));
            menuItem.setActionCommand(CMD_EDIT_MEDICAL_LOG);
            menuItem.addActionListener(this);
            menu.add(menuItem);

            menuItem = new JMenuItem(resources.getString("editKillLog.text"));
            menuItem.setActionCommand(CMD_EDIT_KILL_LOG);
            menuItem.addActionListener(this);
            menu.add(menuItem);

            menuItem = new JMenuItem(resources.getString("editAssignmentLog.text"));
            menuItem.setActionCommand(CMD_ADD_ASSIGNMENT_LOG_ENTRY);
            menuItem.addActionListener(this);
            menu.add(menuItem);

            menuItem = new JMenuItem(resources.getString("editPerformanceLog.text"));
            menuItem.setActionCommand(CMD_ADD_PERFORMANCE_LOG_ENTRY);
            menuItem.addActionListener(this);
            menu.add(menuItem);
        } else {
            menuItem = new JMenuItem(resources.getString("addSingleLogEntry.text"));
            menuItem.setActionCommand(CMD_ADD_LOG_ENTRY);
            menuItem.addActionListener(this);
            menu.add(menuItem);

            menuItem = new JMenuItem(resources.getString("addScenarioEntry.text"));
            menuItem.setActionCommand(CMD_ADD_SCENARIO_ENTRY);
            menuItem.addActionListener(this);
            menu.add(menuItem);

            menuItem = new JMenuItem(resources.getString("addSingleMedicalLogEntry.text"));
            menuItem.setActionCommand(CMD_ADD_MEDICAL_LOG_ENTRY);
            menuItem.addActionListener(this);
            menu.add(menuItem);

            if (StaticChecks.allHaveSameUnit(selected)) {
                menuItem = new JMenuItem(resources.getString("assignKill.text"));
                menuItem.setActionCommand(CMD_ADD_KILL);
                menuItem.addActionListener(this);
                menuItem.setEnabled(true);
                menu.add(menuItem);
            }

            menuItem = new JMenuItem(resources.getString("addSingleAssignmentLogEntry.text"));
            menuItem.setActionCommand(CMD_ADD_ASSIGNMENT_LOG_ENTRY);
            menuItem.addActionListener(this);
            menu.add(menuItem);

            menuItem = new JMenuItem(resources.getString("addSinglePerformanceLogEntry.text"));
        }
        menuItem.setActionCommand(CMD_ADD_PERFORMANCE_LOG_ENTRY);
        menuItem.addActionListener(this);
        menu.add(menuItem);

        JMenuHelpers.addMenuIfNonEmpty(popup, menu);

        menuItem = new JMenuItem(resources.getString("exportPersonnel.text"));
        menuItem.addActionListener(evt -> gui.savePersonFile());
        menuItem.setEnabled(true);
        popup.add(menuItem);

        if (StaticChecks.areAllEmployed(selected)) {
            menuItem = new JMenuItem(resources.getString("sack.text"));
            menuItem.setActionCommand(CMD_SACK);
            menuItem.addActionListener(this);
            popup.add(menuItem);
        }

        if (!StaticChecks.areAllEmployed(selected)) {
            menuItem = new JMenuItem(resources.getString("employ.text"));
            menuItem.setActionCommand(CMD_EMPLOY);
            menuItem.addActionListener(this);
            popup.add(menuItem);
        }

        if (oneSelected) {
            int wealth = person.getWealth();
            int willpower = person.getAttributeScore(WILLPOWER);
            int spending = getExpenditure(willpower, wealth);
            String spendingString = Money.of(spending).toAmountString();
            menuItem = new JMenuItem(String.format(resources.getString("wealth.extreme.single"), spendingString));
            menuItem.setEnabled(!person.isHasPerformedExtremeExpenditure() &&
                                      person.getStatus().isActive() &&
                                      person.getPrisonerStatus().isFreeOrBondsman());
        } else {
            menuItem = new JMenuItem(resources.getString("wealth.extreme.multiple"));
            menuItem.setEnabled(StaticChecks.areAnyActive(selected) && StaticChecks.areAnyFreeOrBondsman(selected));
        }
        menuItem.setActionCommand(CMD_SPENDING_SPREE);
        menuItem.addActionListener(this);
        popup.add(menuItem);

        menuItem = new JMenuItem(resources.getString("bloodmark.claimBounty"));
        menuItem.setActionCommand(CMD_CLAIM_BOUNTY);
        menuItem.addActionListener(this);
        popup.add(menuItem);

        // region Flags Menu
        // This Menu contains the following flags, in the specified order:
        // 1) Clan Personnel
        // 2) Commander
        // 3) Divorceable
        // 4) Founder
        // 5) Immortal
        // 6) Marriageable
        // 7) Trying To Marry
        menu = new JMenu(resources.getString("specialFlagsMenu.text"));

        if (Stream.of(selected).allMatch(p -> p.isClanPersonnel() == person.isClanPersonnel())) {
            cbMenuItem = new JCheckBoxMenuItem(resources.getString("miClanPersonnel.text"));
            cbMenuItem.setToolTipText(resources.getString("miClanPersonnel.toolTipText"));
            cbMenuItem.setName("miClanPersonnel");
            cbMenuItem.setSelected(person.isClanPersonnel());
            cbMenuItem.addActionListener(evt -> {
                final boolean clanPersonnel = !person.isClanPersonnel();
                Stream.of(selected).forEach(p -> p.setClanPersonnel(clanPersonnel));
            });
            menu.add(cbMenuItem);
        }

        if (oneSelected) {
            final JCheckBoxMenuItem miCommander = new JCheckBoxMenuItem(resources.getString("miCommander.text"));
            miCommander.setToolTipText(resources.getString("miCommander.toolTipText"));
            miCommander.setName("miCommander");
            miCommander.setSelected(person.isCommander());
            miCommander.addActionListener(evt -> {
                getCampaign().getPersonnel().stream().filter(Person::isCommander).forEach(commander -> {
                    commander.setCommander(false);
                    getCampaign().addReport(String.format(resources.getString("removedCommander.format"),
                          commander.getHyperlinkedFullTitle()));
                    getCampaign().personUpdated(commander);
                });
                if (miCommander.isSelected()) {
                    person.setCommander(true);
                    getCampaign().addReport(String.format(resources.getString("setAsCommander.format"),
                          person.getHyperlinkedFullTitle()));
                    getCampaign().personUpdated(person);
                }
            });
            menu.add(miCommander);
        }

        if ((getCampaignOptions().isUseManualDivorce() || !getCampaignOptions().getRandomDivorceMethod().isNone()) &&
                  Stream.of(selected).allMatch(p -> p.getGenealogy().hasSpouse()) &&
                  Stream.of(selected).allMatch(p -> p.isDivorceable() == person.isDivorceable())) {
            cbMenuItem = new JCheckBoxMenuItem(resources.getString("miDivorceable.text"));
            cbMenuItem.setToolTipText(resources.getString("miDivorceable.toolTipText"));
            cbMenuItem.setName("miDivorceable");
            cbMenuItem.setSelected(person.isDivorceable());
            cbMenuItem.addActionListener(evt -> {
                final boolean divorceable = !person.isDivorceable();
                Stream.of(selected).forEach(p -> p.setDivorceable(divorceable));
            });
            menu.add(cbMenuItem);
        }

        if (Stream.of(selected).allMatch(p -> p.isFounder() == person.isFounder())) {
            cbMenuItem = new JCheckBoxMenuItem(resources.getString("miFounder.text"));
            cbMenuItem.setToolTipText(resources.getString("miFounder.toolTipText"));
            cbMenuItem.setName("miFounder");
            cbMenuItem.setSelected(person.isFounder());
            cbMenuItem.addActionListener(evt -> {
                final boolean founder = !person.isFounder();
                Stream.of(selected).forEach(p -> p.setFounder(founder));
            });
            menu.add(cbMenuItem);
        }

        if (Stream.of(selected).noneMatch(p -> p.getStatus().isDead()) &&
                  Stream.of(selected).allMatch(p -> p.isImmortal() == person.isImmortal())) {
            cbMenuItem = new JCheckBoxMenuItem(resources.getString("miImmortal.text"));
            cbMenuItem.setToolTipText(resources.getString("miImmortal.toolTipText"));
            cbMenuItem.setName("miImmortal");
            cbMenuItem.setSelected(person.isImmortal());
            cbMenuItem.addActionListener(evt -> {
                final boolean immortal = !person.isImmortal();
                Stream.of(selected).forEach(p -> p.setImmortal(immortal));
            });
            menu.add(cbMenuItem);
        }

        if (Stream.of(selected).allMatch(p -> p.isQuickTrainIgnore() == person.isQuickTrainIgnore())) {
            cbMenuItem = new JCheckBoxMenuItem(resources.getString("miQuickTrainIgnore.text"));
            cbMenuItem.setToolTipText(resources.getString("miQuickTrainIgnore.toolTipText"));
            cbMenuItem.setName("miQuickTrainIgnore");
            cbMenuItem.setSelected(person.isQuickTrainIgnore());
            cbMenuItem.addActionListener(evt -> {
                final boolean quickTrainIgnore = !person.isQuickTrainIgnore();
                Stream.of(selected).forEach(p -> p.setQuickTrainIgnore(quickTrainIgnore));
            });
            menu.add(cbMenuItem);
        }

        if (getCampaignOptions().isUseManualMarriages() || !getCampaignOptions().getRandomMarriageMethod().isNone()) {
            cbMenuItem = new JCheckBoxMenuItem(resources.getString("miPrefersMen.text"));
            cbMenuItem.setToolTipText(wordWrap(resources.getString("miPrefersMen.toolTipText")));
            cbMenuItem.setName("miPrefersMen");
            cbMenuItem.setSelected(selected.length == 1 && person.isPrefersMen());
            cbMenuItem.addActionListener(evt -> {
                Stream.of(selected).forEach(p -> p.setPrefersMen(!p.isPrefersMen()));
            });
            menu.add(cbMenuItem);

            cbMenuItem = new JCheckBoxMenuItem(resources.getString("miPrefersWomen.text"));
            cbMenuItem.setToolTipText(wordWrap(resources.getString("miPrefersWomen.toolTipText")));
            cbMenuItem.setName("miPrefersWomen");
            cbMenuItem.setSelected(selected.length == 1 && person.isPrefersWomen());
            cbMenuItem.addActionListener(evt -> {
                Stream.of(selected).forEach(p -> p.setPrefersWomen(!p.isPrefersWomen()));
            });
            menu.add(cbMenuItem);
        }

        if ((getCampaignOptions().isUseManualProcreation() ||
                   !getCampaignOptions().getRandomProcreationMethod().isNone()) &&
                  Stream.of(selected).allMatch(p -> p.getGender().isFemale()) &&
                  Stream.of(selected).allMatch(p -> p.isTryingToConceive() == person.isTryingToConceive())) {
            cbMenuItem = new JCheckBoxMenuItem(resources.getString("miTryingToConceive.text"));
            cbMenuItem.setToolTipText(MultiLineTooltip.splitToolTip(resources.getString("miTryingToConceive.toolTipText"),
                  100));
            cbMenuItem.setName("miTryingToConceive");
            cbMenuItem.setSelected(person.isTryingToConceive());
            cbMenuItem.addActionListener(evt -> {
                final boolean tryingToConceive = !person.isTryingToConceive();
                Stream.of(selected).forEach(p -> p.setTryingToConceive(tryingToConceive));
            });
            menu.add(cbMenuItem);
        }

        if (getCampaignOptions().isUseRandomPersonalities()) {
            cbMenuItem = new JCheckBoxMenuItem(resources.getString("miHidePersonality.text"));
            cbMenuItem.setToolTipText(MultiLineTooltip.splitToolTip(resources.getString("miHidePersonality.toolTipText"),
                  100));
            cbMenuItem.setName("miHidePersonality");
            cbMenuItem.setSelected(person.isHidePersonality());
            cbMenuItem.addActionListener(evt -> {
                final boolean hidePersonality = !person.isHidePersonality();
                Stream.of(selected).forEach(selectedPerson -> {
                    selectedPerson.setHidePersonality(hidePersonality);
                    MekHQ.triggerEvent(new PersonChangedEvent(selectedPerson));
                });
            });
            menu.add(cbMenuItem);
        }

        JMenuHelpers.addMenuIfNonEmpty(popup, menu);
        // endregion Flags Menu

        // region Randomization Menu
        // This Menu contains the following options, in the specified order:
        // 1) Random Name
        // 2) Random Bloodname Check
        // 3) Random Bloodname Assignment
        // 4) Random Callsign
        // 5) Random Portrait
        // 6) Random Origin
        // 7) Random Origin Faction
        // 8) Random Origin Planet
        menu = new JMenu(resources.getString("randomizationMenu.text"));

        menuItem = new JMenuItem(resources.getString(oneSelected ?
                                                           "miRandomName.single.text" :
                                                           "miRandomName.bulk.text"));
        menuItem.setName("miRandomName");
        menuItem.setActionCommand(CMD_RANDOM_NAME);
        menuItem.addActionListener(this);
        menu.add(menuItem);

        if (StaticChecks.areAllClanEligible(selected)) {
            menuItem = new JMenuItem(resources.getString(oneSelected ?
                                                               "miRandomBloodnameCheck.single.text" :
                                                               "miRandomBloodnameCheck.bulk.text"));
            menuItem.setName("miRandomBloodnameCheck");
            menuItem.setActionCommand(makeCommand(CMD_RANDOM_BLOODNAME, String.valueOf(false)));
            menuItem.addActionListener(this);
            menu.add(menuItem);

            if (getCampaign().isGM()) {
                menuItem = new JMenuItem(resources.getString(oneSelected ?
                                                                   "miRandomBloodname.single.text" :
                                                                   "miRandomBloodname.bulk.text"));
                menuItem.setName("miRandomBloodname");
                menuItem.setActionCommand(makeCommand(CMD_RANDOM_BLOODNAME, String.valueOf(true)));
                menuItem.addActionListener(this);
                menu.add(menuItem);
            }
        }

        menuItem = new JMenuItem(resources.getString(oneSelected ?
                                                           "miRandomCallsign.single.text" :
                                                           "miRandomCallsign.bulk.text"));
        menuItem.setName("miRandomCallsign");
        menuItem.setActionCommand(CMD_RANDOM_CALLSIGN);
        menuItem.addActionListener(this);
        menu.add(menuItem);

        menuItem = new JMenuItem(resources.getString(oneSelected ?
                                                           "miRandomPortrait.single.text" :
                                                           "miRandomPortrait.bulk.text"));
        menuItem.setName("miRandomPortrait");
        menuItem.setActionCommand(CMD_RANDOM_PORTRAIT);
        menuItem.addActionListener(this);
        menu.add(menuItem);

        if (getCampaignOptions().getRandomOriginOptions().isRandomizeOrigin()) {
            menuItem = new JMenuItem(resources.getString(oneSelected ?
                                                               "miRandomOrigin.single.text" :
                                                               "miRandomOrigin.bulk.text"));
            menuItem.setName("miRandomOrigin");
            menuItem.setActionCommand(CMD_RANDOM_ORIGIN);
            menuItem.addActionListener(this);
            menu.add(menuItem);

            menuItem = new JMenuItem(resources.getString(oneSelected ?
                                                               "miRandomOriginFaction.single.text" :
                                                               "miRandomOriginFaction.bulk.text"));
            menuItem.setName("miRandomOriginFaction");
            menuItem.setActionCommand(CMD_RANDOM_ORIGIN_FACTION);
            menuItem.addActionListener(this);
            menu.add(menuItem);

            menuItem = new JMenuItem(resources.getString(oneSelected ?
                                                               "miRandomOriginPlanet.single.text" :
                                                               "miRandomOriginPlanet.bulk.text"));
            menuItem.setName("miRandomOriginPlanet");
            menuItem.setActionCommand(CMD_RANDOM_ORIGIN_PLANET);
            menuItem.addActionListener(this);
            menu.add(menuItem);
        }

        JMenuHelpers.addMenuIfNonEmpty(popup, menu);
        // endregion Randomization Menu

        // region Original Unit
        menu = new JMenu(resources.getString("originalUnitMenu.text"));

        menuItem = new JMenuItem(resources.getString("originalUnitToCurrent.text"));
        menuItem.setName("originalUnitToCurrent");
        menuItem.setActionCommand(CMD_ORIGINAL_TO_CURRENT);
        menuItem.addActionListener(this);
        menu.add(menuItem);

        menuItem = new JMenuItem(resources.getString("removeOriginalUnit.text"));
        menuItem.setName("removeOriginalUnit");
        menuItem.setActionCommand(CMD_WIPE_ORIGINAL);
        menuItem.addActionListener(this);
        menu.add(menuItem);

        JMenuHelpers.addMenuIfNonEmpty(popup, menu);
        // endregion Original Unit

        // region GM Menu
        if (getCampaign().isGM()) {
            popup.addSeparator();

            menu = new JMenu(resources.getString("GMMode.text"));

            menuItem = new JMenu(resources.getString("changePrisonerStatus.text"));
            menuItem.add(newCheckboxMenu(PrisonerStatus.FREE.toString(),
                  makeCommand(CMD_CHANGE_PRISONER_STATUS, PrisonerStatus.FREE.name()),
                  (person.getPrisonerStatus() == PrisonerStatus.FREE)));
            menuItem.add(newCheckboxMenu(PrisonerStatus.PRISONER.toString(),
                  makeCommand(CMD_CHANGE_PRISONER_STATUS, PrisonerStatus.PRISONER.name()),
                  (person.getPrisonerStatus() == PrisonerStatus.PRISONER)));
            menuItem.add(newCheckboxMenu(PrisonerStatus.PRISONER_DEFECTOR.toString(),
                  makeCommand(CMD_CHANGE_PRISONER_STATUS, PrisonerStatus.PRISONER_DEFECTOR.name()),
                  (person.getPrisonerStatus() == PrisonerStatus.PRISONER_DEFECTOR)));
            menuItem.add(newCheckboxMenu(PrisonerStatus.BONDSMAN.toString(),
                  makeCommand(CMD_CHANGE_PRISONER_STATUS, PrisonerStatus.BONDSMAN.name()),
                  (person.getPrisonerStatus() == PrisonerStatus.BONDSMAN)));
            menu.add(menuItem);

            if (StaticChecks.areAllPrisoners(selected)) {
                menu.add(newMenuItem(resources.getString("ransom.text"), CMD_RANSOM));
            }

            if (Stream.of(selected).allMatch(p -> p.getStatus().isPoW())) {
                menu.add(newMenuItem(resources.getString("ransom.text"), CMD_RANSOM_FRIENDLY));
            }

            menuItem = new JMenuItem(resources.getString("removePerson.text"));
            menuItem.setActionCommand(CMD_REMOVE);
            menuItem.addActionListener(this);
            menu.add(menuItem);

            if (oneSelected) {
                JMenu subMenu = new JMenu(resources.getString("refundSkill.text"));
                for (Skill skill : person.getSkills().getSkills()) {
                    String label = skill.getType().getName();
                    JMenuItem menuSkill = new JMenuItem(label);
                    menuSkill.setActionCommand(makeCommand(CMD_REFUND_SKILL, label));
                    menuSkill.addActionListener(this);
                    subMenu.add(menuSkill);
                }
                menu.add(subMenu);
            }

            if (!getCampaignOptions().isUseAdvancedMedical()) {
                menuItem = new JMenuItem(resources.getString("editHits.text"));
                menuItem.setActionCommand(CMD_EDIT_HITS);
                menuItem.addActionListener(this);
                menu.add(menuItem);
            }

            menuItem = new JMenuItem(resources.getString("addXP.text"));
            menuItem.setActionCommand(CMD_ADD_XP);
            menuItem.addActionListener(this);
            menu.add(menuItem);

            menuItem = new JMenuItem(resources.getString("setXP.text"));
            menuItem.setActionCommand(CMD_SET_XP);
            menuItem.addActionListener(this);
            menu.add(menuItem);
            
            menuItem = new JMenuItem(resources.getString("editPerson.text"));
            menuItem.setActionCommand(CMD_EDIT);
            menuItem.addActionListener(this);
            menu.add(menuItem);

            if (oneSelected) {
                menuItem = new JMenuItem(resources.getString("loadGMTools.text"));
                menuItem.addActionListener(evt -> loadGMToolsForPerson(person));
                menu.add(menuItem);
            }

            if (getCampaignOptions().isUseAdvancedMedical()) {
                menuItem = new JMenuItem(resources.getString("removeAllInjuries.text"));
                menuItem.setActionCommand(CMD_CLEAR_INJURIES);
                menuItem.addActionListener(this);
                menu.add(menuItem);

                if (oneSelected) {
                    for (Injury i : person.getInjuries()) {
                        menuItem = new JMenuItem(String.format(resources.getString("removeInjury.format"),
                              i.getName()));
                        menuItem.setActionCommand(makeCommand(CMD_REMOVE_INJURY, i.getUUID().toString()));
                        menuItem.addActionListener(this);
                        menu.add(menuItem);
                    }

                    menuItem = new JMenuItem(resources.getString("editInjuries.text"));
                    menuItem.setActionCommand(CMD_EDIT_INJURIES);
                    menuItem.addActionListener(this);
                    menu.add(menuItem);
                }

                menuItem = new JMenuItem(resources.getString("addRandomInjury.format"));
                menuItem.setActionCommand(CMD_ADD_RANDOM_INJURY);
                menuItem.addActionListener(this);
                menu.add(menuItem);

                menuItem = new JMenuItem(resources.getString("addRandomInjuries.format"));
                menuItem.setActionCommand(CMD_ADD_RANDOM_INJURIES);
                menuItem.addActionListener(this);
                menu.add(menuItem);
            }

            if (getCampaignOptions().isUseManualProcreation()) {
                if (Stream.of(selected)
                          .anyMatch(p -> getCampaign().getProcreation()
                                               .canProcreate(getCampaign().getLocalDate(), p, false) == null)) {
                    menuItem = new JMenuItem(resources.getString(oneSelected ?
                                                                       "addPregnancy.text" :
                                                                       "addPregnancies.text"));
                    menuItem.setActionCommand(CMD_ADD_PREGNANCY);
                    menuItem.addActionListener(this);
                    menu.add(menuItem);
                }

                if (Stream.of(selected).anyMatch(Person::isPregnant)) {
                    menuItem = new JMenuItem(resources.getString(oneSelected ?
                                                                       "removePregnancy.text" :
                                                                       "removePregnancies.text"));
                    menuItem.setActionCommand(CMD_REMOVE_PREGNANCY);
                    menuItem.addActionListener(this);
                    menu.add(menuItem);
                }
            }

            if (getCampaignOptions().isUseLoyaltyModifiers()) {
                menuItem = new JMenuItem(resources.getString("regenerateLoyalty.text"));
                menuItem.setActionCommand(CMD_LOYALTY);
                menuItem.addActionListener(this);
                menu.add(menuItem);
            }

            if (getCampaignOptions().isUseRandomPersonalities()) {
                menuItem = new JMenuItem(resources.getString("regeneratePersonality.text"));
                menuItem.setActionCommand(CMD_PERSONALITY);
                menuItem.addActionListener(this);
                menu.add(menuItem);
            }

            if (getCampaignOptions().isUseAbilities()) {
                menuItem = new JMenuItem(resources.getString("addRandomSPA.text"));
                menuItem.setActionCommand(CMD_ADD_RANDOM_ABILITY);
                menuItem.addActionListener(this);
                menu.add(menuItem);
            }

            menuItem = new JMenuItem(resources.getString("generateRoleplaySkills.text"));
            menuItem.setActionCommand(CMD_GENERATE_ROLEPLAY_SKILLS);
            menuItem.addActionListener(this);
            menu.add(menuItem);

            menuItem = new JMenuItem(resources.getString("removeRoleplaySkills.text"));
            menuItem.setActionCommand(CMD_REMOVE_ROLEPLAY_SKILLS);
            menuItem.addActionListener(this);
            menu.add(menuItem);

            RandomSkillPreferences randomSkillPreferences = getCampaign().getRandomSkillPreferences();
            boolean isRandomizeAttributes = randomSkillPreferences.isRandomizeAttributes();

            menuItem = new JMenuItem(resources.getString("generateRoleplayAttributes." + (isRandomizeAttributes ?
                                                                                                "random" : "reset")));
            menuItem.setActionCommand(CMD_GENERATE_ROLEPLAY_ATTRIBUTES);
            menuItem.addActionListener(this);
            menu.add(menuItem);

            boolean isRandomizeTraits = randomSkillPreferences.isRandomizeTraits();
            menuItem = new JMenuItem(resources.getString("generateRoleplayTraits." + (isRandomizeTraits ?
                                                                                            "random" : "reset")));
            menuItem.setActionCommand(CMD_GENERATE_ROLEPLAY_TRAITS);
            menuItem.addActionListener(this);
            menu.add(menuItem);

            JMenu attributesMenu = new JMenu(resources.getString("spendOnAttributes.set"));

            for (SkillAttribute attribute : SkillAttribute.values()) {
                if (attribute.isNone()) {
                    continue;
                }

                // Set
                menuItem = new JMenuItem(attribute.getLabel());
                menuItem.setToolTipText(wordWrap(String.format(resources.getString("spendOnAttributes.tooltip"))));
                menuItem.setActionCommand(makeCommand(CMD_SET_ATTRIBUTE, String.valueOf(attribute)));
                menuItem.addActionListener(this);
                menuItem.setEnabled(getCampaign().isGM());
                attributesMenu.add(menuItem);
            }
            menu.add(attributesMenu);

            menuItem = new JMenuItem(resources.getString("generateRandomCivilianProfession.text"));
            menuItem.setToolTipText(wordWrap(String.format(resources.getString(
                  "generateRandomCivilianProfession.tooltip"))));
            menuItem.setActionCommand(makeCommand(CMD_RANDOM_PROFESSION));
            menuItem.addActionListener(this);
            menuItem.setEnabled(getCampaign().isGM());
            menu.add(menuItem);

            if (oneSelected) {
                Genealogy personGenealogy = person.getGenealogy();
                List<Person> personParents = personGenealogy.getParents();

                if (personParents.size() < 2) {
                    JMenu newParentMenu = new JMenu(resources.getString("parent.add"));
                    List<Person> potentialParents = new ArrayList<>(getCampaign().getActivePersonnel(false, true)
                                                                          .stream()
                                                                          .filter(p -> (!p.isChild(getCampaign().getLocalDate())))
                                                                          .toList());
                    potentialParents.removeAll(personParents);
                    potentialParents.remove(person);

                    for (final Person newParent : potentialParents) {
                        String status = getPersonOptionString(newParent);

                        JMenuItem newParentItem = new JMenuItem(status);
                        newParentItem.setActionCommand(makeCommand(CMD_ADD_PARENT, String.valueOf(newParent.getId())));
                        newParentItem.addActionListener(this);
                        newParentMenu.add(newParentItem);
                    }
                    if (newParentMenu.getItemCount() > 0) {
                        menu.add(newParentMenu);
                    }
                }

                JMenu removeParentMenu = new JMenu(resources.getString("parent.remove"));
                for (final Person oldParent : personParents) {
                    String status = getPersonOptionString(oldParent);

                    JMenuItem removeParentItem = new JMenuItem(status);
                    removeParentItem.setActionCommand(makeCommand(CMD_REMOVE_PARENT,
                          String.valueOf(oldParent.getId())));
                    removeParentItem.addActionListener(this);
                    removeParentMenu.add(removeParentItem);
                }
                if (removeParentMenu.getItemCount() > 0) {
                    menu.add(removeParentMenu);
                }

                JMenu newChildMenu = new JMenu(resources.getString("child.add"));
                List<Person> potentialChildren = new ArrayList<>(getCampaign().getActivePersonnel(false, true)
                                                                       .stream()
                                                                       .filter(p -> (p.getGenealogy()
                                                                                           .getParents()
                                                                                           .size() < 2))
                                                                       .toList());
                potentialChildren.removeAll(personParents);
                potentialChildren.removeAll(personGenealogy.getChildren());
                potentialChildren.remove(person);

                for (final Person newChild : potentialChildren) {
                    String status = getPersonOptionString(newChild);

                    JMenuItem newChildItem = new JMenuItem(status);
                    newChildItem.setActionCommand(makeCommand(CMD_ADD_CHILD, String.valueOf(newChild.getId())));
                    newChildItem.addActionListener(this);
                    newChildMenu.add(newChildItem);
                }
                if (newChildMenu.getItemCount() > 0) {
                    menu.add(newChildMenu);
                }

                JMenu removeChildMenu = new JMenu(resources.getString("child.remove"));
                for (final Person oldChild : personGenealogy.getChildren()) {
                    String status = getPersonOptionString(oldChild);

                    JMenuItem removeChildItem = new JMenuItem(status);
                    removeChildItem.setActionCommand(makeCommand(CMD_REMOVE_CHILD, String.valueOf(oldChild.getId())));
                    removeChildItem.addActionListener(this);
                    removeChildMenu.add(removeChildItem);
                }
                if (removeChildMenu.getItemCount() > 0) {
                    menu.add(removeChildMenu);
                }
            }

            JMenuHelpers.addMenuIfNonEmpty(popup, menu);
        }
        // endregion GM Menu

        return Optional.of(popup);
    }

    /**
     * Generates a formatted description string for a person, typically used in adoption scenarios.
     *
     * <p>This method creates a localized string containing the person's full name, gender, and current age.</p>
     *
     * @param person The {@link Person} to generate the description for
     *
     * @return A formatted string describing the person with their name, gender, and age
     *
     * @author Illiani
     * @since 0.50.10
     */
    private String getPersonOptionString(Person person) {
        return String.format(resources.getString("personOption.description"),
              person.getFullName(),
              person.getGender(),
              person.getAge(getCampaign().getLocalDate()));
    }

    private static void placeInAppropriateSPASubMenu(SpecialAbility spa, JMenu specialistMenu, JMenu combatAbilityMenu,
          JMenu maneuveringAbilityMenu, JMenu characterFlawMenu, JMenu utilityAbilityMenu, JMenu characterOriginMenu) {
        AbilityCategory category = getSpaCategory(spa);

        switch (category) {
            case COMBAT_ABILITY -> combatAbilityMenu.add(specialistMenu);
            case MANEUVERING_ABILITY -> maneuveringAbilityMenu.add(specialistMenu);
            case UTILITY_ABILITY -> utilityAbilityMenu.add(specialistMenu);
            case CHARACTER_FLAW -> characterFlawMenu.add(specialistMenu);
            case CHARACTER_CREATION_ONLY -> characterOriginMenu.add(specialistMenu);
        }
    }

    /**
     * Builds the education menu when only one person is selected
     *
     * @param campaign     the campaign to check parameters against
     * @param person       the person to check parameters against
     * @param academy      the academy to build menus for
     * @param militaryMenu the military menu object
     * @param civilianMenu the civilian menu object
     */
    private void buildEducationMenusSingleton(Campaign campaign, Person person, Academy academy, JMenu militaryMenu,
          JMenu civilianMenu) {
        boolean showIneligibleAcademies = campaign.getCampaignOptions().isEnableShowIneligibleAcademies();
        if (campaign.getCampaignOptions().isEnableOverrideRequirements()) {
            JMenu academyOption = new JMenu(academy.getName());

            String campus;

            if ((academy.isLocal()) || (academy.isHomeSchool())) {
                campus = campaign.getCurrentSystem().getId();
            } else {
                campus = academy.getLocationSystems().get(0);
            }

            educationJMenuAdder(academy, militaryMenu, civilianMenu, academyOption);

            List<String> academyFactions = campaign.getSystemById(campus).getFactions(campaign.getLocalDate());

            // in the event the location has no faction, we use the campaign faction.
            // this is only relevant if we're overriding the academy restrictions, as we
            // won't reach this point during normal play.
            if (academyFactions.isEmpty()) {
                buildEducationSubMenus(campaign,
                      academy,
                      List.of(person),
                      academyOption,
                      campus,
                      campaign.getFaction().getShortName());
            } else {
                buildEducationSubMenus(campaign,
                      academy,
                      List.of(person),
                      academyOption,
                      campus,
                      campaign.getSystemById(campus).getFactions(campaign.getLocalDate()).get(0));
            }
            return;
        }

        // has the academy been constructed, is still standing, & has not closed?
        if ((campaign.getGameYear() >= academy.getConstructionYear()) &&
                  (campaign.getGameYear() < academy.getDestructionYear()) &&
                  (campaign.getGameYear() < academy.getClosureYear())) {
            // is the planet populated?
            if ((academy.isLocal()) && (campaign.getCurrentSystem().getPopulation(campaign.getLocalDate()) == 0)) {
                if (showIneligibleAcademies) {
                    JMenuItem academyOption = new JMenuItem("<html>" +
                                                                  academy.getName() +
                                                                  resources.getString("eduPopulationConflict.text") +
                                                                  "</html>");

                    educationJMenuItemAdder(academy, militaryMenu, civilianMenu, academyOption);
                }
                // is the applicant within the right age bracket?
            } else if ((person.getAge(campaign.getLocalDate()) >= academy.getAgeMax()) ||
                             (person.getAge(campaign.getLocalDate()) < academy.getAgeMin())) {
                if (showIneligibleAcademies) {
                    JMenuItem academyOption;

                    if (academy.getAgeMax() != 9999) {
                        academyOption = new JMenuItem("<html>" +
                                                            academy.getName() +
                                                            String.format(resources.getString("eduAgeConflictRange.text"),
                                                                  academy.getAgeMin(),
                                                                  academy.getAgeMax()) +
                                                            "</html>");
                    } else {
                        academyOption = new JMenuItem("<html>" +
                                                            academy.getName() +
                                                            String.format(resources.getString("eduAgeConflictPlus.text"),
                                                                  academy.getAgeMin()));
                    }

                    educationJMenuItemAdder(academy, militaryMenu, civilianMenu, academyOption);
                }
                // is the applicant qualified?
            } else if (!academy.isQualified(person)) {
                if (showIneligibleAcademies) {
                    JMenuItem academyOption = new JMenuItem("<html>" +
                                                                  academy.getName() +
                                                                  String.format(resources.getString(
                                                                              "eduUnqualified.text"),
                                                                        academy.getEducationLevelMin()));
                    educationJMenuItemAdder(academy, militaryMenu, civilianMenu, academyOption);
                }
            } else if (academy.hasRejectedApplication(person)) {
                if (showIneligibleAcademies) {
                    JMenuItem academyOption = new JMenuItem("<html>" +
                                                                  academy.getName() +
                                                                  String.format(resources.getString("eduRejected.text"),
                                                                        academy.getEducationLevelMin()));
                    educationJMenuItemAdder(academy, militaryMenu, civilianMenu, academyOption);
                }
            } else if (academy.isLocal()) {
                // are any of the local academies accepting applicants from person's Faction or
                // campaign's Faction?
                String faction = academy.getFilteredFaction(campaign,
                      person,
                      campaign.getSystemById(campaign.getCurrentSystem().getId()).getFactions(campaign.getLocalDate()));

                if (faction == null) {
                    if (showIneligibleAcademies) {
                        JMenuItem academyOption = new JMenuItem("<html>" +
                                                                      academy.getName() +
                                                                      resources.getString("eduFactionConflict.text"));

                        educationJMenuItemAdder(academy, militaryMenu, civilianMenu, academyOption);
                    }
                } else {
                    JMenu academyOption = new JMenu(academy.getName());
                    educationJMenuAdder(academy, militaryMenu, civilianMenu, academyOption);

                    buildEducationSubMenus(campaign,
                          academy,
                          List.of(person),
                          academyOption,
                          campaign.getCurrentSystem().getId(),
                          faction);
                }
            } else if (academy.isHomeSchool()) {
                JMenu academyOption = new JMenu(academy.getName());
                educationJMenuAdder(academy, militaryMenu, civilianMenu, academyOption);

                buildEducationSubMenus(campaign,
                      academy,
                      List.of(person),
                      academyOption,
                      campaign.getCurrentSystem().getId(),
                      campaign.getFaction().getShortName());
            } else {
                // what campuses are accepting applicants?
                List<String> campuses = new ArrayList<>();

                for (String campusId : academy.getLocationSystems()) {
                    PlanetarySystem system = campaign.getSystemById(campusId);

                    if (academy.getFilteredFaction(campaign, person, system.getFactions(campaign.getLocalDate())) !=
                              null) {
                        campuses.add(campusId);
                    }
                }

                if (campuses.isEmpty()) {
                    if (showIneligibleAcademies) {
                        JMenuItem academyOption = new JMenuItem("<html>" +
                                                                      academy.getName() +
                                                                      resources.getString("eduFactionConflict.text"));
                        educationJMenuItemAdder(academy, militaryMenu, civilianMenu, academyOption);
                    }
                    // which is the nearest campus and is it in range?
                } else {
                    String nearestCampus = Academy.getNearestCampus(campaign, campuses);

                    if ((campaign.getSimplifiedTravelTime(campaign.getSystemById(nearestCampus)) / 7) >
                              campaign.getCampaignOptions().getMaximumJumpCount()) {
                        if (showIneligibleAcademies) {
                            JMenuItem academyOption = new JMenuItem("<html>" +
                                                                          academy.getName() +
                                                                          resources.getString("eduRangeConflict.text"));
                            educationJMenuItemAdder(academy, militaryMenu, civilianMenu, academyOption);
                        }
                    } else {
                        String faction = academy.getFilteredFaction(campaign,
                              person,
                              campaign.getSystemById(nearestCampus).getFactions(campaign.getLocalDate()));

                        if (faction != null) {
                            JMenu academyOption = new JMenu(academy.getName());

                            educationJMenuAdder(academy, militaryMenu, civilianMenu, academyOption);

                            buildEducationSubMenus(campaign,
                                  academy,
                                  List.of(person),
                                  academyOption,
                                  nearestCampus,
                                  faction);
                        }
                    }
                }
            }
        }
    }

    /**
     * Builds the education menu when multiple people are
     *
     * @param campaign     the campaign to check parameters against
     * @param personnel    the people to check parameters against
     * @param academy      the academy to build menus for
     * @param militaryMenu the military menu object
     * @param civilianMenu the civilian menu object
     */
    private void buildEducationMenusMassEnroll(Campaign campaign, List<Person> personnel, Academy academy,
          JMenu militaryMenu, JMenu civilianMenu) {
        if (campaign.getCampaignOptions().isEnableOverrideRequirements()) {
            JMenu academyOption = new JMenu(academy.getName());

            String campus;

            if ((academy.isLocal()) || (academy.isHomeSchool())) {
                campus = campaign.getCurrentSystem().getId();
            } else {
                campus = academy.getLocationSystems().get(0);
            }

            educationJMenuAdder(academy, militaryMenu, civilianMenu, academyOption);

            List<String> academyFactions = campaign.getSystemById(campus).getFactions(campaign.getLocalDate());

            if (academyFactions.isEmpty()) {
                buildEducationSubMenus(campaign,
                      academy,
                      personnel,
                      academyOption,
                      campus,
                      campaign.getFaction().getShortName());
            } else {
                buildEducationSubMenus(campaign,
                      academy,
                      personnel,
                      academyOption,
                      campus,
                      campaign.getSystemById(campus).getFactions(campaign.getLocalDate()).get(0));
            }
            return;
        }

        // has the academy been constructed, is still standing, & has not closed?
        if ((campaign.getGameYear() >= academy.getConstructionYear()) &&
                  (campaign.getGameYear() < academy.getDestructionYear()) &&
                  (campaign.getGameYear() < academy.getClosureYear())) {

            // is the planet populated?
            if ((campaign.getCurrentSystem().getPopulation(campaign.getLocalDate()) == 0) &&
                      (!academy.isHomeSchool())) {
                return;
            }

            // are all the applicants within the right age bracket?
            // are all the applicants qualified?
            boolean arePersonnelEligible = personnel.stream()
                                                 .allMatch(person -> person.getAge(campaign.getLocalDate()) <
                                                                           academy.getAgeMax() &&
                                                                           person.getAge(campaign.getLocalDate()) >=
                                                                                 academy.getAgeMin() &&
                                                                           academy.isQualified(person) &&
                                                                           !academy.hasRejectedApplication(person));

            // if one or more people are not eligible to attend the academy,
            // there is no point doing any further processes
            if (!arePersonnelEligible) {
                return;
            }

            if (academy.isLocal()) {
                // find the first faction that accepts applications from all persons in
                // personnel
                Optional<String> suitableFaction = personnel.stream()
                                                         .map(person -> academy.getFilteredFaction(campaign,
                                                               person,
                                                               campaign.getCurrentSystem()
                                                                     .getFactions(campaign.getLocalDate())))
                                                         .filter(faction -> personnel.stream()
                                                                                  .allMatch(person -> Objects.equals(
                                                                                        faction,
                                                                                        academy.getFilteredFaction(
                                                                                              campaign,
                                                                                              person,
                                                                                              campaign.getCurrentSystem()
                                                                                                    .getFactions(
                                                                                                          campaign.getLocalDate())))))
                                                         .distinct()
                                                         .filter(Objects::nonNull)
                                                         .findFirst();

                if (suitableFaction.isPresent()) {
                    JMenu academyOption = new JMenu(academy.getName());
                    educationJMenuAdder(academy, militaryMenu, civilianMenu, academyOption);

                    buildEducationSubMenus(campaign,
                          academy,
                          personnel,
                          academyOption,
                          campaign.getCurrentSystem().getId(),
                          suitableFaction.get());
                }
            } else if (academy.isHomeSchool()) {
                JMenu academyOption = new JMenu(academy.getName());
                educationJMenuAdder(academy, militaryMenu, civilianMenu, academyOption);

                buildEducationSubMenus(campaign,
                      academy,
                      personnel,
                      academyOption,
                      campaign.getCurrentSystem().getId(),
                      campaign.getFaction().getShortName());
            } else {
                // find the campuses that accept applications from all members of the group
                List<String> suitableCampuses = personnel.stream()
                                                      .flatMap(person -> academy.getLocationSystems()
                                                                               .stream()
                                                                               .filter(campus -> academy.getFilteredFaction(
                                                                                     campaign,
                                                                                     person,
                                                                                     campaign.getSystemById(campus)
                                                                                           .getFactions(campaign.getLocalDate())) !=
                                                                                                       null))
                                                      .distinct()
                                                      .filter(campus -> personnel.stream()
                                                                              .allMatch(person -> academy.getFilteredFaction(
                                                                                    campaign,
                                                                                    person,
                                                                                    campaign.getSystemById(campus)
                                                                                          .getFactions(campaign.getLocalDate())) !=
                                                                                                        null))
                                                      .collect(Collectors.toList());

                if (!suitableCampuses.isEmpty()) {
                    String nearestCampus = Academy.getNearestCampus(campaign, suitableCampuses);

                    // find what factions accept an application from all members of the group
                    Optional<String> suitableFaction = personnel.stream()
                                                             .map(person -> academy.getFilteredFaction(campaign,
                                                                   person,
                                                                   campaign.getSystemById(nearestCampus)
                                                                         .getFactions(campaign.getLocalDate())))
                                                             .distinct()
                                                             .filter(faction -> personnel.stream()
                                                                                      .allMatch(person -> faction.equals(
                                                                                            academy.getFilteredFaction(
                                                                                                  campaign,
                                                                                                  person,
                                                                                                  campaign.getSystemById(
                                                                                                              nearestCampus)
                                                                                                        .getFactions(
                                                                                                              campaign.getLocalDate())))))
                                                             .findFirst();

                    if (suitableFaction.isPresent()) {
                        if ((campaign.getSimplifiedTravelTime(campaign.getSystemById(nearestCampus)) / 7) <=
                                  campaign.getCampaignOptions().getMaximumJumpCount()) {
                            JMenu academyOption = new JMenu(academy.getName());
                            educationJMenuAdder(academy, militaryMenu, civilianMenu, academyOption);

                            buildEducationSubMenus(campaign,
                                  academy,
                                  personnel,
                                  academyOption,
                                  nearestCampus,
                                  suitableFaction.get());
                        }
                    }
                }
            }
        }
    }

    /**
     * Adds an education option to the appropriate JMenu based on the type of Academy. This version accepts JMenu
     * objects.
     *
     * @param academy      the Academy
     * @param militaryMenu the JMenu for military education options
     * @param civilianMenu the JMenu for civilian education options
     * @param option       the option to be added to the appropriate JMenu
     */
    private static void educationJMenuAdder(Academy academy, JMenu militaryMenu, JMenu civilianMenu, JMenu option) {
        if (academy.isMilitary()) {
            militaryMenu.add(option);
        } else {
            civilianMenu.add(option);
        }
    }

    /**
     * Adds an education option to the appropriate JMenu based on the type of Academy. This version accepts JMenuItem
     * objects.
     *
     * @param academy      the Academy
     * @param militaryMenu the JMenu for military education options
     * @param civilianMenu the JMenu for civilian education options
     * @param option       the option to be added to the appropriate JMenu
     */
    private static void educationJMenuItemAdder(Academy academy, JMenu militaryMenu, JMenu civilianMenu,
          JMenuItem option) {
        if (academy.isMilitary()) {
            militaryMenu.add(option);
        } else {
            civilianMenu.add(option);
        }
    }

    private void buildEducationSubMenus(Campaign campaign, Academy academy, List<Person> personnel, JMenu academyOption,
          String campus, String faction) {
        JMenuItem courses;
        int courseCount = academy.getQualifications().size();

        if (courseCount > 0) {
            for (int courseIndex = 0; courseIndex < (courseCount); courseIndex++) {
                // we also need to make sure the course is being offered
                if ((campaign.getCampaignOptions().isEnableOverrideRequirements()) ||
                          (campaign.getGameYear() >= academy.getQualificationStartYears().get(courseIndex))) {
                    String course = academy.getQualifications().get(courseIndex);
                    courses = new JMenuItem(course);

                    if ((academy.isLocal()) || (academy.isHomeSchool())) {
                        courses.setToolTipText(academy.getTooltip(campaign,
                              personnel,
                              courseIndex,
                              campaign.getCurrentSystem()));
                        courses.setActionCommand(makeCommand(CMD_BEGIN_EDUCATION_ENROLLMENT,
                              academy.getSet(),
                              academy.getName(),
                              String.valueOf(courseIndex),
                              campaign.getCurrentSystem().getId(),
                              faction));
                    } else {
                        courses.setToolTipText(academy.getTooltip(campaign,
                              personnel,
                              courseIndex,
                              campaign.getSystemById(campus)));
                        courses.setActionCommand(makeCommand(CMD_BEGIN_EDUCATION_ENROLLMENT,
                              academy.getSet(),
                              academy.getName(),
                              String.valueOf(courseIndex),
                              campus,
                              faction));
                    }
                    courses.addActionListener(this);
                    academyOption.add(courses);
                }
            }
        } else {
            courses = new JMenuItem(resources.getString("eduNoQualificationsOffered.text"));
            academyOption.add(courses);
        }
    }

    /**
     * Returns a JMenuItem for a given Award.
     *
     * @param award The Award object for which the JMenuItem is to be created.
     *
     * @return A JMenuItem representing the given Award.
     */
    private JMenuItem getAwardMenuItem(Award award) {
        StringBuilder awardMenuItem = new StringBuilder();
        awardMenuItem.append(String.format("%s", award.getName()));

        if (getCampaignOptions().getAwardBonusStyle().isBoth()) {
            if ((award.getXPReward() != 0) || (award.getEdgeReward() != 0)) {
                awardMenuItem.append(" (");

                if (award.getXPReward() != 0) {
                    awardMenuItem.append(award.getXPReward()).append(" XP");
                    if (award.getEdgeReward() != 0) {
                        awardMenuItem.append(" & ");
                    }
                }

                if (award.getEdgeReward() != 0) {
                    awardMenuItem.append(award.getEdgeReward()).append(" Edge");
                }

                awardMenuItem.append(')');
            }
        } else if (getCampaignOptions().getAwardBonusStyle().isXP()) {
            if (award.getXPReward() != 0) {
                awardMenuItem.append(" (");

                awardMenuItem.append(award.getXPReward()).append(" XP)");
            }
        } else if (getCampaignOptions().getAwardBonusStyle().isEdge()) {

            if (award.getEdgeReward() != 0) {
                awardMenuItem.append(" (");

                awardMenuItem.append(award.getEdgeReward()).append(" Edge)");
            }
        }

        JMenuItem menuItem = new JMenuItem(awardMenuItem.toString());
        menuItem.setToolTipText(MultiLineTooltip.splitToolTip(award.getDescription()));
        menuItem.setActionCommand(makeCommand(CMD_ADD_AWARD, award.getSet(), award.getName()));
        menuItem.addActionListener(this);
        return menuItem;
    }

    private JMenuItem newMenuItem(String text, String command) {
        JMenuItem result = new JMenuItem(text);
        result.setActionCommand(command);
        result.addActionListener(this);
        return result;
    }

    private JCheckBoxMenuItem newCheckboxMenu(String text, String command, boolean selected) {
        JCheckBoxMenuItem result = new JCheckBoxMenuItem(text);
        result.setSelected(selected);
        result.setActionCommand(command);
        result.addActionListener(this);
        result.setEnabled(true);
        return result;
    }
}<|MERGE_RESOLUTION|>--- conflicted
+++ resolved
@@ -3545,11 +3545,8 @@
             menu.add(traitsMenu);
 
             JMenu attributesMenuIncrease = new JMenu(resources.getString("spendOnAttributes.increase"));
-<<<<<<< HEAD
-=======
             int attributeCost = (int) round(getCampaignOptions().getAttributeCost() * costMultiplier);
 
->>>>>>> fca6a4d6
             for (SkillAttribute attribute : SkillAttribute.values()) {
                 if (attribute.isNone()) {
                     continue;
@@ -3560,9 +3557,7 @@
                     continue;
                 }
 
-                int attributeCost = (int) round((isEdge ?
-                                                       getCampaignOptions().getEdgeCost() :
-                                                       ATTRIBUTE_IMPROVEMENT_COST)
+                int attributeCost = (int) round((isEdge ? getCampaignOptions().getEdgeCost() : attributeCost)
                                                       * costMultiplier);
 
                 int current = person.getAttributeScore(attribute);
@@ -4381,7 +4376,7 @@
             menuItem.setActionCommand(CMD_SET_XP);
             menuItem.addActionListener(this);
             menu.add(menuItem);
-            
+
             menuItem = new JMenuItem(resources.getString("editPerson.text"));
             menuItem.setActionCommand(CMD_EDIT);
             menuItem.addActionListener(this);
