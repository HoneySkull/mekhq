--- conflicted
+++ resolved
@@ -4484,18 +4484,16 @@
 
                 //region Legacy
                 // Removed in 0.49.*
-<<<<<<< HEAD
-                } else if (wn2.getNodeName().equalsIgnoreCase("randomizeOrigin")) { // Legacy, 0.49.6 Removal
+                } else if (wn2.getNodeName().equalsIgnoreCase("randomizeOrigin")) { // Legacy, 0.49.7 Removal
                     retVal.getRandomOriginOptions().setRandomizeOrigin(Boolean.parseBoolean(wn2.getTextContent()));
-                } else if (wn2.getNodeName().equalsIgnoreCase("randomizeDependentOrigin")) { // Legacy, 0.49.6 Removal
+                } else if (wn2.getNodeName().equalsIgnoreCase("randomizeDependentOrigin")) { // Legacy, 0.49.7 Removal
                     retVal.getRandomOriginOptions().setRandomizeDependentOrigin(Boolean.parseBoolean(wn2.getTextContent()));
-                } else if (wn2.getNodeName().equalsIgnoreCase("originSearchRadius")) { // Legacy, 0.49.6 Removal
+                } else if (wn2.getNodeName().equalsIgnoreCase("originSearchRadius")) { // Legacy, 0.49.7 Removal
                     retVal.getRandomOriginOptions().setOriginSearchRadius(Integer.parseInt(wn2.getTextContent()));
-                } else if (wn2.getNodeName().equalsIgnoreCase("extraRandomOrigin")) { // Legacy, 0.49.6 Removal
+                } else if (wn2.getNodeName().equalsIgnoreCase("extraRandomOrigin")) { // Legacy, 0.49.7 Removal
                     retVal.getRandomOriginOptions().setExtraRandomOrigin(Boolean.parseBoolean(wn2.getTextContent().trim()));
-                } else if (wn2.getNodeName().equalsIgnoreCase("originDistanceScale")) { // Legacy, 0.49.6 Removal
+                } else if (wn2.getNodeName().equalsIgnoreCase("originDistanceScale")) { // Legacy, 0.49.7 Removal
                     retVal.getRandomOriginOptions().setOriginDistanceScale(Double.parseDouble(wn2.getTextContent().trim()));
-=======
                 } else if (wn2.getNodeName().equalsIgnoreCase("retirementRolls")) { // Legacy - 0.49.7 Removal
                     final boolean value = Boolean.parseBoolean(wn2.getTextContent().trim());
                     retVal.setRandomRetirementMethod(value ? RandomRetirementMethod.AGAINST_THE_BOT : RandomRetirementMethod.NONE);
@@ -4511,7 +4509,6 @@
                     retVal.setUseRandomDependentAddition(value);
                 } else if (wn2.getNodeName().equalsIgnoreCase("dependentsNeverLeave")) { // Legacy - 0.49.7 Removal
                     retVal.setUseRandomDependentRemoval(!Boolean.parseBoolean(wn2.getTextContent().trim()));
->>>>>>> e3087f36
                 } else if (wn2.getNodeName().equalsIgnoreCase("chanceRandomMarriages")) { // Legacy - 0.49.6 Removal
                     retVal.setPercentageRandomMarriageOppositeSexChance(Double.parseDouble(wn2.getTextContent().trim()));
                 } else if (wn2.getNodeName().equalsIgnoreCase("chanceRandomSameSexMarriages")) { // Legacy - 0.49.6 Removal
