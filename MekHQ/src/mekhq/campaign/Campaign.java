--- conflicted
+++ resolved
@@ -3602,7 +3602,6 @@
             }
 
             for (AtBContract contract : getActiveAtBContracts()) {
-<<<<<<< HEAD
                 contract.checkMorale(this, getLocalDate());
 
                 AtBMoraleLevel morale = contract.getMoraleLevel();
@@ -3610,11 +3609,6 @@
                 String report = "<html>Current enemy condition is '" + morale + "' on contract " + contract.getName() + "<br><br>" + morale.getToolTipText() + "</html>";
 
                 addReport(report);
-=======
-                contract.checkMorale(this, getLocalDate(), getAtBUnitRatingMod());
-                addReport("Enemy Morale is now " + contract.getMoraleLevel()
-                        + " on contract " + contract.getName());
->>>>>>> ab4b4192
             }
         }
 
