/*
 * Copyright (C) 2025 The MegaMek Team. All Rights Reserved.
 *
 * This file is part of MekHQ.
 *
 * MekHQ is free software: you can redistribute it and/or modify
 * it under the terms of the GNU General Public License (GPL),
 * version 3 or (at your option) any later version,
 * as published by the Free Software Foundation.
 *
 * MekHQ is distributed in the hope that it will be useful,
 * but WITHOUT ANY WARRANTY; without even the implied warranty
 * of MERCHANTABILITY or FITNESS FOR A PARTICULAR PURPOSE.
 * See the GNU General Public License for more details.
 *
 * A copy of the GPL should have been included with this project;
 * if not, see <https://www.gnu.org/licenses/>.
 *
 * NOTICE: The MegaMek organization is a non-profit group of volunteers
 * creating free software for the BattleTech community.
 *
 * MechWarrior, BattleMech, `Mech and AeroTech are registered trademarks
 * of The Topps Company, Inc. All Rights Reserved.
 *
 * Catalyst Game Labs and the Catalyst Game Labs logo are trademarks of
 * InMediaRes Productions, LLC.
 */
package mekhq.gui.dialog;

import mekhq.campaign.Campaign;
import mekhq.campaign.finances.Money;
import mekhq.campaign.personnel.Person;
import mekhq.gui.baseComponents.MHQDialogImmersive;

import java.util.ArrayList;
import java.util.List;

import static mekhq.campaign.Campaign.AdministratorSpecialization.HR;
import static mekhq.campaign.mod.am.InjuryTypes.REPLACEMENT_LIMB_MINIMUM_SKILL_REQUIRED_TYPES_3_4_5;
import static mekhq.utilities.MHQInternationalization.getFormattedTextAt;

/**
 * A dialog for managing the replacement of limbs in a campaign. This immersive dialog provides
 * an in-character message and appropriate buttons based on the scenario, such as availability
 * of doctors and sufficient funds.
 *
 * <p>The dialog uses localized resources to display messages and creates responses based
 * on campaign and patient details.</p>
 */
public class ReplacementLimbDialog extends MHQDialogImmersive {
    final private static String RESOURCE_BUNDLE = "mekhq.resources." + ReplacementLimbDialog.class.getSimpleName();

    /**
     * Constructor to create a Replacement Limb Dialog.
     *
     * @param campaign         The associated {@link Campaign} object, holding the state of the game.
     * @param suitableDoctors  A list of {@link Person} objects representing doctors qualified to
     *                        perform the replacement procedure. May be empty if no suitable doctors
     *                        are available.
     * @param patient          The {@link Person} who is receiving the limb replacement.
     * @param cost             The {@link Money} cost of the limb replacement procedure.
     */
    public ReplacementLimbDialog(Campaign campaign, List<Person> suitableDoctors, Person patient, Money cost) {
        super(campaign, getSpeaker(campaign), patient,
              createInCharacterMessage(campaign.getLocation().isOnPlanet(), !suitableDoctors.isEmpty(),
                    campaign.getCommanderAddress(false), patient, cost, campaign.getFunds().isGreaterOrEqualThan(cost)),
              createButtons(!suitableDoctors.isEmpty(), campaign.getLocation().isOnPlanet(), campaign.getFunds().isGreaterOrEqualThan(cost)),
<<<<<<< HEAD
              getFormattedTextAt(RESOURCE_BUNDLE, "message.ooc"), null, false,
              null, true);
=======
              getFormattedTextAt(RESOURCE_BUNDLE, "message.ooc", REPLACEMENT_LIMB_MINIMUM_SKILL_REQUIRED_TYPES_3_4_5),
              null, false);
>>>>>>> 9d538eaf
    }

    /**
     * Creates the buttons for the dialog based on the availability of qualified doctors,
     * whether the procedure is planetside, and if sufficient funds are available.
     *
     * <p>The behavior of the button creation is determined by the following conditions:</p>
     * <ul>
     *     <li>If sufficient funds are unavailable, or if there is no qualified doctor and it is not planetside,
     *         only an "Understood" button is created.</li>
     *     <li>Otherwise, both "Decline" and "Accept" buttons are created.</li>
     * </ul>
     *
     * @param hasQualifiedDoctor {@code true} if a qualified doctor is available to perform the procedure,
     *                           {@code false} otherwise.
     * @param isPlanetside {@code true} if the campaign is currently planetside, {@code false} otherwise.
     * @param hasSufficientFunds {@code true} if the campaign has enough funds to cover the procedure,
     *                           {@code false} otherwise.
     *
     * @return A {@link List} of {@link ButtonLabelTooltipPair} objects representing the dialog buttons.
     */
    private static List<ButtonLabelTooltipPair> createButtons(boolean hasQualifiedDoctor, boolean isPlanetside,
                                                              boolean hasSufficientFunds) {
        List<ButtonLabelTooltipPair> buttons = new ArrayList<>();

        if (!hasSufficientFunds || (!hasQualifiedDoctor && !isPlanetside)) {
            ButtonLabelTooltipPair btnDecline = new ButtonLabelTooltipPair(getFormattedTextAt(RESOURCE_BUNDLE,
                  "understood.button"), null);
            buttons.add(btnDecline);
            return buttons;
        }

        ButtonLabelTooltipPair btnDecline = new ButtonLabelTooltipPair(getFormattedTextAt(RESOURCE_BUNDLE,
              "decline.button"), null);
        buttons.add(btnDecline);

        ButtonLabelTooltipPair btnAccept = new ButtonLabelTooltipPair(getFormattedTextAt(RESOURCE_BUNDLE,
              "accept.button"), null);
        buttons.add(btnAccept);

        return buttons;
    }

    /**
     * Creates an in-character message for the dialog based on various conditions related to planet
     * location, doctor availability, and funds.
     *
     * @param isPlanetside        {@code true} if the campaign is on a planet, {@code false} otherwise.
     * @param hasQualifiedDoctors {@code true} if there are qualified doctors available, {@code false}
     *                                       otherwise.
     * @param commanderAddress    The address for the campaign commander.
     * @param patient             The {@link Person} receiving the procedure.
     * @param cost                The {@link Money} cost of the procedure.
     * @param hasSufficientFunds  {@code true} if enough funds are available, {@code false} otherwise.
     * @return A {@link String} containing the localized in-character message for the dialog.
     */
    private static String createInCharacterMessage(boolean isPlanetside, boolean hasQualifiedDoctors,
                                                   String commanderAddress, Person patient, Money cost,
                                                   boolean hasSufficientFunds) {
        String keyAddendum = "normal";

        if (!hasQualifiedDoctors && hasSufficientFunds) {
            if (isPlanetside) {
                keyAddendum = "noSurgeonOnPlanet";
            } else {
                keyAddendum = "noSurgeonInTravel";
            }
        }

        if (!hasSufficientFunds) {
            keyAddendum = "insufficientFunds";
        }

        final String KEY = "message.inCharacter." + keyAddendum;

        return getFormattedTextAt(RESOURCE_BUNDLE, KEY, commanderAddress, patient.getFullTitle(),
              cost.toAmountString());
    }

    /**
     * Determines the speaker for the dialog, prioritizing the senior doctor among the active personnel.
     * If no doctors are available, the campaign's senior HR administrator is selected as the speaker.
     *
     * @param campaign The {@link Campaign} instance containing the active personnel and administrators.
     * @return The speaker for the dialog. This is the most senior doctor, if available; otherwise,
     *         it is the campaign's senior HR administrator.
     */
    private static Person getSpeaker(Campaign campaign) {
        Person seniorDoctor = null;

        for (Person person : campaign.getActivePersonnel(false)) {
            if (person.isDoctor()) {
                if (person.outRanksUsingSkillTiebreaker(campaign, seniorDoctor)) {
                    seniorDoctor = person;
                }
            }
        }

        if (seniorDoctor != null) {
            return seniorDoctor;
        } else {
            return campaign.getSeniorAdminPerson(HR);
        }
    }
}<|MERGE_RESOLUTION|>--- conflicted
+++ resolved
@@ -65,13 +65,8 @@
               createInCharacterMessage(campaign.getLocation().isOnPlanet(), !suitableDoctors.isEmpty(),
                     campaign.getCommanderAddress(false), patient, cost, campaign.getFunds().isGreaterOrEqualThan(cost)),
               createButtons(!suitableDoctors.isEmpty(), campaign.getLocation().isOnPlanet(), campaign.getFunds().isGreaterOrEqualThan(cost)),
-<<<<<<< HEAD
-              getFormattedTextAt(RESOURCE_BUNDLE, "message.ooc"), null, false,
-              null, true);
-=======
               getFormattedTextAt(RESOURCE_BUNDLE, "message.ooc", REPLACEMENT_LIMB_MINIMUM_SKILL_REQUIRED_TYPES_3_4_5),
-              null, false);
->>>>>>> 9d538eaf
+              null, false, null, true);
     }
 
     /**
