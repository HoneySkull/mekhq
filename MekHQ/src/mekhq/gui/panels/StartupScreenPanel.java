/*
 * Copyright (c) 2022 - The MegaMek Team. All Rights Reserved.
 *
 * This file is part of MekHQ.
 *
 * MekHQ is free software: you can redistribute it and/or modify
 * it under the terms of the GNU General Public License as published by
 * the Free Software Foundation, either version 3 of the License, or
 * (at your option) any later version.
 *
 * MekHQ is distributed in the hope that it will be useful,
 * but WITHOUT ANY WARRANTY; without even the implied warranty of
 * MERCHANTABILITY or FITNESS FOR A PARTICULAR PURPOSE. See the
 * GNU General Public License for more details.
 *
 * You should have received a copy of the GNU General Public License
 * along with MekHQ. If not, see <http://www.gnu.org/licenses/>.
 */
package mekhq.gui.panels;

import megamek.client.ui.swing.util.UIUtil;
import megamek.client.ui.swing.widget.MegamekButton;
import megamek.client.ui.swing.widget.SkinSpecification;
import megamek.client.ui.swing.widget.SkinSpecification.UIComponents;
import megamek.client.ui.swing.widget.SkinXMLHandler;
import megamek.common.Configuration;
import megamek.common.annotations.Nullable;
import megamek.common.util.ImageUtil;
import megamek.common.util.fileUtils.MegaMekFile;
import mekhq.MHQConstants;
import mekhq.MekHQ;
import mekhq.Utilities;
import mekhq.campaign.storyarc.StoryArcStub;
import mekhq.gui.FileDialogs;
import mekhq.gui.baseComponents.AbstractMHQPanel;
import mekhq.gui.dialog.DataLoadingDialog;
import mekhq.gui.dialog.StoryArcSelectionDialog;
import org.apache.logging.log4j.LogManager;

import javax.swing.*;
import java.awt.*;
import java.awt.event.WindowAdapter;
import java.awt.event.WindowEvent;
import java.awt.image.BufferedImage;
import java.io.File;

public class StartupScreenPanel extends AbstractMHQPanel {
    //region Variable Declarations
    private MekHQ app;
    private File lastSaveFile;
    private BufferedImage backgroundIcon;
    //endregion Variable Declarations

    //region Constructors
    public StartupScreenPanel(final MekHQ app) {
        super(new JFrame(MHQConstants.PROJECT_NAME), "StartupScreenPanel");

        this.app = app;
        lastSaveFile = Utilities.lastFileModified(MekHQ.getCampaignsDirectory().getValue(),
                (dir, name) -> (name.toLowerCase().endsWith(".cpnx") || name.toLowerCase().endsWith(".xml"))
                        || name.toLowerCase().endsWith(".cpnx.gz"));

        initialize();
    }
    //endregion Constructors

    //region Initialization
    @Override
    protected void initialize() {
        SkinSpecification skinSpec = SkinXMLHandler.getSkin(UIComponents.MainMenuBorder.getComp(), true);

        setBackground(UIManager.getColor("controlHighlight"));

        Dimension scaledMonitorSize = UIUtil.getScaledScreenSize(getFrame());
        JLabel splash = UIUtil.createSplashComponent(app.getIconPackage().getStartupScreenImagesScreenImages(), getFrame());
        add(splash, BorderLayout.CENTER);

        if (skinSpec.hasBackgrounds()) {
            if (skinSpec.backgrounds.size() > 1) {
                File file = new MegaMekFile(Configuration.widgetsDir(),
                        skinSpec.backgrounds.get(1)).getFile();
                if (!file.exists()) {
                    LogManager.getLogger().error("Background icon doesn't exist: " + file.getAbsolutePath());
                } else {
                    backgroundIcon = (BufferedImage) ImageUtil.loadImageFromFile(file.toString());
                }
            }
        } else {
            backgroundIcon = null;
        }

        final JLabel lblVersion = new JLabel(String.format("%s %s %s", MHQConstants.PROJECT_NAME,
                resources.getString("Version.text"), MHQConstants.VERSION), JLabel.CENTER);
        lblVersion.setPreferredSize(new Dimension(250,15));
        if (!skinSpec.fontColors.isEmpty()) {
            lblVersion.setForeground(skinSpec.fontColors.get(0));
        }

        MegamekButton btnNewCampaign = new MegamekButton(resources.getString("btnNewCampaign.text"),
                UIComponents.MainMenuButton.getComp(), true);
        btnNewCampaign.addActionListener(evt -> startCampaign(null));

        MegamekButton btnLoadCampaign = new MegamekButton(resources.getString("btnLoadCampaign.text"),
                UIComponents.MainMenuButton.getComp(), true);
        btnLoadCampaign.addActionListener(evt -> {
            final File file = selectCampaignFile();
            if (file != null) {
                startCampaign(file);
            }
        });

        MegamekButton btnLoadLastCampaign = new MegamekButton(resources.getString("btnLoadLastCampaign.text"),
                UIComponents.MainMenuButton.getComp(), true);
        btnLoadLastCampaign.setEnabled(lastSaveFile != null);
        btnLoadLastCampaign.addActionListener(evt -> startCampaign(lastSaveFile));

        MegamekButton btnLoadStoryArc = new MegamekButton(resources.getString("btnLoadStoryArc.text"),
                UIComponents.MainMenuButton.getComp(), true);
        btnLoadStoryArc.addActionListener(evt -> {
            StoryArcStub storyArcStub = selectStoryArc();
            if ((null != storyArcStub) && (null != storyArcStub.getInitCampaignFile())) {
                startCampaign(storyArcStub.getInitCampaignFile(), storyArcStub);
            }
        });
        MegamekButton btnQuit = new MegamekButton(resources.getString("Quit.text"),
                UIComponents.MainMenuButton.getComp(), true);
        btnQuit.addActionListener(evt -> System.exit(0));

        FontMetrics metrics = btnNewCampaign.getFontMetrics(btnNewCampaign.getFont());
        int width = metrics.stringWidth(btnNewCampaign.getText());
        int height = metrics.getHeight();
        Dimension textDim =  new Dimension(width + 50, height + 10);

        // Strive for no more than ~90% of the screen and use golden ratio to make
        // the button width "look" reasonable.
        int maximumWidth = (int) (0.9 * scaledMonitorSize.width) - splash.getPreferredSize().width;

        Dimension minButtonDim = new Dimension((int) (maximumWidth / 1.618), 25);
        if (textDim.getWidth() > minButtonDim.getWidth()) {
            minButtonDim = textDim;
        }

        btnNewCampaign.setMinimumSize(minButtonDim);
        btnNewCampaign.setPreferredSize(minButtonDim);
        btnLoadCampaign.setMinimumSize(minButtonDim);
        btnLoadCampaign.setPreferredSize(minButtonDim);
        btnLoadLastCampaign.setMinimumSize(minButtonDim);
        btnLoadLastCampaign.setPreferredSize(minButtonDim);
        btnLoadStoryArc.setMinimumSize(minButtonDim);
        btnLoadStoryArc.setPreferredSize(minButtonDim);
        btnQuit.setMinimumSize(minButtonDim);
        btnQuit.setPreferredSize(minButtonDim);

        // layout
        setLayout(new GridBagLayout());
        GridBagConstraints c = new GridBagConstraints();
        // Left Column
        c.anchor = GridBagConstraints.WEST;
        c.insets = new Insets(10, 5, 10, 10);
        c.ipadx = 10; c.ipady = 5;
        c.gridx = 0;  c.gridy = 0;
        c.fill = GridBagConstraints.NONE;
        c.weightx = 0.0; c.weighty = 0.0;
        c.gridwidth = 1;
        c.gridheight = 12;
        add(splash, c);
        // Right Column
        c.insets = new Insets(2, 2, 2, 10);
        c.fill = GridBagConstraints.BOTH;
        c.weightx = 1.0; c.weighty = 1.0;
        c.ipadx = 0; c.ipady = 0;
        c.gridheight = 1;
        c.gridx = 1; c.gridy = 0;
        add(lblVersion, c);
        c.gridy++;
        add(btnNewCampaign, c);
        c.gridy++;
        add(btnLoadCampaign, c);
        c.gridy++;
        add(btnLoadLastCampaign, c);
        c.gridy++;
        add(btnLoadStoryArc, c);
        c.gridy++;
        add(btnQuit, c);

        getFrame().setResizable(false);
        getFrame().getContentPane().setLayout(new BorderLayout());
        getFrame().getContentPane().add(this, BorderLayout.CENTER);
        getFrame().addWindowListener(new WindowAdapter() {
            @Override
            public void windowClosing(WindowEvent evt) {
                getFrame().setVisible(false);
                System.exit(0);
            }
        });
        getFrame().validate();
        getFrame().pack();
        // center window in screen
        getFrame().setLocationRelativeTo(null);
    }
    //endregion Initialization

    //region Button Actions
    private void startCampaign(final @Nullable File file) {
<<<<<<< HEAD
        startCampaign(file, null);
    }

    private void startCampaign(final @Nullable File file, @Nullable StoryArcStub storyArcStub) {
        new DataLoadingDialog(app, getFrame(), file, storyArcStub).setVisible(true);
=======
        new DataLoadingDialog(getFrame(), app, file).setVisible(true);
>>>>>>> 54867e6a
    }

    private @Nullable File selectCampaignFile() {
        return FileDialogs.openCampaign(getFrame()).orElse(null);
    }
    //endregion Button Actions

    private @Nullable StoryArcStub selectStoryArc() {
        final StoryArcSelectionDialog storyArcSelectionDialog = new StoryArcSelectionDialog(getFrame(), true);
        if (storyArcSelectionDialog.showDialog().isCancelled()) {
            return null;
        }
        return(storyArcSelectionDialog.getSelectedStoryArc());
    }

    @Override
    protected void paintComponent(Graphics g) {
        if (backgroundIcon == null) {
            super.paintComponent(g);
            return;
        }
        int w = getWidth();
        int h = getHeight();
        int iW = backgroundIcon.getWidth();
        int iH = backgroundIcon.getHeight();
        // If the image isn't loaded, prevent an infinite loop
        if ((iW < 1) || (iH < 1)) {
            return;
        }

        for (int x = 0; x < w; x += iW) {
            for (int y = 0; y < h; y += iH) {
                g.drawImage(backgroundIcon, x, y, null);
            }
        }
    }
}<|MERGE_RESOLUTION|>--- conflicted
+++ resolved
@@ -202,15 +202,11 @@
 
     //region Button Actions
     private void startCampaign(final @Nullable File file) {
-<<<<<<< HEAD
         startCampaign(file, null);
     }
 
     private void startCampaign(final @Nullable File file, @Nullable StoryArcStub storyArcStub) {
-        new DataLoadingDialog(app, getFrame(), file, storyArcStub).setVisible(true);
-=======
-        new DataLoadingDialog(getFrame(), app, file).setVisible(true);
->>>>>>> 54867e6a
+        new DataLoadingDialog(getFrame(), app, file, storyArcStub).setVisible(true);
     }
 
     private @Nullable File selectCampaignFile() {
