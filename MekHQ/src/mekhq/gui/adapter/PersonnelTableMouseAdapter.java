/*
 * Copyright (c) 2019-2020 - The MegaMek Team. All Rights Reserved.
 *
 * This file is part of MekHQ.
 *
 * MekHQ is free software: you can redistribute it and/or modify
 * it under the terms of the GNU General Public License as published by
 * the Free Software Foundation, either version 3 of the License, or
 * (at your option) any later version.
 *
 * MekHQ is distributed in the hope that it will be useful,
 * but WITHOUT ANY WARRANTY; without even the implied warranty of
 * MERCHANTABILITY or FITNESS FOR A PARTICULAR PURPOSE. See the
 * GNU General Public License for more details.
 *
 * You should have received a copy of the GNU General Public License
 * along with MekHQ. If not, see <http://www.gnu.org/licenses/>.
 */
package mekhq.gui.adapter;

import java.awt.*;
import java.awt.event.ActionEvent;
import java.awt.event.MouseEvent;
import java.time.LocalDate;
import java.util.*;
import java.util.List;
import java.util.stream.Collectors;

import javax.swing.*;

import megamek.client.ui.swing.dialog.imageChooser.AbstractIconChooserDialog;
import megamek.client.ui.swing.dialog.imageChooser.PortraitChooserDialog;
import megamek.common.*;
import megamek.common.options.IOption;
import megamek.common.options.OptionsConstants;
import megamek.common.options.PilotOptions;
import megamek.common.util.EncodeControl;
import mekhq.MekHQ;
import mekhq.Utilities;
import mekhq.campaign.finances.Money;
import mekhq.campaign.personnel.Award;
import mekhq.campaign.Kill;
import mekhq.campaign.log.LogEntry;
import mekhq.campaign.event.PersonChangedEvent;
import mekhq.campaign.event.PersonLogEvent;
import mekhq.campaign.finances.Transaction;
import mekhq.campaign.personnel.*;
import mekhq.campaign.personnel.enums.*;
import mekhq.campaign.personnel.generator.SingleSpecialAbilityGenerator;
import mekhq.campaign.personnel.ranks.Rank;
import mekhq.campaign.personnel.ranks.Ranks;
import mekhq.campaign.unit.HangarSorter;
import mekhq.campaign.unit.Unit;
import mekhq.gui.CampaignGUI;
import mekhq.gui.PersonnelTab;
import mekhq.gui.dialog.*;
import mekhq.gui.model.PersonnelTableModel;
import mekhq.gui.utilities.JMenuHelpers;
import mekhq.gui.utilities.MultiLineTooltip;
import mekhq.gui.utilities.StaticChecks;

public class PersonnelTableMouseAdapter extends JPopupMenuAdapter {
    private static final String CMD_RANKSYSTEM = "RANKSYSTEM";
    private static final String CMD_RANK = "RANK";
    private static final String CMD_MANEI_DOMINI_RANK = "MD_RANK";
    private static final String CMD_MANEI_DOMINI_CLASS = "MD_CLASS";
    private static final String CMD_PRIMARY_ROLE = "PROLE";
    private static final String CMD_SECONDARY_ROLE = "SROLE";
    private static final String CMD_PRIMARY_DESIGNATOR = "DESIG_PRI";
    private static final String CMD_SECONDARY_DESIGNATOR = "DESIG_SEC";
    private static final String CMD_REMOVE_UNIT = "REMOVE_UNIT";
    private static final String CMD_ADD_PILOT = "ADD_PILOT";
    private static final String CMD_ADD_SOLDIER = "ADD_SOLDIER";
    private static final String CMD_ADD_DRIVER = "ADD_DRIVER"; //$NON-NLS-1$
    private static final String CMD_ADD_VESSEL_PILOT = "ADD_VESSEL_PILOT"; //$NON-NLS-1$
    private static final String CMD_ADD_GUNNER = "ADD_GUNNER"; //$NON-NLS-1$
    private static final String CMD_ADD_CREW = "ADD_CREW"; //$NON-NLS-1$
    private static final String CMD_ADD_NAVIGATOR = "ADD_NAV"; //$NON-NLS-1$
    private static final String CMD_ADD_TECH_OFFICER = "ADD_TECH_OFFICER"; //$NON-NLS-1$
    private static final String CMD_ADD_AWARD = "ADD_AWARD";
    private static final String CMD_RMV_AWARD = "RMV_AWARD";

    private static final String CMD_EDIT_SALARY = "SALARY"; //$NON-NLS-1$
    private static final String CMD_BLOODNAME = "BLOODNAME"; //$NON-NLS-1$
    private static final String CMD_EDIT_INJURIES = "EDIT_INJURIES"; //$NON-NLS-1$
    private static final String CMD_REMOVE_INJURY = "REMOVE_INJURY"; //$NON-NLS-1$
    private static final String CMD_CLEAR_INJURIES = "CLEAR_INJURIES"; //$NON-NLS-1$
    private static final String CMD_CALLSIGN = "CALLSIGN"; //$NON-NLS-1$
    private static final String CMD_DEPENDENT = "DEPENDENT"; //$NON-NLS-1$
    private static final String CMD_COMMANDER = "COMMANDER"; //$NON-NLS-1$
    private static final String CMD_TRYING_TO_CONCEIVE = "TRYING_TO_CONCEIVE";
    private static final String CMD_TRYING_TO_MARRY = "TRYING_TO_MARRY";
    private static final String CMD_FOUNDER = "FOUNDER";
    private static final String CMD_EDIT_PERSONNEL_LOG = "LOG"; //$NON-NLS-1$
    private static final String CMD_ADD_LOG_ENTRY = "ADD_PERSONNEL_LOG_SINGLE"; //$NON-NLS-1$
    private static final String CMD_EDIT_MISSIONS_LOG = "MISSIONS_LOG"; //$NON-NLS-1$
    private static final String CMD_ADD_MISSION_ENTRY = "ADD_MISSION_ENTRY"; //$NON-NLS-1$
    private static final String CMD_EDIT_KILL_LOG = "KILL_LOG"; //$NON-NLS-1$
    private static final String CMD_ADD_KILL = "ADD_KILL"; //$NON-NLS-1$
    private static final String CMD_BUY_EDGE = "EDGE_BUY"; //$NON-NLS-1$
    private static final String CMD_SET_EDGE = "EDGE_SET"; //$NON-NLS-1$
    private static final String CMD_SET_XP = "XP_SET"; //$NON-NLS-1$
    private static final String CMD_ADD_1_XP = "XP_ADD_1"; //$NON-NLS-1$
    private static final String CMD_ADD_XP = "XP_ADD"; //$NON-NLS-1$
    private static final String CMD_EDIT_BIOGRAPHY = "BIOGRAPHY"; //$NON-NLS-1$
    private static final String CMD_RANDOM_PORTRAIT = "RANDOMIZE_PORTRAIT"; //$NON-NLS-1$
    private static final String CMD_EDIT_PORTRAIT = "PORTRAIT"; //$NON-NLS-1$
    private static final String CMD_EDIT_HITS = "EDIT_HITS"; //$NON-NLS-1$
    private static final String CMD_EDIT = "EDIT"; //$NON-NLS-1$
    private static final String CMD_SACK = "SACK"; //$NON-NLS-1$
    private static final String CMD_REMOVE = "REMOVE"; //$NON-NLS-1$
    private static final String CMD_EDGE_TRIGGER = "EDGE"; //$NON-NLS-1$
    private static final String CMD_CHANGE_PRISONER_STATUS = "PRISONER_STATUS"; //$NON-NLS-1$
    private static final String CMD_CHANGE_STATUS = "STATUS"; //$NON-NLS-1$
    private static final String CMD_ACQUIRE_SPECIALIST = "SPECIALIST"; //$NON-NLS-1$
    private static final String CMD_ACQUIRE_WEAPON_SPECIALIST = "WSPECIALIST"; //$NON-NLS-1$
    private static final String CMD_ACQUIRE_RANGEMASTER = "RANGEMASTER"; //$NON-NLS-1$
    private static final String CMD_ACQUIRE_HUMANTRO = "HUMANTRO"; //$NON-NLS-1$
    private static final String CMD_ACQUIRE_ABILITY = "ABILITY";
    private static final String CMD_ACQUIRE_CUSTOM_CHOICE = "CUSTOM_CHOICE";
    private static final String CMD_IMPROVE = "IMPROVE";
    private static final String CMD_ADD_SPOUSE = "SPOUSE";
    private static final String CMD_REMOVE_SPOUSE = "REMOVE_SPOUSE";
    private static final String CMD_ADD_PREGNANCY = "ADD_PREGNANCY";
    private static final String CMD_REMOVE_PREGNANCY = "PREGNANCY_SPOUSE";
    private static final String CMD_ADD_TECH = "ADD_TECH";

    private static final String CMD_IMPRISON = "IMPRISON";
    private static final String CMD_FREE = "FREE";
    private static final String CMD_RECRUIT = "RECRUIT";
    private static final String CMD_RANSOM = "RANSOM";

    private static final String SEPARATOR = "@";
    private static final String HYPHEN = "-";
    private static final String TRUE = String.valueOf(true);
    private static final String FALSE = String.valueOf(false);

    private final CampaignGUI gui;
    private final JTable personnelTable;
    private final PersonnelTableModel personnelModel;
    private final ResourceBundle resourceMap;

    protected PersonnelTableMouseAdapter(CampaignGUI gui, JTable personnelTable,
                                      PersonnelTableModel personnelModel) {
        this.gui = gui;
        this.personnelTable = personnelTable;
        this.personnelModel = personnelModel;
        resourceMap = ResourceBundle.getBundle("mekhq.resources.PersonnelTableMouseAdapter", new EncodeControl()); //$NON-NLS-1$
    }

    public static void connect(CampaignGUI gui, JTable personnelTable,
            PersonnelTableModel personnelModel, JSplitPane splitPersonnel) {
        new PersonnelTableMouseAdapter(gui, personnelTable, personnelModel) {
            @Override
            public void mouseClicked(MouseEvent e) {
                if ((e.getButton() == MouseEvent.BUTTON1) && (e.getClickCount() == 2)) {
                    int width = splitPersonnel.getSize().width;
                    int location = splitPersonnel.getDividerLocation();
                    int size = splitPersonnel.getDividerSize();
                    if ((width - location + size) < PersonnelTab.PERSONNEL_VIEW_WIDTH) {
                        // expand
                        splitPersonnel.resetToPreferredSizes();
                    } else {
                        // collapse
                        splitPersonnel.setDividerLocation(1.0);
                    }
                }
            }
        }.connect(personnelTable);
    }

    // MechWarrior Edge Options
    private static final String OPT_EDGE_MASC_FAILURE = "edge_when_masc_fails"; //$NON-NLS-1$
    private static final String OPT_EDGE_EXPLOSION = "edge_when_explosion"; //$NON-NLS-1$
    private static final String OPT_EDGE_KO = "edge_when_ko"; //$NON-NLS-1$
    private static final String OPT_EDGE_TAC = "edge_when_tac"; //$NON-NLS-1$
    private static final String OPT_EDGE_HEADHIT = "edge_when_headhit"; //$NON-NLS-1$

    // Aero Edge Options
    private static final String OPT_EDGE_WHEN_AERO_ALT_LOSS= "edge_when_aero_alt_loss"; //$NON-NLS-1$
    private static final String OPT_EDGE_WHEN_AERO_EXPLOSION= "edge_when_aero_explosion"; //$NON-NLS-1$
    private static final String OPT_EDGE_WHEN_AERO_KO= "edge_when_aero_ko"; //$NON-NLS-1$
    private static final String OPT_EDGE_WHEN_AERO_LUCKY_CRIT= "edge_when_aero_lucky_crit"; //$NON-NLS-1$
    private static final String OPT_EDGE_WHEN_AERO_NUKE_CRIT= "edge_when_aero_nuke_crit"; //$NON-NLS-1$
    private static final String OPT_EDGE_WHEN_AERO_UNIT_CARGO_LOST= "edge_when_aero_unit_cargo_lost"; //$NON-NLS-1$

    private static final int MAX_POPUP_ITEMS = 20;

    private String makeCommand(String ... parts) {
        return Utilities.combineString(Arrays.asList(parts), SEPARATOR);
    }

    @Override
    public void actionPerformed(ActionEvent action) {
        int row = personnelTable.getSelectedRow();
        if (row < 0) {
            return;
        }
        Person selectedPerson = personnelModel.getPerson(personnelTable.convertRowIndexToModel(row));
        int[] rows = personnelTable.getSelectedRows();
        Person[] people = new Person[rows.length];
        for (int i = 0; i < rows.length; i++) {
            people[i] = personnelModel.getPerson(personnelTable.convertRowIndexToModel(rows[i]));
        }

        String[] data = action.getActionCommand().split(SEPARATOR, -1);
        String command = data[0];

        switch (command) {
            case CMD_RANKSYSTEM: {
                int system = Integer.parseInt(data[1]);
                for (Person person : people) {
                    person.setRankSystem(system);
                }
                break;
            }
            case CMD_RANK: {
                int rank = Integer.parseInt(data[1]);
                int level = 0;
                // Check to see if we added a rank level...
                if (data.length > 2) {
                    level = Integer.parseInt(data[2]);
                }

                for (Person person : people) {
                    gui.getCampaign().changeRank(person, rank, level, true);
                }
                break;
            }
            case CMD_MANEI_DOMINI_RANK: {
                ManeiDominiRank maneiDominiRank = ManeiDominiRank.parseFromString(data[1]);
                for (Person person : people) {
                    person.setManeiDominiRank(maneiDominiRank);
                }
                break;
            }
            case CMD_MANEI_DOMINI_CLASS: {
                try {
                    ManeiDominiClass mdClass = ManeiDominiClass.valueOf(data[1]);
                    for (Person person : people) {
                        person.setManeiDominiClass(mdClass);
                    }
                } catch (Exception e) {
                    MekHQ.getLogger().error("Failed to assign Manei Domini Class", e);
                }
                break;
            }
            case CMD_PRIMARY_DESIGNATOR: {
                try {
                    ROMDesignation romDesignation = ROMDesignation.valueOf(data[1]);
                    for (Person person : people) {
                        person.setPrimaryDesignator(romDesignation);
                    }
                } catch (Exception e) {
                    MekHQ.getLogger().error("Failed to assign ROM designator", e);
                }
                break;
            }
            case CMD_SECONDARY_DESIGNATOR: {
                try {
                    ROMDesignation romDesignation = ROMDesignation.valueOf(data[1]);
                    for (Person person : people) {
                        person.setSecondaryDesignator(romDesignation);
                    }
                } catch (Exception e) {
                    MekHQ.getLogger().error("Failed to assign ROM secondary designator", e);
                }
                break;
            }
            case CMD_PRIMARY_ROLE: {
                PersonnelRole role = PersonnelRole.valueOf(data[1]);
                for (final Person person : people) {
                    person.setPrimaryRole(role);
                    gui.getCampaign().personUpdated(person);
                    if (gui.getCampaign().getCampaignOptions().usePortraitForRole(role)
                            && gui.getCampaign().getCampaignOptions().getAssignPortraitOnRoleChange()
                            && person.getPortrait().hasDefaultFilename()) {
                        gui.getCampaign().assignRandomPortraitFor(person);
                    }
                }
                break;
            }
            case CMD_SECONDARY_ROLE: {
                PersonnelRole role = PersonnelRole.valueOf(data[1]);
                for (final Person person : people) {
                    person.setSecondaryRole(role);
                    gui.getCampaign().personUpdated(person);
                }
                break;
            }
            case CMD_REMOVE_UNIT: {
                for (Person person : people) {
                    Unit u = person.getUnit();
                    if (null != u) {
                        u.remove(person, true);
                        u.resetEngineer();
                        u.runDiagnostic(false);
                    }
                    // check for tech unit assignments
                    if (!person.getTechUnits().isEmpty()) {
                        for (Unit unitWeTech : new ArrayList<>(person.getTechUnits())) {
                            unitWeTech.remove(person, true);
                            unitWeTech.resetEngineer();
                            unitWeTech.runDiagnostic(false);
                        }
                        /*
                         * Incase there's still some assignments for this tech,
                         * clear them out. This can happen if the target unit
                         * above is null. The tech will still have the pointer
                         * but to a null unit and it will never go away
                         * otherwise.
                         */
                        person.clearTechUnits();
                    }
                }
                break;
            }
            case CMD_ADD_PILOT: {
                UUID selected = UUID.fromString(data[1]);
                Unit u = gui.getCampaign().getUnit(selected);
                Unit oldUnit = selectedPerson.getUnit();
                boolean useTransfers = false;
                boolean transferLog = !gui.getCampaign().getCampaignOptions().useTransfers();
                if (null != oldUnit) {
                    oldUnit.remove(selectedPerson, transferLog);
                    useTransfers = gui.getCampaign().getCampaignOptions().useTransfers();
                }
                if (null != u) {
                    u.addPilotOrSoldier(selectedPerson, useTransfers);
                    u.resetPilotAndEntity();
                    u.runDiagnostic(false);
                }
                break;
            }
            case CMD_ADD_SOLDIER: {
                UUID selected = UUID.fromString(data[1]);
                Unit u = gui.getCampaign().getUnit(selected);
                if (null != u) {
                    for (Person p : people) {
                        if (u.canTakeMoreGunners()) {
                            Unit oldUnit = p.getUnit();
                            boolean useTransfers = false;
                            boolean transferLog = !gui.getCampaign().getCampaignOptions().useTransfers();
                            if (null != oldUnit) {
                                oldUnit.remove(p, transferLog);
                                useTransfers = gui.getCampaign().getCampaignOptions().useTransfers();
                            }
                            u.addPilotOrSoldier(p, useTransfers);
                        }
                    }

                    u.resetPilotAndEntity();
                    u.runDiagnostic(false);
                }
                break;
            }
            case CMD_ADD_DRIVER: {
                UUID selected = UUID.fromString(data[1]);
                Unit u = gui.getCampaign().getUnit(selected);
                Unit oldUnit = selectedPerson.getUnit();
                boolean useTransfers = false;
                boolean transferLog = !gui.getCampaign().getCampaignOptions().useTransfers();
                if (null != oldUnit) {
                    oldUnit.remove(selectedPerson, transferLog);
                    useTransfers = gui.getCampaign().getCampaignOptions().useTransfers();
                }
                if (null != u) {
                    u.addDriver(selectedPerson, useTransfers);
                    u.resetPilotAndEntity();
                    u.runDiagnostic(false);
                }
                break;
            }
            case CMD_ADD_VESSEL_PILOT: {
                UUID selected = UUID.fromString(data[1]);
                Unit u = gui.getCampaign().getUnit(selected);
                if (null != u) {
                    for (Person p : people) {
                        if (u.canTakeMoreDrivers()) {
                            Unit oldUnit = p.getUnit();
                            boolean useTransfers = false;
                            boolean transferLog = !gui.getCampaign().getCampaignOptions().useTransfers();
                            if (null != oldUnit) {
                                oldUnit.remove(p, transferLog);
                                useTransfers = gui.getCampaign().getCampaignOptions().useTransfers();
                            }
                            u.addDriver(p, useTransfers);
                        }
                    }
                    u.resetPilotAndEntity();
                    u.runDiagnostic(false);
                }
                break;
            }
            case CMD_ADD_GUNNER: {
                UUID selected = UUID.fromString(data[1]);
                Unit u = gui.getCampaign().getUnit(selected);
                if (null != u) {
                    for (Person p : people) {
                        if (u.canTakeMoreGunners()) {
                            Unit oldUnit = p.getUnit();
                            boolean useTransfers = false;
                            boolean transferLog = !gui.getCampaign().getCampaignOptions().useTransfers();
                            if (null != oldUnit) {
                                oldUnit.remove(p, transferLog);
                                useTransfers = gui.getCampaign().getCampaignOptions().useTransfers();
                            }
                            u.addGunner(p, useTransfers);
                        }
                    }

                    u.resetPilotAndEntity();
                    u.runDiagnostic(false);
                }
                break;
            }
            case CMD_ADD_CREW: {
                UUID selected = UUID.fromString(data[1]);
                Unit u = gui.getCampaign().getUnit(selected);
                if (null != u) {
                    for (Person p : people) {
                        if (u.canTakeMoreVesselCrew()) {
                            Unit oldUnit = p.getUnit();
                            boolean useTransfers = false;
                            boolean transferLog = !gui.getCampaign().getCampaignOptions().useTransfers();
                            if (null != oldUnit) {
                                oldUnit.remove(p, transferLog);
                                useTransfers = gui.getCampaign().getCampaignOptions().useTransfers();
                            }
                            u.addVesselCrew(p, useTransfers);
                        }
                    }

                    u.resetPilotAndEntity();
                    u.runDiagnostic(false);
                }
                break;
            }
            case CMD_ADD_NAVIGATOR: {
                UUID selected = UUID.fromString(data[1]);
                Unit u = gui.getCampaign().getUnit(selected);
                if (null != u) {
                    for (Person p : people) {
                        if (u.canTakeNavigator()) {
                            Unit oldUnit = p.getUnit();
                            boolean useTransfers = false;
                            boolean transferLog = !gui.getCampaign().getCampaignOptions().useTransfers();
                            if (null != oldUnit) {
                                oldUnit.remove(p, transferLog);
                                useTransfers = gui.getCampaign().getCampaignOptions().useTransfers();
                            }
                            u.setNavigator(p, useTransfers);
                        }
                    }

                    u.resetPilotAndEntity();
                    u.runDiagnostic(false);
                }
                break;
            }
            case CMD_ADD_TECH_OFFICER: {
                UUID selected = UUID.fromString(data[1]);
                Unit u = gui.getCampaign().getUnit(selected);
                if (null != u) {
                    for (Person p : people) {
                        if (u.canTakeTechOfficer()) {
                            Unit oldUnit = p.getUnit();
                            boolean useTransfers = false;
                            boolean transferLog = !gui.getCampaign().getCampaignOptions().useTransfers();
                            if (null != oldUnit) {
                                oldUnit.remove(p, transferLog);
                                useTransfers = gui.getCampaign().getCampaignOptions().useTransfers();
                            }
                            u.setTechOfficer(p, useTransfers);
                        }
                    }

                    u.resetPilotAndEntity();
                    u.runDiagnostic(false);
                }
                break;
            }
            case CMD_ADD_TECH: {
                UUID selected = UUID.fromString(data[1]);
                Unit u = gui.getCampaign().getUnit(selected);
                if (null != u) {
                    if (u.canTakeTech()) {
                        u.setTech(selectedPerson);
                    }

                    u.resetPilotAndEntity();
                    u.runDiagnostic(false);
                }
                break;
            }
            case CMD_ADD_PREGNANCY: {
                for (Person person : people) {
                    if (person.canProcreate(gui.getCampaign())) {
                        person.addPregnancy(gui.getCampaign());
                        MekHQ.triggerEvent(new PersonChangedEvent(person));
                    }
                }
                break;
            }
            case CMD_REMOVE_PREGNANCY: {
                for (Person person : people) {
                    if (person.isPregnant()) {
                        person.removePregnancy();
                        MekHQ.triggerEvent(new PersonChangedEvent(person));
                    }
                }
                break;
            }
            case CMD_REMOVE_SPOUSE: {
                for (Person person : people) {
                    if (person.getGenealogy().hasSpouse()) {
                        Divorce.valueOf(data[1]).divorce(person, gui.getCampaign());
                    }
                }
                break;
            }
            case CMD_ADD_SPOUSE: {
                Person spouse = gui.getCampaign().getPerson(UUID.fromString(data[1]));
                Marriage.valueOf(data[2]).marry(gui.getCampaign(), selectedPerson, spouse);
                break;
            }
            case CMD_ADD_AWARD: {
                for (Person person : people) {
                    person.getAwardController().addAndLogAward(data[1], data[2],
                            gui.getCampaign().getLocalDate());
                }
                break;
            }
            case CMD_RMV_AWARD: {
                for (Person person : people) {
                    try {
                        if (person.getAwardController().hasAward(data[1], data[2])) {
                            person.getAwardController().removeAward(data[1], data[2],
                                    (data.length > 3)
                                            ? MekHQ.getMekHQOptions().parseDisplayFormattedDate(data[3])
                                            : null,
                                    gui.getCampaign().getLocalDate());
                        }
                    } catch (Exception e) {
                        MekHQ.getLogger().error("Could not remove award.", e);
                    }
                }
                break;
            }
            case CMD_IMPROVE: {
                String type = data[1];
                int cost = Integer.parseInt(data[2]);
                int oldExpLevel = selectedPerson.getExperienceLevel(false);
                selectedPerson.improveSkill(type);
                selectedPerson.awardXP(-cost);
                gui.getCampaign().personUpdated(selectedPerson);

                gui.getCampaign().addReport(String.format(resourceMap.getString("improved.format"), selectedPerson.getHyperlinkedName(), type));
                if (gui.getCampaign().getCampaignOptions().getUseAtB()
                        && gui.getCampaign().getCampaignOptions().useAbilities()) {
                    if (selectedPerson.getPrimaryRole().isCombat()
                            && (selectedPerson.getExperienceLevel(false) > oldExpLevel)
                            && (oldExpLevel >= SkillType.EXP_REGULAR)) {
                        SingleSpecialAbilityGenerator spaGenerator = new SingleSpecialAbilityGenerator();
                        String spa = spaGenerator.rollSPA(selectedPerson);
                        if (null == spa) {
                            if (gui.getCampaign().getCampaignOptions().useEdge()) {
                                selectedPerson.getOptions().acquireAbility(PilotOptions.EDGE_ADVANTAGES,
                                        "edge", selectedPerson.getEdge() + 1);
                                gui.getCampaign().addReport(String.format(resourceMap.getString("gainedEdge.format"), selectedPerson.getHyperlinkedName()));
                            }
                        } else {
                            gui.getCampaign().addReport(String.format(resourceMap.getString("gained.format"),
                                    selectedPerson.getHyperlinkedName(), SpecialAbility.getDisplayName(spa)));
                        }
                    }
                }
                break;
            }
            case CMD_ACQUIRE_ABILITY: {
                String selected = data[1];
                int cost = Integer.parseInt(data[2]);
                selectedPerson.getOptions().acquireAbility(PilotOptions.LVL3_ADVANTAGES,
                        selected, true);
                selectedPerson.awardXP(-cost);
                gui.getCampaign().personUpdated(selectedPerson);
                // TODO: add personnelTab.getCampaign() report
                break;
            }
            case CMD_ACQUIRE_WEAPON_SPECIALIST: {
                String selected = data[1];
                int cost = Integer.parseInt(data[2]);
                selectedPerson.getOptions().acquireAbility(PilotOptions.LVL3_ADVANTAGES,
                        "weapon_specialist", selected);
                selectedPerson.awardXP(-cost);
                gui.getCampaign().personUpdated(selectedPerson);
                // TODO: add campaign report
                break;
            }
            case CMD_ACQUIRE_SPECIALIST: {
                String selected = data[1];
                int cost = Integer.parseInt(data[2]);
                selectedPerson.getOptions().acquireAbility(PilotOptions.LVL3_ADVANTAGES,
                        "specialist", selected);
                selectedPerson.awardXP(-cost);
                gui.getCampaign().personUpdated(selectedPerson);
                // TODO: add campaign report
                break;
            }
            case CMD_ACQUIRE_RANGEMASTER: {
                String selected = data[1];
                int cost = Integer.parseInt(data[2]);
                selectedPerson.getOptions().acquireAbility(PilotOptions.LVL3_ADVANTAGES,
                        "range_master", selected);
                selectedPerson.awardXP(-cost);
                gui.getCampaign().personUpdated(selectedPerson);
                // TODO: add campaign report
                break;
            }
            case CMD_ACQUIRE_HUMANTRO: {
                String selected = data[1];
                int cost = Integer.parseInt(data[2]);
                selectedPerson.getOptions().acquireAbility(PilotOptions.LVL3_ADVANTAGES,
                        "human_tro", selected);
                selectedPerson.awardXP(-cost);
                gui.getCampaign().personUpdated(selectedPerson);
                // TODO: add campaign report
                break;
            }
            case CMD_ACQUIRE_CUSTOM_CHOICE: {
                String selected = data[1];
                int cost = Integer.parseInt(data[2]);
                String ability = data[3];
                selectedPerson.getOptions().acquireAbility(PilotOptions.LVL3_ADVANTAGES,
                        ability, selected);
                selectedPerson.awardXP(-cost);
                gui.getCampaign().personUpdated(selectedPerson);
                // TODO: add campaign report
                break;
            }
            case CMD_CHANGE_STATUS: {
                PersonnelStatus status = PersonnelStatus.valueOf(data[1]);
                for (Person person : people) {
                    if (status.isActive() || (JOptionPane.showConfirmDialog(null,
                            String.format(resourceMap.getString("confirmRetireQ.format"), person.getFullTitle()),
                            status.toString(), JOptionPane.YES_NO_OPTION) == 0)) {
                        person.changeStatus(gui.getCampaign(), status);
                    }
                }
                break;
            }
            case CMD_CHANGE_PRISONER_STATUS: {
                try {
                    PrisonerStatus status = PrisonerStatus.valueOf(data[1]);
                    for (Person person : people) {
                        if (person.getPrisonerStatus() != status) {
                            person.setPrisonerStatus(status);
                        }
                    }
                } catch (Exception e) {
                    MekHQ.getLogger().error("Unknown PrisonerStatus Option. No changes will be made.", e);
                }
                break;
            }
            case CMD_IMPRISON: {
                for (Person person : people) {
                    if (!person.getPrisonerStatus().isPrisoner()) {
                        person.setPrisonerStatus(PrisonerStatus.PRISONER);
                    }
                }
                break;
            }
            case CMD_FREE: {
                // TODO: Warn in particular for "freeing" in deep space, leading to Geneva Conventions violation (#1400 adding Crime to MekHQ)
                // TODO: Record the people into some NPC pool, if still alive
                String title = (people.length == 1) ? people[0].getFullTitle()
                        : String.format(resourceMap.getString("numPrisoners.text"), people.length);
                if (0 == JOptionPane.showConfirmDialog(null,
                        String.format(resourceMap.getString("confirmFree.format"), title),
                        resourceMap.getString("freeQ.text"),
                        JOptionPane.YES_NO_OPTION)) {
                    for (Person person : people) {
                        gui.getCampaign().removePerson(person.getId());
                    }
                }
                break;
            }
            case CMD_RECRUIT: {
                for (Person person : people) {
                    if (person.getPrisonerStatus().isWillingToDefect()) {
                        person.setPrisonerStatus(PrisonerStatus.FREE);
                    }
                }
                break;
            }
            case CMD_RANSOM: {
                // ask the user if they want to sell off their prisoners. If yes, then add a daily report entry, add the money and remove them all.
                Money total = Money.zero();
                total = total.plus(Arrays.stream(people).map(Person::getRansomValue).collect(Collectors.toList()));

                if (0 == JOptionPane.showConfirmDialog(
                        null,
                        String.format(resourceMap.getString("ransomQ.format"), people.length, total.toAmountAndSymbolString()),
                        resourceMap.getString("ransom.text"), //$NON-NLS-1$
                        JOptionPane.YES_NO_OPTION)) {

                    gui.getCampaign().addReport(String.format(resourceMap.getString("ransomReport.format"), people.length, total.toAmountAndSymbolString()));
                    gui.getCampaign().addFunds(total, resourceMap.getString("ransom.text"), Transaction.C_MISC);
                    for (Person person : people) {
                        gui.getCampaign().removePerson(person.getId(), false);
                    }
                }
                break;
            }
            case CMD_EDGE_TRIGGER: {
                String trigger = data[1];
                if (people.length > 1) {
                    boolean status = Boolean.parseBoolean(data[2]);
                    for (Person person : people) {
                        person.setEdgeTrigger(trigger, status);
                        gui.getCampaign().personUpdated(person);
                    }
                } else {
                    selectedPerson.changeEdgeTrigger(trigger);
                    gui.getCampaign().personUpdated(selectedPerson);
                }
                break;
            }
            case CMD_REMOVE: {
                String title = (people.length == 1) ? people[0].getFullTitle()
                        : String.format(resourceMap.getString("numPersonnel.text"), people.length);
                if (0 == JOptionPane.showConfirmDialog(null,
                        String.format(resourceMap.getString("confirmRemove.format"), title),
                        resourceMap.getString("removeQ.text"),
                        JOptionPane.YES_NO_OPTION)) {
                    for (Person person : people) {
                        gui.getCampaign().removePerson(person.getId());
                    }
                }
                break;
            }
            case CMD_SACK: {
                boolean showDialog = false;
                ArrayList<UUID> toRemove = new ArrayList<>();
                for (Person person : people) {
                    if (gui.getCampaign().getRetirementDefectionTracker()
                            .removeFromCampaign(
                                    person,
                                    false,
                                    gui.getCampaign().getCampaignOptions()
                                            .getUseShareSystem() ? person
                                            .getNumShares(gui.getCampaign()
                                                    .getCampaignOptions()
                                                    .getSharesForAll()) : 0,
                                    gui.getCampaign(), null)) {
                        showDialog = true;
                    } else {
                        toRemove.add(person.getId());
                    }
                }
                if (showDialog) {
                    RetirementDefectionDialog rdd = new RetirementDefectionDialog(
                            gui, null, false);
                    rdd.setVisible(true);
                    if (rdd.wasAborted()
                            || !gui.getCampaign().applyRetirement(rdd.totalPayout(),
                            rdd.getUnitAssignments())) {
                        for (Person person : people) {
                            gui.getCampaign().getRetirementDefectionTracker()
                                    .removePayout(person);
                        }
                    } else {
                        for (UUID id : toRemove) {
                            gui.getCampaign().removePerson(id);
                        }
                    }
                } else {
                    String question;
                    if (people.length > 1) {
                        question = resourceMap.getString("confirmRemoveMultiple.text"); //$NON-NLS-1$
                    } else {
                        question = String.format(resourceMap.getString("confirmRemove.format"), people[0].getFullTitle()); //$NON-NLS-1$
                    }
                    if (JOptionPane.YES_OPTION == JOptionPane.showConfirmDialog(
                            null, question, resourceMap.getString("removeQ.text"), //$NON-NLS-1$
                            JOptionPane.YES_NO_OPTION)) {
                        for (Person person : people) {
                            gui.getCampaign().removePerson(person.getId());
                        }
                    }
                }
                break;
            }
            case CMD_EDIT: {
                CustomizePersonDialog npd = new CustomizePersonDialog(
                        gui.getFrame(), true, selectedPerson, gui.getCampaign());
                npd.setVisible(true);
                gui.getCampaign().personUpdated(selectedPerson);
                break;
            }
            case CMD_EDIT_HITS: {
                EditPersonnelHitsDialog ephd = new EditPersonnelHitsDialog(gui.getFrame(), true, selectedPerson);
                ephd.setVisible(true);
                if (0 == selectedPerson.getHits()) {
                    selectedPerson.setDoctorId(null, gui.getCampaign().getCampaignOptions()
                            .getNaturalHealingWaitingPeriod());
                }
                gui.getCampaign().personUpdated(selectedPerson);
                break;
            }
            case CMD_RANDOM_PORTRAIT: {
                for (Person person : people) {
                    gui.getCampaign().assignRandomPortraitFor(person);
                    gui.getCampaign().personUpdated(person);
                }
                break;
            }
            case CMD_EDIT_PORTRAIT: {
                AbstractIconChooserDialog portraitDialog = new PortraitChooserDialog(gui.getFrame(),
                        selectedPerson.getPortrait());
                int result = portraitDialog.showDialog();
                if ((result == JOptionPane.OK_OPTION) && (portraitDialog.getSelectedItem() != null)) {
                    for (Person person : people) {
                        if (!person.getPortrait().equals(portraitDialog.getSelectedItem())) {
                            person.setPortrait(portraitDialog.getSelectedItem());
                            gui.getCampaign().personUpdated(person);
                        }
                    }
                }
                break;
            }
            case CMD_EDIT_BIOGRAPHY: {
                MarkdownEditorDialog tad = new MarkdownEditorDialog(gui.getFrame(), true,
                        resourceMap.getString("editBiography.text"), selectedPerson.getBiography());
                tad.setVisible(true);
                if (tad.wasChanged()) {
                    selectedPerson.setBiography(tad.getText());
                    MekHQ.triggerEvent(new PersonChangedEvent(selectedPerson));
                }
                break;
            }
            case CMD_ADD_1_XP: {
                for (Person person : people) {
                    person.awardXP(1);
                    MekHQ.triggerEvent(new PersonChangedEvent(person));
                }
                break;
            }
            case CMD_ADD_XP: {
                PopupValueChoiceDialog pvcda = new PopupValueChoiceDialog(
                        gui.getFrame(), true, resourceMap.getString("xp.text"), 1, 0);
                pvcda.setVisible(true);

                int ia = pvcda.getValue();
                if (ia <= 0) {
                    // <0 indicates Cancellation
                    // =0 is a No-Op
                    return;
                }

                for (Person person : people) {
                    person.awardXP(ia);
                    MekHQ.triggerEvent(new PersonChangedEvent(person));
                }
                break;
            }
            case CMD_SET_XP: {
                PopupValueChoiceDialog pvcd = new PopupValueChoiceDialog(
                        gui.getFrame(), true, resourceMap.getString("xp.text"), selectedPerson.getXP(), 0);
                pvcd.setVisible(true);
                if (pvcd.getValue() < 0) {
                    return;
                }
                int i = pvcd.getValue();
                for (Person person : people) {
                    person.setXP(i);
                    MekHQ.triggerEvent(new PersonChangedEvent(person));
                }
                break;
            }
            case CMD_BUY_EDGE: {
                int cost = gui.getCampaign().getCampaignOptions().getEdgeCost();
                for (Person person : people) {
                    selectedPerson.awardXP(-cost);
                    person.changeEdge(1);
                    //Make the new edge point available to support personnel, but don't reset until the week ends
                    person.changeCurrentEdge(1);
                    gui.getCampaign().personUpdated(person);
                }
                break;
            }
            case CMD_SET_EDGE: {
                PopupValueChoiceDialog pvcd = new PopupValueChoiceDialog(
                        gui.getFrame(), true, resourceMap.getString("edge.text"), selectedPerson.getEdge(), 0, //$NON-NLS-1$
                        10);
                pvcd.setVisible(true);
                if (pvcd.getValue() < 0) {
                    return;
                }
                int i = pvcd.getValue();
                for (Person person : people) {
                    person.setEdge(i);
                    //Reset currentEdge for support people
                    person.resetCurrentEdge();
                    gui.getCampaign().personUpdated(person);
                }
                break;
            }
            case CMD_ADD_KILL: {
                AddOrEditKillEntryDialog nkd;
                Unit unit = selectedPerson.getUnit();
                if (people.length > 1) {
                    nkd = new AddOrEditKillEntryDialog(gui.getFrame(), true, null,
                            (unit != null) ? unit.getName() : resourceMap.getString("bareHands.text"),
                            gui.getCampaign().getLocalDate());
                } else {
                    nkd = new AddOrEditKillEntryDialog(gui.getFrame(), true, selectedPerson.getId(),
                            (unit != null) ? unit.getName() : resourceMap.getString("bareHands.text"),
                            gui.getCampaign().getLocalDate());
                }
                nkd.setVisible(true);
                if (nkd.getKill().isPresent()) {
                    Kill kill = nkd.getKill().get();
                    if (people.length > 1) {
                        for (Person person : people) {
                            Kill k = kill.clone();
                            k.setPilotId(person.getId());
                            gui.getCampaign().addKill(k);
                            MekHQ.triggerEvent(new PersonLogEvent(person));
                        }
                    } else {
                        gui.getCampaign().addKill(kill);
                        MekHQ.triggerEvent(new PersonLogEvent(selectedPerson));
                    }
                }
                break;
            }
            case CMD_EDIT_KILL_LOG: {
                EditKillLogDialog ekld = new EditKillLogDialog(gui.getFrame(), true, gui.getCampaign(), selectedPerson);
                ekld.setVisible(true);
                MekHQ.triggerEvent(new PersonLogEvent(selectedPerson));
                break;
            }
            case CMD_EDIT_PERSONNEL_LOG: {
                EditPersonnelLogDialog epld = new EditPersonnelLogDialog(gui.getFrame(), true, gui.getCampaign(), selectedPerson);
                epld.setVisible(true);
                MekHQ.triggerEvent(new PersonLogEvent(selectedPerson));
                break;
            }
            case CMD_ADD_LOG_ENTRY: {
                final AddOrEditPersonnelEntryDialog addPersonnelLogDialog = new AddOrEditPersonnelEntryDialog(
                        gui.getFrame(), null, gui.getCampaign().getLocalDate());
                if (addPersonnelLogDialog.showDialog().isConfirmed()) {
                    for (Person person : people) {
                        person.addLogEntry(addPersonnelLogDialog.getEntry().clone());
                        MekHQ.triggerEvent(new PersonLogEvent(selectedPerson));
                    }
                }
                break;
            }
            case CMD_EDIT_MISSIONS_LOG: {
                EditMissionLogDialog emld = new EditMissionLogDialog(gui.getFrame(), true, gui.getCampaign(), selectedPerson);
                emld.setVisible(true);
                MekHQ.triggerEvent(new PersonLogEvent(selectedPerson));
                break;
            }
            case CMD_ADD_MISSION_ENTRY: {
                AddOrEditMissionEntryDialog addMissionDialog = new AddOrEditMissionEntryDialog(
                        gui.getFrame(), true, gui.getCampaign().getLocalDate());
                addMissionDialog.setVisible(true);
                Optional<LogEntry> missionEntry = addMissionDialog.getEntry();
                if (missionEntry.isPresent()) {
                    for (Person person : people) {
                        person.addMissionLogEntry(missionEntry.get().clone());
                        MekHQ.triggerEvent(new PersonLogEvent(selectedPerson));
                    }
                }
                break;
            }
            case CMD_COMMANDER: {
                selectedPerson.setCommander(!selectedPerson.isCommander());
                if (selectedPerson.isCommander()) {
                    for (Person p : gui.getCampaign().getPersonnel()) {
                        if (p.isCommander() && !p.getId().equals(selectedPerson.getId())) {
                            p.setCommander(false);
                            gui.getCampaign().addReport(String.format(resourceMap.getString("removedCommander.format"), p.getHyperlinkedFullTitle())); //$NON-NLS-1$
                            gui.getCampaign().personUpdated(p);
                        }
                    }
                    gui.getCampaign().addReport(String.format(resourceMap.getString("setAsCommander.format"), selectedPerson.getHyperlinkedFullTitle())); //$NON-NLS-1$
                    gui.getCampaign().personUpdated(selectedPerson);
                }
                break;
            }
            case CMD_DEPENDENT: {
                if (people.length > 1) {
                    boolean status = !people[0].isDependent();
                    for (Person person : people) {
                        person.setDependent(status);
                        gui.getCampaign().personUpdated(person);
                    }
                } else {
                    selectedPerson.setDependent(!selectedPerson.isDependent());
                    gui.getCampaign().personUpdated(selectedPerson);
                }
                break;
            }
            case CMD_TRYING_TO_MARRY: {
                if (people.length > 1) {
                    boolean status = !people[0].isTryingToMarry();
                    for (Person person : people) {
                        person.setTryingToMarry(status);
                        gui.getCampaign().personUpdated(person);
                    }
                } else {
                    selectedPerson.setTryingToMarry(!selectedPerson.isTryingToMarry());
                    gui.getCampaign().personUpdated(selectedPerson);
                }
                break;
            }
            case CMD_TRYING_TO_CONCEIVE: {
                if (people.length > 1) {
                    boolean status = !people[0].isTryingToConceive();
                    for (Person person : people) {
                        person.setTryingToConceive(status);
                        gui.getCampaign().personUpdated(person);
                    }
                } else {
                    selectedPerson.setTryingToConceive(!selectedPerson.isTryingToConceive());
                    gui.getCampaign().personUpdated(selectedPerson);
                }
                break;
            }
            case CMD_FOUNDER: {
                if (people.length > 1) {
                    boolean status = !people[0].isFounder();
                    for (Person person : people) {
                        person.setFounder(status);
                        gui.getCampaign().personUpdated(person);
                    }
                } else {
                    selectedPerson.setFounder(!selectedPerson.isFounder());
                    gui.getCampaign().personUpdated(selectedPerson);
                }
                break;
            }
            case CMD_CALLSIGN: {
                String s = (String) JOptionPane.showInputDialog(gui.getFrame(),
                        resourceMap.getString("enterNewCallsign.text"), resourceMap.getString("editCallsign.text"),
                        JOptionPane.PLAIN_MESSAGE, null, null,
                        selectedPerson.getCallsign());
                if (null != s) {
                    selectedPerson.setCallsign(s);
                    gui.getCampaign().personUpdated(selectedPerson);
                }
                break;
            }
            case CMD_CLEAR_INJURIES: {
                for (Person person : people) {
                    person.clearInjuries();
                    Unit u = person.getUnit();
                    if (null != u) {
                        u.resetPilotAndEntity();
                    }
                }
                break;
            }
            case CMD_REMOVE_INJURY: {
                String sel = data[1];
                Injury toRemove = null;
                for (Injury i : selectedPerson.getInjuries()) {
                    if (i.getUUID().toString().equals(sel)) {
                        toRemove = i;
                        break;
                    }
                }
                if (toRemove != null) {
                    selectedPerson.removeInjury(toRemove);
                }
                Unit u = selectedPerson.getUnit();
                if (null != u) {
                    u.resetPilotAndEntity();
                }
                break;
            }
            case CMD_EDIT_INJURIES: {
                EditPersonnelInjuriesDialog epid = new EditPersonnelInjuriesDialog(
                        gui.getFrame(), true, gui.getCampaign(), selectedPerson);
                epid.setVisible(true);
                MekHQ.triggerEvent(new PersonChangedEvent(selectedPerson));
                break;
            }
            case CMD_BLOODNAME: {
                for (Person p : people) {
                    gui.getCampaign().checkBloodnameAdd(p, true);
                }
                break;
            }
            case CMD_EDIT_SALARY: {
                PopupValueChoiceDialog pcvd = new PopupValueChoiceDialog(
                        gui.getFrame(),
                        true,
                        resourceMap.getString("changeSalary.text"), //$NON-NLS-1$
                        selectedPerson.getSalary().getAmount().intValue(),
                        -1,
                        100000);
                pcvd.setVisible(true);
                int salary = pcvd.getValue();
                if (salary < -1) {
                    return;
                }
                for (Person person : people) {
                    person.setSalary(Money.of(salary));
                    MekHQ.triggerEvent(new PersonChangedEvent(person));
                }
                break;
            }
            default:
                break;
        }
    }

    private void loadGMToolsForPerson(Person person) {
        GMToolsDialog gmToolsDialog = new GMToolsDialog(gui.getFrame(), gui, person);
        gmToolsDialog.setVisible(true);
        gui.getCampaign().personUpdated(person);
    }

    private Person[] getSelectedPeople() {
        Person[] selected = new Person[personnelTable.getSelectedRowCount()];
        int[] rows = personnelTable.getSelectedRows();
        for (int i = 0; i < rows.length; i++) {
            Person person = personnelModel.getPerson(personnelTable.convertRowIndexToModel(rows[i]));
            selected[i] = person;
        }
        return selected;
    }

    @Override
    protected Optional<JPopupMenu> createPopupMenu() {
        if (personnelTable.getSelectedRowCount() == 0) {
            return Optional.empty();
        }

        JPopupMenu popup = new JPopupMenu();

        int row = personnelTable.getSelectedRow();
        boolean oneSelected = personnelTable.getSelectedRowCount() == 1;
        Person person = personnelModel.getPerson(personnelTable.convertRowIndexToModel(row));
        JMenuItem menuItem;
        JMenu menu;
        JMenu submenu;
        JCheckBoxMenuItem cbMenuItem;
        Person[] selected = getSelectedPeople();
        // lets fill the pop up menu
        if (StaticChecks.areAllEligible(selected, true)) {
            menu = new JMenu(resourceMap.getString("changeRank.text"));
            Ranks ranks = person.getRanks();
            for (int rankOrder = 0; rankOrder < Ranks.RC_NUM; rankOrder++) {
                Rank rank = ranks.getAllRanks().get(rankOrder);
                int profession = person.getPrimaryRole().getProfession();

                // Empty professions need swapped before the continuation
                while (ranks.isEmptyProfession(profession) && (profession != Ranks.RPROF_MW)) {
                    profession = ranks.getAlternateProfession(profession);
                }

                if (rank.getName(profession).equals(HYPHEN)) {
                    continue;
                }

                // re-route through any profession redirections,
                // starting with the empty profession check
                while (rank.getName(profession).startsWith("--") && (profession != Ranks.RPROF_MW)) {
                    if (rank.getName(profession).equals("--")) {
                        profession = ranks.getAlternateProfession(profession);
                    } else if (rank.getName(profession).startsWith("--")) {
                        profession = ranks.getAlternateProfession(rank.getName(profession));
                    }
                }

                if (rank.getRankLevels(profession) > 0) {
                    submenu = new JMenu(rank.getName(profession));
                    for (int level = 0; level <= rank.getRankLevels(profession); level++) {
                        cbMenuItem = new JCheckBoxMenuItem(rank.getName(profession)
                                + Utilities.getRomanNumeralsFromArabicNumber(level, true));
                        cbMenuItem.setActionCommand(makeCommand(CMD_RANK, String.valueOf(rankOrder), String.valueOf(level)));
                        if ((person.getRankNumeric() == rankOrder) && (person.getRankLevel() == level)) {
                            cbMenuItem.setSelected(true);
                        }
                        cbMenuItem.addActionListener(this);
                        cbMenuItem.setEnabled(true);
                        submenu.add(cbMenuItem);
                    }
                    JMenuHelpers.addMenuIfNonEmpty(menu, submenu, MAX_POPUP_ITEMS);
                } else {
                    cbMenuItem = new JCheckBoxMenuItem(rank.getName(profession));
                    cbMenuItem.setActionCommand(makeCommand(CMD_RANK, String.valueOf(rankOrder)));
                    if (person.getRankNumeric() == rankOrder) {
                        cbMenuItem.setSelected(true);
                    }
                    cbMenuItem.addActionListener(this);
                    cbMenuItem.setEnabled(true);
                    menu.add(cbMenuItem);
                }
            }
            JMenuHelpers.addMenuIfNonEmpty(popup, menu, MAX_POPUP_ITEMS);
        }
        menu = new JMenu(resourceMap.getString("changeRankSystem.text"));
        // First allow them to revert to the campaign system
        cbMenuItem = new JCheckBoxMenuItem(resourceMap.getString("useCampaignRankSystem.text"));
        cbMenuItem.setActionCommand(makeCommand(CMD_RANKSYSTEM, "-1"));
        cbMenuItem.addActionListener(this);
        cbMenuItem.setEnabled(true);
        menu.add(cbMenuItem);
        for (int system = 0; system < Ranks.RS_NUM; system++) {
            if (system == Ranks.RS_CUSTOM) {
                continue;
            }
            final Ranks ranks = Ranks.getRanksFromSystem(system);
            if (ranks == null) {
                continue;
            }
            cbMenuItem = new JCheckBoxMenuItem(ranks.getRankSystemName());
            cbMenuItem.setActionCommand(makeCommand(CMD_RANKSYSTEM, String.valueOf(system)));
            cbMenuItem.addActionListener(this);
            cbMenuItem.setEnabled(true);
            if (system == person.getRanks().getRankSystem()) {
                cbMenuItem.setSelected(true);
            }
            menu.add(cbMenuItem);
        }
        JMenuHelpers.addMenuIfNonEmpty(popup, menu, MAX_POPUP_ITEMS);

        if (StaticChecks.areAllWoB(selected)) {
            // MD Ranks
            menu = new JMenu(resourceMap.getString("changeMDRank.text"));
            for (ManeiDominiRank maneiDominiRank : ManeiDominiRank.values()) {
                cbMenuItem = new JCheckBoxMenuItem(maneiDominiRank.toString());
                cbMenuItem.setActionCommand(makeCommand(CMD_MANEI_DOMINI_RANK, maneiDominiRank.name()));
                cbMenuItem.addActionListener(this);
                if (person.getManeiDominiRank() == maneiDominiRank) {
                    cbMenuItem.setSelected(true);
                }
                menu.add(cbMenuItem);
            }
            JMenuHelpers.addMenuIfNonEmpty(popup, menu, MAX_POPUP_ITEMS);

            // MD Classes
            menu = new JMenu(resourceMap.getString("changeMDClass.text"));
            for (ManeiDominiClass maneiDominiClass : ManeiDominiClass.values()) {
                cbMenuItem = new JCheckBoxMenuItem(maneiDominiClass.toString());
                cbMenuItem.setActionCommand(makeCommand(CMD_MANEI_DOMINI_CLASS, maneiDominiClass.name()));
                cbMenuItem.addActionListener(this);
                if (maneiDominiClass == person.getManeiDominiClass()) {
                    cbMenuItem.setSelected(true);
                }
                menu.add(cbMenuItem);
            }
            JMenuHelpers.addMenuIfNonEmpty(popup, menu, MAX_POPUP_ITEMS);
        }

        if (StaticChecks.areAllWoBOrComstar(selected)) {
            menu = new JMenu(resourceMap.getString("changePrimaryDesignation.text"));
            for (ROMDesignation romDesignation : ROMDesignation.values()) {
                cbMenuItem = new JCheckBoxMenuItem(romDesignation.toString());
                cbMenuItem.setActionCommand(makeCommand(CMD_PRIMARY_DESIGNATOR, romDesignation.name()));
                cbMenuItem.addActionListener(this);
                if (romDesignation == person.getPrimaryDesignator()) {
                    cbMenuItem.setSelected(true);
                }
                menu.add(cbMenuItem);
            }
            JMenuHelpers.addMenuIfNonEmpty(popup, menu, MAX_POPUP_ITEMS);

            menu = new JMenu(resourceMap.getString("changeSecondaryDesignation.text"));
            for (ROMDesignation romDesignation : ROMDesignation.values()) {
                cbMenuItem = new JCheckBoxMenuItem(romDesignation.toString());
                cbMenuItem.setActionCommand(makeCommand(CMD_SECONDARY_DESIGNATOR, romDesignation.name()));
                cbMenuItem.addActionListener(this);
                if (romDesignation == person.getSecondaryDesignator()) {
                    cbMenuItem.setSelected(true);
                }
                menu.add(cbMenuItem);
            }
            JMenuHelpers.addMenuIfNonEmpty(popup, menu, MAX_POPUP_ITEMS);
        }
        menu = new JMenu(resourceMap.getString("changeStatus.text"));
        for (PersonnelStatus status : PersonnelStatus.values()) {
            cbMenuItem = new JCheckBoxMenuItem(status.toString());
            if (person.getStatus() == status) {
                cbMenuItem.setSelected(true);
            }
            cbMenuItem.setActionCommand(makeCommand(CMD_CHANGE_STATUS, status.name()));
            cbMenuItem.addActionListener(this);
            menu.add(cbMenuItem);
        }
        popup.add(menu);

        if (StaticChecks.areAnyFree(selected)) {
            popup.add(newMenuItem(resourceMap.getString("imprison.text"), CMD_IMPRISON));
        } else {
            // If none are free, then we can put the Free option
            popup.add(newMenuItem(resourceMap.getString("free.text"), CMD_FREE));
        }

        if (gui.getCampaign().getCampaignOptions().useAtBPrisonerRansom()
                && StaticChecks.areAllPrisoners(selected)) {
            popup.add(newMenuItem(resourceMap.getString("ransom.text"), CMD_RANSOM));
        }

        if (StaticChecks.areAnyWillingToDefect(selected)) {
            popup.add(newMenuItem(resourceMap.getString("recruit.text"), CMD_RECRUIT));
        }

        final PersonnelRole[] roles = PersonnelRole.values();
        menu = new JMenu(resourceMap.getString("changePrimaryRole.text"));
        for (final PersonnelRole role : roles) {
            if (person.canPerformRole(role, true)) {
                cbMenuItem = new JCheckBoxMenuItem(role.getName(person.isClanner()));
                cbMenuItem.setActionCommand(makeCommand(CMD_PRIMARY_ROLE, role.name()));
                cbMenuItem.setSelected(person.getPrimaryRole() == role);
                cbMenuItem.addActionListener(this);
                menu.add(cbMenuItem);
            }
        }
        JMenuHelpers.addMenuIfNonEmpty(popup, menu);

        menu = new JMenu(resourceMap.getString("changeSecondaryRole.text"));
        for (final PersonnelRole role : roles) {
            if (person.canPerformRole(role, false)) {
                cbMenuItem = new JCheckBoxMenuItem(role.getName(person.isClanner()));
                cbMenuItem.setActionCommand(makeCommand(CMD_SECONDARY_ROLE, role.name()));
                cbMenuItem.setSelected(person.getSecondaryRole() == role);
                cbMenuItem.addActionListener(this);
                menu.add(cbMenuItem);
            }
        }
        JMenuHelpers.addMenuIfNonEmpty(popup, menu);

        // Bloodnames
        if (StaticChecks.areAllClanEligible(selected) && StaticChecks.areAllActive(selected)) {
            menuItem = new JMenuItem(resourceMap.getString("giveRandomBloodname.text"));
            menuItem.setActionCommand(CMD_BLOODNAME);
            menuItem.addActionListener(this);
            popup.add(menuItem);
        }

        // change salary
        if (gui.getCampaign().getCampaignOptions().payForSalaries() && StaticChecks.areAllActive(selected)) {
            menuItem = new JMenuItem(resourceMap.getString("setSalary.text"));
            menuItem.setActionCommand(CMD_EDIT_SALARY);
            menuItem.addActionListener(this);
            popup.add(menuItem);
        }

        if (!person.isDeployed()) {
            // Assign pilot to unit/none
            menu = new JMenu(resourceMap.getString("assignToUnit.text")); //$NON-NLS-1$
            JMenu pilotMenu = new JMenu(resourceMap.getString("assignAsPilot.text")); //$NON-NLS-1$
            JMenu pilotUnitTypeMenu = new JMenu();
            JMenu pilotEntityWeightMenu = new JMenu();
            JMenu driverMenu = new JMenu(resourceMap.getString("assignAsDriver.text")); //$NON-NLS-1$
            JMenu driverUnitTypeMenu = new JMenu();
            JMenu driverEntityWeightMenu = new JMenu();
            JMenu crewMenu = new JMenu(resourceMap.getString("assignAsCrewmember.text")); //$NON-NLS-1$
            JMenu crewUnitTypeMenu = new JMenu();
            JMenu crewEntityWeightMenu = new JMenu();
            JMenu gunnerMenu = new JMenu(resourceMap.getString("assignAsGunner.text")); //$NON-NLS-1$
            JMenu gunnerUnitTypeMenu = new JMenu();
            JMenu gunnerEntityWeightMenu = new JMenu();
            JMenu navMenu = new JMenu(resourceMap.getString("assignAsNavigator.text")); //$NON-NLS-1$
            JMenu navUnitTypeMenu = new JMenu();
            JMenu navEntityWeightMenu = new JMenu();
            JMenu soldierMenu = new JMenu(resourceMap.getString("assignAsSoldier.text")); //$NON-NLS-1$
            JMenu soldierUnitTypeMenu = new JMenu();
            JMenu soldierEntityWeightMenu = new JMenu();
            JMenu techOfficerMenu = new JMenu(resourceMap.getString("assignAsTechOfficer.text")); //$NON-NLS-1$
            JMenu techOfficerUnitTypeMenu = new JMenu();
            JMenu techOfficerEntityWeightMenu = new JMenu();
            JMenu consoleCmdrMenu = new JMenu(resourceMap.getString("assignAsConsoleCmdr.text")); //$NON-NLS-1$
            JMenu consoleCmdrUnitTypeMenu = new JMenu();
            JMenu consoleCmdrEntityWeightMenu = new JMenu();
            JMenu techMenu = new JMenu(resourceMap.getString("assignAsTech.text")); //$NON-NLS-1$
            JMenu techUnitTypeMenu = new JMenu();
            JMenu techEntityWeightMenu = new JMenu();

            int unitType = -1;
            int weightClass = -1;

            if (oneSelected && person.getStatus().isActive() && person.getPrisonerStatus().isFree()) {
                for (Unit unit : HangarSorter.defaultSorting().getUnits(gui.getCampaign().getHangar())) {
                    if (!unit.isAvailable()) {
                        continue;
                    } else if (unit.getEntity().getUnitType() != unitType) {
                        unitType = unit.getEntity().getUnitType();
                        String unitTypeName = UnitType.getTypeName(unitType);
                        weightClass = unit.getEntity().getWeightClass();
                        String weightClassName = unit.getEntity().getWeightClassName();

                        // Add Weight Menus to Unit Type Menus
                        JMenuHelpers.addMenuIfNonEmpty(pilotUnitTypeMenu, pilotEntityWeightMenu, MAX_POPUP_ITEMS);
                        JMenuHelpers.addMenuIfNonEmpty(driverUnitTypeMenu, driverEntityWeightMenu, MAX_POPUP_ITEMS);
                        JMenuHelpers.addMenuIfNonEmpty(crewUnitTypeMenu, crewEntityWeightMenu, MAX_POPUP_ITEMS);
                        JMenuHelpers.addMenuIfNonEmpty(gunnerUnitTypeMenu, gunnerEntityWeightMenu, MAX_POPUP_ITEMS);
                        JMenuHelpers.addMenuIfNonEmpty(navUnitTypeMenu, navEntityWeightMenu, MAX_POPUP_ITEMS);
                        JMenuHelpers.addMenuIfNonEmpty(soldierUnitTypeMenu, soldierEntityWeightMenu, MAX_POPUP_ITEMS);
                        JMenuHelpers.addMenuIfNonEmpty(techOfficerUnitTypeMenu, techOfficerEntityWeightMenu, MAX_POPUP_ITEMS);
                        JMenuHelpers.addMenuIfNonEmpty(consoleCmdrUnitTypeMenu, consoleCmdrEntityWeightMenu, MAX_POPUP_ITEMS);
                        JMenuHelpers.addMenuIfNonEmpty(techUnitTypeMenu, techEntityWeightMenu, MAX_POPUP_ITEMS);

                        // Then add the Unit Type Menus to the Role Menus
                        JMenuHelpers.addMenuIfNonEmpty(pilotMenu, pilotUnitTypeMenu, MAX_POPUP_ITEMS);
                        JMenuHelpers.addMenuIfNonEmpty(driverMenu, driverUnitTypeMenu, MAX_POPUP_ITEMS);
                        JMenuHelpers.addMenuIfNonEmpty(crewMenu, crewUnitTypeMenu, MAX_POPUP_ITEMS);
                        JMenuHelpers.addMenuIfNonEmpty(gunnerMenu, gunnerUnitTypeMenu, MAX_POPUP_ITEMS);
                        JMenuHelpers.addMenuIfNonEmpty(navMenu, navUnitTypeMenu, MAX_POPUP_ITEMS);
                        JMenuHelpers.addMenuIfNonEmpty(soldierMenu, soldierUnitTypeMenu, MAX_POPUP_ITEMS);
                        JMenuHelpers.addMenuIfNonEmpty(techOfficerMenu, techOfficerUnitTypeMenu, MAX_POPUP_ITEMS);
                        JMenuHelpers.addMenuIfNonEmpty(consoleCmdrMenu, consoleCmdrUnitTypeMenu, MAX_POPUP_ITEMS);
                        JMenuHelpers.addMenuIfNonEmpty(techMenu, techUnitTypeMenu, MAX_POPUP_ITEMS);

                        // Create new UnitType and EntityWeight Menus
                        pilotUnitTypeMenu = new JMenu(unitTypeName);
                        pilotEntityWeightMenu = new JMenu(weightClassName);
                        driverUnitTypeMenu = new JMenu(unitTypeName);
                        driverEntityWeightMenu = new JMenu(weightClassName);
                        crewUnitTypeMenu = new JMenu(unitTypeName);
                        crewEntityWeightMenu = new JMenu(weightClassName);
                        gunnerUnitTypeMenu = new JMenu(unitTypeName);
                        gunnerEntityWeightMenu = new JMenu(weightClassName);
                        navUnitTypeMenu = new JMenu(unitTypeName);
                        navEntityWeightMenu = new JMenu(weightClassName);
                        soldierUnitTypeMenu = new JMenu(unitTypeName);
                        soldierEntityWeightMenu = new JMenu(weightClassName);
                        techOfficerUnitTypeMenu = new JMenu(unitTypeName);
                        techOfficerEntityWeightMenu = new JMenu(weightClassName);
                        consoleCmdrUnitTypeMenu = new JMenu(unitTypeName);
                        consoleCmdrEntityWeightMenu = new JMenu(weightClassName);
                        techUnitTypeMenu = new JMenu(unitTypeName);
                        techEntityWeightMenu = new JMenu(weightClassName);
                    } else if (unit.getEntity().getWeightClass() != weightClass) {
                        weightClass = unit.getEntity().getWeightClass();
                        String weightClassName = unit.getEntity().getWeightClassName();

                        JMenuHelpers.addMenuIfNonEmpty(pilotUnitTypeMenu, pilotEntityWeightMenu, MAX_POPUP_ITEMS);
                        JMenuHelpers.addMenuIfNonEmpty(driverUnitTypeMenu, driverEntityWeightMenu, MAX_POPUP_ITEMS);
                        JMenuHelpers.addMenuIfNonEmpty(crewUnitTypeMenu, crewEntityWeightMenu, MAX_POPUP_ITEMS);
                        JMenuHelpers.addMenuIfNonEmpty(gunnerUnitTypeMenu, gunnerEntityWeightMenu, MAX_POPUP_ITEMS);
                        JMenuHelpers.addMenuIfNonEmpty(navUnitTypeMenu, navEntityWeightMenu, MAX_POPUP_ITEMS);
                        JMenuHelpers.addMenuIfNonEmpty(soldierUnitTypeMenu, soldierEntityWeightMenu, MAX_POPUP_ITEMS);
                        JMenuHelpers.addMenuIfNonEmpty(techOfficerUnitTypeMenu, techOfficerEntityWeightMenu, MAX_POPUP_ITEMS);
                        JMenuHelpers.addMenuIfNonEmpty(consoleCmdrUnitTypeMenu, consoleCmdrEntityWeightMenu, MAX_POPUP_ITEMS);
                        JMenuHelpers.addMenuIfNonEmpty(techUnitTypeMenu, techEntityWeightMenu, MAX_POPUP_ITEMS);

                        pilotEntityWeightMenu = new JMenu(weightClassName);
                        driverEntityWeightMenu = new JMenu(weightClassName);
                        crewEntityWeightMenu = new JMenu(weightClassName);
                        gunnerEntityWeightMenu = new JMenu(weightClassName);
                        navEntityWeightMenu = new JMenu(weightClassName);
                        soldierEntityWeightMenu = new JMenu(weightClassName);
                        techOfficerEntityWeightMenu = new JMenu(weightClassName);
                        consoleCmdrEntityWeightMenu = new JMenu(weightClassName);
                        techEntityWeightMenu = new JMenu(weightClassName);
                    }

                    if (unit.usesSoloPilot()) {
                        if (unit.canTakeMoreDrivers() && person.canDrive(unit.getEntity())
                                && person.canGun(unit.getEntity())) {
                            cbMenuItem = new JCheckBoxMenuItem(unit.getName());
                            cbMenuItem.setActionCommand(makeCommand(CMD_ADD_PILOT, unit.getId().toString()));
                            cbMenuItem.addActionListener(this);
                            pilotEntityWeightMenu.add(cbMenuItem);
                        }
                    } else if (unit.usesSoldiers()) {
                        if (unit.canTakeMoreGunners() && person.canGun(unit.getEntity())) {
                            cbMenuItem = new JCheckBoxMenuItem(unit.getName());
                            cbMenuItem.setSelected(unit.equals(person.getUnit()));
                            cbMenuItem.setActionCommand(makeCommand(CMD_ADD_SOLDIER, unit.getId().toString()));
                            cbMenuItem.addActionListener(this);
                            soldierEntityWeightMenu.add(cbMenuItem);
                        }
                    } else {
                        if (unit.canTakeMoreDrivers() && person.canDrive(unit.getEntity())) {
                            cbMenuItem = new JCheckBoxMenuItem(unit.getName());
                            cbMenuItem.setSelected(unit.equals(person.getUnit()));
                            cbMenuItem.setActionCommand(makeCommand(CMD_ADD_DRIVER, unit.getId().toString()));
                            cbMenuItem.addActionListener(this);
                            if (unit.getEntity() instanceof Aero || unit.getEntity() instanceof Mech) {
                                pilotEntityWeightMenu.add(cbMenuItem);
                            } else {
                                driverEntityWeightMenu.add(cbMenuItem);
                            }
                        }

                        if (unit.canTakeMoreGunners() && person.canGun(unit.getEntity())) {
                            cbMenuItem = new JCheckBoxMenuItem(unit.getName());
                            cbMenuItem.setSelected(unit.equals(person.getUnit()));
                            cbMenuItem.setActionCommand(makeCommand(CMD_ADD_GUNNER, unit.getId().toString()));
                            cbMenuItem.addActionListener(this);
                            gunnerEntityWeightMenu.add(cbMenuItem);
                        }

                        if (unit.canTakeMoreVesselCrew()
                                && ((unit.getEntity().isAero() && person.hasSkill(SkillType.S_TECH_VESSEL))
                                || ((unit.getEntity().isSupportVehicle() && person.hasSkill(SkillType.S_TECH_MECHANIC))))) {
                            cbMenuItem = new JCheckBoxMenuItem(unit.getName());
                            cbMenuItem.setSelected(unit.equals(person.getUnit()));
                            cbMenuItem.setActionCommand(makeCommand(CMD_ADD_CREW, unit.getId().toString()));
                            cbMenuItem.addActionListener(this);
                            crewEntityWeightMenu.add(cbMenuItem);
                        }

                        if (unit.canTakeNavigator() && person.hasSkill(SkillType.S_NAV)) {
                            cbMenuItem = new JCheckBoxMenuItem(unit.getName());
                            cbMenuItem.setSelected(unit.equals(person.getUnit()));
                            cbMenuItem.setActionCommand(makeCommand(CMD_ADD_NAVIGATOR, unit.getId().toString()));
                            cbMenuItem.addActionListener(this);
                            navEntityWeightMenu.add(cbMenuItem);
                        }

                        if (unit.canTakeTechOfficer()) {
                            //For a vehicle command console we will require the commander to be a driver or a gunner, but not necessarily both
                            if (unit.getEntity() instanceof Tank) {
                                if (person.canDrive(unit.getEntity()) || person.canGun(unit.getEntity())) {
                                    cbMenuItem = new JCheckBoxMenuItem(unit.getName());
                                    cbMenuItem.setSelected(unit.equals(person.getUnit()));
                                    cbMenuItem.setActionCommand(makeCommand(CMD_ADD_TECH_OFFICER, unit.getId().toString()));
                                    cbMenuItem.addActionListener(this);
                                    consoleCmdrEntityWeightMenu.add(cbMenuItem);
                                }
                            } else if (person.canDrive(unit.getEntity()) && person.canGun(unit.getEntity())) {
                                cbMenuItem = new JCheckBoxMenuItem(unit.getName());
                                cbMenuItem.setSelected(unit.equals(person.getUnit()));
                                cbMenuItem.setActionCommand(makeCommand(CMD_ADD_TECH_OFFICER, unit.getId().toString()));
                                cbMenuItem.addActionListener(this);
                                techOfficerEntityWeightMenu.add(cbMenuItem);
                            }
                        }
                    }
                    if (unit.canTakeTech() && person.canTech(unit.getEntity())
                            && (person.getMaintenanceTimeUsing() + unit.getMaintenanceTime() <= 480)) {
                        cbMenuItem = new JCheckBoxMenuItem(String.format(resourceMap.getString("maintenanceTimeDesc.format"), //$NON-NLS-1$
                                unit.getName(), unit.getMaintenanceTime()));
                        cbMenuItem.setSelected(unit.equals(person.getUnit()));
                        cbMenuItem.setActionCommand(makeCommand(CMD_ADD_TECH, unit.getId().toString()));
                        cbMenuItem.addActionListener(this);
                        techEntityWeightMenu.add(cbMenuItem);
                    }
                }
            } else if (StaticChecks.areAllActive(selected) && StaticChecks.areAllEligible(selected)) {
                for (Unit unit : HangarSorter.defaultSorting().getUnits(gui.getCampaign().getHangar())) {
                    if (!unit.isAvailable()) {
                        continue;
                    } else if (unit.getEntity().getUnitType() != unitType) {
                        unitType = unit.getEntity().getUnitType();
                        String unitTypeName = UnitType.getTypeName(unitType);
                        weightClass = unit.getEntity().getWeightClass();
                        String weightClassName = unit.getEntity().getWeightClassName();

                        // Add Weight Menus to Unit Type Menus
                        JMenuHelpers.addMenuIfNonEmpty(pilotUnitTypeMenu, pilotEntityWeightMenu, MAX_POPUP_ITEMS);
                        JMenuHelpers.addMenuIfNonEmpty(driverUnitTypeMenu, driverEntityWeightMenu, MAX_POPUP_ITEMS);
                        JMenuHelpers.addMenuIfNonEmpty(crewUnitTypeMenu, crewEntityWeightMenu, MAX_POPUP_ITEMS);
                        JMenuHelpers.addMenuIfNonEmpty(gunnerUnitTypeMenu, gunnerEntityWeightMenu, MAX_POPUP_ITEMS);
                        JMenuHelpers.addMenuIfNonEmpty(navUnitTypeMenu, navEntityWeightMenu, MAX_POPUP_ITEMS);
                        JMenuHelpers.addMenuIfNonEmpty(soldierUnitTypeMenu, soldierEntityWeightMenu, MAX_POPUP_ITEMS);

                        // Then add the Unit Type Menus to the Role Menus
                        JMenuHelpers.addMenuIfNonEmpty(pilotMenu, pilotUnitTypeMenu, MAX_POPUP_ITEMS);
                        JMenuHelpers.addMenuIfNonEmpty(driverMenu, driverUnitTypeMenu, MAX_POPUP_ITEMS);
                        JMenuHelpers.addMenuIfNonEmpty(crewMenu, crewUnitTypeMenu, MAX_POPUP_ITEMS);
                        JMenuHelpers.addMenuIfNonEmpty(gunnerMenu, gunnerUnitTypeMenu, MAX_POPUP_ITEMS);
                        JMenuHelpers.addMenuIfNonEmpty(navMenu, navUnitTypeMenu, MAX_POPUP_ITEMS);
                        JMenuHelpers.addMenuIfNonEmpty(soldierMenu, soldierUnitTypeMenu, MAX_POPUP_ITEMS);

                        // Create new UnitType and EntityWeight Menus
                        pilotUnitTypeMenu = new JMenu(unitTypeName);
                        pilotEntityWeightMenu = new JMenu(weightClassName);
                        driverUnitTypeMenu = new JMenu(unitTypeName);
                        driverEntityWeightMenu = new JMenu(weightClassName);
                        crewUnitTypeMenu = new JMenu(unitTypeName);
                        crewEntityWeightMenu = new JMenu(weightClassName);
                        gunnerUnitTypeMenu = new JMenu(unitTypeName);
                        gunnerEntityWeightMenu = new JMenu(weightClassName);
                        navUnitTypeMenu = new JMenu(unitTypeName);
                        navEntityWeightMenu = new JMenu(weightClassName);
                        soldierUnitTypeMenu = new JMenu(unitTypeName);
                        soldierEntityWeightMenu = new JMenu(weightClassName);
                    } else if (unit.getEntity().getWeightClass() != weightClass) {
                        weightClass = unit.getEntity().getWeightClass();
                        String weightClassName = unit.getEntity().getWeightClassName();

                        JMenuHelpers.addMenuIfNonEmpty(pilotUnitTypeMenu, pilotEntityWeightMenu, MAX_POPUP_ITEMS);
                        JMenuHelpers.addMenuIfNonEmpty(driverUnitTypeMenu, driverEntityWeightMenu, MAX_POPUP_ITEMS);
                        JMenuHelpers.addMenuIfNonEmpty(crewUnitTypeMenu, crewEntityWeightMenu, MAX_POPUP_ITEMS);
                        JMenuHelpers.addMenuIfNonEmpty(gunnerUnitTypeMenu, gunnerEntityWeightMenu, MAX_POPUP_ITEMS);
                        JMenuHelpers.addMenuIfNonEmpty(navUnitTypeMenu, navEntityWeightMenu, MAX_POPUP_ITEMS);
                        JMenuHelpers.addMenuIfNonEmpty(soldierUnitTypeMenu, soldierEntityWeightMenu, MAX_POPUP_ITEMS);

                        pilotEntityWeightMenu = new JMenu(weightClassName);
                        driverEntityWeightMenu = new JMenu(weightClassName);
                        crewEntityWeightMenu = new JMenu(weightClassName);
                        gunnerEntityWeightMenu = new JMenu(weightClassName);
                        navEntityWeightMenu = new JMenu(weightClassName);
                        soldierEntityWeightMenu = new JMenu(weightClassName);
                    }

                    if (StaticChecks.areAllInfantrySoldiers(selected)) {
                        if (!unit.isConventionalInfantry()) {
                            continue;
                        }

                        if (unit.canTakeMoreGunners() && person.canGun(unit.getEntity())) {
                            cbMenuItem = new JCheckBoxMenuItem(unit.getName());
                            cbMenuItem.setSelected(unit.equals(person.getUnit()));
                            cbMenuItem.setActionCommand(makeCommand(CMD_ADD_SOLDIER, unit.getId().toString()));
                            cbMenuItem.addActionListener(this);
                            soldierEntityWeightMenu.add(cbMenuItem);
                        }
                    } else if (StaticChecks.areAllBattleArmor(selected)) {
                        if (!(unit.getEntity() instanceof BattleArmor)) {
                            continue;
                        }
                        if (unit.canTakeMoreGunners() && person.canGun(unit.getEntity())) {
                            cbMenuItem = new JCheckBoxMenuItem(unit.getName());
                            cbMenuItem.setSelected(unit.equals(person.getUnit()));
                            cbMenuItem.setActionCommand(makeCommand(CMD_ADD_SOLDIER, unit.getId().toString()));
                            cbMenuItem.addActionListener(this);
                            soldierEntityWeightMenu.add(cbMenuItem);
                        }
                    } else if (StaticChecks.areAllVehicleGunners(selected)) {
                        if (!(unit.getEntity() instanceof Tank)) {
                            continue;
                        }
                        if (unit.canTakeMoreGunners() && person.canGun(unit.getEntity())) {
                            cbMenuItem = new JCheckBoxMenuItem(unit.getName());
                            cbMenuItem.setSelected(unit.equals(person.getUnit()));
                            cbMenuItem.setActionCommand(makeCommand(CMD_ADD_GUNNER, unit.getId().toString()));
                            cbMenuItem.addActionListener(this);
                            gunnerEntityWeightMenu.add(cbMenuItem);
                        }
                    } else if (StaticChecks.areAllVesselGunners(selected)) {
                        if (!(unit.getEntity() instanceof Aero)) {
                            continue;
                        }
                        if (unit.canTakeMoreGunners() && person.canGun(unit.getEntity())) {
                            cbMenuItem = new JCheckBoxMenuItem(unit.getName());
                            cbMenuItem.setSelected(unit.equals(person.getUnit()));
                            cbMenuItem.setActionCommand(makeCommand(CMD_ADD_GUNNER, unit.getId().toString()));
                            cbMenuItem.addActionListener(this);
                            gunnerEntityWeightMenu.add(cbMenuItem);
                        }
                    } else if (StaticChecks.areAllVesselCrew(selected)) {
                        if (!(unit.getEntity() instanceof Aero)) {
                            continue;
                        }
                        if (unit.canTakeMoreVesselCrew()
                                && ((unit.getEntity().isAero() && person.hasSkill(SkillType.S_TECH_VESSEL))
                                || ((unit.getEntity().isSupportVehicle() && person.hasSkill(SkillType.S_TECH_MECHANIC))))) {
                            cbMenuItem = new JCheckBoxMenuItem(unit.getName());
                            cbMenuItem.setSelected(unit.equals(person.getUnit()));
                            cbMenuItem.setActionCommand(makeCommand(CMD_ADD_CREW, unit.getId().toString()));
                            cbMenuItem.addActionListener(this);
                            crewEntityWeightMenu.add(cbMenuItem);
                        }
                    } else if (StaticChecks.areAllVesselPilots(selected)) {
                        if (!(unit.getEntity() instanceof Aero)) {
                            continue;
                        }
                        if (unit.canTakeMoreDrivers() && person.canDrive(unit.getEntity())) {
                            cbMenuItem = new JCheckBoxMenuItem(unit.getName());
                            cbMenuItem.setSelected(unit.equals(person.getUnit()));
                            cbMenuItem.setActionCommand(makeCommand(CMD_ADD_VESSEL_PILOT, unit.getId().toString()));
                            cbMenuItem.addActionListener(this);
                            pilotEntityWeightMenu.add(cbMenuItem);
                        }
                    } else if (StaticChecks.areAllVesselNavigators(selected)) {
                        if (!(unit.getEntity() instanceof Aero)) {
                            continue;
                        }
                        if (unit.canTakeNavigator() && person.hasSkill(SkillType.S_NAV)) {
                            cbMenuItem = new JCheckBoxMenuItem(unit.getName());
                            cbMenuItem.setSelected(unit.equals(person.getUnit()));
                            cbMenuItem.setActionCommand(makeCommand(CMD_ADD_NAVIGATOR, unit.getId().toString()));
                            cbMenuItem.addActionListener(this);
                            navEntityWeightMenu.add(cbMenuItem);
                        }
                    }
                }
            }

            // Add the last grouping of entity weight menus to the last grouping of entity menus
            JMenuHelpers.addMenuIfNonEmpty(pilotUnitTypeMenu, pilotEntityWeightMenu, MAX_POPUP_ITEMS);
            JMenuHelpers.addMenuIfNonEmpty(driverUnitTypeMenu, driverEntityWeightMenu, MAX_POPUP_ITEMS);
            JMenuHelpers.addMenuIfNonEmpty(crewUnitTypeMenu, crewEntityWeightMenu, MAX_POPUP_ITEMS);
            JMenuHelpers.addMenuIfNonEmpty(gunnerUnitTypeMenu, gunnerEntityWeightMenu, MAX_POPUP_ITEMS);
            JMenuHelpers.addMenuIfNonEmpty(navUnitTypeMenu, navEntityWeightMenu, MAX_POPUP_ITEMS);
            JMenuHelpers.addMenuIfNonEmpty(soldierUnitTypeMenu, soldierEntityWeightMenu, MAX_POPUP_ITEMS);
            JMenuHelpers.addMenuIfNonEmpty(techOfficerUnitTypeMenu, techOfficerEntityWeightMenu, MAX_POPUP_ITEMS);
            JMenuHelpers.addMenuIfNonEmpty(consoleCmdrUnitTypeMenu, consoleCmdrEntityWeightMenu, MAX_POPUP_ITEMS);
            JMenuHelpers.addMenuIfNonEmpty(techUnitTypeMenu, techEntityWeightMenu, MAX_POPUP_ITEMS);

            // then add the last grouping of entity menus to the primary menus
            JMenuHelpers.addMenuIfNonEmpty(pilotMenu, pilotUnitTypeMenu, MAX_POPUP_ITEMS);
            JMenuHelpers.addMenuIfNonEmpty(driverMenu, driverUnitTypeMenu, MAX_POPUP_ITEMS);
            JMenuHelpers.addMenuIfNonEmpty(crewMenu, crewUnitTypeMenu, MAX_POPUP_ITEMS);
            JMenuHelpers.addMenuIfNonEmpty(gunnerMenu, gunnerUnitTypeMenu, MAX_POPUP_ITEMS);
            JMenuHelpers.addMenuIfNonEmpty(navMenu, navUnitTypeMenu, MAX_POPUP_ITEMS);
            JMenuHelpers.addMenuIfNonEmpty(soldierMenu, soldierUnitTypeMenu, MAX_POPUP_ITEMS);
            JMenuHelpers.addMenuIfNonEmpty(techOfficerMenu, techOfficerUnitTypeMenu, MAX_POPUP_ITEMS);
            JMenuHelpers.addMenuIfNonEmpty(consoleCmdrMenu, consoleCmdrUnitTypeMenu, MAX_POPUP_ITEMS);
            JMenuHelpers.addMenuIfNonEmpty(techMenu, techUnitTypeMenu, MAX_POPUP_ITEMS);

            // and finally add any non-empty menus to the primary menu
            JMenuHelpers.addMenuIfNonEmpty(menu, pilotMenu, MAX_POPUP_ITEMS);
            JMenuHelpers.addMenuIfNonEmpty(menu, driverMenu, MAX_POPUP_ITEMS);
            JMenuHelpers.addMenuIfNonEmpty(menu, crewMenu, MAX_POPUP_ITEMS);
            JMenuHelpers.addMenuIfNonEmpty(menu, gunnerMenu, MAX_POPUP_ITEMS);
            JMenuHelpers.addMenuIfNonEmpty(menu, navMenu, MAX_POPUP_ITEMS);
            JMenuHelpers.addMenuIfNonEmpty(menu, soldierMenu, MAX_POPUP_ITEMS);
            JMenuHelpers.addMenuIfNonEmpty(menu, techOfficerMenu, MAX_POPUP_ITEMS);
            JMenuHelpers.addMenuIfNonEmpty(menu, consoleCmdrMenu, MAX_POPUP_ITEMS);
            JMenuHelpers.addMenuIfNonEmpty(menu, techMenu, MAX_POPUP_ITEMS);

            // and we always include the None checkbox
            cbMenuItem = new JCheckBoxMenuItem(resourceMap.getString("none.text"));
            cbMenuItem.setActionCommand(makeCommand(CMD_REMOVE_UNIT, "-1"));
            cbMenuItem.addActionListener(this);
            menu.add(cbMenuItem);

            if ((menu.getItemCount() > 1) || (person.getUnit() != null)
                    || !person.getTechUnits().isEmpty()) {
                JMenuHelpers.addMenuIfNonEmpty(popup, menu, MAX_POPUP_ITEMS);
            }
        }

        if (oneSelected && person.getStatus().isActive()) {
            if (gui.getCampaign().getCampaignOptions().useManualMarriages()
                    && person.oldEnoughToMarry(gui.getCampaign()) && !person.getGenealogy().hasSpouse()) {
                menu = new JMenu(resourceMap.getString("chooseSpouse.text"));
                JMenu maleMenu = new JMenu(resourceMap.getString("spouseMenuMale.text"));
                JMenu femaleMenu = new JMenu(resourceMap.getString("spouseMenuFemale.text"));
                JMenu spouseMenu;

                LocalDate today = gui.getCampaign().getLocalDate();

                List<Person> personnel = new ArrayList<>(gui.getCampaign().getPersonnel());
                personnel.sort(Comparator.comparing((Person p) -> p.getAge(today)).thenComparing(Person::getSurname));

                for (Person ps : personnel) {
                    if (person.safeSpouse(ps, gui.getCampaign())) {
                        String pStatus;

                        if (ps.getPrisonerStatus().isBondsman()) {
                            pStatus = String.format(resourceMap.getString("marriageBondsmanDesc.format"),
                                    ps.getFullName(), ps.getAge(today), ps.getRoleDesc());
                        } else if (ps.getPrisonerStatus().isPrisoner()) {
                            pStatus = String.format(resourceMap.getString("marriagePrisonerDesc.format"),
                                    ps.getFullName(), ps.getAge(today), ps.getRoleDesc());
                        } else {
                            pStatus = String.format(resourceMap.getString("marriagePartnerDesc.format"),
                                    ps.getFullName(), ps.getAge(today), ps.getRoleDesc());
                        }

                        spouseMenu = new JMenu(pStatus);

                        for (Marriage style : Marriage.values()) {
                            spouseMenu.add(newMenuItem(style.getDropDownText(),
                                    makeCommand(CMD_ADD_SPOUSE, ps.getId().toString(), style.name())));
                        }

                        if (ps.getGender().isMale()) {
                            maleMenu.add(spouseMenu);
                        } else {
                            femaleMenu.add(spouseMenu);
                        }
                    }
                }

                if (person.getGender().isMale()) {
                    JMenuHelpers.addMenuIfNonEmpty(menu, femaleMenu, MAX_POPUP_ITEMS);
                    JMenuHelpers.addMenuIfNonEmpty(menu, maleMenu, MAX_POPUP_ITEMS);
                } else {
                    JMenuHelpers.addMenuIfNonEmpty(menu, maleMenu, MAX_POPUP_ITEMS);
                    JMenuHelpers.addMenuIfNonEmpty(menu, femaleMenu, MAX_POPUP_ITEMS);
                }

                JMenuHelpers.addMenuIfNonEmpty(popup, menu, MAX_POPUP_ITEMS);
            }

            if (person.getGenealogy().hasSpouse()) {
                menu = new JMenu(resourceMap.getString("removeSpouse.text"));

                for (Divorce divorceType : Divorce.values()) {
                    JMenuItem divorceMenu = new JMenuItem(divorceType.toString());
                    divorceMenu.setActionCommand(makeCommand(CMD_REMOVE_SPOUSE, divorceType.name()));
                    divorceMenu.addActionListener(this);
                    menu.add(divorceMenu);
                }

                JMenuHelpers.addMenuIfNonEmpty(popup, menu, MAX_POPUP_ITEMS);
            }
        }

        //region Awards Menu
        JMenu awardMenu = new JMenu(resourceMap.getString("award.text"));
        List<String> setNames = AwardsFactory.getInstance().getAllSetNames();
        Collections.sort(setNames);
        for (String setName : setNames) {
            JMenu setAwardMenu = new JMenu(setName);

            List<Award> awardsOfSet = AwardsFactory.getInstance().getAllAwardsForSet(setName);
            Collections.sort(awardsOfSet);

            for (Award award : awardsOfSet) {
                if (!award.canBeAwarded(selected)) {
                    continue;
                }

                StringBuilder awardMenuItem = new StringBuilder();
                awardMenuItem.append(String.format("%s", award.getName()));

                if ((award.getXPReward() != 0) || (award.getEdgeReward() != 0)) {
                    awardMenuItem.append(" (");

                    if (award.getXPReward() != 0) {
                        awardMenuItem.append(award.getXPReward()).append(" XP");
                        if (award.getEdgeReward() != 0) {
                            awardMenuItem.append(" & ");
                        }
                    }

                    if (award.getEdgeReward() != 0) {
                        awardMenuItem.append(award.getEdgeReward()).append(" Edge");
                    }

                    awardMenuItem.append(")");
                }

                menuItem = new JMenuItem(awardMenuItem.toString());
                menuItem.setToolTipText(MultiLineTooltip.splitToolTip(award.getDescription()));
                menuItem.setActionCommand(makeCommand(CMD_ADD_AWARD, award.getSet(), award.getName()));
                menuItem.addActionListener(this);
                setAwardMenu.add(menuItem);
            }

            JMenuHelpers.addMenuIfNonEmpty(awardMenu, setAwardMenu, MAX_POPUP_ITEMS);
        }

        if (StaticChecks.doAnyHaveAnAward(selected)) {
            if (awardMenu.getItemCount() > 0) {
                awardMenu.addSeparator();
            }

            JMenu removeAwardMenu = new JMenu(resourceMap.getString("removeAward.text"));

            if (oneSelected) {
                for (Award award : person.getAwardController().getAwards()) {
                    JMenu singleAwardMenu = new JMenu(award.getName());
                    for (String date : award.getFormattedDates()) {
                        JMenuItem specificAwardMenu = new JMenuItem(date);
                        specificAwardMenu.setActionCommand(makeCommand(CMD_RMV_AWARD, award.getSet(), award.getName(), date));
                        specificAwardMenu.addActionListener(this);
                        singleAwardMenu.add(specificAwardMenu);
                    }
                    JMenuHelpers.addMenuIfNonEmpty(removeAwardMenu, singleAwardMenu, MAX_POPUP_ITEMS);
                }
            } else {
                Set<Award> awards = new TreeSet<>((a1, a2) -> {
                    if (a1.getSet().equalsIgnoreCase(a2.getSet())) {
                        return a1.getName().compareToIgnoreCase(a2.getName());
                    } else {
                        return a1.getSet().compareToIgnoreCase(a2.getSet());
                    }
                });
                for (Person p : selected) {
                    awards.addAll(p.getAwardController().getAwards());
                }

                for (Award award : awards) {
                    JMenuItem singleAwardMenu = new JMenuItem(award.getName());
                    singleAwardMenu.setActionCommand(makeCommand(CMD_RMV_AWARD, award.getSet(), award.getName()));
                    singleAwardMenu.addActionListener(this);
                    removeAwardMenu.add(singleAwardMenu);
                }
            }
            JMenuHelpers.addMenuIfNonEmpty(awardMenu, removeAwardMenu, MAX_POPUP_ITEMS);
        }
        popup.add(awardMenu);
        //endregion Awards Menu

        //region Spend XP Menu
        if (oneSelected && person.getStatus().isActive()) {
            menu = new JMenu(resourceMap.getString("spendXP.text"));
            if (gui.getCampaign().getCampaignOptions().useAbilities()) {
                JMenu abMenu = new JMenu(resourceMap.getString("spendOnSpecialAbilities.text"));
                int cost;

                List<SpecialAbility> specialAbilities = new ArrayList<>(SpecialAbility.getAllSpecialAbilities().values());
                specialAbilities.sort(Comparator.comparing(SpecialAbility::getName));

                for (SpecialAbility spa : specialAbilities) {
                    if (null == spa) {
                        continue;
                    }
                    if (!spa.isEligible(person)) {
                        continue;
                    }
                    cost = spa.getCost();
                    String costDesc;
                    if (cost < 0) {
                        costDesc = resourceMap.getString("costNotPossible.text");
                    } else {
                        costDesc = String.format(resourceMap.getString("costValue.format"), cost);
                    }
                    boolean available = (cost >= 0) && (person.getXP() >= cost);
                    if (spa.getName().equals(OptionsConstants.GUNNERY_WEAPON_SPECIALIST)) {
                        Unit u = person.getUnit();
                        if (null != u) {
                            JMenu specialistMenu = new JMenu(resourceMap.getString("weaponSpecialist.text"));
                            TreeSet<String> uniqueWeapons = new TreeSet<>();
                            for (int j = 0; j < u.getEntity().getWeaponList().size(); j++) {
                                Mounted m = u.getEntity().getWeaponList().get(j);
                                uniqueWeapons.add(m.getName());
                            }
                            boolean isSpecialist = person.getOptions().booleanOption(spa.getName());
                            for (String name : uniqueWeapons) {
                                if (!(isSpecialist
                                        && person.getOptions().getOption(spa.getName()).stringValue().equals(name))) {
                                    menuItem = new JMenuItem(String.format(resourceMap.getString("abilityDesc.format"), name, costDesc));
                                    menuItem.setActionCommand(makeCommand(CMD_ACQUIRE_WEAPON_SPECIALIST, name, String.valueOf(cost)));
                                    menuItem.addActionListener(this);
                                    menuItem.setEnabled(available);
                                    specialistMenu.add(menuItem);
                                }
                            }
                            if (specialistMenu.getMenuComponentCount() > 0) {
                                abMenu.add(specialistMenu);
                            }
                        }
                    } else if (spa.getName().equals(OptionsConstants.MISC_HUMAN_TRO)) {
                        JMenu specialistMenu = new JMenu(resourceMap.getString("humantro.text"));
                        List<Object> tros = new ArrayList<>();
                        if (person.getOptions().getOption(OptionsConstants.MISC_HUMAN_TRO).booleanValue()) {
                            Object val = person.getOptions().getOption(OptionsConstants.MISC_HUMAN_TRO).getValue();
                            if (val instanceof Collection<?>) {
                                tros.addAll((Collection<?>) val);
                            } else {
                                tros.add(val);
                            }
                        }
                        menuItem = new JMenuItem(String.format(resourceMap.getString("abilityDesc.format"), resourceMap.getString("humantro_mek.text"), costDesc));
                        if (!tros.contains(Crew.HUMANTRO_MECH)) {
                            menuItem.setActionCommand(makeCommand(CMD_ACQUIRE_HUMANTRO, Crew.HUMANTRO_MECH, String.valueOf(cost)));
                            menuItem.addActionListener(this);
                            menuItem.setEnabled(available);
                            specialistMenu.add(menuItem);
                        }
                        if (!tros.contains(Crew.HUMANTRO_AERO)) {
                            menuItem = new JMenuItem(String.format(resourceMap.getString("abilityDesc.format"), resourceMap.getString("humantro_aero.text"), costDesc));
                            menuItem.setActionCommand(makeCommand(CMD_ACQUIRE_HUMANTRO, Crew.HUMANTRO_AERO, String.valueOf(cost)));
                            menuItem.addActionListener(this);
                            menuItem.setEnabled(available);
                            specialistMenu.add(menuItem);
                        }
                        if (!tros.contains(Crew.HUMANTRO_VEE)) {
                            menuItem = new JMenuItem(String.format(resourceMap.getString("abilityDesc.format"), resourceMap.getString("humantro_vee.text"), costDesc));
                            menuItem.setActionCommand(makeCommand(CMD_ACQUIRE_HUMANTRO, Crew.HUMANTRO_VEE, String.valueOf(cost)));
                            menuItem.addActionListener(this);
                            menuItem.setEnabled(available);
                            specialistMenu.add(menuItem);
                        }
                        if (!tros.contains(Crew.HUMANTRO_BA)) {
                            menuItem = new JMenuItem(String.format(resourceMap.getString("abilityDesc.format"), resourceMap.getString("humantro_ba.text"), costDesc));
                            menuItem.setActionCommand(makeCommand(CMD_ACQUIRE_HUMANTRO, Crew.HUMANTRO_BA, String.valueOf(cost)));
                            menuItem.addActionListener(this);
                            menuItem.setEnabled(available);
                            specialistMenu.add(menuItem);
                        }
                        if (specialistMenu.getMenuComponentCount() > 0) {
                            abMenu.add(specialistMenu);
                        }
                    } else if (spa.getName().equals(OptionsConstants.GUNNERY_SPECIALIST)
                            && !person.getOptions().booleanOption(OptionsConstants.GUNNERY_SPECIALIST)) {
                        JMenu specialistMenu = new JMenu(resourceMap.getString("specialist.text"));
                        menuItem = new JMenuItem(String.format(resourceMap.getString("abilityDesc.format"), resourceMap.getString("laserSpecialist.text"), costDesc));
                        menuItem.setActionCommand(makeCommand(CMD_ACQUIRE_SPECIALIST, Crew.SPECIAL_ENERGY, String.valueOf(cost)));
                        menuItem.addActionListener(this);
                        menuItem.setEnabled(available);
                        specialistMenu.add(menuItem);
                        menuItem = new JMenuItem(String.format(resourceMap.getString("abilityDesc.format"), resourceMap.getString("missileSpecialist.text"), costDesc));
                        menuItem.setActionCommand(makeCommand(CMD_ACQUIRE_SPECIALIST, Crew.SPECIAL_MISSILE, String.valueOf(cost)));
                        menuItem.addActionListener(this);
                        menuItem.setEnabled(available);
                        specialistMenu.add(menuItem);
                        menuItem = new JMenuItem(String.format(resourceMap.getString("abilityDesc.format"), resourceMap.getString("ballisticSpecialist.text"), costDesc));
                        menuItem.setActionCommand(makeCommand(CMD_ACQUIRE_SPECIALIST, Crew.SPECIAL_BALLISTIC, String.valueOf(cost)));
                        menuItem.addActionListener(this);
                        menuItem.setEnabled(available);
                        specialistMenu.add(menuItem);
                        abMenu.add(specialistMenu);
                    } else if (spa.getName().equals(OptionsConstants.GUNNERY_RANGE_MASTER)) {
                        JMenu specialistMenu = new JMenu(resourceMap.getString("rangemaster.text"));
                        List<Object> ranges = new ArrayList<>();
                        if (person.getOptions().getOption(OptionsConstants.GUNNERY_RANGE_MASTER).booleanValue()) {
                            Object val = person.getOptions().getOption(OptionsConstants.GUNNERY_RANGE_MASTER).getValue();
                            if (val instanceof Collection<?>) {
                                ranges.addAll((Collection<?>) val);
                            } else {
                                ranges.add(val);
                            }
                        }
                        if (!ranges.contains(Crew.RANGEMASTER_MEDIUM)) {
                            menuItem = new JMenuItem(String.format(resourceMap.getString("abilityDesc.format"), resourceMap.getString("rangemaster_med.text"), costDesc));
                            menuItem.setActionCommand(makeCommand(CMD_ACQUIRE_RANGEMASTER, Crew.RANGEMASTER_MEDIUM, String.valueOf(cost)));
                            menuItem.addActionListener(this);
                            menuItem.setEnabled(available);
                            specialistMenu.add(menuItem);
                        }
                        if (!ranges.contains(Crew.RANGEMASTER_LONG)) {
                            menuItem = new JMenuItem(String.format(resourceMap.getString("abilityDesc.format"), resourceMap.getString("rangemaster_lng.text"), costDesc));
                            menuItem.setActionCommand(makeCommand(CMD_ACQUIRE_RANGEMASTER, Crew.RANGEMASTER_LONG, String.valueOf(cost)));
                            menuItem.addActionListener(this);
                            menuItem.setEnabled(available);
                            specialistMenu.add(menuItem);
                        }
                        if (!ranges.contains(Crew.RANGEMASTER_EXTREME)) {
                            menuItem = new JMenuItem(String.format(resourceMap.getString("abilityDesc.format"), resourceMap.getString("rangemaster_xtm.text"), costDesc));
                            menuItem.setActionCommand(makeCommand(CMD_ACQUIRE_RANGEMASTER, Crew.RANGEMASTER_EXTREME, String.valueOf(cost)));
                            menuItem.addActionListener(this);
                            menuItem.setEnabled(available);
                            specialistMenu.add(menuItem);
                        }
                        if (specialistMenu.getMenuComponentCount() > 0) {
                            abMenu.add(specialistMenu);
                        }
                    } else if ((person.getOptions().getOption(spa.getName()).getType() == IOption.CHOICE)
                            && !(person.getOptions().getOption(spa.getName()).booleanValue())) {
                        JMenu specialistMenu = new JMenu(spa.getDisplayName());
                        List<String> choices = spa.getChoiceValues();
                        for (String s : choices) {
                            if (s.equalsIgnoreCase("none")) {
                                continue;
                            }
                            menuItem = new JMenuItem(String.format(resourceMap.getString("abilityDesc.format"),
                                    s, costDesc));
                            menuItem.setActionCommand(makeCommand(CMD_ACQUIRE_CUSTOM_CHOICE,
                                    s, String.valueOf(cost), spa.getName()));
                            menuItem.addActionListener(this);
                            menuItem.setEnabled(available);
                            specialistMenu.add(menuItem);
                        }
                        if (specialistMenu.getMenuComponentCount() > 0) {
                            abMenu.add(specialistMenu);
                        }
                    } else if (!person.getOptions().booleanOption(spa.getName())) {
                        menuItem = new JMenuItem(String.format(resourceMap.getString("abilityDesc.format"), spa.getDisplayName(), costDesc));
                        menuItem.setActionCommand(makeCommand(CMD_ACQUIRE_ABILITY, spa.getName(), String.valueOf(cost)));
                        menuItem.addActionListener(this);
                        menuItem.setEnabled(available);
                        abMenu.add(menuItem);
                    }
                }
                JMenuHelpers.addMenuIfNonEmpty(menu, abMenu);
            }

            JMenu currentMenu = new JMenu(resourceMap.getString("spendOnCurrentSkills.text"));
            JMenu newMenu = new JMenu(resourceMap.getString("spendOnNewSkills.text"));
            for (int i = 0; i < SkillType.getSkillList().length; i++) {
                String type = SkillType.getSkillList()[i];
                int cost = person.hasSkill(type) ? person.getSkill(type).getCostToImprove() : SkillType.getType(type).getCost(0);
                if (cost >= 0) {
                    String desc = String.format(resourceMap.getString("skillDesc.format"), type, cost);
                    menuItem = new JMenuItem(desc);
                    menuItem.setActionCommand(makeCommand(CMD_IMPROVE, type, String.valueOf(cost)));
                    menuItem.addActionListener(this);
                    menuItem.setEnabled(person.getXP() >= cost);
                    if (person.hasSkill(type)) {
                        currentMenu.add(menuItem);
                    } else {
                        newMenu.add(menuItem);
                    }
                }
            }
            JMenuHelpers.addMenuIfNonEmpty(menu, currentMenu);
            JMenuHelpers.addMenuIfNonEmpty(menu, newMenu);

            // Edge Purchasing
            if (gui.getCampaign().getCampaignOptions().useEdge()) {
                JMenu edgeMenu = new JMenu(resourceMap.getString("edge.text"));
                int cost = gui.getCampaign().getCampaignOptions().getEdgeCost();

                if ((cost >= 0) && (person.getXP() >= cost)) {
                    menuItem = new JMenuItem(String.format(resourceMap.getString("spendOnEdge.text"), cost));
                    menuItem.setActionCommand(makeCommand(CMD_BUY_EDGE, String.valueOf(cost)));
                    menuItem.addActionListener(this);
                    edgeMenu.add(menuItem);
                }
                JMenuHelpers.addMenuIfNonEmpty(menu, edgeMenu);
            }
            JMenuHelpers.addMenuIfNonEmpty(popup, menu);
            //endregion Spend XP Menu

            //region Edge Triggers
            if (gui.getCampaign().getCampaignOptions().useEdge()) {
                menu = new JMenu(resourceMap.getString("setEdgeTriggers.text"));

                //Start of Edge reroll options
                //MechWarriors
                cbMenuItem = new JCheckBoxMenuItem(resourceMap.getString("edgeTriggerHeadHits.text"));
                cbMenuItem.setSelected(person.getOptions().booleanOption(OPT_EDGE_HEADHIT));
                cbMenuItem.setActionCommand(makeCommand(CMD_EDGE_TRIGGER, OPT_EDGE_HEADHIT));
                if (!person.getPrimaryRole().isMechWarriorGrouping()) {
                    cbMenuItem.setForeground(new Color(150, 150, 150));
                }
                cbMenuItem.addActionListener(this);
                menu.add(cbMenuItem);

                cbMenuItem = new JCheckBoxMenuItem(resourceMap.getString("edgeTriggerTAC.text"));
                cbMenuItem.setSelected(person.getOptions().booleanOption(OPT_EDGE_TAC));
                cbMenuItem.setActionCommand(makeCommand(CMD_EDGE_TRIGGER, OPT_EDGE_TAC));
                if (!person.getPrimaryRole().isMechWarriorGrouping()) {
                    cbMenuItem.setForeground(new Color(150, 150, 150));
                }
                cbMenuItem.addActionListener(this);
                menu.add(cbMenuItem);

                cbMenuItem = new JCheckBoxMenuItem(resourceMap.getString("edgeTriggerKO.text"));
                cbMenuItem.setSelected(person.getOptions().booleanOption(OPT_EDGE_KO));
                cbMenuItem.setActionCommand(makeCommand(CMD_EDGE_TRIGGER, OPT_EDGE_KO));
                if (!person.getPrimaryRole().isMechWarriorGrouping()) {
                    cbMenuItem.setForeground(new Color(150, 150, 150));
                }
                cbMenuItem.addActionListener(this);
                menu.add(cbMenuItem);

                cbMenuItem = new JCheckBoxMenuItem(resourceMap.getString("edgeTriggerExplosion.text"));
                cbMenuItem.setSelected(person.getOptions().booleanOption(OPT_EDGE_EXPLOSION));
                cbMenuItem.setActionCommand(makeCommand(CMD_EDGE_TRIGGER, OPT_EDGE_EXPLOSION));
                if (!person.getPrimaryRole().isMechWarriorGrouping()) {
                    cbMenuItem.setForeground(new Color(150, 150, 150));
                }
                cbMenuItem.addActionListener(this);
                menu.add(cbMenuItem);

                cbMenuItem = new JCheckBoxMenuItem(resourceMap.getString("edgeTriggerMASCFailure.text"));
                cbMenuItem.setSelected(person.getOptions().booleanOption(OPT_EDGE_MASC_FAILURE));
                cbMenuItem.setActionCommand(makeCommand(CMD_EDGE_TRIGGER, OPT_EDGE_MASC_FAILURE));
                if (!person.getPrimaryRole().isMechWarriorGrouping()) {
                    cbMenuItem.setForeground(new Color(150, 150, 150));
                }
                cbMenuItem.addActionListener(this);
                menu.add(cbMenuItem);

                // Aerospace pilots and gunners
                final boolean isNotAeroOrConventional = !(person.getPrimaryRole().isAerospacePilot()
                        || person.getPrimaryRole().isConventionalAircraftPilot()
                        || person.getPrimaryRole().isLAMPilot());
                final boolean isNotVessel = !person.getPrimaryRole().isVesselCrewmember();
                final boolean isNotAeroConvOrVessel = isNotAeroOrConventional || isNotVessel;

                cbMenuItem = new JCheckBoxMenuItem(resourceMap.getString("edgeTriggerAeroAltLoss.text"));
                cbMenuItem.setSelected(person.getOptions().booleanOption(OPT_EDGE_WHEN_AERO_ALT_LOSS));
                cbMenuItem.setActionCommand(makeCommand(CMD_EDGE_TRIGGER, OPT_EDGE_WHEN_AERO_ALT_LOSS));
                if (isNotAeroConvOrVessel) {
                    cbMenuItem.setForeground(new Color(150, 150, 150));
                }
                cbMenuItem.addActionListener(this);
                menu.add(cbMenuItem);

                cbMenuItem = new JCheckBoxMenuItem(resourceMap.getString("edgeTriggerAeroExplosion.text"));
                cbMenuItem.setSelected(person.getOptions().booleanOption(OPT_EDGE_WHEN_AERO_EXPLOSION));
                cbMenuItem.setActionCommand(makeCommand(CMD_EDGE_TRIGGER, OPT_EDGE_WHEN_AERO_EXPLOSION));
                if (isNotAeroConvOrVessel) {
                    cbMenuItem.setForeground(new Color(150, 150, 150));
                }
                cbMenuItem.addActionListener(this);
                menu.add(cbMenuItem);

                cbMenuItem = new JCheckBoxMenuItem(resourceMap.getString("edgeTriggerAeroKO.text"));
                cbMenuItem.setSelected(person.getOptions().booleanOption(OPT_EDGE_WHEN_AERO_KO));
                cbMenuItem.setActionCommand(makeCommand(CMD_EDGE_TRIGGER, OPT_EDGE_WHEN_AERO_KO));
                if (isNotAeroOrConventional) {
                    cbMenuItem.setForeground(new Color(150, 150, 150));
                }
                cbMenuItem.addActionListener(this);
                menu.add(cbMenuItem);

                cbMenuItem = new JCheckBoxMenuItem(resourceMap.getString("edgeTriggerAeroLuckyCrit.text"));
                cbMenuItem.setSelected(person.getOptions().booleanOption(OPT_EDGE_WHEN_AERO_LUCKY_CRIT));
                cbMenuItem.setActionCommand(makeCommand(CMD_EDGE_TRIGGER, OPT_EDGE_WHEN_AERO_LUCKY_CRIT));
                if (isNotAeroConvOrVessel) {
                    cbMenuItem.setForeground(new Color(150, 150, 150));
                }
                cbMenuItem.addActionListener(this);
                menu.add(cbMenuItem);

                cbMenuItem = new JCheckBoxMenuItem(resourceMap.getString("edgeTriggerAeroNukeCrit.text"));
                cbMenuItem.setSelected(person.getOptions().booleanOption(OPT_EDGE_WHEN_AERO_NUKE_CRIT));
                cbMenuItem.setActionCommand(makeCommand(CMD_EDGE_TRIGGER, OPT_EDGE_WHEN_AERO_NUKE_CRIT));
                if (isNotVessel) {
                    cbMenuItem.setForeground(new Color(150, 150, 150));
                }
                cbMenuItem.addActionListener(this);
                menu.add(cbMenuItem);

                cbMenuItem = new JCheckBoxMenuItem(resourceMap.getString("edgeTriggerAeroTrnBayCrit.text"));
                cbMenuItem.setSelected(person.getOptions().booleanOption(OPT_EDGE_WHEN_AERO_UNIT_CARGO_LOST));
                cbMenuItem.setActionCommand(makeCommand(CMD_EDGE_TRIGGER, OPT_EDGE_WHEN_AERO_UNIT_CARGO_LOST));
                if (isNotVessel) {
                    cbMenuItem.setForeground(new Color(150, 150, 150));
                }
                cbMenuItem.addActionListener(this);
                menu.add(cbMenuItem);

                // Support Edge
                if (gui.getCampaign().getCampaignOptions().useSupportEdge()) {
                    //Doctors
                    cbMenuItem = new JCheckBoxMenuItem(resourceMap.getString("edgeTriggerHealCheck.text"));
                    cbMenuItem.setSelected(person.getOptions().booleanOption(PersonnelOptions.EDGE_MEDICAL));
                    cbMenuItem.setActionCommand(makeCommand(CMD_EDGE_TRIGGER, PersonnelOptions.EDGE_MEDICAL));
                    if (!person.getPrimaryRole().isDoctor()) {
                        cbMenuItem.setForeground(new Color(150, 150, 150));
                    }
                    cbMenuItem.addActionListener(this);
                    menu.add(cbMenuItem);

                    //Techs
                    cbMenuItem = new JCheckBoxMenuItem(resourceMap.getString("edgeTriggerBreakPart.text"));
                    cbMenuItem.setSelected(person.getOptions().booleanOption(PersonnelOptions.EDGE_REPAIR_BREAK_PART));
                    cbMenuItem.setActionCommand(makeCommand(CMD_EDGE_TRIGGER, PersonnelOptions.EDGE_REPAIR_BREAK_PART));
                    if (!person.getPrimaryRole().isTech()) {
                        cbMenuItem.setForeground(new Color(150, 150, 150));
                    }
                    cbMenuItem.addActionListener(this);
                    menu.add(cbMenuItem);

                    cbMenuItem = new JCheckBoxMenuItem(resourceMap.getString("edgeTriggerFailedRefit.text"));
                    cbMenuItem.setSelected(person.getOptions().booleanOption(PersonnelOptions.EDGE_REPAIR_FAILED_REFIT));
                    cbMenuItem.setActionCommand(makeCommand(CMD_EDGE_TRIGGER, PersonnelOptions.EDGE_REPAIR_FAILED_REFIT));
                    if (!person.getPrimaryRole().isTech()) {
                        cbMenuItem.setForeground(new Color(150, 150, 150));
                    }
                    cbMenuItem.addActionListener(this);
                    menu.add(cbMenuItem);

                    //Admins
                    cbMenuItem = new JCheckBoxMenuItem(resourceMap.getString("edgeTriggerAcquireCheck.text"));
                    cbMenuItem.setSelected(person.getOptions().booleanOption(PersonnelOptions.EDGE_ADMIN_ACQUIRE_FAIL));
                    cbMenuItem.setActionCommand(makeCommand(CMD_EDGE_TRIGGER, PersonnelOptions.EDGE_ADMIN_ACQUIRE_FAIL));
                    if (!person.getPrimaryRole().isAdministrator()) {
                        cbMenuItem.setForeground(new Color(150, 150, 150));
                    }
                    cbMenuItem.addActionListener(this);
                    menu.add(cbMenuItem);
                }
                JMenuHelpers.addMenuIfNonEmpty(popup, menu);
            }
            //endregion Edge Triggers

            menu = new JMenu(resourceMap.getString("specialFlags.text"));
            cbMenuItem = new JCheckBoxMenuItem(resourceMap.getString("dependent.text"));
            cbMenuItem.setSelected(person.isDependent());
            cbMenuItem.setActionCommand(CMD_DEPENDENT);
            cbMenuItem.addActionListener(this);
            menu.add(cbMenuItem);

            cbMenuItem = new JCheckBoxMenuItem(resourceMap.getString("commander.text"));
            cbMenuItem.setSelected(person.isCommander());
            cbMenuItem.setActionCommand(CMD_COMMANDER);
            cbMenuItem.addActionListener(this);
            menu.add(cbMenuItem);

            cbMenuItem = new JCheckBoxMenuItem(resourceMap.getString("tryingToMarry.text"));
            cbMenuItem.setToolTipText(resourceMap.getString("tryingToMarry.toolTipText"));
            cbMenuItem.setSelected(person.isTryingToMarry());
            cbMenuItem.setActionCommand(CMD_TRYING_TO_MARRY);
            cbMenuItem.addActionListener(this);
            menu.add(cbMenuItem);

            if (gui.getCampaign().getCampaignOptions().useProcreation()
                    && person.getGender().isFemale()) {
                cbMenuItem = new JCheckBoxMenuItem(resourceMap.getString("tryingToConceive.text"));
                cbMenuItem.setToolTipText(resourceMap.getString("tryingToConceive.toolTipText"));
                cbMenuItem.setSelected(person.isTryingToConceive());
                cbMenuItem.setActionCommand(CMD_TRYING_TO_CONCEIVE);
                cbMenuItem.addActionListener(this);
                menu.add(cbMenuItem);
            }

            cbMenuItem = new JCheckBoxMenuItem(resourceMap.getString("founder.text"));
            cbMenuItem.setSelected(person.isFounder());
            cbMenuItem.setActionCommand(CMD_FOUNDER);
            cbMenuItem.addActionListener(this);
            menu.add(cbMenuItem);
            popup.add(menu);
        } else if (StaticChecks.areAllActive(selected)) {
            if (gui.getCampaign().getCampaignOptions().useEdge()) {
                menu = new JMenu(resourceMap.getString("setEdgeTriggers.text"));
                submenu = new JMenu(resourceMap.getString("on.text"));

                menuItem = new JMenuItem(resourceMap.getString("edgeTriggerHeadHits.text"));
                menuItem.setActionCommand(makeCommand(CMD_EDGE_TRIGGER, OPT_EDGE_HEADHIT, TRUE));
                menuItem.addActionListener(this);
                submenu.add(menuItem);

                menuItem = new JMenuItem(resourceMap.getString("edgeTriggerTAC.text"));
                menuItem.setActionCommand(makeCommand(CMD_EDGE_TRIGGER, OPT_EDGE_TAC, TRUE));
                menuItem.addActionListener(this);
                submenu.add(menuItem);

                menuItem = new JMenuItem(resourceMap.getString("edgeTriggerKO.text"));
                menuItem.setActionCommand(makeCommand(CMD_EDGE_TRIGGER, OPT_EDGE_KO, TRUE));
                menuItem.addActionListener(this);
                submenu.add(menuItem);

                menuItem = new JMenuItem(resourceMap.getString("edgeTriggerExplosion.text"));
                menuItem.setActionCommand(makeCommand(CMD_EDGE_TRIGGER, OPT_EDGE_EXPLOSION, TRUE));
                menuItem.addActionListener(this);
                submenu.add(menuItem);

                menuItem = new JMenuItem(resourceMap.getString("edgeTriggerMASCFailure.text"));
                menuItem.setActionCommand(makeCommand(CMD_EDGE_TRIGGER, OPT_EDGE_MASC_FAILURE, TRUE));
                menuItem.addActionListener(this);
                submenu.add(menuItem);

                menuItem = new JMenuItem(resourceMap.getString("edgeTriggerAeroAltLoss.text"));
                menuItem.setActionCommand(makeCommand(CMD_EDGE_TRIGGER, OPT_EDGE_WHEN_AERO_ALT_LOSS, TRUE));
                menuItem.addActionListener(this);
                submenu.add(menuItem);

                menuItem = new JMenuItem(resourceMap.getString("edgeTriggerAeroExplosion.text"));
                menuItem.setActionCommand(makeCommand(CMD_EDGE_TRIGGER, OPT_EDGE_WHEN_AERO_EXPLOSION, TRUE));
                menuItem.addActionListener(this);
                submenu.add(menuItem);

                menuItem = new JMenuItem(resourceMap.getString("edgeTriggerAeroKO.text"));
                menuItem.setActionCommand(makeCommand(CMD_EDGE_TRIGGER, OPT_EDGE_WHEN_AERO_KO, TRUE));
                menuItem.addActionListener(this);
                submenu.add(menuItem);

                menuItem = new JMenuItem(resourceMap.getString("edgeTriggerAeroLuckyCrit.text"));
                menuItem.setActionCommand(makeCommand(CMD_EDGE_TRIGGER, OPT_EDGE_WHEN_AERO_LUCKY_CRIT, TRUE));
                menuItem.addActionListener(this);
                submenu.add(menuItem);

                menuItem = new JMenuItem(resourceMap.getString("edgeTriggerAeroNukeCrit.text"));
                menuItem.setActionCommand(makeCommand(CMD_EDGE_TRIGGER, OPT_EDGE_WHEN_AERO_NUKE_CRIT, TRUE));
                menuItem.addActionListener(this);
                submenu.add(menuItem);

                menuItem = new JMenuItem(resourceMap.getString("edgeTriggerAeroTrnBayCrit.text"));
                menuItem.setActionCommand(makeCommand(CMD_EDGE_TRIGGER, OPT_EDGE_WHEN_AERO_UNIT_CARGO_LOST, TRUE));
                menuItem.addActionListener(this);
                submenu.add(menuItem);

                if (gui.getCampaign().getCampaignOptions().useSupportEdge()) {
                    menuItem = new JMenuItem(resourceMap.getString("edgeTriggerHealCheck.text"));
                    menuItem.setActionCommand(makeCommand(CMD_EDGE_TRIGGER, PersonnelOptions.EDGE_MEDICAL, TRUE));
                    menuItem.addActionListener(this);
                    submenu.add(menuItem);

                    menuItem = new JMenuItem(resourceMap.getString("edgeTriggerBreakPart.text"));
                    menuItem.setActionCommand(makeCommand(CMD_EDGE_TRIGGER, PersonnelOptions.EDGE_REPAIR_BREAK_PART, TRUE));
                    menuItem.addActionListener(this);
                    submenu.add(menuItem);

                    menuItem = new JMenuItem(resourceMap.getString("edgeTriggerFailedRefit.text"));
                    menuItem.setActionCommand(makeCommand(CMD_EDGE_TRIGGER, PersonnelOptions.EDGE_REPAIR_FAILED_REFIT, TRUE));
                    menuItem.addActionListener(this);
                    submenu.add(menuItem);

                    menuItem = new JMenuItem(resourceMap.getString("edgeTriggerAcquireCheck.text"));
                    menuItem.setActionCommand(makeCommand(CMD_EDGE_TRIGGER, PersonnelOptions.EDGE_ADMIN_ACQUIRE_FAIL, TRUE));
                    menuItem.addActionListener(this);
                    submenu.add(menuItem);
                }
                JMenuHelpers.addMenuIfNonEmpty(menu, submenu);

                submenu = new JMenu(resourceMap.getString("off.text"));

                menuItem = new JMenuItem(resourceMap.getString("edgeTriggerHeadHits.text"));
                menuItem.setActionCommand(makeCommand(CMD_EDGE_TRIGGER, OPT_EDGE_HEADHIT, FALSE));
                menuItem.addActionListener(this);
                submenu.add(menuItem);

                menuItem = new JMenuItem(resourceMap.getString("edgeTriggerTAC.text"));
                menuItem.setActionCommand(makeCommand(CMD_EDGE_TRIGGER, OPT_EDGE_TAC, FALSE));
                menuItem.addActionListener(this);
                submenu.add(menuItem);

                menuItem = new JMenuItem(resourceMap.getString("edgeTriggerKO.text"));
                menuItem.setActionCommand(makeCommand(CMD_EDGE_TRIGGER, OPT_EDGE_KO, FALSE));
                menuItem.addActionListener(this);
                submenu.add(menuItem);

                menuItem = new JMenuItem(resourceMap.getString("edgeTriggerExplosion.text"));
                menuItem.setActionCommand(makeCommand(CMD_EDGE_TRIGGER, OPT_EDGE_EXPLOSION, FALSE));
                menuItem.addActionListener(this);
                submenu.add(menuItem);

                menuItem = new JMenuItem(resourceMap.getString("edgeTriggerMASCFailure.text"));
                menuItem.setActionCommand(makeCommand(CMD_EDGE_TRIGGER, OPT_EDGE_MASC_FAILURE, FALSE));
                menuItem.addActionListener(this);
                submenu.add(menuItem);

                menuItem = new JMenuItem(resourceMap.getString("edgeTriggerAeroAltLoss.text"));
                menuItem.setActionCommand(makeCommand(CMD_EDGE_TRIGGER, OPT_EDGE_WHEN_AERO_ALT_LOSS, FALSE));
                menuItem.addActionListener(this);
                submenu.add(menuItem);

                menuItem = new JMenuItem(resourceMap.getString("edgeTriggerAeroExplosion.text"));
                menuItem.setActionCommand(makeCommand(CMD_EDGE_TRIGGER, OPT_EDGE_WHEN_AERO_EXPLOSION, FALSE));
                menuItem.addActionListener(this);
                submenu.add(menuItem);

                menuItem = new JMenuItem(resourceMap.getString("edgeTriggerAeroKO.text"));
                menuItem.setActionCommand(makeCommand(CMD_EDGE_TRIGGER, OPT_EDGE_WHEN_AERO_KO, FALSE));
                menuItem.addActionListener(this);
                submenu.add(menuItem);

                menuItem = new JMenuItem(resourceMap.getString("edgeTriggerAeroLuckyCrit.text"));
                menuItem.setActionCommand(makeCommand(CMD_EDGE_TRIGGER, OPT_EDGE_WHEN_AERO_LUCKY_CRIT, FALSE));
                menuItem.addActionListener(this);
                submenu.add(menuItem);

                menuItem = new JMenuItem(resourceMap.getString("edgeTriggerAeroNukeCrit.text"));
                menuItem.setActionCommand(makeCommand(CMD_EDGE_TRIGGER, OPT_EDGE_WHEN_AERO_NUKE_CRIT, FALSE));
                menuItem.addActionListener(this);
                submenu.add(menuItem);

                menuItem = new JMenuItem(resourceMap.getString("edgeTriggerAeroTrnBayCrit.text"));
                menuItem.setActionCommand(makeCommand(CMD_EDGE_TRIGGER, OPT_EDGE_WHEN_AERO_UNIT_CARGO_LOST, FALSE));
                menuItem.addActionListener(this);
                submenu.add(menuItem);

                if (gui.getCampaign().getCampaignOptions().useSupportEdge()) {
                    menuItem = new JMenuItem(resourceMap.getString("edgeTriggerHealCheck.text"));
                    menuItem.setActionCommand(makeCommand(CMD_EDGE_TRIGGER, PersonnelOptions.EDGE_MEDICAL, FALSE));
                    menuItem.addActionListener(this);
                    submenu.add(menuItem);

                    menuItem = new JMenuItem(resourceMap.getString("edgeTriggerBreakPart.text"));
                    menuItem.setActionCommand(makeCommand(CMD_EDGE_TRIGGER, PersonnelOptions.EDGE_REPAIR_BREAK_PART, FALSE));
                    menuItem.addActionListener(this);
                    submenu.add(menuItem);

                    menuItem = new JMenuItem(resourceMap.getString("edgeTriggerFailedRefit.text"));
                    menuItem.setActionCommand(makeCommand(CMD_EDGE_TRIGGER, PersonnelOptions.EDGE_REPAIR_FAILED_REFIT, FALSE));
                    menuItem.addActionListener(this);
                    submenu.add(menuItem);

                    menuItem = new JMenuItem(resourceMap.getString("edgeTriggerAcquireCheck.text"));
                    menuItem.setActionCommand(makeCommand(CMD_EDGE_TRIGGER, PersonnelOptions.EDGE_ADMIN_ACQUIRE_FAIL, FALSE));
                    menuItem.addActionListener(this);
                    submenu.add(menuItem);
                }
                JMenuHelpers.addMenuIfNonEmpty(menu, submenu);
                JMenuHelpers.addMenuIfNonEmpty(popup, menu);
            }

            menu = new JMenu(resourceMap.getString("specialFlags.text"));
            if (StaticChecks.areEitherAllDependentsOrNot(selected)) {
                cbMenuItem = new JCheckBoxMenuItem(resourceMap.getString("dependent.text"));
                cbMenuItem.setSelected(selected[0].isDependent());
                cbMenuItem.setActionCommand(CMD_DEPENDENT);
                cbMenuItem.addActionListener(this);
                menu.add(cbMenuItem);
            }

            if (StaticChecks.areEitherAllTryingToMarryOrNot(selected)) {
                cbMenuItem = new JCheckBoxMenuItem(resourceMap.getString("tryingToMarry.text"));
                cbMenuItem.setToolTipText(resourceMap.getString("tryingToMarry.toolTipText"));
                cbMenuItem.setSelected(selected[0].isTryingToMarry());
                cbMenuItem.setActionCommand(CMD_TRYING_TO_MARRY);
                cbMenuItem.addActionListener(this);
                menu.add(cbMenuItem);
            }

            if (gui.getCampaign().getCampaignOptions().useProcreation()
                    && StaticChecks.areAllFemale(selected)
                    && StaticChecks.areEitherAllTryingToConceiveOrNot(selected)) {
                cbMenuItem = new JCheckBoxMenuItem(resourceMap.getString("tryingToConceive.text"));
                cbMenuItem.setToolTipText(resourceMap.getString("tryingToConceive.toolTipText"));
                cbMenuItem.setSelected(selected[0].isTryingToConceive());
                cbMenuItem.setActionCommand(CMD_TRYING_TO_CONCEIVE);
                cbMenuItem.addActionListener(this);
                menu.add(cbMenuItem);
            }

            if (StaticChecks.areEitherAllFoundersOrNot(selected)) {
                cbMenuItem = new JCheckBoxMenuItem(resourceMap.getString("founder.text"));
                cbMenuItem.setSelected(person.isFounder());
                cbMenuItem.setActionCommand(CMD_FOUNDER);
                cbMenuItem.addActionListener(this);
                menu.add(cbMenuItem);
            }
            JMenuHelpers.addMenuIfNonEmpty(popup, menu);
        }

        // generate new appropriate random portrait
        menuItem = new JMenuItem(resourceMap.getString("randomizePortrait.text"));
        menuItem.setActionCommand(CMD_RANDOM_PORTRAIT);
        menuItem.addActionListener(this);
        popup.add(menuItem);

        // change portrait
        menuItem = new JMenuItem(resourceMap.getString(oneSelected ? "changePortrait.text" : "bulkAssignSinglePortrait.text"));
        menuItem.setActionCommand(CMD_EDIT_PORTRAIT);
        menuItem.addActionListener(this);
        popup.add(menuItem);

        if (oneSelected) {
            // change Biography
            menuItem = new JMenuItem(resourceMap.getString("changeBiography.text")); //$NON-NLS-1$
            menuItem.setActionCommand(CMD_EDIT_BIOGRAPHY);
            menuItem.addActionListener(this);
            popup.add(menuItem);

            menuItem = new JMenuItem(resourceMap.getString("changeCallsign.text")); //$NON-NLS-1$
            menuItem.setActionCommand(CMD_CALLSIGN);
            menuItem.addActionListener(this);
            popup.add(menuItem);

            menuItem = new JMenuItem(resourceMap.getString("editPersonnelLog.text")); //$NON-NLS-1$
            menuItem.setActionCommand(CMD_EDIT_PERSONNEL_LOG);
            menuItem.addActionListener(this);
            popup.add(menuItem);
        }

        menuItem = new JMenuItem(resourceMap.getString("addSingleLogEntry.text")); //$NON-NLS-1$
        menuItem.setActionCommand(CMD_ADD_LOG_ENTRY);
        menuItem.addActionListener(this);
        popup.add(menuItem);

        if (oneSelected) {
            // Edit mission log
            menuItem = new JMenuItem(resourceMap.getString("editMissionLog.text")); //$NON-NLS-1$
            menuItem.setActionCommand(CMD_EDIT_MISSIONS_LOG);
            menuItem.addActionListener(this);
            popup.add(menuItem);
        }

        // Add one item to all personnel mission logs
        menuItem = new JMenuItem(resourceMap.getString("addMissionEntry.text")); //$NON-NLS-1$
        menuItem.setActionCommand(CMD_ADD_MISSION_ENTRY);
        menuItem.addActionListener(this);
        popup.add(menuItem);

        if (oneSelected) {
            menuItem = new JMenuItem(resourceMap.getString("editKillLog.text")); //$NON-NLS-1$
            menuItem.setActionCommand(CMD_EDIT_KILL_LOG);
            menuItem.addActionListener(this);
            menuItem.setEnabled(true);
            popup.add(menuItem);
        }
        if (oneSelected || StaticChecks.allHaveSameUnit(selected)) {
            menuItem = new JMenuItem(resourceMap.getString("assignKill.text")); //$NON-NLS-1$
            menuItem.setActionCommand(CMD_ADD_KILL);
            menuItem.addActionListener(this);
            menuItem.setEnabled(true);
            popup.add(menuItem);
        }
        menuItem = new JMenuItem(resourceMap.getString("exportPersonnel.text"));
        menuItem.addActionListener(ev -> gui.miExportPersonActionPerformed(ev));
        menuItem.setEnabled(true);
        popup.add(menuItem);

        if (gui.getCampaign().getCampaignOptions().getUseAtB() && StaticChecks.areAllActive(selected)) {
            menuItem = new JMenuItem(resourceMap.getString("sack.text"));
            menuItem.setActionCommand(CMD_SACK);
            menuItem.addActionListener(this);
            popup.add(menuItem);
        }

        //region GM Menu
        if (gui.getCampaign().isGM()) {
            popup.addSeparator();

            menu = new JMenu(resourceMap.getString("gmMode.text"));

            menuItem = new JMenu(resourceMap.getString("changePrisonerStatus.text"));
            menuItem.add(newCheckboxMenu(
                    PrisonerStatus.FREE.toString(),
                    makeCommand(CMD_CHANGE_PRISONER_STATUS, PrisonerStatus.FREE.name()),
                    (person.getPrisonerStatus() == PrisonerStatus.FREE)));
            menuItem.add(newCheckboxMenu(
                    PrisonerStatus.PRISONER.toString(),
                    makeCommand(CMD_CHANGE_PRISONER_STATUS, PrisonerStatus.PRISONER.name()),
                    (person.getPrisonerStatus() == PrisonerStatus.PRISONER)));
            menuItem.add(newCheckboxMenu(
                    PrisonerStatus.PRISONER_DEFECTOR.toString(),
                    makeCommand(CMD_CHANGE_PRISONER_STATUS, PrisonerStatus.PRISONER_DEFECTOR.name()),
                    (person.getPrisonerStatus() == PrisonerStatus.PRISONER_DEFECTOR)));
            menuItem.add(newCheckboxMenu(
                    PrisonerStatus.BONDSMAN.toString(),
                    makeCommand(CMD_CHANGE_PRISONER_STATUS, PrisonerStatus.BONDSMAN.name()),
                    (person.getPrisonerStatus() == PrisonerStatus.BONDSMAN)));
            menu.add(menuItem);

            menuItem = new JMenuItem(resourceMap.getString("removePerson.text"));
            menuItem.setActionCommand(CMD_REMOVE);
            menuItem.addActionListener(this);
            menu.add(menuItem);

            if (!gui.getCampaign().getCampaignOptions().useAdvancedMedical()) {
                menuItem = new JMenuItem(resourceMap.getString("editHits.text"));
                menuItem.setActionCommand(CMD_EDIT_HITS);
                menuItem.addActionListener(this);
                menu.add(menuItem);
            }

            menuItem = new JMenuItem(resourceMap.getString("add1XP.text"));
            menuItem.setActionCommand(CMD_ADD_1_XP);
            menuItem.addActionListener(this);
            menu.add(menuItem);

            menuItem = new JMenuItem(resourceMap.getString("addXP.text"));
            menuItem.setActionCommand(CMD_ADD_XP);
            menuItem.addActionListener(this);
            menu.add(menuItem);

            menuItem = new JMenuItem(resourceMap.getString("setXP.text"));
            menuItem.setActionCommand(CMD_SET_XP);
            menuItem.addActionListener(this);
            menu.add(menuItem);

            if (gui.getCampaign().getCampaignOptions().useEdge()) {
                menuItem = new JMenuItem(resourceMap.getString("setEdge.text"));
                menuItem.setActionCommand(CMD_SET_EDGE);
                menuItem.addActionListener(this);
                menu.add(menuItem);
            }

            if (oneSelected) {
                menuItem = new JMenuItem(resourceMap.getString("edit.text"));
                menuItem.setActionCommand(CMD_EDIT);
                menuItem.addActionListener(this);
                menu.add(menuItem);

                menuItem = new JMenuItem(resourceMap.getString("loadGMTools.text"));
                menuItem.addActionListener(evt -> loadGMToolsForPerson(person));
                menu.add(menuItem);
            }
            if (gui.getCampaign().getCampaignOptions().useAdvancedMedical()) {
                menuItem = new JMenuItem(resourceMap.getString("removeAllInjuries.text"));
                menuItem.setActionCommand(CMD_CLEAR_INJURIES);
                menuItem.addActionListener(this);
                menu.add(menuItem);

                if (oneSelected) {
                    for (Injury i : person.getInjuries()) {
                        menuItem = new JMenuItem(String.format(resourceMap.getString("removeInjury.format"), i.getName()));
                        menuItem.setActionCommand(makeCommand(CMD_REMOVE_INJURY, i.getUUID().toString()));
                        menuItem.addActionListener(this);
                        menu.add(menuItem);
                    }

                    menuItem = new JMenuItem(resourceMap.getString("editInjuries.text"));
                    menuItem.setActionCommand(CMD_EDIT_INJURIES);
                    menuItem.addActionListener(this);
                    menu.add(menuItem);
                }
            }

            if (oneSelected) {
                if (person.canProcreate(gui.getCampaign())) {
                    menuItem = new JMenuItem(resourceMap.getString("addPregnancy.text"));
                    menuItem.setActionCommand(CMD_ADD_PREGNANCY);
                    menuItem.addActionListener(this);
                    menu.add(menuItem);
                } else if (person.isPregnant()) {
                    menuItem = new JMenuItem(resourceMap.getString("removePregnancy.text"));
                    menuItem.setActionCommand(CMD_REMOVE_PREGNANCY);
                    menuItem.addActionListener(this);
                    menu.add(menuItem);
<<<<<<< HEAD

                    if (oneSelected) {
                        for (Injury i : person.getInjuries()) {
                            menuItem = new JMenuItem(String.format(resourceMap.getString("removeInjury.format"), i.getName()));
                            menuItem.setActionCommand(makeCommand(CMD_REMOVE_INJURY, i.getUUID().toString()));
                            menuItem.addActionListener(this);
                            menu.add(menuItem);
                        }

                        menuItem = new JMenuItem(resourceMap.getString("editInjuries.text"));
                        menuItem.setActionCommand(CMD_EDIT_INJURIES);
                        menuItem.addActionListener(this);
                        menu.add(menuItem);
                    }
                }

                if (StaticChecks.anyCanBePregnant(gui.getCampaign(), selected)) {
                    menuItem = new JMenuItem(resourceMap.getString("addPregnancy.text"));
                    menuItem.setActionCommand(CMD_ADD_PREGNANCY);
                    menuItem.addActionListener(this);
                    menu.add(menuItem);
                }

                if (StaticChecks.anyPregnant(selected)) {
                    menuItem = new JMenuItem(resourceMap.getString("removePregnancy.text"));
                    menuItem.setActionCommand(CMD_REMOVE_PREGNANCY);
                    menuItem.addActionListener(this);
                    menu.add(menuItem);
                }
                JMenuHelpers.addMenuIfNonEmpty(popup, menu);
=======
                }
>>>>>>> 41c99732
            }
            popup.add(menu);
        }
        //endregion GM Menu

        return Optional.of(popup);
    }

    private JMenuItem newMenuItem(String text, String command) {
        return newMenuItem(text, command, true);
    }

    private JMenuItem newMenuItem(String text, String command, boolean enabled) {
        JMenuItem result = new JMenuItem(text);
        result.setActionCommand(command);
        result.addActionListener(this);
        result.setEnabled(enabled);
        return result;
    }

    private JCheckBoxMenuItem newCheckboxMenu(String text, String command, boolean selected) {
        JCheckBoxMenuItem result = new JCheckBoxMenuItem(text);
        result.setSelected(selected);
        result.setActionCommand(command);
        result.addActionListener(this);
        result.setEnabled(true);
        return result;
    }
}<|MERGE_RESOLUTION|>--- conflicted
+++ resolved
@@ -2643,6 +2643,7 @@
                 menuItem.addActionListener(evt -> loadGMToolsForPerson(person));
                 menu.add(menuItem);
             }
+
             if (gui.getCampaign().getCampaignOptions().useAdvancedMedical()) {
                 menuItem = new JMenuItem(resourceMap.getString("removeAllInjuries.text"));
                 menuItem.setActionCommand(CMD_CLEAR_INJURIES);
@@ -2664,53 +2665,21 @@
                 }
             }
 
-            if (oneSelected) {
-                if (person.canProcreate(gui.getCampaign())) {
-                    menuItem = new JMenuItem(resourceMap.getString("addPregnancy.text"));
-                    menuItem.setActionCommand(CMD_ADD_PREGNANCY);
-                    menuItem.addActionListener(this);
-                    menu.add(menuItem);
-                } else if (person.isPregnant()) {
-                    menuItem = new JMenuItem(resourceMap.getString("removePregnancy.text"));
-                    menuItem.setActionCommand(CMD_REMOVE_PREGNANCY);
-                    menuItem.addActionListener(this);
-                    menu.add(menuItem);
-<<<<<<< HEAD
-
-                    if (oneSelected) {
-                        for (Injury i : person.getInjuries()) {
-                            menuItem = new JMenuItem(String.format(resourceMap.getString("removeInjury.format"), i.getName()));
-                            menuItem.setActionCommand(makeCommand(CMD_REMOVE_INJURY, i.getUUID().toString()));
-                            menuItem.addActionListener(this);
-                            menu.add(menuItem);
-                        }
-
-                        menuItem = new JMenuItem(resourceMap.getString("editInjuries.text"));
-                        menuItem.setActionCommand(CMD_EDIT_INJURIES);
-                        menuItem.addActionListener(this);
-                        menu.add(menuItem);
-                    }
-                }
-
-                if (StaticChecks.anyCanBePregnant(gui.getCampaign(), selected)) {
-                    menuItem = new JMenuItem(resourceMap.getString("addPregnancy.text"));
-                    menuItem.setActionCommand(CMD_ADD_PREGNANCY);
-                    menuItem.addActionListener(this);
-                    menu.add(menuItem);
-                }
-
-                if (StaticChecks.anyPregnant(selected)) {
-                    menuItem = new JMenuItem(resourceMap.getString("removePregnancy.text"));
-                    menuItem.setActionCommand(CMD_REMOVE_PREGNANCY);
-                    menuItem.addActionListener(this);
-                    menu.add(menuItem);
-                }
-                JMenuHelpers.addMenuIfNonEmpty(popup, menu);
-=======
-                }
->>>>>>> 41c99732
-            }
-            popup.add(menu);
+            if (StaticChecks.anyCanBePregnant(gui.getCampaign(), selected)) {
+                menuItem = new JMenuItem(resourceMap.getString("addPregnancy.text"));
+                menuItem.setActionCommand(CMD_ADD_PREGNANCY);
+                menuItem.addActionListener(this);
+                menu.add(menuItem);
+            }
+
+            if (StaticChecks.anyPregnant(selected)) {
+                menuItem = new JMenuItem(resourceMap.getString("removePregnancy.text"));
+                menuItem.setActionCommand(CMD_REMOVE_PREGNANCY);
+                menuItem.addActionListener(this);
+                menu.add(menuItem);
+            }
+
+            JMenuHelpers.addMenuIfNonEmpty(popup, menu);
         }
         //endregion GM Menu
 
