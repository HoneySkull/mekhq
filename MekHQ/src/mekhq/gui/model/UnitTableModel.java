/*
 * Copyright (c) 2013-2020 - The MegaMek Team. All Rights Reserved.
 *
 * This file is part of MekHQ.
 *
 * MekHQ is free software: you can redistribute it and/or modify
 * it under the terms of the GNU General Public License as published by
 * the Free Software Foundation, either version 3 of the License, or
 * (at your option) any later version.
 *
 * MekHQ is distributed in the hope that it will be useful,
 * but WITHOUT ANY WARRANTY; without even the implied warranty of
 * MERCHANTABILITY or FITNESS FOR A PARTICULAR PURPOSE. See the
 * GNU General Public License for more details.
 *
 * You should have received a copy of the GNU General Public License
 * along with MekHQ. If not, see <http://www.gnu.org/licenses/>.
 */
package mekhq.gui.model;

import java.awt.Component;
import java.awt.Image;
import java.util.ArrayList;

import javax.swing.JTable;
import javax.swing.SwingConstants;
import javax.swing.UIManager;
import javax.swing.table.DefaultTableCellRenderer;
import javax.swing.table.TableCellRenderer;

import megamek.common.Entity;
import megamek.common.Jumpship;
import megamek.common.SmallCraft;
import megamek.common.TechConstants;
import megamek.common.UnitType;
import mekhq.MekHQ;
import mekhq.campaign.Campaign;
import mekhq.campaign.force.Force;
import mekhq.campaign.personnel.Person;
import mekhq.campaign.unit.Unit;
import mekhq.gui.BasicInfo;
import mekhq.gui.preferences.ColorPreference;
import mekhq.gui.utilities.MekHqTableCellRenderer;

/**
 * A table Model for displaying information about units
 * @author Jay lawson
 */
public class UnitTableModel extends DataTableModel {
    //region Variable Declarations
    private static final long serialVersionUID = -5207167419079014157L;

    public final static int COL_NAME    =    0;
    public final static int COL_TYPE    =    1;
    public final static int COL_WCLASS    =  2;
    public final static int COL_TECH     =   3;
    public final static int COL_WEIGHT =     4;
    public final static int COL_COST    =    5;
    public final static int COL_STATUS   =   6;
    public final static int COL_QUALITY  =   7;
    public final static int COL_PILOT    =   8;
    public final static int COL_FORCE    =   9;
    public final static int COL_CREW     =   10;
    public final static int COL_TECH_CRW =   11;
    public final static int COL_MAINTAIN  =  12;
    public final static int COL_BV        =  13;
    public final static int COL_REPAIR  =    14;
    public final static int COL_PARTS    =   15;
    public final static int COL_SITE     =   16;
    public final static int COL_QUIRKS   =   17;
    public final static int COL_RSTATUS   =  18;
    public final static int N_COL =          19;

    private Campaign campaign;
    //endregion Variable Declarations

    public UnitTableModel(Campaign c) {
        data = new ArrayList<Unit>();
        campaign = c;
    }

    @Override
    public int getRowCount() {
        return data.size();
    }

    @Override
    public int getColumnCount() {
        return N_COL;
    }

    @Override
    public String getColumnName(int column) {
        switch (column) {
            case COL_NAME:
                return "Name";
            case COL_TYPE:
                return "Type";
            case COL_WEIGHT:
                return "Weight";
            case COL_WCLASS:
                return "Class";
            case COL_COST:
                return "Value";
            case COL_TECH:
                return "Tech";
            case COL_QUALITY:
                return "Quality";
            case COL_STATUS:
                return "Status";
            case COL_PILOT:
                return "Assigned to";
            case COL_FORCE:
                return "Force";
            case COL_TECH_CRW:
                return "Tech Crew";
            case COL_CREW:
                return "Crew";
            case COL_BV:
                return "BV";
            case COL_REPAIR:
                return "# Repairs";
            case COL_PARTS:
                return "# Parts";
            case COL_QUIRKS:
                return "Quirks";
            case COL_MAINTAIN:
                return "Maintenance Costs";
            case COL_SITE:
                return "Site";
            case COL_RSTATUS:
                return "Repair Status";
            default:
                return "?";
        }
    }

    public int getColumnWidth(int c) {
        switch (c) {
            case COL_WCLASS:
            case COL_TYPE:
            case COL_SITE:
                return 50;
            case COL_COST:
            case COL_STATUS:
            case COL_RSTATUS:
                return 80;
            case COL_PILOT:
            case COL_FORCE:
            case COL_TECH:
            case COL_NAME:
            case COL_TECH_CRW:
                return 150;
            default:
                return 20;
        }
    }

    public int getAlignment(int col) {
        switch (col) {
            case COL_QUALITY:
            case COL_QUIRKS:
            case COL_CREW:
            case COL_RSTATUS:
                return SwingConstants.CENTER;
            case COL_WEIGHT:
            case COL_COST:
            case COL_MAINTAIN:
            case COL_REPAIR:
            case COL_PARTS:
            case COL_BV:
                return SwingConstants.RIGHT;
            default:
                return SwingConstants.LEFT;
        }
    }

    public String getTooltip(int row, int col) {
        Unit u = getUnit(row);
        switch (col) {
            case COL_STATUS:
                return u.isRefitting() ? u.getRefit().getDesc() : null;
            case COL_QUIRKS:
                return u.getQuirksList();
            default:
                return null;
        }
    }

    @Override
    public Class<?> getColumnClass(int c) {
        return getValueAt(0, c).getClass();
    }

    @Override
    public boolean isCellEditable(int row, int col) {
        return false;
    }

    public Unit getUnit(int i) {
        return (i < data.size()) ? (Unit) data.get(i) : null;
    }

    @Override
    public Object getValueAt(int row, int col) {
        Unit u;
        if (data.isEmpty() || (row < 0) || (row >= data.size())) {
            return "";
        } else {
            u = getUnit(row);
        }
        Entity e = u.getEntity();
        if (e == null) {
            return "?";
        }

        switch (col) {
            case COL_NAME:
                return u.getName();
            case COL_TYPE:
                return UnitType.getTypeDisplayableName(e.getUnitType());
            case COL_WCLASS:
                return e.getWeightClassName();
            case COL_TECH:
                return TechConstants.getLevelDisplayableName(e.getTechLevel());
            case COL_WEIGHT:
                return e.getWeight();
            case COL_COST:
                return u.getSellValue().toAmountAndSymbolString();
            case COL_STATUS:
                return u.getStatus();
            case COL_QUALITY:
                return u.getQualityName();
            case COL_PILOT:
                return (u.getCommander() != null) ? u.getCommander().getFullTitle() : "-";
            case COL_FORCE:
                Force force = u.getCampaign().getForce(u.getForceId());
                return (force != null) ? force.getFullName() : "-";
            case COL_CREW:
                return u.getActiveCrew().size() + "/" + u.getFullCrewSize();
            case COL_TECH_CRW:
                return (u.getTech() != null) ? u.getTech().getFullTitle() : "-";
            case COL_MAINTAIN:
                return u.getMaintenanceCost();
            case COL_BV:
                return e.calculateBattleValue(true, u.getEntity().getCrew() == null);
            case COL_REPAIR:
                return u.getPartsNeedingFixing().size();
            case COL_PARTS:
                return u.getPartsNeeded().size();
            case COL_SITE:
                return Unit.getSiteName(u.getSite());
            case COL_QUIRKS:
                return e.countQuirks();
            case COL_RSTATUS:
                return u.isSalvage() ? "Salvage" : "Repair";
            default:
                return "?";
        }
    }

    public Campaign getCampaign() {
        return campaign;
    }

    public TableCellRenderer getRenderer(boolean graphic) {
        return (graphic) ? new UnitTableModel.VisualRenderer() : new UnitTableModel.Renderer();
    }

    public class Renderer extends DefaultTableCellRenderer {
        private static final long serialVersionUID = 9054581142945717303L;

        @Override
        public Component getTableCellRendererComponent(JTable table, Object value, boolean isSelected,
                                                       boolean hasFocus, int row, int column) {
            super.getTableCellRendererComponent(table, value, isSelected, hasFocus, row, column);
            setOpaque(true);
            int actualCol = table.convertColumnIndexToModel(column);
            int actualRow = table.convertRowIndexToModel(row);
            setHorizontalAlignment(getAlignment(actualCol));
            setToolTipText(getTooltip(actualRow, actualCol));
            Unit u = getUnit(actualRow);

            if (!isSelected) {
                if (u.isDeployed()) {
                    applyColors(MekHQ.getMekHQOptions().getDeployed());
                } else if (!u.isPresent()) {
                    applyColors(MekHQ.getMekHQOptions().getInTransit());
                } else if (u.isRefitting()) {
                    applyColors(MekHQ.getMekHQOptions().getRefitting());
                } else if (u.isMothballing()) {
                    applyColors(MekHQ.getMekHQOptions().getMothballing());
                } else if (u.isMothballed()) {
<<<<<<< HEAD
                    applyColors(MekHQ.getMekHQOptions().getMothballed());
=======
                    applyColors(colors.getMothballed());
                } else if (u.isUnmaintained()) {
                    applyColors(colors.getUnmaintained());
>>>>>>> 302dcfab
                } else if (!u.isRepairable()) {
                    applyColors(MekHQ.getMekHQOptions().getNotRepairable());
                } else if (!u.isFunctional()) {
                    applyColors(MekHQ.getMekHQOptions().getNonFunctional());
                } else if (u.hasPartsNeedingFixing()) {
<<<<<<< HEAD
                    applyColors(MekHQ.getMekHQOptions().getNeedsPartsFixed());
                } else if (u.isUnmaintained()) {
                    applyColors(MekHQ.getMekHQOptions().getUnmaintained());
=======
                    applyColors(colors.getNeedsPartsFixed());
>>>>>>> 302dcfab
                } else if (u.getActiveCrew().size() < u.getFullCrewSize()) {
                    applyColors(MekHQ.getMekHQOptions().getUncrewed());
                } else {
                    setForeground(UIManager.getColor("Table.foreground"));
                    setBackground(UIManager.getColor("Table.background"));
                }
            }
            return this;
        }

        private void applyColors(ColorPreference c) {
            setBackground(c.getColor().orElseGet(() -> UIManager.getColor("Table.background")));
            setForeground(c.getAlternateColor().orElseGet(() -> UIManager.getColor("Table.foreground")));
        }
    }

    public class VisualRenderer extends BasicInfo implements TableCellRenderer {
        private static final long serialVersionUID = -9154596036677641620L;

        public VisualRenderer() {
            super();
        }

        @Override
        public Component getTableCellRendererComponent(JTable table, Object value, boolean isSelected,
                                                       boolean hasFocus, int row, int column) {
            Component c = this;
            int actualCol = table.convertColumnIndexToModel(column);
            int actualRow = table.convertRowIndexToModel(row);

            setText(getValueAt(actualRow, actualCol).toString());

            Unit u = getUnit(actualRow);
            switch (actualCol) {
                case COL_WCLASS: {
                    String desc = "<html><b>" + u.getName() + "</b><br>";
                    desc += u.getEntity().getWeightClassName();
                    if (!((u.getEntity() instanceof SmallCraft) || (u.getEntity() instanceof Jumpship))) {
                        desc += " " + UnitType.getTypeDisplayableName(u.getEntity().getUnitType());
                    }
                    desc += "<br>" + u.getStatus() + "</html>";
                    setHtmlText(desc);
                    Image mekImage = getImageFor(u);
                    if (mekImage != null) {
                        setImage(mekImage);
                    } else {
                        clearImage();
                    }
                    break;
                }
                case COL_PILOT: {
                    Person p = u.getCommander();
                    if (p != null) {
                        setPortrait(p);
                        setText(p.getFullDesc());
                    } else {
                        clearImage();
                    }
                    break;
                }
                case COL_FORCE: {
                    Force force = getCampaign().getForceFor(u);
                    if (force != null) {
                        StringBuilder desc = new StringBuilder("<html><b>").append(force.getName())
                                .append("</b>");
                        Force parent = force.getParentForce();
                        //cut off after three lines and don't include the top level
                        int lines = 1;
                        while ((parent != null) && (parent.getParentForce() != null) && (lines < 4)) {
                            desc.append("<br>").append(parent.getName());
                            lines++;
                            parent = parent.getParentForce();
                        }
                        desc.append("</html>");
                        setHtmlText(desc.toString());
                        Image forceImage = getImageFor(force);
                        if (forceImage != null) {
                            setImage(forceImage);
                        } else {
                            clearImage();
                        }
                    } else {
                        clearImage();
                    }
                    break;
                }
                case COL_TECH_CRW: {
                    Person p = u.getTech();
                    if (p != null) {
                        setPortrait(p);
                        setText(p.getFullDesc());
                    } else {
                        clearImage();
                    }
                    break;
                }
            }

            MekHqTableCellRenderer.setupTableColors(c, table, isSelected, hasFocus, row);
            return c;
        }
    }
}<|MERGE_RESOLUTION|>--- conflicted
+++ resolved
@@ -291,25 +291,15 @@
                 } else if (u.isMothballing()) {
                     applyColors(MekHQ.getMekHQOptions().getMothballing());
                 } else if (u.isMothballed()) {
-<<<<<<< HEAD
                     applyColors(MekHQ.getMekHQOptions().getMothballed());
-=======
-                    applyColors(colors.getMothballed());
                 } else if (u.isUnmaintained()) {
-                    applyColors(colors.getUnmaintained());
->>>>>>> 302dcfab
+                    applyColors(MekHQ.getMekHQOptions().getUnmaintained());
                 } else if (!u.isRepairable()) {
                     applyColors(MekHQ.getMekHQOptions().getNotRepairable());
                 } else if (!u.isFunctional()) {
                     applyColors(MekHQ.getMekHQOptions().getNonFunctional());
                 } else if (u.hasPartsNeedingFixing()) {
-<<<<<<< HEAD
                     applyColors(MekHQ.getMekHQOptions().getNeedsPartsFixed());
-                } else if (u.isUnmaintained()) {
-                    applyColors(MekHQ.getMekHQOptions().getUnmaintained());
-=======
-                    applyColors(colors.getNeedsPartsFixed());
->>>>>>> 302dcfab
                 } else if (u.getActiveCrew().size() < u.getFullCrewSize()) {
                     applyColors(MekHQ.getMekHQOptions().getUncrewed());
                 } else {
