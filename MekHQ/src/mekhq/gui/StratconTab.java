--- conflicted
+++ resolved
@@ -11,8 +11,6 @@
 * FOR A PARTICULAR PURPOSE. See the GNU General Public License for more
 * details.
 */
-
-
 package mekhq.gui;
 
 import java.awt.Dimension;
@@ -38,7 +36,6 @@
 import mekhq.campaign.event.NewDayEvent;
 import mekhq.campaign.event.StratconDeploymentEvent;
 import mekhq.campaign.mission.AtBContract;
-import mekhq.campaign.mission.Contract;
 import mekhq.campaign.stratcon.StratconCampaignState;
 import mekhq.campaign.stratcon.StratconStrategicObjective;
 import mekhq.campaign.stratcon.StratconTrackState;
@@ -196,15 +193,10 @@
             return;
         }
         AtBContract currentContract = currentTDI.contract;
-<<<<<<< HEAD
-
-        if (!currentContract.isActiveOn(getCampaignGui().getCampaign().getLocalDate())) {
-=======
-        
+
         LocalDate currentDate = getCampaignGui().getCampaign().getLocalDate();
-        
+
         if (currentContract.getStartDate().isAfter(currentDate)) {
->>>>>>> 29f5fcbb
             campaignStatusText.setText("Contract has not started.");
             expandedObjectivePanel.setVisible(false);
             return;
@@ -218,14 +210,11 @@
             .append(currentContract.getContractType()).append(": ").append(currentContract.getName())
             .append("<br/>")
             .append(campaignState.getBriefingText());
-<<<<<<< HEAD
-=======
-        
+
         if (currentContract.getEndingDate().isBefore(currentDate)) {
             sb.append("<br/>Contract term has expired!");
         }
-        
->>>>>>> 29f5fcbb
+
         sb.append("<br/>Victory Points: ").append(campaignState.getVictoryPoints())
             .append("<br/>Support Points: ").append(campaignState.getSupportPoints())
             .append("<br/>Deployment Period: ").append(currentTDI.track.getDeploymentTime())
@@ -382,19 +371,10 @@
         cboCurrentTrack.removeAllItems();
 
         // track dropdown is populated with all tracks across all active contracts
-<<<<<<< HEAD
-        for (Contract contract : getCampaignGui().getCampaign().getActiveContracts()) {
-            if ((contract instanceof AtBContract) &&
-            		contract.isActiveOn(getCampaignGui().getCampaign().getLocalDate()) &&
-            		(((AtBContract) contract).getStratconCampaignState() != null)) {
-                for (StratconTrackState track : ((AtBContract) contract).getStratconCampaignState().getTracks()) {
-                    TrackDropdownItem tdi = new TrackDropdownItem((AtBContract) contract, track);
-=======
         for (AtBContract contract : getCampaignGui().getCampaign().getActiveAtBContracts(true)) {
             if (contract.getStratconCampaignState() != null) {
                 for (StratconTrackState track : contract.getStratconCampaignState().getTracks()) {
                     TrackDropdownItem tdi = new TrackDropdownItem(contract, track);
->>>>>>> 29f5fcbb
                     cboCurrentTrack.addItem(tdi);
 
                     if ((currentTDI != null) && currentTDI.equals(tdi)) {
