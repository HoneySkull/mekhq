--- conflicted
+++ resolved
@@ -1972,18 +1972,8 @@
 
             int attributeModifier = getTotalAttributeModifier(new TargetRoll(), attributes, skill.getType());
             int spaModifier = skill.getSPAModifiers(options, adjustedReputation);
-<<<<<<< HEAD
             int injuryModifier = Skill.getTotalInjuryModifier(skillModifierData, skill.getType());
-
             String adjustment = getAdjustment(skill, attributeModifier, spaModifier, injuryModifier);
-
-=======
-            String adjustment = getAdjustment(skill, attributeModifier, spaModifier);
-            boolean isIlliterate = person.isIlliterate();
-
-            SkillModifierData skillModifierData = new SkillModifierData(options, attributes, adjustedReputation,
-                  isIlliterate);
->>>>>>> 42834a28
 
             JLabel lblValue = new JLabel(String.format("<html>%s%s</html>",
                   skill.toString(skillModifierData),
