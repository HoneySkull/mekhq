--- conflicted
+++ resolved
@@ -749,15 +749,10 @@
 
             JMenuHelpers.addMenuIfNonEmpty(popup, new AssignUnitToPersonMenu(gui.getCampaign(), units));
 
-<<<<<<< HEAD
-            // if we're using maintenance and have selected something that requires maintenance
-            if (gui.getCampaign().getCampaignOptions().isCheckMaintenance() && (maintenanceTime > 0)) {
-=======
             // if we're using maintenance and have selected something that requires maintenance and
             // is being maintained
-            if (gui.getCampaign().getCampaignOptions().checkMaintenance() && (maintenanceTime > 0)
+            if (gui.getCampaign().getCampaignOptions().isCheckMaintenance() && (maintenanceTime > 0)
                     && Stream.of(units).anyMatch(u -> !u.isUnmaintained())) {
->>>>>>> 6b72e9d8
                 menuItem = new JMenu("Set Maintenance Extra Time");
 
                 for (int x = 1; x <= 4; x++) {
