/*
 * Copyright (c) 2009 - Jay Lawson (jaylawson39 at yahoo.com). All Rights Reserved.
 * Copyright (C) 2013-2025 The MegaMek Team. All Rights Reserved.
 *
 * This file is part of MekHQ.
 *
 * MekHQ is free software: you can redistribute it and/or modify
 * it under the terms of the GNU General Public License (GPL),
 * version 3 or (at your option) any later version,
 * as published by the Free Software Foundation.
 *
 * MekHQ is distributed in the hope that it will be useful,
 * but WITHOUT ANY WARRANTY; without even the implied warranty
 * of MERCHANTABILITY or FITNESS FOR A PARTICULAR PURPOSE.
 * See the GNU General Public License for more details.
 *
 * A copy of the GPL should have been included with this project;
 * if not, see <https://www.gnu.org/licenses/>.
 *
 * NOTICE: The MegaMek organization is a non-profit group of volunteers
 * creating free software for the BattleTech community.
 *
 * MechWarrior, BattleMech, `Mech and AeroTech are registered trademarks
 * of The Topps Company, Inc. All Rights Reserved.
 *
 * Catalyst Game Labs and the Catalyst Game Labs logo are trademarks of
 * InMediaRes Productions, LLC.
 *
 * MechWarrior Copyright Microsoft Corporation. MekHQ was created under
 * Microsoft's "Game Content Usage Rules"
 * <https://www.xbox.com/en-US/developers/rules> and it is not endorsed by or
 * affiliated with Microsoft.
 */
package mekhq.campaign.campaignOptions;

import static megamek.common.TechConstants.getSimpleLevel;
import static megamek.common.options.OptionsConstants.*;
import static mekhq.campaign.market.personnelMarket.enums.PersonnelMarketStyle.PERSONNEL_MARKET_DISABLED;
import static mekhq.gui.campaignOptions.enums.ProcurementPersonnelPick.SUPPORT;

import java.io.File;
import java.io.PrintWriter;
import java.util.ArrayList;
import java.util.Arrays;
import java.util.EnumMap;
import java.util.HashMap;
import java.util.List;
import java.util.Map;

import megamek.Version;
import megamek.codeUtilities.MathUtility;
import megamek.common.TechConstants;
import megamek.common.enums.SkillLevel;
import megamek.common.options.GameOptions;
import megamek.common.preference.ClientPreferences;
import megamek.common.preference.PreferenceManager;
import megamek.logging.MMLogger;
import mekhq.campaign.RandomOriginOptions;
import mekhq.campaign.autoResolve.AutoResolveMethod;
import mekhq.campaign.enums.PlanetaryAcquisitionFactionLimit;
import mekhq.campaign.finances.Money;
import mekhq.campaign.finances.enums.FinancialYearDuration;
import mekhq.campaign.market.PersonnelMarket;
import mekhq.campaign.market.enums.ContractMarketMethod;
import mekhq.campaign.market.enums.UnitMarketMethod;
import mekhq.campaign.market.personnelMarket.enums.PersonnelMarketStyle;
import mekhq.campaign.mission.enums.CombatRole;
import mekhq.campaign.parts.enums.PartRepairType;
import mekhq.campaign.personnel.enums.*;
import mekhq.campaign.randomEvents.prisoners.enums.PrisonerCaptureStyle;
import mekhq.campaign.rating.UnitRatingMethod;
import mekhq.campaign.universe.PlanetarySystem.PlanetaryRating;
import mekhq.campaign.universe.PlanetarySystem.PlanetarySophistication;
import mekhq.gui.campaignOptions.enums.ProcurementPersonnelPick;
import mekhq.service.mrms.MRMSOption;
import org.w3c.dom.Node;

/**
 * @author natit
 */
public class CampaignOptions {
    private static final MMLogger LOGGER = MMLogger.create(CampaignOptions.class);
    private static final ClientPreferences CLIENT_PREFERENCES = PreferenceManager.getClientPreferences();
    // region Magic Numbers
    public static final int TECH_INTRO = 0;
    public static final int TECH_STANDARD = 1;
    public static final int TECH_ADVANCED = 2;
    public static final int TECH_EXPERIMENTAL = 3;
    public static final int TECH_UNOFFICIAL = 4;
    // This must always be the highest tech level to hide parts
    // that haven't been invented yet, or that are completely extinct
    public static final int TECH_UNKNOWN = 5;

    public static final int TRANSIT_UNIT_WEEK = 1;
    public static final int TRANSIT_UNIT_MONTH = 2;

    public static final String S_TECH = "Tech";
    public static final String S_AUTO = "Automatic Success";

    public static final double MAXIMUM_COMBAT_EQUIPMENT_PERCENT = 5.0;
    public static final double MAXIMUM_DROPSHIP_EQUIPMENT_PERCENT = 1.0;
    public static final double MAXIMUM_JUMPSHIP_EQUIPMENT_PERCENT = 1.0;
    public static final double MAXIMUM_WARSHIP_EQUIPMENT_PERCENT = 1.0;

    public static final int REPUTATION_PERFORMANCE_CUT_OFF_YEARS = 10;

    public static String getTechLevelName(final int techLevel) {
        return switch (techLevel) {
            case TECH_INTRO -> TechConstants.T_SIMPLE_NAMES[TechConstants.T_SIMPLE_INTRO];
            case TECH_STANDARD -> TechConstants.T_SIMPLE_NAMES[TechConstants.T_SIMPLE_STANDARD];
            case TECH_ADVANCED -> TechConstants.T_SIMPLE_NAMES[TechConstants.T_SIMPLE_ADVANCED];
            case TECH_EXPERIMENTAL -> TechConstants.T_SIMPLE_NAMES[TechConstants.T_SIMPLE_EXPERIMENTAL];
            case TECH_UNOFFICIAL -> TechConstants.T_SIMPLE_NAMES[TechConstants.T_SIMPLE_UNOFFICIAL];
            default -> "Unknown";
        };
    }
    // endregion Magic Numbers

    // region Variable Declarations
    // region General Tab
    private UnitRatingMethod unitRatingMethod;
    private int manualUnitRatingModifier;
    private boolean clampReputationPayMultiplier;
    private boolean reduceReputationPerformanceModifier;
    private boolean reputationPerformanceModifierCutOff;
    // endregion General Tab

    // region Repair and Maintenance Tab
    // Repair
    private boolean useEraMods;
    private boolean assignedTechFirst;
    private boolean resetToFirstTech;
    private boolean techsUseAdministration;
    private boolean useUsefulAsTechs;
    private boolean useQuirks;
    private boolean useAeroSystemHits;
    private boolean destroyByMargin;
    private int destroyMargin;
    private int destroyPartTarget;

    // Maintenance
    private boolean checkMaintenance;
    private int maintenanceCycleDays;
    private int maintenanceBonus;
    private boolean useQualityMaintenance;
    private boolean reverseQualityNames;
    private boolean useRandomUnitQualities;
    private boolean usePlanetaryModifiers;
    private boolean useUnofficialMaintenance;
    private boolean logMaintenance;
    private int defaultMaintenanceTime;

    // Mass Repair / Mass Salvage
    private boolean mrmsUseRepair;
    private boolean mrmsUseSalvage;
    private boolean mrmsUseExtraTime;
    private boolean mrmsUseRushJob;
    private boolean mrmsAllowCarryover;
    private boolean mrmsOptimizeToCompleteToday;
    private boolean mrmsScrapImpossible;
    private boolean mrmsUseAssignedTechsFirst;
    private boolean mrmsReplacePod;
    private List<MRMSOption> mrmsOptions;
    // endregion Repair and Maintenance Tab

    // region Supplies and Acquisition Tab
    // Acquisition
    private int waitingPeriod;
    private String acquisitionSkill;
    private boolean useFunctionalAppraisal;
    private ProcurementPersonnelPick acquisitionPersonnelCategory;
    private int clanAcquisitionPenalty;
    private int isAcquisitionPenalty;
    private int maxAcquisitions;

    // autoLogistics
    private int autoLogisticsHeatSink;
    private int autoLogisticsMekHead;
    private int autoLogisticsMekLocation;
    private int autoLogisticsNonRepairableLocation;
    private int autoLogisticsArmor;
    private int autoLogisticsAmmunition;
    private int autoLogisticsActuators;
    private int autoLogisticsJumpJets;
    private int autoLogisticsEngines;
    private int autoLogisticsWeapons;
    private int autoLogisticsOther;

    // Delivery
    private int unitTransitTime;
    private boolean noDeliveriesInTransit;

    // Planetary Acquisition
    private boolean usePlanetaryAcquisition;
    private int maxJumpsPlanetaryAcquisition;
    private PlanetaryAcquisitionFactionLimit planetAcquisitionFactionLimit;
    private boolean planetAcquisitionNoClanCrossover;
    private boolean noClanPartsFromIS;
    private int penaltyClanPartsFromIS;
    private boolean planetAcquisitionVerbose;
    private final EnumMap<PlanetarySophistication, Integer> planetTechAcquisitionBonus = new EnumMap<>(
          PlanetarySophistication.class);
    private final EnumMap<PlanetaryRating, Integer> planetIndustryAcquisitionBonus = new EnumMap<>(PlanetaryRating.class);
    private final EnumMap<PlanetaryRating, Integer> planetOutputAcquisitionBonus = new EnumMap<>(PlanetaryRating.class);

    // endregion Supplies and Acquisition Tab

    // region Tech Limits Tab
    private boolean limitByYear;
    private boolean disallowExtinctStuff;
    private boolean allowClanPurchases;
    private boolean allowISPurchases;
    private boolean allowCanonOnly;
    private boolean allowCanonRefitOnly;
    private int techLevel;
    private boolean variableTechLevel;
    private boolean factionIntroDate;
    private boolean useAmmoByType; // Unofficial
    // endregion Techlimits Tab

    // region Personnel Tab
    // General Personnel
    private boolean useTactics;
    private boolean useInitiativeBonus;
    private boolean useToughness;
    private boolean useRandomToughness;
    private boolean useArtillery;
    private boolean useAbilities;
    private boolean onlyCommandersMatterVehicles;
    private boolean onlyCommandersMatterInfantry;
    private boolean onlyCommandersMatterBattleArmor;
    private boolean useEdge;
    private boolean useSupportEdge;
    private boolean useImplants;
    private boolean alternativeQualityAveraging;
    private boolean useAgeEffects;
    private boolean useTransfers;
    private boolean useExtendedTOEForceName;
    private boolean personnelLogSkillGain;
    private boolean personnelLogAbilityGain;
    private boolean personnelLogEdgeGain;
    private boolean displayPersonnelLog;
    private boolean displayScenarioLog;
    private boolean displayKillRecord;
    private boolean displayMedicalRecord;
    private boolean displayPatientRecord;
    private boolean displayAssignmentRecord;
    private boolean displayPerformanceRecord;
    private boolean awardVeterancySPAs;

    // Expanded Personnel Information
    private boolean useTimeInService;
    private TimeInDisplayFormat timeInServiceDisplayFormat;
    private boolean useTimeInRank;
    private TimeInDisplayFormat timeInRankDisplayFormat;
    private boolean trackTotalEarnings;
    private boolean trackTotalXPEarnings;
    private boolean showOriginFaction;

    // Admin
    private boolean adminsHaveNegotiation;
    private boolean adminExperienceLevelIncludeNegotiation;

    // Medical
    private boolean useAdvancedMedical; // Unofficial
    private int healWaitingPeriod;
    private int naturalHealingWaitingPeriod;
    private int minimumHitsForVehicles;
    private boolean useRandomHitsForVehicles;
    private boolean tougherHealing;
    private boolean useAlternativeAdvancedMedical;
<<<<<<< HEAD
    private boolean useRandomDiseases;
=======
    private boolean useKinderAlternativeAdvancedMedical;
>>>>>>> fee5cc5d
    private int maximumPatients;
    private boolean doctorsUseAdministration;
    private boolean useUsefulMedics;
    private boolean useMASHTheatres;
    private int mashTheatreCapacity;

    // Prisoners
    private PrisonerCaptureStyle prisonerCaptureStyle;
    private boolean useFunctionalEscapeArtist;

    // Dependent
    private boolean useRandomDependentAddition;
    private boolean useRandomDependentRemoval;
    private int dependentProfessionDieSize;
    private int civilianProfessionDieSize;

    // Personnel Removal
    private boolean usePersonnelRemoval;
    private boolean useRemovalExemptCemetery;
    private boolean useRemovalExemptRetirees;

    // Salary
    private boolean disableSecondaryRoleSalary;
    private double salaryAntiMekMultiplier;
    private double salarySpecialistInfantryMultiplier;
    private Map<SkillLevel, Double> salaryXPMultipliers;
    private Money[] roleBaseSalaries;

    // Awards
    private AwardBonus awardBonusStyle;
    private boolean enableAutoAwards;
    private boolean issuePosthumousAwards;
    private boolean issueBestAwardOnly;
    private boolean ignoreStandardSet;
    private int awardTierSize;
    private boolean enableContractAwards;
    private boolean enableFactionHunterAwards;
    private boolean enableInjuryAwards;
    private boolean enableIndividualKillAwards;
    private boolean enableFormationKillAwards;
    private boolean enableRankAwards;
    private boolean enableScenarioAwards;
    private boolean enableSkillAwards;
    private boolean enableTheatreOfWarAwards;
    private boolean enableTimeAwards;
    private boolean enableTrainingAwards;
    private boolean enableMiscAwards;
    private String awardSetFilterList;
    // endregion Personnel Tab

    // region Life Paths Tab
    // Personnel Randomization
    private boolean useDylansRandomXP; // Unofficial
    private int nonBinaryDiceSize;

    // Random Histories
    private RandomOriginOptions randomOriginOptions;
    private boolean useRandomPersonalities;
    private boolean useRandomPersonalityReputation;
    private boolean useReasoningXpMultiplier;
    private boolean useSimulatedRelationships;

    // Family
    private FamilialRelationshipDisplayLevel familyDisplayLevel;

    // Anniversaries
    private boolean announceBirthdays;
    private boolean announceRecruitmentAnniversaries;
    private boolean announceOfficersOnly;
    private boolean announceChildBirthdays;

    // Life Events
    private boolean showLifeEventDialogBirths;
    private boolean showLifeEventDialogComingOfAge;
    private boolean showLifeEventDialogCelebrations;

    // Coming of Age
    private boolean rewardComingOfAgeAbilities;
    private boolean rewardComingOfAgeRPSkills;

    // Marriage
    private boolean useManualMarriages;
    private boolean useClanPersonnelMarriages;
    private boolean usePrisonerMarriages;
    private int checkMutualAncestorsDepth;
    private boolean logMarriageNameChanges;
    private Map<MergingSurnameStyle, Integer> marriageSurnameWeights;
    private RandomMarriageMethod randomMarriageMethod;
    private boolean useRandomClanPersonnelMarriages;
    private boolean useRandomPrisonerMarriages;
    private int randomMarriageAgeRange;
    private int randomMarriageDiceSize;
    private int randomNewDependentMarriage;

    // Divorce
    private boolean useManualDivorce;
    private boolean useClanPersonnelDivorce;
    private boolean usePrisonerDivorce;
    private Map<SplittingSurnameStyle, Integer> divorceSurnameWeights;
    private RandomDivorceMethod randomDivorceMethod;
    private boolean useRandomOppositeSexDivorce;
    private boolean useRandomSameSexDivorce;
    private boolean useRandomClanPersonnelDivorce;
    private boolean useRandomPrisonerDivorce;
    private int randomDivorceDiceSize;

    // Procreation
    private boolean useManualProcreation;
    private boolean useClanPersonnelProcreation;
    private boolean usePrisonerProcreation;
    private int multiplePregnancyOccurrences;
    private BabySurnameStyle babySurnameStyle;
    private boolean assignNonPrisonerBabiesFounderTag;
    private boolean assignChildrenOfFoundersFounderTag;
    private boolean useMaternityLeave;
    private boolean determineFatherAtBirth;
    private boolean displayTrueDueDate;
    private int noInterestInChildrenDiceSize;
    private boolean logProcreation;
    private RandomProcreationMethod randomProcreationMethod;
    private boolean useRelationshiplessRandomProcreation;
    private boolean useRandomClanPersonnelProcreation;
    private boolean useRandomPrisonerProcreation;
    private int randomProcreationRelationshipDiceSize;
    private int randomProcreationRelationshiplessDiceSize;
    private int noInterestInRelationshipsDiceSize;
    private int interestedInBothSexesDiceSize;
    private int interestedInSameSexDiceSize;

    // Education
    private boolean useEducationModule;
    private Integer curriculumXpRate;
    private Integer maximumJumpCount;
    private boolean useReeducationCamps;
    private boolean enableLocalAcademies;
    private boolean enablePrestigiousAcademies;
    private boolean enableUnitEducation;
    private boolean enableOverrideRequirements;
    private boolean enableShowIneligibleAcademies;
    private int entranceExamBaseTargetNumber;
    private Double facultyXpRate;
    private boolean enableBonuses;
    private Integer adultDropoutChance;
    private Integer childrenDropoutChance;
    private boolean allAges;
    private Integer militaryAcademyAccidents;

    // Death
    private Map<AgeGroup, Boolean> enabledRandomDeathAgeGroups;
    private boolean useRandomDeathSuicideCause;
    private double randomDeathMultiplier;
    // endregion Life Paths Tab

    // region Turnover and Retention
    private boolean useRandomRetirement;

    private int turnoverFixedTargetNumber;
    private boolean aeroRecruitsHaveUnits;
    private boolean trackOriginalUnit;
    private TurnoverFrequency turnoverFrequency;
    private boolean useContractCompletionRandomRetirement;
    private boolean useRandomFounderTurnover;
    private boolean useFounderRetirement;
    private boolean useSubContractSoldiers;
    private int serviceContractDuration;
    private int serviceContractModifier;
    private boolean payBonusDefault;
    private int payBonusDefaultThreshold;

    private boolean useCustomRetirementModifiers;
    private boolean useFatigueModifiers;
    private boolean useSkillModifiers;
    private boolean useAgeModifiers;
    private boolean useUnitRatingModifiers;
    private boolean useFactionModifiers;
    private boolean useHostileTerritoryModifiers;
    private boolean useMissionStatusModifiers;
    private boolean useFamilyModifiers;
    private boolean useLoyaltyModifiers;
    private boolean useHideLoyalty;

    private int payoutRateOfficer;
    private int payoutRateEnlisted;
    private int payoutRetirementMultiplier;
    private boolean usePayoutServiceBonus;
    private int payoutServiceBonusRate;

    private boolean UseHRStrain;
    private int hrCapacity;

    private boolean useManagementSkill;
    private boolean useCommanderLeadershipOnly;
    private int managementSkillPenalty;

    private boolean useFatigue;
    private int fatigueRate;
    private boolean useInjuryFatigue;
    private int fieldKitchenCapacity;
    private boolean fieldKitchenIgnoreNonCombatants;
    private int fatigueUndeploymentThreshold;
    private int fatigueLeaveThreshold;
    // endregion Turnover and Retention

    // region Finance tab
    private boolean payForParts;
    private boolean payForRepairs;
    private boolean payForUnits;
    private boolean payForSalaries;
    private boolean payForOverhead;
    private boolean payForMaintain;
    private boolean payForTransport;
    private boolean sellUnits;
    private boolean sellParts;
    private boolean payForRecruitment;
    private boolean payForFood;
    private boolean payForHousing;
    private boolean useLoanLimits;
    private boolean usePercentageMaintenance; // Unofficial
    private boolean infantryDontCount; // Unofficial
    private boolean usePeacetimeCost;
    private boolean useExtendedPartsModifier;
    private boolean showPeacetimeCost;
    private FinancialYearDuration financialYearDuration;
    private boolean newFinancialYearFinancesToCSVExport;
    private boolean simulateGrayMonday;
    private boolean displayAllAttributes;
    private boolean allowMonthlyReinvestment;
    private boolean allowMonthlyConnections;
    private boolean useBetterExtraIncome;
    private boolean useSmallArmsOnly;

    // Price Multipliers
    private double commonPartPriceMultiplier;
    private double innerSphereUnitPriceMultiplier;
    private double innerSpherePartPriceMultiplier;
    private double clanUnitPriceMultiplier;
    private double clanPartPriceMultiplier;
    private double mixedTechUnitPriceMultiplier;
    private double[] usedPartPriceMultipliers;
    private double damagedPartsValueMultiplier;
    private double unrepairablePartsValueMultiplier;
    private double cancelledOrderRefundMultiplier;

    // Taxes
    private boolean useTaxes;
    private int taxesPercentage;

    // Shares
    private boolean useShareSystem;
    private boolean sharesForAll;

    // Rented Facilities
    private int rentedFacilitiesCostHospitalBeds;
    private int rentedFacilitiesCostKitchens;
    private int rentedFacilitiesCostHoldingCells;
    private int rentedFacilitiesCostRepairBays;
    // endregion Finance Tab

    // region Mercenary Tab
    private boolean equipmentContractBase;
    private double equipmentContractPercent;
    private boolean equipmentContractSaleValue;
    private double dropShipContractPercent;
    private double jumpShipContractPercent;
    private double warShipContractPercent;
    private boolean blcSaleValue;
    private boolean overageRepaymentInFinalPayment;
    // endregion Mercenary Tab

    // region Experience Tab
    private double xpCostMultiplier;
    private int scenarioXP;
    private int killXPAward;
    private int killsForXP;
    private int tasksXP;
    private int nTasksXP;
    private int successXP;
    private int mistakeXP;
    private int vocationalXP;
    private int vocationalXPCheckFrequency;
    private int vocationalXPTargetNumber;
    private int contractNegotiationXP;
    private int adminXP;
    private int adminXPPeriod;
    private int missionXpFail;
    private int missionXpSuccess;
    private int missionXpOutstandingSuccess;

    private int attributeCost;
    private int edgeCost;
    // endregion Experience Tab

    // region Skills Tab
    // endregion Skills Tab

    // region Special Abilities Tab
    // endregion Special Abilities Tab

    // region Skill Randomization Tab
    private final int[] phenotypeProbabilities;
    // endregion Skill Randomization Tab

    // region Rank System Tab
    // endregion Rank System Tab

    // region Name and Portrait Generation
    private boolean useOriginFactionForNames;
    private final boolean[] usePortraitForRole;
    private boolean assignPortraitOnRoleChange;
    private boolean allowDuplicatePortraits;
    // endregion Name and Portrait Generation

    // region Markets Tab
    // Personnel Market
    private PersonnelMarketStyle personnelMarketStyle;
    private boolean usePersonnelHireHiringHallOnly;
    private boolean personnelMarketReportRefresh;

    @Deprecated(since = "0.50.06")
    private String personnelMarketName;

    @Deprecated(since = "0.50.06")
    private Map<SkillLevel, Integer> personnelMarketRandomRemovalTargets;

    @Deprecated(since = "0.50.06")
    private double personnelMarketDylansWeight;

    // Unit Market
    private UnitMarketMethod unitMarketMethod;
    private boolean unitMarketRegionalMekVariations;
    private int unitMarketArtilleryUnitChance;
    private int unitMarketRarityModifier;
    private boolean instantUnitMarketDelivery;
    private boolean mothballUnitMarketDeliveries;
    private boolean unitMarketReportRefresh;

    // Contract Market
    private ContractMarketMethod contractMarketMethod;
    private int contractSearchRadius;
    private boolean variableContractLength;
    private boolean useDynamicDifficulty;
    private boolean contractMarketReportRefresh;
    private int contractMaxSalvagePercentage;
    private int dropShipBonusPercentage;
    private boolean isUseTwoWayPay;
    private boolean isUseCamOpsSalvage;
    private boolean isUseRiskySalvage;
    // endregion Markets Tab

    // region Against the Bot Tab
    private boolean useAtB;
    private boolean useStratCon;
    private boolean useMaplessStratCon;
    private boolean useAdvancedScouting;
    private SkillLevel skillLevel;

    // Contract Operations
    private int moraleVictoryEffect;
    private int moraleDecisiveVictoryEffect;
    private int moraleDefeatEffect;
    private int moraleDecisiveDefeatEffect;
    private boolean mercSizeLimited;
    private boolean restrictPartsByMission;
    private final int[] atbBattleChance;
    private boolean generateChases;

    // Scenarios
    private boolean useGenericBattleValue;
    private boolean useVerboseBidding;
    private int opForLanceTypeMeks;
    private int opForLanceTypeMixed;
    private int opForLanceTypeVehicles;
    private boolean regionalMekVariations;
    private boolean attachedPlayerCamouflage;
    private boolean playerControlsAttachedUnits;
    private boolean useDropShips;
    private boolean useWeatherConditions;
    private boolean useLightConditions;
    private boolean usePlanetaryConditions;
    private int fixedMapChance;
    private int spaUpgradeIntensity;
    private int scenarioModMax;
    private int scenarioModChance;
    private int scenarioModBV;
    private boolean autoConfigMunitions;
    private AutoResolveMethod autoResolveMethod;
    private String strategicViewMinimapTheme;
    private boolean autoResolveVictoryChanceEnabled;
    private int autoResolveNumberOfScenarios;
    private boolean autoResolveExperimentalPacarGuiEnabled;
    private boolean autoGenerateOpForCallSigns;
    private SkillLevel minimumCallsignSkillLevel;
    // endregion Against the Bot Tab

    // start region Faction Standing
    private boolean trackFactionStanding;
    private boolean trackClimateRegardChanges;
    private boolean useFactionStandingNegotiation;
    private boolean useFactionStandingResupply;
    private boolean useFactionStandingCommandCircuit;
    private boolean useFactionStandingOutlawed; // TODO
    private boolean useFactionStandingBatchallRestrictions;
    private boolean useFactionStandingRecruitment;
    private boolean useFactionStandingBarracksCosts;
    private boolean useFactionStandingUnitMarket;
    private boolean useFactionStandingContractPay;
    private boolean useFactionStandingSupportPoints;
    private double regardMultiplier;
    //endregion Faction Standing
    // endregion Variable Declarations

    // region Constructors
    public CampaignOptions() {
        // Initialize any reused variables
        final PersonnelRole[] personnelRoles = PersonnelRole.values();

        // region General Tab
        unitRatingMethod = UnitRatingMethod.CAMPAIGN_OPS;
        manualUnitRatingModifier = 0;
        clampReputationPayMultiplier = false;
        reduceReputationPerformanceModifier = false;
        reputationPerformanceModifierCutOff = false;
        // endregion General Tab

        // region Repair and Maintenance Tab
        // Repair
        useEraMods = false;
        assignedTechFirst = false;
        resetToFirstTech = false;
        techsUseAdministration = false;
        useUsefulAsTechs = false;
        useQuirks = false;
        useAeroSystemHits = false;
        destroyByMargin = false;
        destroyMargin = 4;
        destroyPartTarget = 10;

        // Maintenance
        checkMaintenance = true;
        maintenanceCycleDays = 7;
        maintenanceBonus = -1;
        useQualityMaintenance = true;
        reverseQualityNames = false;
        setUseRandomUnitQualities(true);
        setUsePlanetaryModifiers(true);
        useUnofficialMaintenance = false;
        logMaintenance = false;
        defaultMaintenanceTime = 4;

        // Mass Repair / Mass Salvage
        setMRMSUseRepair(true);
        setMRMSUseSalvage(true);
        setMRMSUseExtraTime(true);
        setMRMSUseRushJob(true);
        setMRMSAllowCarryover(true);
        setMRMSOptimizeToCompleteToday(false);
        setMRMSScrapImpossible(false);
        setMRMSUseAssignedTechsFirst(false);
        setMRMSReplacePod(true);
        setMRMSOptions(new ArrayList<>());
        for (final PartRepairType type : PartRepairType.values()) {
            getMRMSOptions().add(new MRMSOption(type));
        }
        // endregion Repair and Maintenance Tab

        // region Supplies and Acquisitions Tab
        // Acquisition
        waitingPeriod = 7;
        acquisitionSkill = S_TECH;
        useFunctionalAppraisal = false;
        acquisitionPersonnelCategory = SUPPORT;
        clanAcquisitionPenalty = 0;
        isAcquisitionPenalty = 0;
        maxAcquisitions = 0;

        // autoLogistics
        autoLogisticsHeatSink = 50;
        autoLogisticsMekHead = 40;
        autoLogisticsMekLocation = 25;
        autoLogisticsNonRepairableLocation = 0;
        autoLogisticsArmor = 100;
        autoLogisticsAmmunition = 100;
        autoLogisticsActuators = 100;
        autoLogisticsJumpJets = 50;
        autoLogisticsEngines = 0;
        autoLogisticsWeapons = 50;
        autoLogisticsOther = 0;

        // Delivery
        unitTransitTime = TRANSIT_UNIT_MONTH;
        noDeliveriesInTransit = false;

        // Planetary Acquisition
        usePlanetaryAcquisition = false;
        maxJumpsPlanetaryAcquisition = 2;
        planetAcquisitionFactionLimit = PlanetaryAcquisitionFactionLimit.NEUTRAL;
        planetAcquisitionNoClanCrossover = true;
        noClanPartsFromIS = true;
        penaltyClanPartsFromIS = 4;
        planetAcquisitionVerbose = false;
        // Planet Socio-Industrial Modifiers
        planetTechAcquisitionBonus.put(PlanetarySophistication.ADVANCED, -2); // TODO: needs to be verified
        planetTechAcquisitionBonus.put(PlanetarySophistication.A, -1);
        planetTechAcquisitionBonus.put(PlanetarySophistication.B, 0);
        planetTechAcquisitionBonus.put(PlanetarySophistication.C, 1);
        planetTechAcquisitionBonus.put(PlanetarySophistication.D, 2);
        planetTechAcquisitionBonus.put(PlanetarySophistication.F, 8);
        planetTechAcquisitionBonus.put(PlanetarySophistication.REGRESSED, 16); // TODO: needs to be verified
        planetIndustryAcquisitionBonus.put(PlanetaryRating.A, 0);
        planetIndustryAcquisitionBonus.put(PlanetaryRating.B, 0);
        planetIndustryAcquisitionBonus.put(PlanetaryRating.C, 0);
        planetIndustryAcquisitionBonus.put(PlanetaryRating.D, 0);
        planetIndustryAcquisitionBonus.put(PlanetaryRating.F, 0);
        planetOutputAcquisitionBonus.put(PlanetaryRating.A, -1);
        planetOutputAcquisitionBonus.put(PlanetaryRating.B, 0);
        planetOutputAcquisitionBonus.put(PlanetaryRating.C, 1);
        planetOutputAcquisitionBonus.put(PlanetaryRating.D, 2);
        planetOutputAcquisitionBonus.put(PlanetaryRating.F, 8);
        // endregion Supplies and Acquisitions Tab

        // region Tech Limits Tab
        limitByYear = true;
        disallowExtinctStuff = false;
        allowClanPurchases = true;
        allowISPurchases = true;
        allowCanonOnly = false;
        allowCanonRefitOnly = false;
        techLevel = TECH_EXPERIMENTAL;
        variableTechLevel = false;
        factionIntroDate = false;
        useAmmoByType = false;
        // endregion Techlimits Tab

        // region Personnel Tab
        // General Personnel
        setUseTactics(false);
        setUseInitiativeBonus(false);
        setUseToughness(false);
        setUseRandomToughness(false);
        setUseArtillery(false);
        setUseAbilities(false);
        setOnlyCommandersMatterVehicles(false);
        setOnlyCommandersMatterInfantry(false);
        setOnlyCommandersMatterBattleArmor(false);
        setUseEdge(false);
        setUseSupportEdge(false);
        setUseImplants(false);
        setAlternativeQualityAveraging(false);
        setUseAgeEffects(false);
        setUseTransfers(true);
        setUseExtendedTOEForceName(false);
        setPersonnelLogSkillGain(false);
        setPersonnelLogAbilityGain(false);
        setPersonnelLogEdgeGain(false);
        setDisplayPersonnelLog(false);
        setDisplayScenarioLog(false);
        setDisplayKillRecord(false);
        setDisplayMedicalRecord(false);
        displayPatientRecord = false;
        setRewardComingOfAgeAbilities(false);
        setRewardComingOfAgeRPSkills(false);

        // Expanded Personnel Information
        setUseTimeInService(false);
        setTimeInServiceDisplayFormat(TimeInDisplayFormat.YEARS);
        setUseTimeInRank(false);
        setTimeInRankDisplayFormat(TimeInDisplayFormat.MONTHS_YEARS);
        setTrackTotalEarnings(false);
        setTrackTotalXPEarnings(false);
        setShowOriginFaction(true);

        // Admin
        setAdminsHaveNegotiation(false);
        setAdminExperienceLevelIncludeNegotiation(false);

        // Medical
        setUseAdvancedMedical(false);
        setHealingWaitingPeriod(1);
        setNaturalHealingWaitingPeriod(15);
        setMinimumHitsForVehicles(1);
        setUseRandomHitsForVehicles(false);
        setTougherHealing(false);
        useAlternativeAdvancedMedical = false;
<<<<<<< HEAD
        useRandomDiseases = false;
=======
        useKinderAlternativeAdvancedMedical = false;
>>>>>>> fee5cc5d
        setMaximumPatients(25);
        setDoctorsUseAdministration(false);
        useUsefulMedics = false;
        useMASHTheatres = false;
        mashTheatreCapacity = 25;

        // Prisoners
        setPrisonerCaptureStyle(PrisonerCaptureStyle.NONE);
        useFunctionalEscapeArtist = false;

        // Dependent
        setUseRandomDependentAddition(false);
        setUseRandomDependentRemoval(false);
        setDependentProfessionDieSize(4);
        setCivilianProfessionDieSize(2);

        // Personnel Removal
        setUsePersonnelRemoval(false);
        setUseRemovalExemptCemetery(false);
        setUseRemovalExemptRetirees(false);

        // Salary
        setDisableSecondaryRoleSalary(false);
        setSalaryAntiMekMultiplier(1.5);
        setSalarySpecialistInfantryMultiplier(1.28);
        setSalaryXPMultipliers(new HashMap<>());
        getSalaryXPMultipliers().put(SkillLevel.NONE, 0.5);
        getSalaryXPMultipliers().put(SkillLevel.ULTRA_GREEN, 0.6);
        getSalaryXPMultipliers().put(SkillLevel.GREEN, 0.6);
        getSalaryXPMultipliers().put(SkillLevel.REGULAR, 1.0);
        getSalaryXPMultipliers().put(SkillLevel.VETERAN, 1.6);
        getSalaryXPMultipliers().put(SkillLevel.ELITE, 3.2);
        getSalaryXPMultipliers().put(SkillLevel.HEROIC, 6.4);
        getSalaryXPMultipliers().put(SkillLevel.LEGENDARY, 12.8);
        setRoleBaseSalaries(new Money[personnelRoles.length]);
        for (PersonnelRole role : personnelRoles) {
            setRoleBaseSalary(role, 250);
        }
        setRoleBaseSalary(PersonnelRole.MEKWARRIOR, 1500);
        setRoleBaseSalary(PersonnelRole.LAM_PILOT, 2250);
        setRoleBaseSalary(PersonnelRole.VEHICLE_CREW_GROUND, 900);
        setRoleBaseSalary(PersonnelRole.VEHICLE_CREW_NAVAL, 900);
        setRoleBaseSalary(PersonnelRole.VEHICLE_CREW_VTOL, 900);
        setRoleBaseSalary(PersonnelRole.COMBAT_TECHNICIAN, 900);
        setRoleBaseSalary(PersonnelRole.AEROSPACE_PILOT, 1500);
        setRoleBaseSalary(PersonnelRole.CONVENTIONAL_AIRCRAFT_PILOT, 900);
        setRoleBaseSalary(PersonnelRole.PROTOMEK_PILOT, 960);
        setRoleBaseSalary(PersonnelRole.BATTLE_ARMOUR, 960);
        setRoleBaseSalary(PersonnelRole.SOLDIER, 750);
        setRoleBaseSalary(PersonnelRole.VESSEL_PILOT, 1000);
        setRoleBaseSalary(PersonnelRole.VESSEL_GUNNER, 1000);
        setRoleBaseSalary(PersonnelRole.VESSEL_CREW, 1000);
        setRoleBaseSalary(PersonnelRole.VESSEL_NAVIGATOR, 1000);
        setRoleBaseSalary(PersonnelRole.MEK_TECH, 800);
        setRoleBaseSalary(PersonnelRole.MECHANIC, 800);
        setRoleBaseSalary(PersonnelRole.AERO_TEK, 800);
        setRoleBaseSalary(PersonnelRole.BA_TECH, 800);
        setRoleBaseSalary(PersonnelRole.ASTECH, 400);
        setRoleBaseSalary(PersonnelRole.DOCTOR, 1500);
        setRoleBaseSalary(PersonnelRole.MEDIC, 400);
        setRoleBaseSalary(PersonnelRole.ADMINISTRATOR_COMMAND, 500);
        setRoleBaseSalary(PersonnelRole.ADMINISTRATOR_LOGISTICS, 500);
        setRoleBaseSalary(PersonnelRole.ADMINISTRATOR_TRANSPORT, 500);
        setRoleBaseSalary(PersonnelRole.ADMINISTRATOR_HR, 500);
        setRoleBaseSalary(PersonnelRole.NOBLE, 2500);
        setRoleBaseSalary(PersonnelRole.DEPENDENT, 50);
        setRoleBaseSalary(PersonnelRole.NONE, 0);


        // Awards
        setAwardBonusStyle(AwardBonus.BOTH);
        setEnableAutoAwards(false);
        setIssuePosthumousAwards(false);
        setIssueBestAwardOnly(true);
        setIgnoreStandardSet(false);
        setAwardTierSize(5);
        setEnableContractAwards(true);
        setEnableFactionHunterAwards(true);
        setEnableInjuryAwards(true);
        setEnableIndividualKillAwards(true);
        setEnableFormationKillAwards(true);
        setEnableRankAwards(true);
        setEnableScenarioAwards(true);
        setEnableSkillAwards(true);
        setEnableTheatreOfWarAwards(true);
        setEnableTimeAwards(true);
        setEnableTrainingAwards(true);
        setEnableMiscAwards(true);
        setAwardSetFilterList("");
        // endregion Personnel Tab

        // region Life Paths Tab
        // Personnel Randomization
        setUseDylansRandomXP(false);
        setNonBinaryDiceSize(60);

        // Random Histories
        setRandomOriginOptions(new RandomOriginOptions(true));
        setUseRandomPersonalities(false);
        setUseRandomPersonalityReputation(true);
        setUseReasoningXpMultiplier(true);
        setUseSimulatedRelationships(false);

        // Family
        setFamilyDisplayLevel(FamilialRelationshipDisplayLevel.SPOUSE);

        // Anniversaries
        setAnnounceBirthdays(true);
        setAnnounceRecruitmentAnniversaries(true);
        setAnnounceOfficersOnly(true);
        setAnnounceChildBirthdays(true);

        // Life Events
        setShowLifeEventDialogBirths(true);
        setShowLifeEventDialogComingOfAge(true);
        setShowLifeEventDialogCelebrations(true);

        // Marriage
        setUseManualMarriages(true);
        setUseClanPersonnelMarriages(false);
        setUsePrisonerMarriages(true);
        setCheckMutualAncestorsDepth(4);
        setNoInterestInRelationshipsDiceSize(100);
        setInterestedInSameSexDiceSize(14);
        setInterestedInBothSexesDiceSize(33);
        setLogMarriageNameChanges(false);
        setMarriageSurnameWeights(new HashMap<>());
        getMarriageSurnameWeights().put(MergingSurnameStyle.NO_CHANGE, 100);
        getMarriageSurnameWeights().put(MergingSurnameStyle.YOURS, 55);
        getMarriageSurnameWeights().put(MergingSurnameStyle.SPOUSE, 55);
        getMarriageSurnameWeights().put(MergingSurnameStyle.SPACE_YOURS, 10);
        getMarriageSurnameWeights().put(MergingSurnameStyle.BOTH_SPACE_YOURS, 5);
        getMarriageSurnameWeights().put(MergingSurnameStyle.HYPHEN_YOURS, 30);
        getMarriageSurnameWeights().put(MergingSurnameStyle.BOTH_HYPHEN_YOURS, 20);
        getMarriageSurnameWeights().put(MergingSurnameStyle.SPACE_SPOUSE, 10);
        getMarriageSurnameWeights().put(MergingSurnameStyle.BOTH_SPACE_SPOUSE, 5);
        getMarriageSurnameWeights().put(MergingSurnameStyle.HYPHEN_SPOUSE, 30);
        getMarriageSurnameWeights().put(MergingSurnameStyle.BOTH_HYPHEN_SPOUSE, 20);
        getMarriageSurnameWeights().put(MergingSurnameStyle.MALE, 500);
        getMarriageSurnameWeights().put(MergingSurnameStyle.FEMALE, 160);
        setRandomMarriageMethod(RandomMarriageMethod.NONE);
        setUseRandomClanPersonnelMarriages(false);
        setUseRandomPrisonerMarriages(false);
        setRandomMarriageAgeRange(10);
        setRandomMarriageDiceSize(5000);
        setRandomNewDependentMarriage(20);

        // Divorce
        setUseManualDivorce(true);
        setUseClanPersonnelDivorce(true);
        setUsePrisonerDivorce(false);
        setDivorceSurnameWeights(new HashMap<>());
        getDivorceSurnameWeights().put(SplittingSurnameStyle.ORIGIN_CHANGES_SURNAME, 10);
        getDivorceSurnameWeights().put(SplittingSurnameStyle.SPOUSE_CHANGES_SURNAME, 10);
        getDivorceSurnameWeights().put(SplittingSurnameStyle.BOTH_CHANGE_SURNAME, 30);
        getDivorceSurnameWeights().put(SplittingSurnameStyle.BOTH_KEEP_SURNAME, 50);
        setRandomDivorceMethod(RandomDivorceMethod.NONE);
        setUseRandomOppositeSexDivorce(true);
        setUseRandomSameSexDivorce(true);
        setUseRandomClanPersonnelDivorce(true);
        setUseRandomPrisonerDivorce(false);
        setRandomDivorceDiceSize(900);

        // Procreation
        setUseManualProcreation(true);
        setUseClanPersonnelProcreation(false);
        setUsePrisonerProcreation(true);
        setMultiplePregnancyOccurrences(50); // Hellin's Law is 89, but we make it more common, so it shows up more
        setBabySurnameStyle(BabySurnameStyle.MOTHERS);
        setAssignNonPrisonerBabiesFounderTag(false);
        setAssignChildrenOfFoundersFounderTag(false);
        setUseMaternityLeave(true);
        setDetermineFatherAtBirth(false);
        setDisplayTrueDueDate(false);
        setNoInterestInChildrenDiceSize(3);
        setLogProcreation(false);
        setRandomProcreationMethod(RandomProcreationMethod.NONE);
        setUseRelationshiplessRandomProcreation(false);
        setUseRandomClanPersonnelProcreation(false);
        setUseRandomPrisonerProcreation(true);
        setRandomProcreationRelationshipDiceSize(150);
        setRandomProcreationRelationshiplessDiceSize(2000);

        // Education
        setUseEducationModule(false);
        setCurriculumXpRate(3);
        setMaximumJumpCount(5);
        setUseReeducationCamps(true);
        setEnableLocalAcademies(true);
        setEnablePrestigiousAcademies(true);
        setEnableUnitEducation(true);
        setEnableOverrideRequirements(false);
        setEnableShowIneligibleAcademies(true);
        setEntranceExamBaseTargetNumber(14);
        setFacultyXpRate(1.00);
        setEnableBonuses(true);
        setAdultDropoutChance(1000);
        setChildrenDropoutChance(10000);
        setAllAges(false);
        setMilitaryAcademyAccidents(10000);

        // Death
        setEnabledRandomDeathAgeGroups(new HashMap<>());
        getEnabledRandomDeathAgeGroups().put(AgeGroup.ELDER, true);
        getEnabledRandomDeathAgeGroups().put(AgeGroup.ADULT, true);
        getEnabledRandomDeathAgeGroups().put(AgeGroup.TEENAGER, true);
        getEnabledRandomDeathAgeGroups().put(AgeGroup.PRETEEN, false);
        getEnabledRandomDeathAgeGroups().put(AgeGroup.CHILD, false);
        getEnabledRandomDeathAgeGroups().put(AgeGroup.TODDLER, false);
        getEnabledRandomDeathAgeGroups().put(AgeGroup.BABY, false);
        setUseRandomDeathSuicideCause(false);
        setRandomDeathMultiplier(0);
        // endregion Life Paths Tab

        // region Turnover and Retention
        // Retirement
        setUseRandomRetirement(false);
        setTurnoverFrequency(TurnoverFrequency.MONTHLY);
        setTurnoverFixedTargetNumber(3);
        setAeroRecruitsHaveUnits(false);
        setUseContractCompletionRandomRetirement(true);
        setUseRandomFounderTurnover(true);
        setUseFounderRetirement(true);
        setUseSubContractSoldiers(false);
        setServiceContractDuration(36);
        setServiceContractModifier(3);
        setPayBonusDefault(false);
        setPayBonusDefaultThreshold(3);

        setUseCustomRetirementModifiers(true);
        setUseFatigueModifiers(true);
        setUseSkillModifiers(true);
        setUseAgeModifiers(true);
        setUseUnitRatingModifiers(true);
        setUseFactionModifiers(true);
        setUseMissionStatusModifiers(true);
        setUseHostileTerritoryModifiers(true);
        setUseFamilyModifiers(true);

        setUseLoyaltyModifiers(true);
        setUseHideLoyalty(false);

        setPayoutRateOfficer(3);
        setPayoutRateEnlisted(3);
        setPayoutRetirementMultiplier(12);
        setUsePayoutServiceBonus(true);
        setPayoutServiceBonusRate(10);

        setUseHRStrain(true);
        setHRCapacity(10);

        setUseManagementSkill(true);
        setUseCommanderLeadershipOnly(false);
        setManagementSkillPenalty(0);

        setUseFatigue(false);
        setFatigueRate(1);
        setUseInjuryFatigue(true);
        setFieldKitchenCapacity(150);
        setFieldKitchenIgnoreNonCombatants(true);
        fatigueUndeploymentThreshold = 9;
        setFatigueLeaveThreshold(13);
        // endregion Turnover and Retention

        // region Finances Tab
        payForParts = false;
        payForRepairs = false;
        payForUnits = false;
        payForSalaries = false;
        payForOverhead = false;
        payForMaintain = false;
        payForTransport = false;
        sellUnits = false;
        sellParts = false;
        payForRecruitment = false;
        payForFood = false;
        payForHousing = false;
        useLoanLimits = false;
        usePercentageMaintenance = false;
        infantryDontCount = false;
        usePeacetimeCost = false;
        useExtendedPartsModifier = false;
        showPeacetimeCost = false;
        setFinancialYearDuration(FinancialYearDuration.ANNUAL);
        newFinancialYearFinancesToCSVExport = false;
        simulateGrayMonday = false;
        displayAllAttributes = false;
        allowMonthlyReinvestment = false;
        allowMonthlyConnections = false;
        useBetterExtraIncome = false;
        useSmallArmsOnly = false;

        // Price Multipliers
        setCommonPartPriceMultiplier(1.0);
        setInnerSphereUnitPriceMultiplier(1.0);
        setInnerSpherePartPriceMultiplier(1.0);
        setClanUnitPriceMultiplier(1.0);
        setClanPartPriceMultiplier(1.0);
        setMixedTechUnitPriceMultiplier(1.0);
        setUsedPartPriceMultipliers(0.1, 0.2, 0.3, 0.5, 0.7, 0.9);
        setDamagedPartsValueMultiplier(0.33);
        setUnrepairablePartsValueMultiplier(0.1);
        setCancelledOrderRefundMultiplier(0.5);

        // Taxes
        setUseTaxes(false);
        setTaxesPercentage(30);

        // Shares
        setUseShareSystem(false);
        setSharesForAll(true);

        // Rented Facilities
        rentedFacilitiesCostHospitalBeds = 0;
        rentedFacilitiesCostKitchens = 0;
        rentedFacilitiesCostHoldingCells = 0;
        rentedFacilitiesCostRepairBays = 0;
        // endregion Finances Tab

        // region Mercenary Tab
        equipmentContractBase = false;
        equipmentContractPercent = 5.0;
        equipmentContractSaleValue = false;
        setDropShipContractPercent(1.0);
        setJumpShipContractPercent(0.0);
        setWarShipContractPercent(0.0);
        blcSaleValue = false;
        overageRepaymentInFinalPayment = false;
        // endregion Mercenary Tab

        // region Experience Tab
        xpCostMultiplier = 1.00;
        scenarioXP = 1;
        killXPAward = 0;
        killsForXP = 0;
        tasksXP = 1;
        nTasksXP = 25;
        successXP = 0;
        mistakeXP = 0;
        vocationalXP = 1;
        vocationalXPCheckFrequency = 1;
        vocationalXPTargetNumber = 7;
        contractNegotiationXP = 0;
        adminXP = 0;
        adminXPPeriod = 1;
        missionXpFail = 1;
        missionXpSuccess = 3;
        missionXpOutstandingSuccess = 5;
        edgeCost = 10;
        attributeCost = 100;
        // endregion Experience Tab

        // region Skills Tab
        // endregion Skills Tab

        // region Special Abilities Tab
        // endregion Special Abilities Tab

        // region Skill Randomization Tab
        phenotypeProbabilities = new int[Phenotype.getExternalPhenotypes().size()];
        phenotypeProbabilities[Phenotype.MEKWARRIOR.ordinal()] = 95;
        phenotypeProbabilities[Phenotype.ELEMENTAL.ordinal()] = 100;
        phenotypeProbabilities[Phenotype.AEROSPACE.ordinal()] = 95;
        phenotypeProbabilities[Phenotype.VEHICLE.ordinal()] = 0;
        phenotypeProbabilities[Phenotype.PROTOMEK.ordinal()] = 95;
        phenotypeProbabilities[Phenotype.NAVAL.ordinal()] = 25;
        // endregion Skill Randomization Tab

        // region Rank System Tab
        // endregion Rank System Tab

        // region Name and Portrait Generation Tab
        useOriginFactionForNames = true;
        usePortraitForRole = new boolean[personnelRoles.length];
        Arrays.fill(usePortraitForRole, false);
        usePortraitForRole[PersonnelRole.MEKWARRIOR.ordinal()] = true;
        assignPortraitOnRoleChange = false;
        allowDuplicatePortraits = true;
        // endregion Name and Portrait Generation Tab

        // region Markets Tab
        // Personnel Market
        personnelMarketStyle = PERSONNEL_MARKET_DISABLED;
        setPersonnelMarketName(PersonnelMarket.getTypeName(PersonnelMarket.TYPE_NONE));
        setPersonnelMarketReportRefresh(true);
        setPersonnelMarketRandomRemovalTargets(new HashMap<>());
        getPersonnelMarketRandomRemovalTargets().put(SkillLevel.NONE, 3);
        getPersonnelMarketRandomRemovalTargets().put(SkillLevel.ULTRA_GREEN, 4);
        getPersonnelMarketRandomRemovalTargets().put(SkillLevel.GREEN, 4);
        getPersonnelMarketRandomRemovalTargets().put(SkillLevel.REGULAR, 6);
        getPersonnelMarketRandomRemovalTargets().put(SkillLevel.VETERAN, 8);
        getPersonnelMarketRandomRemovalTargets().put(SkillLevel.ELITE, 10);
        getPersonnelMarketRandomRemovalTargets().put(SkillLevel.HEROIC, 11);
        getPersonnelMarketRandomRemovalTargets().put(SkillLevel.LEGENDARY, 11);
        setPersonnelMarketDylansWeight(0.3);
        setUsePersonnelHireHiringHallOnly(false);

        // Unit Market
        setUnitMarketMethod(UnitMarketMethod.NONE);
        setUnitMarketRegionalMekVariations(true);
        setUnitMarketArtilleryUnitChance(30);
        setUnitMarketRarityModifier(0);
        setInstantUnitMarketDelivery(false);
        setUnitMarketReportRefresh(true);

        // Contract Market
        setContractMarketMethod(ContractMarketMethod.NONE);
        setContractSearchRadius(800);
        setVariableContractLength(true);
        setUseDynamicDifficulty(false);
        setContractMarketReportRefresh(true);
        setContractMaxSalvagePercentage(100);
        setDropShipBonusPercentage(0);
        isUseTwoWayPay = true;
        isUseCamOpsSalvage = false;
        isUseRiskySalvage = false;
        // endregion Markets Tab

        // region Against the Bot Tab
        useAtB = false;
        useStratCon = false;
        useMaplessStratCon = false;
        useAdvancedScouting = false;
        setSkillLevel(SkillLevel.REGULAR);
        autoResolveMethod = AutoResolveMethod.PRINCESS;
        autoResolveVictoryChanceEnabled = false;
        autoResolveNumberOfScenarios = 100;
        autoResolveExperimentalPacarGuiEnabled = false;
        strategicViewMinimapTheme = "gbc green.theme";

        // Morale
        moraleDecisiveVictoryEffect = 2;
        moraleVictoryEffect = 1;
        moraleDefeatEffect = -2;
        moraleDecisiveDefeatEffect = -3;

        // Contract Operations
        mercSizeLimited = false;
        restrictPartsByMission = true;
        atbBattleChance = new int[CombatRole.values().length - 1];
        atbBattleChance[CombatRole.MANEUVER.ordinal()] = 40;
        atbBattleChance[CombatRole.FRONTLINE.ordinal()] = 20;
        atbBattleChance[CombatRole.PATROL.ordinal()] = 60;
        atbBattleChance[CombatRole.TRAINING.ordinal()] = 10;
        atbBattleChance[CombatRole.CADRE.ordinal()] = 10;
        generateChases = true;

        // Scenarios
        useGenericBattleValue = true;
        useVerboseBidding = false;
        setOpForLanceTypeMeks(1);
        setOpForLanceTypeMixed(2);
        setOpForLanceTypeVehicles(3);
        setFixedMapChance(25);
        setSpaUpgradeIntensity(0);
        regionalMekVariations = false;
        attachedPlayerCamouflage = true;
        playerControlsAttachedUnits = false;
        useDropShips = false;
        useWeatherConditions = true;
        useLightConditions = true;
        usePlanetaryConditions = false;
        autoConfigMunitions = true;
        setScenarioModMax(3);
        setScenarioModChance(25);
        setScenarioModBV(50);
        autoGenerateOpForCallSigns = true;
        minimumCallsignSkillLevel = SkillLevel.VETERAN;
        useFactionStandingNegotiation = true;
        useFactionStandingResupply = true;
        useFactionStandingCommandCircuit = true;
        useFactionStandingOutlawed = true;
        useFactionStandingBatchallRestrictions = true;
        useFactionStandingRecruitment = true;
        useFactionStandingBarracksCosts = true;
        useFactionStandingUnitMarket = true;
        useFactionStandingContractPay = true;
        useFactionStandingSupportPoints = true;
        regardMultiplier = 1.0;
        // endregion Against the Bot Tab
    }
    // endregion Constructors

    // region General Tab

    /**
     * @return the method of unit rating to use
     */
    @Deprecated(since = "0.50.10", forRemoval = false)
    public UnitRatingMethod getUnitRatingMethod() {
        return UnitRatingMethod.CAMPAIGN_OPS;
    }

    /**
     * @param unitRatingMethod the method of unit rating to use
     */
    @Deprecated(since = "0.50.10", forRemoval = true)
    public void setUnitRatingMethod(final UnitRatingMethod unitRatingMethod) {
        this.unitRatingMethod = unitRatingMethod;
    }

    public int getManualUnitRatingModifier() {
        return manualUnitRatingModifier;
    }

    public void setManualUnitRatingModifier(final int manualUnitRatingModifier) {
        this.manualUnitRatingModifier = manualUnitRatingModifier;
    }

    public boolean isClampReputationPayMultiplier() {
        return clampReputationPayMultiplier;
    }

    public void setClampReputationPayMultiplier(final boolean clampReputationPayMultiplier) {
        this.clampReputationPayMultiplier = clampReputationPayMultiplier;
    }

    public boolean isReduceReputationPerformanceModifier() {
        return reduceReputationPerformanceModifier;
    }

    public void setReduceReputationPerformanceModifier(final boolean reduceReputationPerformanceModifier) {
        this.reduceReputationPerformanceModifier = reduceReputationPerformanceModifier;
    }

    public boolean isReputationPerformanceModifierCutOff() {
        return reputationPerformanceModifierCutOff;
    }

    public void setReputationPerformanceModifierCutOff(final boolean reputationPerformanceModifierCutOff) {
        this.reputationPerformanceModifierCutOff = reputationPerformanceModifierCutOff;
    }
    // endregion General Tab

    // region Repair and Maintenance Tab
    // region Repair
    // endregion Repair

    // region Maintenance
    public boolean isCheckMaintenance() {
        return checkMaintenance;
    }

    public void setCheckMaintenance(final boolean checkMaintenance) {
        this.checkMaintenance = checkMaintenance;
    }

    public int getMaintenanceCycleDays() {
        return maintenanceCycleDays;
    }

    public void setMaintenanceCycleDays(final int maintenanceCycleDays) {
        this.maintenanceCycleDays = maintenanceCycleDays;
    }

    public int getMaintenanceBonus() {
        return maintenanceBonus;
    }

    public void setMaintenanceBonus(final int maintenanceBonus) {
        this.maintenanceBonus = maintenanceBonus;
    }

    public boolean isUseQualityMaintenance() {
        return useQualityMaintenance;
    }

    public void setUseQualityMaintenance(final boolean useQualityMaintenance) {
        this.useQualityMaintenance = useQualityMaintenance;
    }

    public boolean isReverseQualityNames() {
        return reverseQualityNames;
    }

    public void setReverseQualityNames(final boolean reverseQualityNames) {
        this.reverseQualityNames = reverseQualityNames;
    }

    public boolean isUseRandomUnitQualities() {
        return useRandomUnitQualities;
    }

    public void setUseRandomUnitQualities(final boolean useRandomUnitQualities) {
        this.useRandomUnitQualities = useRandomUnitQualities;
    }

    public boolean isUsePlanetaryModifiers() {
        return usePlanetaryModifiers;
    }

    public void setUsePlanetaryModifiers(final boolean usePlanetaryModifiers) {
        this.usePlanetaryModifiers = usePlanetaryModifiers;
    }

    public boolean isUseUnofficialMaintenance() {
        return useUnofficialMaintenance;
    }

    public void setUseUnofficialMaintenance(final boolean useUnofficialMaintenance) {
        this.useUnofficialMaintenance = useUnofficialMaintenance;
    }

    public boolean isLogMaintenance() {
        return logMaintenance;
    }

    public void setLogMaintenance(final boolean logMaintenance) {
        this.logMaintenance = logMaintenance;
    }

    /**
     * @return the default maintenance time in minutes
     */
    public int getDefaultMaintenanceTime() {
        return defaultMaintenanceTime;
    }

    /**
     * Sets the default maintenance time.
     *
     * @param defaultMaintenanceTime the default maintenance time multiplier
     */
    public void setDefaultMaintenanceTime(final int defaultMaintenanceTime) {
        this.defaultMaintenanceTime = defaultMaintenanceTime;
    }
    // endregion Maintenance

    // region Mass Repair/ Mass Salvage
    public boolean isMRMSUseRepair() {
        return mrmsUseRepair;
    }

    public void setMRMSUseRepair(final boolean mrmsUseRepair) {
        this.mrmsUseRepair = mrmsUseRepair;
    }

    public boolean isMRMSUseSalvage() {
        return mrmsUseSalvage;
    }

    public void setMRMSUseSalvage(final boolean mrmsUseSalvage) {
        this.mrmsUseSalvage = mrmsUseSalvage;
    }

    public boolean isMRMSUseExtraTime() {
        return mrmsUseExtraTime;
    }

    public void setMRMSUseExtraTime(final boolean mrmsUseExtraTime) {
        this.mrmsUseExtraTime = mrmsUseExtraTime;
    }

    public boolean isMRMSUseRushJob() {
        return mrmsUseRushJob;
    }

    public void setMRMSUseRushJob(final boolean mrmsUseRushJob) {
        this.mrmsUseRushJob = mrmsUseRushJob;
    }

    public boolean isMRMSAllowCarryover() {
        return mrmsAllowCarryover;
    }

    public void setMRMSAllowCarryover(final boolean mrmsAllowCarryover) {
        this.mrmsAllowCarryover = mrmsAllowCarryover;
    }

    public boolean isMRMSOptimizeToCompleteToday() {
        return mrmsOptimizeToCompleteToday;
    }

    public void setMRMSOptimizeToCompleteToday(final boolean mrmsOptimizeToCompleteToday) {
        this.mrmsOptimizeToCompleteToday = mrmsOptimizeToCompleteToday;
    }

    public boolean isMRMSScrapImpossible() {
        return mrmsScrapImpossible;
    }

    public void setMRMSScrapImpossible(final boolean mrmsScrapImpossible) {
        this.mrmsScrapImpossible = mrmsScrapImpossible;
    }

    public boolean isMRMSUseAssignedTechsFirst() {
        return mrmsUseAssignedTechsFirst;
    }

    public void setMRMSUseAssignedTechsFirst(final boolean mrmsUseAssignedTechsFirst) {
        this.mrmsUseAssignedTechsFirst = mrmsUseAssignedTechsFirst;
    }

    public boolean isMRMSReplacePod() {
        return mrmsReplacePod;
    }

    public void setMRMSReplacePod(final boolean mrmsReplacePod) {
        this.mrmsReplacePod = mrmsReplacePod;
    }

    public List<MRMSOption> getMRMSOptions() {
        return mrmsOptions;
    }

    public void setMRMSOptions(final List<MRMSOption> mrmsOptions) {
        this.mrmsOptions = mrmsOptions;
    }

    public void addMRMSOption(final MRMSOption mrmsOption) {
        if (mrmsOption.getType().isUnknownLocation()) {
            return;
        }

        getMRMSOptions().removeIf(option -> option.getType() == mrmsOption.getType());
        getMRMSOptions().add(mrmsOption);
    }
    // endregion Mass Repair/ Mass Salvage
    // endregion Repair and Maintenance Tab

    // region Supplies and Acquisitions Tab
    // endregion Supplies and Acquisitions Tab

    // region Personnel Tab
    // region General Personnel
    public boolean isUseTactics() {
        return useTactics;
    }

    public void setUseTactics(final boolean useTactics) {
        this.useTactics = useTactics;
    }

    public boolean isUseInitiativeBonus() {
        return useInitiativeBonus;
    }

    public void setUseInitiativeBonus(final boolean useInitiativeBonus) {
        this.useInitiativeBonus = useInitiativeBonus;
    }

    public boolean isUseToughness() {
        return useToughness;
    }

    public void setUseToughness(final boolean useToughness) {
        this.useToughness = useToughness;
    }

    public boolean isUseRandomToughness() {
        return useRandomToughness;
    }

    public void setUseRandomToughness(final boolean useRandomToughness) {
        this.useRandomToughness = useRandomToughness;
    }

    public boolean isUseArtillery() {
        return useArtillery;
    }

    public void setUseArtillery(final boolean useArtillery) {
        this.useArtillery = useArtillery;
    }

    public boolean isUseAbilities() {
        return useAbilities;
    }

    public void setUseAbilities(final boolean useAbilities) {
        this.useAbilities = useAbilities;
    }

    public boolean isOnlyCommandersMatterVehicles() {
        return onlyCommandersMatterVehicles;
    }

    public void setOnlyCommandersMatterVehicles(final boolean onlyCommandersMatterVehicles) {
        this.onlyCommandersMatterVehicles = onlyCommandersMatterVehicles;
    }

    public boolean isOnlyCommandersMatterInfantry() {
        return onlyCommandersMatterInfantry;
    }

    public void setOnlyCommandersMatterInfantry(final boolean onlyCommandersMatterInfantry) {
        this.onlyCommandersMatterInfantry = onlyCommandersMatterInfantry;
    }

    public boolean isOnlyCommandersMatterBattleArmor() {
        return onlyCommandersMatterBattleArmor;
    }

    public void setOnlyCommandersMatterBattleArmor(final boolean onlyCommandersMatterBattleArmor) {
        this.onlyCommandersMatterBattleArmor = onlyCommandersMatterBattleArmor;
    }

    public boolean isUseEdge() {
        return useEdge;
    }

    public void setUseEdge(final boolean useEdge) {
        this.useEdge = useEdge;
    }

    public boolean isUseSupportEdge() {
        return useSupportEdge;
    }

    public void setUseSupportEdge(final boolean useSupportEdge) {
        this.useSupportEdge = useSupportEdge;
    }

    public boolean isUseImplants() {
        return useImplants;
    }

    public void setUseImplants(final boolean useImplants) {
        this.useImplants = useImplants;
    }

    public boolean isAlternativeQualityAveraging() {
        return alternativeQualityAveraging;
    }

    public void setAlternativeQualityAveraging(final boolean alternativeQualityAveraging) {
        this.alternativeQualityAveraging = alternativeQualityAveraging;
    }

    public boolean isUseAgeEffects() {
        return useAgeEffects;
    }

    public void setUseAgeEffects(final boolean useAgeEffects) {
        this.useAgeEffects = useAgeEffects;
    }

    public boolean isUseTransfers() {
        return useTransfers;
    }

    public void setUseTransfers(final boolean useTransfers) {
        this.useTransfers = useTransfers;
    }

    public boolean isUseExtendedTOEForceName() {
        return useExtendedTOEForceName;
    }

    public void setUseExtendedTOEForceName(final boolean useExtendedTOEForceName) {
        this.useExtendedTOEForceName = useExtendedTOEForceName;
    }

    public boolean isPersonnelLogSkillGain() {
        return personnelLogSkillGain;
    }

    public void setPersonnelLogSkillGain(final boolean personnelLogSkillGain) {
        this.personnelLogSkillGain = personnelLogSkillGain;
    }

    public boolean isPersonnelLogAbilityGain() {
        return personnelLogAbilityGain;
    }

    public void setPersonnelLogAbilityGain(final boolean personnelLogAbilityGain) {
        this.personnelLogAbilityGain = personnelLogAbilityGain;
    }

    public boolean isPersonnelLogEdgeGain() {
        return personnelLogEdgeGain;
    }

    public void setPersonnelLogEdgeGain(final boolean personnelLogEdgeGain) {
        this.personnelLogEdgeGain = personnelLogEdgeGain;
    }

    public boolean isDisplayPersonnelLog() {
        return displayPersonnelLog;
    }

    public void setDisplayPersonnelLog(final boolean displayPersonnelLog) {
        this.displayPersonnelLog = displayPersonnelLog;
    }

    public boolean isDisplayScenarioLog() {
        return displayScenarioLog;
    }

    public void setDisplayScenarioLog(final boolean displayScenarioLog) {
        this.displayScenarioLog = displayScenarioLog;
    }

    public boolean isDisplayKillRecord() {
        return displayKillRecord;
    }

    public void setDisplayKillRecord(final boolean displayKillRecord) {
        this.displayKillRecord = displayKillRecord;
    }

    public boolean isDisplayMedicalRecord() {
        return displayMedicalRecord;
    }

    public void setDisplayMedicalRecord(final boolean displayMedicalRecord) {
        this.displayMedicalRecord = displayMedicalRecord;
    }

    public boolean isDisplayPatientRecord() {
        return displayPatientRecord;
    }

    public void setDisplayPatientRecord(final boolean displayPatientRecord) {
        this.displayPatientRecord = displayPatientRecord;
    }

    public boolean isDisplayAssignmentRecord() {
        return displayAssignmentRecord;
    }

    public void setDisplayAssignmentRecord(final boolean displayAssignmentRecord) {
        this.displayAssignmentRecord = displayAssignmentRecord;
    }

    public boolean isDisplayPerformanceRecord() {
        return displayPerformanceRecord;
    }

    public void setDisplayPerformanceRecord(final boolean displayPerformanceRecord) {
        this.displayPerformanceRecord = displayPerformanceRecord;
    }

    public boolean isAwardVeterancySPAs() {
        return awardVeterancySPAs;
    }

    public void setAwardVeterancySPAs(final boolean awardVeterancySPAs) {
        this.awardVeterancySPAs = awardVeterancySPAs;
    }

    public boolean isRewardComingOfAgeAbilities() {
        return rewardComingOfAgeAbilities;
    }

    public void setRewardComingOfAgeAbilities(final boolean rewardComingOfAgeAbilities) {
        this.rewardComingOfAgeAbilities = rewardComingOfAgeAbilities;
    }

    public boolean isRewardComingOfAgeRPSkills() {
        return rewardComingOfAgeRPSkills;
    }

    public void setRewardComingOfAgeRPSkills(final boolean rewardComingOfAgeRPSkills) {
        this.rewardComingOfAgeRPSkills = rewardComingOfAgeRPSkills;
    }

    public boolean isUseFatigue() {
        return useFatigue;
    }

    public void setUseFatigue(final boolean useFatigue) {
        this.useFatigue = useFatigue;
    }

    public Integer getFatigueRate() {
        return fatigueRate;
    }

    public void setFatigueRate(final Integer fatigueRate) {
        this.fatigueRate = fatigueRate;
    }

    public boolean isUseInjuryFatigue() {
        return useInjuryFatigue;
    }

    public void setUseInjuryFatigue(final boolean useInjuryFatigue) {
        this.useInjuryFatigue = useInjuryFatigue;
    }

    public Integer getFieldKitchenCapacity() {
        return fieldKitchenCapacity;
    }

    public void setFieldKitchenCapacity(final Integer fieldKitchenCapacity) {
        this.fieldKitchenCapacity = fieldKitchenCapacity;
    }

    public boolean isUseFieldKitchenIgnoreNonCombatants() {
        return fieldKitchenIgnoreNonCombatants;
    }

    public void setFieldKitchenIgnoreNonCombatants(final boolean fieldKitchenIgnoreNonCombatants) {
        this.fieldKitchenIgnoreNonCombatants = fieldKitchenIgnoreNonCombatants;
    }

    public Integer getFatigueUndeploymentThreshold() {
        return fatigueUndeploymentThreshold;
    }

    public void setFatigueUndeploymentThreshold(final Integer fatigueUndeploymentThreshold) {
        this.fatigueUndeploymentThreshold = fatigueUndeploymentThreshold;
    }

    public Integer getFatigueLeaveThreshold() {
        return fatigueLeaveThreshold;
    }

    public void setFatigueLeaveThreshold(final Integer fatigueLeaveThreshold) {
        this.fatigueLeaveThreshold = fatigueLeaveThreshold;
    }

    // endregion General Personnel

    // region Expanded Personnel Information

    /**
     * @return whether to use time in service
     */
    public boolean isUseTimeInService() {
        return useTimeInService;
    }

    /**
     * @param useTimeInService the new value for whether to use time in service or not
     */
    public void setUseTimeInService(final boolean useTimeInService) {
        this.useTimeInService = useTimeInService;
    }

    /**
     * @return the format to display the Time in Service in
     */
    public TimeInDisplayFormat getTimeInServiceDisplayFormat() {
        return timeInServiceDisplayFormat;
    }

    /**
     * @param timeInServiceDisplayFormat the new display format for Time in Service
     */
    public void setTimeInServiceDisplayFormat(final TimeInDisplayFormat timeInServiceDisplayFormat) {
        this.timeInServiceDisplayFormat = timeInServiceDisplayFormat;
    }

    /**
     * @return whether to use time in rank
     */
    public boolean isUseTimeInRank() {
        return useTimeInRank;
    }

    /**
     * @param useTimeInRank the new value for whether to use time in rank
     */
    public void setUseTimeInRank(final boolean useTimeInRank) {
        this.useTimeInRank = useTimeInRank;
    }

    /**
     * @return the format to display the Time in Rank in
     */
    public TimeInDisplayFormat getTimeInRankDisplayFormat() {
        return timeInRankDisplayFormat;
    }

    /**
     * @param timeInRankDisplayFormat the new display format for Time in Rank
     */
    public void setTimeInRankDisplayFormat(final TimeInDisplayFormat timeInRankDisplayFormat) {
        this.timeInRankDisplayFormat = timeInRankDisplayFormat;
    }

    /**
     * @return whether to track the total earnings of personnel
     */
    public boolean isTrackTotalEarnings() {
        return trackTotalEarnings;
    }

    /**
     * @param trackTotalEarnings the new value for whether to track total earnings for personnel
     */
    public void setTrackTotalEarnings(final boolean trackTotalEarnings) {
        this.trackTotalEarnings = trackTotalEarnings;
    }

    /**
     * @return whether to track the total experience earnings of personnel
     */
    public boolean isTrackTotalXPEarnings() {
        return trackTotalXPEarnings;
    }

    /**
     * @param trackTotalXPEarnings the new value for whether to track total experience earnings for personnel
     */
    public void setTrackTotalXPEarnings(final boolean trackTotalXPEarnings) {
        this.trackTotalXPEarnings = trackTotalXPEarnings;
    }

    /**
     * Gets a value indicating whether to show a person's origin faction when displaying their details.
     */
    public boolean isShowOriginFaction() {
        return showOriginFaction;
    }

    /**
     * Sets a value indicating whether to show a person's origin faction when displaying their details.
     */
    public void setShowOriginFaction(final boolean showOriginFaction) {
        this.showOriginFaction = showOriginFaction;
    }

    public boolean isAdminsHaveNegotiation() {
        return adminsHaveNegotiation;
    }

    public void setAdminsHaveNegotiation(final boolean useAdminsHaveNegotiation) {
        this.adminsHaveNegotiation = useAdminsHaveNegotiation;
    }

    public boolean isAdminExperienceLevelIncludeNegotiation() {
        return adminExperienceLevelIncludeNegotiation;
    }

    public void setAdminExperienceLevelIncludeNegotiation(final boolean useAdminExperienceLevelIncludeNegotiation) {
        this.adminExperienceLevelIncludeNegotiation = useAdminExperienceLevelIncludeNegotiation;
    }

    // endregion Expanded Personnel Information

    // region Medical

    /**
     * Checks if any form of advanced medical system is enabled.
     *
     * <p>This method returns {@code true} if either the standard advanced medical system or the alternative advanced
     * medical system is enabled.</p>
     *
     * @return {@code true} if either advanced medical system is in use, {@code false} otherwise
     *
     * @see #isUseAdvancedMedicalDirect()
     */
    public boolean isUseAdvancedMedical() {
        return useAdvancedMedical || useAlternativeAdvancedMedical;
    }

    /**
     * Checks if the standard advanced medical system is enabled.
     *
     * <p>This method specifically checks only the standard advanced medical system, ignoring the alternative
     * advanced medical system setting.</p>
     *
     * @return {@code true} if the standard advanced medical system is enabled, {@code false} otherwise
     *
     * @see #isUseAdvancedMedical()
     */
    public boolean isUseAdvancedMedicalDirect() {
        return useAdvancedMedical;
    }

    public void setUseAdvancedMedical(final boolean useAdvancedMedical) {
        this.useAdvancedMedical = useAdvancedMedical;
    }

    public int getHealingWaitingPeriod() {
        return healWaitingPeriod;
    }

    public void setHealingWaitingPeriod(final int healWaitingPeriod) {
        this.healWaitingPeriod = healWaitingPeriod;
    }

    public int getNaturalHealingWaitingPeriod() {
        return naturalHealingWaitingPeriod;
    }

    public void setNaturalHealingWaitingPeriod(final int naturalHealingWaitingPeriod) {
        this.naturalHealingWaitingPeriod = naturalHealingWaitingPeriod;
    }

    public int getMinimumHitsForVehicles() {
        return minimumHitsForVehicles;
    }

    public void setMinimumHitsForVehicles(final int minimumHitsForVehicles) {
        this.minimumHitsForVehicles = minimumHitsForVehicles;
    }

    public boolean isUseRandomHitsForVehicles() {
        return useRandomHitsForVehicles;
    }

    public void setUseRandomHitsForVehicles(final boolean useRandomHitsForVehicles) {
        this.useRandomHitsForVehicles = useRandomHitsForVehicles;
    }

    public boolean isTougherHealing() {
        return tougherHealing;
    }

    public void setTougherHealing(final boolean tougherHealing) {
        this.tougherHealing = tougherHealing;
    }

    public boolean isUseAlternativeAdvancedMedical() {
        return useAlternativeAdvancedMedical;
    }

    public void setUseAlternativeAdvancedMedical(final boolean useAlternativeAdvancedMedical) {
        this.useAlternativeAdvancedMedical = useAlternativeAdvancedMedical;
    }

<<<<<<< HEAD
    public boolean isUseRandomDiseases() {
        return useRandomDiseases;
    }

    public void setUseRandomDiseases(final boolean useRandomDiseases) {
        this.useRandomDiseases = useRandomDiseases;
=======
    public boolean isUseKinderAlternativeAdvancedMedical() {
        return useKinderAlternativeAdvancedMedical;
    }

    public void setUseKinderAlternativeAdvancedMedical(final boolean useKinderAlternativeAdvancedMedical) {
        this.useKinderAlternativeAdvancedMedical = useKinderAlternativeAdvancedMedical;
>>>>>>> fee5cc5d
    }

    public int getMaximumPatients() {
        return maximumPatients;
    }

    public void setMaximumPatients(final int maximumPatients) {
        this.maximumPatients = maximumPatients;
    }

    public boolean isDoctorsUseAdministration() {
        return doctorsUseAdministration;
    }

    public void setDoctorsUseAdministration(final boolean doctorsUseAdministration) {
        this.doctorsUseAdministration = doctorsUseAdministration;
    }

    public boolean isUseUsefulMedics() {
        return useUsefulMedics;
    }

    public void setIsUseUsefulMedics(final boolean useUsefulMedics) {
        this.useUsefulMedics = useUsefulMedics;
    }

    public boolean isUseMASHTheatres() {
        return useMASHTheatres;
    }

    public void setIsUseMASHTheatres(final boolean useMASHTheatres) {
        this.useMASHTheatres = useMASHTheatres;
    }

    public int getMASHTheatreCapacity() {
        return mashTheatreCapacity;
    }

    public void setMASHTheatreCapacity(final int mashTheatreCapacity) {
        this.mashTheatreCapacity = mashTheatreCapacity;
    }

    // endregion Medical

    // region Prisoners
    public PrisonerCaptureStyle getPrisonerCaptureStyle() {
        return prisonerCaptureStyle;
    }

    public void setPrisonerCaptureStyle(final PrisonerCaptureStyle prisonerCaptureStyle) {
        this.prisonerCaptureStyle = prisonerCaptureStyle;
    }

    public boolean isUseFunctionalEscapeArtist() {
        return useFunctionalEscapeArtist;
    }

    public void setUseFunctionalEscapeArtist(final boolean useFunctionalEscapeArtist) {
        this.useFunctionalEscapeArtist = useFunctionalEscapeArtist;
    }
    // endregion Prisoners

    // region Personnel Randomization
    public boolean isUseDylansRandomXP() {
        return useDylansRandomXP;
    }

    public void setUseDylansRandomXP(final boolean useDylansRandomXP) {
        this.useDylansRandomXP = useDylansRandomXP;
    }

    public int getNonBinaryDiceSize() {
        return nonBinaryDiceSize;
    }

    public void setNonBinaryDiceSize(final int nonBinaryDiceSize) {
        this.nonBinaryDiceSize = nonBinaryDiceSize;
    }
    // endregion Personnel Randomization

    // region Random Histories
    public RandomOriginOptions getRandomOriginOptions() {
        return randomOriginOptions;
    }

    public void setRandomOriginOptions(final RandomOriginOptions randomOriginOptions) {
        this.randomOriginOptions = randomOriginOptions;
    }

    public boolean isUseRandomPersonalities() {
        return useRandomPersonalities;
    }

    public void setUseRandomPersonalities(final boolean useRandomPersonalities) {
        this.useRandomPersonalities = useRandomPersonalities;
    }

    public boolean isUseRandomPersonalityReputation() {
        return useRandomPersonalityReputation;
    }

    public void setUseRandomPersonalityReputation(final boolean useRandomPersonalityReputation) {
        this.useRandomPersonalityReputation = useRandomPersonalityReputation;
    }

    public boolean isUseReasoningXpMultiplier() {
        return useReasoningXpMultiplier;
    }

    public void setUseReasoningXpMultiplier(final boolean useReasoningXpMultiplier) {
        this.useReasoningXpMultiplier = useReasoningXpMultiplier;
    }

    public boolean isUseSimulatedRelationships() {
        return useSimulatedRelationships;
    }

    public void setUseSimulatedRelationships(final boolean useSimulatedRelationships) {
        this.useSimulatedRelationships = useSimulatedRelationships;
    }
    // endregion Random Histories

    // region Retirement
    public boolean isUseRandomRetirement() {
        return useRandomRetirement;
    }

    public void setUseRandomRetirement(final boolean useRandomRetirement) {
        this.useRandomRetirement = useRandomRetirement;
    }

    public TurnoverFrequency getTurnoverFrequency() {
        return turnoverFrequency;
    }

    public void setTurnoverFrequency(final TurnoverFrequency turnoverFrequency) {
        this.turnoverFrequency = turnoverFrequency;
    }

    public boolean isUseContractCompletionRandomRetirement() {
        return useContractCompletionRandomRetirement;
    }

    public void setUseContractCompletionRandomRetirement(final boolean useContractCompletionRandomRetirement) {
        this.useContractCompletionRandomRetirement = useContractCompletionRandomRetirement;
    }

    public boolean isUseCustomRetirementModifiers() {
        return useCustomRetirementModifiers;
    }

    public void setUseCustomRetirementModifiers(final boolean useCustomRetirementModifiers) {
        this.useCustomRetirementModifiers = useCustomRetirementModifiers;
    }

    public boolean isUseFatigueModifiers() {
        return useFatigueModifiers;
    }

    public void setUseFatigueModifiers(final boolean useFatigueModifiers) {
        this.useFatigueModifiers = useFatigueModifiers;
    }

    public boolean isUseLoyaltyModifiers() {
        return useLoyaltyModifiers;
    }

    public void setUseLoyaltyModifiers(final boolean useLoyaltyModifiers) {
        this.useLoyaltyModifiers = useLoyaltyModifiers;
    }

    public boolean isUseHideLoyalty() {
        return useHideLoyalty;
    }

    public void setUseHideLoyalty(final boolean useHideLoyalty) {
        this.useHideLoyalty = useHideLoyalty;
    }

    public boolean isUseRandomFounderTurnover() {
        return useRandomFounderTurnover;
    }

    public void setUseRandomFounderTurnover(final boolean useRandomFounderTurnover) {
        this.useRandomFounderTurnover = useRandomFounderTurnover;
    }

    public boolean isUseFounderRetirement() {
        return useFounderRetirement;
    }

    public void setUseFounderRetirement(final boolean useFounderRetirement) {
        this.useFounderRetirement = useFounderRetirement;
    }

    public boolean isUseSubContractSoldiers() {
        return useSubContractSoldiers;
    }

    public void setUseSubContractSoldiers(final boolean useSubContractSoldiers) {
        this.useSubContractSoldiers = useSubContractSoldiers;
    }

    public Integer getTurnoverFixedTargetNumber() {
        return turnoverFixedTargetNumber;
    }

    public void setTurnoverFixedTargetNumber(final Integer turnoverFixedTargetNumber) {
        this.turnoverFixedTargetNumber = turnoverFixedTargetNumber;
    }

    public Integer getPayoutRateOfficer() {
        return payoutRateOfficer;
    }

    public void setPayoutRateOfficer(final Integer payoutRateOfficer) {
        this.payoutRateOfficer = payoutRateOfficer;
    }

    public Integer getPayoutRateEnlisted() {
        return payoutRateEnlisted;
    }

    public void setPayoutRateEnlisted(final Integer payoutRateEnlisted) {
        this.payoutRateEnlisted = payoutRateEnlisted;
    }

    public Integer getPayoutRetirementMultiplier() {
        return payoutRetirementMultiplier;
    }

    public void setPayoutRetirementMultiplier(final Integer payoutRetirementMultiplier) {
        this.payoutRetirementMultiplier = payoutRetirementMultiplier;
    }

    public boolean isUsePayoutServiceBonus() {
        return usePayoutServiceBonus;
    }

    public void setUsePayoutServiceBonus(final boolean usePayoutServiceBonus) {
        this.usePayoutServiceBonus = usePayoutServiceBonus;
    }

    public Integer getPayoutServiceBonusRate() {
        return payoutServiceBonusRate;
    }

    public void setPayoutServiceBonusRate(final Integer payoutServiceBonusRate) {
        this.payoutServiceBonusRate = payoutServiceBonusRate;
    }

    public boolean isUseSkillModifiers() {
        return useSkillModifiers;
    }

    public void setUseSkillModifiers(final boolean useSkillModifiers) {
        this.useSkillModifiers = useSkillModifiers;
    }

    public boolean isUseAgeModifiers() {
        return useAgeModifiers;
    }

    public void setUseAgeModifiers(final boolean useAgeModifiers) {
        this.useAgeModifiers = useAgeModifiers;
    }

    public boolean isUseUnitRatingModifiers() {
        return useUnitRatingModifiers;
    }

    public void setUseUnitRatingModifiers(final boolean useUnitRatingModifiers) {
        this.useUnitRatingModifiers = useUnitRatingModifiers;
    }

    public boolean isUseFactionModifiers() {
        return useFactionModifiers;
    }

    public void setUseFactionModifiers(final boolean useFactionModifiers) {
        this.useFactionModifiers = useFactionModifiers;
    }

    public boolean isUseMissionStatusModifiers() {
        return useMissionStatusModifiers;
    }

    public void setUseMissionStatusModifiers(final boolean useMissionStatusModifiers) {
        this.useMissionStatusModifiers = useMissionStatusModifiers;
    }

    public boolean isUseHostileTerritoryModifiers() {
        return useHostileTerritoryModifiers;
    }

    public void setUseHostileTerritoryModifiers(final boolean useHostileTerritoryModifiers) {
        this.useHostileTerritoryModifiers = useHostileTerritoryModifiers;
    }

    public boolean isUseFamilyModifiers() {
        return useFamilyModifiers;
    }

    public void setUseFamilyModifiers(final boolean useFamilyModifiers) {
        this.useFamilyModifiers = useFamilyModifiers;
    }

    /**
     * Use {@link #isUseHRStrain()} instead
     */
    @Deprecated(since = "0.50.07", forRemoval = true)
    public boolean isUseAdministrativeStrain() {
        return UseHRStrain;
    }

    public boolean isUseHRStrain() {
        return UseHRStrain;
    }

    /**
     * Use {@link #setUseHRStrain(boolean)} instead
     */
    @Deprecated(since = "0.50.07", forRemoval = true)
    public void setUseAdministrativeStrain(final boolean UseHRStrain) {
        this.UseHRStrain = UseHRStrain;
    }

    public void setUseHRStrain(final boolean UseHRStrain) {
        this.UseHRStrain = UseHRStrain;
    }

    /**
     * Use {@link #getHRCapacity()} instead
     */
    @Deprecated(since = "0.50.07", forRemoval = true)
    public Integer getAdministrativeCapacity() {
        return hrCapacity;
    }

    public Integer getHRCapacity() {
        return hrCapacity;
    }

    /**
     * Use {@link #setHRCapacity(Integer)} instead
     */
    @Deprecated(since = "0.50.07", forRemoval = true)
    public void setAdministrativeCapacity(final Integer hrCapacity) {
        this.hrCapacity = hrCapacity;
    }

    public void setHRCapacity(final Integer hrCapacity) {
        this.hrCapacity = hrCapacity;
    }

    /**
     * @deprecated Unused
     */
    @Deprecated(since = "0.50.6", forRemoval = true)
    public Integer getMultiCrewStrainDivider() {
        return 1;
    }

    /**
     * @deprecated Unused
     */
    @Deprecated(since = "0.50.6", forRemoval = true)
    public void setMultiCrewStrainDivider(final Integer multiCrewStrainDivider) {

    }

    public boolean isUseManagementSkill() {
        return useManagementSkill;
    }

    public void setUseManagementSkill(final boolean useManagementSkill) {
        this.useManagementSkill = useManagementSkill;
    }

    public boolean isUseCommanderLeadershipOnly() {
        return useCommanderLeadershipOnly;
    }

    public void setUseCommanderLeadershipOnly(final boolean useCommanderLeadershipOnly) {
        this.useCommanderLeadershipOnly = useCommanderLeadershipOnly;
    }

    public Integer getManagementSkillPenalty() {
        return managementSkillPenalty;
    }

    public void setManagementSkillPenalty(final Integer managementSkillPenalty) {
        this.managementSkillPenalty = managementSkillPenalty;
    }

    public Integer getServiceContractDuration() {
        return serviceContractDuration;
    }

    public void setServiceContractDuration(final Integer serviceContractDuration) {
        this.serviceContractDuration = serviceContractDuration;
    }

    public Integer getServiceContractModifier() {
        return serviceContractModifier;
    }

    public void setServiceContractModifier(final Integer serviceContractModifier) {
        this.serviceContractModifier = serviceContractModifier;
    }

    public boolean isPayBonusDefault() {
        return payBonusDefault;
    }

    public void setPayBonusDefault(final boolean payBonusDefault) {
        this.payBonusDefault = payBonusDefault;
    }

    public int getPayBonusDefaultThreshold() {
        return payBonusDefaultThreshold;
    }

    public void setPayBonusDefaultThreshold(final int payBonusDefaultThreshold) {
        this.payBonusDefaultThreshold = payBonusDefaultThreshold;
    }
    // endregion Retirement

    // region Family

    /**
     * @return the level of familial relation to display
     */
    public FamilialRelationshipDisplayLevel getFamilyDisplayLevel() {
        return familyDisplayLevel;
    }

    /**
     * @param familyDisplayLevel the level of familial relation to display
     */
    public void setFamilyDisplayLevel(final FamilialRelationshipDisplayLevel familyDisplayLevel) {
        this.familyDisplayLevel = familyDisplayLevel;
    }
    // endregion Family

    // region anniversaries
    public boolean isAnnounceBirthdays() {
        return announceBirthdays;
    }

    public void setAnnounceBirthdays(final boolean announceBirthdays) {
        this.announceBirthdays = announceBirthdays;
    }

    /**
     * Checks if recruitment anniversaries should be announced.
     *
     * @return {@code true} if recruitment anniversaries should be announced, {@code false} otherwise.
     */
    public boolean isAnnounceRecruitmentAnniversaries() {
        return announceRecruitmentAnniversaries;
    }

    /**
     * Set whether to announce recruitment anniversaries.
     *
     * @param announceRecruitmentAnniversaries {@code true} to announce recruitment anniversaries, {@code false}
     *                                         otherwise
     */
    public void setAnnounceRecruitmentAnniversaries(final boolean announceRecruitmentAnniversaries) {
        this.announceRecruitmentAnniversaries = announceRecruitmentAnniversaries;
    }

    public boolean isAnnounceOfficersOnly() {
        return announceOfficersOnly;
    }

    public void setAnnounceOfficersOnly(final boolean announceOfficersOnly) {
        this.announceOfficersOnly = announceOfficersOnly;
    }

    public boolean isAnnounceChildBirthdays() {
        return announceChildBirthdays;
    }

    public void setAnnounceChildBirthdays(final boolean announceChildBirthdays) {
        this.announceChildBirthdays = announceChildBirthdays;
    }
    // endregion anniversaries

    //startregion Life Events
    public boolean isShowLifeEventDialogBirths() {
        return showLifeEventDialogBirths;
    }

    public void setShowLifeEventDialogBirths(final boolean showLifeEventDialogBirths) {
        this.showLifeEventDialogBirths = showLifeEventDialogBirths;
    }

    public boolean isShowLifeEventDialogComingOfAge() {
        return showLifeEventDialogComingOfAge;
    }

    public void setShowLifeEventDialogComingOfAge(final boolean showLifeEventDialogComingOfAge) {
        this.showLifeEventDialogComingOfAge = showLifeEventDialogComingOfAge;
    }

    public boolean isShowLifeEventDialogCelebrations() {
        return showLifeEventDialogCelebrations;
    }

    public void setShowLifeEventDialogCelebrations(final boolean showLifeEventDialogCelebrations) {
        this.showLifeEventDialogCelebrations = showLifeEventDialogCelebrations;
    }
    //endregion Life Events

    // region Dependents
    public boolean isUseRandomDependentAddition() {
        return useRandomDependentAddition;
    }

    public void setUseRandomDependentAddition(final boolean useRandomDependentAddition) {
        this.useRandomDependentAddition = useRandomDependentAddition;
    }

    public boolean isUseRandomDependentRemoval() {
        return useRandomDependentRemoval;
    }

    public void setUseRandomDependentRemoval(final boolean useRandomDependentRemoval) {
        this.useRandomDependentRemoval = useRandomDependentRemoval;
    }

    public int getDependentProfessionDieSize() {
        return dependentProfessionDieSize;
    }

    public void setDependentProfessionDieSize(final int dependentProfessionDieSize) {
        this.dependentProfessionDieSize = dependentProfessionDieSize;
    }

    public int getCivilianProfessionDieSize() {
        return civilianProfessionDieSize;
    }

    public void setCivilianProfessionDieSize(final int civilianProfessionDieSize) {
        this.civilianProfessionDieSize = civilianProfessionDieSize;
    }
    // endregion Dependent

    // region Personnel Removal
    public boolean isUsePersonnelRemoval() {
        return usePersonnelRemoval;
    }

    public void setUsePersonnelRemoval(final boolean usePersonnelRemoval) {
        this.usePersonnelRemoval = usePersonnelRemoval;
    }

    public boolean isUseRemovalExemptCemetery() {
        return useRemovalExemptCemetery;
    }

    public void setUseRemovalExemptCemetery(final boolean useRemovalExemptCemetery) {
        this.useRemovalExemptCemetery = useRemovalExemptCemetery;
    }

    public boolean isUseRemovalExemptRetirees() {
        return useRemovalExemptRetirees;
    }

    public void setUseRemovalExemptRetirees(final boolean useRemovalExemptRetirees) {
        this.useRemovalExemptRetirees = useRemovalExemptRetirees;
    }
    // endregion Personnel Removal

    // region Salary
    public boolean isDisableSecondaryRoleSalary() {
        return disableSecondaryRoleSalary;
    }

    public void setDisableSecondaryRoleSalary(final boolean disableSecondaryRoleSalary) {
        this.disableSecondaryRoleSalary = disableSecondaryRoleSalary;
    }

    public double getSalaryAntiMekMultiplier() {
        return salaryAntiMekMultiplier;
    }

    public void setSalaryAntiMekMultiplier(final double salaryAntiMekMultiplier) {
        this.salaryAntiMekMultiplier = salaryAntiMekMultiplier;
    }

    public double getSalarySpecialistInfantryMultiplier() {
        return salarySpecialistInfantryMultiplier;
    }

    public void setSalarySpecialistInfantryMultiplier(final double salarySpecialistInfantryMultiplier) {
        this.salarySpecialistInfantryMultiplier = salarySpecialistInfantryMultiplier;
    }

    public Map<SkillLevel, Double> getSalaryXPMultipliers() {
        return salaryXPMultipliers;
    }

    public void setSalaryXPMultipliers(final Map<SkillLevel, Double> salaryXPMultipliers) {
        this.salaryXPMultipliers = salaryXPMultipliers;
    }

    public Money[] getRoleBaseSalaries() {
        return roleBaseSalaries;
    }

    public void setRoleBaseSalaries(final Money... roleBaseSalaries) {
        this.roleBaseSalaries = roleBaseSalaries;
    }

    public void setRoleBaseSalary(final PersonnelRole role, final double baseSalary) {
        setRoleBaseSalary(role, Money.of(baseSalary));
    }

    public void setRoleBaseSalary(final PersonnelRole role, final Money baseSalary) {
        getRoleBaseSalaries()[role.ordinal()] = baseSalary;
    }
    // endregion Salary

    // region Marriage

    /**
     * @return whether to use manual marriages
     */
    public boolean isUseManualMarriages() {
        return useManualMarriages;
    }

    /**
     * @param useManualMarriages whether to use manual marriages
     */
    public void setUseManualMarriages(final boolean useManualMarriages) {
        this.useManualMarriages = useManualMarriages;
    }

    public boolean isUseClanPersonnelMarriages() {
        return useClanPersonnelMarriages;
    }

    public void setUseClanPersonnelMarriages(final boolean useClanPersonnelMarriages) {
        this.useClanPersonnelMarriages = useClanPersonnelMarriages;
    }

    public boolean isUsePrisonerMarriages() {
        return usePrisonerMarriages;
    }

    public void setUsePrisonerMarriages(final boolean usePrisonerMarriages) {
        this.usePrisonerMarriages = usePrisonerMarriages;
    }

    /**
     * This gets the number of recursions to use when checking mutual ancestors between two personnel
     *
     * @return the number of recursions to use
     */
    public int getCheckMutualAncestorsDepth() {
        return checkMutualAncestorsDepth;
    }

    /**
     * This sets the number of recursions to use when checking mutual ancestors between two personnel
     *
     * @param checkMutualAncestorsDepth the number of recursions
     */
    public void setCheckMutualAncestorsDepth(final int checkMutualAncestorsDepth) {
        this.checkMutualAncestorsDepth = checkMutualAncestorsDepth;
    }

    public int getNoInterestInRelationshipsDiceSize() {
        return noInterestInRelationshipsDiceSize;
    }

    public void setNoInterestInRelationshipsDiceSize(final int noInterestInRelationshipsDiceSize) {
        this.noInterestInRelationshipsDiceSize = noInterestInRelationshipsDiceSize;
    }

    /**
     * @return whether to log a name change in a marriage
     */
    public boolean isLogMarriageNameChanges() {
        return logMarriageNameChanges;
    }

    /**
     * @param logMarriageNameChanges whether to log marriage name changes or not
     */
    public void setLogMarriageNameChanges(final boolean logMarriageNameChanges) {
        this.logMarriageNameChanges = logMarriageNameChanges;
    }

    /**
     * @return the weight map of potential surname changes for weighted marriage surname generation
     */
    public Map<MergingSurnameStyle, Integer> getMarriageSurnameWeights() {
        return marriageSurnameWeights;
    }

    /**
     * @param marriageSurnameWeights the new marriage surname weight map
     */
    public void setMarriageSurnameWeights(final Map<MergingSurnameStyle, Integer> marriageSurnameWeights) {
        this.marriageSurnameWeights = marriageSurnameWeights;
    }

    public RandomMarriageMethod getRandomMarriageMethod() {
        return randomMarriageMethod;
    }

    public void setRandomMarriageMethod(final RandomMarriageMethod randomMarriageMethod) {
        this.randomMarriageMethod = randomMarriageMethod;
    }

    public boolean isUseRandomClanPersonnelMarriages() {
        return useRandomClanPersonnelMarriages;
    }

    public void setUseRandomClanPersonnelMarriages(final boolean useRandomClanPersonnelMarriages) {
        this.useRandomClanPersonnelMarriages = useRandomClanPersonnelMarriages;
    }

    public boolean isUseRandomPrisonerMarriages() {
        return useRandomPrisonerMarriages;
    }

    public void setUseRandomPrisonerMarriages(final boolean useRandomPrisonerMarriages) {
        this.useRandomPrisonerMarriages = useRandomPrisonerMarriages;
    }

    /**
     * A random marriage can only happen between two people whose ages differ (+/-) by the returned value
     *
     * @return the age range ages can differ (+/-)
     */
    public int getRandomMarriageAgeRange() {
        return randomMarriageAgeRange;
    }

    /**
     * A random marriage can only happen between two people whose ages differ (+/-) by this value
     *
     * @param randomMarriageAgeRange the new maximum age range
     */
    public void setRandomMarriageAgeRange(final int randomMarriageAgeRange) {
        this.randomMarriageAgeRange = randomMarriageAgeRange;
    }

    /**
     * @return the number of sides on the die used to determine random marriage
     */
    public int getRandomMarriageDiceSize() {
        return randomMarriageDiceSize;
    }

    /**
     * Sets the size of the random marriage die.
     *
     * @param randomMarriageDiceSize the size of the random marriage die
     */
    public void setRandomMarriageDiceSize(final int randomMarriageDiceSize) {
        this.randomMarriageDiceSize = randomMarriageDiceSize;
    }

    /**
     * @return the number of sides on the die used to determine random same-sex marriage
     */
    public int getInterestedInSameSexDiceSize() {
        return interestedInSameSexDiceSize;
    }

    /**
     * Sets the size of the random same-sex marriage die.
     *
     * @param interestedInSameSexDiceSize the size of the random same-sex marriage die
     */
    public void setInterestedInSameSexDiceSize(final int interestedInSameSexDiceSize) {
        this.interestedInSameSexDiceSize = interestedInSameSexDiceSize;
    }

    public int getInterestedInBothSexesDiceSize() {
        return interestedInBothSexesDiceSize;
    }

    public void setInterestedInBothSexesDiceSize(final int interestedInBothSexesDiceSize) {
        this.interestedInBothSexesDiceSize = interestedInBothSexesDiceSize;
    }

    /**
     * @return the number of sides on the die used to determine whether marriage occurs outside of current personnel
     */
    public int getRandomNewDependentMarriage() {
        return randomNewDependentMarriage;
    }

    /**
     * Sets the size of the die used to determine whether marriage occurs outside of current personnel
     *
     * @param randomNewDependentMarriage the size of the die used to determine whether marriage occurs outside of
     *                                   current personnel
     */
    public void setRandomNewDependentMarriage(final int randomNewDependentMarriage) {
        this.randomNewDependentMarriage = randomNewDependentMarriage;
    }
    // endregion Marriage

    // region Divorce
    public boolean isUseManualDivorce() {
        return useManualDivorce;
    }

    public void setUseManualDivorce(final boolean useManualDivorce) {
        this.useManualDivorce = useManualDivorce;
    }

    public boolean isUseClanPersonnelDivorce() {
        return useClanPersonnelDivorce;
    }

    public void setUseClanPersonnelDivorce(final boolean useClanPersonnelDivorce) {
        this.useClanPersonnelDivorce = useClanPersonnelDivorce;
    }

    public boolean isUsePrisonerDivorce() {
        return usePrisonerDivorce;
    }

    public void setUsePrisonerDivorce(final boolean usePrisonerDivorce) {
        this.usePrisonerDivorce = usePrisonerDivorce;
    }

    public Map<SplittingSurnameStyle, Integer> getDivorceSurnameWeights() {
        return divorceSurnameWeights;
    }

    public void setDivorceSurnameWeights(final Map<SplittingSurnameStyle, Integer> divorceSurnameWeights) {
        this.divorceSurnameWeights = divorceSurnameWeights;
    }

    public RandomDivorceMethod getRandomDivorceMethod() {
        return randomDivorceMethod;
    }

    public void setRandomDivorceMethod(final RandomDivorceMethod randomDivorceMethod) {
        this.randomDivorceMethod = randomDivorceMethod;
    }

    public boolean isUseRandomOppositeSexDivorce() {
        return useRandomOppositeSexDivorce;
    }

    public void setUseRandomOppositeSexDivorce(final boolean useRandomOppositeSexDivorce) {
        this.useRandomOppositeSexDivorce = useRandomOppositeSexDivorce;
    }

    public boolean isUseRandomSameSexDivorce() {
        return useRandomSameSexDivorce;
    }

    public void setUseRandomSameSexDivorce(final boolean useRandomSameSexDivorce) {
        this.useRandomSameSexDivorce = useRandomSameSexDivorce;
    }

    public boolean isUseRandomClanPersonnelDivorce() {
        return useRandomClanPersonnelDivorce;
    }

    public void setUseRandomClanPersonnelDivorce(final boolean useRandomClanPersonnelDivorce) {
        this.useRandomClanPersonnelDivorce = useRandomClanPersonnelDivorce;
    }

    public boolean isUseRandomPrisonerDivorce() {
        return useRandomPrisonerDivorce;
    }

    public void setUseRandomPrisonerDivorce(final boolean useRandomPrisonerDivorce) {
        this.useRandomPrisonerDivorce = useRandomPrisonerDivorce;
    }

    public int getRandomDivorceDiceSize() {
        return randomDivorceDiceSize;
    }

    public void setRandomDivorceDiceSize(final int randomDivorceDiceSize) {
        this.randomDivorceDiceSize = randomDivorceDiceSize;
    }
    // endregion Divorce

    // region Procreation
    public boolean isUseManualProcreation() {
        return useManualProcreation;
    }

    public void setUseManualProcreation(final boolean useManualProcreation) {
        this.useManualProcreation = useManualProcreation;
    }

    public boolean isUseClanPersonnelProcreation() {
        return useClanPersonnelProcreation;
    }

    public void setUseClanPersonnelProcreation(final boolean useClanPersonnelProcreation) {
        this.useClanPersonnelProcreation = useClanPersonnelProcreation;
    }

    public boolean isUsePrisonerProcreation() {
        return usePrisonerProcreation;
    }

    public void setUsePrisonerProcreation(final boolean usePrisonerProcreation) {
        this.usePrisonerProcreation = usePrisonerProcreation;
    }

    /**
     * @return the X occurrences for there to be a single multiple child occurrence (i.e., 1 in X)
     */
    public int getMultiplePregnancyOccurrences() {
        return multiplePregnancyOccurrences;
    }

    /**
     * @param multiplePregnancyOccurrences the number of occurrences for there to be a single occurrence of a multiple
     *                                     child pregnancy (i.e., 1 in X)
     */
    public void setMultiplePregnancyOccurrences(final int multiplePregnancyOccurrences) {
        this.multiplePregnancyOccurrences = multiplePregnancyOccurrences;
    }

    /**
     * @return what style of surname to use for a baby
     */
    public BabySurnameStyle getBabySurnameStyle() {
        return babySurnameStyle;
    }

    /**
     * @param babySurnameStyle the style of surname to use for a baby
     */
    public void setBabySurnameStyle(final BabySurnameStyle babySurnameStyle) {
        this.babySurnameStyle = babySurnameStyle;
    }

    public boolean isAssignNonPrisonerBabiesFounderTag() {
        return assignNonPrisonerBabiesFounderTag;
    }

    public void setAssignNonPrisonerBabiesFounderTag(final boolean assignNonPrisonerBabiesFounderTag) {
        this.assignNonPrisonerBabiesFounderTag = assignNonPrisonerBabiesFounderTag;
    }

    public boolean isAssignChildrenOfFoundersFounderTag() {
        return assignChildrenOfFoundersFounderTag;
    }

    public void setAssignChildrenOfFoundersFounderTag(final boolean assignChildrenOfFoundersFounderTag) {
        this.assignChildrenOfFoundersFounderTag = assignChildrenOfFoundersFounderTag;
    }

    public boolean isUseMaternityLeave() {
        return useMaternityLeave;
    }

    public void setUseMaternityLeave(final boolean useMaternityLeave) {
        this.useMaternityLeave = useMaternityLeave;
    }

    /**
     * @return whether to determine the father at birth instead of at conception
     */
    public boolean isDetermineFatherAtBirth() {
        return determineFatherAtBirth;
    }

    /**
     * @param determineFatherAtBirth whether to determine the father at birth instead of at conception
     */
    public void setDetermineFatherAtBirth(final boolean determineFatherAtBirth) {
        this.determineFatherAtBirth = determineFatherAtBirth;
    }

    /**
     * @return whether to show the expected or actual due date for personnel
     */
    public boolean isDisplayTrueDueDate() {
        return displayTrueDueDate;
    }

    /**
     * @param displayTrueDueDate whether to show the expected or actual due date for personnel
     */
    public void setDisplayTrueDueDate(final boolean displayTrueDueDate) {
        this.displayTrueDueDate = displayTrueDueDate;
    }

    public int getNoInterestInChildrenDiceSize() {
        return noInterestInChildrenDiceSize;
    }

    public void setNoInterestInChildrenDiceSize(final int noInterestInChildrenDiceSize) {
        this.noInterestInChildrenDiceSize = noInterestInChildrenDiceSize;
    }

    /**
     * @return whether to log procreation
     */
    public boolean isLogProcreation() {
        return logProcreation;
    }

    /**
     * @param logProcreation whether to log procreation
     */
    public void setLogProcreation(final boolean logProcreation) {
        this.logProcreation = logProcreation;
    }

    public RandomProcreationMethod getRandomProcreationMethod() {
        return randomProcreationMethod;
    }

    public void setRandomProcreationMethod(final RandomProcreationMethod randomProcreationMethod) {
        this.randomProcreationMethod = randomProcreationMethod;
    }

    /**
     * @return whether to use random procreation for personnel without a spouse
     */
    public boolean isUseRelationshiplessRandomProcreation() {
        return useRelationshiplessRandomProcreation;
    }

    /**
     * @param useRelationshiplessRandomProcreation whether to use random procreation without a spouse
     */
    public void setUseRelationshiplessRandomProcreation(final boolean useRelationshiplessRandomProcreation) {
        this.useRelationshiplessRandomProcreation = useRelationshiplessRandomProcreation;
    }

    public boolean isUseRandomClanPersonnelProcreation() {
        return useRandomClanPersonnelProcreation;
    }

    public void setUseRandomClanPersonnelProcreation(final boolean useRandomClanPersonnelProcreation) {
        this.useRandomClanPersonnelProcreation = useRandomClanPersonnelProcreation;
    }

    public boolean isUseRandomPrisonerProcreation() {
        return useRandomPrisonerProcreation;
    }

    public void setUseRandomPrisonerProcreation(final boolean useRandomPrisonerProcreation) {
        this.useRandomPrisonerProcreation = useRandomPrisonerProcreation;
    }

    /**
     * This gets the decimal chance (between 0 and 1) of random procreation occurring
     *
     * @return the chance, with a value between 0 and 1
     */
    public int getRandomProcreationRelationshipDiceSize() {
        return randomProcreationRelationshipDiceSize;
    }

    /**
     * This sets the dice size for random procreation
     *
     * @param randomProcreationRelationshipDiceSize the chance, with a value between 0 and 1
     */
    public void setRandomProcreationRelationshipDiceSize(final int randomProcreationRelationshipDiceSize) {
        this.randomProcreationRelationshipDiceSize = randomProcreationRelationshipDiceSize;
    }

    /**
     * @return the dice size for random procreation
     */
    public int getRandomProcreationRelationshiplessDiceSize() {
        return randomProcreationRelationshiplessDiceSize;
    }

    /**
     * This sets the decimal chance (between 0 and 1) of random procreation occurring without a relationship
     *
     * @param randomProcreationRelationshiplessDiceSize the chance, with a value between 0 and 1
     */
    public void setRandomProcreationRelationshiplessDiceSize(final int randomProcreationRelationshiplessDiceSize) {
        this.randomProcreationRelationshiplessDiceSize = randomProcreationRelationshiplessDiceSize;
    }
    // endregion Procreation

    // region Death
    public boolean isUseEducationModule() {
        return useEducationModule;
    }

    public void setUseEducationModule(boolean useEducationModule) {
        this.useEducationModule = useEducationModule;
    }

    public Integer getCurriculumXpRate() {
        return curriculumXpRate;
    }

    public void setCurriculumXpRate(final int curriculumXpRate) {
        this.curriculumXpRate = curriculumXpRate;
    }

    public Integer getMaximumJumpCount() {
        return maximumJumpCount;
    }

    public void setMaximumJumpCount(Integer maximumJumpCount) {
        this.maximumJumpCount = maximumJumpCount;
    }

    public boolean isUseReeducationCamps() {
        return useReeducationCamps;
    }

    public void setUseReeducationCamps(boolean useReeducationCamps) {
        this.useReeducationCamps = useReeducationCamps;
    }

    public boolean isEnableLocalAcademies() {
        return enableLocalAcademies;
    }

    public void setEnableLocalAcademies(boolean enableLocalAcademies) {
        this.enableLocalAcademies = enableLocalAcademies;
    }

    public boolean isEnablePrestigiousAcademies() {
        return enablePrestigiousAcademies;
    }

    public void setEnablePrestigiousAcademies(boolean enablePrestigiousAcademies) {
        this.enablePrestigiousAcademies = enablePrestigiousAcademies;
    }

    public boolean isEnableUnitEducation() {
        return enableUnitEducation;
    }

    public void setEnableUnitEducation(boolean enableUnitEducation) {
        this.enableUnitEducation = enableUnitEducation;
    }

    public boolean isEnableOverrideRequirements() {
        return enableOverrideRequirements;
    }

    public void setEnableOverrideRequirements(boolean enableOverrideRequirements) {
        this.enableOverrideRequirements = enableOverrideRequirements;
    }

    public boolean isEnableShowIneligibleAcademies() {
        return enableShowIneligibleAcademies;
    }

    public void setEnableShowIneligibleAcademies(boolean enableShowIneligibleAcademies) {
        this.enableShowIneligibleAcademies = enableShowIneligibleAcademies;
    }

    public int getEntranceExamBaseTargetNumber() {
        return entranceExamBaseTargetNumber;
    }

    public void setEntranceExamBaseTargetNumber(int entranceExamBaseTargetNumber) {
        this.entranceExamBaseTargetNumber = entranceExamBaseTargetNumber;
    }

    public Double getFacultyXpRate() {
        return facultyXpRate;
    }

    public void setFacultyXpRate(Double facultyXpRate) {
        this.facultyXpRate = facultyXpRate;
    }

    public boolean isEnableBonuses() {
        return enableBonuses;
    }

    public void setEnableBonuses(boolean enableBonuses) {
        this.enableBonuses = enableBonuses;
    }

    public Integer getAdultDropoutChance() {
        return adultDropoutChance;
    }

    public void setAdultDropoutChance(Integer adultDropoutChance) {
        this.adultDropoutChance = adultDropoutChance;
    }

    public Integer getChildrenDropoutChance() {
        return childrenDropoutChance;
    }

    public void setChildrenDropoutChance(Integer childrenDropoutChance) {
        this.childrenDropoutChance = childrenDropoutChance;
    }

    public boolean isAllAges() {
        return allAges;
    }

    public void setAllAges(boolean allAges) {
        this.allAges = allAges;
    }

    public Integer getMilitaryAcademyAccidents() {
        return militaryAcademyAccidents;
    }

    public void setMilitaryAcademyAccidents(Integer militaryAcademyAccidents) {
        this.militaryAcademyAccidents = militaryAcademyAccidents;
    }

    public Map<AgeGroup, Boolean> getEnabledRandomDeathAgeGroups() {
        return enabledRandomDeathAgeGroups;
    }

    public void setEnabledRandomDeathAgeGroups(final Map<AgeGroup, Boolean> enabledRandomDeathAgeGroups) {
        this.enabledRandomDeathAgeGroups = enabledRandomDeathAgeGroups;
    }

    public boolean isUseRandomDeathSuicideCause() {
        return useRandomDeathSuicideCause;
    }

    public void setUseRandomDeathSuicideCause(final boolean useRandomDeathSuicideCause) {
        this.useRandomDeathSuicideCause = useRandomDeathSuicideCause;
    }

    public double getRandomDeathMultiplier() {
        return randomDeathMultiplier;
    }

    public void setRandomDeathMultiplier(final double randomDeathMultiplier) {
        this.randomDeathMultiplier = randomDeathMultiplier;
    }
    // endregion Death

    // region Awards
    public boolean isIssuePosthumousAwards() {
        return issuePosthumousAwards;
    }

    public void setIssuePosthumousAwards(final boolean issuePosthumousAwards) {
        this.issuePosthumousAwards = issuePosthumousAwards;
    }

    public boolean isIssueBestAwardOnly() {
        return issueBestAwardOnly;
    }

    public void setIssueBestAwardOnly(final boolean issueBestAwardOnly) {
        this.issueBestAwardOnly = issueBestAwardOnly;
    }

    public boolean isIgnoreStandardSet() {
        return ignoreStandardSet;
    }

    public void setIgnoreStandardSet(final boolean ignoreStandardSet) {
        this.ignoreStandardSet = ignoreStandardSet;
    }

    public int getAwardTierSize() {
        return awardTierSize;
    }

    public void setAwardTierSize(final int awardTierSize) {
        this.awardTierSize = awardTierSize;
    }

    public AwardBonus getAwardBonusStyle() {
        return awardBonusStyle;
    }

    public void setAwardBonusStyle(final AwardBonus awardBonusStyle) {
        this.awardBonusStyle = awardBonusStyle;
    }

    public boolean isEnableAutoAwards() {
        return enableAutoAwards;
    }

    public void setEnableAutoAwards(final boolean enableAutoAwards) {
        this.enableAutoAwards = enableAutoAwards;
    }

    public boolean isEnableContractAwards() {
        return enableContractAwards;
    }

    public void setEnableContractAwards(final boolean enableContractAwards) {
        this.enableContractAwards = enableContractAwards;
    }

    public boolean isEnableFactionHunterAwards() {
        return enableFactionHunterAwards;
    }

    public void setEnableFactionHunterAwards(final boolean enableFactionHunterAwards) {
        this.enableFactionHunterAwards = enableFactionHunterAwards;
    }

    public boolean isEnableInjuryAwards() {
        return enableInjuryAwards;
    }

    public void setEnableInjuryAwards(final boolean enableInjuryAwards) {
        this.enableInjuryAwards = enableInjuryAwards;
    }

    public boolean isEnableIndividualKillAwards() {
        return enableIndividualKillAwards;
    }

    public void setEnableIndividualKillAwards(final boolean enableIndividualKillAwards) {
        this.enableIndividualKillAwards = enableIndividualKillAwards;
    }

    public boolean isEnableFormationKillAwards() {
        return enableFormationKillAwards;
    }

    public void setEnableFormationKillAwards(final boolean enableFormationKillAwards) {
        this.enableFormationKillAwards = enableFormationKillAwards;
    }

    public boolean isEnableRankAwards() {
        return enableRankAwards;
    }

    public void setEnableRankAwards(final boolean enableRankAwards) {
        this.enableRankAwards = enableRankAwards;
    }

    public boolean isEnableScenarioAwards() {
        return enableScenarioAwards;
    }

    public void setEnableScenarioAwards(final boolean enableScenarioAwards) {
        this.enableScenarioAwards = enableScenarioAwards;
    }

    public boolean isEnableSkillAwards() {
        return enableSkillAwards;
    }

    public void setEnableSkillAwards(final boolean enableSkillAwards) {
        this.enableSkillAwards = enableSkillAwards;
    }

    public boolean isEnableTheatreOfWarAwards() {
        return enableTheatreOfWarAwards;
    }

    public void setEnableTheatreOfWarAwards(final boolean enableTheatreOfWarAwards) {
        this.enableTheatreOfWarAwards = enableTheatreOfWarAwards;
    }

    public boolean isEnableTimeAwards() {
        return enableTimeAwards;
    }

    public void setEnableTimeAwards(final boolean enableTimeAwards) {
        this.enableTimeAwards = enableTimeAwards;
    }

    public boolean isEnableTrainingAwards() {
        return enableTrainingAwards;
    }

    public void setEnableTrainingAwards(final boolean enableTrainingAwards) {
        this.enableTrainingAwards = enableTrainingAwards;
    }

    public boolean isEnableMiscAwards() {
        return enableMiscAwards;
    }

    public void setEnableMiscAwards(final boolean enableMiscAwards) {
        this.enableMiscAwards = enableMiscAwards;
    }

    public String getAwardSetFilterList() {
        return awardSetFilterList;
    }

    public void setAwardSetFilterList(final String awardSetFilterList) {
        this.awardSetFilterList = awardSetFilterList;
    }
    // endregion Awards
    // endregion Personnel Tab

    // region Finances Tab
    public boolean isPayForParts() {
        return payForParts;
    }

    public void setPayForParts(final boolean payForParts) {
        this.payForParts = payForParts;
    }

    public boolean isPayForRepairs() {
        return payForRepairs;
    }

    public void setPayForRepairs(final boolean payForRepairs) {
        this.payForRepairs = payForRepairs;
    }

    public boolean isPayForUnits() {
        return payForUnits;
    }

    public void setPayForUnits(final boolean payForUnits) {
        this.payForUnits = payForUnits;
    }

    public boolean isPayForSalaries() {
        return payForSalaries;
    }

    public void setPayForSalaries(final boolean payForSalaries) {
        this.payForSalaries = payForSalaries;
    }

    public boolean isPayForOverhead() {
        return payForOverhead;
    }

    public void setPayForOverhead(final boolean payForOverhead) {
        this.payForOverhead = payForOverhead;
    }

    public boolean isPayForMaintain() {
        return payForMaintain;
    }

    public void setPayForMaintain(final boolean payForMaintain) {
        this.payForMaintain = payForMaintain;
    }

    public boolean isPayForTransport() {
        return payForTransport;
    }

    public void setPayForTransport(final boolean payForTransport) {
        this.payForTransport = payForTransport;
    }

    public boolean isSellUnits() {
        return sellUnits;
    }

    public void setSellUnits(final boolean sellUnits) {
        this.sellUnits = sellUnits;
    }

    public boolean isSellParts() {
        return sellParts;
    }

    public void setSellParts(final boolean sellParts) {
        this.sellParts = sellParts;
    }

    public boolean isPayForRecruitment() {
        return payForRecruitment;
    }

    public void setPayForRecruitment(final boolean payForRecruitment) {
        this.payForRecruitment = payForRecruitment;
    }

    public boolean isPayForFood() {
        return payForFood;
    }

    public void setPayForFood(final boolean payForFood) {
        this.payForFood = payForFood;
    }

    public boolean isPayForHousing() {
        return payForHousing;
    }

    public void setPayForHousing(final boolean payForHousing) {
        this.payForHousing = payForHousing;
    }

    public int getRentedFacilitiesCostHospitalBeds() {
        return rentedFacilitiesCostHospitalBeds;
    }

    public void setRentedFacilitiesCostHospitalBeds(final int rentedFacilitiesCostHospitalBeds) {
        this.rentedFacilitiesCostHospitalBeds = rentedFacilitiesCostHospitalBeds;
    }

    public int getRentedFacilitiesCostKitchens() {
        return rentedFacilitiesCostKitchens;
    }

    public void setRentedFacilitiesCostKitchens(final int rentedFacilitiesCostKitchens) {
        this.rentedFacilitiesCostKitchens = rentedFacilitiesCostKitchens;
    }

    public int getRentedFacilitiesCostHoldingCells() {
        return rentedFacilitiesCostHoldingCells;
    }

    public void setRentedFacilitiesCostHoldingCells(final int rentedFacilitiesCostHoldingCells) {
        this.rentedFacilitiesCostHoldingCells = rentedFacilitiesCostHoldingCells;
    }

    public int getRentedFacilitiesCostRepairBays() {
        return rentedFacilitiesCostRepairBays;
    }

    public void setRentedFacilitiesCostRepairBays(final int rentedFacilitiesCostRepairBays) {
        this.rentedFacilitiesCostRepairBays = rentedFacilitiesCostRepairBays;
    }

    public boolean isUseLoanLimits() {
        return useLoanLimits;
    }

    public void setLoanLimits(final boolean useLoanLimits) {
        this.useLoanLimits = useLoanLimits;
    }

    public boolean isUsePercentageMaintenance() {
        return usePercentageMaintenance;
    }

    public void setUsePercentageMaintenance(final boolean usePercentageMaintenance) {
        this.usePercentageMaintenance = usePercentageMaintenance;
    }

    public boolean isInfantryDontCount() {
        return infantryDontCount;
    }

    public void setUseInfantryDontCount(final boolean infantryDontCount) {
        this.infantryDontCount = infantryDontCount;
    }

    public boolean isUsePeacetimeCost() {
        return usePeacetimeCost;
    }

    public void setUsePeacetimeCost(final boolean usePeacetimeCost) {
        this.usePeacetimeCost = usePeacetimeCost;
    }

    public boolean isUseExtendedPartsModifier() {
        return useExtendedPartsModifier;
    }

    public void setUseExtendedPartsModifier(final boolean useExtendedPartsModifier) {
        this.useExtendedPartsModifier = useExtendedPartsModifier;
    }

    public boolean isShowPeacetimeCost() {
        return showPeacetimeCost;
    }

    public void setShowPeacetimeCost(final boolean showPeacetimeCost) {
        this.showPeacetimeCost = showPeacetimeCost;
    }

    /**
     * @return the duration of a financial year
     */
    public FinancialYearDuration getFinancialYearDuration() {
        return financialYearDuration;
    }

    /**
     * @param financialYearDuration the financial year duration to set
     */
    public void setFinancialYearDuration(final FinancialYearDuration financialYearDuration) {
        this.financialYearDuration = financialYearDuration;
    }

    /**
     * @return whether to export finances to CSV at the end of a financial year
     */
    public boolean isNewFinancialYearFinancesToCSVExport() {
        return newFinancialYearFinancesToCSVExport;
    }

    /**
     * @param newFinancialYearFinancesToCSVExport whether to export finances to CSV at the end of a financial year
     */
    public void setNewFinancialYearFinancesToCSVExport(final boolean newFinancialYearFinancesToCSVExport) {
        this.newFinancialYearFinancesToCSVExport = newFinancialYearFinancesToCSVExport;
    }

    public boolean isSimulateGrayMonday() {
        return simulateGrayMonday;
    }

    public void setSimulateGrayMonday(final boolean simulateGrayMonday) {
        this.simulateGrayMonday = simulateGrayMonday;
    }

    public boolean isAllowMonthlyReinvestment() {
        return allowMonthlyReinvestment;
    }

    public void setAllowMonthlyReinvestment(final boolean allowMonthlyReinvestment) {
        this.allowMonthlyReinvestment = allowMonthlyReinvestment;
    }

    public boolean isDisplayAllAttributes() {
        return displayAllAttributes;
    }

    public void setDisplayAllAttributes(final boolean displayAllAttributes) {
        this.displayAllAttributes = displayAllAttributes;
    }

    public boolean isAllowMonthlyConnections() {
        return allowMonthlyConnections;
    }

    public void setAllowMonthlyConnections(final boolean allowMonthlyConnections) {
        this.allowMonthlyConnections = allowMonthlyConnections;
    }

    public boolean isUseBetterExtraIncome() {
        return useBetterExtraIncome;
    }

    public void setUseBetterExtraIncome(final boolean useBetterExtraIncome) {
        this.useBetterExtraIncome = useBetterExtraIncome;
    }

    public boolean isUseSmallArmsOnly() {
        return useSmallArmsOnly;
    }

    public void setUseSmallArmsOnly(final boolean useSmallArmsOnly) {
        this.useSmallArmsOnly = useSmallArmsOnly;
    }

    // region Price Multipliers
    public double getCommonPartPriceMultiplier() {
        return commonPartPriceMultiplier;
    }

    public void setCommonPartPriceMultiplier(final double commonPartPriceMultiplier) {
        this.commonPartPriceMultiplier = commonPartPriceMultiplier;
    }

    public double getInnerSphereUnitPriceMultiplier() {
        return innerSphereUnitPriceMultiplier;
    }

    public void setInnerSphereUnitPriceMultiplier(final double innerSphereUnitPriceMultiplier) {
        this.innerSphereUnitPriceMultiplier = innerSphereUnitPriceMultiplier;
    }

    public double getInnerSpherePartPriceMultiplier() {
        return innerSpherePartPriceMultiplier;
    }

    public void setInnerSpherePartPriceMultiplier(final double innerSpherePartPriceMultiplier) {
        this.innerSpherePartPriceMultiplier = innerSpherePartPriceMultiplier;
    }

    public double getClanUnitPriceMultiplier() {
        return clanUnitPriceMultiplier;
    }

    public void setClanUnitPriceMultiplier(final double clanUnitPriceMultiplier) {
        this.clanUnitPriceMultiplier = clanUnitPriceMultiplier;
    }

    public double getClanPartPriceMultiplier() {
        return clanPartPriceMultiplier;
    }

    public void setClanPartPriceMultiplier(final double clanPartPriceMultiplier) {
        this.clanPartPriceMultiplier = clanPartPriceMultiplier;
    }

    public double getMixedTechUnitPriceMultiplier() {
        return mixedTechUnitPriceMultiplier;
    }

    public void setMixedTechUnitPriceMultiplier(final double mixedTechUnitPriceMultiplier) {
        this.mixedTechUnitPriceMultiplier = mixedTechUnitPriceMultiplier;
    }

    public double[] getUsedPartPriceMultipliers() {
        return usedPartPriceMultipliers;
    }

    public void setUsedPartPriceMultipliers(final double... usedPartPriceMultipliers) {
        this.usedPartPriceMultipliers = usedPartPriceMultipliers;
    }

    public double getDamagedPartsValueMultiplier() {
        return damagedPartsValueMultiplier;
    }

    public void setDamagedPartsValueMultiplier(final double damagedPartsValueMultiplier) {
        this.damagedPartsValueMultiplier = damagedPartsValueMultiplier;
    }

    public double getUnrepairablePartsValueMultiplier() {
        return unrepairablePartsValueMultiplier;
    }

    public void setUnrepairablePartsValueMultiplier(final double unrepairablePartsValueMultiplier) {
        this.unrepairablePartsValueMultiplier = unrepairablePartsValueMultiplier;
    }

    public double getCancelledOrderRefundMultiplier() {
        return cancelledOrderRefundMultiplier;
    }

    public void setCancelledOrderRefundMultiplier(final double cancelledOrderRefundMultiplier) {
        this.cancelledOrderRefundMultiplier = cancelledOrderRefundMultiplier;
    }
    // endregion Price Multipliers

    // region Taxes
    public boolean isUseTaxes() {
        return useTaxes;
    }

    public void setUseTaxes(final boolean useTaxes) {
        this.useTaxes = useTaxes;
    }

    public Integer getTaxesPercentage() {
        return taxesPercentage;
    }

    public void setTaxesPercentage(final int taxesPercentage) {
        this.taxesPercentage = taxesPercentage;
    }
    // endregion Taxes
    // endregion Finances Tab

    // region Markets Tab
    // region Personnel Market
    public PersonnelMarketStyle getPersonnelMarketStyle() {
        return personnelMarketStyle;
    }

    public void setPersonnelMarketStyle(final PersonnelMarketStyle personnelMarketStyle) {
        this.personnelMarketStyle = personnelMarketStyle;
    }

    public String getPersonnelMarketName() {
        return personnelMarketName;
    }

    public void setPersonnelMarketName(final String personnelMarketName) {
        this.personnelMarketName = personnelMarketName;
    }

    public boolean isPersonnelMarketReportRefresh() {
        return personnelMarketReportRefresh;
    }

    public void setPersonnelMarketReportRefresh(final boolean personnelMarketReportRefresh) {
        this.personnelMarketReportRefresh = personnelMarketReportRefresh;
    }

    public Map<SkillLevel, Integer> getPersonnelMarketRandomRemovalTargets() {
        return personnelMarketRandomRemovalTargets;
    }

    public void setPersonnelMarketRandomRemovalTargets(
          final Map<SkillLevel, Integer> personnelMarketRandomRemovalTargets) {
        this.personnelMarketRandomRemovalTargets = personnelMarketRandomRemovalTargets;
    }

    public double getPersonnelMarketDylansWeight() {
        return personnelMarketDylansWeight;
    }

    public void setPersonnelMarketDylansWeight(final double personnelMarketDylansWeight) {
        this.personnelMarketDylansWeight = personnelMarketDylansWeight;
    }

    public boolean isUsePersonnelHireHiringHallOnly() {
        return usePersonnelHireHiringHallOnly;
    }

    public void setUsePersonnelHireHiringHallOnly(final boolean usePersonnelHireHiringHallOnly) {
        this.usePersonnelHireHiringHallOnly = usePersonnelHireHiringHallOnly;
    }
    // endregion Personnel Market

    // region Unit Market
    public UnitMarketMethod getUnitMarketMethod() {
        return unitMarketMethod;
    }

    public void setUnitMarketMethod(final UnitMarketMethod unitMarketMethod) {
        this.unitMarketMethod = unitMarketMethod;
    }

    public boolean isUnitMarketRegionalMekVariations() {
        return unitMarketRegionalMekVariations;
    }

    public void setUnitMarketRegionalMekVariations(final boolean unitMarketRegionalMekVariations) {
        this.unitMarketRegionalMekVariations = unitMarketRegionalMekVariations;
    }

    public int getUnitMarketArtilleryUnitChance() {
        return unitMarketArtilleryUnitChance;
    }

    public void setUnitMarketArtilleryUnitChance(final int unitMarketSpecialUnitChance) {
        this.unitMarketArtilleryUnitChance = unitMarketSpecialUnitChance;
    }

    public int getUnitMarketRarityModifier() {
        return unitMarketRarityModifier;
    }

    public void setUnitMarketRarityModifier(final int unitMarketRarityModifier) {
        this.unitMarketRarityModifier = unitMarketRarityModifier;
    }

    public boolean isInstantUnitMarketDelivery() {
        return instantUnitMarketDelivery;
    }

    public void setInstantUnitMarketDelivery(final boolean instantUnitMarketDelivery) {
        this.instantUnitMarketDelivery = instantUnitMarketDelivery;
    }

    public boolean isMothballUnitMarketDeliveries() {
        return mothballUnitMarketDeliveries;
    }

    public void setMothballUnitMarketDeliveries(final boolean mothballUnitMarketDeliveries) {
        this.mothballUnitMarketDeliveries = mothballUnitMarketDeliveries;
    }

    public boolean isUnitMarketReportRefresh() {
        return unitMarketReportRefresh;
    }

    public void setUnitMarketReportRefresh(final boolean unitMarketReportRefresh) {
        this.unitMarketReportRefresh = unitMarketReportRefresh;
    }
    // endregion Unit Market

    // region Contract Market
    public ContractMarketMethod getContractMarketMethod() {
        return contractMarketMethod;
    }

    public void setContractMarketMethod(final ContractMarketMethod contractMarketMethod) {
        this.contractMarketMethod = contractMarketMethod;
    }

    public int getContractSearchRadius() {
        return contractSearchRadius;
    }

    public void setContractSearchRadius(final int contractSearchRadius) {
        this.contractSearchRadius = contractSearchRadius;
    }

    public boolean isVariableContractLength() {
        return variableContractLength;
    }

    public void setVariableContractLength(final boolean variableContractLength) {
        this.variableContractLength = variableContractLength;
    }

    public boolean isUseDynamicDifficulty() {
        return useDynamicDifficulty;
    }

    public void setUseDynamicDifficulty(final boolean useDynamicDifficulty) {
        this.useDynamicDifficulty = useDynamicDifficulty;
    }

    public boolean isContractMarketReportRefresh() {
        return contractMarketReportRefresh;
    }

    public void setContractMarketReportRefresh(final boolean contractMarketReportRefresh) {
        this.contractMarketReportRefresh = contractMarketReportRefresh;
    }

    public int getContractMaxSalvagePercentage() {
        return contractMaxSalvagePercentage;
    }

    public void setContractMaxSalvagePercentage(final int contractMaxSalvagePercentage) {
        this.contractMaxSalvagePercentage = contractMaxSalvagePercentage;
    }

    public int getDropShipBonusPercentage() {
        return dropShipBonusPercentage;
    }

    public void setDropShipBonusPercentage(final int dropShipBonusPercentage) {
        this.dropShipBonusPercentage = dropShipBonusPercentage;
    }

    public boolean isUseTwoWayPay() {
        return isUseTwoWayPay;
    }

    public void setUseTwoWayPay(final boolean isUseTwoWayPay) {
        this.isUseTwoWayPay = isUseTwoWayPay;
    }

    public boolean isUseCamOpsSalvage() {
        return isUseCamOpsSalvage;
    }

    public void setUseCamOpsSalvage(final boolean isUseCamOpsSalvage) {
        this.isUseCamOpsSalvage = isUseCamOpsSalvage;
    }

    public boolean isUseRiskySalvage() {
        return isUseRiskySalvage;
    }

    public void setUseRiskySalvage(final boolean isUseRiskySalvage) {
        this.isUseRiskySalvage = isUseRiskySalvage;
    }
    // endregion Contract Market
    // endregion Markets Tab

    // region RATs Tab

    /**
     * @deprecated no longer in use
     */
    @Deprecated(since = "0.50.07", forRemoval = true)
    public boolean isUseStaticRATs() {
        return false;
    }

    /**
     * @deprecated no longer in use
     */
    @Deprecated(since = "0.50.07", forRemoval = true)
    public void setUseStaticRATs(final boolean useStaticRATs) {
    }

    /**
     * @deprecated no longer in use
     */
    @Deprecated(since = "0.50.07", forRemoval = true)
    public String[] getRATs() {
        return new String[0];
    }

    /**
     * @deprecated no longer in use
     */
    @Deprecated(since = "0.50.07", forRemoval = true)
    public void setRATs(final String... rats) {
    }

    /**
     * @deprecated no longer in use
     */
    @Deprecated(since = "0.50.07", forRemoval = true)
    public boolean isIgnoreRATEra() {
        return false;
    }

    /**
     * @deprecated no longer in use
     */
    @Deprecated(since = "0.50.07", forRemoval = true)
    public void setIgnoreRATEra(final boolean ignore) {
    }
    // endregion RATs Tab

    public boolean isUseEraMods() {
        return useEraMods;
    }

    public void setEraMods(final boolean useEraMods) {
        this.useEraMods = useEraMods;
    }

    public boolean isAssignedTechFirst() {
        return assignedTechFirst;
    }

    public void setAssignedTechFirst(final boolean assignedTechFirst) {
        this.assignedTechFirst = assignedTechFirst;
    }

    public boolean isResetToFirstTech() {
        return resetToFirstTech;
    }

    public void setResetToFirstTech(final boolean resetToFirstTech) {
        this.resetToFirstTech = resetToFirstTech;
    }

    /**
     * Checks whether administrative adjustments are applied for technician time calculations.
     *
     * <p>This configuration determines if technicians' daily available time should be adjusted
     * using administrative multipliers in relevant calculations.</p>
     *
     * @return {@code true} if administrative adjustments are enabled for technicians, {@code false} otherwise.
     */
    public boolean isTechsUseAdministration() {
        return techsUseAdministration;
    }

    /**
     * Sets whether administrative adjustments should be applied to technician time calculations.
     *
     * <p>Enabling this setting applies administrative multipliers to modify technicians' daily available time
     * in relevant calculations.</p>
     *
     * @param techsUseAdministration {@code true} to enable administrative adjustments for technicians, {@code false} to
     *                               disable them.
     */
    public void setTechsUseAdministration(final boolean techsUseAdministration) {
        this.techsUseAdministration = techsUseAdministration;
    }

    public boolean isUseUsefulAsTechs() {
        return useUsefulAsTechs;
    }

    public void setIsUseUsefulAsTechs(final boolean useUsefulAsTechs) {
        this.useUsefulAsTechs = useUsefulAsTechs;
    }

    /**
     * @return true to use the origin faction for personnel names instead of a set faction
     */
    public boolean isUseOriginFactionForNames() {
        return useOriginFactionForNames;
    }

    /**
     * @param useOriginFactionForNames whether to use personnel names or a set faction
     */
    public void setUseOriginFactionForNames(final boolean useOriginFactionForNames) {
        this.useOriginFactionForNames = useOriginFactionForNames;
    }

    public boolean isUseQuirks() {
        return useQuirks;
    }

    public void setQuirks(final boolean useQuirks) {
        this.useQuirks = useQuirks;
    }

    public double getXpCostMultiplier() {
        return xpCostMultiplier;
    }

    public void setXpCostMultiplier(final double xpCostMultiplier) {
        this.xpCostMultiplier = xpCostMultiplier;
    }

    public int getScenarioXP() {
        return scenarioXP;
    }

    public void setScenarioXP(final int scenarioXP) {
        this.scenarioXP = scenarioXP;
    }

    public int getKillsForXP() {
        return killsForXP;
    }

    public void setKillsForXP(final int killsForXP) {
        this.killsForXP = killsForXP;
    }

    public int getKillXPAward() {
        return killXPAward;
    }

    public void setKillXPAward(final int killXPAward) {
        this.killXPAward = killXPAward;
    }

    public int getNTasksXP() {
        return nTasksXP;
    }

    public void setNTasksXP(final int nTasksXP) {
        this.nTasksXP = nTasksXP;
    }

    public int getTaskXP() {
        return tasksXP;
    }

    public void setTaskXP(final int tasksXP) {
        this.tasksXP = tasksXP;
    }

    public int getMistakeXP() {
        return mistakeXP;
    }

    public void setMistakeXP(final int mistakeXP) {
        this.mistakeXP = mistakeXP;
    }

    public int getSuccessXP() {
        return successXP;
    }

    public void setSuccessXP(final int successXP) {
        this.successXP = successXP;
    }

    public boolean isLimitByYear() {
        return limitByYear;
    }

    public void setLimitByYear(final boolean limitByYear) {
        this.limitByYear = limitByYear;
    }

    public boolean isDisallowExtinctStuff() {
        return disallowExtinctStuff;
    }

    public void setDisallowExtinctStuff(final boolean disallowExtinctStuff) {
        this.disallowExtinctStuff = disallowExtinctStuff;
    }

    public boolean isAllowClanPurchases() {
        return allowClanPurchases;
    }

    public void setAllowClanPurchases(final boolean allowClanPurchases) {
        this.allowClanPurchases = allowClanPurchases;
    }

    public boolean isAllowISPurchases() {
        return allowISPurchases;
    }

    public void setAllowISPurchases(final boolean allowISPurchases) {
        this.allowISPurchases = allowISPurchases;
    }

    public boolean isAllowCanonOnly() {
        return allowCanonOnly;
    }

    public void setAllowCanonOnly(final boolean allowCanonOnly) {
        this.allowCanonOnly = allowCanonOnly;
    }

    public boolean isAllowCanonRefitOnly() {
        return allowCanonRefitOnly;
    }

    public void setAllowCanonRefitOnly(final boolean allowCanonRefitOnly) {
        this.allowCanonRefitOnly = allowCanonRefitOnly;
    }

    public boolean isVariableTechLevel() {
        return variableTechLevel;
    }

    public void setVariableTechLevel(final boolean variableTechLevel) {
        this.variableTechLevel = variableTechLevel;
    }

    public boolean isFactionIntroDate() {
        return factionIntroDate;
    }

    public void setIsUseFactionIntroDate(final boolean factionIntroDate) {
        this.factionIntroDate = factionIntroDate;
    }

    public boolean isUseAmmoByType() {
        return useAmmoByType;
    }

    public void setUseAmmoByType(final boolean useAmmoByType) {
        this.useAmmoByType = useAmmoByType;
    }

    public int getTechLevel() {
        return techLevel;
    }

    public void setTechLevel(final int techLevel) {
        this.techLevel = techLevel;
    }

    public int[] getPhenotypeProbabilities() {
        return phenotypeProbabilities;
    }

    public int getPhenotypeProbability(final Phenotype phenotype) {
        return getPhenotypeProbabilities()[phenotype.ordinal()];
    }

    public void setPhenotypeProbability(final int index, final int percentage) {
        this.phenotypeProbabilities[index] = percentage;
    }

    public boolean[] isUsePortraitForRoles() {
        return usePortraitForRole;
    }

    public boolean isUsePortraitForRole(final PersonnelRole role) {
        return isUsePortraitForRoles()[role.ordinal()];
    }

    public void setUsePortraitForRole(final int index, final boolean use) {
        this.usePortraitForRole[index] = use;
    }

    public boolean isAssignPortraitOnRoleChange() {
        return assignPortraitOnRoleChange;
    }

    public void setAssignPortraitOnRoleChange(final boolean assignPortraitOnRoleChange) {
        this.assignPortraitOnRoleChange = assignPortraitOnRoleChange;
    }

    public boolean isAllowDuplicatePortraits() {
        return allowDuplicatePortraits;
    }

    public void setAllowDuplicatePortraits(final boolean allowDuplicatePortraits) {
        this.allowDuplicatePortraits = allowDuplicatePortraits;
    }

    public int getVocationalXP() {
        return vocationalXP;
    }

    public void setVocationalXP(final int vocationalXP) {
        this.vocationalXP = vocationalXP;
    }

    public int getVocationalXPTargetNumber() {
        return vocationalXPTargetNumber;
    }

    public void setVocationalXPTargetNumber(final int vocationalXPTargetNumber) {
        this.vocationalXPTargetNumber = vocationalXPTargetNumber;
    }

    public int getVocationalXPCheckFrequency() {
        return vocationalXPCheckFrequency;
    }

    public void setVocationalXPCheckFrequency(final int vocationalXPCheckFrequency) {
        this.vocationalXPCheckFrequency = vocationalXPCheckFrequency;
    }

    public int getContractNegotiationXP() {
        return contractNegotiationXP;
    }

    public void setContractNegotiationXP(final int contractNegotiationXP) {
        this.contractNegotiationXP = contractNegotiationXP;
    }

    public int getAdminXP() {
        return adminXP;
    }

    public void setAdminXP(final int adminXP) {
        this.adminXP = adminXP;
    }

    public int getAdminXPPeriod() {
        return adminXPPeriod;
    }

    public void setAdminXPPeriod(final int adminXPPeriod) {
        this.adminXPPeriod = adminXPPeriod;
    }

    public int getMissionXpFail() {
        return missionXpFail;
    }

    public void setMissionXpFail(final int missionXpFail) {
        this.missionXpFail = missionXpFail;
    }

    public int getMissionXpSuccess() {
        return missionXpSuccess;
    }

    public void setMissionXpSuccess(final int missionXpSuccess) {
        this.missionXpSuccess = missionXpSuccess;
    }

    public int getMissionXpOutstandingSuccess() {
        return missionXpOutstandingSuccess;
    }

    public void setMissionXpOutstandingSuccess(final int missionXpOutstandingSuccess) {
        this.missionXpOutstandingSuccess = missionXpOutstandingSuccess;
    }

    public int getEdgeCost() {
        return edgeCost;
    }

    public void setEdgeCost(final int edgeCost) {
        this.edgeCost = edgeCost;
    }

    public int getAttributeCost() {
        return attributeCost;
    }

    public void setAttributeCost(final int attributeCost) {
        this.attributeCost = attributeCost;
    }

    public int getWaitingPeriod() {
        return waitingPeriod;
    }

    public void setWaitingPeriod(final int acquisitionSkill) {
        this.waitingPeriod = acquisitionSkill;
    }

    public String getAcquisitionSkill() {
        return acquisitionSkill;
    }

    public void setAcquisitionSkill(final String acquisitionSkill) {
        this.acquisitionSkill = acquisitionSkill;
    }

    public boolean isUseFunctionalAppraisal() {
        return useFunctionalAppraisal;
    }

    public void setUseFunctionalAppraisal(final boolean useFunctionalAppraisal) {
        this.useFunctionalAppraisal = useFunctionalAppraisal;
    }

    /**
     * Checks if the acquisition personnel category matches a specified category.
     *
     * @param category The {@link ProcurementPersonnelPick} category to check against.
     *
     * @return {@code true} if the current acquisition personnel category matches the specified category, {@code false}
     *       otherwise.
     */
    public boolean isAcquisitionPersonnelCategory(ProcurementPersonnelPick category) {
        return acquisitionPersonnelCategory == category;
    }

    /**
     * Retrieves the current acquisition personnel category.
     *
     * <p>This method returns the {@link ProcurementPersonnelPick} value assigned to indicate what
     * personnel category can make acquisition checks.</p>
     *
     * <p><b>Usage:</b> Generally, for most use-cases, you'll want to use the shortcut method
     * {@link #isAcquisitionPersonnelCategory(ProcurementPersonnelPick)} instead.</p>
     *
     * @return The current {@link ProcurementPersonnelPick} that represents the acquisition's personnel category.
     */
    public ProcurementPersonnelPick getAcquisitionPersonnelCategory() {
        return acquisitionPersonnelCategory;
    }

    /**
     * Sets the acquisition personnel category.
     *
     * <p>This method defines what personnel category (represented as a {@link ProcurementPersonnelPick})
     * is eligible to make acquisition checks in the campaign system.</p>
     *
     * @param acquisitionPersonnelCategory The {@link ProcurementPersonnelPick} value to assign.
     */
    public void setAcquisitionPersonnelCategory(final ProcurementPersonnelPick acquisitionPersonnelCategory) {
        this.acquisitionPersonnelCategory = acquisitionPersonnelCategory;
    }

    public int getUnitTransitTime() {
        return unitTransitTime;
    }

    public void setUnitTransitTime(final int unitTransitTime) {
        this.unitTransitTime = unitTransitTime;
    }

    public boolean isNoDeliveriesInTransit() {
        return noDeliveriesInTransit;
    }

    public void setNoDeliveriesInTransit(final boolean noDeliveriesInTransit) {
        this.noDeliveriesInTransit = noDeliveriesInTransit;
    }

    public boolean isUsePlanetaryAcquisition() {
        return usePlanetaryAcquisition;
    }

    public void setPlanetaryAcquisition(final boolean usePlanetaryAcquisition) {
        this.usePlanetaryAcquisition = usePlanetaryAcquisition;
    }

    public PlanetaryAcquisitionFactionLimit getPlanetAcquisitionFactionLimit() {
        return planetAcquisitionFactionLimit;
    }

    public void setPlanetAcquisitionFactionLimit(final PlanetaryAcquisitionFactionLimit planetAcquisitionFactionLimit) {
        this.planetAcquisitionFactionLimit = planetAcquisitionFactionLimit;
    }

    public boolean isPlanetAcquisitionNoClanCrossover() {
        return planetAcquisitionNoClanCrossover;
    }

    public void setDisallowPlanetAcquisitionClanCrossover(final boolean planetAcquisitionNoClanCrossover) {
        this.planetAcquisitionNoClanCrossover = planetAcquisitionNoClanCrossover;
    }

    public int getMaxJumpsPlanetaryAcquisition() {
        return maxJumpsPlanetaryAcquisition;
    }

    public void setMaxJumpsPlanetaryAcquisition(final int maxJumpsPlanetaryAcquisition) {
        this.maxJumpsPlanetaryAcquisition = maxJumpsPlanetaryAcquisition;
    }

    public int getPenaltyClanPartsFromIS() {
        return penaltyClanPartsFromIS;
    }

    public void setPenaltyClanPartsFromIS(final int penaltyClanPartsFromIS) {
        this.penaltyClanPartsFromIS = penaltyClanPartsFromIS;
    }

    public boolean isNoClanPartsFromIS() {
        return noClanPartsFromIS;
    }

    public void setDisallowClanPartsFromIS(final boolean noClanPartsFromIS) {
        this.noClanPartsFromIS = noClanPartsFromIS;
    }

    public boolean isPlanetAcquisitionVerbose() {
        return planetAcquisitionVerbose;
    }

    public void setPlanetAcquisitionVerboseReporting(final boolean planetAcquisitionVerbose) {
        this.planetAcquisitionVerbose = planetAcquisitionVerbose;
    }

    public double getEquipmentContractPercent() {
        return equipmentContractPercent;
    }

    public void setEquipmentContractPercent(final double equipmentContractPercent) {
        this.equipmentContractPercent = Math.min(equipmentContractPercent, MAXIMUM_COMBAT_EQUIPMENT_PERCENT);
    }

    public boolean isEquipmentContractBase() {
        return equipmentContractBase;
    }

    public void setEquipmentContractBase(final boolean equipmentContractBase) {
        this.equipmentContractBase = equipmentContractBase;
    }

    public boolean isEquipmentContractSaleValue() {
        return equipmentContractSaleValue;
    }

    public void setEquipmentContractSaleValue(final boolean equipmentContractSaleValue) {
        this.equipmentContractSaleValue = equipmentContractSaleValue;
    }

    public double getDropShipContractPercent() {
        return dropShipContractPercent;
    }

    public void setDropShipContractPercent(final double dropShipContractPercent) {
        this.dropShipContractPercent = Math.min(dropShipContractPercent, MAXIMUM_DROPSHIP_EQUIPMENT_PERCENT);
    }

    public double getJumpShipContractPercent() {
        return jumpShipContractPercent;
    }

    public void setJumpShipContractPercent(final double jumpShipContractPercent) {
        this.jumpShipContractPercent = Math.min(jumpShipContractPercent, MAXIMUM_JUMPSHIP_EQUIPMENT_PERCENT);
    }

    public double getWarShipContractPercent() {
        return warShipContractPercent;
    }

    public void setWarShipContractPercent(final double warShipContractPercent) {
        this.warShipContractPercent = Math.min(warShipContractPercent, MAXIMUM_WARSHIP_EQUIPMENT_PERCENT);
    }

    public boolean isBLCSaleValue() {
        return blcSaleValue;
    }

    public void setBLCSaleValue(final boolean blcSaleValue) {
        this.blcSaleValue = blcSaleValue;
    }

    public boolean isOverageRepaymentInFinalPayment() {
        return overageRepaymentInFinalPayment;
    }

    public void setOverageRepaymentInFinalPayment(final boolean overageRepaymentInFinalPayment) {
        this.overageRepaymentInFinalPayment = overageRepaymentInFinalPayment;
    }

    public int getClanAcquisitionPenalty() {
        return clanAcquisitionPenalty;
    }

    public void setClanAcquisitionPenalty(final int clanAcquisitionPenalty) {
        this.clanAcquisitionPenalty = clanAcquisitionPenalty;
    }

    public int getIsAcquisitionPenalty() {
        return isAcquisitionPenalty;
    }

    public void setIsAcquisitionPenalty(final int isAcquisitionPenalty) {
        this.isAcquisitionPenalty = isAcquisitionPenalty;
    }

    public int getPlanetTechAcquisitionBonus(final PlanetarySophistication sophistication) {
        return planetTechAcquisitionBonus.getOrDefault(sophistication, 0);
    }

    public EnumMap<PlanetarySophistication, Integer> getAllPlanetTechAcquisitionBonuses() {
        return planetTechAcquisitionBonus;
    }

    public void setPlanetTechAcquisitionBonus(final int base, final PlanetarySophistication sophistication) {
        this.planetTechAcquisitionBonus.put(sophistication, base);
    }

    public int getPlanetIndustryAcquisitionBonus(final PlanetaryRating rating) {
        return planetIndustryAcquisitionBonus.getOrDefault(rating, 0);
    }

    public EnumMap<PlanetaryRating, Integer> getAllPlanetIndustryAcquisitionBonuses() {
        return planetIndustryAcquisitionBonus;
    }

    public void setPlanetIndustryAcquisitionBonus(final int base, final PlanetaryRating rating) {
        this.planetIndustryAcquisitionBonus.put(rating, base);
    }

    public int getPlanetOutputAcquisitionBonus(final PlanetaryRating rating) {
        return planetOutputAcquisitionBonus.getOrDefault(rating, 0);
    }

    public EnumMap<PlanetaryRating, Integer> getAllPlanetOutputAcquisitionBonuses() {
        return planetOutputAcquisitionBonus;
    }

    public void setPlanetOutputAcquisitionBonus(final int base, final PlanetaryRating rating) {
        this.planetOutputAcquisitionBonus.put(rating, base);
    }

    public boolean isDestroyByMargin() {
        return destroyByMargin;
    }

    public void setDestroyByMargin(final boolean destroyByMargin) {
        this.destroyByMargin = destroyByMargin;
    }

    public int getDestroyMargin() {
        return destroyMargin;
    }

    public void setDestroyMargin(final int destroyMargin) {
        this.destroyMargin = destroyMargin;
    }

    public int getDestroyPartTarget() {
        return destroyPartTarget;
    }

    public void setDestroyPartTarget(final int destroyPartTarget) {
        this.destroyPartTarget = destroyPartTarget;
    }

    public boolean isUseAeroSystemHits() {
        return useAeroSystemHits;
    }

    public void setUseAeroSystemHits(final boolean useAeroSystemHits) {
        this.useAeroSystemHits = useAeroSystemHits;
    }

    public int getMaxAcquisitions() {
        return maxAcquisitions;
    }

    public void setMaxAcquisitions(final int maxAcquisitions) {
        this.maxAcquisitions = maxAcquisitions;
    }

    public int getAutoLogisticsHeatSink() {
        return autoLogisticsHeatSink;
    }

    public void setAutoLogisticsHeatSink(int autoLogisticsHeatSink) {
        this.autoLogisticsHeatSink = autoLogisticsHeatSink;
    }

    public int getAutoLogisticsMekHead() {
        return autoLogisticsMekHead;
    }

    public void setAutoLogisticsMekHead(int autoLogisticsMekHead) {
        this.autoLogisticsMekHead = autoLogisticsMekHead;
    }

    public int getAutoLogisticsMekLocation() {
        return autoLogisticsMekLocation;
    }

    public void setAutoLogisticsMekLocation(int autoLogisticsMekLocation) {
        this.autoLogisticsMekLocation = autoLogisticsMekLocation;
    }

    public int getAutoLogisticsNonRepairableLocation() {
        return autoLogisticsNonRepairableLocation;
    }

    public void setAutoLogisticsNonRepairableLocation(int autoLogisticsNonRepairableLocation) {
        this.autoLogisticsNonRepairableLocation = autoLogisticsNonRepairableLocation;
    }

    public int getAutoLogisticsArmor() {
        return autoLogisticsArmor;
    }

    public void setAutoLogisticsArmor(int autoLogisticsArmor) {
        this.autoLogisticsArmor = autoLogisticsArmor;
    }

    public int getAutoLogisticsAmmunition() {
        return autoLogisticsAmmunition;
    }

    public void setAutoLogisticsAmmunition(int autoLogisticsAmmunition) {
        this.autoLogisticsAmmunition = autoLogisticsAmmunition;
    }

    public int getAutoLogisticsActuators() {
        return autoLogisticsActuators;
    }

    public void setAutoLogisticsActuators(int autoLogisticsActuators) {
        this.autoLogisticsActuators = autoLogisticsActuators;
    }

    public int getAutoLogisticsJumpJets() {
        return autoLogisticsJumpJets;
    }

    public void setAutoLogisticsJumpJets(int autoLogisticsJumpJets) {
        this.autoLogisticsJumpJets = autoLogisticsJumpJets;
    }

    public int getAutoLogisticsEngines() {
        return autoLogisticsEngines;
    }

    public void setAutoLogisticsEngines(int autoLogisticsEngines) {
        this.autoLogisticsEngines = autoLogisticsEngines;
    }

    public int getAutoLogisticsWeapons() {
        return autoLogisticsWeapons;
    }

    public void setAutoLogisticsWeapons(int autoLogisticsWeapons) {
        this.autoLogisticsWeapons = autoLogisticsWeapons;
    }

    public int getAutoLogisticsOther() {
        return autoLogisticsOther;
    }

    public void setAutoLogisticsOther(int autoLogisticsOther) {
        this.autoLogisticsOther = autoLogisticsOther;
    }

    public boolean isUseAtB() {
        return useAtB || useStratCon;
    }

    public void setUseAtB(final boolean useAtB) {
        this.useAtB = useAtB;
    }

    public boolean isUseStratCon() {
        return useStratCon;
    }

    public void setUseStratCon(final boolean useStratCon) {
        this.useStratCon = useStratCon;
    }

    public boolean isUseStratConMaplessMode() {
        return useMaplessStratCon;
    }

    public void setUseStratConMaplessMode(boolean useMaplessStratCon) {
        this.useMaplessStratCon = useMaplessStratCon;
    }

    public boolean isUseAdvancedScouting() {
        return useAdvancedScouting;
    }

    public void setUseAdvancedScouting(final boolean useAdvancedScouting) {
        this.useAdvancedScouting = useAdvancedScouting;
    }

    /**
     * Returns whether Generic BV is being used.
     *
     * @return {@code true} if Generic BV is enabled, {@code false} otherwise.
     */
    public boolean isUseGenericBattleValue() {
        return useGenericBattleValue;
    }

    /**
     * Sets the flag indicating whether BV Balanced bot forces should use Generic BV.
     *
     * @param useGenericBattleValue flag indicating whether to use Generic BV
     */
    public void setUseGenericBattleValue(final boolean useGenericBattleValue) {
        this.useGenericBattleValue = useGenericBattleValue;
    }

    /**
     * Returns whether the verbose bidding mode is enabled.
     *
     * @return {@code true} if verbose bidding is enabled, {@code false} otherwise.
     */
    public boolean isUseVerboseBidding() {
        return useVerboseBidding;
    }

    /**
     * Sets the flag indicating whether verbose bidding should be used.
     *
     * @param useVerboseBidding flag indicating whether to use verbose bidding
     */
    public void setUseVerboseBidding(final boolean useVerboseBidding) {
        this.useVerboseBidding = useVerboseBidding;
    }

    public int getOpForLanceTypeMeks() {
        return opForLanceTypeMeks;
    }

    public void setOpForLanceTypeMeks(final int opForLanceTypeMeks) {
        this.opForLanceTypeMeks = opForLanceTypeMeks;
    }

    public int getOpForLanceTypeMixed() {
        return opForLanceTypeMixed;
    }

    public void setOpForLanceTypeMixed(final int opForLanceTypeMixed) {
        this.opForLanceTypeMixed = opForLanceTypeMixed;
    }

    public int getOpForLanceTypeVehicles() {
        return opForLanceTypeVehicles;
    }

    public void setOpForLanceTypeVehicles(final int opForLanceTypeVehicles) {
        this.opForLanceTypeVehicles = opForLanceTypeVehicles;
    }

    public boolean isUseDropShips() {
        return useDropShips;
    }

    public void setUseDropShips(final boolean useDropShips) {
        this.useDropShips = useDropShips;
    }

    public SkillLevel getSkillLevel() {
        return skillLevel;
    }

    public void setSkillLevel(final SkillLevel skillLevel) {
        this.skillLevel = skillLevel;
    }

    public boolean isAeroRecruitsHaveUnits() {
        return aeroRecruitsHaveUnits;
    }

    public void setAeroRecruitsHaveUnits(final boolean aeroRecruitsHaveUnits) {
        this.aeroRecruitsHaveUnits = aeroRecruitsHaveUnits;
    }

    public boolean isUseShareSystem() {
        return useShareSystem;
    }

    public void setUseShareSystem(final boolean useShareSystem) {
        this.useShareSystem = useShareSystem;
    }

    public boolean isSharesForAll() {
        return sharesForAll;
    }

    public void setSharesForAll(final boolean sharesForAll) {
        this.sharesForAll = sharesForAll;
    }

    public boolean isTrackOriginalUnit() {
        return trackOriginalUnit;
    }

    public void setTrackOriginalUnit(final boolean trackOriginalUnit) {
        this.trackOriginalUnit = trackOriginalUnit;
    }

    public int getMoraleVictoryEffect() {
        return moraleVictoryEffect;
    }

    public void setMoraleVictoryEffect(final int moraleVictoryEffect) {
        this.moraleVictoryEffect = moraleVictoryEffect;
    }

    public int getMoraleDecisiveVictoryEffect() {
        return moraleDecisiveVictoryEffect;
    }

    public void setMoraleDecisiveVictoryEffect(final int moraleDecisiveVictoryEffect) {
        this.moraleDecisiveVictoryEffect = moraleDecisiveVictoryEffect;
    }

    public int getMoraleDefeatEffect() {
        return moraleDefeatEffect;
    }

    public void setMoraleDefeatEffect(final int moraleDefeatEffect) {
        this.moraleDefeatEffect = moraleDefeatEffect;
    }

    public int getMoraleDecisiveDefeatEffect() {
        return moraleDecisiveDefeatEffect;
    }

    public void setMoraleDecisiveDefeatEffect(final int moraleDecisiveDefeatEffect) {
        this.moraleDecisiveDefeatEffect = moraleDecisiveDefeatEffect;
    }

    public boolean isMercSizeLimited() {
        return mercSizeLimited;
    }

    public void setMercSizeLimited(final boolean mercSizeLimited) {
        this.mercSizeLimited = mercSizeLimited;
    }

    public boolean isRegionalMekVariations() {
        return regionalMekVariations;
    }

    public void setRegionalMekVariations(final boolean regionalMekVariations) {
        this.regionalMekVariations = regionalMekVariations;
    }

    public boolean isAttachedPlayerCamouflage() {
        return attachedPlayerCamouflage;
    }

    public void setAttachedPlayerCamouflage(final boolean attachedPlayerCamouflage) {
        this.attachedPlayerCamouflage = attachedPlayerCamouflage;
    }

    public boolean isPlayerControlsAttachedUnits() {
        return playerControlsAttachedUnits;
    }

    public void setPlayerControlsAttachedUnits(final boolean playerControlsAttachedUnits) {
        this.playerControlsAttachedUnits = playerControlsAttachedUnits;
    }

    /**
     * Retrieves the chance of having a battle for the specified {@link CombatRole}.
     * <p>
     * This is a convenience method that calls {@link #getAtBBattleChance(CombatRole, boolean)} with
     * {@code useStratConBypass} set to {@code false}. As a result, if StratCon is enabled, the method will return
     * {@code 0} regardless of other conditions.
     * </p>
     *
     * @param role the {@link CombatRole} to evaluate the battle chance for.
     *
     * @return the chance of having a battle for the specified role.
     *
     * @see #getAtBBattleChance(CombatRole, boolean)
     */
    public int getAtBBattleChance(CombatRole role) {
        return getAtBBattleChance(role, false);
    }

    /**
     * Retrieves the chance of having a battle for the specified {@link CombatRole}.
     * <p>
     * This method calculates the battle chance percentage for the provided combat role based on its ordinal position in
     * the {@code atbBattleChance} array. If StratCon is enabled and the {@code useStratConBypass} parameter is set to
     * {@code true}, the method immediately returns {@code 0}.
     * <p>
     * Combat roles marked as {@link CombatRole#RESERVE} or {@link CombatRole#AUXILIARY} are not eligible for battles
     * and also return {@code 0}.
     *
     * @param role              the {@link CombatRole} to evaluate the battle chance for.
     * @param useStratConBypass a {@code boolean} indicating whether to bypass the StratCon-check logic. If
     *                          {@code false}, this allows the method to ignore StratCon-enabled status.
     */
    public int getAtBBattleChance(CombatRole role, boolean useStratConBypass) {
        if (useStratCon && useStratConBypass) {
            return 0;
        }

        if (role.isReserve() || role.isAuxiliary()) {
            return 0;
        }

        return atbBattleChance[role.ordinal()];
    }

    public int[] getAllAtBBattleChances() {
        return atbBattleChance;
    }

    /**
     * @param role      the {@link CombatRole} ordinal value
     * @param frequency the frequency to set the generation to (percent chance from 0 to 100)
     */
    public void setAtBBattleChance(final int role, final int frequency) {
        this.atbBattleChance[role] = MathUtility.clamp(frequency, 0, 100);
    }

    public boolean isGenerateChases() {
        return generateChases;
    }

    public void setGenerateChases(final boolean generateChases) {
        this.generateChases = generateChases;
    }

    public boolean isUseWeatherConditions() {
        return useWeatherConditions;
    }

    public void setUseWeatherConditions(final boolean useWeatherConditions) {
        this.useWeatherConditions = useWeatherConditions;
    }

    public boolean isUseLightConditions() {
        return useLightConditions;
    }

    public void setUseLightConditions(final boolean useLightConditions) {
        this.useLightConditions = useLightConditions;
    }

    public boolean isUsePlanetaryConditions() {
        return usePlanetaryConditions;
    }

    public void setUsePlanetaryConditions(final boolean usePlanetaryConditions) {
        this.usePlanetaryConditions = usePlanetaryConditions;
    }

    /**
     * @deprecated unused.
     */
    @Deprecated(since = "0.50.06", forRemoval = true)
    public boolean isUseStrategy() {
        return false;
    }

    /**
     * @deprecated unused.
     */
    @Deprecated(since = "0.50.06", forRemoval = true)
    public void setUseStrategy(final boolean useStrategy) {
    }

    /**
     * @deprecated unused except in deprecated methods
     */
    @Deprecated(since = "0.50.06", forRemoval = true)
    public int getBaseStrategyDeployment() {
        return 0;
    }

    /**
     * @deprecated unused.
     */
    @Deprecated(since = "0.50.06", forRemoval = true)
    public void setBaseStrategyDeployment(final int baseStrategyDeployment) {
    }

    /**
     * @deprecated unused except in deprecated methods
     */
    @Deprecated(since = "0.50.06", forRemoval = true)
    public int getAdditionalStrategyDeployment() {
        return 0;
    }

    /**
     * @deprecated unused.
     */
    @Deprecated(since = "0.50.06", forRemoval = true)
    public void setAdditionalStrategyDeployment(final int additionalStrategyDeployment) {
    }

    public boolean isRestrictPartsByMission() {
        return restrictPartsByMission;
    }

    public void setRestrictPartsByMission(final boolean restrictPartsByMission) {
        this.restrictPartsByMission = restrictPartsByMission;
    }

    /**
     * @deprecated unused.
     */
    @Deprecated(since = "0.50.06", forRemoval = true)
    public boolean isLimitLanceWeight() {
        return false;
    }

    /**
     * @deprecated unused.
     */
    @Deprecated(since = "0.50.06", forRemoval = true)
    public void setLimitLanceWeight(final boolean limitLanceWeight) {
    }

    public boolean isLimitLanceNumUnits() {
        return false;
    }

    /**
     * @deprecated unused.
     */
    @Deprecated(since = "0.50.06", forRemoval = true)
    public void setLimitLanceNumUnits(final boolean limitLanceNumUnits) {
    }

    public int getFixedMapChance() {
        return fixedMapChance;
    }

    public void setFixedMapChance(final int fixedMapChance) {
        this.fixedMapChance = fixedMapChance;
    }

    public int getSpaUpgradeIntensity() {
        return spaUpgradeIntensity;
    }

    public void setSpaUpgradeIntensity(final int spaUpgradeIntensity) {
        this.spaUpgradeIntensity = spaUpgradeIntensity;
    }

    public int getScenarioModMax() {
        return scenarioModMax;
    }

    public void setScenarioModMax(final int scenarioModMax) {
        this.scenarioModMax = scenarioModMax;
    }

    public int getScenarioModChance() {
        return scenarioModChance;
    }

    public void setScenarioModChance(final int scenarioModChance) {
        this.scenarioModChance = scenarioModChance;
    }

    public int getScenarioModBV() {
        return scenarioModBV;
    }

    public void setScenarioModBV(final int scenarioModBV) {
        this.scenarioModBV = scenarioModBV;
    }

    public boolean isAutoConfigMunitions() {
        return autoConfigMunitions;
    }

    public void setAutoConfigMunitions(final boolean autoConfigMunitions) {
        this.autoConfigMunitions = autoConfigMunitions;
    }

    // region File IO

    /** Use {@link CampaignOptionsMarshaller#writeCampaignOptionsToXML(CampaignOptions, PrintWriter, int)} instead. */
    @Deprecated(since = "0.50.07", forRemoval = true)
    public void writeToXml(final PrintWriter pw, int indent) {
        CampaignOptionsMarshaller.writeCampaignOptionsToXML(this, pw, indent);
    }

    /** Use {@link CampaignOptionsUnmarshaller#generateCampaignOptionsFromXml(Node, Version)} instead */
    @Deprecated(since = "0.50.07", forRemoval = true)
    public static CampaignOptions generateCampaignOptionsFromXml(Node parentNod, Version version) {
        return CampaignOptionsUnmarshaller.generateCampaignOptionsFromXml(parentNod, version);
    }

    /**
     * This is annoyingly required for the case of anyone having changed the surname weights. The code is not nice, but
     * will nicely handle the cases where anyone has made changes
     *
     * @param values the values to migrate
     */
    @Deprecated(since = "0.50.07", forRemoval = true)
    public void migrateMarriageSurnameWeights(final String... values) {
        int[] weights = new int[values.length];

        for (int i = 0; i < weights.length; i++) {
            try {
                weights[i] = Integer.parseInt(values[i]);
            } catch (Exception ex) {
                LOGGER.error(ex, "Unknown Exception: migrateMarriageSurnameWeights47");
                weights[i] = 0;
            }
        }

        // Now we need to test it to figure out the weights have changed. If not, we
        // will keep the
        // new default values. If they have, we save their changes and add the new
        // surname weights
        if ((weights[0] != getMarriageSurnameWeights().get(MergingSurnameStyle.NO_CHANGE)) ||
                  (weights[1] != getMarriageSurnameWeights().get(MergingSurnameStyle.YOURS) + 5) ||
                  (weights[2] != getMarriageSurnameWeights().get(MergingSurnameStyle.SPOUSE) + 5) ||
                  (weights[3] != getMarriageSurnameWeights().get(MergingSurnameStyle.HYPHEN_SPOUSE) + 5) ||
                  (weights[4] != getMarriageSurnameWeights().get(MergingSurnameStyle.BOTH_HYPHEN_SPOUSE) + 5) ||
                  (weights[5] != getMarriageSurnameWeights().get(MergingSurnameStyle.HYPHEN_YOURS) + 5) ||
                  (weights[6] != getMarriageSurnameWeights().get(MergingSurnameStyle.BOTH_HYPHEN_YOURS) + 5) ||
                  (weights[7] != getMarriageSurnameWeights().get(MergingSurnameStyle.MALE)) ||
                  (weights[8] != getMarriageSurnameWeights().get(MergingSurnameStyle.FEMALE))) {
            getMarriageSurnameWeights().put(MergingSurnameStyle.NO_CHANGE, weights[0]);
            getMarriageSurnameWeights().put(MergingSurnameStyle.YOURS, weights[1]);
            getMarriageSurnameWeights().put(MergingSurnameStyle.SPOUSE, weights[2]);
            // SPACE_YOURS is newly added
            // BOTH_SPACE_YOURS is newly added
            getMarriageSurnameWeights().put(MergingSurnameStyle.HYPHEN_YOURS, weights[3]);
            getMarriageSurnameWeights().put(MergingSurnameStyle.BOTH_HYPHEN_YOURS, weights[4]);
            // SPACE_SPOUSE is newly added
            // BOTH_SPACE_SPOUSE is newly added
            getMarriageSurnameWeights().put(MergingSurnameStyle.HYPHEN_SPOUSE, weights[5]);
            getMarriageSurnameWeights().put(MergingSurnameStyle.BOTH_HYPHEN_SPOUSE, weights[6]);
            getMarriageSurnameWeights().put(MergingSurnameStyle.MALE, weights[7]);
            getMarriageSurnameWeights().put(MergingSurnameStyle.FEMALE, weights[8]);
        }
    }

    // endregion File IO
    public AutoResolveMethod getAutoResolveMethod() {
        return autoResolveMethod;
    }

    public void setAutoResolveMethod(final AutoResolveMethod autoResolveMethod) {
        this.autoResolveMethod = autoResolveMethod;
    }

    public void setStrategicViewTheme(String minimapStyle) {
        // it is persisted here to have something in the campaign options persisted that
        // will change the GUI preference for the theme
        this.strategicViewMinimapTheme = minimapStyle;
        CLIENT_PREFERENCES.setStrategicViewTheme(minimapStyle);
    }

    public File getStrategicViewTheme() {
        CLIENT_PREFERENCES.setStrategicViewTheme(strategicViewMinimapTheme);
        return CLIENT_PREFERENCES.getStrategicViewTheme();
    }

    public boolean isAutoResolveVictoryChanceEnabled() {
        return autoResolveVictoryChanceEnabled;
    }

    public void setAutoResolveVictoryChanceEnabled(final boolean autoResolveVictoryChanceEnabled) {
        this.autoResolveVictoryChanceEnabled = autoResolveVictoryChanceEnabled;
    }

    public void setAutoResolveNumberOfScenarios(int autoResolveNumberOfScenarios) {
        this.autoResolveNumberOfScenarios = autoResolveNumberOfScenarios;
    }

    public int getAutoResolveNumberOfScenarios() {
        return autoResolveNumberOfScenarios;
    }

    public boolean isAutoResolveExperimentalPacarGuiEnabled() {
        return autoResolveExperimentalPacarGuiEnabled;
    }

    public void setAutoResolveExperimentalPacarGuiEnabled(boolean autoResolveExperimentalPacarGuiEnabled) {
        this.autoResolveExperimentalPacarGuiEnabled = autoResolveExperimentalPacarGuiEnabled;
    }

    /**
     * Determines if faction standing negotiation is enabled.
     *
     * <p><b>Usage:</b> for most use cases you will want to use {@link #isUseFactionStandingNegotiationSafe()} as
     * that also verifies that Faction Standing is enabled.</p>
     *
     * @return {@code true} if faction standing negotiation is enabled, {@code false} otherwise.
     */
    public boolean isUseFactionStandingNegotiation() {
        return useFactionStandingNegotiation;
    }

    /**
     * Checks whether tracking faction standing is enabled and if the use of faction standing negotiation is active.
     *
     * @return {@code true} if both faction standing tracking and faction standing negotiation usage are enabled;
     *       {@code false} otherwise.
     */
    public boolean isUseFactionStandingNegotiationSafe() {
        return trackFactionStanding && useFactionStandingNegotiation;
    }

    /**
     * Sets whether the system should use faction standing negotiation.
     *
     * @param useFactionStandingNegotiation a boolean indicating if faction standing negotiation should be enabled
     *                                      (true) or disabled (false)
     */
    public void setUseFactionStandingNegotiation(boolean useFactionStandingNegotiation) {
        this.useFactionStandingNegotiation = useFactionStandingNegotiation;
    }

    /**
     * Determines if faction standing resupply modifiers is enabled.
     *
     * <p><b>Usage:</b> for most use cases you will want to use {@link #isUseFactionStandingResupplySafe()} as
     * that also verifies that Faction Standing is enabled.</p>
     *
     * @return {@code true} if faction standing resupply modifiers is enabled, {@code false} otherwise.
     */
    public boolean isUseFactionStandingResupply() {
        return useFactionStandingResupply;
    }

    /**
     * Checks whether tracking faction standing is enabled and if the use of faction standing resupply modifiers is
     * active.
     *
     * @return {@code true} if both faction standing tracking and faction standing resupply modifier usage are enabled;
     *       {@code false} otherwise.
     */
    public boolean isUseFactionStandingResupplySafe() {
        return trackFactionStanding && useFactionStandingResupply;
    }

    public void setUseFactionStandingResupply(boolean useFactionStandingResupply) {
        this.useFactionStandingResupply = useFactionStandingResupply;
    }

    /**
     * Determines if faction standing command circuit access is enabled.
     *
     * <p><b>Usage:</b> for most use cases you will want to use {@link #isUseFactionStandingCommandCircuitSafe()} as
     * that also verifies that Faction Standing is enabled.</p>
     *
     * @return {@code true} if faction standing command circuit access is enabled, {@code false} otherwise.
     */
    public boolean isUseFactionStandingCommandCircuit() {
        return useFactionStandingCommandCircuit;
    }

    /**
     * Checks whether tracking faction standing is enabled and if the use of faction standing command circuits are
     * active.
     *
     * @return {@code true} if both faction standing tracking and faction standing command circuit usage are enabled;
     *       {@code false} otherwise.
     */
    public boolean isUseFactionStandingCommandCircuitSafe() {
        return trackFactionStanding && useFactionStandingCommandCircuit;
    }

    public void setUseFactionStandingCommandCircuit(boolean useFactionStandingCommandCircuit) {
        this.useFactionStandingCommandCircuit = useFactionStandingCommandCircuit;
    }

    /**
     * Determines if faction standing outlawing is enabled.
     *
     * <p><b>Usage:</b> for most use cases you will want to use {@link #isUseFactionStandingOutlawedSafe()} as
     * that also verifies that Faction Standing is enabled.</p>
     *
     * @return {@code true} if faction standing outlawing is enabled, {@code false} otherwise.
     */
    public boolean isUseFactionStandingOutlawed() {
        return useFactionStandingOutlawed;
    }

    /**
     * Checks whether tracking faction standing is enabled and if the use of faction standing outlawing is active.
     *
     * @return {@code true} if both faction standing tracking and faction standing outlaw usage are enabled;
     *       {@code false} otherwise.
     */
    public boolean isUseFactionStandingOutlawedSafe() {
        return trackFactionStanding && useFactionStandingOutlawed;
    }

    public void setUseFactionStandingOutlawed(boolean useFactionStandingOutlawed) {
        this.useFactionStandingOutlawed = useFactionStandingOutlawed;
    }

    /**
     * Determines if faction standing batchall restriction is enabled.
     *
     * <p><b>Usage:</b> for most use cases you will want to use {@link #isUseFactionStandingBatchallRestrictionsSafe()}
     * as that also verifies that Faction Standing is enabled.</p>
     *
     * @return {@code true} if faction standing batchall restriction is enabled, {@code false} otherwise.
     */
    public boolean isUseFactionStandingBatchallRestrictions() {
        return useFactionStandingBatchallRestrictions;
    }

    /**
     * Checks whether tracking faction standing is enabled and if the use of faction standing batchall restrictions are
     * active.
     *
     * @return {@code true} if both faction standing tracking and faction standing batchall restrictions usage are
     *       enabled; {@code false} otherwise.
     */
    public boolean isUseFactionStandingBatchallRestrictionsSafe() {
        return trackFactionStanding && useFactionStandingBatchallRestrictions;
    }

    public void setUseFactionStandingBatchallRestrictions(boolean useFactionStandingBatchallRestrictions) {
        this.useFactionStandingBatchallRestrictions = useFactionStandingBatchallRestrictions;
    }

    /**
     * Determines if faction standing recruitment modifiers is enabled.
     *
     * <p><b>Usage:</b> for most use cases you will want to use {@link #isUseFactionStandingRecruitmentSafe()} as
     * that also verifies that Faction Standing is enabled.</p>
     *
     * @return {@code true} if faction standing recruitment modifiers is enabled, {@code false} otherwise.
     */
    public boolean isUseFactionStandingRecruitment() {
        return useFactionStandingRecruitment;
    }

    /**
     * Checks whether tracking faction standing is enabled and if the use of faction standing recruitment modifiers is
     * active.
     *
     * @return {@code true} if both faction standing tracking and faction standing recruitment modifier usage are
     *       enabled; {@code false} otherwise.
     */
    public boolean isUseFactionStandingRecruitmentSafe() {
        return trackFactionStanding && useFactionStandingRecruitment;
    }

    public void setUseFactionStandingRecruitment(boolean useFactionStandingRecruitment) {
        this.useFactionStandingRecruitment = useFactionStandingRecruitment;
    }

    /**
     * Determines if faction standing barrack costs is enabled.
     *
     * <p><b>Usage:</b> for most use cases you will want to use {@link #isUseFactionStandingBarracksCostsSafe()} as
     * that also verifies that Faction Standing is enabled.</p>
     *
     * @return {@code true} if faction standing barrack costs is enabled, {@code false} otherwise.
     */
    public boolean isUseFactionStandingBarracksCosts() {
        return useFactionStandingBarracksCosts;
    }

    /**
     * Checks whether tracking faction standing is enabled and if the use of faction standing barrack cost modifiers is
     * active.
     *
     * @return {@code true} if both faction standing tracking and faction standing barrack cost modifier usage are
     *       enabled; {@code false} otherwise.
     */
    public boolean isUseFactionStandingBarracksCostsSafe() {
        return trackFactionStanding && useFactionStandingBarracksCosts;
    }

    public void setUseFactionStandingBarracksCosts(boolean useFactionStandingBarracksCosts) {
        this.useFactionStandingBarracksCosts = useFactionStandingBarracksCosts;
    }

    /**
     * Determines if faction standing unit market modifiers is enabled.
     *
     * <p><b>Usage:</b> for most use cases you will want to use {@link #isUseFactionStandingUnitMarketSafe()} as
     * that also verifies that Faction Standing is enabled.</p>
     *
     * @return {@code true} if faction standing unit market modifiers is enabled, {@code false} otherwise.
     */
    public boolean isUseFactionStandingUnitMarket() {
        return useFactionStandingUnitMarket;
    }

    /**
     * Checks whether tracking faction standing is enabled and if the use of faction standing unit market modifiers is
     * active.
     *
     * @return {@code true} if both faction standing tracking and faction standing unit market modifier usage are
     *       enabled; {@code false} otherwise.
     */
    public boolean isUseFactionStandingUnitMarketSafe() {
        return trackFactionStanding && useFactionStandingUnitMarket;
    }

    public void setUseFactionStandingUnitMarket(boolean useFactionStandingUnitMarket) {
        this.useFactionStandingUnitMarket = useFactionStandingUnitMarket;
    }

    /**
     * Determines if faction standing contract pay is enabled.
     *
     * <p><b>Usage:</b> for most use cases you will want to use {@link #isUseFactionStandingContractPaySafe()} as
     * that also verifies that Faction Standing is enabled.</p>
     *
     * @return {@code true} if faction standing contract pay is enabled, {@code false} otherwise.
     */
    public boolean isUseFactionStandingContractPay() {
        return useFactionStandingContractPay;
    }

    /**
     * Checks whether tracking faction standing is enabled and if the use of faction standing contract payment modifiers
     * is active.
     *
     * @return {@code true} if both faction standing tracking and faction standing contract pay modifier usage are
     *       enabled; {@code false} otherwise.
     */
    public boolean isUseFactionStandingContractPaySafe() {
        return trackFactionStanding && useFactionStandingContractPay;
    }

    public void setUseFactionStandingContractPay(boolean useFactionStandingContractPay) {
        this.useFactionStandingContractPay = useFactionStandingContractPay;
    }

    /**
     * Determines if faction standing support points is enabled.
     *
     * <p><b>Usage:</b> for most use cases you will want to use {@link #isUseFactionStandingSupportPointsSafe()} as
     * that also verifies that Faction Standing is enabled.</p>
     *
     * @return {@code true} if faction standing support points is enabled, {@code false} otherwise.
     */
    public boolean isUseFactionStandingSupportPoints() {
        return useFactionStandingSupportPoints;
    }

    /**
     * Checks whether tracking faction standing is enabled and if the use of faction standing support point modifiers is
     * active.
     *
     * @return {@code true} if both faction standing tracking and faction standing resupply modifier usage are enabled;
     *       {@code false} otherwise.
     */
    public boolean isUseFactionStandingSupportPointsSafe() {
        return trackFactionStanding && useFactionStandingSupportPoints;
    }

    public void setUseFactionStandingSupportPoints(boolean useFactionStandingSupportPoints) {
        this.useFactionStandingSupportPoints = useFactionStandingSupportPoints;
    }

    public boolean isTrackFactionStanding() {
        return trackFactionStanding;
    }

    public void setTrackFactionStanding(boolean trackFactionStanding) {
        this.trackFactionStanding = trackFactionStanding;
    }

    public boolean isTrackClimateRegardChanges() {
        return trackClimateRegardChanges;
    }

    public void setTrackClimateRegardChanges(boolean trackClimateRegardChanges) {
        this.trackClimateRegardChanges = trackClimateRegardChanges;
    }

    public double getRegardMultiplier() {
        return regardMultiplier;
    }

    public void setRegardMultiplier(double regardMultiplier) {
        this.regardMultiplier = regardMultiplier;
    }

    public boolean isAutoGenerateOpForCallSigns() {
        return autoGenerateOpForCallSigns;
    }

    public void setAutoGenerateOpForCallSigns(boolean autoGenerateOpForCallSigns) {
        this.autoGenerateOpForCallSigns = autoGenerateOpForCallSigns;
    }

    public SkillLevel getMinimumCallsignSkillLevel() {
        return minimumCallsignSkillLevel;
    }

    public void setMinimumCallsignSkillLevel(SkillLevel skillLevel) {
        this.minimumCallsignSkillLevel = skillLevel;
    }

    /**
     * Updates the campaign options to reflect the current game options settings.
     *
     * <p>
     * This method retrieves the {@link GameOptions} and updates the corresponding campaign-specific settings, such as
     * the use of tactics, initiative bonuses, toughness, artillery, pilot abilities, edge, implants, quirks, canon
     * restrictions, and allowed tech level. This synchronization ensures that the campaign options match the current
     * state of the game options.
     * </p>
     *
     * @param gameOptions the {@link GameOptions} whose values will be used to update the campaign options.
     */
    public void updateCampaignOptionsFromGameOptions(GameOptions gameOptions) {
        useTactics = gameOptions.getOption(RPG_COMMAND_INIT).booleanValue();
        useInitiativeBonus = gameOptions.getOption(RPG_INDIVIDUAL_INITIATIVE).booleanValue();
        useToughness = gameOptions.getOption(RPG_TOUGHNESS).booleanValue();
        useArtillery = gameOptions.getOption(RPG_ARTILLERY_SKILL).booleanValue();
        useAbilities = gameOptions.getOption(RPG_PILOT_ADVANTAGES).booleanValue();
        useEdge = gameOptions.getOption(EDGE).booleanValue();
        useImplants = gameOptions.getOption(RPG_MANEI_DOMINI).booleanValue();
        useQuirks = gameOptions.getOption(ADVANCED_STRATOPS_QUIRKS).booleanValue();
        allowCanonOnly = gameOptions.getOption(ALLOWED_CANON_ONLY).booleanValue();
        techLevel = getSimpleLevel(gameOptions.getOption(ALLOWED_TECH_LEVEL).stringValue());
    }

    /**
     * Updates the game options to reflect the current campaign options settings.
     *
     * <p>
     * This method synchronizes the values of the given {@link GameOptions} with the current campaign-specific options,
     * such as the use of tactics, initiative bonuses, toughness, artillery, pilot abilities, edge, implants, quirks,
     * canon restrictions, and allowed tech level. These updates ensure parity between the campaign options and the game
     * options.
     * </p>
     *
     * @param gameOptions the {@link GameOptions} to update based on the current campaign options.
     */
    public void updateGameOptionsFromCampaignOptions(GameOptions gameOptions) {
        gameOptions.getOption(RPG_INDIVIDUAL_INITIATIVE).setValue(useInitiativeBonus);
        gameOptions.getOption(RPG_COMMAND_INIT).setValue(useTactics || useInitiativeBonus);
        gameOptions.getOption(RPG_TOUGHNESS).setValue(useToughness);
        gameOptions.getOption(RPG_ARTILLERY_SKILL).setValue(useArtillery);
        gameOptions.getOption(RPG_PILOT_ADVANTAGES).setValue(useAbilities);
        gameOptions.getOption(EDGE).setValue(useEdge);
        gameOptions.getOption(RPG_MANEI_DOMINI).setValue(useImplants);
        gameOptions.getOption(ADVANCED_STRATOPS_QUIRKS).setValue(useQuirks);
        gameOptions.getOption(ALLOWED_CANON_ONLY).setValue(allowCanonOnly);
        gameOptions.getOption(ALLOWED_CANON_ONLY).setValue(allowCanonOnly);

        gameOptions.getOption(ALLOWED_TECH_LEVEL).setValue(TechConstants.T_SIMPLE_NAMES[techLevel]);
    }
}<|MERGE_RESOLUTION|>--- conflicted
+++ resolved
@@ -269,11 +269,8 @@
     private boolean useRandomHitsForVehicles;
     private boolean tougherHealing;
     private boolean useAlternativeAdvancedMedical;
-<<<<<<< HEAD
+    private boolean useKinderAlternativeAdvancedMedical;
     private boolean useRandomDiseases;
-=======
-    private boolean useKinderAlternativeAdvancedMedical;
->>>>>>> fee5cc5d
     private int maximumPatients;
     private boolean doctorsUseAdministration;
     private boolean useUsefulMedics;
@@ -857,11 +854,8 @@
         setUseRandomHitsForVehicles(false);
         setTougherHealing(false);
         useAlternativeAdvancedMedical = false;
-<<<<<<< HEAD
+        useKinderAlternativeAdvancedMedical = false;
         useRandomDiseases = false;
-=======
-        useKinderAlternativeAdvancedMedical = false;
->>>>>>> fee5cc5d
         setMaximumPatients(25);
         setDoctorsUseAdministration(false);
         useUsefulMedics = false;
@@ -2077,21 +2071,20 @@
         this.useAlternativeAdvancedMedical = useAlternativeAdvancedMedical;
     }
 
-<<<<<<< HEAD
+    public boolean isUseKinderAlternativeAdvancedMedical() {
+        return useKinderAlternativeAdvancedMedical;
+    }
+
+    public void setUseKinderAlternativeAdvancedMedical(final boolean useKinderAlternativeAdvancedMedical) {
+        this.useKinderAlternativeAdvancedMedical = useKinderAlternativeAdvancedMedical;
+    }
+
     public boolean isUseRandomDiseases() {
         return useRandomDiseases;
     }
 
     public void setUseRandomDiseases(final boolean useRandomDiseases) {
         this.useRandomDiseases = useRandomDiseases;
-=======
-    public boolean isUseKinderAlternativeAdvancedMedical() {
-        return useKinderAlternativeAdvancedMedical;
-    }
-
-    public void setUseKinderAlternativeAdvancedMedical(final boolean useKinderAlternativeAdvancedMedical) {
-        this.useKinderAlternativeAdvancedMedical = useKinderAlternativeAdvancedMedical;
->>>>>>> fee5cc5d
     }
 
     public int getMaximumPatients() {
