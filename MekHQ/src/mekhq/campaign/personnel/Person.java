--- conflicted
+++ resolved
@@ -57,10 +57,7 @@
 import static mekhq.campaign.personnel.skills.SkillType.*;
 import static mekhq.utilities.ReportingUtilities.CLOSING_SPAN_TAG;
 import static mekhq.utilities.ReportingUtilities.getNegativeColor;
-<<<<<<< HEAD
-=======
 import static mekhq.utilities.ReportingUtilities.getPositiveColor;
->>>>>>> ce2a65ee
 import static mekhq.utilities.ReportingUtilities.getWarningColor;
 import static mekhq.utilities.ReportingUtilities.spanOpeningWithCustomColor;
 
@@ -1484,12 +1481,8 @@
 
         if (campaign.getCampaignOptions().isUseLoyaltyModifiers()) {
             campaign.addReport(String.format(resources.getString("loyaltyChangeGroup.text"),
-                  "<span color=" + getWarningColor() + "'>",
-<<<<<<< HEAD
-                  ReportingUtilities.CLOSING_SPAN_TAG));
-=======
+                  spanOpeningWithCustomColor(getWarningColor()),
                   CLOSING_SPAN_TAG));
->>>>>>> ce2a65ee
         }
     }
 
@@ -6406,7 +6399,53 @@
         }
     }
 
-<<<<<<< HEAD
+    /**
+     * Resolves a gambling compulsion for the current person and adjusts their wealth accordingly.
+     *
+     * <p>If the person has the gambling compulsion option enabled, this method performs a d6 roll to determine
+     * whether wealth is gained, lost, or unchanged, and formats the result as a localized string with appropriate
+     * styling. If the gambling compulsion option is not present, the method returns an empty string.</p>
+     *
+     * <p>On a roll of 6, the person's wealth increases; on a roll of 4 or 5, it remains unchanged; and on a roll of
+     * 1, 2, or 3, the person's wealth decreases.</p>
+     *
+     * @return a formatted localized result {@link String} reflecting the outcome, or an empty {@link String} if not
+     *       applicable
+     *
+     * @author Illiani
+     * @since 0.50.07
+     */
+    public String gambleWealth() {
+        boolean hasGamblingCompulsion = options.booleanOption(COMPULSION_GAMBLING);
+        if (!hasGamblingCompulsion) {
+            return "";
+        }
+
+        String key;
+        String color;
+
+        int roll = d6();
+        switch (roll) {
+            case 4, 5 -> {
+                key = "neutral";
+                color = getWarningColor();
+            }
+            case 6 -> {
+                changeWealth(1);
+                key = "success";
+                color = getPositiveColor();
+            }
+            default -> { // 1, 2, 3
+                changeWealth(-1);
+                key = "failure";
+                color = getNegativeColor();
+            }
+        }
+
+        return String.format(resources.getString("gambling." + key), getHyperlinkedFullTitle(),
+              spanOpeningWithCustomColor(color), CLOSING_SPAN_TAG, wealth);
+    }
+
     public String processCatatonia(Campaign campaign, boolean useAdvancedMedical,
           // These boolean are here to ensure that we only ever pass in valid personnel
           boolean hasCatatonia, boolean failedWillpowerCheck) {
@@ -6429,52 +6468,5 @@
         }
 
         return "";
-=======
-    /**
-     * Resolves a gambling compulsion for the current person and adjusts their wealth accordingly.
-     *
-     * <p>If the person has the gambling compulsion option enabled, this method performs a d6 roll to determine
-     * whether wealth is gained, lost, or unchanged, and formats the result as a localized string with appropriate
-     * styling. If the gambling compulsion option is not present, the method returns an empty string.</p>
-     *
-     * <p>On a roll of 6, the person's wealth increases; on a roll of 4 or 5, it remains unchanged; and on a roll of
-     * 1, 2, or 3, the person's wealth decreases.</p>
-     *
-     * @return a formatted localized result {@link String} reflecting the outcome, or an empty {@link String} if not
-     *       applicable
-     *
-     * @author Illiani
-     * @since 0.50.07
-     */
-    public String gambleWealth() {
-        boolean hasGamblingCompulsion = options.booleanOption(COMPULSION_GAMBLING);
-        if (!hasGamblingCompulsion) {
-            return "";
-        }
-
-        String key;
-        String color;
-
-        int roll = d6();
-        switch (roll) {
-            case 4, 5 -> {
-                key = "neutral";
-                color = getWarningColor();
-            }
-            case 6 -> {
-                changeWealth(1);
-                key = "success";
-                color = getPositiveColor();
-            }
-            default -> { // 1, 2, 3
-                changeWealth(-1);
-                key = "failure";
-                color = getNegativeColor();
-            }
-        }
-
-        return String.format(resources.getString("gambling." + key), getHyperlinkedFullTitle(),
-              spanOpeningWithCustomColor(color), CLOSING_SPAN_TAG, wealth);
->>>>>>> ce2a65ee
     }
 }