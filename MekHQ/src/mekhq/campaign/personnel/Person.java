--- conflicted
+++ resolved
@@ -1407,13 +1407,8 @@
                 !this.equals(p)
                 && !p.hasSpouse()
                 && p.isTryingToMarry()
-<<<<<<< HEAD
-                && p.oldEnoughToMarry()
+                && p.oldEnoughToMarry(campaign)
                 && (!p.getPrisonerStatus().isPrisoner() || getPrisonerStatus().isPrisoner())
-=======
-                && p.oldEnoughToMarry(campaign)
-                && (!p.isPrisoner() || isPrisoner())
->>>>>>> 26dea6f7
                 && !p.isDeadOrMIA()
                 && p.isActive()
                 && ((getAncestorsId() == null)
@@ -1458,15 +1453,10 @@
         }
     }
 
-<<<<<<< HEAD
-    public boolean isPotentialRandomSpouse(Person p, int gender) {
-        if ((p.getGender() != gender) || !safeSpouse(p)
+    public boolean isPotentialRandomSpouse(Person p, int gender, Campaign campaign) {
+        if ((p.getGender() != gender) || !safeSpouse(p, campaign)
                 || !(getPrisonerStatus().isFree()
                     || (getPrisonerStatus().isPrisoner() && p.getPrisonerStatus().isPrisoner()))) {
-=======
-    public boolean isPotentialRandomSpouse(Person p, int gender, Campaign campaign) {
-        if ((p.getGender() != gender) || !safeSpouse(p, campaign) || !(isFree() || (isPrisoner() && p.isPrisoner()))) {
->>>>>>> 26dea6f7
             return false;
         }
 
