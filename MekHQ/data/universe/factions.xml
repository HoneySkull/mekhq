<?xml version="1.0" encoding="utf-8"?>
<!--
factions.xml
1/19/2012
Jay Lawson

Modified Sept 2017
Joshua Bartz (Bonepart)

Modified 21-MAR-2021
Justin 'Windchild' Bowen

Modified MAR-2024
IllianiCBT

Modified 2024-08-06
Jeremy Saklad (Saklad5)

This file defines the factions used by MekHQ. Keep in mind that the faction shortnames are used by the planets.xml file, so if you remove a faction here, you need to remove all references to it in that file. Not all of the factions listed here are available to play by default. To add a faction as playable, just add the playable tag.

Here is a description of what goes in each faction tag
shortname - this is the abbreviation that is used to identify each faction in planets.xml and within MekHQ itself. This code must be unique.
fullname  - the full display name for the faction.
altNamesByYear - Identifies alternate names for a given year. Format: <altNamesByYear year='XXXX'>Faction name</altNamesByYear>
altNames - A list of alternate names for a faction, 'also known as' type of names, not official designations.
alternativeFactionCodes - A list of alternativeFactionCodes used as a fallback when using RATs.
startingPlanet - Identifies the starting planet if you begin a new campaign with this faction. The name of the planet must be the name as it is recognized in MekHQ. If left out, then this defaults to Terra.
changePlanet - Identifies the starting planet after the given year. Format: <changePlanet year='XXXX'>Planet name</changePlanet>. Years given in this first revision are best guesses.
eraMods - A comma-separated 11-item list of optional modifiers to repair/replacement rolls as per the fourth printing of Campaign Operations. If left out, then this defaults to 0 for all eras.
nameGenerator - The name of the faction name generator that should be used for this faction. If left out, then this defaults to "General."
colorRGB - a comma-separated 3-item list defining the RGB codes for the color used on the map for this faction. Defaults to light gray if missing.
currencyCode - partially implemented (likely buggy) currency code value used by the faction.
layeredForceIconBackgroundCategory - the category of the faction's background piece
layeredForceIconBackgroundFilename - the filename of the faction's background piece
layeredForceIconLogoCategory - the category of the faction's logo piece
layeredForceIconLogoFilename - the filename of the faction's logo piece
tags - a comma-separated list of tags. Currently recognised tags: "is", "periphery", "deep_periphery", "clan", "pirate", "merc", "trader", "minor", "rebel", "inactive", "hidden", "abandoned", "chaos", "playable", "super"
start - the founding date of the faction
end - the date the faction ceases to exist
successor - unimplemented tag describing another faction code as the specified faction's successor
 -->
<factions>
<<<<<<< HEAD
    <!-- Early spaceflight factions -->
    <faction>
        <shortname>WA</shortname>
        <fullname>Western Alliance</fullname>
        <colorRGB>0,20,220</colorRGB>
        <tags>is,minor</tags>
        <start>2014</start>
        <end>2085</end>
        <successor>TA</successor>
    </faction>
    <faction>
        <shortname>ACPS</shortname>
        <fullname>Asian Co-Prosperity Sphere</fullname>
        <namegenerator>CC</namegenerator>
        <colorRGB>0,20,220</colorRGB>
        <tags>is,minor</tags>
        <start>2022</start>
        <end>2024</end>
        <successor>WA</successor>
    </faction>
    <!-- First exodus factions -->
    <faction>
        <shortname>TA</shortname>
        <fullname>Terran Alliance</fullname>
        <colorRGB>164,164,122</colorRGB>
        <tags>is,major</tags>
        <start>2086</start>
        <end>2315</end>
        <successor>TH</successor>
    </faction>
    <faction>
        <shortname>TH</shortname>
        <fullname>Terran Hegemony</fullname>
        <alternativeFactionCodes>SL</alternativeFactionCodes>
        <startingPlanet>Terra</startingPlanet>
        <eraMods>-1,-1,-1</eraMods>
        <colorRGB>223,122,41</colorRGB>
        <layeredForceIconBackgroundCategory>Inner Sphere/</layeredForceIconBackgroundCategory>
        <layeredForceIconBackgroundFilename>Terran Hegemony.png</layeredForceIconBackgroundFilename>
        <layeredForceIconLogoCategory>Inner Sphere/</layeredForceIconLogoCategory>
        <layeredForceIconLogoFilename>Terran Hegemony.png</layeredForceIconLogoFilename>
        <tags>is,super,playable</tags>
        <start>2315</start>
        <end>2790</end>
    </faction>
    <faction>
        <shortname>AE</shortname>
        <fullname>Amaris Empire</fullname>
        <startingPlanet>Terra</startingPlanet>
        <!-- Using era modifiers of Terran Hegemony -->
        <eraMods>-1,-1,-1</eraMods>
        <colorRGB>142,74,123</colorRGB>
        <layeredForceIconBackgroundCategory>Periphery/</layeredForceIconBackgroundCategory>
        <layeredForceIconBackgroundFilename>Amaris Empire.png</layeredForceIconBackgroundFilename>
        <tags>is,minor</tags>
        <start>2767</start>
        <end>2779</end>
    </faction>
    <faction>
        <shortname>Alf</shortname>
        <fullname>Alfirk</fullname>
        <startingPlanet>Alfirk</startingPlanet>
        <!-- Using era modifiers of Periphery (Other) -->
        <eraMods>+1,+1,+1,+1,+2,+3,+3,+2,+1,+2,+2</eraMods>
        <colorRGB>103,169,57</colorRGB>
        <tags>deep_periphery,minor</tags>
        <start>2200</start> <!-- estimated -->
    </faction>
    <!-- Major Inner Sphere Factions -->
    <faction>
        <shortname>CC</shortname>
        <fullname>Capellan Confederation</fullname>
        <startingPlanet>Sian</startingPlanet>
        <eraMods>1,0,0,1,1,2,2,1,0,1,0</eraMods>
        <nameGenerator>CC</nameGenerator>
        <colorRGB>0,127,14</colorRGB>
        <layeredForceIconBackgroundCategory>Inner Sphere/</layeredForceIconBackgroundCategory>
        <layeredForceIconBackgroundFilename>Capellan Confederation.png</layeredForceIconBackgroundFilename>
        <layeredForceIconLogoCategory>Inner Sphere/</layeredForceIconLogoCategory>
        <layeredForceIconLogoFilename>Capellan Confederation.png</layeredForceIconLogoFilename>
        <tags>is,major,playable</tags>
        <start>2367</start>
    </faction>
    <faction>
        <shortname>DC</shortname>
        <fullname>Draconis Combine</fullname>
        <startingPlanet>New Samarkand</startingPlanet>
        <changePlanet year='2619'>Luthien</changePlanet>>
        <eraMods>0,0,0,1,1,2,2,0,0,1,0</eraMods>
        <nameGenerator>DC</nameGenerator>
        <colorRGB>237,28,36</colorRGB>
        <layeredForceIconBackgroundCategory>Inner Sphere/</layeredForceIconBackgroundCategory>
        <layeredForceIconBackgroundFilename>Draconis Combine.png</layeredForceIconBackgroundFilename>
        <layeredForceIconLogoCategory>Inner Sphere/</layeredForceIconLogoCategory>
        <layeredForceIconLogoFilename>Draconis Combine.png</layeredForceIconLogoFilename>
        <tags>is,major,playable</tags>
        <start>2319</start>
    </faction>
    <faction>
        <shortname>FS</shortname>
        <fullname>Federated Suns</fullname>
        <startingPlanet>New Avalon</startingPlanet>
        <eraMods>0,0,0,1,1,2,2,0,0,1,0</eraMods>
        <nameGenerator>FS</nameGenerator>
        <colorRGB>255,221,0</colorRGB>
        <layeredForceIconBackgroundCategory>Inner Sphere/</layeredForceIconBackgroundCategory>
        <layeredForceIconBackgroundFilename>Federated Suns.png</layeredForceIconBackgroundFilename>
        <layeredForceIconLogoCategory>Inner Sphere/</layeredForceIconLogoCategory>
        <layeredForceIconLogoFilename>Federated Suns.png</layeredForceIconLogoFilename>
        <tags>is,major,playable</tags>
        <start>2317</start>
    </faction>
    <faction>
        <shortname>FWL</shortname>
        <fullname>Free Worlds League</fullname>
        <startingPlanet>Atreus (FWL)</startingPlanet>
        <eraMods>0,0,0,1,1,2,2,0,0,1,0</eraMods>
        <nameGenerator>FWL</nameGenerator>
        <colorRGB>164,54,149</colorRGB>
        <layeredForceIconBackgroundCategory>Inner Sphere/</layeredForceIconBackgroundCategory>
        <layeredForceIconBackgroundFilename>Free Worlds League.png</layeredForceIconBackgroundFilename>
        <layeredForceIconLogoCategory>Inner Sphere/</layeredForceIconLogoCategory>
        <layeredForceIconLogoFilename>Free Worlds League.png</layeredForceIconLogoFilename>
        <tags>is,major,playable</tags>
        <start>2271</start>
    </faction>
    <faction>
        <shortname>LA</shortname>
        <fullname>Lyran Commonwealth</fullname>
        <altNamesByYear year='3058'>Lyran Alliance</altNamesByYear>
        <altNamesByYear year='3085'>Lyran Commonwealth</altNamesByYear>
        <startingPlanet>Tharkad</startingPlanet>
        <eraMods>0,0,0,1,1,2,2,0,0,1,0</eraMods>
        <nameGenerator>LA</nameGenerator>
        <colorRGB>0,114,188</colorRGB>
        <layeredForceIconBackgroundCategory>Inner Sphere/</layeredForceIconBackgroundCategory>
        <layeredForceIconBackgroundFilename>Lyran Commonwealth.png</layeredForceIconBackgroundFilename>
        <layeredForceIconLogoCategory>Inner Sphere/</layeredForceIconLogoCategory>
        <layeredForceIconLogoFilename>Lyran Commonwealth.png</layeredForceIconLogoFilename>
        <tags>is,major,playable</tags>
        <start>2340</start>
    </faction>
    <!-- Star League Era factions -->
    <faction>
        <shortname>CRep</shortname>
        <fullname>Capellan Republic</fullname>
        <nameGenerator>CC</nameGenerator>
        <colorRGB>2,166,79</colorRGB>
        <tags>is,minor</tags>
        <start>2194</start>
        <end>2269</end>
        <successor>CH</successor>
    </faction>
    <faction>
        <shortname>CH</shortname>
        <fullname>Capellan Hegemony</fullname>
        <!-- Formed as a union of Capellan Republic and Capellan Co-Prosperity Sphere -->
        <nameGenerator>CC</nameGenerator>
        <colorRGB>2,166,79</colorRGB>
        <tags>is,minor</tags>
        <start>2270</start>
        <end>2310</end>
        <successor>CCom</successor>
    </faction>
    <faction>
        <shortname>CCom</shortname>
        <fullname>Capellan Commonality</fullname>
        <nameGenerator>CC</nameGenerator>
        <colorRGB>242,145,197</colorRGB>
        <tags>is,minor</tags>
        <start>2310</start>
        <end>2366</end>
        <successor>CC</successor>
    </faction>
    <faction>
        <shortname>TU</shortname>
        <fullname>Tikonov Union</fullname>
        <nameGenerator>CC</nameGenerator>
        <colorRGB>255,160,122</colorRGB>
        <tags>is,minor</tags>
        <start>2177</start>
        <end>2242</end>
        <successor>TGU</successor>
    </faction>
    <faction>
        <shortname>TGU</shortname>
        <fullname>Tikonov Grand Union</fullname>
        <nameGenerator>CC</nameGenerator>
        <colorRGB>255,160,122</colorRGB>
        <tags>is,minor</tags>
        <start>2243</start>
        <end>2366</end>
        <successor>CC</successor>
    </faction>
    <faction>
        <shortname>CTL</shortname>
        <fullname>Chesterton Trade Federation</fullname>
        <nameGenerator>CC</nameGenerator>
        <colorRGB>184,134,22</colorRGB>
        <tags>is,minor</tags>
        <start>2220</start>
        <end>2357</end>
        <successor>CC</successor>
    </faction>
    <faction>
        <shortname>ChP</shortname>
        <fullname>Chisholm Protectorate</fullname>
        <startingPlanet>Elgin (Chisholm 2878-)</startingPlanet>
        <nameGenerator>CC</nameGenerator>
        <colorRGB>224,104,32</colorRGB>
        <tags>is,minor</tags>
        <start>2265</start>
        <end>2335</end>
        <successor>CC</successor>
    </faction>
    <faction>
        <shortname>SSUP</shortname>
        <fullname>Sarna Supremacy</fullname>
        <startingPlanet>Sarna</startingPlanet>
        <nameGenerator>CC</nameGenerator>
        <colorRGB>184,134,11</colorRGB>
        <tags>is,minor</tags>
        <start>2175</start>
        <end>2366</end>
        <successor>CC</successor>
    </faction>
    <faction>
        <shortname>SIMA</shortname>
        <fullname>St. Ives Mercantile Association</fullname>
        <eraMods>1,0,0,1,2,3,2,1,0</eraMods>
        <nameGenerator>CC</nameGenerator>
        <colorRGB>153,198,237</colorRGB>
        <tags>is,minor</tags>
        <start>2245</start>
        <end>2366</end>
        <successor>CC</successor>
    </faction>
    <faction>
        <shortname>SCW</shortname>
        <fullname>Sian Commonwealth</fullname>
        <nameGenerator>CC</nameGenerator>
        <colorRGB>2,166,79</colorRGB>
        <tags>is,minor</tags>
        <start>2260</start>
        <end>2366</end>
        <successor>CC</successor>
    </faction>
    <faction>
        <shortname>DoL</shortname>
        <fullname>Duchy of Liao</fullname>
        <nameGenerator>CC</nameGenerator>
        <colorRGB>2,166,79</colorRGB>
        <tags>is,minor</tags>
        <start>2315</start>
        <end>2366</end>
        <successor>CC</successor>
    </faction>
    <faction>
        <shortname>AG</shortname>
        <fullname>Alliance of Galedon</fullname>
        <nameGenerator>DC</nameGenerator>
        <colorRGB>128,66,244</colorRGB>
        <tags>is,minor</tags>
        <start>2302</start>
        <end>2319</end>
        <successor>DC</successor>
    </faction>
    <faction>
        <shortname>AC</shortname>
        <fullname>Azami Caliphate</fullname>
        <startingPlanet>Algedi</startingPlanet>
        <!-- Using era modifiers of Draconis Combine -->
        <eraMods>0</eraMods>
        <nameGenerator>DC</nameGenerator>
        <colorRGB>66,244,66</colorRGB>
        <tags>is,minor</tags>
        <start>2450</start>
        <end>2516</end>
        <successor>DC</successor>
    </faction>
    <faction>
        <shortname>PoR</shortname>
        <fullname>Principality of Rasalhague</fullname>
        <startingPlanet>Rasalhague</startingPlanet>
        <!-- Using era modifiers of Draconis Combine -->
        <eraMods>0</eraMods>
        <nameGenerator>FRR</nameGenerator>
        <colorRGB>128,168,191</colorRGB>
        <tags>is,minor</tags>
        <start>2260</start>
        <end>2510</end>
        <successor>DC</successor>
    </faction>
    <faction>
        <shortname>Mara</shortname>
        <fullname>Marlette Association</fullname>
        <nameGenerator>FS</nameGenerator>
        <colorRGB>27,98,229</colorRGB>
        <tags>is,minor</tags>
        <start>2278</start>
        <end>2324</end>
        <successor>FS</successor>
    </faction>
    <faction>
        <shortname>ME</shortname>
        <fullname>Muskegon Coalition</fullname>
        <startingPlanet>Muskegon</startingPlanet>
        <colorRGB>27,229,195</colorRGB>
        <tags>is,minor</tags>
        <start>2163</start>
        <end>2317</end>
        <successor>FS</successor>
    </faction>
    <faction>
        <shortname>UHC</shortname>
        <fullname>United Hindu Collective</fullname>
        <alternativeFactionCodes>FS</alternativeFactionCodes>
        <startingPlanet>Basantapur</startingPlanet>
        <!-- Using era modifiers of Federated Suns -->
        <eraMods>0</eraMods>
        <nameGenerator>FS</nameGenerator>
        <colorRGB>171,148,118</colorRGB>
        <tags>is,minor</tags>
        <start>2240</start>
        <end>2540</end>
        <successor>FS</successor>
    </faction>
    <faction>
        <shortname>MRep</shortname>
        <fullname>Marik Republic</fullname>
        <startingPlanet>Marik</startingPlanet>
        <nameGenerator>FWL</nameGenerator>
        <colorRGB>143,190,192</colorRGB>
        <tags>is,minor</tags>
        <start>2238</start>
        <end>2271</end>
        <successor>FWL</successor>
    </faction>
    <faction>
        <shortname>FoO</shortname>
        <fullname>Federation of Oriente</fullname>
        <startingPlanet>Oriente</startingPlanet>
        <nameGenerator>FWL</nameGenerator>
        <colorRGB>163,112,120</colorRGB>
        <tags>is,minor</tags>
        <start>2241</start>
        <end>2271</end>
        <successor>FWL</successor>
    </faction>
    <faction>
        <shortname>RP</shortname>
        <fullname>Regulan Principality</fullname>
        <startingPlanet>Regulus</startingPlanet>
        <nameGenerator>FWL</nameGenerator>
        <colorRGB>255,51,51</colorRGB>
        <tags>is,minor</tags>
        <start>2243</start>
        <end>2271</end>
        <successor>FWL</successor>
    </faction>
    <faction>
        <shortname>SCon</shortname>
        <fullname>Stewart Confederation</fullname>
        <altNames>Stewart Confederation,Stewart Confederacy,Stewart Commonality</altNames>
        <startingPlanet>Stewart</startingPlanet>
        <nameGenerator>FWL</nameGenerator>
        <colorRGB>76,0,153</colorRGB>
        <tags>is,minor</tags>
        <start>2259</start>
        <end>2295</end>
        <successor>FWL</successor>
    </faction>
    <faction>
        <shortname>PD</shortname>
        <fullname>Protectorate of Donegal</fullname>
        <nameGenerator>LA</nameGenerator>
        <colorRGB>66,244,143</colorRGB>
        <tags>is,minor</tags>
        <start>2313</start>
        <end>2341</end>
        <successor>LA</successor>
    </faction>
    <faction>
        <shortname>FoS</shortname>
        <fullname>Federation of Skye</fullname>
        <nameGenerator>LA</nameGenerator>
        <colorRGB>66,217,244</colorRGB>
        <tags>is,minor</tags>
        <start>2299</start>
        <end>2341</end>
        <successor>LA</successor>
    </faction>
    <faction>
        <shortname>TamP</shortname>
        <fullname>Tamar Pact</fullname>
        <nameGenerator>LA</nameGenerator>
        <colorRGB>244,161,66</colorRGB>
        <tags>is,minor</tags>
        <start>2235</start>
        <end>2341</end>
        <successor>LA</successor>
    </faction>
    <faction>
        <shortname>RWR</shortname>
        <fullname>Rim Worlds Republic</fullname>
        <altNamesByYear year='2767'>Amaris Empire</altNamesByYear>
        <startingPlanet>Apollo</startingPlanet>
        <eraMods>1,1,1</eraMods>
        <colorRGB>164,168,122</colorRGB>
        <layeredForceIconBackgroundCategory>Periphery/</layeredForceIconBackgroundCategory>
        <layeredForceIconBackgroundFilename>Rim Worlds Republic.png</layeredForceIconBackgroundFilename>
        <layeredForceIconLogoCategory>Periphery/</layeredForceIconLogoCategory>
        <layeredForceIconLogoFilename>Rim Worlds Republic.png</layeredForceIconLogoFilename>
        <tags>periphery,playable</tags>
        <start>2250</start>
        <end>2779</end>
    </faction>
    <faction>
        <shortname>RPG</shortname>
        <fullname>Rim Provisional Government</fullname>
        <startingPlanet>Apollo</startingPlanet>
        <!-- Using era modifiers of Rim Worlds Republic -->
        <eraMods>1,1</eraMods>
        <colorRGB>164,113,215</colorRGB>
        <tags>periphery,small</tags>
        <start>2575</start>
        <end>2597</end>
    </faction>
    <faction>
        <shortname>THW</shortname>
        <fullname>Taurian Homeworlds</fullname>
        <startingPlanet>Taurus</startingPlanet>
        <colorRGB>181,58,33</colorRGB>
        <tags>periphery</tags>
        <start>2253</start>
        <end>2235</end>
        <successor>TC</successor>
    </faction>
    <faction>
        <shortname>TC</shortname>
        <fullname>Taurian Concordat</fullname>
        <startingPlanet>Taurus</startingPlanet>
        <eraMods>0,0,1,1,1,2,2,1,0,1,1</eraMods>
        <colorRGB>181,58,33</colorRGB>
        <layeredForceIconBackgroundCategory>Periphery/</layeredForceIconBackgroundCategory>
        <layeredForceIconBackgroundFilename>Taurian Concordat.png</layeredForceIconBackgroundFilename>
        <layeredForceIconLogoCategory>Periphery/</layeredForceIconLogoCategory>
        <layeredForceIconLogoFilename>Taurian Concordat.png</layeredForceIconLogoFilename>
        <tags>periphery,playable</tags>
        <start>2335</start>
    </faction>
    <faction>
        <shortname>MOC</shortname>
        <fullname>Magistracy of Canopus</fullname>
        <startingPlanet>Canopus IV</startingPlanet>
        <eraMods>1,1,1,1,1,2,2,1,1,1,1</eraMods>
        <colorRGB>77,168,153</colorRGB>
        <layeredForceIconBackgroundCategory>Periphery/</layeredForceIconBackgroundCategory>
        <layeredForceIconBackgroundFilename>Magistracy of Canopus.png</layeredForceIconBackgroundFilename>
        <layeredForceIconLogoCategory>Periphery/</layeredForceIconLogoCategory>
        <layeredForceIconLogoFilename>Magistracy of Canopus.png</layeredForceIconLogoFilename>
        <tags>periphery,playable</tags>
        <start>2530</start>
    </faction>
    <faction>
        <shortname>OA</shortname>
        <fullname>Outworlds Alliance</fullname>
        <altNamesByYear year='3083'>Raven Alliance</altNamesByYear>
        <startingPlanet>Alpheratz</startingPlanet>
        <eraMods>1,1,1,1,1,2,2,1,0</eraMods>
        <colorRGB>217,198,153</colorRGB>
        <layeredForceIconBackgroundCategory>Periphery/</layeredForceIconBackgroundCategory>
        <layeredForceIconBackgroundFilename>Outworlds Alliance.png</layeredForceIconBackgroundFilename>
        <layeredForceIconLogoCategory>Periphery/</layeredForceIconLogoCategory>
        <layeredForceIconLogoFilename>Outworlds Alliance.png</layeredForceIconLogoFilename>
        <tags>periphery,playable</tags>
        <start>2413</start>
        <end>3083</end>
        <successor>RA</successor>
    </faction>
    <faction>
        <shortname>ABN</shortname>
        <fullname>Abandoned</fullname>
        <colorRGB>0,0,0</colorRGB>
        <tags>abandoned,inactive,chaos,special</tags>
    </faction>
    <faction>
        <shortname>DIS</shortname>
        <fullname>Disputed</fullname>
        <tags>chaos,special</tags>
    </faction>
    <faction>
        <shortname>ARDC</shortname>
        <fullname>Arc-Royal Defense Cordon</fullname>
        <alternativeFactionCodes>MERC,LA</alternativeFactionCodes>
        <startingPlanet>Arc-Royal</startingPlanet>
        <!-- Using era modifiers of Lyran Commonwealth -->
        <eraMods>0,0,0,0,0,0,0,0,0</eraMods>
        <nameGenerator>LA</nameGenerator>
        <colorRGB>218,165,32</colorRGB>
        <tags>is,minor</tags>
        <start>3057</start>
        <end>3067</end>
    </faction>
    <faction>
        <shortname>AB</shortname>
        <fullname>Azami Brotherhood</fullname>
        <alternativeFactionCodes>DC</alternativeFactionCodes>
        <startingPlanet>Algedi</startingPlanet>
        <!-- Using era modifiers of Draconis Combine -->
        <eraMods>0,0,0,0,0,0,0,0,0</eraMods>
        <nameGenerator>DC</nameGenerator>
        <colorRGB>238,66,244</colorRGB>
        <tags>is,minor</tags>
        <start>3071</start>
        <end>3081</end>
    </faction>
    <faction>
        <shortname>OMA</shortname>
        <fullname>Ozawa Mercantile Association</fullname>
        <!-- Using era modifiers of Draconis Combine -->
        <eraMods>0,0,0,1,1,2,2,0,0,1,0</eraMods>
        <nameGenerator>DC</nameGenerator>
        <colorRGB>206,244,66</colorRGB>
        <tags>trader</tags>
    </faction>
    <faction>
        <shortname>CDP</shortname>
        <fullname>Calderon Protectorate</fullname>
        <alternativeFactionCodes>TC</alternativeFactionCodes>
        <startingPlanet>Erod's Escape</startingPlanet>
        <!-- Using era modifiers of Taurian Concordat -->
        <eraMods>0,0,1,1,1,2,2,1,0,1,1</eraMods>
        <colorRGB>0,128,128</colorRGB>
        <layeredForceIconBackgroundCategory>Periphery/</layeredForceIconBackgroundCategory>
        <layeredForceIconBackgroundFilename>Taurian Concordat.png</layeredForceIconBackgroundFilename>
        <layeredForceIconLogoCategory>Periphery/</layeredForceIconLogoCategory>
        <layeredForceIconLogoFilename>Calderon Protectorate.png</layeredForceIconLogoFilename>
        <tags>periphery,playable</tags>
        <start>2253</start>
        <!-- Per Reunification War PDF, Protectorate existed prior to the Concordat, changing start from 3066 to 2253 per that source -->
    </faction>
    <faction>
        <shortname>CI</shortname>
        <fullname>Chainelane Isles</fullname>
        <!-- Using era modifiers of Periphery (Other) -->
        <eraMods>1,1,1,1,2,3,3,2,1,2,2</eraMods>
        <colorRGB>255,80,93</colorRGB>
        <layeredForceIconLogoCategory>Periphery/</layeredForceIconLogoCategory>
        <layeredForceIconLogoFilename>Chainelane Isles.png</layeredForceIconLogoFilename>
        <tags>deep_periphery,minor</tags>
    </faction>
    <faction>
        <shortname>CM</shortname>
        <fullname>Chaos March</fullname>
        <eraMods>0,0,0,0,0,0,0,0</eraMods>
        <colorRGB>169,169,169</colorRGB>
        <tags>is,chaos,small</tags>
        <start>3058</start>
        <end>3069</end>
    </faction>
    <faction>
        <shortname>CIR</shortname>
        <fullname>Circinus Federation</fullname>
        <startingPlanet>Circinus</startingPlanet>
        <!-- Using era modifiers of Periphery (Other) -->
        <eraMods>1,1,1,1,2,3,3,2,1</eraMods>
        <colorRGB>198,36,58</colorRGB>
        <layeredForceIconBackgroundCategory>Periphery/</layeredForceIconBackgroundCategory>
        <layeredForceIconBackgroundFilename>Circinus Federation.png</layeredForceIconBackgroundFilename>
        <layeredForceIconLogoCategory>Periphery/</layeredForceIconLogoCategory>
        <layeredForceIconLogoFilename>Circinus Federation.png</layeredForceIconLogoFilename>
        <tags>periphery</tags>
        <start>2785</start>
        <end>3081</end>
    </faction>
    <faction>
        <shortname>CBS</shortname>
        <fullname>Clan Blood Spirit</fullname>
        <startingPlanet>York (Clan)</startingPlanet>
        <!-- Using era modifiers of Clans -->
        <eraMods>0,0,0,0,0,0,0,0,0</eraMods>
        <nameGenerator>Clan</nameGenerator>
        <colorRGB>255,99,71</colorRGB>
        <layeredForceIconBackgroundCategory>Clan/</layeredForceIconBackgroundCategory>
        <layeredForceIconBackgroundFilename>Clan Blood Spirit.png</layeredForceIconBackgroundFilename>
        <layeredForceIconLogoCategory>Clan/</layeredForceIconLogoCategory>
        <layeredForceIconLogoFilename>Clan Blood Spirit.png</layeredForceIconLogoFilename>
        <tags>clan,minor,playable</tags>
        <start>2807</start>
        <end>3085</end>
    </faction>
    <faction>
        <shortname>CB</shortname>
        <fullname>Clan Burrock</fullname>
        <!-- Using era modifiers of Clans -->
        <eraMods>0,0,0,0,0,0,0,0</eraMods>
        <nameGenerator>Clan</nameGenerator>
        <colorRGB>122,122,71</colorRGB>
        <layeredForceIconBackgroundCategory>Clan/</layeredForceIconBackgroundCategory>
        <layeredForceIconBackgroundFilename>Clan Burrock.png</layeredForceIconBackgroundFilename>
        <layeredForceIconLogoCategory>Clan/</layeredForceIconLogoCategory>
        <layeredForceIconLogoFilename>Clan Burrock.png</layeredForceIconLogoFilename>
        <tags>clan,minor</tags>
        <start>2807</start>
        <end>3059</end>
        <successor>CSA</successor>
    </faction>
    <faction>
        <shortname>CCC</shortname>
        <fullname>Clan Cloud Cobra</fullname>
        <startingPlanet>Homer</startingPlanet>
        <!-- Using era modifiers of Clans -->
        <eraMods>0,0,0,0,0,0,0,0,0,0,0</eraMods>
        <nameGenerator>Clan</nameGenerator>
        <colorRGB>147,112,219</colorRGB>
        <layeredForceIconBackgroundCategory>Clan/</layeredForceIconBackgroundCategory>
        <layeredForceIconBackgroundFilename>Clan Cloud Cobra.png</layeredForceIconBackgroundFilename>
        <layeredForceIconLogoCategory>Clan/</layeredForceIconLogoCategory>
        <layeredForceIconLogoFilename>Clan Cloud Cobra.png</layeredForceIconLogoFilename>
        <tags>clan,minor,playable</tags>
        <start>2807</start>
    </faction>
    <faction>
        <shortname>CCO</shortname>
        <fullname>Clan Coyote</fullname>
        <startingPlanet>Babylon</startingPlanet>
        <!-- Using era modifiers of Clans -->
        <eraMods>0,0,0,0,0,0,0,0,0,0,0</eraMods>
        <nameGenerator>Clan</nameGenerator>
        <colorRGB>0,0,205</colorRGB>
        <layeredForceIconBackgroundCategory>Clan/</layeredForceIconBackgroundCategory>
        <layeredForceIconBackgroundFilename>Clan Coyote.png</layeredForceIconBackgroundFilename>
        <layeredForceIconLogoCategory>Clan/</layeredForceIconLogoCategory>
        <layeredForceIconLogoFilename>Clan Coyote.png</layeredForceIconLogoFilename>
        <tags>clan,minor,playable</tags>
        <start>2807</start>
    </faction>
    <faction>
        <shortname>SOC</shortname>
        <fullname>The Society</fullname>
        <!-- Using era modifiers of Clans -->
        <eraMods>0,0,0,0,0,0,0,0,0,0,0</eraMods>
        <nameGenerator>Clan</nameGenerator>
        <colorRGB>147,112,219</colorRGB>
        <layeredForceIconBackgroundCategory>Clan/</layeredForceIconBackgroundCategory>
        <layeredForceIconBackgroundFilename>The Society.png</layeredForceIconBackgroundFilename>
        <layeredForceIconLogoCategory>Clan/</layeredForceIconLogoCategory>
        <layeredForceIconLogoFilename>The Society.png</layeredForceIconLogoFilename>
        <tags>clan</tags>
    </faction>
    <faction>
        <shortname>CDS</shortname>
        <fullname>Clan Sea Fox</fullname>
        <altNamesByYear year='2984'>Clan Diamond Shark</altNamesByYear>
        <altNamesByYear year='3100'>Clan Sea Fox</altNamesByYear>
        <startingPlanet>Babylon</startingPlanet>
        <changePlanet year='3065'>Twycross</changePlanet>
        <!-- Using era modifiers of Clans -->
        <eraMods>0,0,0,0,0,0,0,0,0,0,0</eraMods>
        <nameGenerator>Clan</nameGenerator>
        <colorRGB>181,191,209</colorRGB>
        <layeredForceIconBackgroundCategory>Clan/</layeredForceIconBackgroundCategory>
        <layeredForceIconBackgroundFilename>Clan Diamond Shark.png</layeredForceIconBackgroundFilename>
        <layeredForceIconLogoCategory>Clan/</layeredForceIconLogoCategory>
        <layeredForceIconLogoFilename>Clan Diamond Shark.png</layeredForceIconLogoFilename>
        <tags>clan,minor,playable</tags>
        <start>2807</start>
    </faction>
    <faction>
        <shortname>CFM</shortname>
        <fullname>Clan Fire Mandrill</fullname>
        <startingPlanet>Shadow</startingPlanet>
        <!-- Using era modifiers of Clans -->
        <eraMods>0,0,0,0,0,0,0,0,0</eraMods>
        <nameGenerator>Clan</nameGenerator>
        <colorRGB>208,82,23</colorRGB>
        <layeredForceIconBackgroundCategory>Clan/</layeredForceIconBackgroundCategory>
        <layeredForceIconBackgroundFilename>Clan Fire Mandrill.png</layeredForceIconBackgroundFilename>
        <layeredForceIconLogoCategory>Clan/</layeredForceIconLogoCategory>
        <layeredForceIconLogoFilename>Clan Fire Mandrill.png</layeredForceIconLogoFilename>
        <tags>clan,minor,playable</tags>
        <start>2807</start>
        <end>3073</end>
    </faction>
    <faction>
        <shortname>CGB</shortname>
        <fullname>Clan Ghost Bear</fullname>
        <altNamesByYear year='3060'>Ghost Bear Dominion</altNamesByYear>
        <startingPlanet>Arcadia (Clan)</startingPlanet>
        <changePlanet year='3060'>Alshain</changePlanet>
        <!-- Using era modifiers of Clans -->
        <eraMods>0,0,0,0,0,0,0,0,0,0</eraMods>
        <nameGenerator>Clan</nameGenerator>
        <colorRGB>191,232,255</colorRGB>
        <layeredForceIconBackgroundCategory>Clan/</layeredForceIconBackgroundCategory>
        <layeredForceIconBackgroundFilename>Clan Ghost Bear.png</layeredForceIconBackgroundFilename>
        <layeredForceIconLogoCategory>Clan/</layeredForceIconLogoCategory>
        <layeredForceIconLogoFilename>Clan Ghost Bear.png</layeredForceIconLogoFilename>
        <tags>clan,major,playable</tags>
        <start>2807</start>
        <end>3103</end>
        <successor>RD</successor>
    </faction>
    <faction>
        <shortname>CGS</shortname>
        <fullname>Clan Goliath Scorpion</fullname>
        <altNamesByYear year='3080'>Escorpión Imperio</altNamesByYear>
        <startingPlanet>Roche</startingPlanet>
        <!-- Using era modifiers of Clans -->
        <eraMods>0,0,0,0,0,0,0,0,0</eraMods>
        <nameGenerator>Clan</nameGenerator>
        <colorRGB>104,125,11</colorRGB>
        <layeredForceIconBackgroundCategory>Clan/</layeredForceIconBackgroundCategory>
        <layeredForceIconBackgroundFilename>Clan Goliath Scorpion.png</layeredForceIconBackgroundFilename>
        <layeredForceIconLogoCategory>Clan/</layeredForceIconLogoCategory>
        <layeredForceIconLogoFilename>Clan Goliath Scorpion.png</layeredForceIconLogoFilename>
        <tags>clan,minor,playable</tags>
        <start>2807</start>
        <end>3080</end>
        <successor>CEI</successor>
    </faction>
    <faction>
        <shortname>CHH</shortname>
        <fullname>Clan Hell's Horses</fullname>
        <!--Original data shows CHH back on Niles during the Jihad, but I am unable to find data for that -->
        <startingPlanet>Niles (Clan)</startingPlanet>
        <changePlanet year='3074'>Csesztreg</changePlanet>
        <!-- Using era modifiers of Clans -->
        <eraMods>0,0,0,0,0,0,0,0,0,0,0</eraMods>
        <nameGenerator>Clan</nameGenerator>
        <colorRGB>250,166,26</colorRGB>
        <layeredForceIconBackgroundCategory>Clan/</layeredForceIconBackgroundCategory>
        <layeredForceIconBackgroundFilename>Clan Hell's Horses.png</layeredForceIconBackgroundFilename>
        <layeredForceIconLogoCategory>Clan/</layeredForceIconLogoCategory>
        <layeredForceIconLogoFilename>Clan Hell's Horses.png</layeredForceIconLogoFilename>
        <tags>clan,minor,playable</tags>
        <start>2807</start>
    </faction>
    <faction>
        <shortname>CIH</shortname>
        <fullname>Clan Ice Hellion</fullname>
        <startingPlanet>Hector</startingPlanet>
        <!-- Using era modifiers of Clans -->
        <eraMods>0,0,0,0,0,0,0,0,0</eraMods>
        <nameGenerator>Clan</nameGenerator>
        <colorRGB>248,248,255</colorRGB>
        <layeredForceIconBackgroundCategory>Clan/</layeredForceIconBackgroundCategory>
        <layeredForceIconBackgroundFilename>Clan Ice Hellion.png</layeredForceIconBackgroundFilename>
        <layeredForceIconLogoCategory>Clan/</layeredForceIconLogoCategory>
        <layeredForceIconLogoFilename>Clan Ice Hellion.png</layeredForceIconLogoFilename>
        <tags>clan,minor,playable</tags>
        <start>2807</start>
        <end>3074</end>
        <successor>CGS</successor>
    </faction>
    <faction>
        <shortname>CJF</shortname>
        <fullname>Clan Jade Falcon</fullname>
        <startingPlanet>Ironhold</startingPlanet>
        <changePlanet year='3052'>Sudeten</changePlanet>
        <!-- Using era modifiers of Clans -->
        <eraMods>0,0,0,0,0,0,0,0,0,0,0</eraMods>
        <nameGenerator>Clan</nameGenerator>
        <colorRGB>174,214,112</colorRGB>
        <layeredForceIconBackgroundCategory>Clan/</layeredForceIconBackgroundCategory>
        <layeredForceIconBackgroundFilename>Clan Jade Falcon.png</layeredForceIconBackgroundFilename>
        <layeredForceIconLogoCategory>Clan/</layeredForceIconLogoCategory>
        <layeredForceIconLogoFilename>Clan Jade Falcon.png</layeredForceIconLogoFilename>
        <tags>clan,major,playable</tags>
        <start>2807</start>
    </faction>
    <faction>
        <shortname>CMG</shortname>
        <fullname>Clan Mongoose</fullname>
        <!-- Using era modifiers of Clans -->
        <eraMods>0,0,0,0,0,0</eraMods>
        <nameGenerator>Clan</nameGenerator>
        <colorRGB>100,149,237</colorRGB>
        <layeredForceIconBackgroundCategory>Clan/</layeredForceIconBackgroundCategory>
        <layeredForceIconBackgroundFilename>Clan Mongoose.png</layeredForceIconBackgroundFilename>
        <layeredForceIconLogoCategory>Clan/</layeredForceIconLogoCategory>
        <layeredForceIconLogoFilename>Clan Mongoose.png</layeredForceIconLogoFilename>
        <tags>clan,minor</tags>
        <start>2807</start>
        <end>2868</end>
        <successor>CSJ</successor>
    </faction>
    <faction>
        <shortname>CNC</shortname>
        <fullname>Clan Nova Cat</fullname>
        <startingPlanet>Barcella</startingPlanet>
        <changePlanet year='3057'>Irece</changePlanet>
        <!-- Using era modifiers of Clans -->
        <eraMods>0,0,0,0,0,0,0,0,0,0</eraMods>
        <nameGenerator>Clan</nameGenerator>
        <colorRGB>255,204,51</colorRGB>
        <layeredForceIconBackgroundCategory>Clan/</layeredForceIconBackgroundCategory>
        <layeredForceIconBackgroundFilename>Clan Nova Cat.png</layeredForceIconBackgroundFilename>
        <layeredForceIconLogoCategory>Clan/</layeredForceIconLogoCategory>
        <layeredForceIconLogoFilename>Clan Nova Cat.png</layeredForceIconLogoFilename>
        <tags>clan,minor,playable</tags>
        <start>2807</start>
        <end>3143</end>
        <successor>CP</successor>
    </faction>
    <faction>
        <shortname>CSJ</shortname>
        <fullname>Clan Smoke Jaguar</fullname>
        <startingPlanet>Huntress</startingPlanet>
        <changePlanet year='3052'>Luzerne</changePlanet>
        <!-- Using era modifiers of Clans -->
        <eraMods>0,0,0,0,0,0,0,0</eraMods>
        <nameGenerator>Clan</nameGenerator>
        <colorRGB>153,153,153</colorRGB>
        <layeredForceIconBackgroundCategory>Clan/</layeredForceIconBackgroundCategory>
        <layeredForceIconBackgroundFilename>Clan Smoke Jaguar.png</layeredForceIconBackgroundFilename>
        <layeredForceIconLogoCategory>Clan/</layeredForceIconLogoCategory>
        <layeredForceIconLogoFilename>Clan Smoke Jaguar.png</layeredForceIconLogoFilename>
        <tags>clan,minor,playable</tags>
        <start>2807</start>
        <end>3060</end>
    </faction>
    <faction>
        <shortname>CSR</shortname>
        <fullname>Clan Snow Raven</fullname>
        <altNamesByYear year='3083'>Raven Alliance</altNamesByYear>
        <startingPlanet>Circe</startingPlanet>
        <!-- Using era modifiers of Clans -->
        <eraMods>0,0,0,0,0,0,0,0,0</eraMods>
        <nameGenerator>Clan</nameGenerator>
        <colorRGB>0,158,155</colorRGB>
        <layeredForceIconBackgroundCategory>Clan/</layeredForceIconBackgroundCategory>
        <layeredForceIconBackgroundFilename>Clan Snow Raven.png</layeredForceIconBackgroundFilename>
        <layeredForceIconLogoCategory>Clan/</layeredForceIconLogoCategory>
        <layeredForceIconLogoFilename>Clan Snow Raven.png</layeredForceIconLogoFilename>
        <tags>clan,minor,playable</tags>
        <start>2807</start>
        <end>3083</end>
        <successor>RA</successor>
    </faction>
    <faction>
        <shortname>CSA</shortname>
        <fullname>Clan Star Adder</fullname>
        <startingPlanet>Sheridan (Clan)</startingPlanet>
        <!-- Using era modifiers of Clans -->
        <eraMods>0,0,0,0,0,0,0,0,0,0,0</eraMods>
        <nameGenerator>Clan</nameGenerator>
        <colorRGB>218,165,32</colorRGB>
        <layeredForceIconBackgroundCategory>Clan/</layeredForceIconBackgroundCategory>
        <layeredForceIconBackgroundFilename>Clan Star Adder.png</layeredForceIconBackgroundFilename>
        <layeredForceIconLogoCategory>Clan/</layeredForceIconLogoCategory>
        <layeredForceIconLogoFilename>Clan Star Adder.png</layeredForceIconLogoFilename>
        <tags>clan,minor,playable</tags>
        <start>2807</start>
    </faction>
    <faction>
        <shortname>CSV</shortname>
        <fullname>Clan Steel Viper</fullname>
        <startingPlanet>Homer</startingPlanet>
        <!-- Using era modifiers of Clans -->
        <eraMods>0,0,0,0,0,0,0,0,0</eraMods>
        <nameGenerator>Clan</nameGenerator>
        <colorRGB>59,100,96</colorRGB>
        <layeredForceIconBackgroundCategory>Clan/</layeredForceIconBackgroundCategory>
        <layeredForceIconBackgroundFilename>Clan Steel Viper.png</layeredForceIconBackgroundFilename>
        <layeredForceIconLogoCategory>Clan/</layeredForceIconLogoCategory>
        <layeredForceIconLogoFilename>Clan Steel Viper.png</layeredForceIconLogoFilename>
        <tags>clan,minor,playable</tags>
        <start>2807</start>
        <end>3075</end>
    </faction>
    <faction>
        <shortname>CSL</shortname>
        <fullname>Clan Stone Lion</fullname>
        <alternativeFactionCodes>CHH</alternativeFactionCodes>
        <startingPlanet>Tokasha</startingPlanet>
        <!-- Using era modifiers of Clans -->
        <eraMods>0,0,0,0,0,0,0,0,0,0,0</eraMods>
        <nameGenerator>Clan</nameGenerator>
        <colorRGB>250,166,26</colorRGB>
        <layeredForceIconBackgroundCategory>Clan/</layeredForceIconBackgroundCategory>
        <layeredForceIconBackgroundFilename>Clan Stone Lion.png</layeredForceIconBackgroundFilename>
        <layeredForceIconLogoCategory>Clan/</layeredForceIconLogoCategory>
        <layeredForceIconLogoFilename>Clan Stone Lion.png</layeredForceIconLogoFilename>
        <tags>clan,minor</tags>
        <start>3075</start>
    </faction>
    <faction>
        <shortname>CWI</shortname>
        <fullname>Clan Widowmaker</fullname>
        <!-- Using era modifiers of Clans -->
        <eraMods>0,0,0,0,0</eraMods>
        <nameGenerator>Clan</nameGenerator>
        <colorRGB>222,184,135</colorRGB>
        <layeredForceIconBackgroundCategory>Clan/</layeredForceIconBackgroundCategory>
        <layeredForceIconBackgroundFilename>Clan Widowmaker.png</layeredForceIconBackgroundFilename>
        <layeredForceIconLogoCategory>Clan/</layeredForceIconLogoCategory>
        <layeredForceIconLogoFilename>Clan Widowmaker.png</layeredForceIconLogoFilename>
        <tags>clan,minor</tags>
        <start>2807</start>
        <end>2834</end>
        <successor>CW</successor>
    </faction>
    <faction>
        <shortname>CW</shortname>
        <fullname>Clan Wolf</fullname>
        <startingPlanet>Tranquil</startingPlanet>
        <changePlanet year='3052'>Tamar</changePlanet>
        <!-- Using era modifiers of Clans -->
        <eraMods>0,0,0,0,0,0,0,0,0,0</eraMods>
        <nameGenerator>Clan</nameGenerator>
        <colorRGB>214,112,61</colorRGB>
        <layeredForceIconBackgroundCategory>Clan/</layeredForceIconBackgroundCategory>
        <layeredForceIconBackgroundFilename>Clan Wolf.png</layeredForceIconBackgroundFilename>
        <layeredForceIconLogoCategory>Clan/</layeredForceIconLogoCategory>
        <layeredForceIconLogoFilename>Clan Wolf.png</layeredForceIconLogoFilename>
        <tags>clan,major,playable</tags>
        <start>2807</start>
        <end>3142</end>
        <successor>CWE</successor>
    </faction>
    <faction>
        <shortname>CWE</shortname>
        <fullname>Wolf Empire</fullname>
        <alternativeFactionCodes>CW</alternativeFactionCodes>
        <startingPlanet>Gienah</startingPlanet>
        <!-- Using era modifiers of Clans -->
        <eraMods>0,0,0,0,0,0,0,0,0,0,0</eraMods>
        <nameGenerator>Clan</nameGenerator>
        <colorRGB>214,112,61</colorRGB>
        <layeredForceIconBackgroundCategory>Clan/</layeredForceIconBackgroundCategory>
        <layeredForceIconBackgroundFilename>Wolf Empire.png</layeredForceIconBackgroundFilename>
        <tags>clan,minor</tags>
        <start>3142</start>
    </faction>
    <faction>
        <shortname>CWIE</shortname>
        <fullname>Clan Wolf-in-Exile</fullname>
        <startingPlanet>Arc-Royal</startingPlanet>
        <!-- Using era modifiers of Clans -->
        <eraMods>0,0,0,0,0,0,0,0,0,0,0</eraMods>
        <nameGenerator>Clan</nameGenerator>
        <colorRGB>160,82,45</colorRGB>
        <layeredForceIconBackgroundCategory>Clan/</layeredForceIconBackgroundCategory>
        <layeredForceIconBackgroundFilename>Clan Wolf-in-Exile.png</layeredForceIconBackgroundFilename>
        <layeredForceIconLogoCategory>Clan/</layeredForceIconLogoCategory>
        <layeredForceIconLogoFilename>Clan Wolf-in-Exile.png</layeredForceIconLogoFilename>
        <tags>clan,small</tags>
        <start>3057</start>
        <end>3151</end>
        <successor>CWE</successor>
    </faction>
    <faction>
        <shortname>CWOV</shortname>
        <fullname>Clan Wolverine</fullname>
        <!-- Using era modifiers of Clans -->
        <eraMods>0,0,0,0</eraMods>
        <nameGenerator>Clan</nameGenerator>
        <colorRGB>143,188,143</colorRGB>
        <layeredForceIconBackgroundCategory>Clan/</layeredForceIconBackgroundCategory>
        <layeredForceIconBackgroundFilename>Clan Wolverine.png</layeredForceIconBackgroundFilename>
        <layeredForceIconLogoCategory>Clan/</layeredForceIconLogoCategory>
        <layeredForceIconLogoFilename>Clan Wolverine.png</layeredForceIconLogoFilename>
        <tags>clan,minor</tags>
        <start>2807</start>
        <end>2823</end>
    </faction>
    <faction>
        <shortname>CS</shortname>
        <fullname>ComStar</fullname>
        <startingPlanet>Terra</startingPlanet>
        <changePlanet year='3059'>Tukayyid</changePlanet>
        <eraMods>0,0,0,0,0,0,0,0,0,0</eraMods>
        <colorRGB>255,250,240</colorRGB>
        <layeredForceIconBackgroundCategory>Inner Sphere/</layeredForceIconBackgroundCategory>
        <layeredForceIconBackgroundFilename>ComStar.png</layeredForceIconBackgroundFilename>
        <layeredForceIconLogoCategory>Inner Sphere/</layeredForceIconLogoCategory>
        <layeredForceIconLogoFilename>ComStar.png</layeredForceIconLogoFilename>
        <tags>is,inactive,major,playable</tags>
        <start>2788</start>
    </faction>
    <faction>
        <shortname>DA</shortname>
        <fullname>Duchy of Andurien</fullname>
        <alternativeFactionCodes>FWL</alternativeFactionCodes>
        <startingPlanet>Andurien</startingPlanet>
        <!-- Using era modifiers of Free Worlds League -->
        <eraMods>0,0,0,0,0,0,2,0,0,1,0</eraMods>
        <nameGenerator>FWL</nameGenerator>
        <colorRGB>148,148,255</colorRGB>
        <layeredForceIconBackgroundCategory>Inner Sphere/</layeredForceIconBackgroundCategory>
        <layeredForceIconBackgroundFilename>Free Worlds League.png</layeredForceIconBackgroundFilename>
        <layeredForceIconLogoCategory>Inner Sphere/</layeredForceIconLogoCategory>
        <layeredForceIconLogoFilename>Duchy of Andurien.png</layeredForceIconLogoFilename>
        <tags>is,minor</tags>
        <start>3030</start>
    </faction>
    <faction>
        <shortname>DGM</shortname>
        <fullname>Duchy of Graham-Marik</fullname>
        <alternativeFactionCodes>MSC,FWL</alternativeFactionCodes>
        <startingPlanet>Loyalty</startingPlanet>
        <!-- Using era modifiers of Free Worlds League -->
        <eraMods>0,0,0,0,0,0,0,0,0</eraMods>
        <nameGenerator>FWL</nameGenerator>
        <colorRGB>143,190,192</colorRGB>
        <tags>is,minor</tags>
        <start>3079</start>
        <end>3082</end>
        <successor>MSC</successor>
    </faction>
    <faction>
        <shortname>DO</shortname>
        <fullname>Duchy of Oriente</fullname>
        <alternativeFactionCodes>OP,FWL</alternativeFactionCodes>
        <startingPlanet>Oriente</startingPlanet>
        <!-- Using era modifiers of Free Worlds League -->
        <eraMods>0,0,0,0,0,0,0,0,0</eraMods>
        <nameGenerator>FWL</nameGenerator>
        <colorRGB>163,112,120</colorRGB>
        <tags>is,minor</tags>
        <start>3079</start>
        <end>3086</end>
        <successor>OP</successor>
    </faction>
    <faction>
        <shortname>DoO</shortname>
        <fullname>Duchy of Orloff</fullname>
        <alternativeFactionCodes>OP,FWL</alternativeFactionCodes>
        <startingPlanet>Vanra</startingPlanet>
        <!-- Using era modifiers of Free Worlds League -->
        <eraMods>0,0,0,0,0,0,0,0,0</eraMods>
        <nameGenerator>FWL</nameGenerator>
        <colorRGB>164,94,126</colorRGB>
        <tags>is,minor</tags>
        <start>3079</start>
        <end>3086</end>
        <successor>OP</successor>
    </faction>
    <faction>
        <shortname>DS</shortname>
        <fullname>Duchy of Small</fullname>
        <alternativeFactionCodes>CM</alternativeFactionCodes>
        <startingPlanet>Small World</startingPlanet>
        <!-- Using era modifiers of Chaos March -->
        <eraMods>0,0,0,0,0,0,0,0</eraMods>
        <nameGenerator>CC</nameGenerator>
        <colorRGB>107,142,35</colorRGB>
        <tags>is,minor</tags>
        <start>3058</start>
        <end>3066</end>
        <successor>FS</successor>
    </faction>
    <faction>
        <shortname>DTA</shortname>
        <fullname>Duchy of Tamarind-Abbey</fullname>
        <alternativeFactionCodes>FWL</alternativeFactionCodes>
        <startingPlanet>Tamarind</startingPlanet>
        <!-- Using era modifiers of Free Worlds League -->
        <eraMods>0,0,0,0,0,0,0,0,0,1</eraMods>
        <nameGenerator>FWL</nameGenerator>
        <colorRGB>99,94,165</colorRGB>
        <layeredForceIconBackgroundCategory>Inner Sphere/</layeredForceIconBackgroundCategory>
        <layeredForceIconBackgroundFilename>Free Worlds League.png</layeredForceIconBackgroundFilename>
        <layeredForceIconLogoCategory>Inner Sphere/</layeredForceIconLogoCategory>
        <layeredForceIconLogoFilename>Duchy of Tamarind-Abbey.png</layeredForceIconLogoFilename>
        <tags>is,minor</tags>
        <start>3078</start>
        <end>3139</end>
        <successor>FWL</successor>
    </faction>
    <faction>
        <shortname>DT</shortname>
        <fullname>Duchy of Tamarind</fullname>
        <startingPlanet>Tamarind</startingPlanet>
        <!-- Using era modifiers of Free Worlds League -->
        <eraMods>0,0,0,0,0,0,0,0,0</eraMods>
        <nameGenerator>FWL</nameGenerator>
        <colorRGB>158,60,147</colorRGB>
        <tags>is,minor</tags>
        <start>3071</start>
        <end>3078</end>
        <successor>DTA</successor>
    </faction>
    <faction>
        <shortname>EF</shortname>
        <fullname>Elysian Fields</fullname>
        <startingPlanet>Nyserta</startingPlanet>
        <!-- Using era modifiers of Periphery (Other) -->
        <eraMods>1,1,1,1,2,3,3,2,1,2,2</eraMods>
        <layeredForceIconLogoCategory>Periphery/</layeredForceIconLogoCategory>
        <layeredForceIconLogoFilename>Elysian Fields.png</layeredForceIconLogoFilename>
        <colorRGB>255,0,255</colorRGB>
        <tags>periphery</tags>
    </faction>
    <faction>
        <shortname>CEI</shortname>
        <fullname>Escorpión Imperio</fullname>
        <altNamesByYear year='3141'>Scorpion Empire</altNamesByYear>
        <!-- Per Hanseatic Crusade PDF, the Empire was formed at the end of the war, in 3141 -->
        <alternativeFactionCodes>CGS,NC,UC</alternativeFactionCodes>
        <startingPlanet>Granada</startingPlanet>
        <!-- Using era modifiers of Periphery (Other) -->
        <eraMods>0,0,0,0,0,0,0,0,1,2,2</eraMods>
        <colorRGB>104,125,11</colorRGB>
        <layeredForceIconBackgroundCategory>Clan/</layeredForceIconBackgroundCategory>
        <layeredForceIconBackgroundFilename>Escorpion Imperio.png</layeredForceIconBackgroundFilename>
        <layeredForceIconLogoCategory>Clan/</layeredForceIconLogoCategory>
        <layeredForceIconLogoFilename>Escorpion Imperio.png</layeredForceIconLogoFilename>
        <tags>clan,deep_periphery,playable</tags>
        <start>3080</start>
    </faction>
    <faction>
        <shortname>FC</shortname>
        <fullname>Federated Commonwealth</fullname>
        <altNamesByYear year='3028'>Federated Commonwealth Alliance</altNamesByYear>
        <altNamesByYear year='3055'>Federated Commonwealth</altNamesByYear>
        <alternativeFactionCodes>FS,LA</alternativeFactionCodes>
        <startingPlanet>New Avalon</startingPlanet>
        <!-- Using era modifiers of Federated Suns and Lyran Commonwealth -->
        <eraMods>0,0,0,0,0,0,2,0,0</eraMods>
        <layeredForceIconBackgroundCategory>Inner Sphere/</layeredForceIconBackgroundCategory>
        <layeredForceIconBackgroundFilename>Federated Commonwealth.png</layeredForceIconBackgroundFilename>
        <layeredForceIconLogoCategory>Inner Sphere/</layeredForceIconLogoCategory>
        <layeredForceIconLogoFilename>Federated Commonwealth.png</layeredForceIconLogoFilename>
        <colorRGB>255,221,0</colorRGB>
        <tags>is,super,playable</tags>
        <start>3028</start>
        <end>3068</end>
        <successor>FS</successor>
    </faction>
    <faction>
        <shortname>FVC</shortname>
        <fullname>Filtvelt Coalition</fullname>
        <alternativeFactionCodes>FS</alternativeFactionCodes>
        <startingPlanet>Filtvelt</startingPlanet>
        <!-- Using era modifiers of Periphery (Other) -->
        <eraMods>0,0,0,0,0,0,0,0,1,2,2</eraMods>
        <nameGenerator>FS</nameGenerator>
        <colorRGB>255,228,181</colorRGB>
        <layeredForceIconBackgroundCategory>Inner Sphere/</layeredForceIconBackgroundCategory>
        <layeredForceIconBackgroundFilename>Federated Suns.png</layeredForceIconBackgroundFilename>
        <layeredForceIconLogoCategory>Periphery/</layeredForceIconLogoCategory>
        <layeredForceIconLogoFilename>Filtvelt Coalition.png</layeredForceIconLogoFilename>
        <tags>periphery</tags>
        <start>3072</start>
    </faction>
    <faction>
        <shortname>FRR</shortname>
        <fullname>Free Rasalhague Republic</fullname>
        <startingPlanet>Rasalhague</startingPlanet>
        <changePlanet year='3052'>Orestes</changePlanet>
        <eraMods>0,0,0,0,0,0,0,1,0</eraMods>
        <nameGenerator>FRR</nameGenerator>
        <colorRGB>128,168,191</colorRGB>
        <layeredForceIconBackgroundCategory>Inner Sphere/</layeredForceIconBackgroundCategory>
        <layeredForceIconBackgroundFilename>Free Rasalhague Republic.png</layeredForceIconBackgroundFilename>
        <layeredForceIconLogoCategory>Inner Sphere/</layeredForceIconLogoCategory>
        <layeredForceIconLogoFilename>Free Rasalhague Republic.png</layeredForceIconLogoFilename>
        <tags>is,minor,playable</tags>
        <start>3034</start>
        <end>3103</end>
        <successor>RD</successor>
    </faction>
    <faction>
        <shortname>FWLR</shortname>
        <fullname>Free Worlds League Rebels</fullname>
        <alternativeFactionCodes>FWL</alternativeFactionCodes>
        <startingPlanet>New Delos</startingPlanet>
        <!-- Using era modifiers of Free Worlds League -->
        <eraMods>0,0,0,1,1,2,2,0,0,1,0</eraMods>
        <nameGenerator>FWL</nameGenerator>
        <colorRGB>68,212,228</colorRGB>
        <tags>is,rebel</tags>
    </faction>
    <faction>
        <shortname>FR</shortname>
        <fullname>Fronc Reaches</fullname>
        <alternativeFactionCodes>NCR</alternativeFactionCodes>
        <startingPlanet>Fronc</startingPlanet>
        <!-- Using era modifiers of Periphery (Other) -->
        <eraMods>0,0,0,0,0,0,0,0,1,2,2</eraMods>
        <colorRGB>128,169,127</colorRGB>
        <layeredForceIconLogoCategory>Periphery/</layeredForceIconLogoCategory>
        <layeredForceIconLogoFilename>Fronc Reaches.png</layeredForceIconLogoFilename>
        <tags>periphery</tags>
        <start>3066</start>
    </faction>
    <faction>
        <shortname>GV</shortname>
        <fullname>Greater Valkyrate</fullname>
        <startingPlanet>Gotterdammerung</startingPlanet>
        <!-- Using era modifiers of Periphery (Other) -->
        <eraMods>0,0,0,0,0,0,3</eraMods>
        <colorRGB>255,105,180</colorRGB>
        <layeredForceIconLogoCategory>Periphery/</layeredForceIconLogoCategory>
        <layeredForceIconLogoFilename>Greater Valkyrate.png</layeredForceIconLogoFilename>
        <tags>periphery</tags>
        <start>3028</start>
        <end>3049</end>
    </faction>
    <faction>
        <shortname>HL</shortname>
        <fullname>Hanseatic League</fullname>
        <startingPlanet>Bremen (HL)</startingPlanet>
        <!-- Using era modifiers of Periphery (Other) -->
        <eraMods>0,0,0,0,0,3,3,2,1,2</eraMods>
        <colorRGB>219,112,147</colorRGB>
        <layeredForceIconBackgroundCategory>Periphery/</layeredForceIconBackgroundCategory>
        <layeredForceIconBackgroundFilename>Hanseatic League.png</layeredForceIconBackgroundFilename>
        <layeredForceIconLogoCategory>Periphery/</layeredForceIconLogoCategory>
        <layeredForceIconLogoFilename>Hanseatic League.png</layeredForceIconLogoFilename>
        <tags>deep_periphery,playable</tags>
        <start>2891</start>
        <end>3141</end>
        <successor>CEI</successor>
    </faction>
    <faction>
        <shortname>IP</shortname>
        <fullname>Illyrian Palatinate</fullname>
        <startingPlanet>Illyria</startingPlanet>
        <!-- Using era modifiers of Periphery (Other) -->
        <eraMods>1,1,1,1,2,3,3,2</eraMods>
        <colorRGB>181,191,209</colorRGB>
        <layeredForceIconBackgroundCategory>Periphery/</layeredForceIconBackgroundCategory>
        <layeredForceIconBackgroundFilename>Illyrian Palatinate.png</layeredForceIconBackgroundFilename>
        <layeredForceIconLogoCategory>Periphery/</layeredForceIconLogoCategory>
        <layeredForceIconLogoFilename>Illyrian Palatinate.png</layeredForceIconLogoFilename>
        <tags>periphery</tags>
        <start>2350</start>
        <end>3063</end>
        <successor>MH</successor>
    </faction>
    <faction>
        <shortname>IND</shortname>
        <fullname>Independent</fullname>
        <!-- Using era modifiers of Chaos March and Mercenary-->
        <eraMods>1,1,1,1,1,2,2,0,0,1,1</eraMods>
        <colorRGB>191,179,153</colorRGB>
        <layeredForceIconBackgroundCategory></layeredForceIconBackgroundCategory>
        <layeredForceIconBackgroundFilename>Independent.png</layeredForceIconBackgroundFilename>
        <tags>is,chaos,small</tags>
    </faction>
    <faction>
        <shortname>JF</shortname>
        <fullname>JàrnFòlk</fullname>
        <startingPlanet>Trondheim (JF)</startingPlanet>
        <!-- Using era modifiers of Periphery (Other) -->
        <eraMods>1,1,1,1,2,3,3,2,1,2,2</eraMods>
        <nameGenerator>FRR</nameGenerator>
        <colorRGB>153,50,204</colorRGB>
        <layeredForceIconLogoCategory>Periphery/</layeredForceIconLogoCategory>
        <layeredForceIconLogoFilename>JarnFolk.png</layeredForceIconLogoFilename>
        <tags>deep_periphery,minor</tags>
    </faction>
    <faction>
        <shortname>KE</shortname>
        <fullname>Khwarazm Empire</fullname>
        <!-- Using era modifiers of Periphery (Other) -->
        <eraMods>1,1,1,1,2,3,3,2,1,2,2</eraMods>
        <colorRGB>80,80,80</colorRGB>
        <tags>deep_periphery,minor</tags>
    </faction>
    <faction>
        <shortname>KP</shortname>
        <fullname>Kittery Prefecture</fullname>
        <!-- Using era modifiers of Federated Suns -->
        <eraMods>0,0,0,0,0,0,0,0,0</eraMods>
        <nameGenerator>FS</nameGenerator>
        <colorRGB>224,126,39</colorRGB>
        <tags>is,minor</tags>
        <start>3073</start>
        <end>3081</end>
        <successor>ROS</successor>
    </faction>
    <faction>
        <shortname>LR</shortname>
        <fullname>Liao Republic</fullname>
        <nameGenerator>CC</nameGenerator>
        <colorRGB>2,166,79</colorRGB>
        <tags>is</tags>
        <start>2189</start>
        <end>2315</end>
    </faction>
    <faction>
        <shortname>LL</shortname>
        <fullname>Lothian League</fullname>
        <startingPlanet>Lothario</startingPlanet>
        <!-- Using era modifiers of Periphery (Other) -->
        <eraMods>0,0,1,1,2,3,3,2,1,2,2</eraMods>
        <colorRGB>255,140,0</colorRGB>
        <layeredForceIconLogoCategory>Periphery/</layeredForceIconLogoCategory>
        <layeredForceIconLogoFilename>Lothian League.png</layeredForceIconLogoFilename>
        <tags>periphery,minor</tags>
        <start>2691</start>
    </faction>
    <faction>
        <shortname>MC</shortname>
        <fullname>Malagrotta Cooperative</fullname>
        <alternativeFactionCodes>FS</alternativeFactionCodes>
        <startingPlanet>Malagrotta</startingPlanet>
        <!-- Using era modifiers of Federated Suns -->
        <eraMods>0,0,0,0,0,0,0,0,0</eraMods>
        <nameGenerator>FS</nameGenerator>
        <colorRGB>218,112,214</colorRGB>
        <tags>periphery</tags>
        <start>3073</start>
        <end>3079</end>
        <successor>FS</successor>
    </faction>
    <faction>
        <shortname>MH</shortname>
        <fullname>Marian Hegemony</fullname>
        <startingPlanet>Alphard (MH)</startingPlanet>
        <!-- Using era modifiers of Periphery (Other) -->
        <eraMods>0,0,0,0,0,3,3,2,1,2,2</eraMods>
        <colorRGB>246,140,71</colorRGB>
        <layeredForceIconBackgroundCategory>Periphery/</layeredForceIconBackgroundCategory>
        <layeredForceIconBackgroundFilename>Marian Hegemony.png</layeredForceIconBackgroundFilename>
        <layeredForceIconLogoCategory>Periphery/</layeredForceIconLogoCategory>
        <layeredForceIconLogoFilename>Marian Hegemony.png</layeredForceIconLogoFilename>
        <tags>periphery,playable</tags>
        <start>2920</start>
    </faction>
    <faction>
        <shortname>MCM</shortname>
        <fullname>Marik Commonwealth</fullname>
        <alternativeFactionCodes>MSC,FWL</alternativeFactionCodes>
        <startingPlanet>Marik</startingPlanet>
        <!-- Using era modifiers of Free Worlds League -->
        <eraMods>0,0,0,1,1,2,2,0,0</eraMods>
        <nameGenerator>FWL</nameGenerator>
        <colorRGB>164,54,149</colorRGB>
        <tags>is</tags>
        <start>2241</start>
        <end>3082</end>
        <successor>MSC</successor>
    </faction>
    <faction>
        <shortname>MSC</shortname>
        <fullname>Marik-Stewart Commonwealth</fullname>
        <startingPlanet>Marik</startingPlanet>
        <!-- Using era modifiers of Free Worlds League -->
        <eraMods>0,0,0,0,0,0,0,0,0,1</eraMods>
        <nameGenerator>FWL</nameGenerator>
        <colorRGB>117,65,113</colorRGB>
        <layeredForceIconBackgroundCategory>Inner Sphere/</layeredForceIconBackgroundCategory>
        <layeredForceIconBackgroundFilename>Free Worlds League.png</layeredForceIconBackgroundFilename>
        <layeredForceIconLogoCategory>Inner Sphere/</layeredForceIconLogoCategory>
        <layeredForceIconLogoFilename>Marik-Stewart Commonwealth.png</layeredForceIconLogoFilename>
        <tags>is</tags>
        <start>3082</start>
        <end>3139</end>
        <successor>FWL</successor>
    </faction>
    <faction>
        <shortname>MERC</shortname>
        <fullname>Mercenary</fullname>
        <startingPlanet>Solaris</startingPlanet>
        <changePlanet year='2789'>Galatea</changePlanet>
        <changePlanet year='3052'>Outreach</changePlanet>
        <changePlanet year='3067'>Galatea</changePlanet>
        <eraMods>1,1,1,1,1,2,2,1,0,1,1</eraMods>
        <colorRGB>169,169,169</colorRGB>
        <layeredForceIconBackgroundCategory></layeredForceIconBackgroundCategory>
        <layeredForceIconBackgroundFilename>Mercenary.png</layeredForceIconBackgroundFilename>
        <tags>merc,playable</tags>
    </faction>
    <faction>
        <shortname>MV</shortname>
        <fullname>Morgraine's Valkyrate</fullname>
        <startingPlanet>Gotterdammerung</startingPlanet>
        <!-- Using era modifiers of Periphery (Other) -->
        <eraMods>0,0,0,0,0,3,3</eraMods>
        <colorRGB>255,105,180</colorRGB>
        <tags>periphery</tags>
        <start>3021</start>
        <end>3028</end>
        <successor>GV</successor>
    </faction>
    <faction>
        <shortname>BoS</shortname>
        <fullname>Barony of Strang</fullname>
        <startingPlanet>Von Strang's World</startingPlanet>
        <!-- Using era modifiers of Periphery (Other) -->
        <eraMods>1,1,1,1,2,3,3,2,1,2,2</eraMods>
        <colorRGB>164,54,149</colorRGB>
        <tags>periphery,minor</tags>
    </faction>
    <faction>
        <shortname>MA</shortname>
        <fullname>Mosiro Archipelago</fullname>
        <startingPlanet>Mosiro</startingPlanet>
        <!-- Using era modifiers of Free Worlds League -->
        <eraMods>0,0,0,0,0,0,0,0,0</eraMods>
        <nameGenerator>FWL</nameGenerator>
        <colorRGB>164,54,149</colorRGB>
        <tags>is,minor</tags>
        <start>3079</start>
        <end>3081</end>
        <successor>DA</successor>
    </faction>
    <faction>
        <shortname>NCR</shortname>
        <fullname>New Colony Region</fullname>
        <alternativeFactionCodes>MOC,TC</alternativeFactionCodes>
        <startingPlanet>Fronc</startingPlanet>
        <!-- Using era modifiers of Magistracy of Canopus -->
        <eraMods>0,0,0,0,0,0,0,1</eraMods>
        <colorRGB>32,178,170</colorRGB>
        <tags>periphery</tags>
        <start>3057</start>
        <end>3066</end>
        <successor>FR</successor>
    </faction>
    <faction>
        <shortname>NC</shortname>
        <fullname>Nueva Castile</fullname>
        <startingPlanet>Asturias</startingPlanet>
        <!-- Using era modifiers of Periphery (Other) -->
        <eraMods>1,1,1,1,2,3,3,2,1</eraMods>
        <colorRGB>0,255,0</colorRGB>
        <layeredForceIconBackgroundCategory>Periphery/</layeredForceIconBackgroundCategory>
        <layeredForceIconBackgroundFilename>Nueva Castile.png</layeredForceIconBackgroundFilename>
        <layeredForceIconLogoCategory>Periphery/</layeredForceIconLogoCategory>
        <layeredForceIconLogoFilename>Nueva Castile.png</layeredForceIconLogoFilename>
        <tags>deep_periphery,playable</tags>
        <start>2392</start>
        <end>3080</end>
        <successor>CEI</successor>
    </faction>
    <faction>
        <shortname>OC</shortname>
        <fullname>Oberon Confederation</fullname>
        <startingPlanet>Oberon VI</startingPlanet>
        <!-- Using era modifiers of Periphery (Other) -->
        <eraMods>0,0,1,1,2,3,3</eraMods>
        <colorRGB>50,205,50</colorRGB>
        <layeredForceIconBackgroundCategory>Periphery/</layeredForceIconBackgroundCategory>
        <layeredForceIconBackgroundFilename>Oberon Confederation.png</layeredForceIconBackgroundFilename>
        <layeredForceIconLogoCategory>Periphery/</layeredForceIconLogoCategory>
        <layeredForceIconLogoFilename>Oberon Confederation.png</layeredForceIconLogoFilename>
        <tags>periphery</tags>
        <start>2775</start>
        <end>3049</end>
    </faction>
    <faction>
        <shortname>NOC</shortname>
        <fullname>New Oberon Confederation</fullname>
        <startingPlanet>Oberon VI</startingPlanet>
        <!-- Using era modifiers of Periphery (Other) -->
        <eraMods>0,0,0,0,0,0,0,0,0,2,2</eraMods>
        <colorRGB>231,178,50</colorRGB>
        <tags>periphery</tags>
        <start>3086</start>
    </faction>
    <faction>
        <shortname>OZP</shortname>
        <fullname>Ohrensen-Zion Province</fullname>
        <alternativeFactionCodes>FWL</alternativeFactionCodes>
        <startingPlanet>Ohrensen</startingPlanet>
        <!-- Using era modifiers of Free Worlds League -->
        <eraMods>0,0,0,0,0,0,0,0,0</eraMods>
        <nameGenerator>CC</nameGenerator>
        <colorRGB>160,165,94</colorRGB>
        <tags>is,minor</tags>
        <start>3079</start>
        <end>3081</end>
        <successor>ROS</successor>
    </faction>
    <faction>
        <shortname>OP</shortname>
        <fullname>Oriente Protectorate</fullname>
        <alternativeFactionCodes>FWL</alternativeFactionCodes>
        <startingPlanet>Oriente</startingPlanet>
        <!-- Using era modifiers of Free Worlds League -->
        <eraMods>0,0,0,0,0,0,0,0,0</eraMods>
        <nameGenerator>FWL</nameGenerator>
        <colorRGB>163,112,120</colorRGB>
        <layeredForceIconBackgroundCategory>Inner Sphere/</layeredForceIconBackgroundCategory>
        <layeredForceIconBackgroundFilename>Free Worlds League.png</layeredForceIconBackgroundFilename>
        <layeredForceIconLogoCategory>Inner Sphere/</layeredForceIconLogoCategory>
        <layeredForceIconLogoFilename>Oriente Protectorate.png</layeredForceIconLogoFilename>
        <tags>is,minor</tags>
        <start>3086</start>
        <end>3139</end>
        <successor>FWL</successor>
    </faction>
    <faction>
        <shortname>PG</shortname>
        <fullname>Principality of Gibson</fullname>
        <alternativeFactionCodes>RF,FWL</alternativeFactionCodes>
        <startingPlanet>Gibson</startingPlanet>
        <!-- Using era modifiers of Free Worlds League -->
        <eraMods>0,0,0,0,0,0,0,0,0,1</eraMods>
        <nameGenerator>FWL</nameGenerator>
        <colorRGB>250,250,250</colorRGB>
        <tags>is,minor</tags>
        <start>3079</start>
        <end>3086</end>
        <successor>RF</successor>
    </faction>
    <faction>
        <shortname>PR</shortname>
        <fullname>Principality of Regulus</fullname>
        <alternativeFactionCodes>RF,FWL</alternativeFactionCodes>
        <startingPlanet>Regulus</startingPlanet>
        <!-- Using era modifiers of Free Worlds League -->
        <eraMods>0,0,0,1,1,2,2,0,0,1</eraMods>
        <nameGenerator>FWL</nameGenerator>
        <colorRGB>192,143,189</colorRGB>
        <tags>is,minor</tags>
        <start>2247</start>
        <end>3086</end>
        <successor>RF</successor>
    </faction>
    <faction>
        <shortname>RD</shortname>
        <fullname>Rasalhague Dominion</fullname>
        <alternativeFactionCodes>CGB</alternativeFactionCodes>
        <startingPlanet>Rasalhague</startingPlanet>
        <!-- Using era modifiers of Clans -->
        <eraMods>0,0,0,0,0,0,0,0,0,0,0</eraMods>
        <nameGenerator>FRR</nameGenerator>
        <colorRGB>191,232,255</colorRGB>
        <layeredForceIconBackgroundCategory>Clan/</layeredForceIconBackgroundCategory>
        <layeredForceIconBackgroundFilename>Ghost Bear Dominion.png</layeredForceIconBackgroundFilename>
        <layeredForceIconLogoCategory>Clan/</layeredForceIconLogoCategory>
        <layeredForceIconLogoFilename>Rasalhague Dominion.png</layeredForceIconLogoFilename>
        <tags>clan,is,minor,playable</tags>
        <start>3103</start>
    </faction>
    <faction>
        <shortname>RA</shortname>
        <fullname>Raven Alliance</fullname>
        <alternativeFactionCodes>CSR</alternativeFactionCodes>
        <startingPlanet>Alpheratz</startingPlanet>
        <!-- Using era modifiers of Clans -->
        <eraMods>0,0,0,0,0,0,0,0,0,0,0</eraMods>
        <colorRGB>25,120,110</colorRGB>
        <layeredForceIconBackgroundCategory>Clan/</layeredForceIconBackgroundCategory>
        <layeredForceIconBackgroundFilename>Raven Alliance.png</layeredForceIconBackgroundFilename>
        <layeredForceIconLogoCategory>Clan/</layeredForceIconLogoCategory>
        <layeredForceIconLogoFilename>Raven Alliance.png</layeredForceIconLogoFilename>
        <tags>clan,periphery,playable</tags>
        <start>3083</start>
    </faction>
    <faction>
        <shortname>RF</shortname>
        <fullname>Regulan Fiefs</fullname>
        <alternativeFactionCodes>FWL</alternativeFactionCodes>
        <startingPlanet>Regulus</startingPlanet>
        <!-- Using era modifiers of Free Worlds League -->
        <eraMods>0,0,0,0,0,0,0,0,0,1</eraMods>
        <nameGenerator>FWL</nameGenerator>
        <colorRGB>255,51,51</colorRGB>
        <layeredForceIconBackgroundCategory>Inner Sphere/</layeredForceIconBackgroundCategory>
        <layeredForceIconBackgroundFilename>Free Worlds League.png</layeredForceIconBackgroundFilename>
        <layeredForceIconLogoCategory>Inner Sphere/</layeredForceIconLogoCategory>
        <layeredForceIconLogoFilename>Regulan Fiefs.png</layeredForceIconLogoFilename>
        <tags>is,minor</tags>
        <start>3086</start>
        <end>3148</end>
        <successor>FWL</successor>
    </faction>
    <faction>
        <shortname>RFS</shortname>
        <fullname>Regulan Free States</fullname>
        <alternativeFactionCodes>RF,FWL</alternativeFactionCodes>
        <startingPlanet>Regulus</startingPlanet>
        <eraMods>0,0,0,1,1,2,2,0,0,1,0</eraMods>
        <nameGenerator>FWL</nameGenerator>
        <colorRGB>164,54,149</colorRGB>
        <tags>is,minor</tags>
        <start>3079</start>
        <end>3086</end>
    </faction>
    <faction>
        <shortname>ROS</shortname>
        <fullname>Republic of the Sphere</fullname>
        <startingPlanet>Terra</startingPlanet>
        <eraMods>0,0,0,0,0,0,0,0,0,-1</eraMods>
        <colorRGB>164,164,122</colorRGB>
        <layeredForceIconBackgroundCategory>Inner Sphere/</layeredForceIconBackgroundCategory>
        <layeredForceIconBackgroundFilename>Republic of the Sphere.png</layeredForceIconBackgroundFilename>
        <layeredForceIconLogoCategory>Inner Sphere/</layeredForceIconLogoCategory>
        <layeredForceIconLogoFilename>Republic of the Sphere.png</layeredForceIconLogoFilename>
        <tags>is,major,playable</tags>
        <start>3081</start>
        <end>3151</end>
    </faction>
    <faction>
        <shortname>Stone</shortname>
        <fullname>Stone's Coalition</fullname>
        <altNames>Coalition Forces</altNames>
        <colorRGB>164,164,122</colorRGB>
        <tags>is,minor</tags>
        <start>3073</start>
        <end>3081</end>
    </faction>
    <faction>
        <shortname>RTR</shortname>
        <fullname>Republic Territories</fullname>
        <!-- Using era modifiers of Republic of the Sphere -->
        <eraMods>0,0,0,0,0,0,0,0,0,-1</eraMods>
        <colorRGB>164,164,122</colorRGB>
        <tags>is</tags>
    </faction>
    <faction>
        <shortname>RIM</shortname>
        <fullname>Rim Collection</fullname>
        <startingPlanet>Gillfillan's Gold</startingPlanet>
        <!-- Using era modifiers of Periphery (Other) -->
        <eraMods>0,0,0,0,0,0,3,2,1,2</eraMods>
        <colorRGB>95,158,160</colorRGB>
        <tags>periphery,small</tags>
        <start>3048</start>
        <end>3148</end>
        <successor>TiC</successor>
    </faction>
    <faction>
        <shortname>RCM</shortname>
        <fullname>Rim Commonality</fullname>
        <alternativeFactionCodes>FWL</alternativeFactionCodes>
        <startingPlanet>Lesnovo</startingPlanet>
        <!-- Using era modifiers of Free Worlds League -->
        <eraMods>0,0,0,0,0,0,0,0,0,1</eraMods>
        <colorRGB>95,158,160</colorRGB>
        <layeredForceIconBackgroundCategory>Inner Sphere/</layeredForceIconBackgroundCategory>
        <layeredForceIconBackgroundFilename>Free Worlds League.png</layeredForceIconBackgroundFilename>
        <layeredForceIconLogoCategory>Inner Sphere/</layeredForceIconLogoCategory>
        <layeredForceIconLogoFilename>Rim Commonality.png</layeredForceIconLogoFilename>
        <tags>periphery</tags>
        <start>3075</start>
        <end>3139</end>
        <successor>FWL</successor>
    </faction>
    <faction>
        <shortname>RT</shortname>
        <fullname>Rim Territories</fullname>
        <startingPlanet>Pain</startingPlanet>
        <!-- Using era modifiers of Periphery (Other) -->
        <eraMods>0,0,0,0,0,0,0,0,0,2,2</eraMods>
        <colorRGB>175,238,238</colorRGB>
        <tags>periphery</tags>
        <start>3087</start>
    </faction>
    <faction>
        <shortname>ST</shortname>
        <fullname>Saiph Triumvirate</fullname>
        <alternativeFactionCodes>CM</alternativeFactionCodes>
        <startingPlanet>Saiph</startingPlanet>
        <!-- Using era modifiers of Chaos March and Word of Blake -->
        <eraMods>0,0,0,0,0,0,0,0,0</eraMods>
        <nameGenerator>CC</nameGenerator>
        <colorRGB>128,128,0</colorRGB>
        <tags>is,minor</tags>
        <start>3057</start>
        <end>3068</end>
        <successor>WOB</successor>
    </faction>
    <faction>
        <shortname>SP</shortname>
        <fullname>Sarna Protectorate</fullname>
        <!-- Using era modifiers of Capellan Confederation -->
        <eraMods>1,0,0,1,1,2,2,1,0,1,0</eraMods>
        <nameGenerator>CC</nameGenerator>
        <colorRGB>184,134,11</colorRGB>
        <tags>is,minor</tags>
    </faction>
    <faction>
        <shortname>SIS</shortname>
        <fullname>Sian Supremacy</fullname>
        <nameGenerator>CC</nameGenerator>
        <colorRGB>145,166,242</colorRGB>
        <tags>is,minor</tags>
        <start>2250</start>
        <end>2310</end>
        <successor>CCom</successor>
    </faction>
    <faction>
        <shortname>SHC</shortname>
        <fullname>Silver Hawk Coalition</fullname>
        <alternativeFactionCodes>FWL</alternativeFactionCodes>
        <startingPlanet>Amity</startingPlanet>
        <!-- Using era modifiers of Free Worlds League -->
        <eraMods>0,0,0,0,0,0,0,0,0,1,0</eraMods>
        <nameGenerator>FWL</nameGenerator>
        <colorRGB>255,0,127</colorRGB>
        <tags>is,minor</tags>
        <start>3079</start>
    </faction>
    <faction>
        <shortname>SIC</shortname>
        <fullname>St. Ives Compact</fullname>
        <alternativeFactionCodes>CC</alternativeFactionCodes>
        <startingPlanet>St. Ives</startingPlanet>
        <!-- Using era modifiers of Capellan Confederation -->
        <eraMods>0,0,0,0,0,0,2,1</eraMods>
        <nameGenerator>CC</nameGenerator>
        <colorRGB>153,198,237</colorRGB>
        <layeredForceIconLogoCategory>Periphery/</layeredForceIconLogoCategory>
        <layeredForceIconLogoFilename>St. Ives Compact.png</layeredForceIconLogoFilename>
        <tags>is,minor,playable</tags>
        <start>3029</start>
        <end>3063</end>
        <successor>CC</successor>
    </faction>
    <faction>
        <shortname>SL</shortname>
        <fullname>Star League</fullname>
        <startingPlanet>Terra</startingPlanet>
        <!-- Using era modifiers of Terran Hegemony -->
        <eraMods>0,-1,-1</eraMods>
        <colorRGB>176,196,222</colorRGB>
        <layeredForceIconBackgroundCategory>Inner Sphere/</layeredForceIconBackgroundCategory>
        <layeredForceIconBackgroundFilename>Star League.png</layeredForceIconBackgroundFilename>
        <layeredForceIconLogoCategory>Inner Sphere/</layeredForceIconLogoCategory>
        <layeredForceIconLogoFilename>Star League.png</layeredForceIconLogoFilename>
        <tags>is,super,playable</tags>
        <start>2570</start>
        <end>2781</end>
    </faction>
    <faction>
        <shortname>SLIE</shortname>
        <fullname>Star League-in-Exile</fullname>
        <startingPlanet>Strana Mechty</startingPlanet>
        <!-- Using era modifiers of Clans -->
        <eraMods>0,0,0,0</eraMods>
        <colorRGB>176,196,222</colorRGB>
        <tags>is</tags>
        <start>2786</start>
        <end>2801</end>
    </faction>
    <faction>
        <shortname>SC</shortname>
        <fullname>Stewart Commonality</fullname>
        <alternativeFactionCodes>MSC,FWL</alternativeFactionCodes>
        <startingPlanet>Stewart</startingPlanet>
        <!-- Using era modifiers of Free Worlds League -->
        <eraMods>0,0,0,1,1,2,2,0,0</eraMods>
        <nameGenerator>FWL</nameGenerator>
        <colorRGB>76,0,153</colorRGB>
        <tags>is,minor</tags>
        <start>2259</start>
        <end>3082</end>
        <successor>MSC</successor>
    </faction>
    <faction>
        <shortname>SKC</shortname>
        <fullname>Styk Commonality</fullname>
        <alternativeFactionCodes>CM</alternativeFactionCodes>
        <startingPlanet>Styk</startingPlanet>
        <!-- Using era modifiers of Chaos March and Capellan Confederation -->
        <eraMods>0,0,0,0,0,0,0,0,0</eraMods>
        <nameGenerator>CC</nameGenerator>
        <colorRGB>0,139,139</colorRGB>
        <tags>is,minor</tags>
        <start>3058</start>
        <end>3067</end>
        <successor>SKP</successor>
    </faction>
    <faction>
        <shortname>SKP</shortname>
        <fullname>Styk Protectorate</fullname>
        <startingPlanet>Styk</startingPlanet>
        <!-- Using era modifiers of Capellan Confederation -->
        <eraMods>0,0,0,0,0,0,0,0,0,1,0</eraMods>
        <nameGenerator>CC</nameGenerator>
        <colorRGB>0,139,139</colorRGB>
        <tags>is,minor</tags>
        <start>3067</start>
    </faction>
    <faction>
        <shortname>TCC</shortname>
        <fullname>Terracap Confederation</fullname>
        <startingPlanet>Terra Firma</startingPlanet>
        <!-- Using era modifiers of Chaos March and Word of Blake -->
        <eraMods>0,0,0,0,0,0,0,0,0</eraMods>
        <nameGenerator>CC</nameGenerator>
        <colorRGB>233,150,122</colorRGB>
        <tags>is,minor</tags>
        <start>3058</start>
        <end>3067</end>
        <successor>WOB</successor>
    </faction>
    <faction>
        <shortname>TB</shortname>
        <fullname>Republic of the Barrens</fullname>
        <!-- Using era modifiers of Periphery (Other) -->
        <eraMods>0,0,0,0,0,0,0,0,0,2,2</eraMods>
        <colorRGB>255,255,224</colorRGB>
        <tags>periphery,chaos</tags>
        <start>3087</start>
    </faction>
    <faction>
        <shortname>TP</shortname>
        <fullname>The Protectorate</fullname>
        <alternativeFactionCodes>OP,FWL</alternativeFactionCodes>
        <startingPlanet>New Delos</startingPlanet>
        <!-- Using era modifiers of Free Worlds League -->
        <eraMods>0,0,0,0,0,0,0,0,0,1</eraMods>
        <nameGenerator>FWL</nameGenerator>
        <colorRGB>255,51,51</colorRGB>
        <tags>is,minor</tags>
        <start>3079</start>
        <end>3120</end>
        <successor>OP</successor>
    </faction>
    <faction>
        <shortname>TFR</shortname>
        <fullname>Tikonov Free Republic</fullname>
        <alternativeFactionCodes>CC</alternativeFactionCodes>
        <startingPlanet>Tikonov</startingPlanet>
        <!-- Using era modifiers of Capellan Confederation -->
        <eraMods>0,0,0,0,0,0,2</eraMods>
        <nameGenerator>CC</nameGenerator>
        <colorRGB>255,160,122</colorRGB>
        <tags>is,minor</tags>
        <start>3029</start>
        <end>3031</end>
        <successor>FS</successor>
    </faction>
    <faction>
        <shortname>TD</shortname>
        <fullname>Tortuga Dominions</fullname>
        <alternativeFactionCodes>PIR</alternativeFactionCodes>
        <startingPlanet>Tortuga Prime</startingPlanet>
        <!-- Using era modifiers of Periphery (Other) -->
        <eraMods>0,1,1,1,2,3,3,2,1,2,2</eraMods>
        <colorRGB>34,139,34</colorRGB>
        <layeredForceIconBackgroundCategory>Tortuga Dominions/</layeredForceIconBackgroundCategory>
        <layeredForceIconBackgroundFilename>Tortuga Dominions.png</layeredForceIconBackgroundFilename>
        <layeredForceIconLogoCategory>Periphery/</layeredForceIconLogoCategory>
        <layeredForceIconLogoFilename>Tortuga Dominions.png</layeredForceIconLogoFilename>
        <tags>periphery,pirate</tags>
        <start>2577</start>
    </faction>
    <faction>
        <shortname>UND</shortname>
        <fullname>Undiscovered</fullname>
        <colorRGB>0,0,0</colorRGB>
        <tags>abandoned,inactive,chaos,special</tags>
    </faction>
    <faction>
        <shortname>WOB</shortname>
        <fullname>Word of Blake</fullname>
        <alternativeFactionCodes>CS</alternativeFactionCodes>
        <startingPlanet>Terra</startingPlanet>
        <eraMods>0,0,0,0,0,0,0,0,0</eraMods>
        <colorRGB>205,192,176</colorRGB>
        <layeredForceIconBackgroundCategory>Inner Sphere/</layeredForceIconBackgroundCategory>
        <layeredForceIconBackgroundFilename>Word of Blake.png</layeredForceIconBackgroundFilename>
        <layeredForceIconLogoCategory>Inner Sphere/</layeredForceIconLogoCategory>
        <layeredForceIconLogoFilename>Word of Blake.png</layeredForceIconLogoFilename>
        <tags>is,minor,playable</tags>
        <start>3052</start>
        <end>3081</end>
    </faction>
    <faction>
        <shortname>CLAN</shortname>
        <fullname>All Clans</fullname>
        <startingPlanet>Strana Mechty</startingPlanet>
        <eraMods>0,0,0,0,0,0,0,0,0,0,0</eraMods>
        <nameGenerator>Clan</nameGenerator>
        <colorRGB>139,69,19</colorRGB>
        <tags>clan,special</tags>
        <start>2807</start>
    </faction>
    <faction>
        <shortname>NIOPS</shortname>
        <fullname>Niops Association</fullname>
        <startingPlanet>Niops (Niops V, VI, VII)</startingPlanet>
        <!-- Using era modifiers of Periphery (Other) -->
        <eraMods>1,1,1,1,2,3,3,2,1,2,2</eraMods>
        <colorRGB>205,173,0</colorRGB>
        <layeredForceIconLogoCategory>Periphery/</layeredForceIconLogoCategory>
        <layeredForceIconLogoFilename>Niops Association.png</layeredForceIconLogoFilename>
        <tags>periphery,minor</tags>
    </faction>
    <faction>
        <shortname>NONE</shortname>
        <fullname>Unexplored</fullname>
        <colorRGB>0,0,0</colorRGB>
        <tags>periphery,abandoned,inactive,chaos,special</tags>
    </faction>
    <faction>
        <shortname>FOR</shortname>
        <fullname>Fiefdom of Randis</fullname>
        <startingPlanet>Randis IV (Hope IV 2988-)</startingPlanet>
        <!-- Using era modifiers of Periphery (Other) -->
        <eraMods>0,0,0,0,0,3,3,2,1,2,2</eraMods>
        <colorRGB>30,144,255</colorRGB>
        <layeredForceIconBackgroundCategory>Periphery/</layeredForceIconBackgroundCategory>
        <layeredForceIconBackgroundFilename>Fiefdom of Randis.png</layeredForceIconBackgroundFilename>
        <layeredForceIconLogoCategory>Periphery/</layeredForceIconLogoCategory>
        <layeredForceIconLogoFilename>Fiefdom of Randis.png</layeredForceIconLogoFilename>
        <tags>periphery,minor</tags>
        <start>2988</start>
    </faction>
    <faction>
        <shortname>MM</shortname>
        <fullname>Mica Majority</fullname>
        <startingPlanet>Mica II</startingPlanet>
        <!-- Using era modifiers of Periphery (Other) -->
        <eraMods>1,1,1,1,2,3,3,2,1,2,2</eraMods>
        <colorRGB>240,230,140</colorRGB>
        <tags>periphery,minor</tags>
    </faction>
    <faction>
        <shortname>SA</shortname>
        <fullname>Senatorial Alliance</fullname>
        <altNames>Senate Alliance</altNames>
        <alternativeFactionCodes>ROS</alternativeFactionCodes>
        <startingPlanet>Augustine</startingPlanet>
        <!-- Using era modifiers of Republic of the Sphere -->
        <eraMods>0,0,0,0,0,0,0,0,0,-1</eraMods>
        <colorRGB>255,102,153</colorRGB>
        <tags>is,minor</tags>
        <start>3135</start>
        <end>3142</end>
        <successor>AA</successor>
    </faction>
    <faction>
        <shortname>AA</shortname>
        <fullname>Augustine Alliance</fullname>
        <alternativeFactionCodes>ROS</alternativeFactionCodes>
        <startingPlanet>Augustine</startingPlanet>
        <!-- Using era modifiers of Free Worlds League -->
        <eraMods>0,0,0,0,0,0,0,0,0,1,0</eraMods>
        <colorRGB>255,102,153</colorRGB>
        <tags>is,minor</tags>
        <start>3142</start>
    </faction>
    <faction>
        <shortname>TTU</shortname>
        <fullname>Tall Trees Union</fullname>
        <alternativeFactionCodes>ROS</alternativeFactionCodes>
        <startingPlanet>Tall Trees</startingPlanet>
        <!-- Using era modifiers of Republic of the Sphere -->
        <eraMods>0,0,0,0,0,0,0,0,0,-1</eraMods>
        <nameGenerator>CC</nameGenerator>
        <colorRGB>153,153,51</colorRGB>
        <tags>is,minor</tags>
        <start>3136</start>
        <end>3145</end>
        <successor>CC</successor>
    </faction>
    <faction>
        <shortname>ShA</shortname>
        <fullname>Shiloh Alliance</fullname>
        <alternativeFactionCodes>ROS</alternativeFactionCodes>
        <startingPlanet>Shiloh</startingPlanet>
        <!-- Using era modifiers of Republic of the Sphere -->
        <eraMods>0,0,0,0,0,0,0,0,0,-1</eraMods>
        <nameGenerator>FWL</nameGenerator>
        <colorRGB>97,26,92</colorRGB>
        <tags>is,minor</tags>
        <start>3135</start>
        <end>3136</end>
        <successor>RR</successor>
    </faction>
    <faction>
        <shortname>CvW</shortname>
        <fullname>Covenant Worlds</fullname>
        <alternativeFactionCodes>ROS</alternativeFactionCodes>
        <startingPlanet>Bordon</startingPlanet>
        <!-- Using era modifiers of Republic of the Sphere -->
        <eraMods>0,0,0,0,0,0,0,0,0,-1</eraMods>
        <nameGenerator>FWL</nameGenerator>
        <colorRGB>102,51,51</colorRGB>
        <tags>is,minor</tags>
        <start>3137</start>
        <end>3139</end>
        <successor>FWL</successor>
    </faction>
    <faction>
        <shortname>PC</shortname>
        <fullname>Protectorate Coalition</fullname>
        <startingPlanet>Rochelle</startingPlanet>
        <!-- Using era modifiers of Republic of the Sphere -->
        <eraMods>0,0,0,0,0,0,0,0,0,-1</eraMods>
        <nameGenerator>FWL</nameGenerator>
        <colorRGB>51,51,102</colorRGB>
        <tags>is,minor</tags>
        <start>3136</start>
        <end>3139</end>
        <successor>FWL</successor>
    </faction>
    <faction>
        <shortname>MiC</shortname>
        <fullname>Milton Combine</fullname>
        <alternativeFactionCodes>ROS</alternativeFactionCodes>
        <startingPlanet>Milton</startingPlanet>
        <!-- Using era modifiers of Republic of the Sphere -->
        <eraMods>0,0,0,0,0,0,0,0,0,-1</eraMods>
        <nameGenerator>FWL</nameGenerator>
        <colorRGB>255,0,51</colorRGB>
        <tags>is,minor</tags>
        <!-- Dates are not certain -->
        <start>3137</start>
        <end>3144</end>
        <successor>CWE</successor>
    </faction>
    <faction>
        <shortname>CP</shortname>
        <fullname>Clan Protectorate</fullname>
        <alternativeFactionCodes>CNC,CDS,FWL</alternativeFactionCodes>
        <startingPlanet>Marik</startingPlanet>
        <!-- Using era modifiers of Clans -->
        <eraMods>0,0,0,0,0,0,0,0,0,0,0</eraMods>
        <nameGenerator>Clan</nameGenerator>
        <colorRGB>153,255,51</colorRGB>
        <tags>clan,minor</tags>
        <start>3138</start>
    </faction>
    <faction>
        <shortname>RR</shortname>
        <fullname>Republic Remnant</fullname>
        <alternativeFactionCodes>ROS</alternativeFactionCodes>
        <startingPlanet>Callison</startingPlanet>
        <!-- Using era modifiers of Republic of the Sphere -->
        <eraMods>0,0,0,0,0,0,0,0,0,-1</eraMods>
        <colorRGB>164,164,122</colorRGB>
        <tags>is,minor</tags>
        <start>3135</start>
        <end>3149</end>
        <successor>ROS</successor>
    </faction>
    <faction>
        <shortname>PIR</shortname>
        <fullname>Pirate</fullname>
        <!-- Using era modifiers of Mercenary -->
        <eraMods>1,1,1,1,1,2,2,1,0,1,1</eraMods>
        <colorRGB>128,40,0</colorRGB>
        <layeredForceIconBackgroundCategory></layeredForceIconBackgroundCategory>
        <layeredForceIconBackgroundFilename>Pirate.png</layeredForceIconBackgroundFilename>
        <tags>pirate,playable</tags>
    </faction>
    <faction>
        <shortname>UC</shortname>
        <fullname>Umayyad Caliphate</fullname>
        <alternativeFactionCodes>NC</alternativeFactionCodes>
        <startingPlanet>Granada</startingPlanet>
        <!-- Using era modifiers of Periphery (Other) -->
        <eraMods>1,1,1,1,2,3,3,2,1,2,2</eraMods>
        <colorRGB>0,255,0</colorRGB>
        <layeredForceIconBackgroundCategory>Periphery/</layeredForceIconBackgroundCategory>
        <layeredForceIconBackgroundFilename>Umayyad Caliphate.png</layeredForceIconBackgroundFilename>
        <layeredForceIconLogoCategory>Periphery/</layeredForceIconLogoCategory>
        <layeredForceIconLogoFilename>Umayyad Caliphate.png</layeredForceIconLogoFilename>
        <tags>deep_periphery</tags>
        <start>2830</start>
        <end>3080</end>
        <successor>CEI</successor>
    </faction>
    <faction>
        <shortname>REB</shortname>
        <fullname>Rebels</fullname>
        <tags>rebel</tags>
    </faction>
    <faction>
        <shortname>RON</shortname>
        <fullname>Ronin</fullname>
        <alternativeFactionCodes>DC</alternativeFactionCodes>
        <startingPlanet>Predlitz</startingPlanet>
        <!-- Using era modifiers of Draconis Combine -->
        <eraMods>0,0,0,0,0,0,2</eraMods>
        <nameGenerator>DC</nameGenerator>
        <colorRGB>237,28,36</colorRGB>
        <tags>is,minor</tags>
        <start>3034</start>
        <end>3035</end>
    </faction>
    <faction>
        <shortname>AXP</shortname>
        <fullname>Axumite Providence</fullname>
        <startingPlanet>Thala</startingPlanet>
        <!-- Using era modifiers of Periphery (Other) -->
        <eraMods>1,1,1,1,2,3,3,2,1,2,2</eraMods>
        <colorRGB>153,50,204</colorRGB>
        <layeredForceIconBackgroundCategory>Periphery/</layeredForceIconBackgroundCategory>
        <layeredForceIconBackgroundFilename>Axumite Providence.png</layeredForceIconBackgroundFilename>
        <layeredForceIconLogoCategory>Periphery/</layeredForceIconLogoCategory>
        <layeredForceIconLogoFilename>Axumite Providence.png</layeredForceIconLogoFilename>
        <tags>deep_periphery</tags>
        <start>2245</start>
    </faction>
    <faction>
        <shortname>CCon</shortname>
        <fullname>Coreward Confederacy</fullname>
        <altNamesByYear year='2371'>Autocracy of New Virginia</altNamesByYear>
        <altNamesByYear year='2400'>Virginian Union</altNamesByYear>
        <altNamesByYear year='2700'>Rim Worlds Republic Outpost #27</altNamesByYear>
        <altNamesByYear year='2798'>Virginian Union</altNamesByYear>
        <altNamesByYear year='2816'>Coreward Confederacy</altNamesByYear>
        <startingPlanet>RWR Outpost #27</startingPlanet>
        <!-- Using era modifiers of Periphery (Other) -->
        <eraMods>1,1,1,1,2,3,3,2,1</eraMods>
        <colorRGB>255,0,0</colorRGB>
        <tags>deep_periphery</tags>
        <start>2371</start>
        <end>3075</end>
    </faction>
    <faction>
        <shortname>GDL</shortname>
        <fullname>Galatean Defense League</fullname>
        <startingPlanet>Galatea</startingPlanet>
        <!-- Using era modifiers of Mercenary -->
        <eraMods>0,0,0,0,0,0,0,0,0,1,1</eraMods>
        <colorRGB>102,255,255</colorRGB>
        <tags>is,minor</tags>
        <start>3144</start>
    </faction>
    <faction>
        <shortname>GL</shortname>
        <fullname>Galatean League</fullname>
        <startingPlanet>Galatea</startingPlanet>
        <!-- Using era modifiers of Mercenary -->
        <eraMods>0,0,0,0,0,0,0,0,0,1,1</eraMods>
        <colorRGB>102,255,255</colorRGB>
        <tags>is,minor</tags>
        <start>3144</start>
    </faction>
    <faction>
        <shortname>IE</shortname>
        <fullname>Interstellar Expeditions</fullname>
        <colorRGB>255,255,102</colorRGB>
        <tags>periphery,chaos</tags>
    </faction>
    <faction>
        <shortname>NDC</shortname>
        <fullname>New Delphi Compact</fullname>
        <startingPlanet>New Delphi</startingPlanet>
        <!-- Using era modifiers of Periphery (Other) -->
        <eraMods>0,0,1,1,2,3,3,2,1,2,2</eraMods>
        <colorRGB>127,151,139</colorRGB>
        <layeredForceIconLogoCategory>Periphery/</layeredForceIconLogoCategory>
        <layeredForceIconLogoFilename>New Delphi Compact.png</layeredForceIconLogoFilename>
        <tags>deep_periphery</tags>
        <start>2602</start>
    </faction>
    <faction>
        <shortname>FCo</shortname>
        <fullname>Ferris Collective</fullname>
        <startingPlanet>Ferris</startingPlanet>
        <!-- Using era modifiers of Periphery (Other) -->
        <eraMods>0,0,0,0,0,0,0,0,0,2,2</eraMods>
        <colorRGB>191,171,120</colorRGB>
        <tags>periphery,minor</tags>
        <start>3087</start>
    </faction>
    <faction>
        <shortname>FFR</shortname>
        <fullname>Finmark Free Republic</fullname>
        <startingPlanet>Finmark</startingPlanet>
        <!-- Using era modifiers of Rim Worlds Republic and Periphery (Other) -->
        <eraMods>0,0,1,1</eraMods>
        <colorRGB>191,171,120</colorRGB>
        <tags>periphery,minor</tags>
        <start>2779</start>
        <!-- May be sooner than that, but no later -->
        <end>2822</end>
    </faction>
    <faction>
        <shortname>RU</shortname>
        <fullname>Ragnarok Union</fullname>
        <!-- Using era modifiers of Periphery (Other) -->
        <eraMods>0,0,0,0,0,0,0,0,1,2,2</eraMods>
        <colorRGB>211,189,72</colorRGB>
        <tags>periphery,minor</tags>
        <start>3084</start>
    </faction>
    <faction>
        <shortname>THa</shortname>
        <fullname>The Havens</fullname>
        <!-- Using era modifiers of Periphery (Other) -->
        <eraMods>0,0,0,0,0,0,0,0,1,2,2</eraMods>
        <colorRGB>147,173,172</colorRGB>
        <tags>periphery,minor</tags>
        <start>3084</start>
    </faction>
    <faction>
        <shortname>ARC</shortname>
        <fullname>Aurigan Coalition</fullname>
        <altNamesByYear year='3022'>Arano Restoration</altNamesByYear>
        <altNamesByYear year='3026'>Aurigan Coalition</altNamesByYear>
        <startingPlanet>Coromodir</startingPlanet>
        <changePlanet year="3022">New Abilene</changePlanet>
        <changePlanet year="3026">Coromodir</changePlanet>
        <!-- Using era modifiers of Periphery (Other) -->
        <eraMods>0,0,0,0,0,3,3</eraMods>
        <colorRGB>255,36,0</colorRGB>
        <layeredForceIconBackgroundCategory>Periphery/</layeredForceIconBackgroundCategory>
        <layeredForceIconBackgroundFilename>Aurigan Coalition.png</layeredForceIconBackgroundFilename>
        <layeredForceIconLogoCategory>Periphery/</layeredForceIconLogoCategory>
        <layeredForceIconLogoFilename>Aurigan Coalition.png</layeredForceIconLogoFilename>
        <tags>periphery,minor,playable</tags>
        <start>2910</start>
        <!-- May have collapsed sooner, but no later than start of Fourth Succession War -->
        <end>3028</end>
    </faction>
    <faction>
        <shortname>ARD</shortname>
        <fullname>Aurigan Directorate</fullname>
        <startingPlanet>Coromodir</startingPlanet>
        <!-- Using era modifiers of Periphery (Other) -->
        <eraMods>0,0,0,0,0,3,3</eraMods>
        <colorRGB>103,140,73</colorRGB>
        <layeredForceIconBackgroundCategory>Periphery/</layeredForceIconBackgroundCategory>
        <layeredForceIconBackgroundFilename>Aurigan Directorate.png</layeredForceIconBackgroundFilename>
        <layeredForceIconLogoCategory>Periphery/</layeredForceIconLogoCategory>
        <layeredForceIconLogoFilename>Aurigan Directorate.png</layeredForceIconLogoFilename>
        <tags>periphery,minor</tags>
        <start>3022</start>
        <end>3025</end>
    </faction>
    <faction>
        <shortname>TiC</shortname>
        <fullname>Timbuktu Collective</fullname>
        <startingPlanet>Timbuktu</startingPlanet>
        <!-- Using era modifiers of Lyran Commonwealth -->
        <eraMods>0,0,0,0,0,0,0,0,0,1,0</eraMods>
        <colorRGB>93,133,147</colorRGB>
        <tags>periphery,minor</tags>
        <start>3148</start>
    </faction>

    <!-- Tamar Rising Factions -->
    <faction>
        <shortname>AML</shortname>
        <fullname>Alyina Mercantile League</fullname>
        <startingPlanet>Alyina</startingPlanet>
        <!-- Using era modifiers of Clans -->
        <eraMods>0,0,0,0,0,0,0,0,0,0,0</eraMods>
        <colorRGB>47,124,50</colorRGB>
        <tags>clan,minor</tags>
        <start>3151</start>
    </faction>
    <faction>
        <shortname>NTamP</shortname>
        <fullname>Tamar Pact</fullname>
        <startingPlanet>Arcturus</startingPlanet>
        <!-- Using era modifiers of Lyran Commonwealth -->
        <eraMods>0,0,0,0,0,0,0,0,0,0,0</eraMods>
        <colorRGB>245,63,81</colorRGB>
        <tags>is,minor</tags>
        <start>3151</start>
    </faction>
    <faction>
        <shortname>VSM</shortname>
        <fullname>Vesper Marches</fullname>
        <startingPlanet>Melissia</startingPlanet>
        <!-- Using era modifiers of Lyran Commonwealth -->
        <eraMods>0,0,0,0,0,0,0,0,0,0,0</eraMods>
        <colorRGB>235,162,235</colorRGB>
        <tags>is,minor</tags>
        <start>3151</start>
    </faction>
    <faction>
        <shortname>ARL</shortname>
        <fullname>Arc-Royal Liberty Coalition</fullname>
        <startingPlanet>Arc-Royal</startingPlanet>
        <!-- Using era modifiers of Mercenary -->
        <eraMods>0,0,0,0,0,0,0,0,0,0,1</eraMods>
        <colorRGB>39,212,200</colorRGB>
        <tags>is,minor</tags>
        <start>3151</start>
    </faction>
    <faction>
        <shortname>MalC</shortname>
        <fullname>Malthus Confederation</fullname>
        <startingPlanet>Dustball</startingPlanet>
        <!-- Using era modifiers of Mercenary -->
        <eraMods>0,0,0,0,0,0,0,0,0,0,1</eraMods>
        <colorRGB>93,133,147</colorRGB>
        <tags>is,minor</tags>
        <start>3151</start>
    </faction>

    <!-- Dominions Divided Factions -->
    <faction>
        <shortname>IoS</shortname>
        <fullname>Isle of Skye</fullname>
        <startingPlanet>Skye</startingPlanet>
        <!-- Using era modifiers of Lyran Commonwealth -->
        <eraMods>0,0,0,0,0,0,0,0,0,0,0</eraMods>
        <colorRGB>93,133,147</colorRGB>
        <tags>is,minor</tags>
        <start>3152</start>
    </faction>
=======
  <!-- Early spaceflight factions -->
  <faction>
    <shortname>WA</shortname>
    <fullname>Western Alliance</fullname>
    <colorRGB>0,20,220</colorRGB>
    <tags>is,minor</tags>
    <start>2014</start>
    <end>2085</end>
    <successor>TA</successor>
  </faction>
  <faction>
    <shortname>ACPS</shortname>
    <fullname>Asian Co-Prosperity Sphere</fullname>
    <namegenerator>CC</namegenerator>
    <colorRGB>0,20,220</colorRGB>
    <tags>is,minor</tags>
    <start>2022</start>
    <end>2024</end>
    <successor>WA</successor>
  </faction>
  <!-- First exodus factions -->
  <faction>
    <shortname>TA</shortname>
    <fullname>Terran Alliance</fullname>
    <colorRGB>207,119,57</colorRGB>
    <tags>is,major</tags>
    <start>2086</start>
    <end>2315</end>
    <successor>TH</successor>
  </faction>
  <faction>
    <shortname>TH</shortname>
    <fullname>Terran Hegemony</fullname>
    <alternativeFactionCodes>SL</alternativeFactionCodes>
    <startingPlanet>Terra</startingPlanet>
    <eraMods>-1,-1,-1</eraMods>
    <colorRGB>255,255,255</colorRGB>
    <layeredForceIconBackgroundCategory>Inner Sphere/</layeredForceIconBackgroundCategory>
    <layeredForceIconBackgroundFilename>Terran Hegemony.png</layeredForceIconBackgroundFilename>
    <layeredForceIconLogoCategory>Inner Sphere/</layeredForceIconLogoCategory>
    <layeredForceIconLogoFilename>Terran Hegemony.png</layeredForceIconLogoFilename>
    <tags>is,super,playable</tags>
    <start>2315</start>
    <end>2790</end>
  </faction>
  <faction>
    <shortname>AE</shortname>
    <fullname>Amaris Empire</fullname>
    <startingPlanet>Terra</startingPlanet>
    <!-- Using era modifiers of Terran Hegemony -->
    <eraMods>-1,-1,-1</eraMods>
    <colorRGB>142,74,123</colorRGB>
    <layeredForceIconBackgroundCategory>Periphery/</layeredForceIconBackgroundCategory>
    <layeredForceIconBackgroundFilename>Amaris Empire.png</layeredForceIconBackgroundFilename>
    <tags>is,minor</tags>
    <start>2767</start>
    <end>2779</end>
  </faction>
  <faction>
    <shortname>Alf</shortname>
    <fullname>Alfirk</fullname>
    <startingPlanet>Alfirk</startingPlanet>
    <!-- Using era modifiers of Periphery (Other) -->
    <eraMods>+1,+1,+1,+1,+2,+3,+3,+2,+1,+2,+2</eraMods>
    <colorRGB>103,169,57</colorRGB>
    <tags>deep_periphery,minor</tags>
    <start>2200</start>
    <!-- estimated -->
  </faction>
  <!-- Major Inner Sphere Factions -->
  <faction>
    <shortname>CC</shortname>
    <fullname>Capellan Confederation</fullname>
    <startingPlanet>Sian</startingPlanet>
    <eraMods>1,0,0,1,1,2,2,1,0,1,0</eraMods>
    <nameGenerator>CC</nameGenerator>
    <colorRGB>0,156,85</colorRGB>
    <layeredForceIconBackgroundCategory>Inner Sphere/</layeredForceIconBackgroundCategory>
    <layeredForceIconBackgroundFilename>Capellan Confederation.png</layeredForceIconBackgroundFilename>
    <layeredForceIconLogoCategory>Inner Sphere/</layeredForceIconLogoCategory>
    <layeredForceIconLogoFilename>Capellan Confederation.png</layeredForceIconLogoFilename>
    <tags>is,major,playable</tags>
    <start>2367</start>
  </faction>
  <faction>
    <shortname>DC</shortname>
    <fullname>Draconis Combine</fullname>
    <startingPlanet>New Samarkand</startingPlanet>
    <changePlanet year="2619">Luthien</changePlanet>&gt;
        <eraMods>0,0,0,1,1,2,2,0,0,1,0</eraMods><nameGenerator>DC</nameGenerator><colorRGB>234,45,46</colorRGB><layeredForceIconBackgroundCategory>Inner Sphere/</layeredForceIconBackgroundCategory><layeredForceIconBackgroundFilename>Draconis Combine.png</layeredForceIconBackgroundFilename><layeredForceIconLogoCategory>Inner Sphere/</layeredForceIconLogoCategory><layeredForceIconLogoFilename>Draconis Combine.png</layeredForceIconLogoFilename><tags>is,major,playable</tags><start>2319</start></faction>
  <faction>
    <shortname>FS</shortname>
    <fullname>Federated Suns</fullname>
    <startingPlanet>New Avalon</startingPlanet>
    <eraMods>0,0,0,1,1,2,2,0,0,1,0</eraMods>
    <nameGenerator>FS</nameGenerator>
    <colorRGB>248,212,44</colorRGB>
    <layeredForceIconBackgroundCategory>Inner Sphere/</layeredForceIconBackgroundCategory>
    <layeredForceIconBackgroundFilename>Federated Suns.png</layeredForceIconBackgroundFilename>
    <layeredForceIconLogoCategory>Inner Sphere/</layeredForceIconLogoCategory>
    <layeredForceIconLogoFilename>Federated Suns.png</layeredForceIconLogoFilename>
    <tags>is,major,playable</tags>
    <start>2317</start>
  </faction>
  <faction>
    <shortname>FWL</shortname>
    <fullname>Free Worlds League</fullname>
    <startingPlanet>Atreus (FWL)</startingPlanet>
    <eraMods>0,0,0,1,1,2,2,0,0,1,0</eraMods>
    <nameGenerator>FWL</nameGenerator>
    <colorRGB>165,94,160</colorRGB>
    <layeredForceIconBackgroundCategory>Inner Sphere/</layeredForceIconBackgroundCategory>
    <layeredForceIconBackgroundFilename>Free Worlds League.png</layeredForceIconBackgroundFilename>
    <layeredForceIconLogoCategory>Inner Sphere/</layeredForceIconLogoCategory>
    <layeredForceIconLogoFilename>Free Worlds League.png</layeredForceIconLogoFilename>
    <tags>is,major,playable</tags>
    <start>2271</start>
  </faction>
  <faction>
    <shortname>LA</shortname>
    <fullname>Lyran Commonwealth</fullname>
    <altNamesByYear year="3058">Lyran Alliance</altNamesByYear>
    <altNamesByYear year="3085">Lyran Commonwealth</altNamesByYear>
    <startingPlanet>Tharkad</startingPlanet>
    <eraMods>0,0,0,1,1,2,2,0,0,1,0</eraMods>
    <nameGenerator>LA</nameGenerator>
    <colorRGB>0,124,186</colorRGB>
    <layeredForceIconBackgroundCategory>Inner Sphere/</layeredForceIconBackgroundCategory>
    <layeredForceIconBackgroundFilename>Lyran Commonwealth.png</layeredForceIconBackgroundFilename>
    <layeredForceIconLogoCategory>Inner Sphere/</layeredForceIconLogoCategory>
    <layeredForceIconLogoFilename>Lyran Commonwealth.png</layeredForceIconLogoFilename>
    <tags>is,major,playable</tags>
    <start>2340</start>
  </faction>
  <!-- Star League Era factions -->
  <faction>
    <shortname>CRep</shortname>
    <fullname>Capellan Republic</fullname>
    <nameGenerator>CC</nameGenerator>
    <colorRGB>2,166,79</colorRGB>
    <tags>is,minor</tags>
    <start>2194</start>
    <end>2269</end>
    <successor>CH</successor>
  </faction>
  <faction>
    <shortname>CH</shortname>
    <fullname>Capellan Hegemony</fullname>
    <!-- Formed as a union of Capellan Republic and Capellan Co-Prosperity Sphere -->
    <nameGenerator>CC</nameGenerator>
    <colorRGB>2,166,79</colorRGB>
    <tags>is,minor</tags>
    <start>2270</start>
    <end>2310</end>
    <successor>CCom</successor>
  </faction>
  <faction>
    <shortname>CCom</shortname>
    <fullname>Capellan Commonality</fullname>
    <nameGenerator>CC</nameGenerator>
    <colorRGB>242,145,197</colorRGB>
    <tags>is,minor</tags>
    <start>2310</start>
    <end>2366</end>
    <successor>CC</successor>
  </faction>
  <faction>
    <shortname>TU</shortname>
    <fullname>Tikonov Union</fullname>
    <nameGenerator>CC</nameGenerator>
    <colorRGB>255,160,122</colorRGB>
    <tags>is,minor</tags>
    <start>2177</start>
    <end>2242</end>
    <successor>TGU</successor>
  </faction>
  <faction>
    <shortname>TGU</shortname>
    <fullname>Tikonov Grand Union</fullname>
    <nameGenerator>CC</nameGenerator>
    <colorRGB>255,160,122</colorRGB>
    <tags>is,minor</tags>
    <start>2243</start>
    <end>2366</end>
    <successor>CC</successor>
  </faction>
  <faction>
    <shortname>CTL</shortname>
    <fullname>Chesterton Trade Federation</fullname>
    <nameGenerator>CC</nameGenerator>
    <colorRGB>184,134,22</colorRGB>
    <tags>is,minor</tags>
    <start>2220</start>
    <end>2357</end>
    <successor>CC</successor>
  </faction>
  <faction>
    <shortname>ChP</shortname>
    <fullname>Chisholm Protectorate</fullname>
    <startingPlanet>Elgin (Chisholm 2878-)</startingPlanet>
    <nameGenerator>CC</nameGenerator>
    <colorRGB>224,104,32</colorRGB>
    <tags>is,minor</tags>
    <start>2265</start>
    <end>2335</end>
    <successor>CC</successor>
  </faction>
  <faction>
    <shortname>SSUP</shortname>
    <fullname>Sarna Supremacy</fullname>
    <startingPlanet>Sarna</startingPlanet>
    <nameGenerator>CC</nameGenerator>
    <colorRGB>184,134,11</colorRGB>
    <tags>is,minor</tags>
    <start>2175</start>
    <end>2366</end>
    <successor>CC</successor>
  </faction>
  <faction>
    <shortname>SIMA</shortname>
    <fullname>St. Ives Mercantile Association</fullname>
    <eraMods>1,0,0,1,2,3,2,1,0</eraMods>
    <nameGenerator>CC</nameGenerator>
    <colorRGB>188,223,186</colorRGB>
    <tags>is,minor</tags>
    <start>2245</start>
    <end>2366</end>
    <successor>CC</successor>
  </faction>
  <faction>
    <shortname>SCW</shortname>
    <fullname>Sian Commonwealth</fullname>
    <nameGenerator>CC</nameGenerator>
    <colorRGB>2,166,79</colorRGB>
    <tags>is,minor</tags>
    <start>2260</start>
    <end>2366</end>
    <successor>CC</successor>
  </faction>
  <faction>
    <shortname>DoL</shortname>
    <fullname>Duchy of Liao</fullname>
    <nameGenerator>CC</nameGenerator>
    <colorRGB>2,166,79</colorRGB>
    <tags>is,minor</tags>
    <start>2315</start>
    <end>2366</end>
    <successor>CC</successor>
  </faction>
  <faction>
    <shortname>AG</shortname>
    <fullname>Alliance of Galedon</fullname>
    <nameGenerator>DC</nameGenerator>
    <colorRGB>128,66,244</colorRGB>
    <tags>is,minor</tags>
    <start>2302</start>
    <end>2319</end>
    <successor>DC</successor>
  </faction>
  <faction>
    <shortname>AC</shortname>
    <fullname>Azami Caliphate</fullname>
    <startingPlanet>Algedi</startingPlanet>
    <!-- Using era modifiers of Draconis Combine -->
    <eraMods>0</eraMods>
    <nameGenerator>DC</nameGenerator>
    <colorRGB>66,244,66</colorRGB>
    <tags>is,minor</tags>
    <start>2450</start>
    <end>2516</end>
    <successor>DC</successor>
  </faction>
  <faction>
    <shortname>PoR</shortname>
    <fullname>Principality of Rasalhague</fullname>
    <startingPlanet>Rasalhague</startingPlanet>
    <!-- Using era modifiers of Draconis Combine -->
    <eraMods>0</eraMods>
    <nameGenerator>FRR</nameGenerator>
    <colorRGB>116,171,206</colorRGB>
    <tags>is,minor</tags>
    <start>2260</start>
    <end>2510</end>
    <successor>DC</successor>
  </faction>
  <faction>
    <shortname>Mara</shortname>
    <fullname>Marlette Association</fullname>
    <nameGenerator>FS</nameGenerator>
    <colorRGB>27,98,229</colorRGB>
    <tags>is,minor</tags>
    <start>2278</start>
    <end>2324</end>
    <successor>FS</successor>
  </faction>
  <faction>
    <shortname>ME</shortname>
    <fullname>Muskegon Coalition</fullname>
    <startingPlanet>Muskegon</startingPlanet>
    <colorRGB>27,229,195</colorRGB>
    <tags>is,minor</tags>
    <start>2163</start>
    <end>2317</end>
    <successor>FS</successor>
  </faction>
  <faction>
    <shortname>UHC</shortname>
    <fullname>United Hindu Collective</fullname>
    <alternativeFactionCodes>FS</alternativeFactionCodes>
    <startingPlanet>Basantapur</startingPlanet>
    <!-- Using era modifiers of Federated Suns -->
    <eraMods>0</eraMods>
    <nameGenerator>FS</nameGenerator>
    <colorRGB>171,148,118</colorRGB>
    <tags>is,minor</tags>
    <start>2240</start>
    <end>2540</end>
    <successor>FS</successor>
  </faction>
  <faction>
    <shortname>MRep</shortname>
    <fullname>Marik Republic</fullname>
    <startingPlanet>Marik</startingPlanet>
    <nameGenerator>FWL</nameGenerator>
    <colorRGB>143,190,192</colorRGB>
    <tags>is,minor</tags>
    <start>2238</start>
    <end>2271</end>
    <successor>FWL</successor>
  </faction>
  <faction>
    <shortname>FoO</shortname>
    <fullname>Federation of Oriente</fullname>
    <startingPlanet>Oriente</startingPlanet>
    <nameGenerator>FWL</nameGenerator>
    <colorRGB>163,112,120</colorRGB>
    <tags>is,minor</tags>
    <start>2241</start>
    <end>2271</end>
    <successor>FWL</successor>
  </faction>
  <faction>
    <shortname>RP</shortname>
    <fullname>Regulan Principality</fullname>
    <startingPlanet>Regulus</startingPlanet>
    <nameGenerator>FWL</nameGenerator>
    <colorRGB>255,51,51</colorRGB>
    <tags>is,minor</tags>
    <start>2243</start>
    <end>2271</end>
    <successor>FWL</successor>
  </faction>
  <faction>
    <shortname>SCon</shortname>
    <fullname>Stewart Confederation</fullname>
    <altNames>Stewart Confederation,Stewart Confederacy,Stewart Commonality</altNames>
    <startingPlanet>Stewart</startingPlanet>
    <nameGenerator>FWL</nameGenerator>
    <colorRGB>76,0,153</colorRGB>
    <tags>is,minor</tags>
    <start>2259</start>
    <end>2295</end>
    <successor>FWL</successor>
  </faction>
  <faction>
    <shortname>PD</shortname>
    <fullname>Protectorate of Donegal</fullname>
    <nameGenerator>LA</nameGenerator>
    <colorRGB>66,244,143</colorRGB>
    <tags>is,minor</tags>
    <start>2313</start>
    <end>2341</end>
    <successor>LA</successor>
  </faction>
  <faction>
    <shortname>FoS</shortname>
    <fullname>Federation of Skye</fullname>
    <nameGenerator>LA</nameGenerator>
    <colorRGB>66,217,244</colorRGB>
    <tags>is,minor</tags>
    <start>2299</start>
    <end>2341</end>
    <successor>LA</successor>
  </faction>
  <faction>
    <shortname>TamP</shortname>
    <fullname>Tamar Pact</fullname>
    <nameGenerator>LA</nameGenerator>
    <colorRGB>244,161,66</colorRGB>
    <tags>is,minor</tags>
    <start>2235</start>
    <end>2341</end>
    <successor>LA</successor>
  </faction>
  <faction>
    <shortname>RWR</shortname>
    <fullname>Rim Worlds Republic</fullname>
    <altNamesByYear year="2767">Amaris Empire</altNamesByYear>
    <startingPlanet>Apollo</startingPlanet>
    <eraMods>1,1,1</eraMods>
    <colorRGB>232,202,173</colorRGB>
    <layeredForceIconBackgroundCategory>Periphery/</layeredForceIconBackgroundCategory>
    <layeredForceIconBackgroundFilename>Rim Worlds Republic.png</layeredForceIconBackgroundFilename>
    <layeredForceIconLogoCategory>Periphery/</layeredForceIconLogoCategory>
    <layeredForceIconLogoFilename>Rim Worlds Republic.png</layeredForceIconLogoFilename>
    <tags>periphery,playable</tags>
    <start>2250</start>
    <end>2779</end>
  </faction>
  <faction>
    <shortname>RPG</shortname>
    <fullname>Rim Provisional Government</fullname>
    <startingPlanet>Apollo</startingPlanet>
    <!-- Using era modifiers of Rim Worlds Republic -->
    <eraMods>1,1</eraMods>
    <colorRGB>164,113,215</colorRGB>
    <tags>periphery,small</tags>
    <start>2575</start>
    <end>2597</end>
  </faction>
  <faction>
    <shortname>THW</shortname>
    <fullname>Taurian Homeworlds</fullname>
    <startingPlanet>Taurus</startingPlanet>
    <colorRGB>179,62,38</colorRGB>
    <tags>periphery</tags>
    <start>2253</start>
    <end>2235</end>
    <successor>TC</successor>
  </faction>
  <faction>
    <shortname>TC</shortname>
    <fullname>Taurian Concordat</fullname>
    <startingPlanet>Taurus</startingPlanet>
    <eraMods>0,0,1,1,1,2,2,1,0,1,1</eraMods>
    <colorRGB>179,62,38</colorRGB>
    <layeredForceIconBackgroundCategory>Periphery/</layeredForceIconBackgroundCategory>
    <layeredForceIconBackgroundFilename>Taurian Concordat.png</layeredForceIconBackgroundFilename>
    <layeredForceIconLogoCategory>Periphery/</layeredForceIconLogoCategory>
    <layeredForceIconLogoFilename>Taurian Concordat.png</layeredForceIconLogoFilename>
    <tags>periphery,playable</tags>
    <start>2335</start>
  </faction>
  <faction>
    <shortname>MOC</shortname>
    <fullname>Magistracy of Canopus</fullname>
    <startingPlanet>Canopus IV</startingPlanet>
    <eraMods>1,1,1,1,1,2,2,1,1,1,1</eraMods>
    <colorRGB>57,158,145</colorRGB>
    <layeredForceIconBackgroundCategory>Periphery/</layeredForceIconBackgroundCategory>
    <layeredForceIconBackgroundFilename>Magistracy of Canopus.png</layeredForceIconBackgroundFilename>
    <layeredForceIconLogoCategory>Periphery/</layeredForceIconLogoCategory>
    <layeredForceIconLogoFilename>Magistracy of Canopus.png</layeredForceIconLogoFilename>
    <tags>periphery,playable</tags>
    <start>2530</start>
  </faction>
  <faction>
    <shortname>OA</shortname>
    <fullname>Outworlds Alliance</fullname>
    <altNamesByYear year="3083">Raven Alliance</altNamesByYear>
    <startingPlanet>Alpheratz</startingPlanet>
    <eraMods>1,1,1,1,1,2,2,1,0</eraMods>
    <colorRGB>210,190,153</colorRGB>
    <layeredForceIconBackgroundCategory>Periphery/</layeredForceIconBackgroundCategory>
    <layeredForceIconBackgroundFilename>Outworlds Alliance.png</layeredForceIconBackgroundFilename>
    <layeredForceIconLogoCategory>Periphery/</layeredForceIconLogoCategory>
    <layeredForceIconLogoFilename>Outworlds Alliance.png</layeredForceIconLogoFilename>
    <tags>periphery,playable</tags>
    <start>2413</start>
    <end>3083</end>
    <successor>RA</successor>
  </faction>
  <faction>
    <shortname>ABN</shortname>
    <fullname>Abandoned</fullname>
    <colorRGB>0,0,0</colorRGB>
    <tags>abandoned,inactive,chaos,special</tags>
  </faction>
  <faction>
    <shortname>DIS</shortname>
    <fullname>Disputed</fullname>
    <tags>chaos,special</tags>
  </faction>
  <faction>
    <shortname>ARDC</shortname>
    <fullname>Arc-Royal Defense Cordon</fullname>
    <alternativeFactionCodes>MERC,LA</alternativeFactionCodes>
    <startingPlanet>Arc-Royal</startingPlanet>
    <!-- Using era modifiers of Lyran Commonwealth -->
    <eraMods>0,0,0,0,0,0,0,0,0</eraMods>
    <nameGenerator>LA</nameGenerator>
    <colorRGB>218,165,32</colorRGB>
    <tags>is,minor</tags>
    <start>3057</start>
    <end>3067</end>
  </faction>
  <faction>
    <shortname>AB</shortname>
    <fullname>Azami Brotherhood</fullname>
    <alternativeFactionCodes>DC</alternativeFactionCodes>
    <startingPlanet>Algedi</startingPlanet>
    <!-- Using era modifiers of Draconis Combine -->
    <eraMods>0,0,0,0,0,0,0,0,0</eraMods>
    <nameGenerator>DC</nameGenerator>
    <colorRGB>238,66,244</colorRGB>
    <tags>is,minor</tags>
    <start>3071</start>
    <end>3081</end>
  </faction>
  <faction>
    <shortname>OMA</shortname>
    <fullname>Ozawa Mercantile Association</fullname>
    <!-- Using era modifiers of Draconis Combine -->
    <eraMods>0,0,0,1,1,2,2,0,0,1,0</eraMods>
    <nameGenerator>DC</nameGenerator>
    <colorRGB>206,244,66</colorRGB>
    <tags>trader</tags>
  </faction>
  <faction>
    <shortname>CDP</shortname>
    <fullname>Calderon Protectorate</fullname>
    <alternativeFactionCodes>TC</alternativeFactionCodes>
    <startingPlanet>Erod's Escape</startingPlanet>
    <!-- Using era modifiers of Taurian Concordat -->
    <eraMods>0,0,1,1,1,2,2,1,0,1,1</eraMods>
    <colorRGB>0,128,128</colorRGB>
    <layeredForceIconBackgroundCategory>Periphery/</layeredForceIconBackgroundCategory>
    <layeredForceIconBackgroundFilename>Taurian Concordat.png</layeredForceIconBackgroundFilename>
    <layeredForceIconLogoCategory>Periphery/</layeredForceIconLogoCategory>
    <layeredForceIconLogoFilename>Calderon Protectorate.png</layeredForceIconLogoFilename>
    <tags>periphery,playable</tags>
    <start>2253</start>
    <!-- Per Reunification War PDF, Protectorate existed prior to the Concordat, changing start from 3066 to 2253 per that source -->
  </faction>
  <faction>
    <shortname>CI</shortname>
    <fullname>Chainelane Isles</fullname>
    <!-- Using era modifiers of Periphery (Other) -->
    <eraMods>1,1,1,1,2,3,3,2,1,2,2</eraMods>
    <colorRGB>255,80,93</colorRGB>
    <layeredForceIconLogoCategory>Periphery/</layeredForceIconLogoCategory>
    <layeredForceIconLogoFilename>Chainelane Isles.png</layeredForceIconLogoFilename>
    <tags>deep_periphery,minor</tags>
  </faction>
  <faction>
    <shortname>CM</shortname>
    <fullname>Chaos March</fullname>
    <eraMods>0,0,0,0,0,0,0,0</eraMods>
    <colorRGB>169,169,169</colorRGB>
    <tags>is,chaos,small</tags>
    <start>3058</start>
    <end>3069</end>
  </faction>
  <faction>
    <shortname>CIR</shortname>
    <fullname>Circinus Federation</fullname>
    <startingPlanet>Circinus</startingPlanet>
    <!-- Using era modifiers of Periphery (Other) -->
    <eraMods>1,1,1,1,2,3,3,2,1</eraMods>
    <colorRGB>198,36,58</colorRGB>
    <layeredForceIconBackgroundCategory>Periphery/</layeredForceIconBackgroundCategory>
    <layeredForceIconBackgroundFilename>Circinus Federation.png</layeredForceIconBackgroundFilename>
    <layeredForceIconLogoCategory>Periphery/</layeredForceIconLogoCategory>
    <layeredForceIconLogoFilename>Circinus Federation.png</layeredForceIconLogoFilename>
    <tags>periphery</tags>
    <start>2785</start>
    <end>3081</end>
  </faction>
  <faction>
    <shortname>CBS</shortname>
    <fullname>Clan Blood Spirit</fullname>
    <startingPlanet>York (Clan)</startingPlanet>
    <!-- Using era modifiers of Clans -->
    <eraMods>0,0,0,0,0,0,0,0,0</eraMods>
    <nameGenerator>Clan</nameGenerator>
    <colorRGB>255,99,71</colorRGB>
    <layeredForceIconBackgroundCategory>Clan/</layeredForceIconBackgroundCategory>
    <layeredForceIconBackgroundFilename>Clan Blood Spirit.png</layeredForceIconBackgroundFilename>
    <layeredForceIconLogoCategory>Clan/</layeredForceIconLogoCategory>
    <layeredForceIconLogoFilename>Clan Blood Spirit.png</layeredForceIconLogoFilename>
    <tags>clan,minor,playable</tags>
    <start>2807</start>
    <end>3085</end>
  </faction>
  <faction>
    <shortname>CB</shortname>
    <fullname>Clan Burrock</fullname>
    <!-- Using era modifiers of Clans -->
    <eraMods>0,0,0,0,0,0,0,0</eraMods>
    <nameGenerator>Clan</nameGenerator>
    <colorRGB>255,165,0</colorRGB>
    <layeredForceIconBackgroundCategory>Clan/</layeredForceIconBackgroundCategory>
    <layeredForceIconBackgroundFilename>Clan Burrock.png</layeredForceIconBackgroundFilename>
    <layeredForceIconLogoCategory>Clan/</layeredForceIconLogoCategory>
    <layeredForceIconLogoFilename>Clan Burrock.png</layeredForceIconLogoFilename>
    <tags>clan,minor</tags>
    <start>2807</start>
    <end>3059</end>
    <successor>CSA</successor>
  </faction>
  <faction>
    <shortname>CCC</shortname>
    <fullname>Clan Cloud Cobra</fullname>
    <startingPlanet>Homer</startingPlanet>
    <!-- Using era modifiers of Clans -->
    <eraMods>0,0,0,0,0,0,0,0,0,0,0</eraMods>
    <nameGenerator>Clan</nameGenerator>
    <colorRGB>147,112,219</colorRGB>
    <layeredForceIconBackgroundCategory>Clan/</layeredForceIconBackgroundCategory>
    <layeredForceIconBackgroundFilename>Clan Cloud Cobra.png</layeredForceIconBackgroundFilename>
    <layeredForceIconLogoCategory>Clan/</layeredForceIconLogoCategory>
    <layeredForceIconLogoFilename>Clan Cloud Cobra.png</layeredForceIconLogoFilename>
    <tags>clan,minor,playable</tags>
    <start>2807</start>
  </faction>
  <faction>
    <shortname>CCO</shortname>
    <fullname>Clan Coyote</fullname>
    <startingPlanet>Babylon</startingPlanet>
    <!-- Using era modifiers of Clans -->
    <eraMods>0,0,0,0,0,0,0,0,0,0,0</eraMods>
    <nameGenerator>Clan</nameGenerator>
    <colorRGB>0,0,205</colorRGB>
    <layeredForceIconBackgroundCategory>Clan/</layeredForceIconBackgroundCategory>
    <layeredForceIconBackgroundFilename>Clan Coyote.png</layeredForceIconBackgroundFilename>
    <layeredForceIconLogoCategory>Clan/</layeredForceIconLogoCategory>
    <layeredForceIconLogoFilename>Clan Coyote.png</layeredForceIconLogoFilename>
    <tags>clan,minor,playable</tags>
    <start>2807</start>
  </faction>
  <faction>
    <shortname>SOC</shortname>
    <fullname>The Society</fullname>
    <!-- Using era modifiers of Clans -->
    <eraMods>0,0,0,0,0,0,0,0,0,0,0</eraMods>
    <nameGenerator>Clan</nameGenerator>
    <colorRGB>147,112,219</colorRGB>
    <layeredForceIconBackgroundCategory>Clan/</layeredForceIconBackgroundCategory>
    <layeredForceIconBackgroundFilename>The Society.png</layeredForceIconBackgroundFilename>
    <layeredForceIconLogoCategory>Clan/</layeredForceIconLogoCategory>
    <layeredForceIconLogoFilename>The Society.png</layeredForceIconLogoFilename>
    <tags>clan</tags>
  </faction>
  <faction>
    <shortname>CDS</shortname>
    <fullname>Clan Sea Fox</fullname>
    <altNamesByYear year="2984">Clan Diamond Shark</altNamesByYear>
    <altNamesByYear year="3100">Clan Sea Fox</altNamesByYear>
    <startingPlanet>Babylon</startingPlanet>
    <changePlanet year="3065">Twycross</changePlanet>
    <!-- Using era modifiers of Clans -->
    <eraMods>0,0,0,0,0,0,0,0,0,0,0</eraMods>
    <nameGenerator>Clan</nameGenerator>
    <colorRGB>0,255,255</colorRGB>
    <layeredForceIconBackgroundCategory>Clan/</layeredForceIconBackgroundCategory>
    <layeredForceIconBackgroundFilename>Clan Diamond Shark.png</layeredForceIconBackgroundFilename>
    <layeredForceIconLogoCategory>Clan/</layeredForceIconLogoCategory>
    <layeredForceIconLogoFilename>Clan Diamond Shark.png</layeredForceIconLogoFilename>
    <tags>clan,minor,playable</tags>
    <start>2807</start>
  </faction>
  <faction>
    <shortname>CFM</shortname>
    <fullname>Clan Fire Mandrill</fullname>
    <startingPlanet>Shadow</startingPlanet>
    <!-- Using era modifiers of Clans -->
    <eraMods>0,0,0,0,0,0,0,0,0</eraMods>
    <nameGenerator>Clan</nameGenerator>
    <colorRGB>165,42,42</colorRGB>
    <layeredForceIconBackgroundCategory>Clan/</layeredForceIconBackgroundCategory>
    <layeredForceIconBackgroundFilename>Clan Fire Mandrill.png</layeredForceIconBackgroundFilename>
    <layeredForceIconLogoCategory>Clan/</layeredForceIconLogoCategory>
    <layeredForceIconLogoFilename>Clan Fire Mandrill.png</layeredForceIconLogoFilename>
    <tags>clan,minor,playable</tags>
    <start>2807</start>
    <end>3073</end>
  </faction>
  <faction>
    <shortname>CGB</shortname>
    <fullname>Clan Ghost Bear</fullname>
    <altNamesByYear year="3060">Ghost Bear Dominion</altNamesByYear>
    <startingPlanet>Arcadia (Clan)</startingPlanet>
    <changePlanet year="3060">Alshain</changePlanet>
    <!-- Using era modifiers of Clans -->
    <eraMods>0,0,0,0,0,0,0,0,0,0</eraMods>
    <nameGenerator>Clan</nameGenerator>
    <colorRGB>188,222,235</colorRGB>
    <layeredForceIconBackgroundCategory>Clan/</layeredForceIconBackgroundCategory>
    <layeredForceIconBackgroundFilename>Clan Ghost Bear.png</layeredForceIconBackgroundFilename>
    <layeredForceIconLogoCategory>Clan/</layeredForceIconLogoCategory>
    <layeredForceIconLogoFilename>Clan Ghost Bear.png</layeredForceIconLogoFilename>
    <tags>clan,major,playable</tags>
    <start>2807</start>
    <end>3103</end>
    <successor>RD</successor>
  </faction>
  <faction>
    <shortname>CGS</shortname>
    <fullname>Clan Goliath Scorpion</fullname>
    <altNamesByYear year="3080">Escorpión Imperio</altNamesByYear>
    <startingPlanet>Roche</startingPlanet>
    <!-- Using era modifiers of Clans -->
    <eraMods>0,0,0,0,0,0,0,0,0</eraMods>
    <nameGenerator>Clan</nameGenerator>
    <colorRGB>238,232,170</colorRGB>
    <layeredForceIconBackgroundCategory>Clan/</layeredForceIconBackgroundCategory>
    <layeredForceIconBackgroundFilename>Clan Goliath Scorpion.png</layeredForceIconBackgroundFilename>
    <layeredForceIconLogoCategory>Clan/</layeredForceIconLogoCategory>
    <layeredForceIconLogoFilename>Clan Goliath Scorpion.png</layeredForceIconLogoFilename>
    <tags>clan,minor,playable</tags>
    <start>2807</start>
    <end>3080</end>
    <successor>CEI</successor>
  </faction>
  <faction>
    <shortname>CHH</shortname>
    <fullname>Clan Hell's Horses</fullname>
    <!--Original data shows CHH back on Niles during the Jihad, but I am unable to find data for that -->
    <startingPlanet>Niles (Clan)</startingPlanet>
    <changePlanet year="3074">Csesztreg</changePlanet>
    <!-- Using era modifiers of Clans -->
    <eraMods>0,0,0,0,0,0,0,0,0,0,0</eraMods>
    <nameGenerator>Clan</nameGenerator>
    <colorRGB>241,168,110</colorRGB>
    <layeredForceIconBackgroundCategory>Clan/</layeredForceIconBackgroundCategory>
    <layeredForceIconBackgroundFilename>Clan Hell's Horses.png</layeredForceIconBackgroundFilename>
    <layeredForceIconLogoCategory>Clan/</layeredForceIconLogoCategory>
    <layeredForceIconLogoFilename>Clan Hell's Horses.png</layeredForceIconLogoFilename>
    <tags>clan,minor,playable</tags>
    <start>2807</start>
  </faction>
  <faction>
    <shortname>CIH</shortname>
    <fullname>Clan Ice Hellion</fullname>
    <startingPlanet>Hector</startingPlanet>
    <!-- Using era modifiers of Clans -->
    <eraMods>0,0,0,0,0,0,0,0,0</eraMods>
    <nameGenerator>Clan</nameGenerator>
    <colorRGB>248,248,255</colorRGB>
    <layeredForceIconBackgroundCategory>Clan/</layeredForceIconBackgroundCategory>
    <layeredForceIconBackgroundFilename>Clan Ice Hellion.png</layeredForceIconBackgroundFilename>
    <layeredForceIconLogoCategory>Clan/</layeredForceIconLogoCategory>
    <layeredForceIconLogoFilename>Clan Ice Hellion.png</layeredForceIconLogoFilename>
    <tags>clan,minor,playable</tags>
    <start>2807</start>
    <end>3074</end>
    <successor>CGS</successor>
  </faction>
  <faction>
    <shortname>CJF</shortname>
    <fullname>Clan Jade Falcon</fullname>
    <startingPlanet>Ironhold</startingPlanet>
    <changePlanet year="3052">Sudeten</changePlanet>
    <!-- Using era modifiers of Clans -->
    <eraMods>0,0,0,0,0,0,0,0,0,0,0</eraMods>
    <nameGenerator>Clan</nameGenerator>
    <colorRGB>172,208,115</colorRGB>
    <layeredForceIconBackgroundCategory>Clan/</layeredForceIconBackgroundCategory>
    <layeredForceIconBackgroundFilename>Clan Jade Falcon.png</layeredForceIconBackgroundFilename>
    <layeredForceIconLogoCategory>Clan/</layeredForceIconLogoCategory>
    <layeredForceIconLogoFilename>Clan Jade Falcon.png</layeredForceIconLogoFilename>
    <tags>clan,major,playable</tags>
    <start>2807</start>
  </faction>
  <faction>
    <shortname>CMG</shortname>
    <fullname>Clan Mongoose</fullname>
    <!-- Using era modifiers of Clans -->
    <eraMods>0,0,0,0,0,0</eraMods>
    <nameGenerator>Clan</nameGenerator>
    <colorRGB>100,149,237</colorRGB>
    <layeredForceIconBackgroundCategory>Clan/</layeredForceIconBackgroundCategory>
    <layeredForceIconBackgroundFilename>Clan Mongoose.png</layeredForceIconBackgroundFilename>
    <layeredForceIconLogoCategory>Clan/</layeredForceIconLogoCategory>
    <layeredForceIconLogoFilename>Clan Mongoose.png</layeredForceIconLogoFilename>
    <tags>clan,minor</tags>
    <start>2807</start>
    <end>2868</end>
    <successor>CSJ</successor>
  </faction>
  <faction>
    <shortname>CNC</shortname>
    <fullname>Clan Nova Cat</fullname>
    <startingPlanet>Barcella</startingPlanet>
    <changePlanet year="3057">Irece</changePlanet>
    <!-- Using era modifiers of Clans -->
    <eraMods>0,0,0,0,0,0,0,0,0,0</eraMods>
    <nameGenerator>Clan</nameGenerator>
    <colorRGB>245,255,250</colorRGB>
    <layeredForceIconBackgroundCategory>Clan/</layeredForceIconBackgroundCategory>
    <layeredForceIconBackgroundFilename>Clan Nova Cat.png</layeredForceIconBackgroundFilename>
    <layeredForceIconLogoCategory>Clan/</layeredForceIconLogoCategory>
    <layeredForceIconLogoFilename>Clan Nova Cat.png</layeredForceIconLogoFilename>
    <tags>clan,minor,playable</tags>
    <start>2807</start>
    <end>3143</end>
    <successor>CP</successor>
  </faction>
  <faction>
    <shortname>CSJ</shortname>
    <fullname>Clan Smoke Jaguar</fullname>
    <startingPlanet>Huntress</startingPlanet>
    <changePlanet year="3052">Luzerne</changePlanet>
    <!-- Using era modifiers of Clans -->
    <eraMods>0,0,0,0,0,0,0,0</eraMods>
    <nameGenerator>Clan</nameGenerator>
    <colorRGB>152,164,129</colorRGB>
    <layeredForceIconBackgroundCategory>Clan/</layeredForceIconBackgroundCategory>
    <layeredForceIconBackgroundFilename>Clan Smoke Jaguar.png</layeredForceIconBackgroundFilename>
    <layeredForceIconLogoCategory>Clan/</layeredForceIconLogoCategory>
    <layeredForceIconLogoFilename>Clan Smoke Jaguar.png</layeredForceIconLogoFilename>
    <tags>clan,minor,playable</tags>
    <start>2807</start>
    <end>3060</end>
  </faction>
  <faction>
    <shortname>CSR</shortname>
    <fullname>Clan Snow Raven</fullname>
    <altNamesByYear year="3083">Raven Alliance</altNamesByYear>
    <startingPlanet>Circe</startingPlanet>
    <!-- Using era modifiers of Clans -->
    <eraMods>0,0,0,0,0,0,0,0,0</eraMods>
    <nameGenerator>Clan</nameGenerator>
    <colorRGB>135,206,235</colorRGB>
    <layeredForceIconBackgroundCategory>Clan/</layeredForceIconBackgroundCategory>
    <layeredForceIconBackgroundFilename>Clan Snow Raven.png</layeredForceIconBackgroundFilename>
    <layeredForceIconLogoCategory>Clan/</layeredForceIconLogoCategory>
    <layeredForceIconLogoFilename>Clan Snow Raven.png</layeredForceIconLogoFilename>
    <tags>clan,minor,playable</tags>
    <start>2807</start>
    <end>3083</end>
    <successor>RA</successor>
  </faction>
  <faction>
    <shortname>CSA</shortname>
    <fullname>Clan Star Adder</fullname>
    <startingPlanet>Sheridan (Clan)</startingPlanet>
    <!-- Using era modifiers of Clans -->
    <eraMods>0,0,0,0,0,0,0,0,0,0,0</eraMods>
    <nameGenerator>Clan</nameGenerator>
    <colorRGB>218,165,32</colorRGB>
    <layeredForceIconBackgroundCategory>Clan/</layeredForceIconBackgroundCategory>
    <layeredForceIconBackgroundFilename>Clan Star Adder.png</layeredForceIconBackgroundFilename>
    <layeredForceIconLogoCategory>Clan/</layeredForceIconLogoCategory>
    <layeredForceIconLogoFilename>Clan Star Adder.png</layeredForceIconLogoFilename>
    <tags>clan,minor,playable</tags>
    <start>2807</start>
  </faction>
  <faction>
    <shortname>CSV</shortname>
    <fullname>Clan Steel Viper</fullname>
    <startingPlanet>Homer</startingPlanet>
    <!-- Using era modifiers of Clans -->
    <eraMods>0,0,0,0,0,0,0,0,0</eraMods>
    <nameGenerator>Clan</nameGenerator>
    <colorRGB>127,255,0</colorRGB>
    <layeredForceIconBackgroundCategory>Clan/</layeredForceIconBackgroundCategory>
    <layeredForceIconBackgroundFilename>Clan Steel Viper.png</layeredForceIconBackgroundFilename>
    <layeredForceIconLogoCategory>Clan/</layeredForceIconLogoCategory>
    <layeredForceIconLogoFilename>Clan Steel Viper.png</layeredForceIconLogoFilename>
    <tags>clan,minor,playable</tags>
    <start>2807</start>
    <end>3075</end>
  </faction>
  <faction>
    <shortname>CSL</shortname>
    <fullname>Clan Stone Lion</fullname>
    <alternativeFactionCodes>CHH</alternativeFactionCodes>
    <startingPlanet>Tokasha</startingPlanet>
    <!-- Using era modifiers of Clans -->
    <eraMods>0,0,0,0,0,0,0,0,0,0,0</eraMods>
    <nameGenerator>Clan</nameGenerator>
    <colorRGB>241,168,110</colorRGB>
    <layeredForceIconBackgroundCategory>Clan/</layeredForceIconBackgroundCategory>
    <layeredForceIconBackgroundFilename>Clan Stone Lion.png</layeredForceIconBackgroundFilename>
    <layeredForceIconLogoCategory>Clan/</layeredForceIconLogoCategory>
    <layeredForceIconLogoFilename>Clan Stone Lion.png</layeredForceIconLogoFilename>
    <tags>clan,minor</tags>
    <start>3075</start>
  </faction>
  <faction>
    <shortname>CWI</shortname>
    <fullname>Clan Widowmaker</fullname>
    <!-- Using era modifiers of Clans -->
    <eraMods>0,0,0,0,0</eraMods>
    <nameGenerator>Clan</nameGenerator>
    <colorRGB>222,184,135</colorRGB>
    <layeredForceIconBackgroundCategory>Clan/</layeredForceIconBackgroundCategory>
    <layeredForceIconBackgroundFilename>Clan Widowmaker.png</layeredForceIconBackgroundFilename>
    <layeredForceIconLogoCategory>Clan/</layeredForceIconLogoCategory>
    <layeredForceIconLogoFilename>Clan Widowmaker.png</layeredForceIconLogoFilename>
    <tags>clan,minor</tags>
    <start>2807</start>
    <end>2834</end>
    <successor>CW</successor>
  </faction>
  <faction>
    <shortname>CW</shortname>
    <fullname>Clan Wolf</fullname>
    <startingPlanet>Tranquil</startingPlanet>
    <changePlanet year="3052">Tamar</changePlanet>
    <!-- Using era modifiers of Clans -->
    <eraMods>0,0,0,0,0,0,0,0,0,0</eraMods>
    <nameGenerator>Clan</nameGenerator>
    <colorRGB>207,114,58</colorRGB>
    <layeredForceIconBackgroundCategory>Clan/</layeredForceIconBackgroundCategory>
    <layeredForceIconBackgroundFilename>Clan Wolf.png</layeredForceIconBackgroundFilename>
    <layeredForceIconLogoCategory>Clan/</layeredForceIconLogoCategory>
    <layeredForceIconLogoFilename>Clan Wolf.png</layeredForceIconLogoFilename>
    <tags>clan,major,playable</tags>
    <start>2807</start>
    <end>3142</end>
    <successor>CWE</successor>
  </faction>
  <faction>
    <shortname>CWE</shortname>
    <fullname>Wolf Empire</fullname>
    <alternativeFactionCodes>CW</alternativeFactionCodes>
    <startingPlanet>Gienah</startingPlanet>
    <!-- Using era modifiers of Clans -->
    <eraMods>0,0,0,0,0,0,0,0,0,0,0</eraMods>
    <nameGenerator>Clan</nameGenerator>
    <colorRGB>207,114,58</colorRGB>
    <layeredForceIconBackgroundCategory>Clan/</layeredForceIconBackgroundCategory>
    <layeredForceIconBackgroundFilename>Wolf Empire.png</layeredForceIconBackgroundFilename>
    <tags>clan,minor</tags>
    <start>3142</start>
  </faction>
  <faction>
    <shortname>CWIE</shortname>
    <fullname>Clan Wolf-in-Exile</fullname>
    <startingPlanet>Arc-Royal</startingPlanet>
    <!-- Using era modifiers of Clans -->
    <eraMods>0,0,0,0,0,0,0,0,0,0,0</eraMods>
    <nameGenerator>Clan</nameGenerator>
    <colorRGB>160,82,45</colorRGB>
    <layeredForceIconBackgroundCategory>Clan/</layeredForceIconBackgroundCategory>
    <layeredForceIconBackgroundFilename>Clan Wolf-in-Exile.png</layeredForceIconBackgroundFilename>
    <layeredForceIconLogoCategory>Clan/</layeredForceIconLogoCategory>
    <layeredForceIconLogoFilename>Clan Wolf-in-Exile.png</layeredForceIconLogoFilename>
    <tags>clan,small</tags>
    <start>3057</start>
    <end>3151</end>
    <successor>CWE</successor>
  </faction>
  <faction>
    <shortname>CWOV</shortname>
    <fullname>Clan Wolverine</fullname>
    <!-- Using era modifiers of Clans -->
    <eraMods>0,0,0,0</eraMods>
    <nameGenerator>Clan</nameGenerator>
    <colorRGB>143,188,143</colorRGB>
    <layeredForceIconBackgroundCategory>Clan/</layeredForceIconBackgroundCategory>
    <layeredForceIconBackgroundFilename>Clan Wolverine.png</layeredForceIconBackgroundFilename>
    <layeredForceIconLogoCategory>Clan/</layeredForceIconLogoCategory>
    <layeredForceIconLogoFilename>Clan Wolverine.png</layeredForceIconLogoFilename>
    <tags>clan,minor</tags>
    <start>2807</start>
    <end>2823</end>
  </faction>
  <faction>
    <shortname>CS</shortname>
    <fullname>ComStar</fullname>
    <startingPlanet>Terra</startingPlanet>
    <changePlanet year="3059">Tukayyid</changePlanet>
    <eraMods>0,0,0,0,0,0,0,0,0,0</eraMods>
    <colorRGB>255,250,240</colorRGB>
    <layeredForceIconBackgroundCategory>Inner Sphere/</layeredForceIconBackgroundCategory>
    <layeredForceIconBackgroundFilename>ComStar.png</layeredForceIconBackgroundFilename>
    <layeredForceIconLogoCategory>Inner Sphere/</layeredForceIconLogoCategory>
    <layeredForceIconLogoFilename>ComStar.png</layeredForceIconLogoFilename>
    <tags>is,inactive,major,playable</tags>
    <start>2788</start>
  </faction>
  <faction>
    <shortname>DA</shortname>
    <fullname>Duchy of Andurien</fullname>
    <alternativeFactionCodes>FWL</alternativeFactionCodes>
    <startingPlanet>Andurien</startingPlanet>
    <!-- Using era modifiers of Free Worlds League -->
    <eraMods>0,0,0,0,0,0,2,0,0,1,0</eraMods>
    <nameGenerator>FWL</nameGenerator>
    <colorRGB>148,148,255</colorRGB>
    <layeredForceIconBackgroundCategory>Inner Sphere/</layeredForceIconBackgroundCategory>
    <layeredForceIconBackgroundFilename>Free Worlds League.png</layeredForceIconBackgroundFilename>
    <layeredForceIconLogoCategory>Inner Sphere/</layeredForceIconLogoCategory>
    <layeredForceIconLogoFilename>Duchy of Andurien.png</layeredForceIconLogoFilename>
    <tags>is,minor</tags>
    <start>3030</start>
  </faction>
  <faction>
    <shortname>DGM</shortname>
    <fullname>Duchy of Graham-Marik</fullname>
    <alternativeFactionCodes>MSC,FWL</alternativeFactionCodes>
    <startingPlanet>Loyalty</startingPlanet>
    <!-- Using era modifiers of Free Worlds League -->
    <eraMods>0,0,0,0,0,0,0,0,0</eraMods>
    <nameGenerator>FWL</nameGenerator>
    <colorRGB>143,190,192</colorRGB>
    <tags>is,minor</tags>
    <start>3079</start>
    <end>3082</end>
    <successor>MSC</successor>
  </faction>
  <faction>
    <shortname>DO</shortname>
    <fullname>Duchy of Oriente</fullname>
    <alternativeFactionCodes>OP,FWL</alternativeFactionCodes>
    <startingPlanet>Oriente</startingPlanet>
    <!-- Using era modifiers of Free Worlds League -->
    <eraMods>0,0,0,0,0,0,0,0,0</eraMods>
    <nameGenerator>FWL</nameGenerator>
    <colorRGB>163,112,120</colorRGB>
    <tags>is,minor</tags>
    <start>3079</start>
    <end>3086</end>
    <successor>OP</successor>
  </faction>
  <faction>
    <shortname>DoO</shortname>
    <fullname>Duchy of Orloff</fullname>
    <alternativeFactionCodes>OP,FWL</alternativeFactionCodes>
    <startingPlanet>Vanra</startingPlanet>
    <!-- Using era modifiers of Free Worlds League -->
    <eraMods>0,0,0,0,0,0,0,0,0</eraMods>
    <nameGenerator>FWL</nameGenerator>
    <colorRGB>164,94,126</colorRGB>
    <tags>is,minor</tags>
    <start>3079</start>
    <end>3086</end>
    <successor>OP</successor>
  </faction>
  <faction>
    <shortname>DS</shortname>
    <fullname>Duchy of Small</fullname>
    <alternativeFactionCodes>CM</alternativeFactionCodes>
    <startingPlanet>Small World</startingPlanet>
    <!-- Using era modifiers of Chaos March -->
    <eraMods>0,0,0,0,0,0,0,0</eraMods>
    <nameGenerator>CC</nameGenerator>
    <colorRGB>107,142,35</colorRGB>
    <tags>is,minor</tags>
    <start>3058</start>
    <end>3066</end>
    <successor>FS</successor>
  </faction>
  <faction>
    <shortname>DTA</shortname>
    <fullname>Duchy of Tamarind-Abbey</fullname>
    <alternativeFactionCodes>FWL</alternativeFactionCodes>
    <startingPlanet>Tamarind</startingPlanet>
    <!-- Using era modifiers of Free Worlds League -->
    <eraMods>0,0,0,0,0,0,0,0,0,1</eraMods>
    <nameGenerator>FWL</nameGenerator>
    <colorRGB>99,94,165</colorRGB>
    <layeredForceIconBackgroundCategory>Inner Sphere/</layeredForceIconBackgroundCategory>
    <layeredForceIconBackgroundFilename>Free Worlds League.png</layeredForceIconBackgroundFilename>
    <layeredForceIconLogoCategory>Inner Sphere/</layeredForceIconLogoCategory>
    <layeredForceIconLogoFilename>Duchy of Tamarind-Abbey.png</layeredForceIconLogoFilename>
    <tags>is,minor</tags>
    <start>3078</start>
    <end>3139</end>
    <successor>FWL</successor>
  </faction>
  <faction>
    <shortname>DT</shortname>
    <fullname>Duchy of Tamarind</fullname>
    <startingPlanet>Tamarind</startingPlanet>
    <!-- Using era modifiers of Free Worlds League -->
    <eraMods>0,0,0,0,0,0,0,0,0</eraMods>
    <nameGenerator>FWL</nameGenerator>
    <colorRGB>158,60,147</colorRGB>
    <tags>is,minor</tags>
    <start>3071</start>
    <end>3078</end>
    <successor>DTA</successor>
  </faction>
  <faction>
    <shortname>EF</shortname>
    <fullname>Elysian Fields</fullname>
    <startingPlanet>Nyserta</startingPlanet>
    <!-- Using era modifiers of Periphery (Other) -->
    <eraMods>1,1,1,1,2,3,3,2,1,2,2</eraMods>
    <layeredForceIconLogoCategory>Periphery/</layeredForceIconLogoCategory>
    <layeredForceIconLogoFilename>Elysian Fields.png</layeredForceIconLogoFilename>
    <colorRGB>255,0,255</colorRGB>
    <tags>periphery</tags>
  </faction>
  <faction>
    <shortname>CEI</shortname>
    <fullname>Escorpión Imperio</fullname>
    <altNamesByYear year="3141">Scorpion Empire</altNamesByYear>
    <!-- Per Hanseatic Crusade PDF, the Empire was formed at the end of the war, in 3141 -->
    <alternativeFactionCodes>CGS,NC,UC</alternativeFactionCodes>
    <startingPlanet>Granada</startingPlanet>
    <!-- Using era modifiers of Periphery (Other) -->
    <eraMods>0,0,0,0,0,0,0,0,1,2,2</eraMods>
    <colorRGB>238,232,170</colorRGB>
    <layeredForceIconBackgroundCategory>Clan/</layeredForceIconBackgroundCategory>
    <layeredForceIconBackgroundFilename>Escorpion Imperio.png</layeredForceIconBackgroundFilename>
    <layeredForceIconLogoCategory>Clan/</layeredForceIconLogoCategory>
    <layeredForceIconLogoFilename>Escorpion Imperio.png</layeredForceIconLogoFilename>
    <tags>clan,deep_periphery,playable</tags>
    <start>3080</start>
  </faction>
  <faction>
    <shortname>FC</shortname>
    <fullname>Federated Commonwealth</fullname>
    <altNamesByYear year="3028">Federated Commonwealth Alliance</altNamesByYear>
    <altNamesByYear year="3055">Federated Commonwealth</altNamesByYear>
    <alternativeFactionCodes>FS,LA</alternativeFactionCodes>
    <startingPlanet>New Avalon</startingPlanet>
    <!-- Using era modifiers of Federated Suns and Lyran Commonwealth -->
    <eraMods>0,0,0,0,0,0,2,0,0</eraMods>
    <layeredForceIconBackgroundCategory>Inner Sphere/</layeredForceIconBackgroundCategory>
    <layeredForceIconBackgroundFilename>Federated Commonwealth.png</layeredForceIconBackgroundFilename>
    <layeredForceIconLogoCategory>Inner Sphere/</layeredForceIconLogoCategory>
    <layeredForceIconLogoFilename>Federated Commonwealth.png</layeredForceIconLogoFilename>
    <colorRGB>248,212,44</colorRGB>
    <tags>is,super,playable</tags>
    <start>3028</start>
    <end>3068</end>
    <successor>FS</successor>
  </faction>
  <faction>
    <shortname>FVC</shortname>
    <fullname>Filtvelt Coalition</fullname>
    <alternativeFactionCodes>FS</alternativeFactionCodes>
    <startingPlanet>Filtvelt</startingPlanet>
    <!-- Using era modifiers of Periphery (Other) -->
    <eraMods>0,0,0,0,0,0,0,0,1,2,2</eraMods>
    <nameGenerator>FS</nameGenerator>
    <colorRGB>255,228,181</colorRGB>
    <layeredForceIconBackgroundCategory>Inner Sphere/</layeredForceIconBackgroundCategory>
    <layeredForceIconBackgroundFilename>Federated Suns.png</layeredForceIconBackgroundFilename>
    <layeredForceIconLogoCategory>Periphery/</layeredForceIconLogoCategory>
    <layeredForceIconLogoFilename>Filtvelt Coalition.png</layeredForceIconLogoFilename>
    <tags>periphery</tags>
    <start>3072</start>
  </faction>
  <faction>
    <shortname>FRR</shortname>
    <fullname>Free Rasalhague Republic</fullname>
    <startingPlanet>Rasalhague</startingPlanet>
    <changePlanet year="3052">Orestes</changePlanet>
    <eraMods>0,0,0,0,0,0,0,1,0</eraMods>
    <nameGenerator>FRR</nameGenerator>
    <colorRGB>116,171,206</colorRGB>
    <layeredForceIconBackgroundCategory>Inner Sphere/</layeredForceIconBackgroundCategory>
    <layeredForceIconBackgroundFilename>Free Rasalhague Republic.png</layeredForceIconBackgroundFilename>
    <layeredForceIconLogoCategory>Inner Sphere/</layeredForceIconLogoCategory>
    <layeredForceIconLogoFilename>Free Rasalhague Republic.png</layeredForceIconLogoFilename>
    <tags>is,minor,playable</tags>
    <start>3034</start>
    <end>3103</end>
    <successor>RD</successor>
  </faction>
  <faction>
    <shortname>FWLR</shortname>
    <fullname>Free Worlds League Rebels</fullname>
    <alternativeFactionCodes>FWL</alternativeFactionCodes>
    <startingPlanet>New Delos</startingPlanet>
    <!-- Using era modifiers of Free Worlds League -->
    <eraMods>0,0,0,1,1,2,2,0,0,1,0</eraMods>
    <nameGenerator>FWL</nameGenerator>
    <colorRGB>68,212,228</colorRGB>
    <tags>is,rebel</tags>
  </faction>
  <faction>
    <shortname>FR</shortname>
    <fullname>Fronc Reaches</fullname>
    <alternativeFactionCodes>NCR</alternativeFactionCodes>
    <startingPlanet>Fronc</startingPlanet>
    <!-- Using era modifiers of Periphery (Other) -->
    <eraMods>0,0,0,0,0,0,0,0,1,2,2</eraMods>
    <colorRGB>128,169,127</colorRGB>
    <layeredForceIconLogoCategory>Periphery/</layeredForceIconLogoCategory>
    <layeredForceIconLogoFilename>Fronc Reaches.png</layeredForceIconLogoFilename>
    <tags>periphery</tags>
    <start>3066</start>
  </faction>
  <faction>
    <shortname>GV</shortname>
    <fullname>Greater Valkyrate</fullname>
    <startingPlanet>Gotterdammerung</startingPlanet>
    <!-- Using era modifiers of Periphery (Other) -->
    <eraMods>0,0,0,0,0,0,3</eraMods>
    <colorRGB>255,105,180</colorRGB>
    <layeredForceIconLogoCategory>Periphery/</layeredForceIconLogoCategory>
    <layeredForceIconLogoFilename>Greater Valkyrate.png</layeredForceIconLogoFilename>
    <tags>periphery</tags>
    <start>3028</start>
    <end>3049</end>
  </faction>
  <faction>
    <shortname>HL</shortname>
    <fullname>Hanseatic League</fullname>
    <startingPlanet>Bremen (HL)</startingPlanet>
    <!-- Using era modifiers of Periphery (Other) -->
    <eraMods>0,0,0,0,0,3,3,2,1,2</eraMods>
    <colorRGB>219,112,147</colorRGB>
    <layeredForceIconBackgroundCategory>Periphery/</layeredForceIconBackgroundCategory>
    <layeredForceIconBackgroundFilename>Hanseatic League.png</layeredForceIconBackgroundFilename>
    <layeredForceIconLogoCategory>Periphery/</layeredForceIconLogoCategory>
    <layeredForceIconLogoFilename>Hanseatic League.png</layeredForceIconLogoFilename>
    <tags>deep_periphery,playable</tags>
    <start>2891</start>
    <end>3141</end>
    <successor>CEI</successor>
  </faction>
  <faction>
    <shortname>IP</shortname>
    <fullname>Illyrian Palatinate</fullname>
    <startingPlanet>Illyria</startingPlanet>
    <!-- Using era modifiers of Periphery (Other) -->
    <eraMods>1,1,1,1,2,3,3,2</eraMods>
    <colorRGB>0,255,255</colorRGB>
    <layeredForceIconBackgroundCategory>Periphery/</layeredForceIconBackgroundCategory>
    <layeredForceIconBackgroundFilename>Illyrian Palatinate.png</layeredForceIconBackgroundFilename>
    <layeredForceIconLogoCategory>Periphery/</layeredForceIconLogoCategory>
    <layeredForceIconLogoFilename>Illyrian Palatinate.png</layeredForceIconLogoFilename>
    <tags>periphery</tags>
    <start>2350</start>
    <end>3063</end>
    <successor>MH</successor>
  </faction>
  <faction>
    <shortname>IND</shortname>
    <fullname>Independent</fullname>
    <!-- Using era modifiers of Chaos March and Mercenary-->
    <eraMods>1,1,1,1,1,2,2,0,0,1,1</eraMods>
    <colorRGB>210,210,210</colorRGB>
    <layeredForceIconBackgroundCategory></layeredForceIconBackgroundCategory>
    <layeredForceIconBackgroundFilename>Independent.png</layeredForceIconBackgroundFilename>
    <tags>is,chaos,small</tags>
  </faction>
  <faction>
    <shortname>JF</shortname>
    <fullname>JàrnFòlk</fullname>
    <startingPlanet>Trondheim (JF)</startingPlanet>
    <!-- Using era modifiers of Periphery (Other) -->
    <eraMods>1,1,1,1,2,3,3,2,1,2,2</eraMods>
    <nameGenerator>FRR</nameGenerator>
    <colorRGB>153,50,204</colorRGB>
    <layeredForceIconLogoCategory>Periphery/</layeredForceIconLogoCategory>
    <layeredForceIconLogoFilename>JarnFolk.png</layeredForceIconLogoFilename>
    <tags>deep_periphery,minor</tags>
  </faction>
  <faction>
    <shortname>KE</shortname>
    <fullname>Khwarazm Empire</fullname>
    <!-- Using era modifiers of Periphery (Other) -->
    <eraMods>1,1,1,1,2,3,3,2,1,2,2</eraMods>
    <colorRGB>80,80,80</colorRGB>
    <tags>deep_periphery,minor</tags>
  </faction>
  <faction>
    <shortname>KP</shortname>
    <fullname>Kittery Prefecture</fullname>
    <!-- Using era modifiers of Federated Suns -->
    <eraMods>0,0,0,0,0,0,0,0,0</eraMods>
    <nameGenerator>FS</nameGenerator>
    <colorRGB>224,126,39</colorRGB>
    <tags>is,minor</tags>
    <start>3073</start>
    <end>3081</end>
    <successor>ROS</successor>
  </faction>
  <faction>
    <shortname>LR</shortname>
    <fullname>Liao Republic</fullname>
    <nameGenerator>CC</nameGenerator>
    <colorRGB>2,166,79</colorRGB>
    <tags>is</tags>
    <start>2189</start>
    <end>2315</end>
  </faction>
  <faction>
    <shortname>LL</shortname>
    <fullname>Lothian League</fullname>
    <startingPlanet>Lothario</startingPlanet>
    <!-- Using era modifiers of Periphery (Other) -->
    <eraMods>0,0,1,1,2,3,3,2,1,2,2</eraMods>
    <colorRGB>255,140,0</colorRGB>
    <layeredForceIconLogoCategory>Periphery/</layeredForceIconLogoCategory>
    <layeredForceIconLogoFilename>Lothian League.png</layeredForceIconLogoFilename>
    <tags>periphery,minor</tags>
    <start>2691</start>
  </faction>
  <faction>
    <shortname>MC</shortname>
    <fullname>Malagrotta Cooperative</fullname>
    <alternativeFactionCodes>FS</alternativeFactionCodes>
    <startingPlanet>Malagrotta</startingPlanet>
    <!-- Using era modifiers of Federated Suns -->
    <eraMods>0,0,0,0,0,0,0,0,0</eraMods>
    <nameGenerator>FS</nameGenerator>
    <colorRGB>218,112,214</colorRGB>
    <tags>periphery</tags>
    <start>3073</start>
    <end>3079</end>
    <successor>FS</successor>
  </faction>
  <faction>
    <shortname>MH</shortname>
    <fullname>Marian Hegemony</fullname>
    <startingPlanet>Alphard (MH)</startingPlanet>
    <!-- Using era modifiers of Periphery (Other) -->
    <eraMods>0,0,0,0,0,3,3,2,1,2,2</eraMods>
    <colorRGB>236,136,65</colorRGB>
    <layeredForceIconBackgroundCategory>Periphery/</layeredForceIconBackgroundCategory>
    <layeredForceIconBackgroundFilename>Marian Hegemony.png</layeredForceIconBackgroundFilename>
    <layeredForceIconLogoCategory>Periphery/</layeredForceIconLogoCategory>
    <layeredForceIconLogoFilename>Marian Hegemony.png</layeredForceIconLogoFilename>
    <tags>periphery,playable</tags>
    <start>2920</start>
  </faction>
  <faction>
    <shortname>MCM</shortname>
    <fullname>Marik Commonwealth</fullname>
    <alternativeFactionCodes>MSC,FWL</alternativeFactionCodes>
    <startingPlanet>Marik</startingPlanet>
    <!-- Using era modifiers of Free Worlds League -->
    <eraMods>0,0,0,1,1,2,2,0,0</eraMods>
    <nameGenerator>FWL</nameGenerator>
    <colorRGB>165,94,160</colorRGB>
    <tags>is</tags>
    <start>2241</start>
    <end>3082</end>
    <successor>MSC</successor>
  </faction>
  <faction>
    <shortname>MSC</shortname>
    <fullname>Marik-Stewart Commonwealth</fullname>
    <startingPlanet>Marik</startingPlanet>
    <!-- Using era modifiers of Free Worlds League -->
    <eraMods>0,0,0,0,0,0,0,0,0,1</eraMods>
    <nameGenerator>FWL</nameGenerator>
    <colorRGB>117,65,113</colorRGB>
    <layeredForceIconBackgroundCategory>Inner Sphere/</layeredForceIconBackgroundCategory>
    <layeredForceIconBackgroundFilename>Free Worlds League.png</layeredForceIconBackgroundFilename>
    <layeredForceIconLogoCategory>Inner Sphere/</layeredForceIconLogoCategory>
    <layeredForceIconLogoFilename>Marik-Stewart Commonwealth.png</layeredForceIconLogoFilename>
    <tags>is</tags>
    <start>3082</start>
    <end>3139</end>
    <successor>FWL</successor>
  </faction>
  <faction>
    <shortname>MERC</shortname>
    <fullname>Mercenary</fullname>
    <startingPlanet>Solaris</startingPlanet>
    <changePlanet year="2789">Galatea</changePlanet>
    <changePlanet year="3052">Outreach</changePlanet>
    <changePlanet year="3067">Galatea</changePlanet>
    <eraMods>1,1,1,1,1,2,2,1,0,1,1</eraMods>
    <colorRGB>169,169,169</colorRGB>
    <layeredForceIconBackgroundCategory></layeredForceIconBackgroundCategory>
    <layeredForceIconBackgroundFilename>Mercenary.png</layeredForceIconBackgroundFilename>
    <tags>merc,playable</tags>
  </faction>
  <faction>
    <shortname>MV</shortname>
    <fullname>Morgraine's Valkyrate</fullname>
    <startingPlanet>Gotterdammerung</startingPlanet>
    <!-- Using era modifiers of Periphery (Other) -->
    <eraMods>0,0,0,0,0,3,3</eraMods>
    <colorRGB>255,105,180</colorRGB>
    <tags>periphery</tags>
    <start>3021</start>
    <end>3028</end>
    <successor>GV</successor>
  </faction>
  <faction>
    <shortname>BoS</shortname>
    <fullname>Barony of Strang</fullname>
    <startingPlanet>Von Strang's World</startingPlanet>
    <!-- Using era modifiers of Periphery (Other) -->
    <eraMods>1,1,1,1,2,3,3,2,1,2,2</eraMods>
    <colorRGB>165,94,160</colorRGB>
    <tags>periphery,minor</tags>
  </faction>
  <faction>
    <shortname>MA</shortname>
    <fullname>Mosiro Archipelago</fullname>
    <startingPlanet>Mosiro</startingPlanet>
    <!-- Using era modifiers of Free Worlds League -->
    <eraMods>0,0,0,0,0,0,0,0,0</eraMods>
    <nameGenerator>FWL</nameGenerator>
    <colorRGB>165,94,160</colorRGB>
    <tags>is,minor</tags>
    <start>3079</start>
    <end>3081</end>
    <successor>DA</successor>
  </faction>
  <faction>
    <shortname>NCR</shortname>
    <fullname>New Colony Region</fullname>
    <alternativeFactionCodes>MOC,TC</alternativeFactionCodes>
    <startingPlanet>Fronc</startingPlanet>
    <!-- Using era modifiers of Magistracy of Canopus -->
    <eraMods>0,0,0,0,0,0,0,1</eraMods>
    <colorRGB>32,178,170</colorRGB>
    <tags>periphery</tags>
    <start>3057</start>
    <end>3066</end>
    <successor>FR</successor>
  </faction>
  <faction>
    <shortname>NC</shortname>
    <fullname>Nueva Castile</fullname>
    <startingPlanet>Asturias</startingPlanet>
    <!-- Using era modifiers of Periphery (Other) -->
    <eraMods>1,1,1,1,2,3,3,2,1</eraMods>
    <colorRGB>0,255,0</colorRGB>
    <layeredForceIconBackgroundCategory>Periphery/</layeredForceIconBackgroundCategory>
    <layeredForceIconBackgroundFilename>Nueva Castile.png</layeredForceIconBackgroundFilename>
    <layeredForceIconLogoCategory>Periphery/</layeredForceIconLogoCategory>
    <layeredForceIconLogoFilename>Nueva Castile.png</layeredForceIconLogoFilename>
    <tags>deep_periphery,playable</tags>
    <start>2392</start>
    <end>3080</end>
    <successor>CEI</successor>
  </faction>
  <faction>
    <shortname>OC</shortname>
    <fullname>Oberon Confederation</fullname>
    <startingPlanet>Oberon VI</startingPlanet>
    <!-- Using era modifiers of Periphery (Other) -->
    <eraMods>0,0,1,1,2,3,3</eraMods>
    <colorRGB>50,205,50</colorRGB>
    <layeredForceIconBackgroundCategory>Periphery/</layeredForceIconBackgroundCategory>
    <layeredForceIconBackgroundFilename>Oberon Confederation.png</layeredForceIconBackgroundFilename>
    <layeredForceIconLogoCategory>Periphery/</layeredForceIconLogoCategory>
    <layeredForceIconLogoFilename>Oberon Confederation.png</layeredForceIconLogoFilename>
    <tags>periphery</tags>
    <start>2775</start>
    <end>3049</end>
  </faction>
  <faction>
    <shortname>NOC</shortname>
    <fullname>New Oberon Confederation</fullname>
    <startingPlanet>Oberon VI</startingPlanet>
    <!-- Using era modifiers of Periphery (Other) -->
    <eraMods>0,0,0,0,0,0,0,0,0,2,2</eraMods>
    <colorRGB>231,178,50</colorRGB>
    <tags>periphery</tags>
    <start>3086</start>
  </faction>
  <faction>
    <shortname>OZP</shortname>
    <fullname>Ohrensen-Zion Province</fullname>
    <alternativeFactionCodes>FWL</alternativeFactionCodes>
    <startingPlanet>Ohrensen</startingPlanet>
    <!-- Using era modifiers of Free Worlds League -->
    <eraMods>0,0,0,0,0,0,0,0,0</eraMods>
    <nameGenerator>CC</nameGenerator>
    <colorRGB>160,165,94</colorRGB>
    <tags>is,minor</tags>
    <start>3079</start>
    <end>3081</end>
    <successor>ROS</successor>
  </faction>
  <faction>
    <shortname>OP</shortname>
    <fullname>Oriente Protectorate</fullname>
    <alternativeFactionCodes>FWL</alternativeFactionCodes>
    <startingPlanet>Oriente</startingPlanet>
    <!-- Using era modifiers of Free Worlds League -->
    <eraMods>0,0,0,0,0,0,0,0,0</eraMods>
    <nameGenerator>FWL</nameGenerator>
    <colorRGB>163,112,120</colorRGB>
    <layeredForceIconBackgroundCategory>Inner Sphere/</layeredForceIconBackgroundCategory>
    <layeredForceIconBackgroundFilename>Free Worlds League.png</layeredForceIconBackgroundFilename>
    <layeredForceIconLogoCategory>Inner Sphere/</layeredForceIconLogoCategory>
    <layeredForceIconLogoFilename>Oriente Protectorate.png</layeredForceIconLogoFilename>
    <tags>is,minor</tags>
    <start>3086</start>
    <end>3139</end>
    <successor>FWL</successor>
  </faction>
  <faction>
    <shortname>PG</shortname>
    <fullname>Principality of Gibson</fullname>
    <alternativeFactionCodes>RF,FWL</alternativeFactionCodes>
    <startingPlanet>Gibson</startingPlanet>
    <!-- Using era modifiers of Free Worlds League -->
    <eraMods>0,0,0,0,0,0,0,0,0,1</eraMods>
    <nameGenerator>FWL</nameGenerator>
    <colorRGB>250,250,250</colorRGB>
    <tags>is,minor</tags>
    <start>3079</start>
    <end>3086</end>
    <successor>RF</successor>
  </faction>
  <faction>
    <shortname>PR</shortname>
    <fullname>Principality of Regulus</fullname>
    <alternativeFactionCodes>RF,FWL</alternativeFactionCodes>
    <startingPlanet>Regulus</startingPlanet>
    <!-- Using era modifiers of Free Worlds League -->
    <eraMods>0,0,0,1,1,2,2,0,0,1</eraMods>
    <nameGenerator>FWL</nameGenerator>
    <colorRGB>192,143,189</colorRGB>
    <tags>is,minor</tags>
    <start>2247</start>
    <end>3086</end>
    <successor>RF</successor>
  </faction>
  <faction>
    <shortname>RD</shortname>
    <fullname>Rasalhague Dominion</fullname>
    <alternativeFactionCodes>CGB</alternativeFactionCodes>
    <startingPlanet>Rasalhague</startingPlanet>
    <!-- Using era modifiers of Clans -->
    <eraMods>0,0,0,0,0,0,0,0,0,0,0</eraMods>
    <nameGenerator>FRR</nameGenerator>
    <colorRGB>188,222,235</colorRGB>
    <layeredForceIconBackgroundCategory>Clan/</layeredForceIconBackgroundCategory>
    <layeredForceIconBackgroundFilename>Ghost Bear Dominion.png</layeredForceIconBackgroundFilename>
    <layeredForceIconLogoCategory>Clan/</layeredForceIconLogoCategory>
    <layeredForceIconLogoFilename>Rasalhague Dominion.png</layeredForceIconLogoFilename>
    <tags>clan,is,minor,playable</tags>
    <start>3103</start>
  </faction>
  <faction>
    <shortname>RA</shortname>
    <fullname>Raven Alliance</fullname>
    <alternativeFactionCodes>CSR</alternativeFactionCodes>
    <startingPlanet>Alpheratz</startingPlanet>
    <!-- Using era modifiers of Clans -->
    <eraMods>0,0,0,0,0,0,0,0,0,0,0</eraMods>
    <colorRGB>25,120,110</colorRGB>
    <layeredForceIconBackgroundCategory>Clan/</layeredForceIconBackgroundCategory>
    <layeredForceIconBackgroundFilename>Raven Alliance.png</layeredForceIconBackgroundFilename>
    <layeredForceIconLogoCategory>Clan/</layeredForceIconLogoCategory>
    <layeredForceIconLogoFilename>Raven Alliance.png</layeredForceIconLogoFilename>
    <tags>clan,periphery,playable</tags>
    <start>3083</start>
  </faction>
  <faction>
    <shortname>RF</shortname>
    <fullname>Regulan Fiefs</fullname>
    <alternativeFactionCodes>FWL</alternativeFactionCodes>
    <startingPlanet>Regulus</startingPlanet>
    <!-- Using era modifiers of Free Worlds League -->
    <eraMods>0,0,0,0,0,0,0,0,0,1</eraMods>
    <nameGenerator>FWL</nameGenerator>
    <colorRGB>255,51,51</colorRGB>
    <layeredForceIconBackgroundCategory>Inner Sphere/</layeredForceIconBackgroundCategory>
    <layeredForceIconBackgroundFilename>Free Worlds League.png</layeredForceIconBackgroundFilename>
    <layeredForceIconLogoCategory>Inner Sphere/</layeredForceIconLogoCategory>
    <layeredForceIconLogoFilename>Regulan Fiefs.png</layeredForceIconLogoFilename>
    <tags>is,minor</tags>
    <start>3086</start>
    <end>3148</end>
    <successor>FWL</successor>
  </faction>
  <faction>
    <shortname>RFS</shortname>
    <fullname>Regulan Free States</fullname>
    <alternativeFactionCodes>RF,FWL</alternativeFactionCodes>
    <startingPlanet>Regulus</startingPlanet>
    <eraMods>0,0,0,1,1,2,2,0,0,1,0</eraMods>
    <nameGenerator>FWL</nameGenerator>
    <colorRGB>165,94,160</colorRGB>
    <tags>is,minor</tags>
    <start>3079</start>
    <end>3086</end>
  </faction>
  <faction>
    <shortname>ROS</shortname>
    <fullname>Republic of the Sphere</fullname>
    <startingPlanet>Terra</startingPlanet>
    <eraMods>0,0,0,0,0,0,0,0,0,-1</eraMods>
    <colorRGB>207,119,57</colorRGB>
    <layeredForceIconBackgroundCategory>Inner Sphere/</layeredForceIconBackgroundCategory>
    <layeredForceIconBackgroundFilename>Republic of the Sphere.png</layeredForceIconBackgroundFilename>
    <layeredForceIconLogoCategory>Inner Sphere/</layeredForceIconLogoCategory>
    <layeredForceIconLogoFilename>Republic of the Sphere.png</layeredForceIconLogoFilename>
    <tags>is,major,playable</tags>
    <start>3081</start>
    <end>3151</end>
  </faction>
  <faction>
    <shortname>Stone</shortname>
    <fullname>Stone's Coalition</fullname>
    <altNames>Coalition Forces</altNames>
    <colorRGB>207,119,57</colorRGB>
    <tags>is,minor</tags>
    <start>3073</start>
    <end>3081</end>
  </faction>
  <faction>
    <shortname>RTR</shortname>
    <fullname>Republic Territories</fullname>
    <!-- Using era modifiers of Republic of the Sphere -->
    <eraMods>0,0,0,0,0,0,0,0,0,-1</eraMods>
    <colorRGB>207,119,57</colorRGB>
    <tags>is</tags>
  </faction>
  <faction>
    <shortname>RIM</shortname>
    <fullname>Rim Collection</fullname>
    <startingPlanet>Gillfillan's Gold</startingPlanet>
    <!-- Using era modifiers of Periphery (Other) -->
    <eraMods>0,0,0,0,0,0,3,2,1,2</eraMods>
    <colorRGB>95,158,160</colorRGB>
    <tags>periphery,small</tags>
    <start>3048</start>
    <end>3148</end>
    <successor>TiC</successor>
  </faction>
  <faction>
    <shortname>RCM</shortname>
    <fullname>Rim Commonality</fullname>
    <alternativeFactionCodes>FWL</alternativeFactionCodes>
    <startingPlanet>Lesnovo</startingPlanet>
    <!-- Using era modifiers of Free Worlds League -->
    <eraMods>0,0,0,0,0,0,0,0,0,1</eraMods>
    <colorRGB>95,158,160</colorRGB>
    <layeredForceIconBackgroundCategory>Inner Sphere/</layeredForceIconBackgroundCategory>
    <layeredForceIconBackgroundFilename>Free Worlds League.png</layeredForceIconBackgroundFilename>
    <layeredForceIconLogoCategory>Inner Sphere/</layeredForceIconLogoCategory>
    <layeredForceIconLogoFilename>Rim Commonality.png</layeredForceIconLogoFilename>
    <tags>periphery</tags>
    <start>3075</start>
    <end>3139</end>
    <successor>FWL</successor>
  </faction>
  <faction>
    <shortname>RT</shortname>
    <fullname>Rim Territories</fullname>
    <startingPlanet>Pain</startingPlanet>
    <!-- Using era modifiers of Periphery (Other) -->
    <eraMods>0,0,0,0,0,0,0,0,0,2,2</eraMods>
    <colorRGB>175,238,238</colorRGB>
    <tags>periphery</tags>
    <start>3087</start>
  </faction>
  <faction>
    <shortname>ST</shortname>
    <fullname>Saiph Triumvirate</fullname>
    <alternativeFactionCodes>CM</alternativeFactionCodes>
    <startingPlanet>Saiph</startingPlanet>
    <!-- Using era modifiers of Chaos March and Word of Blake -->
    <eraMods>0,0,0,0,0,0,0,0,0</eraMods>
    <nameGenerator>CC</nameGenerator>
    <colorRGB>128,128,0</colorRGB>
    <tags>is,minor</tags>
    <start>3057</start>
    <end>3068</end>
    <successor>WOB</successor>
  </faction>
  <faction>
    <shortname>SP</shortname>
    <fullname>Sarna Protectorate</fullname>
    <!-- Using era modifiers of Capellan Confederation -->
    <eraMods>1,0,0,1,1,2,2,1,0,1,0</eraMods>
    <nameGenerator>CC</nameGenerator>
    <colorRGB>184,134,11</colorRGB>
    <tags>is,minor</tags>
  </faction>
  <faction>
    <shortname>SIS</shortname>
    <fullname>Sian Supremacy</fullname>
    <nameGenerator>CC</nameGenerator>
    <colorRGB>145,166,242</colorRGB>
    <tags>is,minor</tags>
    <start>2250</start>
    <end>2310</end>
    <successor>CCom</successor>
  </faction>
  <faction>
    <shortname>SHC</shortname>
    <fullname>Silver Hawk Coalition</fullname>
    <alternativeFactionCodes>FWL</alternativeFactionCodes>
    <startingPlanet>Amity</startingPlanet>
    <!-- Using era modifiers of Free Worlds League -->
    <eraMods>0,0,0,0,0,0,0,0,0,1,0</eraMods>
    <nameGenerator>FWL</nameGenerator>
    <colorRGB>255,0,127</colorRGB>
    <tags>is,minor</tags>
    <start>3079</start>
  </faction>
  <faction>
    <shortname>SIC</shortname>
    <fullname>St. Ives Compact</fullname>
    <alternativeFactionCodes>CC</alternativeFactionCodes>
    <startingPlanet>St. Ives</startingPlanet>
    <!-- Using era modifiers of Capellan Confederation -->
    <eraMods>0,0,0,0,0,0,2,1</eraMods>
    <nameGenerator>CC</nameGenerator>
    <colorRGB>188,223,186</colorRGB>
    <layeredForceIconLogoCategory>Periphery/</layeredForceIconLogoCategory>
    <layeredForceIconLogoFilename>St. Ives Compact.png</layeredForceIconLogoFilename>
    <tags>is,minor,playable</tags>
    <start>3029</start>
    <end>3063</end>
    <successor>CC</successor>
  </faction>
  <faction>
    <shortname>SL</shortname>
    <fullname>Star League</fullname>
    <startingPlanet>Terra</startingPlanet>
    <!-- Using era modifiers of Terran Hegemony -->
    <eraMods>0,-1,-1</eraMods>
    <colorRGB>176,196,222</colorRGB>
    <layeredForceIconBackgroundCategory>Inner Sphere/</layeredForceIconBackgroundCategory>
    <layeredForceIconBackgroundFilename>Star League.png</layeredForceIconBackgroundFilename>
    <layeredForceIconLogoCategory>Inner Sphere/</layeredForceIconLogoCategory>
    <layeredForceIconLogoFilename>Star League.png</layeredForceIconLogoFilename>
    <tags>is,super,playable</tags>
    <start>2570</start>
    <end>2781</end>
  </faction>
  <faction>
    <shortname>SLIE</shortname>
    <fullname>Star League-in-Exile</fullname>
    <startingPlanet>Strana Mechty</startingPlanet>
    <!-- Using era modifiers of Clans -->
    <eraMods>0,0,0,0</eraMods>
    <colorRGB>176,196,222</colorRGB>
    <tags>is</tags>
    <start>2786</start>
    <end>2801</end>
  </faction>
  <faction>
    <shortname>SC</shortname>
    <fullname>Stewart Commonality</fullname>
    <alternativeFactionCodes>MSC,FWL</alternativeFactionCodes>
    <startingPlanet>Stewart</startingPlanet>
    <!-- Using era modifiers of Free Worlds League -->
    <eraMods>0,0,0,1,1,2,2,0,0</eraMods>
    <nameGenerator>FWL</nameGenerator>
    <colorRGB>76,0,153</colorRGB>
    <tags>is,minor</tags>
    <start>2259</start>
    <end>3082</end>
    <successor>MSC</successor>
  </faction>
  <faction>
    <shortname>SKC</shortname>
    <fullname>Styk Commonality</fullname>
    <alternativeFactionCodes>CM</alternativeFactionCodes>
    <startingPlanet>Styk</startingPlanet>
    <!-- Using era modifiers of Chaos March and Capellan Confederation -->
    <eraMods>0,0,0,0,0,0,0,0,0</eraMods>
    <nameGenerator>CC</nameGenerator>
    <colorRGB>0,139,139</colorRGB>
    <tags>is,minor</tags>
    <start>3058</start>
    <end>3067</end>
    <successor>SKP</successor>
  </faction>
  <faction>
    <shortname>SKP</shortname>
    <fullname>Styk Protectorate</fullname>
    <startingPlanet>Styk</startingPlanet>
    <!-- Using era modifiers of Capellan Confederation -->
    <eraMods>0,0,0,0,0,0,0,0,0,1,0</eraMods>
    <nameGenerator>CC</nameGenerator>
    <colorRGB>0,139,139</colorRGB>
    <tags>is,minor</tags>
    <start>3067</start>
  </faction>
  <faction>
    <shortname>TCC</shortname>
    <fullname>Terracap Confederation</fullname>
    <startingPlanet>Terra Firma</startingPlanet>
    <!-- Using era modifiers of Chaos March and Word of Blake -->
    <eraMods>0,0,0,0,0,0,0,0,0</eraMods>
    <nameGenerator>CC</nameGenerator>
    <colorRGB>233,150,122</colorRGB>
    <tags>is,minor</tags>
    <start>3058</start>
    <end>3067</end>
    <successor>WOB</successor>
  </faction>
  <faction>
    <shortname>TB</shortname>
    <fullname>Republic of the Barrens</fullname>
    <!-- Using era modifiers of Periphery (Other) -->
    <eraMods>0,0,0,0,0,0,0,0,0,2,2</eraMods>
    <colorRGB>255,255,224</colorRGB>
    <tags>periphery,chaos</tags>
    <start>3087</start>
  </faction>
  <faction>
    <shortname>TP</shortname>
    <fullname>The Protectorate</fullname>
    <alternativeFactionCodes>OP,FWL</alternativeFactionCodes>
    <startingPlanet>New Delos</startingPlanet>
    <!-- Using era modifiers of Free Worlds League -->
    <eraMods>0,0,0,0,0,0,0,0,0,1</eraMods>
    <nameGenerator>FWL</nameGenerator>
    <colorRGB>255,51,51</colorRGB>
    <tags>is,minor</tags>
    <start>3079</start>
    <end>3120</end>
    <successor>OP</successor>
  </faction>
  <faction>
    <shortname>TFR</shortname>
    <fullname>Tikonov Free Republic</fullname>
    <alternativeFactionCodes>CC</alternativeFactionCodes>
    <startingPlanet>Tikonov</startingPlanet>
    <!-- Using era modifiers of Capellan Confederation -->
    <eraMods>0,0,0,0,0,0,2</eraMods>
    <nameGenerator>CC</nameGenerator>
    <colorRGB>255,160,122</colorRGB>
    <tags>is,minor</tags>
    <start>3029</start>
    <end>3031</end>
    <successor>FS</successor>
  </faction>
  <faction>
    <shortname>TD</shortname>
    <fullname>Tortuga Dominions</fullname>
    <alternativeFactionCodes>PIR</alternativeFactionCodes>
    <startingPlanet>Tortuga Prime</startingPlanet>
    <!-- Using era modifiers of Periphery (Other) -->
    <eraMods>0,1,1,1,2,3,3,2,1,2,2</eraMods>
    <colorRGB>34,139,34</colorRGB>
    <layeredForceIconBackgroundCategory>Tortuga Dominions/</layeredForceIconBackgroundCategory>
    <layeredForceIconBackgroundFilename>Tortuga Dominions.png</layeredForceIconBackgroundFilename>
    <layeredForceIconLogoCategory>Periphery/</layeredForceIconLogoCategory>
    <layeredForceIconLogoFilename>Tortuga Dominions.png</layeredForceIconLogoFilename>
    <tags>periphery,pirate</tags>
    <start>2577</start>
  </faction>
  <faction>
    <shortname>UND</shortname>
    <fullname>Undiscovered</fullname>
    <colorRGB>0,0,0</colorRGB>
    <tags>abandoned,inactive,chaos,special</tags>
  </faction>
  <faction>
    <shortname>WOB</shortname>
    <fullname>Word of Blake</fullname>
    <alternativeFactionCodes>CS</alternativeFactionCodes>
    <startingPlanet>Terra</startingPlanet>
    <eraMods>0,0,0,0,0,0,0,0,0</eraMods>
    <colorRGB>205,192,176</colorRGB>
    <layeredForceIconBackgroundCategory>Inner Sphere/</layeredForceIconBackgroundCategory>
    <layeredForceIconBackgroundFilename>Word of Blake.png</layeredForceIconBackgroundFilename>
    <layeredForceIconLogoCategory>Inner Sphere/</layeredForceIconLogoCategory>
    <layeredForceIconLogoFilename>Word of Blake.png</layeredForceIconLogoFilename>
    <tags>is,minor,playable</tags>
    <start>3052</start>
    <end>3081</end>
  </faction>
  <faction>
    <shortname>CLAN</shortname>
    <fullname>All Clans</fullname>
    <startingPlanet>Strana Mechty</startingPlanet>
    <eraMods>0,0,0,0,0,0,0,0,0,0,0</eraMods>
    <nameGenerator>Clan</nameGenerator>
    <colorRGB>139,69,19</colorRGB>
    <tags>clan,special</tags>
    <start>2807</start>
  </faction>
  <faction>
    <shortname>NIOPS</shortname>
    <fullname>Niops Association</fullname>
    <startingPlanet>Niops (Niops V, VI, VII)</startingPlanet>
    <!-- Using era modifiers of Periphery (Other) -->
    <eraMods>1,1,1,1,2,3,3,2,1,2,2</eraMods>
    <colorRGB>205,173,0</colorRGB>
    <layeredForceIconLogoCategory>Periphery/</layeredForceIconLogoCategory>
    <layeredForceIconLogoFilename>Niops Association.png</layeredForceIconLogoFilename>
    <tags>periphery,minor</tags>
  </faction>
  <faction>
    <shortname>NONE</shortname>
    <fullname>Unexplored</fullname>
    <colorRGB>0,0,0</colorRGB>
    <tags>periphery,abandoned,inactive,chaos,special</tags>
  </faction>
  <faction>
    <shortname>FOR</shortname>
    <fullname>Fiefdom of Randis</fullname>
    <startingPlanet>Randis IV (Hope IV 2988-)</startingPlanet>
    <!-- Using era modifiers of Periphery (Other) -->
    <eraMods>0,0,0,0,0,3,3,2,1,2,2</eraMods>
    <colorRGB>30,144,255</colorRGB>
    <layeredForceIconBackgroundCategory>Periphery/</layeredForceIconBackgroundCategory>
    <layeredForceIconBackgroundFilename>Fiefdom of Randis.png</layeredForceIconBackgroundFilename>
    <layeredForceIconLogoCategory>Periphery/</layeredForceIconLogoCategory>
    <layeredForceIconLogoFilename>Fiefdom of Randis.png</layeredForceIconLogoFilename>
    <tags>periphery,minor</tags>
    <start>2988</start>
  </faction>
  <faction>
    <shortname>MM</shortname>
    <fullname>Mica Majority</fullname>
    <startingPlanet>Mica II</startingPlanet>
    <!-- Using era modifiers of Periphery (Other) -->
    <eraMods>1,1,1,1,2,3,3,2,1,2,2</eraMods>
    <colorRGB>240,230,140</colorRGB>
    <tags>periphery,minor</tags>
  </faction>
  <faction>
    <shortname>SA</shortname>
    <fullname>Senatorial Alliance</fullname>
    <altNames>Senate Alliance</altNames>
    <alternativeFactionCodes>ROS</alternativeFactionCodes>
    <startingPlanet>Augustine</startingPlanet>
    <!-- Using era modifiers of Republic of the Sphere -->
    <eraMods>0,0,0,0,0,0,0,0,0,-1</eraMods>
    <colorRGB>255,102,153</colorRGB>
    <tags>is,minor</tags>
    <start>3135</start>
    <end>3142</end>
    <successor>AA</successor>
  </faction>
  <faction>
    <shortname>AA</shortname>
    <fullname>Augustine Alliance</fullname>
    <alternativeFactionCodes>ROS</alternativeFactionCodes>
    <startingPlanet>Augustine</startingPlanet>
    <!-- Using era modifiers of Free Worlds League -->
    <eraMods>0,0,0,0,0,0,0,0,0,1,0</eraMods>
    <colorRGB>255,102,153</colorRGB>
    <tags>is,minor</tags>
    <start>3142</start>
  </faction>
  <faction>
    <shortname>TTU</shortname>
    <fullname>Tall Trees Union</fullname>
    <alternativeFactionCodes>ROS</alternativeFactionCodes>
    <startingPlanet>Tall Trees</startingPlanet>
    <!-- Using era modifiers of Republic of the Sphere -->
    <eraMods>0,0,0,0,0,0,0,0,0,-1</eraMods>
    <nameGenerator>CC</nameGenerator>
    <colorRGB>153,153,51</colorRGB>
    <tags>is,minor</tags>
    <start>3136</start>
    <end>3145</end>
    <successor>CC</successor>
  </faction>
  <faction>
    <shortname>ShA</shortname>
    <fullname>Shiloh Alliance</fullname>
    <alternativeFactionCodes>ROS</alternativeFactionCodes>
    <startingPlanet>Shiloh</startingPlanet>
    <!-- Using era modifiers of Republic of the Sphere -->
    <eraMods>0,0,0,0,0,0,0,0,0,-1</eraMods>
    <nameGenerator>FWL</nameGenerator>
    <colorRGB>97,26,92</colorRGB>
    <tags>is,minor</tags>
    <start>3135</start>
    <end>3136</end>
    <successor>RR</successor>
  </faction>
  <faction>
    <shortname>CvW</shortname>
    <fullname>Covenant Worlds</fullname>
    <alternativeFactionCodes>ROS</alternativeFactionCodes>
    <startingPlanet>Bordon</startingPlanet>
    <!-- Using era modifiers of Republic of the Sphere -->
    <eraMods>0,0,0,0,0,0,0,0,0,-1</eraMods>
    <nameGenerator>FWL</nameGenerator>
    <colorRGB>102,51,51</colorRGB>
    <tags>is,minor</tags>
    <start>3137</start>
    <end>3139</end>
    <successor>FWL</successor>
  </faction>
  <faction>
    <shortname>PC</shortname>
    <fullname>Protectorate Coalition</fullname>
    <startingPlanet>Rochelle</startingPlanet>
    <!-- Using era modifiers of Republic of the Sphere -->
    <eraMods>0,0,0,0,0,0,0,0,0,-1</eraMods>
    <nameGenerator>FWL</nameGenerator>
    <colorRGB>51,51,102</colorRGB>
    <tags>is,minor</tags>
    <start>3136</start>
    <end>3139</end>
    <successor>FWL</successor>
  </faction>
  <faction>
    <shortname>MiC</shortname>
    <fullname>Milton Combine</fullname>
    <alternativeFactionCodes>ROS</alternativeFactionCodes>
    <startingPlanet>Milton</startingPlanet>
    <!-- Using era modifiers of Republic of the Sphere -->
    <eraMods>0,0,0,0,0,0,0,0,0,-1</eraMods>
    <nameGenerator>FWL</nameGenerator>
    <colorRGB>255,0,51</colorRGB>
    <tags>is,minor</tags>
    <!-- Dates are not certain -->
    <start>3137</start>
    <end>3144</end>
    <successor>CWE</successor>
  </faction>
  <faction>
    <shortname>CP</shortname>
    <fullname>Clan Protectorate</fullname>
    <alternativeFactionCodes>CNC,CDS,FWL</alternativeFactionCodes>
    <startingPlanet>Marik</startingPlanet>
    <!-- Using era modifiers of Clans -->
    <eraMods>0,0,0,0,0,0,0,0,0,0,0</eraMods>
    <nameGenerator>Clan</nameGenerator>
    <colorRGB>153,255,51</colorRGB>
    <tags>clan,minor</tags>
    <start>3138</start>
  </faction>
  <faction>
    <shortname>RR</shortname>
    <fullname>Republic Remnant</fullname>
    <alternativeFactionCodes>ROS</alternativeFactionCodes>
    <startingPlanet>Callison</startingPlanet>
    <!-- Using era modifiers of Republic of the Sphere -->
    <eraMods>0,0,0,0,0,0,0,0,0,-1</eraMods>
    <colorRGB>128,40,0</colorRGB>
    <tags>is,minor</tags>
    <start>3135</start>
    <end>3149</end>
    <successor>ROS</successor>
  </faction>
  <faction>
    <shortname>PIR</shortname>
    <fullname>Pirate</fullname>
    <!-- Using era modifiers of Mercenary -->
    <eraMods>1,1,1,1,1,2,2,1,0,1,1</eraMods>
    <colorRGB>128,40,0</colorRGB>
    <layeredForceIconBackgroundCategory></layeredForceIconBackgroundCategory>
    <layeredForceIconBackgroundFilename>Pirate.png</layeredForceIconBackgroundFilename>
    <tags>pirate,playable</tags>
  </faction>
  <faction>
    <shortname>UC</shortname>
    <fullname>Umayyad Caliphate</fullname>
    <alternativeFactionCodes>NC</alternativeFactionCodes>
    <startingPlanet>Granada</startingPlanet>
    <!-- Using era modifiers of Periphery (Other) -->
    <eraMods>1,1,1,1,2,3,3,2,1,2,2</eraMods>
    <colorRGB>0,255,0</colorRGB>
    <layeredForceIconBackgroundCategory>Periphery/</layeredForceIconBackgroundCategory>
    <layeredForceIconBackgroundFilename>Umayyad Caliphate.png</layeredForceIconBackgroundFilename>
    <layeredForceIconLogoCategory>Periphery/</layeredForceIconLogoCategory>
    <layeredForceIconLogoFilename>Umayyad Caliphate.png</layeredForceIconLogoFilename>
    <tags>deep_periphery</tags>
    <start>2830</start>
    <end>3080</end>
    <successor>CEI</successor>
  </faction>
  <faction>
    <shortname>REB</shortname>
    <fullname>Rebels</fullname>
    <tags>rebel</tags>
  </faction>
  <faction>
    <shortname>RON</shortname>
    <fullname>Ronin</fullname>
    <alternativeFactionCodes>DC</alternativeFactionCodes>
    <startingPlanet>Predlitz</startingPlanet>
    <!-- Using era modifiers of Draconis Combine -->
    <eraMods>0,0,0,0,0,0,2</eraMods>
    <nameGenerator>DC</nameGenerator>
    <colorRGB>234,45,46</colorRGB>
    <tags>is,minor</tags>
    <start>3034</start>
    <end>3035</end>
  </faction>
  <faction>
    <shortname>AXP</shortname>
    <fullname>Axumite Providence</fullname>
    <startingPlanet>Thala</startingPlanet>
    <!-- Using era modifiers of Periphery (Other) -->
    <eraMods>1,1,1,1,2,3,3,2,1,2,2</eraMods>
    <colorRGB>153,50,204</colorRGB>
    <layeredForceIconBackgroundCategory>Periphery/</layeredForceIconBackgroundCategory>
    <layeredForceIconBackgroundFilename>Axumite Providence.png</layeredForceIconBackgroundFilename>
    <layeredForceIconLogoCategory>Periphery/</layeredForceIconLogoCategory>
    <layeredForceIconLogoFilename>Axumite Providence.png</layeredForceIconLogoFilename>
    <tags>deep_periphery</tags>
    <start>2245</start>
  </faction>
  <faction>
    <shortname>CCon</shortname>
    <fullname>Coreward Confederacy</fullname>
    <altNamesByYear year="2371">Autocracy of New Virginia</altNamesByYear>
    <altNamesByYear year="2400">Virginian Union</altNamesByYear>
    <altNamesByYear year="2700">Rim Worlds Republic Outpost #27</altNamesByYear>
    <altNamesByYear year="2798">Virginian Union</altNamesByYear>
    <altNamesByYear year="2816">Coreward Confederacy</altNamesByYear>
    <startingPlanet>RWR Outpost #27</startingPlanet>
    <!-- Using era modifiers of Periphery (Other) -->
    <eraMods>1,1,1,1,2,3,3,2,1</eraMods>
    <colorRGB>255,0,0</colorRGB>
    <tags>deep_periphery</tags>
    <start>2371</start>
    <end>3075</end>
  </faction>
  <faction>
    <shortname>GDL</shortname>
    <fullname>Galatean Defense League</fullname>
    <startingPlanet>Galatea</startingPlanet>
    <!-- Using era modifiers of Mercenary -->
    <eraMods>0,0,0,0,0,0,0,0,0,1,1</eraMods>
    <colorRGB>102,255,255</colorRGB>
    <tags>is,minor</tags>
    <start>3144</start>
  </faction>
  <faction>
    <shortname>GL</shortname>
    <fullname>Galatean League</fullname>
    <startingPlanet>Galatea</startingPlanet>
    <!-- Using era modifiers of Mercenary -->
    <eraMods>0,0,0,0,0,0,0,0,0,1,1</eraMods>
    <colorRGB>102,255,255</colorRGB>
    <tags>is,minor</tags>
    <start>3144</start>
  </faction>
  <faction>
    <shortname>IE</shortname>
    <fullname>Interstellar Expeditions</fullname>
    <colorRGB>255,255,102</colorRGB>
    <tags>periphery,chaos</tags>
  </faction>
  <faction>
    <shortname>NDC</shortname>
    <fullname>New Delphi Compact</fullname>
    <startingPlanet>New Delphi</startingPlanet>
    <!-- Using era modifiers of Periphery (Other) -->
    <eraMods>0,0,1,1,2,3,3,2,1,2,2</eraMods>
    <colorRGB>127,151,139</colorRGB>
    <layeredForceIconLogoCategory>Periphery/</layeredForceIconLogoCategory>
    <layeredForceIconLogoFilename>New Delphi Compact.png</layeredForceIconLogoFilename>
    <tags>deep_periphery</tags>
    <start>2602</start>
  </faction>
  <faction>
    <shortname>FCo</shortname>
    <fullname>Ferris Collective</fullname>
    <startingPlanet>Ferris</startingPlanet>
    <!-- Using era modifiers of Periphery (Other) -->
    <eraMods>0,0,0,0,0,0,0,0,0,2,2</eraMods>
    <colorRGB>191,171,120</colorRGB>
    <tags>periphery,minor</tags>
    <start>3087</start>
  </faction>
  <faction>
    <shortname>FFR</shortname>
    <fullname>Finmark Free Republic</fullname>
    <startingPlanet>Finmark</startingPlanet>
    <!-- Using era modifiers of Rim Worlds Republic and Periphery (Other) -->
    <eraMods>0,0,1,1</eraMods>
    <colorRGB>191,171,120</colorRGB>
    <tags>periphery,minor</tags>
    <start>2779</start>
    <!-- May be sooner than that, but no later -->
    <end>2822</end>
  </faction>
  <faction>
    <shortname>RU</shortname>
    <fullname>Ragnarok Union</fullname>
    <!-- Using era modifiers of Periphery (Other) -->
    <eraMods>0,0,0,0,0,0,0,0,1,2,2</eraMods>
    <colorRGB>211,189,72</colorRGB>
    <tags>periphery,minor</tags>
    <start>3084</start>
  </faction>
  <faction>
    <shortname>THa</shortname>
    <fullname>The Havens</fullname>
    <!-- Using era modifiers of Periphery (Other) -->
    <eraMods>0,0,0,0,0,0,0,0,1,2,2</eraMods>
    <colorRGB>147,173,172</colorRGB>
    <tags>periphery,minor</tags>
    <start>3084</start>
  </faction>
  <faction>
    <shortname>ARC</shortname>
    <fullname>Aurigan Coalition</fullname>
    <altNamesByYear year="3022">Arano Restoration</altNamesByYear>
    <altNamesByYear year="3026">Aurigan Coalition</altNamesByYear>
    <startingPlanet>Coromodir</startingPlanet>
    <changePlanet year="3022">New Abilene</changePlanet>
    <changePlanet year="3026">Coromodir</changePlanet>
    <!-- Using era modifiers of Periphery (Other) -->
    <eraMods>0,0,0,0,0,3,3</eraMods>
    <colorRGB>255,36,0</colorRGB>
    <layeredForceIconBackgroundCategory>Periphery/</layeredForceIconBackgroundCategory>
    <layeredForceIconBackgroundFilename>Aurigan Coalition.png</layeredForceIconBackgroundFilename>
    <layeredForceIconLogoCategory>Periphery/</layeredForceIconLogoCategory>
    <layeredForceIconLogoFilename>Aurigan Coalition.png</layeredForceIconLogoFilename>
    <tags>periphery,minor,playable</tags>
    <start>2910</start>
    <!-- May have collapsed sooner, but no later than start of Fourth Succession War -->
    <end>3028</end>
  </faction>
  <faction>
    <shortname>ARD</shortname>
    <fullname>Aurigan Directorate</fullname>
    <startingPlanet>Coromodir</startingPlanet>
    <!-- Using era modifiers of Periphery (Other) -->
    <eraMods>0,0,0,0,0,3,3</eraMods>
    <colorRGB>103,140,73</colorRGB>
    <layeredForceIconBackgroundCategory>Periphery/</layeredForceIconBackgroundCategory>
    <layeredForceIconBackgroundFilename>Aurigan Directorate.png</layeredForceIconBackgroundFilename>
    <layeredForceIconLogoCategory>Periphery/</layeredForceIconLogoCategory>
    <layeredForceIconLogoFilename>Aurigan Directorate.png</layeredForceIconLogoFilename>
    <tags>periphery,minor</tags>
    <start>3022</start>
    <end>3025</end>
  </faction>
  <faction>
    <shortname>TiC</shortname>
    <fullname>Timbuktu Collective</fullname>
    <startingPlanet>Timbuktu</startingPlanet>
    <!-- Using era modifiers of Lyran Commonwealth -->
    <eraMods>0,0,0,0,0,0,0,0,0,1,0</eraMods>
    <colorRGB>93,133,147</colorRGB>
    <tags>periphery,minor</tags>
    <start>3148</start>
  </faction>
  <!-- Tamar Rising Factions -->
  <faction>
    <shortname>AML</shortname>
    <fullname>Alyina Mercantile League</fullname>
    <startingPlanet>Alyina</startingPlanet>
    <!-- Using era modifiers of Clans -->
    <eraMods>0,0,0,0,0,0,0,0,0,0,0</eraMods>
    <colorRGB>47,124,50</colorRGB>
    <tags>clan,minor</tags>
    <start>3151</start>
  </faction>
  <faction>
    <shortname>NTamP</shortname>
    <fullname>Tamar Pact</fullname>
    <startingPlanet>Arcturus</startingPlanet>
    <!-- Using era modifiers of Lyran Commonwealth -->
    <eraMods>0,0,0,0,0,0,0,0,0,0,0</eraMods>
    <colorRGB>245,63,81</colorRGB>
    <tags>is,minor</tags>
    <start>3151</start>
  </faction>
  <faction>
    <shortname>VSM</shortname>
    <fullname>Vesper Marches</fullname>
    <startingPlanet>Melissia</startingPlanet>
    <!-- Using era modifiers of Lyran Commonwealth -->
    <eraMods>0,0,0,0,0,0,0,0,0,0,0</eraMods>
    <colorRGB>235,162,235</colorRGB>
    <tags>is,minor</tags>
    <start>3151</start>
  </faction>
  <faction>
    <shortname>ARL</shortname>
    <fullname>Arc-Royal Liberty Coalition</fullname>
    <startingPlanet>Arc-Royal</startingPlanet>
    <!-- Using era modifiers of Mercenary -->
    <eraMods>0,0,0,0,0,0,0,0,0,0,1</eraMods>
    <colorRGB>39,212,200</colorRGB>
    <tags>is,minor</tags>
    <start>3151</start>
  </faction>
  <faction>
    <shortname>MalC</shortname>
    <fullname>Malthus Confederation</fullname>
    <startingPlanet>Dustball</startingPlanet>
    <!-- Using era modifiers of Mercenary -->
    <eraMods>0,0,0,0,0,0,0,0,0,0,1</eraMods>
    <colorRGB>93,133,147</colorRGB>
    <tags>is,minor</tags>
    <start>3151</start>
  </faction>
  <!--Shattered Fortress Factions-->
  <faction>
    <shortname>BC</shortname>
    <fullname>Buena Collective</fullname>
    <startingPlanet>Buena</startingPlanet>
    <colorRGB>0,130,186</colorRGB>
    <tags>is,minor</tags>
    <start>3146</start>
    <end>3148</end>
    <nameGenerator>LA</nameGenerator>
  </faction>
  <!-- Dominions Divided Factions -->
  <faction>
    <shortname>IoS</shortname>
    <fullname>Isle of Skye</fullname>
    <startingPlanet>Skye</startingPlanet>
    <!-- Using era modifiers of Lyran Commonwealth -->
    <eraMods>0,0,0,0,0,0,0,0,0,0,0</eraMods>
    <colorRGB>93,133,147</colorRGB>
    <tags>is,minor</tags>
    <start>3152</start>
  </faction>
>>>>>>> e5093b8d
</factions><|MERGE_RESOLUTION|>--- conflicted
+++ resolved
@@ -40,2300 +40,6 @@
 successor - unimplemented tag describing another faction code as the specified faction's successor
  -->
 <factions>
-<<<<<<< HEAD
-    <!-- Early spaceflight factions -->
-    <faction>
-        <shortname>WA</shortname>
-        <fullname>Western Alliance</fullname>
-        <colorRGB>0,20,220</colorRGB>
-        <tags>is,minor</tags>
-        <start>2014</start>
-        <end>2085</end>
-        <successor>TA</successor>
-    </faction>
-    <faction>
-        <shortname>ACPS</shortname>
-        <fullname>Asian Co-Prosperity Sphere</fullname>
-        <namegenerator>CC</namegenerator>
-        <colorRGB>0,20,220</colorRGB>
-        <tags>is,minor</tags>
-        <start>2022</start>
-        <end>2024</end>
-        <successor>WA</successor>
-    </faction>
-    <!-- First exodus factions -->
-    <faction>
-        <shortname>TA</shortname>
-        <fullname>Terran Alliance</fullname>
-        <colorRGB>164,164,122</colorRGB>
-        <tags>is,major</tags>
-        <start>2086</start>
-        <end>2315</end>
-        <successor>TH</successor>
-    </faction>
-    <faction>
-        <shortname>TH</shortname>
-        <fullname>Terran Hegemony</fullname>
-        <alternativeFactionCodes>SL</alternativeFactionCodes>
-        <startingPlanet>Terra</startingPlanet>
-        <eraMods>-1,-1,-1</eraMods>
-        <colorRGB>223,122,41</colorRGB>
-        <layeredForceIconBackgroundCategory>Inner Sphere/</layeredForceIconBackgroundCategory>
-        <layeredForceIconBackgroundFilename>Terran Hegemony.png</layeredForceIconBackgroundFilename>
-        <layeredForceIconLogoCategory>Inner Sphere/</layeredForceIconLogoCategory>
-        <layeredForceIconLogoFilename>Terran Hegemony.png</layeredForceIconLogoFilename>
-        <tags>is,super,playable</tags>
-        <start>2315</start>
-        <end>2790</end>
-    </faction>
-    <faction>
-        <shortname>AE</shortname>
-        <fullname>Amaris Empire</fullname>
-        <startingPlanet>Terra</startingPlanet>
-        <!-- Using era modifiers of Terran Hegemony -->
-        <eraMods>-1,-1,-1</eraMods>
-        <colorRGB>142,74,123</colorRGB>
-        <layeredForceIconBackgroundCategory>Periphery/</layeredForceIconBackgroundCategory>
-        <layeredForceIconBackgroundFilename>Amaris Empire.png</layeredForceIconBackgroundFilename>
-        <tags>is,minor</tags>
-        <start>2767</start>
-        <end>2779</end>
-    </faction>
-    <faction>
-        <shortname>Alf</shortname>
-        <fullname>Alfirk</fullname>
-        <startingPlanet>Alfirk</startingPlanet>
-        <!-- Using era modifiers of Periphery (Other) -->
-        <eraMods>+1,+1,+1,+1,+2,+3,+3,+2,+1,+2,+2</eraMods>
-        <colorRGB>103,169,57</colorRGB>
-        <tags>deep_periphery,minor</tags>
-        <start>2200</start> <!-- estimated -->
-    </faction>
-    <!-- Major Inner Sphere Factions -->
-    <faction>
-        <shortname>CC</shortname>
-        <fullname>Capellan Confederation</fullname>
-        <startingPlanet>Sian</startingPlanet>
-        <eraMods>1,0,0,1,1,2,2,1,0,1,0</eraMods>
-        <nameGenerator>CC</nameGenerator>
-        <colorRGB>0,127,14</colorRGB>
-        <layeredForceIconBackgroundCategory>Inner Sphere/</layeredForceIconBackgroundCategory>
-        <layeredForceIconBackgroundFilename>Capellan Confederation.png</layeredForceIconBackgroundFilename>
-        <layeredForceIconLogoCategory>Inner Sphere/</layeredForceIconLogoCategory>
-        <layeredForceIconLogoFilename>Capellan Confederation.png</layeredForceIconLogoFilename>
-        <tags>is,major,playable</tags>
-        <start>2367</start>
-    </faction>
-    <faction>
-        <shortname>DC</shortname>
-        <fullname>Draconis Combine</fullname>
-        <startingPlanet>New Samarkand</startingPlanet>
-        <changePlanet year='2619'>Luthien</changePlanet>>
-        <eraMods>0,0,0,1,1,2,2,0,0,1,0</eraMods>
-        <nameGenerator>DC</nameGenerator>
-        <colorRGB>237,28,36</colorRGB>
-        <layeredForceIconBackgroundCategory>Inner Sphere/</layeredForceIconBackgroundCategory>
-        <layeredForceIconBackgroundFilename>Draconis Combine.png</layeredForceIconBackgroundFilename>
-        <layeredForceIconLogoCategory>Inner Sphere/</layeredForceIconLogoCategory>
-        <layeredForceIconLogoFilename>Draconis Combine.png</layeredForceIconLogoFilename>
-        <tags>is,major,playable</tags>
-        <start>2319</start>
-    </faction>
-    <faction>
-        <shortname>FS</shortname>
-        <fullname>Federated Suns</fullname>
-        <startingPlanet>New Avalon</startingPlanet>
-        <eraMods>0,0,0,1,1,2,2,0,0,1,0</eraMods>
-        <nameGenerator>FS</nameGenerator>
-        <colorRGB>255,221,0</colorRGB>
-        <layeredForceIconBackgroundCategory>Inner Sphere/</layeredForceIconBackgroundCategory>
-        <layeredForceIconBackgroundFilename>Federated Suns.png</layeredForceIconBackgroundFilename>
-        <layeredForceIconLogoCategory>Inner Sphere/</layeredForceIconLogoCategory>
-        <layeredForceIconLogoFilename>Federated Suns.png</layeredForceIconLogoFilename>
-        <tags>is,major,playable</tags>
-        <start>2317</start>
-    </faction>
-    <faction>
-        <shortname>FWL</shortname>
-        <fullname>Free Worlds League</fullname>
-        <startingPlanet>Atreus (FWL)</startingPlanet>
-        <eraMods>0,0,0,1,1,2,2,0,0,1,0</eraMods>
-        <nameGenerator>FWL</nameGenerator>
-        <colorRGB>164,54,149</colorRGB>
-        <layeredForceIconBackgroundCategory>Inner Sphere/</layeredForceIconBackgroundCategory>
-        <layeredForceIconBackgroundFilename>Free Worlds League.png</layeredForceIconBackgroundFilename>
-        <layeredForceIconLogoCategory>Inner Sphere/</layeredForceIconLogoCategory>
-        <layeredForceIconLogoFilename>Free Worlds League.png</layeredForceIconLogoFilename>
-        <tags>is,major,playable</tags>
-        <start>2271</start>
-    </faction>
-    <faction>
-        <shortname>LA</shortname>
-        <fullname>Lyran Commonwealth</fullname>
-        <altNamesByYear year='3058'>Lyran Alliance</altNamesByYear>
-        <altNamesByYear year='3085'>Lyran Commonwealth</altNamesByYear>
-        <startingPlanet>Tharkad</startingPlanet>
-        <eraMods>0,0,0,1,1,2,2,0,0,1,0</eraMods>
-        <nameGenerator>LA</nameGenerator>
-        <colorRGB>0,114,188</colorRGB>
-        <layeredForceIconBackgroundCategory>Inner Sphere/</layeredForceIconBackgroundCategory>
-        <layeredForceIconBackgroundFilename>Lyran Commonwealth.png</layeredForceIconBackgroundFilename>
-        <layeredForceIconLogoCategory>Inner Sphere/</layeredForceIconLogoCategory>
-        <layeredForceIconLogoFilename>Lyran Commonwealth.png</layeredForceIconLogoFilename>
-        <tags>is,major,playable</tags>
-        <start>2340</start>
-    </faction>
-    <!-- Star League Era factions -->
-    <faction>
-        <shortname>CRep</shortname>
-        <fullname>Capellan Republic</fullname>
-        <nameGenerator>CC</nameGenerator>
-        <colorRGB>2,166,79</colorRGB>
-        <tags>is,minor</tags>
-        <start>2194</start>
-        <end>2269</end>
-        <successor>CH</successor>
-    </faction>
-    <faction>
-        <shortname>CH</shortname>
-        <fullname>Capellan Hegemony</fullname>
-        <!-- Formed as a union of Capellan Republic and Capellan Co-Prosperity Sphere -->
-        <nameGenerator>CC</nameGenerator>
-        <colorRGB>2,166,79</colorRGB>
-        <tags>is,minor</tags>
-        <start>2270</start>
-        <end>2310</end>
-        <successor>CCom</successor>
-    </faction>
-    <faction>
-        <shortname>CCom</shortname>
-        <fullname>Capellan Commonality</fullname>
-        <nameGenerator>CC</nameGenerator>
-        <colorRGB>242,145,197</colorRGB>
-        <tags>is,minor</tags>
-        <start>2310</start>
-        <end>2366</end>
-        <successor>CC</successor>
-    </faction>
-    <faction>
-        <shortname>TU</shortname>
-        <fullname>Tikonov Union</fullname>
-        <nameGenerator>CC</nameGenerator>
-        <colorRGB>255,160,122</colorRGB>
-        <tags>is,minor</tags>
-        <start>2177</start>
-        <end>2242</end>
-        <successor>TGU</successor>
-    </faction>
-    <faction>
-        <shortname>TGU</shortname>
-        <fullname>Tikonov Grand Union</fullname>
-        <nameGenerator>CC</nameGenerator>
-        <colorRGB>255,160,122</colorRGB>
-        <tags>is,minor</tags>
-        <start>2243</start>
-        <end>2366</end>
-        <successor>CC</successor>
-    </faction>
-    <faction>
-        <shortname>CTL</shortname>
-        <fullname>Chesterton Trade Federation</fullname>
-        <nameGenerator>CC</nameGenerator>
-        <colorRGB>184,134,22</colorRGB>
-        <tags>is,minor</tags>
-        <start>2220</start>
-        <end>2357</end>
-        <successor>CC</successor>
-    </faction>
-    <faction>
-        <shortname>ChP</shortname>
-        <fullname>Chisholm Protectorate</fullname>
-        <startingPlanet>Elgin (Chisholm 2878-)</startingPlanet>
-        <nameGenerator>CC</nameGenerator>
-        <colorRGB>224,104,32</colorRGB>
-        <tags>is,minor</tags>
-        <start>2265</start>
-        <end>2335</end>
-        <successor>CC</successor>
-    </faction>
-    <faction>
-        <shortname>SSUP</shortname>
-        <fullname>Sarna Supremacy</fullname>
-        <startingPlanet>Sarna</startingPlanet>
-        <nameGenerator>CC</nameGenerator>
-        <colorRGB>184,134,11</colorRGB>
-        <tags>is,minor</tags>
-        <start>2175</start>
-        <end>2366</end>
-        <successor>CC</successor>
-    </faction>
-    <faction>
-        <shortname>SIMA</shortname>
-        <fullname>St. Ives Mercantile Association</fullname>
-        <eraMods>1,0,0,1,2,3,2,1,0</eraMods>
-        <nameGenerator>CC</nameGenerator>
-        <colorRGB>153,198,237</colorRGB>
-        <tags>is,minor</tags>
-        <start>2245</start>
-        <end>2366</end>
-        <successor>CC</successor>
-    </faction>
-    <faction>
-        <shortname>SCW</shortname>
-        <fullname>Sian Commonwealth</fullname>
-        <nameGenerator>CC</nameGenerator>
-        <colorRGB>2,166,79</colorRGB>
-        <tags>is,minor</tags>
-        <start>2260</start>
-        <end>2366</end>
-        <successor>CC</successor>
-    </faction>
-    <faction>
-        <shortname>DoL</shortname>
-        <fullname>Duchy of Liao</fullname>
-        <nameGenerator>CC</nameGenerator>
-        <colorRGB>2,166,79</colorRGB>
-        <tags>is,minor</tags>
-        <start>2315</start>
-        <end>2366</end>
-        <successor>CC</successor>
-    </faction>
-    <faction>
-        <shortname>AG</shortname>
-        <fullname>Alliance of Galedon</fullname>
-        <nameGenerator>DC</nameGenerator>
-        <colorRGB>128,66,244</colorRGB>
-        <tags>is,minor</tags>
-        <start>2302</start>
-        <end>2319</end>
-        <successor>DC</successor>
-    </faction>
-    <faction>
-        <shortname>AC</shortname>
-        <fullname>Azami Caliphate</fullname>
-        <startingPlanet>Algedi</startingPlanet>
-        <!-- Using era modifiers of Draconis Combine -->
-        <eraMods>0</eraMods>
-        <nameGenerator>DC</nameGenerator>
-        <colorRGB>66,244,66</colorRGB>
-        <tags>is,minor</tags>
-        <start>2450</start>
-        <end>2516</end>
-        <successor>DC</successor>
-    </faction>
-    <faction>
-        <shortname>PoR</shortname>
-        <fullname>Principality of Rasalhague</fullname>
-        <startingPlanet>Rasalhague</startingPlanet>
-        <!-- Using era modifiers of Draconis Combine -->
-        <eraMods>0</eraMods>
-        <nameGenerator>FRR</nameGenerator>
-        <colorRGB>128,168,191</colorRGB>
-        <tags>is,minor</tags>
-        <start>2260</start>
-        <end>2510</end>
-        <successor>DC</successor>
-    </faction>
-    <faction>
-        <shortname>Mara</shortname>
-        <fullname>Marlette Association</fullname>
-        <nameGenerator>FS</nameGenerator>
-        <colorRGB>27,98,229</colorRGB>
-        <tags>is,minor</tags>
-        <start>2278</start>
-        <end>2324</end>
-        <successor>FS</successor>
-    </faction>
-    <faction>
-        <shortname>ME</shortname>
-        <fullname>Muskegon Coalition</fullname>
-        <startingPlanet>Muskegon</startingPlanet>
-        <colorRGB>27,229,195</colorRGB>
-        <tags>is,minor</tags>
-        <start>2163</start>
-        <end>2317</end>
-        <successor>FS</successor>
-    </faction>
-    <faction>
-        <shortname>UHC</shortname>
-        <fullname>United Hindu Collective</fullname>
-        <alternativeFactionCodes>FS</alternativeFactionCodes>
-        <startingPlanet>Basantapur</startingPlanet>
-        <!-- Using era modifiers of Federated Suns -->
-        <eraMods>0</eraMods>
-        <nameGenerator>FS</nameGenerator>
-        <colorRGB>171,148,118</colorRGB>
-        <tags>is,minor</tags>
-        <start>2240</start>
-        <end>2540</end>
-        <successor>FS</successor>
-    </faction>
-    <faction>
-        <shortname>MRep</shortname>
-        <fullname>Marik Republic</fullname>
-        <startingPlanet>Marik</startingPlanet>
-        <nameGenerator>FWL</nameGenerator>
-        <colorRGB>143,190,192</colorRGB>
-        <tags>is,minor</tags>
-        <start>2238</start>
-        <end>2271</end>
-        <successor>FWL</successor>
-    </faction>
-    <faction>
-        <shortname>FoO</shortname>
-        <fullname>Federation of Oriente</fullname>
-        <startingPlanet>Oriente</startingPlanet>
-        <nameGenerator>FWL</nameGenerator>
-        <colorRGB>163,112,120</colorRGB>
-        <tags>is,minor</tags>
-        <start>2241</start>
-        <end>2271</end>
-        <successor>FWL</successor>
-    </faction>
-    <faction>
-        <shortname>RP</shortname>
-        <fullname>Regulan Principality</fullname>
-        <startingPlanet>Regulus</startingPlanet>
-        <nameGenerator>FWL</nameGenerator>
-        <colorRGB>255,51,51</colorRGB>
-        <tags>is,minor</tags>
-        <start>2243</start>
-        <end>2271</end>
-        <successor>FWL</successor>
-    </faction>
-    <faction>
-        <shortname>SCon</shortname>
-        <fullname>Stewart Confederation</fullname>
-        <altNames>Stewart Confederation,Stewart Confederacy,Stewart Commonality</altNames>
-        <startingPlanet>Stewart</startingPlanet>
-        <nameGenerator>FWL</nameGenerator>
-        <colorRGB>76,0,153</colorRGB>
-        <tags>is,minor</tags>
-        <start>2259</start>
-        <end>2295</end>
-        <successor>FWL</successor>
-    </faction>
-    <faction>
-        <shortname>PD</shortname>
-        <fullname>Protectorate of Donegal</fullname>
-        <nameGenerator>LA</nameGenerator>
-        <colorRGB>66,244,143</colorRGB>
-        <tags>is,minor</tags>
-        <start>2313</start>
-        <end>2341</end>
-        <successor>LA</successor>
-    </faction>
-    <faction>
-        <shortname>FoS</shortname>
-        <fullname>Federation of Skye</fullname>
-        <nameGenerator>LA</nameGenerator>
-        <colorRGB>66,217,244</colorRGB>
-        <tags>is,minor</tags>
-        <start>2299</start>
-        <end>2341</end>
-        <successor>LA</successor>
-    </faction>
-    <faction>
-        <shortname>TamP</shortname>
-        <fullname>Tamar Pact</fullname>
-        <nameGenerator>LA</nameGenerator>
-        <colorRGB>244,161,66</colorRGB>
-        <tags>is,minor</tags>
-        <start>2235</start>
-        <end>2341</end>
-        <successor>LA</successor>
-    </faction>
-    <faction>
-        <shortname>RWR</shortname>
-        <fullname>Rim Worlds Republic</fullname>
-        <altNamesByYear year='2767'>Amaris Empire</altNamesByYear>
-        <startingPlanet>Apollo</startingPlanet>
-        <eraMods>1,1,1</eraMods>
-        <colorRGB>164,168,122</colorRGB>
-        <layeredForceIconBackgroundCategory>Periphery/</layeredForceIconBackgroundCategory>
-        <layeredForceIconBackgroundFilename>Rim Worlds Republic.png</layeredForceIconBackgroundFilename>
-        <layeredForceIconLogoCategory>Periphery/</layeredForceIconLogoCategory>
-        <layeredForceIconLogoFilename>Rim Worlds Republic.png</layeredForceIconLogoFilename>
-        <tags>periphery,playable</tags>
-        <start>2250</start>
-        <end>2779</end>
-    </faction>
-    <faction>
-        <shortname>RPG</shortname>
-        <fullname>Rim Provisional Government</fullname>
-        <startingPlanet>Apollo</startingPlanet>
-        <!-- Using era modifiers of Rim Worlds Republic -->
-        <eraMods>1,1</eraMods>
-        <colorRGB>164,113,215</colorRGB>
-        <tags>periphery,small</tags>
-        <start>2575</start>
-        <end>2597</end>
-    </faction>
-    <faction>
-        <shortname>THW</shortname>
-        <fullname>Taurian Homeworlds</fullname>
-        <startingPlanet>Taurus</startingPlanet>
-        <colorRGB>181,58,33</colorRGB>
-        <tags>periphery</tags>
-        <start>2253</start>
-        <end>2235</end>
-        <successor>TC</successor>
-    </faction>
-    <faction>
-        <shortname>TC</shortname>
-        <fullname>Taurian Concordat</fullname>
-        <startingPlanet>Taurus</startingPlanet>
-        <eraMods>0,0,1,1,1,2,2,1,0,1,1</eraMods>
-        <colorRGB>181,58,33</colorRGB>
-        <layeredForceIconBackgroundCategory>Periphery/</layeredForceIconBackgroundCategory>
-        <layeredForceIconBackgroundFilename>Taurian Concordat.png</layeredForceIconBackgroundFilename>
-        <layeredForceIconLogoCategory>Periphery/</layeredForceIconLogoCategory>
-        <layeredForceIconLogoFilename>Taurian Concordat.png</layeredForceIconLogoFilename>
-        <tags>periphery,playable</tags>
-        <start>2335</start>
-    </faction>
-    <faction>
-        <shortname>MOC</shortname>
-        <fullname>Magistracy of Canopus</fullname>
-        <startingPlanet>Canopus IV</startingPlanet>
-        <eraMods>1,1,1,1,1,2,2,1,1,1,1</eraMods>
-        <colorRGB>77,168,153</colorRGB>
-        <layeredForceIconBackgroundCategory>Periphery/</layeredForceIconBackgroundCategory>
-        <layeredForceIconBackgroundFilename>Magistracy of Canopus.png</layeredForceIconBackgroundFilename>
-        <layeredForceIconLogoCategory>Periphery/</layeredForceIconLogoCategory>
-        <layeredForceIconLogoFilename>Magistracy of Canopus.png</layeredForceIconLogoFilename>
-        <tags>periphery,playable</tags>
-        <start>2530</start>
-    </faction>
-    <faction>
-        <shortname>OA</shortname>
-        <fullname>Outworlds Alliance</fullname>
-        <altNamesByYear year='3083'>Raven Alliance</altNamesByYear>
-        <startingPlanet>Alpheratz</startingPlanet>
-        <eraMods>1,1,1,1,1,2,2,1,0</eraMods>
-        <colorRGB>217,198,153</colorRGB>
-        <layeredForceIconBackgroundCategory>Periphery/</layeredForceIconBackgroundCategory>
-        <layeredForceIconBackgroundFilename>Outworlds Alliance.png</layeredForceIconBackgroundFilename>
-        <layeredForceIconLogoCategory>Periphery/</layeredForceIconLogoCategory>
-        <layeredForceIconLogoFilename>Outworlds Alliance.png</layeredForceIconLogoFilename>
-        <tags>periphery,playable</tags>
-        <start>2413</start>
-        <end>3083</end>
-        <successor>RA</successor>
-    </faction>
-    <faction>
-        <shortname>ABN</shortname>
-        <fullname>Abandoned</fullname>
-        <colorRGB>0,0,0</colorRGB>
-        <tags>abandoned,inactive,chaos,special</tags>
-    </faction>
-    <faction>
-        <shortname>DIS</shortname>
-        <fullname>Disputed</fullname>
-        <tags>chaos,special</tags>
-    </faction>
-    <faction>
-        <shortname>ARDC</shortname>
-        <fullname>Arc-Royal Defense Cordon</fullname>
-        <alternativeFactionCodes>MERC,LA</alternativeFactionCodes>
-        <startingPlanet>Arc-Royal</startingPlanet>
-        <!-- Using era modifiers of Lyran Commonwealth -->
-        <eraMods>0,0,0,0,0,0,0,0,0</eraMods>
-        <nameGenerator>LA</nameGenerator>
-        <colorRGB>218,165,32</colorRGB>
-        <tags>is,minor</tags>
-        <start>3057</start>
-        <end>3067</end>
-    </faction>
-    <faction>
-        <shortname>AB</shortname>
-        <fullname>Azami Brotherhood</fullname>
-        <alternativeFactionCodes>DC</alternativeFactionCodes>
-        <startingPlanet>Algedi</startingPlanet>
-        <!-- Using era modifiers of Draconis Combine -->
-        <eraMods>0,0,0,0,0,0,0,0,0</eraMods>
-        <nameGenerator>DC</nameGenerator>
-        <colorRGB>238,66,244</colorRGB>
-        <tags>is,minor</tags>
-        <start>3071</start>
-        <end>3081</end>
-    </faction>
-    <faction>
-        <shortname>OMA</shortname>
-        <fullname>Ozawa Mercantile Association</fullname>
-        <!-- Using era modifiers of Draconis Combine -->
-        <eraMods>0,0,0,1,1,2,2,0,0,1,0</eraMods>
-        <nameGenerator>DC</nameGenerator>
-        <colorRGB>206,244,66</colorRGB>
-        <tags>trader</tags>
-    </faction>
-    <faction>
-        <shortname>CDP</shortname>
-        <fullname>Calderon Protectorate</fullname>
-        <alternativeFactionCodes>TC</alternativeFactionCodes>
-        <startingPlanet>Erod's Escape</startingPlanet>
-        <!-- Using era modifiers of Taurian Concordat -->
-        <eraMods>0,0,1,1,1,2,2,1,0,1,1</eraMods>
-        <colorRGB>0,128,128</colorRGB>
-        <layeredForceIconBackgroundCategory>Periphery/</layeredForceIconBackgroundCategory>
-        <layeredForceIconBackgroundFilename>Taurian Concordat.png</layeredForceIconBackgroundFilename>
-        <layeredForceIconLogoCategory>Periphery/</layeredForceIconLogoCategory>
-        <layeredForceIconLogoFilename>Calderon Protectorate.png</layeredForceIconLogoFilename>
-        <tags>periphery,playable</tags>
-        <start>2253</start>
-        <!-- Per Reunification War PDF, Protectorate existed prior to the Concordat, changing start from 3066 to 2253 per that source -->
-    </faction>
-    <faction>
-        <shortname>CI</shortname>
-        <fullname>Chainelane Isles</fullname>
-        <!-- Using era modifiers of Periphery (Other) -->
-        <eraMods>1,1,1,1,2,3,3,2,1,2,2</eraMods>
-        <colorRGB>255,80,93</colorRGB>
-        <layeredForceIconLogoCategory>Periphery/</layeredForceIconLogoCategory>
-        <layeredForceIconLogoFilename>Chainelane Isles.png</layeredForceIconLogoFilename>
-        <tags>deep_periphery,minor</tags>
-    </faction>
-    <faction>
-        <shortname>CM</shortname>
-        <fullname>Chaos March</fullname>
-        <eraMods>0,0,0,0,0,0,0,0</eraMods>
-        <colorRGB>169,169,169</colorRGB>
-        <tags>is,chaos,small</tags>
-        <start>3058</start>
-        <end>3069</end>
-    </faction>
-    <faction>
-        <shortname>CIR</shortname>
-        <fullname>Circinus Federation</fullname>
-        <startingPlanet>Circinus</startingPlanet>
-        <!-- Using era modifiers of Periphery (Other) -->
-        <eraMods>1,1,1,1,2,3,3,2,1</eraMods>
-        <colorRGB>198,36,58</colorRGB>
-        <layeredForceIconBackgroundCategory>Periphery/</layeredForceIconBackgroundCategory>
-        <layeredForceIconBackgroundFilename>Circinus Federation.png</layeredForceIconBackgroundFilename>
-        <layeredForceIconLogoCategory>Periphery/</layeredForceIconLogoCategory>
-        <layeredForceIconLogoFilename>Circinus Federation.png</layeredForceIconLogoFilename>
-        <tags>periphery</tags>
-        <start>2785</start>
-        <end>3081</end>
-    </faction>
-    <faction>
-        <shortname>CBS</shortname>
-        <fullname>Clan Blood Spirit</fullname>
-        <startingPlanet>York (Clan)</startingPlanet>
-        <!-- Using era modifiers of Clans -->
-        <eraMods>0,0,0,0,0,0,0,0,0</eraMods>
-        <nameGenerator>Clan</nameGenerator>
-        <colorRGB>255,99,71</colorRGB>
-        <layeredForceIconBackgroundCategory>Clan/</layeredForceIconBackgroundCategory>
-        <layeredForceIconBackgroundFilename>Clan Blood Spirit.png</layeredForceIconBackgroundFilename>
-        <layeredForceIconLogoCategory>Clan/</layeredForceIconLogoCategory>
-        <layeredForceIconLogoFilename>Clan Blood Spirit.png</layeredForceIconLogoFilename>
-        <tags>clan,minor,playable</tags>
-        <start>2807</start>
-        <end>3085</end>
-    </faction>
-    <faction>
-        <shortname>CB</shortname>
-        <fullname>Clan Burrock</fullname>
-        <!-- Using era modifiers of Clans -->
-        <eraMods>0,0,0,0,0,0,0,0</eraMods>
-        <nameGenerator>Clan</nameGenerator>
-        <colorRGB>122,122,71</colorRGB>
-        <layeredForceIconBackgroundCategory>Clan/</layeredForceIconBackgroundCategory>
-        <layeredForceIconBackgroundFilename>Clan Burrock.png</layeredForceIconBackgroundFilename>
-        <layeredForceIconLogoCategory>Clan/</layeredForceIconLogoCategory>
-        <layeredForceIconLogoFilename>Clan Burrock.png</layeredForceIconLogoFilename>
-        <tags>clan,minor</tags>
-        <start>2807</start>
-        <end>3059</end>
-        <successor>CSA</successor>
-    </faction>
-    <faction>
-        <shortname>CCC</shortname>
-        <fullname>Clan Cloud Cobra</fullname>
-        <startingPlanet>Homer</startingPlanet>
-        <!-- Using era modifiers of Clans -->
-        <eraMods>0,0,0,0,0,0,0,0,0,0,0</eraMods>
-        <nameGenerator>Clan</nameGenerator>
-        <colorRGB>147,112,219</colorRGB>
-        <layeredForceIconBackgroundCategory>Clan/</layeredForceIconBackgroundCategory>
-        <layeredForceIconBackgroundFilename>Clan Cloud Cobra.png</layeredForceIconBackgroundFilename>
-        <layeredForceIconLogoCategory>Clan/</layeredForceIconLogoCategory>
-        <layeredForceIconLogoFilename>Clan Cloud Cobra.png</layeredForceIconLogoFilename>
-        <tags>clan,minor,playable</tags>
-        <start>2807</start>
-    </faction>
-    <faction>
-        <shortname>CCO</shortname>
-        <fullname>Clan Coyote</fullname>
-        <startingPlanet>Babylon</startingPlanet>
-        <!-- Using era modifiers of Clans -->
-        <eraMods>0,0,0,0,0,0,0,0,0,0,0</eraMods>
-        <nameGenerator>Clan</nameGenerator>
-        <colorRGB>0,0,205</colorRGB>
-        <layeredForceIconBackgroundCategory>Clan/</layeredForceIconBackgroundCategory>
-        <layeredForceIconBackgroundFilename>Clan Coyote.png</layeredForceIconBackgroundFilename>
-        <layeredForceIconLogoCategory>Clan/</layeredForceIconLogoCategory>
-        <layeredForceIconLogoFilename>Clan Coyote.png</layeredForceIconLogoFilename>
-        <tags>clan,minor,playable</tags>
-        <start>2807</start>
-    </faction>
-    <faction>
-        <shortname>SOC</shortname>
-        <fullname>The Society</fullname>
-        <!-- Using era modifiers of Clans -->
-        <eraMods>0,0,0,0,0,0,0,0,0,0,0</eraMods>
-        <nameGenerator>Clan</nameGenerator>
-        <colorRGB>147,112,219</colorRGB>
-        <layeredForceIconBackgroundCategory>Clan/</layeredForceIconBackgroundCategory>
-        <layeredForceIconBackgroundFilename>The Society.png</layeredForceIconBackgroundFilename>
-        <layeredForceIconLogoCategory>Clan/</layeredForceIconLogoCategory>
-        <layeredForceIconLogoFilename>The Society.png</layeredForceIconLogoFilename>
-        <tags>clan</tags>
-    </faction>
-    <faction>
-        <shortname>CDS</shortname>
-        <fullname>Clan Sea Fox</fullname>
-        <altNamesByYear year='2984'>Clan Diamond Shark</altNamesByYear>
-        <altNamesByYear year='3100'>Clan Sea Fox</altNamesByYear>
-        <startingPlanet>Babylon</startingPlanet>
-        <changePlanet year='3065'>Twycross</changePlanet>
-        <!-- Using era modifiers of Clans -->
-        <eraMods>0,0,0,0,0,0,0,0,0,0,0</eraMods>
-        <nameGenerator>Clan</nameGenerator>
-        <colorRGB>181,191,209</colorRGB>
-        <layeredForceIconBackgroundCategory>Clan/</layeredForceIconBackgroundCategory>
-        <layeredForceIconBackgroundFilename>Clan Diamond Shark.png</layeredForceIconBackgroundFilename>
-        <layeredForceIconLogoCategory>Clan/</layeredForceIconLogoCategory>
-        <layeredForceIconLogoFilename>Clan Diamond Shark.png</layeredForceIconLogoFilename>
-        <tags>clan,minor,playable</tags>
-        <start>2807</start>
-    </faction>
-    <faction>
-        <shortname>CFM</shortname>
-        <fullname>Clan Fire Mandrill</fullname>
-        <startingPlanet>Shadow</startingPlanet>
-        <!-- Using era modifiers of Clans -->
-        <eraMods>0,0,0,0,0,0,0,0,0</eraMods>
-        <nameGenerator>Clan</nameGenerator>
-        <colorRGB>208,82,23</colorRGB>
-        <layeredForceIconBackgroundCategory>Clan/</layeredForceIconBackgroundCategory>
-        <layeredForceIconBackgroundFilename>Clan Fire Mandrill.png</layeredForceIconBackgroundFilename>
-        <layeredForceIconLogoCategory>Clan/</layeredForceIconLogoCategory>
-        <layeredForceIconLogoFilename>Clan Fire Mandrill.png</layeredForceIconLogoFilename>
-        <tags>clan,minor,playable</tags>
-        <start>2807</start>
-        <end>3073</end>
-    </faction>
-    <faction>
-        <shortname>CGB</shortname>
-        <fullname>Clan Ghost Bear</fullname>
-        <altNamesByYear year='3060'>Ghost Bear Dominion</altNamesByYear>
-        <startingPlanet>Arcadia (Clan)</startingPlanet>
-        <changePlanet year='3060'>Alshain</changePlanet>
-        <!-- Using era modifiers of Clans -->
-        <eraMods>0,0,0,0,0,0,0,0,0,0</eraMods>
-        <nameGenerator>Clan</nameGenerator>
-        <colorRGB>191,232,255</colorRGB>
-        <layeredForceIconBackgroundCategory>Clan/</layeredForceIconBackgroundCategory>
-        <layeredForceIconBackgroundFilename>Clan Ghost Bear.png</layeredForceIconBackgroundFilename>
-        <layeredForceIconLogoCategory>Clan/</layeredForceIconLogoCategory>
-        <layeredForceIconLogoFilename>Clan Ghost Bear.png</layeredForceIconLogoFilename>
-        <tags>clan,major,playable</tags>
-        <start>2807</start>
-        <end>3103</end>
-        <successor>RD</successor>
-    </faction>
-    <faction>
-        <shortname>CGS</shortname>
-        <fullname>Clan Goliath Scorpion</fullname>
-        <altNamesByYear year='3080'>Escorpión Imperio</altNamesByYear>
-        <startingPlanet>Roche</startingPlanet>
-        <!-- Using era modifiers of Clans -->
-        <eraMods>0,0,0,0,0,0,0,0,0</eraMods>
-        <nameGenerator>Clan</nameGenerator>
-        <colorRGB>104,125,11</colorRGB>
-        <layeredForceIconBackgroundCategory>Clan/</layeredForceIconBackgroundCategory>
-        <layeredForceIconBackgroundFilename>Clan Goliath Scorpion.png</layeredForceIconBackgroundFilename>
-        <layeredForceIconLogoCategory>Clan/</layeredForceIconLogoCategory>
-        <layeredForceIconLogoFilename>Clan Goliath Scorpion.png</layeredForceIconLogoFilename>
-        <tags>clan,minor,playable</tags>
-        <start>2807</start>
-        <end>3080</end>
-        <successor>CEI</successor>
-    </faction>
-    <faction>
-        <shortname>CHH</shortname>
-        <fullname>Clan Hell's Horses</fullname>
-        <!--Original data shows CHH back on Niles during the Jihad, but I am unable to find data for that -->
-        <startingPlanet>Niles (Clan)</startingPlanet>
-        <changePlanet year='3074'>Csesztreg</changePlanet>
-        <!-- Using era modifiers of Clans -->
-        <eraMods>0,0,0,0,0,0,0,0,0,0,0</eraMods>
-        <nameGenerator>Clan</nameGenerator>
-        <colorRGB>250,166,26</colorRGB>
-        <layeredForceIconBackgroundCategory>Clan/</layeredForceIconBackgroundCategory>
-        <layeredForceIconBackgroundFilename>Clan Hell's Horses.png</layeredForceIconBackgroundFilename>
-        <layeredForceIconLogoCategory>Clan/</layeredForceIconLogoCategory>
-        <layeredForceIconLogoFilename>Clan Hell's Horses.png</layeredForceIconLogoFilename>
-        <tags>clan,minor,playable</tags>
-        <start>2807</start>
-    </faction>
-    <faction>
-        <shortname>CIH</shortname>
-        <fullname>Clan Ice Hellion</fullname>
-        <startingPlanet>Hector</startingPlanet>
-        <!-- Using era modifiers of Clans -->
-        <eraMods>0,0,0,0,0,0,0,0,0</eraMods>
-        <nameGenerator>Clan</nameGenerator>
-        <colorRGB>248,248,255</colorRGB>
-        <layeredForceIconBackgroundCategory>Clan/</layeredForceIconBackgroundCategory>
-        <layeredForceIconBackgroundFilename>Clan Ice Hellion.png</layeredForceIconBackgroundFilename>
-        <layeredForceIconLogoCategory>Clan/</layeredForceIconLogoCategory>
-        <layeredForceIconLogoFilename>Clan Ice Hellion.png</layeredForceIconLogoFilename>
-        <tags>clan,minor,playable</tags>
-        <start>2807</start>
-        <end>3074</end>
-        <successor>CGS</successor>
-    </faction>
-    <faction>
-        <shortname>CJF</shortname>
-        <fullname>Clan Jade Falcon</fullname>
-        <startingPlanet>Ironhold</startingPlanet>
-        <changePlanet year='3052'>Sudeten</changePlanet>
-        <!-- Using era modifiers of Clans -->
-        <eraMods>0,0,0,0,0,0,0,0,0,0,0</eraMods>
-        <nameGenerator>Clan</nameGenerator>
-        <colorRGB>174,214,112</colorRGB>
-        <layeredForceIconBackgroundCategory>Clan/</layeredForceIconBackgroundCategory>
-        <layeredForceIconBackgroundFilename>Clan Jade Falcon.png</layeredForceIconBackgroundFilename>
-        <layeredForceIconLogoCategory>Clan/</layeredForceIconLogoCategory>
-        <layeredForceIconLogoFilename>Clan Jade Falcon.png</layeredForceIconLogoFilename>
-        <tags>clan,major,playable</tags>
-        <start>2807</start>
-    </faction>
-    <faction>
-        <shortname>CMG</shortname>
-        <fullname>Clan Mongoose</fullname>
-        <!-- Using era modifiers of Clans -->
-        <eraMods>0,0,0,0,0,0</eraMods>
-        <nameGenerator>Clan</nameGenerator>
-        <colorRGB>100,149,237</colorRGB>
-        <layeredForceIconBackgroundCategory>Clan/</layeredForceIconBackgroundCategory>
-        <layeredForceIconBackgroundFilename>Clan Mongoose.png</layeredForceIconBackgroundFilename>
-        <layeredForceIconLogoCategory>Clan/</layeredForceIconLogoCategory>
-        <layeredForceIconLogoFilename>Clan Mongoose.png</layeredForceIconLogoFilename>
-        <tags>clan,minor</tags>
-        <start>2807</start>
-        <end>2868</end>
-        <successor>CSJ</successor>
-    </faction>
-    <faction>
-        <shortname>CNC</shortname>
-        <fullname>Clan Nova Cat</fullname>
-        <startingPlanet>Barcella</startingPlanet>
-        <changePlanet year='3057'>Irece</changePlanet>
-        <!-- Using era modifiers of Clans -->
-        <eraMods>0,0,0,0,0,0,0,0,0,0</eraMods>
-        <nameGenerator>Clan</nameGenerator>
-        <colorRGB>255,204,51</colorRGB>
-        <layeredForceIconBackgroundCategory>Clan/</layeredForceIconBackgroundCategory>
-        <layeredForceIconBackgroundFilename>Clan Nova Cat.png</layeredForceIconBackgroundFilename>
-        <layeredForceIconLogoCategory>Clan/</layeredForceIconLogoCategory>
-        <layeredForceIconLogoFilename>Clan Nova Cat.png</layeredForceIconLogoFilename>
-        <tags>clan,minor,playable</tags>
-        <start>2807</start>
-        <end>3143</end>
-        <successor>CP</successor>
-    </faction>
-    <faction>
-        <shortname>CSJ</shortname>
-        <fullname>Clan Smoke Jaguar</fullname>
-        <startingPlanet>Huntress</startingPlanet>
-        <changePlanet year='3052'>Luzerne</changePlanet>
-        <!-- Using era modifiers of Clans -->
-        <eraMods>0,0,0,0,0,0,0,0</eraMods>
-        <nameGenerator>Clan</nameGenerator>
-        <colorRGB>153,153,153</colorRGB>
-        <layeredForceIconBackgroundCategory>Clan/</layeredForceIconBackgroundCategory>
-        <layeredForceIconBackgroundFilename>Clan Smoke Jaguar.png</layeredForceIconBackgroundFilename>
-        <layeredForceIconLogoCategory>Clan/</layeredForceIconLogoCategory>
-        <layeredForceIconLogoFilename>Clan Smoke Jaguar.png</layeredForceIconLogoFilename>
-        <tags>clan,minor,playable</tags>
-        <start>2807</start>
-        <end>3060</end>
-    </faction>
-    <faction>
-        <shortname>CSR</shortname>
-        <fullname>Clan Snow Raven</fullname>
-        <altNamesByYear year='3083'>Raven Alliance</altNamesByYear>
-        <startingPlanet>Circe</startingPlanet>
-        <!-- Using era modifiers of Clans -->
-        <eraMods>0,0,0,0,0,0,0,0,0</eraMods>
-        <nameGenerator>Clan</nameGenerator>
-        <colorRGB>0,158,155</colorRGB>
-        <layeredForceIconBackgroundCategory>Clan/</layeredForceIconBackgroundCategory>
-        <layeredForceIconBackgroundFilename>Clan Snow Raven.png</layeredForceIconBackgroundFilename>
-        <layeredForceIconLogoCategory>Clan/</layeredForceIconLogoCategory>
-        <layeredForceIconLogoFilename>Clan Snow Raven.png</layeredForceIconLogoFilename>
-        <tags>clan,minor,playable</tags>
-        <start>2807</start>
-        <end>3083</end>
-        <successor>RA</successor>
-    </faction>
-    <faction>
-        <shortname>CSA</shortname>
-        <fullname>Clan Star Adder</fullname>
-        <startingPlanet>Sheridan (Clan)</startingPlanet>
-        <!-- Using era modifiers of Clans -->
-        <eraMods>0,0,0,0,0,0,0,0,0,0,0</eraMods>
-        <nameGenerator>Clan</nameGenerator>
-        <colorRGB>218,165,32</colorRGB>
-        <layeredForceIconBackgroundCategory>Clan/</layeredForceIconBackgroundCategory>
-        <layeredForceIconBackgroundFilename>Clan Star Adder.png</layeredForceIconBackgroundFilename>
-        <layeredForceIconLogoCategory>Clan/</layeredForceIconLogoCategory>
-        <layeredForceIconLogoFilename>Clan Star Adder.png</layeredForceIconLogoFilename>
-        <tags>clan,minor,playable</tags>
-        <start>2807</start>
-    </faction>
-    <faction>
-        <shortname>CSV</shortname>
-        <fullname>Clan Steel Viper</fullname>
-        <startingPlanet>Homer</startingPlanet>
-        <!-- Using era modifiers of Clans -->
-        <eraMods>0,0,0,0,0,0,0,0,0</eraMods>
-        <nameGenerator>Clan</nameGenerator>
-        <colorRGB>59,100,96</colorRGB>
-        <layeredForceIconBackgroundCategory>Clan/</layeredForceIconBackgroundCategory>
-        <layeredForceIconBackgroundFilename>Clan Steel Viper.png</layeredForceIconBackgroundFilename>
-        <layeredForceIconLogoCategory>Clan/</layeredForceIconLogoCategory>
-        <layeredForceIconLogoFilename>Clan Steel Viper.png</layeredForceIconLogoFilename>
-        <tags>clan,minor,playable</tags>
-        <start>2807</start>
-        <end>3075</end>
-    </faction>
-    <faction>
-        <shortname>CSL</shortname>
-        <fullname>Clan Stone Lion</fullname>
-        <alternativeFactionCodes>CHH</alternativeFactionCodes>
-        <startingPlanet>Tokasha</startingPlanet>
-        <!-- Using era modifiers of Clans -->
-        <eraMods>0,0,0,0,0,0,0,0,0,0,0</eraMods>
-        <nameGenerator>Clan</nameGenerator>
-        <colorRGB>250,166,26</colorRGB>
-        <layeredForceIconBackgroundCategory>Clan/</layeredForceIconBackgroundCategory>
-        <layeredForceIconBackgroundFilename>Clan Stone Lion.png</layeredForceIconBackgroundFilename>
-        <layeredForceIconLogoCategory>Clan/</layeredForceIconLogoCategory>
-        <layeredForceIconLogoFilename>Clan Stone Lion.png</layeredForceIconLogoFilename>
-        <tags>clan,minor</tags>
-        <start>3075</start>
-    </faction>
-    <faction>
-        <shortname>CWI</shortname>
-        <fullname>Clan Widowmaker</fullname>
-        <!-- Using era modifiers of Clans -->
-        <eraMods>0,0,0,0,0</eraMods>
-        <nameGenerator>Clan</nameGenerator>
-        <colorRGB>222,184,135</colorRGB>
-        <layeredForceIconBackgroundCategory>Clan/</layeredForceIconBackgroundCategory>
-        <layeredForceIconBackgroundFilename>Clan Widowmaker.png</layeredForceIconBackgroundFilename>
-        <layeredForceIconLogoCategory>Clan/</layeredForceIconLogoCategory>
-        <layeredForceIconLogoFilename>Clan Widowmaker.png</layeredForceIconLogoFilename>
-        <tags>clan,minor</tags>
-        <start>2807</start>
-        <end>2834</end>
-        <successor>CW</successor>
-    </faction>
-    <faction>
-        <shortname>CW</shortname>
-        <fullname>Clan Wolf</fullname>
-        <startingPlanet>Tranquil</startingPlanet>
-        <changePlanet year='3052'>Tamar</changePlanet>
-        <!-- Using era modifiers of Clans -->
-        <eraMods>0,0,0,0,0,0,0,0,0,0</eraMods>
-        <nameGenerator>Clan</nameGenerator>
-        <colorRGB>214,112,61</colorRGB>
-        <layeredForceIconBackgroundCategory>Clan/</layeredForceIconBackgroundCategory>
-        <layeredForceIconBackgroundFilename>Clan Wolf.png</layeredForceIconBackgroundFilename>
-        <layeredForceIconLogoCategory>Clan/</layeredForceIconLogoCategory>
-        <layeredForceIconLogoFilename>Clan Wolf.png</layeredForceIconLogoFilename>
-        <tags>clan,major,playable</tags>
-        <start>2807</start>
-        <end>3142</end>
-        <successor>CWE</successor>
-    </faction>
-    <faction>
-        <shortname>CWE</shortname>
-        <fullname>Wolf Empire</fullname>
-        <alternativeFactionCodes>CW</alternativeFactionCodes>
-        <startingPlanet>Gienah</startingPlanet>
-        <!-- Using era modifiers of Clans -->
-        <eraMods>0,0,0,0,0,0,0,0,0,0,0</eraMods>
-        <nameGenerator>Clan</nameGenerator>
-        <colorRGB>214,112,61</colorRGB>
-        <layeredForceIconBackgroundCategory>Clan/</layeredForceIconBackgroundCategory>
-        <layeredForceIconBackgroundFilename>Wolf Empire.png</layeredForceIconBackgroundFilename>
-        <tags>clan,minor</tags>
-        <start>3142</start>
-    </faction>
-    <faction>
-        <shortname>CWIE</shortname>
-        <fullname>Clan Wolf-in-Exile</fullname>
-        <startingPlanet>Arc-Royal</startingPlanet>
-        <!-- Using era modifiers of Clans -->
-        <eraMods>0,0,0,0,0,0,0,0,0,0,0</eraMods>
-        <nameGenerator>Clan</nameGenerator>
-        <colorRGB>160,82,45</colorRGB>
-        <layeredForceIconBackgroundCategory>Clan/</layeredForceIconBackgroundCategory>
-        <layeredForceIconBackgroundFilename>Clan Wolf-in-Exile.png</layeredForceIconBackgroundFilename>
-        <layeredForceIconLogoCategory>Clan/</layeredForceIconLogoCategory>
-        <layeredForceIconLogoFilename>Clan Wolf-in-Exile.png</layeredForceIconLogoFilename>
-        <tags>clan,small</tags>
-        <start>3057</start>
-        <end>3151</end>
-        <successor>CWE</successor>
-    </faction>
-    <faction>
-        <shortname>CWOV</shortname>
-        <fullname>Clan Wolverine</fullname>
-        <!-- Using era modifiers of Clans -->
-        <eraMods>0,0,0,0</eraMods>
-        <nameGenerator>Clan</nameGenerator>
-        <colorRGB>143,188,143</colorRGB>
-        <layeredForceIconBackgroundCategory>Clan/</layeredForceIconBackgroundCategory>
-        <layeredForceIconBackgroundFilename>Clan Wolverine.png</layeredForceIconBackgroundFilename>
-        <layeredForceIconLogoCategory>Clan/</layeredForceIconLogoCategory>
-        <layeredForceIconLogoFilename>Clan Wolverine.png</layeredForceIconLogoFilename>
-        <tags>clan,minor</tags>
-        <start>2807</start>
-        <end>2823</end>
-    </faction>
-    <faction>
-        <shortname>CS</shortname>
-        <fullname>ComStar</fullname>
-        <startingPlanet>Terra</startingPlanet>
-        <changePlanet year='3059'>Tukayyid</changePlanet>
-        <eraMods>0,0,0,0,0,0,0,0,0,0</eraMods>
-        <colorRGB>255,250,240</colorRGB>
-        <layeredForceIconBackgroundCategory>Inner Sphere/</layeredForceIconBackgroundCategory>
-        <layeredForceIconBackgroundFilename>ComStar.png</layeredForceIconBackgroundFilename>
-        <layeredForceIconLogoCategory>Inner Sphere/</layeredForceIconLogoCategory>
-        <layeredForceIconLogoFilename>ComStar.png</layeredForceIconLogoFilename>
-        <tags>is,inactive,major,playable</tags>
-        <start>2788</start>
-    </faction>
-    <faction>
-        <shortname>DA</shortname>
-        <fullname>Duchy of Andurien</fullname>
-        <alternativeFactionCodes>FWL</alternativeFactionCodes>
-        <startingPlanet>Andurien</startingPlanet>
-        <!-- Using era modifiers of Free Worlds League -->
-        <eraMods>0,0,0,0,0,0,2,0,0,1,0</eraMods>
-        <nameGenerator>FWL</nameGenerator>
-        <colorRGB>148,148,255</colorRGB>
-        <layeredForceIconBackgroundCategory>Inner Sphere/</layeredForceIconBackgroundCategory>
-        <layeredForceIconBackgroundFilename>Free Worlds League.png</layeredForceIconBackgroundFilename>
-        <layeredForceIconLogoCategory>Inner Sphere/</layeredForceIconLogoCategory>
-        <layeredForceIconLogoFilename>Duchy of Andurien.png</layeredForceIconLogoFilename>
-        <tags>is,minor</tags>
-        <start>3030</start>
-    </faction>
-    <faction>
-        <shortname>DGM</shortname>
-        <fullname>Duchy of Graham-Marik</fullname>
-        <alternativeFactionCodes>MSC,FWL</alternativeFactionCodes>
-        <startingPlanet>Loyalty</startingPlanet>
-        <!-- Using era modifiers of Free Worlds League -->
-        <eraMods>0,0,0,0,0,0,0,0,0</eraMods>
-        <nameGenerator>FWL</nameGenerator>
-        <colorRGB>143,190,192</colorRGB>
-        <tags>is,minor</tags>
-        <start>3079</start>
-        <end>3082</end>
-        <successor>MSC</successor>
-    </faction>
-    <faction>
-        <shortname>DO</shortname>
-        <fullname>Duchy of Oriente</fullname>
-        <alternativeFactionCodes>OP,FWL</alternativeFactionCodes>
-        <startingPlanet>Oriente</startingPlanet>
-        <!-- Using era modifiers of Free Worlds League -->
-        <eraMods>0,0,0,0,0,0,0,0,0</eraMods>
-        <nameGenerator>FWL</nameGenerator>
-        <colorRGB>163,112,120</colorRGB>
-        <tags>is,minor</tags>
-        <start>3079</start>
-        <end>3086</end>
-        <successor>OP</successor>
-    </faction>
-    <faction>
-        <shortname>DoO</shortname>
-        <fullname>Duchy of Orloff</fullname>
-        <alternativeFactionCodes>OP,FWL</alternativeFactionCodes>
-        <startingPlanet>Vanra</startingPlanet>
-        <!-- Using era modifiers of Free Worlds League -->
-        <eraMods>0,0,0,0,0,0,0,0,0</eraMods>
-        <nameGenerator>FWL</nameGenerator>
-        <colorRGB>164,94,126</colorRGB>
-        <tags>is,minor</tags>
-        <start>3079</start>
-        <end>3086</end>
-        <successor>OP</successor>
-    </faction>
-    <faction>
-        <shortname>DS</shortname>
-        <fullname>Duchy of Small</fullname>
-        <alternativeFactionCodes>CM</alternativeFactionCodes>
-        <startingPlanet>Small World</startingPlanet>
-        <!-- Using era modifiers of Chaos March -->
-        <eraMods>0,0,0,0,0,0,0,0</eraMods>
-        <nameGenerator>CC</nameGenerator>
-        <colorRGB>107,142,35</colorRGB>
-        <tags>is,minor</tags>
-        <start>3058</start>
-        <end>3066</end>
-        <successor>FS</successor>
-    </faction>
-    <faction>
-        <shortname>DTA</shortname>
-        <fullname>Duchy of Tamarind-Abbey</fullname>
-        <alternativeFactionCodes>FWL</alternativeFactionCodes>
-        <startingPlanet>Tamarind</startingPlanet>
-        <!-- Using era modifiers of Free Worlds League -->
-        <eraMods>0,0,0,0,0,0,0,0,0,1</eraMods>
-        <nameGenerator>FWL</nameGenerator>
-        <colorRGB>99,94,165</colorRGB>
-        <layeredForceIconBackgroundCategory>Inner Sphere/</layeredForceIconBackgroundCategory>
-        <layeredForceIconBackgroundFilename>Free Worlds League.png</layeredForceIconBackgroundFilename>
-        <layeredForceIconLogoCategory>Inner Sphere/</layeredForceIconLogoCategory>
-        <layeredForceIconLogoFilename>Duchy of Tamarind-Abbey.png</layeredForceIconLogoFilename>
-        <tags>is,minor</tags>
-        <start>3078</start>
-        <end>3139</end>
-        <successor>FWL</successor>
-    </faction>
-    <faction>
-        <shortname>DT</shortname>
-        <fullname>Duchy of Tamarind</fullname>
-        <startingPlanet>Tamarind</startingPlanet>
-        <!-- Using era modifiers of Free Worlds League -->
-        <eraMods>0,0,0,0,0,0,0,0,0</eraMods>
-        <nameGenerator>FWL</nameGenerator>
-        <colorRGB>158,60,147</colorRGB>
-        <tags>is,minor</tags>
-        <start>3071</start>
-        <end>3078</end>
-        <successor>DTA</successor>
-    </faction>
-    <faction>
-        <shortname>EF</shortname>
-        <fullname>Elysian Fields</fullname>
-        <startingPlanet>Nyserta</startingPlanet>
-        <!-- Using era modifiers of Periphery (Other) -->
-        <eraMods>1,1,1,1,2,3,3,2,1,2,2</eraMods>
-        <layeredForceIconLogoCategory>Periphery/</layeredForceIconLogoCategory>
-        <layeredForceIconLogoFilename>Elysian Fields.png</layeredForceIconLogoFilename>
-        <colorRGB>255,0,255</colorRGB>
-        <tags>periphery</tags>
-    </faction>
-    <faction>
-        <shortname>CEI</shortname>
-        <fullname>Escorpión Imperio</fullname>
-        <altNamesByYear year='3141'>Scorpion Empire</altNamesByYear>
-        <!-- Per Hanseatic Crusade PDF, the Empire was formed at the end of the war, in 3141 -->
-        <alternativeFactionCodes>CGS,NC,UC</alternativeFactionCodes>
-        <startingPlanet>Granada</startingPlanet>
-        <!-- Using era modifiers of Periphery (Other) -->
-        <eraMods>0,0,0,0,0,0,0,0,1,2,2</eraMods>
-        <colorRGB>104,125,11</colorRGB>
-        <layeredForceIconBackgroundCategory>Clan/</layeredForceIconBackgroundCategory>
-        <layeredForceIconBackgroundFilename>Escorpion Imperio.png</layeredForceIconBackgroundFilename>
-        <layeredForceIconLogoCategory>Clan/</layeredForceIconLogoCategory>
-        <layeredForceIconLogoFilename>Escorpion Imperio.png</layeredForceIconLogoFilename>
-        <tags>clan,deep_periphery,playable</tags>
-        <start>3080</start>
-    </faction>
-    <faction>
-        <shortname>FC</shortname>
-        <fullname>Federated Commonwealth</fullname>
-        <altNamesByYear year='3028'>Federated Commonwealth Alliance</altNamesByYear>
-        <altNamesByYear year='3055'>Federated Commonwealth</altNamesByYear>
-        <alternativeFactionCodes>FS,LA</alternativeFactionCodes>
-        <startingPlanet>New Avalon</startingPlanet>
-        <!-- Using era modifiers of Federated Suns and Lyran Commonwealth -->
-        <eraMods>0,0,0,0,0,0,2,0,0</eraMods>
-        <layeredForceIconBackgroundCategory>Inner Sphere/</layeredForceIconBackgroundCategory>
-        <layeredForceIconBackgroundFilename>Federated Commonwealth.png</layeredForceIconBackgroundFilename>
-        <layeredForceIconLogoCategory>Inner Sphere/</layeredForceIconLogoCategory>
-        <layeredForceIconLogoFilename>Federated Commonwealth.png</layeredForceIconLogoFilename>
-        <colorRGB>255,221,0</colorRGB>
-        <tags>is,super,playable</tags>
-        <start>3028</start>
-        <end>3068</end>
-        <successor>FS</successor>
-    </faction>
-    <faction>
-        <shortname>FVC</shortname>
-        <fullname>Filtvelt Coalition</fullname>
-        <alternativeFactionCodes>FS</alternativeFactionCodes>
-        <startingPlanet>Filtvelt</startingPlanet>
-        <!-- Using era modifiers of Periphery (Other) -->
-        <eraMods>0,0,0,0,0,0,0,0,1,2,2</eraMods>
-        <nameGenerator>FS</nameGenerator>
-        <colorRGB>255,228,181</colorRGB>
-        <layeredForceIconBackgroundCategory>Inner Sphere/</layeredForceIconBackgroundCategory>
-        <layeredForceIconBackgroundFilename>Federated Suns.png</layeredForceIconBackgroundFilename>
-        <layeredForceIconLogoCategory>Periphery/</layeredForceIconLogoCategory>
-        <layeredForceIconLogoFilename>Filtvelt Coalition.png</layeredForceIconLogoFilename>
-        <tags>periphery</tags>
-        <start>3072</start>
-    </faction>
-    <faction>
-        <shortname>FRR</shortname>
-        <fullname>Free Rasalhague Republic</fullname>
-        <startingPlanet>Rasalhague</startingPlanet>
-        <changePlanet year='3052'>Orestes</changePlanet>
-        <eraMods>0,0,0,0,0,0,0,1,0</eraMods>
-        <nameGenerator>FRR</nameGenerator>
-        <colorRGB>128,168,191</colorRGB>
-        <layeredForceIconBackgroundCategory>Inner Sphere/</layeredForceIconBackgroundCategory>
-        <layeredForceIconBackgroundFilename>Free Rasalhague Republic.png</layeredForceIconBackgroundFilename>
-        <layeredForceIconLogoCategory>Inner Sphere/</layeredForceIconLogoCategory>
-        <layeredForceIconLogoFilename>Free Rasalhague Republic.png</layeredForceIconLogoFilename>
-        <tags>is,minor,playable</tags>
-        <start>3034</start>
-        <end>3103</end>
-        <successor>RD</successor>
-    </faction>
-    <faction>
-        <shortname>FWLR</shortname>
-        <fullname>Free Worlds League Rebels</fullname>
-        <alternativeFactionCodes>FWL</alternativeFactionCodes>
-        <startingPlanet>New Delos</startingPlanet>
-        <!-- Using era modifiers of Free Worlds League -->
-        <eraMods>0,0,0,1,1,2,2,0,0,1,0</eraMods>
-        <nameGenerator>FWL</nameGenerator>
-        <colorRGB>68,212,228</colorRGB>
-        <tags>is,rebel</tags>
-    </faction>
-    <faction>
-        <shortname>FR</shortname>
-        <fullname>Fronc Reaches</fullname>
-        <alternativeFactionCodes>NCR</alternativeFactionCodes>
-        <startingPlanet>Fronc</startingPlanet>
-        <!-- Using era modifiers of Periphery (Other) -->
-        <eraMods>0,0,0,0,0,0,0,0,1,2,2</eraMods>
-        <colorRGB>128,169,127</colorRGB>
-        <layeredForceIconLogoCategory>Periphery/</layeredForceIconLogoCategory>
-        <layeredForceIconLogoFilename>Fronc Reaches.png</layeredForceIconLogoFilename>
-        <tags>periphery</tags>
-        <start>3066</start>
-    </faction>
-    <faction>
-        <shortname>GV</shortname>
-        <fullname>Greater Valkyrate</fullname>
-        <startingPlanet>Gotterdammerung</startingPlanet>
-        <!-- Using era modifiers of Periphery (Other) -->
-        <eraMods>0,0,0,0,0,0,3</eraMods>
-        <colorRGB>255,105,180</colorRGB>
-        <layeredForceIconLogoCategory>Periphery/</layeredForceIconLogoCategory>
-        <layeredForceIconLogoFilename>Greater Valkyrate.png</layeredForceIconLogoFilename>
-        <tags>periphery</tags>
-        <start>3028</start>
-        <end>3049</end>
-    </faction>
-    <faction>
-        <shortname>HL</shortname>
-        <fullname>Hanseatic League</fullname>
-        <startingPlanet>Bremen (HL)</startingPlanet>
-        <!-- Using era modifiers of Periphery (Other) -->
-        <eraMods>0,0,0,0,0,3,3,2,1,2</eraMods>
-        <colorRGB>219,112,147</colorRGB>
-        <layeredForceIconBackgroundCategory>Periphery/</layeredForceIconBackgroundCategory>
-        <layeredForceIconBackgroundFilename>Hanseatic League.png</layeredForceIconBackgroundFilename>
-        <layeredForceIconLogoCategory>Periphery/</layeredForceIconLogoCategory>
-        <layeredForceIconLogoFilename>Hanseatic League.png</layeredForceIconLogoFilename>
-        <tags>deep_periphery,playable</tags>
-        <start>2891</start>
-        <end>3141</end>
-        <successor>CEI</successor>
-    </faction>
-    <faction>
-        <shortname>IP</shortname>
-        <fullname>Illyrian Palatinate</fullname>
-        <startingPlanet>Illyria</startingPlanet>
-        <!-- Using era modifiers of Periphery (Other) -->
-        <eraMods>1,1,1,1,2,3,3,2</eraMods>
-        <colorRGB>181,191,209</colorRGB>
-        <layeredForceIconBackgroundCategory>Periphery/</layeredForceIconBackgroundCategory>
-        <layeredForceIconBackgroundFilename>Illyrian Palatinate.png</layeredForceIconBackgroundFilename>
-        <layeredForceIconLogoCategory>Periphery/</layeredForceIconLogoCategory>
-        <layeredForceIconLogoFilename>Illyrian Palatinate.png</layeredForceIconLogoFilename>
-        <tags>periphery</tags>
-        <start>2350</start>
-        <end>3063</end>
-        <successor>MH</successor>
-    </faction>
-    <faction>
-        <shortname>IND</shortname>
-        <fullname>Independent</fullname>
-        <!-- Using era modifiers of Chaos March and Mercenary-->
-        <eraMods>1,1,1,1,1,2,2,0,0,1,1</eraMods>
-        <colorRGB>191,179,153</colorRGB>
-        <layeredForceIconBackgroundCategory></layeredForceIconBackgroundCategory>
-        <layeredForceIconBackgroundFilename>Independent.png</layeredForceIconBackgroundFilename>
-        <tags>is,chaos,small</tags>
-    </faction>
-    <faction>
-        <shortname>JF</shortname>
-        <fullname>JàrnFòlk</fullname>
-        <startingPlanet>Trondheim (JF)</startingPlanet>
-        <!-- Using era modifiers of Periphery (Other) -->
-        <eraMods>1,1,1,1,2,3,3,2,1,2,2</eraMods>
-        <nameGenerator>FRR</nameGenerator>
-        <colorRGB>153,50,204</colorRGB>
-        <layeredForceIconLogoCategory>Periphery/</layeredForceIconLogoCategory>
-        <layeredForceIconLogoFilename>JarnFolk.png</layeredForceIconLogoFilename>
-        <tags>deep_periphery,minor</tags>
-    </faction>
-    <faction>
-        <shortname>KE</shortname>
-        <fullname>Khwarazm Empire</fullname>
-        <!-- Using era modifiers of Periphery (Other) -->
-        <eraMods>1,1,1,1,2,3,3,2,1,2,2</eraMods>
-        <colorRGB>80,80,80</colorRGB>
-        <tags>deep_periphery,minor</tags>
-    </faction>
-    <faction>
-        <shortname>KP</shortname>
-        <fullname>Kittery Prefecture</fullname>
-        <!-- Using era modifiers of Federated Suns -->
-        <eraMods>0,0,0,0,0,0,0,0,0</eraMods>
-        <nameGenerator>FS</nameGenerator>
-        <colorRGB>224,126,39</colorRGB>
-        <tags>is,minor</tags>
-        <start>3073</start>
-        <end>3081</end>
-        <successor>ROS</successor>
-    </faction>
-    <faction>
-        <shortname>LR</shortname>
-        <fullname>Liao Republic</fullname>
-        <nameGenerator>CC</nameGenerator>
-        <colorRGB>2,166,79</colorRGB>
-        <tags>is</tags>
-        <start>2189</start>
-        <end>2315</end>
-    </faction>
-    <faction>
-        <shortname>LL</shortname>
-        <fullname>Lothian League</fullname>
-        <startingPlanet>Lothario</startingPlanet>
-        <!-- Using era modifiers of Periphery (Other) -->
-        <eraMods>0,0,1,1,2,3,3,2,1,2,2</eraMods>
-        <colorRGB>255,140,0</colorRGB>
-        <layeredForceIconLogoCategory>Periphery/</layeredForceIconLogoCategory>
-        <layeredForceIconLogoFilename>Lothian League.png</layeredForceIconLogoFilename>
-        <tags>periphery,minor</tags>
-        <start>2691</start>
-    </faction>
-    <faction>
-        <shortname>MC</shortname>
-        <fullname>Malagrotta Cooperative</fullname>
-        <alternativeFactionCodes>FS</alternativeFactionCodes>
-        <startingPlanet>Malagrotta</startingPlanet>
-        <!-- Using era modifiers of Federated Suns -->
-        <eraMods>0,0,0,0,0,0,0,0,0</eraMods>
-        <nameGenerator>FS</nameGenerator>
-        <colorRGB>218,112,214</colorRGB>
-        <tags>periphery</tags>
-        <start>3073</start>
-        <end>3079</end>
-        <successor>FS</successor>
-    </faction>
-    <faction>
-        <shortname>MH</shortname>
-        <fullname>Marian Hegemony</fullname>
-        <startingPlanet>Alphard (MH)</startingPlanet>
-        <!-- Using era modifiers of Periphery (Other) -->
-        <eraMods>0,0,0,0,0,3,3,2,1,2,2</eraMods>
-        <colorRGB>246,140,71</colorRGB>
-        <layeredForceIconBackgroundCategory>Periphery/</layeredForceIconBackgroundCategory>
-        <layeredForceIconBackgroundFilename>Marian Hegemony.png</layeredForceIconBackgroundFilename>
-        <layeredForceIconLogoCategory>Periphery/</layeredForceIconLogoCategory>
-        <layeredForceIconLogoFilename>Marian Hegemony.png</layeredForceIconLogoFilename>
-        <tags>periphery,playable</tags>
-        <start>2920</start>
-    </faction>
-    <faction>
-        <shortname>MCM</shortname>
-        <fullname>Marik Commonwealth</fullname>
-        <alternativeFactionCodes>MSC,FWL</alternativeFactionCodes>
-        <startingPlanet>Marik</startingPlanet>
-        <!-- Using era modifiers of Free Worlds League -->
-        <eraMods>0,0,0,1,1,2,2,0,0</eraMods>
-        <nameGenerator>FWL</nameGenerator>
-        <colorRGB>164,54,149</colorRGB>
-        <tags>is</tags>
-        <start>2241</start>
-        <end>3082</end>
-        <successor>MSC</successor>
-    </faction>
-    <faction>
-        <shortname>MSC</shortname>
-        <fullname>Marik-Stewart Commonwealth</fullname>
-        <startingPlanet>Marik</startingPlanet>
-        <!-- Using era modifiers of Free Worlds League -->
-        <eraMods>0,0,0,0,0,0,0,0,0,1</eraMods>
-        <nameGenerator>FWL</nameGenerator>
-        <colorRGB>117,65,113</colorRGB>
-        <layeredForceIconBackgroundCategory>Inner Sphere/</layeredForceIconBackgroundCategory>
-        <layeredForceIconBackgroundFilename>Free Worlds League.png</layeredForceIconBackgroundFilename>
-        <layeredForceIconLogoCategory>Inner Sphere/</layeredForceIconLogoCategory>
-        <layeredForceIconLogoFilename>Marik-Stewart Commonwealth.png</layeredForceIconLogoFilename>
-        <tags>is</tags>
-        <start>3082</start>
-        <end>3139</end>
-        <successor>FWL</successor>
-    </faction>
-    <faction>
-        <shortname>MERC</shortname>
-        <fullname>Mercenary</fullname>
-        <startingPlanet>Solaris</startingPlanet>
-        <changePlanet year='2789'>Galatea</changePlanet>
-        <changePlanet year='3052'>Outreach</changePlanet>
-        <changePlanet year='3067'>Galatea</changePlanet>
-        <eraMods>1,1,1,1,1,2,2,1,0,1,1</eraMods>
-        <colorRGB>169,169,169</colorRGB>
-        <layeredForceIconBackgroundCategory></layeredForceIconBackgroundCategory>
-        <layeredForceIconBackgroundFilename>Mercenary.png</layeredForceIconBackgroundFilename>
-        <tags>merc,playable</tags>
-    </faction>
-    <faction>
-        <shortname>MV</shortname>
-        <fullname>Morgraine's Valkyrate</fullname>
-        <startingPlanet>Gotterdammerung</startingPlanet>
-        <!-- Using era modifiers of Periphery (Other) -->
-        <eraMods>0,0,0,0,0,3,3</eraMods>
-        <colorRGB>255,105,180</colorRGB>
-        <tags>periphery</tags>
-        <start>3021</start>
-        <end>3028</end>
-        <successor>GV</successor>
-    </faction>
-    <faction>
-        <shortname>BoS</shortname>
-        <fullname>Barony of Strang</fullname>
-        <startingPlanet>Von Strang's World</startingPlanet>
-        <!-- Using era modifiers of Periphery (Other) -->
-        <eraMods>1,1,1,1,2,3,3,2,1,2,2</eraMods>
-        <colorRGB>164,54,149</colorRGB>
-        <tags>periphery,minor</tags>
-    </faction>
-    <faction>
-        <shortname>MA</shortname>
-        <fullname>Mosiro Archipelago</fullname>
-        <startingPlanet>Mosiro</startingPlanet>
-        <!-- Using era modifiers of Free Worlds League -->
-        <eraMods>0,0,0,0,0,0,0,0,0</eraMods>
-        <nameGenerator>FWL</nameGenerator>
-        <colorRGB>164,54,149</colorRGB>
-        <tags>is,minor</tags>
-        <start>3079</start>
-        <end>3081</end>
-        <successor>DA</successor>
-    </faction>
-    <faction>
-        <shortname>NCR</shortname>
-        <fullname>New Colony Region</fullname>
-        <alternativeFactionCodes>MOC,TC</alternativeFactionCodes>
-        <startingPlanet>Fronc</startingPlanet>
-        <!-- Using era modifiers of Magistracy of Canopus -->
-        <eraMods>0,0,0,0,0,0,0,1</eraMods>
-        <colorRGB>32,178,170</colorRGB>
-        <tags>periphery</tags>
-        <start>3057</start>
-        <end>3066</end>
-        <successor>FR</successor>
-    </faction>
-    <faction>
-        <shortname>NC</shortname>
-        <fullname>Nueva Castile</fullname>
-        <startingPlanet>Asturias</startingPlanet>
-        <!-- Using era modifiers of Periphery (Other) -->
-        <eraMods>1,1,1,1,2,3,3,2,1</eraMods>
-        <colorRGB>0,255,0</colorRGB>
-        <layeredForceIconBackgroundCategory>Periphery/</layeredForceIconBackgroundCategory>
-        <layeredForceIconBackgroundFilename>Nueva Castile.png</layeredForceIconBackgroundFilename>
-        <layeredForceIconLogoCategory>Periphery/</layeredForceIconLogoCategory>
-        <layeredForceIconLogoFilename>Nueva Castile.png</layeredForceIconLogoFilename>
-        <tags>deep_periphery,playable</tags>
-        <start>2392</start>
-        <end>3080</end>
-        <successor>CEI</successor>
-    </faction>
-    <faction>
-        <shortname>OC</shortname>
-        <fullname>Oberon Confederation</fullname>
-        <startingPlanet>Oberon VI</startingPlanet>
-        <!-- Using era modifiers of Periphery (Other) -->
-        <eraMods>0,0,1,1,2,3,3</eraMods>
-        <colorRGB>50,205,50</colorRGB>
-        <layeredForceIconBackgroundCategory>Periphery/</layeredForceIconBackgroundCategory>
-        <layeredForceIconBackgroundFilename>Oberon Confederation.png</layeredForceIconBackgroundFilename>
-        <layeredForceIconLogoCategory>Periphery/</layeredForceIconLogoCategory>
-        <layeredForceIconLogoFilename>Oberon Confederation.png</layeredForceIconLogoFilename>
-        <tags>periphery</tags>
-        <start>2775</start>
-        <end>3049</end>
-    </faction>
-    <faction>
-        <shortname>NOC</shortname>
-        <fullname>New Oberon Confederation</fullname>
-        <startingPlanet>Oberon VI</startingPlanet>
-        <!-- Using era modifiers of Periphery (Other) -->
-        <eraMods>0,0,0,0,0,0,0,0,0,2,2</eraMods>
-        <colorRGB>231,178,50</colorRGB>
-        <tags>periphery</tags>
-        <start>3086</start>
-    </faction>
-    <faction>
-        <shortname>OZP</shortname>
-        <fullname>Ohrensen-Zion Province</fullname>
-        <alternativeFactionCodes>FWL</alternativeFactionCodes>
-        <startingPlanet>Ohrensen</startingPlanet>
-        <!-- Using era modifiers of Free Worlds League -->
-        <eraMods>0,0,0,0,0,0,0,0,0</eraMods>
-        <nameGenerator>CC</nameGenerator>
-        <colorRGB>160,165,94</colorRGB>
-        <tags>is,minor</tags>
-        <start>3079</start>
-        <end>3081</end>
-        <successor>ROS</successor>
-    </faction>
-    <faction>
-        <shortname>OP</shortname>
-        <fullname>Oriente Protectorate</fullname>
-        <alternativeFactionCodes>FWL</alternativeFactionCodes>
-        <startingPlanet>Oriente</startingPlanet>
-        <!-- Using era modifiers of Free Worlds League -->
-        <eraMods>0,0,0,0,0,0,0,0,0</eraMods>
-        <nameGenerator>FWL</nameGenerator>
-        <colorRGB>163,112,120</colorRGB>
-        <layeredForceIconBackgroundCategory>Inner Sphere/</layeredForceIconBackgroundCategory>
-        <layeredForceIconBackgroundFilename>Free Worlds League.png</layeredForceIconBackgroundFilename>
-        <layeredForceIconLogoCategory>Inner Sphere/</layeredForceIconLogoCategory>
-        <layeredForceIconLogoFilename>Oriente Protectorate.png</layeredForceIconLogoFilename>
-        <tags>is,minor</tags>
-        <start>3086</start>
-        <end>3139</end>
-        <successor>FWL</successor>
-    </faction>
-    <faction>
-        <shortname>PG</shortname>
-        <fullname>Principality of Gibson</fullname>
-        <alternativeFactionCodes>RF,FWL</alternativeFactionCodes>
-        <startingPlanet>Gibson</startingPlanet>
-        <!-- Using era modifiers of Free Worlds League -->
-        <eraMods>0,0,0,0,0,0,0,0,0,1</eraMods>
-        <nameGenerator>FWL</nameGenerator>
-        <colorRGB>250,250,250</colorRGB>
-        <tags>is,minor</tags>
-        <start>3079</start>
-        <end>3086</end>
-        <successor>RF</successor>
-    </faction>
-    <faction>
-        <shortname>PR</shortname>
-        <fullname>Principality of Regulus</fullname>
-        <alternativeFactionCodes>RF,FWL</alternativeFactionCodes>
-        <startingPlanet>Regulus</startingPlanet>
-        <!-- Using era modifiers of Free Worlds League -->
-        <eraMods>0,0,0,1,1,2,2,0,0,1</eraMods>
-        <nameGenerator>FWL</nameGenerator>
-        <colorRGB>192,143,189</colorRGB>
-        <tags>is,minor</tags>
-        <start>2247</start>
-        <end>3086</end>
-        <successor>RF</successor>
-    </faction>
-    <faction>
-        <shortname>RD</shortname>
-        <fullname>Rasalhague Dominion</fullname>
-        <alternativeFactionCodes>CGB</alternativeFactionCodes>
-        <startingPlanet>Rasalhague</startingPlanet>
-        <!-- Using era modifiers of Clans -->
-        <eraMods>0,0,0,0,0,0,0,0,0,0,0</eraMods>
-        <nameGenerator>FRR</nameGenerator>
-        <colorRGB>191,232,255</colorRGB>
-        <layeredForceIconBackgroundCategory>Clan/</layeredForceIconBackgroundCategory>
-        <layeredForceIconBackgroundFilename>Ghost Bear Dominion.png</layeredForceIconBackgroundFilename>
-        <layeredForceIconLogoCategory>Clan/</layeredForceIconLogoCategory>
-        <layeredForceIconLogoFilename>Rasalhague Dominion.png</layeredForceIconLogoFilename>
-        <tags>clan,is,minor,playable</tags>
-        <start>3103</start>
-    </faction>
-    <faction>
-        <shortname>RA</shortname>
-        <fullname>Raven Alliance</fullname>
-        <alternativeFactionCodes>CSR</alternativeFactionCodes>
-        <startingPlanet>Alpheratz</startingPlanet>
-        <!-- Using era modifiers of Clans -->
-        <eraMods>0,0,0,0,0,0,0,0,0,0,0</eraMods>
-        <colorRGB>25,120,110</colorRGB>
-        <layeredForceIconBackgroundCategory>Clan/</layeredForceIconBackgroundCategory>
-        <layeredForceIconBackgroundFilename>Raven Alliance.png</layeredForceIconBackgroundFilename>
-        <layeredForceIconLogoCategory>Clan/</layeredForceIconLogoCategory>
-        <layeredForceIconLogoFilename>Raven Alliance.png</layeredForceIconLogoFilename>
-        <tags>clan,periphery,playable</tags>
-        <start>3083</start>
-    </faction>
-    <faction>
-        <shortname>RF</shortname>
-        <fullname>Regulan Fiefs</fullname>
-        <alternativeFactionCodes>FWL</alternativeFactionCodes>
-        <startingPlanet>Regulus</startingPlanet>
-        <!-- Using era modifiers of Free Worlds League -->
-        <eraMods>0,0,0,0,0,0,0,0,0,1</eraMods>
-        <nameGenerator>FWL</nameGenerator>
-        <colorRGB>255,51,51</colorRGB>
-        <layeredForceIconBackgroundCategory>Inner Sphere/</layeredForceIconBackgroundCategory>
-        <layeredForceIconBackgroundFilename>Free Worlds League.png</layeredForceIconBackgroundFilename>
-        <layeredForceIconLogoCategory>Inner Sphere/</layeredForceIconLogoCategory>
-        <layeredForceIconLogoFilename>Regulan Fiefs.png</layeredForceIconLogoFilename>
-        <tags>is,minor</tags>
-        <start>3086</start>
-        <end>3148</end>
-        <successor>FWL</successor>
-    </faction>
-    <faction>
-        <shortname>RFS</shortname>
-        <fullname>Regulan Free States</fullname>
-        <alternativeFactionCodes>RF,FWL</alternativeFactionCodes>
-        <startingPlanet>Regulus</startingPlanet>
-        <eraMods>0,0,0,1,1,2,2,0,0,1,0</eraMods>
-        <nameGenerator>FWL</nameGenerator>
-        <colorRGB>164,54,149</colorRGB>
-        <tags>is,minor</tags>
-        <start>3079</start>
-        <end>3086</end>
-    </faction>
-    <faction>
-        <shortname>ROS</shortname>
-        <fullname>Republic of the Sphere</fullname>
-        <startingPlanet>Terra</startingPlanet>
-        <eraMods>0,0,0,0,0,0,0,0,0,-1</eraMods>
-        <colorRGB>164,164,122</colorRGB>
-        <layeredForceIconBackgroundCategory>Inner Sphere/</layeredForceIconBackgroundCategory>
-        <layeredForceIconBackgroundFilename>Republic of the Sphere.png</layeredForceIconBackgroundFilename>
-        <layeredForceIconLogoCategory>Inner Sphere/</layeredForceIconLogoCategory>
-        <layeredForceIconLogoFilename>Republic of the Sphere.png</layeredForceIconLogoFilename>
-        <tags>is,major,playable</tags>
-        <start>3081</start>
-        <end>3151</end>
-    </faction>
-    <faction>
-        <shortname>Stone</shortname>
-        <fullname>Stone's Coalition</fullname>
-        <altNames>Coalition Forces</altNames>
-        <colorRGB>164,164,122</colorRGB>
-        <tags>is,minor</tags>
-        <start>3073</start>
-        <end>3081</end>
-    </faction>
-    <faction>
-        <shortname>RTR</shortname>
-        <fullname>Republic Territories</fullname>
-        <!-- Using era modifiers of Republic of the Sphere -->
-        <eraMods>0,0,0,0,0,0,0,0,0,-1</eraMods>
-        <colorRGB>164,164,122</colorRGB>
-        <tags>is</tags>
-    </faction>
-    <faction>
-        <shortname>RIM</shortname>
-        <fullname>Rim Collection</fullname>
-        <startingPlanet>Gillfillan's Gold</startingPlanet>
-        <!-- Using era modifiers of Periphery (Other) -->
-        <eraMods>0,0,0,0,0,0,3,2,1,2</eraMods>
-        <colorRGB>95,158,160</colorRGB>
-        <tags>periphery,small</tags>
-        <start>3048</start>
-        <end>3148</end>
-        <successor>TiC</successor>
-    </faction>
-    <faction>
-        <shortname>RCM</shortname>
-        <fullname>Rim Commonality</fullname>
-        <alternativeFactionCodes>FWL</alternativeFactionCodes>
-        <startingPlanet>Lesnovo</startingPlanet>
-        <!-- Using era modifiers of Free Worlds League -->
-        <eraMods>0,0,0,0,0,0,0,0,0,1</eraMods>
-        <colorRGB>95,158,160</colorRGB>
-        <layeredForceIconBackgroundCategory>Inner Sphere/</layeredForceIconBackgroundCategory>
-        <layeredForceIconBackgroundFilename>Free Worlds League.png</layeredForceIconBackgroundFilename>
-        <layeredForceIconLogoCategory>Inner Sphere/</layeredForceIconLogoCategory>
-        <layeredForceIconLogoFilename>Rim Commonality.png</layeredForceIconLogoFilename>
-        <tags>periphery</tags>
-        <start>3075</start>
-        <end>3139</end>
-        <successor>FWL</successor>
-    </faction>
-    <faction>
-        <shortname>RT</shortname>
-        <fullname>Rim Territories</fullname>
-        <startingPlanet>Pain</startingPlanet>
-        <!-- Using era modifiers of Periphery (Other) -->
-        <eraMods>0,0,0,0,0,0,0,0,0,2,2</eraMods>
-        <colorRGB>175,238,238</colorRGB>
-        <tags>periphery</tags>
-        <start>3087</start>
-    </faction>
-    <faction>
-        <shortname>ST</shortname>
-        <fullname>Saiph Triumvirate</fullname>
-        <alternativeFactionCodes>CM</alternativeFactionCodes>
-        <startingPlanet>Saiph</startingPlanet>
-        <!-- Using era modifiers of Chaos March and Word of Blake -->
-        <eraMods>0,0,0,0,0,0,0,0,0</eraMods>
-        <nameGenerator>CC</nameGenerator>
-        <colorRGB>128,128,0</colorRGB>
-        <tags>is,minor</tags>
-        <start>3057</start>
-        <end>3068</end>
-        <successor>WOB</successor>
-    </faction>
-    <faction>
-        <shortname>SP</shortname>
-        <fullname>Sarna Protectorate</fullname>
-        <!-- Using era modifiers of Capellan Confederation -->
-        <eraMods>1,0,0,1,1,2,2,1,0,1,0</eraMods>
-        <nameGenerator>CC</nameGenerator>
-        <colorRGB>184,134,11</colorRGB>
-        <tags>is,minor</tags>
-    </faction>
-    <faction>
-        <shortname>SIS</shortname>
-        <fullname>Sian Supremacy</fullname>
-        <nameGenerator>CC</nameGenerator>
-        <colorRGB>145,166,242</colorRGB>
-        <tags>is,minor</tags>
-        <start>2250</start>
-        <end>2310</end>
-        <successor>CCom</successor>
-    </faction>
-    <faction>
-        <shortname>SHC</shortname>
-        <fullname>Silver Hawk Coalition</fullname>
-        <alternativeFactionCodes>FWL</alternativeFactionCodes>
-        <startingPlanet>Amity</startingPlanet>
-        <!-- Using era modifiers of Free Worlds League -->
-        <eraMods>0,0,0,0,0,0,0,0,0,1,0</eraMods>
-        <nameGenerator>FWL</nameGenerator>
-        <colorRGB>255,0,127</colorRGB>
-        <tags>is,minor</tags>
-        <start>3079</start>
-    </faction>
-    <faction>
-        <shortname>SIC</shortname>
-        <fullname>St. Ives Compact</fullname>
-        <alternativeFactionCodes>CC</alternativeFactionCodes>
-        <startingPlanet>St. Ives</startingPlanet>
-        <!-- Using era modifiers of Capellan Confederation -->
-        <eraMods>0,0,0,0,0,0,2,1</eraMods>
-        <nameGenerator>CC</nameGenerator>
-        <colorRGB>153,198,237</colorRGB>
-        <layeredForceIconLogoCategory>Periphery/</layeredForceIconLogoCategory>
-        <layeredForceIconLogoFilename>St. Ives Compact.png</layeredForceIconLogoFilename>
-        <tags>is,minor,playable</tags>
-        <start>3029</start>
-        <end>3063</end>
-        <successor>CC</successor>
-    </faction>
-    <faction>
-        <shortname>SL</shortname>
-        <fullname>Star League</fullname>
-        <startingPlanet>Terra</startingPlanet>
-        <!-- Using era modifiers of Terran Hegemony -->
-        <eraMods>0,-1,-1</eraMods>
-        <colorRGB>176,196,222</colorRGB>
-        <layeredForceIconBackgroundCategory>Inner Sphere/</layeredForceIconBackgroundCategory>
-        <layeredForceIconBackgroundFilename>Star League.png</layeredForceIconBackgroundFilename>
-        <layeredForceIconLogoCategory>Inner Sphere/</layeredForceIconLogoCategory>
-        <layeredForceIconLogoFilename>Star League.png</layeredForceIconLogoFilename>
-        <tags>is,super,playable</tags>
-        <start>2570</start>
-        <end>2781</end>
-    </faction>
-    <faction>
-        <shortname>SLIE</shortname>
-        <fullname>Star League-in-Exile</fullname>
-        <startingPlanet>Strana Mechty</startingPlanet>
-        <!-- Using era modifiers of Clans -->
-        <eraMods>0,0,0,0</eraMods>
-        <colorRGB>176,196,222</colorRGB>
-        <tags>is</tags>
-        <start>2786</start>
-        <end>2801</end>
-    </faction>
-    <faction>
-        <shortname>SC</shortname>
-        <fullname>Stewart Commonality</fullname>
-        <alternativeFactionCodes>MSC,FWL</alternativeFactionCodes>
-        <startingPlanet>Stewart</startingPlanet>
-        <!-- Using era modifiers of Free Worlds League -->
-        <eraMods>0,0,0,1,1,2,2,0,0</eraMods>
-        <nameGenerator>FWL</nameGenerator>
-        <colorRGB>76,0,153</colorRGB>
-        <tags>is,minor</tags>
-        <start>2259</start>
-        <end>3082</end>
-        <successor>MSC</successor>
-    </faction>
-    <faction>
-        <shortname>SKC</shortname>
-        <fullname>Styk Commonality</fullname>
-        <alternativeFactionCodes>CM</alternativeFactionCodes>
-        <startingPlanet>Styk</startingPlanet>
-        <!-- Using era modifiers of Chaos March and Capellan Confederation -->
-        <eraMods>0,0,0,0,0,0,0,0,0</eraMods>
-        <nameGenerator>CC</nameGenerator>
-        <colorRGB>0,139,139</colorRGB>
-        <tags>is,minor</tags>
-        <start>3058</start>
-        <end>3067</end>
-        <successor>SKP</successor>
-    </faction>
-    <faction>
-        <shortname>SKP</shortname>
-        <fullname>Styk Protectorate</fullname>
-        <startingPlanet>Styk</startingPlanet>
-        <!-- Using era modifiers of Capellan Confederation -->
-        <eraMods>0,0,0,0,0,0,0,0,0,1,0</eraMods>
-        <nameGenerator>CC</nameGenerator>
-        <colorRGB>0,139,139</colorRGB>
-        <tags>is,minor</tags>
-        <start>3067</start>
-    </faction>
-    <faction>
-        <shortname>TCC</shortname>
-        <fullname>Terracap Confederation</fullname>
-        <startingPlanet>Terra Firma</startingPlanet>
-        <!-- Using era modifiers of Chaos March and Word of Blake -->
-        <eraMods>0,0,0,0,0,0,0,0,0</eraMods>
-        <nameGenerator>CC</nameGenerator>
-        <colorRGB>233,150,122</colorRGB>
-        <tags>is,minor</tags>
-        <start>3058</start>
-        <end>3067</end>
-        <successor>WOB</successor>
-    </faction>
-    <faction>
-        <shortname>TB</shortname>
-        <fullname>Republic of the Barrens</fullname>
-        <!-- Using era modifiers of Periphery (Other) -->
-        <eraMods>0,0,0,0,0,0,0,0,0,2,2</eraMods>
-        <colorRGB>255,255,224</colorRGB>
-        <tags>periphery,chaos</tags>
-        <start>3087</start>
-    </faction>
-    <faction>
-        <shortname>TP</shortname>
-        <fullname>The Protectorate</fullname>
-        <alternativeFactionCodes>OP,FWL</alternativeFactionCodes>
-        <startingPlanet>New Delos</startingPlanet>
-        <!-- Using era modifiers of Free Worlds League -->
-        <eraMods>0,0,0,0,0,0,0,0,0,1</eraMods>
-        <nameGenerator>FWL</nameGenerator>
-        <colorRGB>255,51,51</colorRGB>
-        <tags>is,minor</tags>
-        <start>3079</start>
-        <end>3120</end>
-        <successor>OP</successor>
-    </faction>
-    <faction>
-        <shortname>TFR</shortname>
-        <fullname>Tikonov Free Republic</fullname>
-        <alternativeFactionCodes>CC</alternativeFactionCodes>
-        <startingPlanet>Tikonov</startingPlanet>
-        <!-- Using era modifiers of Capellan Confederation -->
-        <eraMods>0,0,0,0,0,0,2</eraMods>
-        <nameGenerator>CC</nameGenerator>
-        <colorRGB>255,160,122</colorRGB>
-        <tags>is,minor</tags>
-        <start>3029</start>
-        <end>3031</end>
-        <successor>FS</successor>
-    </faction>
-    <faction>
-        <shortname>TD</shortname>
-        <fullname>Tortuga Dominions</fullname>
-        <alternativeFactionCodes>PIR</alternativeFactionCodes>
-        <startingPlanet>Tortuga Prime</startingPlanet>
-        <!-- Using era modifiers of Periphery (Other) -->
-        <eraMods>0,1,1,1,2,3,3,2,1,2,2</eraMods>
-        <colorRGB>34,139,34</colorRGB>
-        <layeredForceIconBackgroundCategory>Tortuga Dominions/</layeredForceIconBackgroundCategory>
-        <layeredForceIconBackgroundFilename>Tortuga Dominions.png</layeredForceIconBackgroundFilename>
-        <layeredForceIconLogoCategory>Periphery/</layeredForceIconLogoCategory>
-        <layeredForceIconLogoFilename>Tortuga Dominions.png</layeredForceIconLogoFilename>
-        <tags>periphery,pirate</tags>
-        <start>2577</start>
-    </faction>
-    <faction>
-        <shortname>UND</shortname>
-        <fullname>Undiscovered</fullname>
-        <colorRGB>0,0,0</colorRGB>
-        <tags>abandoned,inactive,chaos,special</tags>
-    </faction>
-    <faction>
-        <shortname>WOB</shortname>
-        <fullname>Word of Blake</fullname>
-        <alternativeFactionCodes>CS</alternativeFactionCodes>
-        <startingPlanet>Terra</startingPlanet>
-        <eraMods>0,0,0,0,0,0,0,0,0</eraMods>
-        <colorRGB>205,192,176</colorRGB>
-        <layeredForceIconBackgroundCategory>Inner Sphere/</layeredForceIconBackgroundCategory>
-        <layeredForceIconBackgroundFilename>Word of Blake.png</layeredForceIconBackgroundFilename>
-        <layeredForceIconLogoCategory>Inner Sphere/</layeredForceIconLogoCategory>
-        <layeredForceIconLogoFilename>Word of Blake.png</layeredForceIconLogoFilename>
-        <tags>is,minor,playable</tags>
-        <start>3052</start>
-        <end>3081</end>
-    </faction>
-    <faction>
-        <shortname>CLAN</shortname>
-        <fullname>All Clans</fullname>
-        <startingPlanet>Strana Mechty</startingPlanet>
-        <eraMods>0,0,0,0,0,0,0,0,0,0,0</eraMods>
-        <nameGenerator>Clan</nameGenerator>
-        <colorRGB>139,69,19</colorRGB>
-        <tags>clan,special</tags>
-        <start>2807</start>
-    </faction>
-    <faction>
-        <shortname>NIOPS</shortname>
-        <fullname>Niops Association</fullname>
-        <startingPlanet>Niops (Niops V, VI, VII)</startingPlanet>
-        <!-- Using era modifiers of Periphery (Other) -->
-        <eraMods>1,1,1,1,2,3,3,2,1,2,2</eraMods>
-        <colorRGB>205,173,0</colorRGB>
-        <layeredForceIconLogoCategory>Periphery/</layeredForceIconLogoCategory>
-        <layeredForceIconLogoFilename>Niops Association.png</layeredForceIconLogoFilename>
-        <tags>periphery,minor</tags>
-    </faction>
-    <faction>
-        <shortname>NONE</shortname>
-        <fullname>Unexplored</fullname>
-        <colorRGB>0,0,0</colorRGB>
-        <tags>periphery,abandoned,inactive,chaos,special</tags>
-    </faction>
-    <faction>
-        <shortname>FOR</shortname>
-        <fullname>Fiefdom of Randis</fullname>
-        <startingPlanet>Randis IV (Hope IV 2988-)</startingPlanet>
-        <!-- Using era modifiers of Periphery (Other) -->
-        <eraMods>0,0,0,0,0,3,3,2,1,2,2</eraMods>
-        <colorRGB>30,144,255</colorRGB>
-        <layeredForceIconBackgroundCategory>Periphery/</layeredForceIconBackgroundCategory>
-        <layeredForceIconBackgroundFilename>Fiefdom of Randis.png</layeredForceIconBackgroundFilename>
-        <layeredForceIconLogoCategory>Periphery/</layeredForceIconLogoCategory>
-        <layeredForceIconLogoFilename>Fiefdom of Randis.png</layeredForceIconLogoFilename>
-        <tags>periphery,minor</tags>
-        <start>2988</start>
-    </faction>
-    <faction>
-        <shortname>MM</shortname>
-        <fullname>Mica Majority</fullname>
-        <startingPlanet>Mica II</startingPlanet>
-        <!-- Using era modifiers of Periphery (Other) -->
-        <eraMods>1,1,1,1,2,3,3,2,1,2,2</eraMods>
-        <colorRGB>240,230,140</colorRGB>
-        <tags>periphery,minor</tags>
-    </faction>
-    <faction>
-        <shortname>SA</shortname>
-        <fullname>Senatorial Alliance</fullname>
-        <altNames>Senate Alliance</altNames>
-        <alternativeFactionCodes>ROS</alternativeFactionCodes>
-        <startingPlanet>Augustine</startingPlanet>
-        <!-- Using era modifiers of Republic of the Sphere -->
-        <eraMods>0,0,0,0,0,0,0,0,0,-1</eraMods>
-        <colorRGB>255,102,153</colorRGB>
-        <tags>is,minor</tags>
-        <start>3135</start>
-        <end>3142</end>
-        <successor>AA</successor>
-    </faction>
-    <faction>
-        <shortname>AA</shortname>
-        <fullname>Augustine Alliance</fullname>
-        <alternativeFactionCodes>ROS</alternativeFactionCodes>
-        <startingPlanet>Augustine</startingPlanet>
-        <!-- Using era modifiers of Free Worlds League -->
-        <eraMods>0,0,0,0,0,0,0,0,0,1,0</eraMods>
-        <colorRGB>255,102,153</colorRGB>
-        <tags>is,minor</tags>
-        <start>3142</start>
-    </faction>
-    <faction>
-        <shortname>TTU</shortname>
-        <fullname>Tall Trees Union</fullname>
-        <alternativeFactionCodes>ROS</alternativeFactionCodes>
-        <startingPlanet>Tall Trees</startingPlanet>
-        <!-- Using era modifiers of Republic of the Sphere -->
-        <eraMods>0,0,0,0,0,0,0,0,0,-1</eraMods>
-        <nameGenerator>CC</nameGenerator>
-        <colorRGB>153,153,51</colorRGB>
-        <tags>is,minor</tags>
-        <start>3136</start>
-        <end>3145</end>
-        <successor>CC</successor>
-    </faction>
-    <faction>
-        <shortname>ShA</shortname>
-        <fullname>Shiloh Alliance</fullname>
-        <alternativeFactionCodes>ROS</alternativeFactionCodes>
-        <startingPlanet>Shiloh</startingPlanet>
-        <!-- Using era modifiers of Republic of the Sphere -->
-        <eraMods>0,0,0,0,0,0,0,0,0,-1</eraMods>
-        <nameGenerator>FWL</nameGenerator>
-        <colorRGB>97,26,92</colorRGB>
-        <tags>is,minor</tags>
-        <start>3135</start>
-        <end>3136</end>
-        <successor>RR</successor>
-    </faction>
-    <faction>
-        <shortname>CvW</shortname>
-        <fullname>Covenant Worlds</fullname>
-        <alternativeFactionCodes>ROS</alternativeFactionCodes>
-        <startingPlanet>Bordon</startingPlanet>
-        <!-- Using era modifiers of Republic of the Sphere -->
-        <eraMods>0,0,0,0,0,0,0,0,0,-1</eraMods>
-        <nameGenerator>FWL</nameGenerator>
-        <colorRGB>102,51,51</colorRGB>
-        <tags>is,minor</tags>
-        <start>3137</start>
-        <end>3139</end>
-        <successor>FWL</successor>
-    </faction>
-    <faction>
-        <shortname>PC</shortname>
-        <fullname>Protectorate Coalition</fullname>
-        <startingPlanet>Rochelle</startingPlanet>
-        <!-- Using era modifiers of Republic of the Sphere -->
-        <eraMods>0,0,0,0,0,0,0,0,0,-1</eraMods>
-        <nameGenerator>FWL</nameGenerator>
-        <colorRGB>51,51,102</colorRGB>
-        <tags>is,minor</tags>
-        <start>3136</start>
-        <end>3139</end>
-        <successor>FWL</successor>
-    </faction>
-    <faction>
-        <shortname>MiC</shortname>
-        <fullname>Milton Combine</fullname>
-        <alternativeFactionCodes>ROS</alternativeFactionCodes>
-        <startingPlanet>Milton</startingPlanet>
-        <!-- Using era modifiers of Republic of the Sphere -->
-        <eraMods>0,0,0,0,0,0,0,0,0,-1</eraMods>
-        <nameGenerator>FWL</nameGenerator>
-        <colorRGB>255,0,51</colorRGB>
-        <tags>is,minor</tags>
-        <!-- Dates are not certain -->
-        <start>3137</start>
-        <end>3144</end>
-        <successor>CWE</successor>
-    </faction>
-    <faction>
-        <shortname>CP</shortname>
-        <fullname>Clan Protectorate</fullname>
-        <alternativeFactionCodes>CNC,CDS,FWL</alternativeFactionCodes>
-        <startingPlanet>Marik</startingPlanet>
-        <!-- Using era modifiers of Clans -->
-        <eraMods>0,0,0,0,0,0,0,0,0,0,0</eraMods>
-        <nameGenerator>Clan</nameGenerator>
-        <colorRGB>153,255,51</colorRGB>
-        <tags>clan,minor</tags>
-        <start>3138</start>
-    </faction>
-    <faction>
-        <shortname>RR</shortname>
-        <fullname>Republic Remnant</fullname>
-        <alternativeFactionCodes>ROS</alternativeFactionCodes>
-        <startingPlanet>Callison</startingPlanet>
-        <!-- Using era modifiers of Republic of the Sphere -->
-        <eraMods>0,0,0,0,0,0,0,0,0,-1</eraMods>
-        <colorRGB>164,164,122</colorRGB>
-        <tags>is,minor</tags>
-        <start>3135</start>
-        <end>3149</end>
-        <successor>ROS</successor>
-    </faction>
-    <faction>
-        <shortname>PIR</shortname>
-        <fullname>Pirate</fullname>
-        <!-- Using era modifiers of Mercenary -->
-        <eraMods>1,1,1,1,1,2,2,1,0,1,1</eraMods>
-        <colorRGB>128,40,0</colorRGB>
-        <layeredForceIconBackgroundCategory></layeredForceIconBackgroundCategory>
-        <layeredForceIconBackgroundFilename>Pirate.png</layeredForceIconBackgroundFilename>
-        <tags>pirate,playable</tags>
-    </faction>
-    <faction>
-        <shortname>UC</shortname>
-        <fullname>Umayyad Caliphate</fullname>
-        <alternativeFactionCodes>NC</alternativeFactionCodes>
-        <startingPlanet>Granada</startingPlanet>
-        <!-- Using era modifiers of Periphery (Other) -->
-        <eraMods>1,1,1,1,2,3,3,2,1,2,2</eraMods>
-        <colorRGB>0,255,0</colorRGB>
-        <layeredForceIconBackgroundCategory>Periphery/</layeredForceIconBackgroundCategory>
-        <layeredForceIconBackgroundFilename>Umayyad Caliphate.png</layeredForceIconBackgroundFilename>
-        <layeredForceIconLogoCategory>Periphery/</layeredForceIconLogoCategory>
-        <layeredForceIconLogoFilename>Umayyad Caliphate.png</layeredForceIconLogoFilename>
-        <tags>deep_periphery</tags>
-        <start>2830</start>
-        <end>3080</end>
-        <successor>CEI</successor>
-    </faction>
-    <faction>
-        <shortname>REB</shortname>
-        <fullname>Rebels</fullname>
-        <tags>rebel</tags>
-    </faction>
-    <faction>
-        <shortname>RON</shortname>
-        <fullname>Ronin</fullname>
-        <alternativeFactionCodes>DC</alternativeFactionCodes>
-        <startingPlanet>Predlitz</startingPlanet>
-        <!-- Using era modifiers of Draconis Combine -->
-        <eraMods>0,0,0,0,0,0,2</eraMods>
-        <nameGenerator>DC</nameGenerator>
-        <colorRGB>237,28,36</colorRGB>
-        <tags>is,minor</tags>
-        <start>3034</start>
-        <end>3035</end>
-    </faction>
-    <faction>
-        <shortname>AXP</shortname>
-        <fullname>Axumite Providence</fullname>
-        <startingPlanet>Thala</startingPlanet>
-        <!-- Using era modifiers of Periphery (Other) -->
-        <eraMods>1,1,1,1,2,3,3,2,1,2,2</eraMods>
-        <colorRGB>153,50,204</colorRGB>
-        <layeredForceIconBackgroundCategory>Periphery/</layeredForceIconBackgroundCategory>
-        <layeredForceIconBackgroundFilename>Axumite Providence.png</layeredForceIconBackgroundFilename>
-        <layeredForceIconLogoCategory>Periphery/</layeredForceIconLogoCategory>
-        <layeredForceIconLogoFilename>Axumite Providence.png</layeredForceIconLogoFilename>
-        <tags>deep_periphery</tags>
-        <start>2245</start>
-    </faction>
-    <faction>
-        <shortname>CCon</shortname>
-        <fullname>Coreward Confederacy</fullname>
-        <altNamesByYear year='2371'>Autocracy of New Virginia</altNamesByYear>
-        <altNamesByYear year='2400'>Virginian Union</altNamesByYear>
-        <altNamesByYear year='2700'>Rim Worlds Republic Outpost #27</altNamesByYear>
-        <altNamesByYear year='2798'>Virginian Union</altNamesByYear>
-        <altNamesByYear year='2816'>Coreward Confederacy</altNamesByYear>
-        <startingPlanet>RWR Outpost #27</startingPlanet>
-        <!-- Using era modifiers of Periphery (Other) -->
-        <eraMods>1,1,1,1,2,3,3,2,1</eraMods>
-        <colorRGB>255,0,0</colorRGB>
-        <tags>deep_periphery</tags>
-        <start>2371</start>
-        <end>3075</end>
-    </faction>
-    <faction>
-        <shortname>GDL</shortname>
-        <fullname>Galatean Defense League</fullname>
-        <startingPlanet>Galatea</startingPlanet>
-        <!-- Using era modifiers of Mercenary -->
-        <eraMods>0,0,0,0,0,0,0,0,0,1,1</eraMods>
-        <colorRGB>102,255,255</colorRGB>
-        <tags>is,minor</tags>
-        <start>3144</start>
-    </faction>
-    <faction>
-        <shortname>GL</shortname>
-        <fullname>Galatean League</fullname>
-        <startingPlanet>Galatea</startingPlanet>
-        <!-- Using era modifiers of Mercenary -->
-        <eraMods>0,0,0,0,0,0,0,0,0,1,1</eraMods>
-        <colorRGB>102,255,255</colorRGB>
-        <tags>is,minor</tags>
-        <start>3144</start>
-    </faction>
-    <faction>
-        <shortname>IE</shortname>
-        <fullname>Interstellar Expeditions</fullname>
-        <colorRGB>255,255,102</colorRGB>
-        <tags>periphery,chaos</tags>
-    </faction>
-    <faction>
-        <shortname>NDC</shortname>
-        <fullname>New Delphi Compact</fullname>
-        <startingPlanet>New Delphi</startingPlanet>
-        <!-- Using era modifiers of Periphery (Other) -->
-        <eraMods>0,0,1,1,2,3,3,2,1,2,2</eraMods>
-        <colorRGB>127,151,139</colorRGB>
-        <layeredForceIconLogoCategory>Periphery/</layeredForceIconLogoCategory>
-        <layeredForceIconLogoFilename>New Delphi Compact.png</layeredForceIconLogoFilename>
-        <tags>deep_periphery</tags>
-        <start>2602</start>
-    </faction>
-    <faction>
-        <shortname>FCo</shortname>
-        <fullname>Ferris Collective</fullname>
-        <startingPlanet>Ferris</startingPlanet>
-        <!-- Using era modifiers of Periphery (Other) -->
-        <eraMods>0,0,0,0,0,0,0,0,0,2,2</eraMods>
-        <colorRGB>191,171,120</colorRGB>
-        <tags>periphery,minor</tags>
-        <start>3087</start>
-    </faction>
-    <faction>
-        <shortname>FFR</shortname>
-        <fullname>Finmark Free Republic</fullname>
-        <startingPlanet>Finmark</startingPlanet>
-        <!-- Using era modifiers of Rim Worlds Republic and Periphery (Other) -->
-        <eraMods>0,0,1,1</eraMods>
-        <colorRGB>191,171,120</colorRGB>
-        <tags>periphery,minor</tags>
-        <start>2779</start>
-        <!-- May be sooner than that, but no later -->
-        <end>2822</end>
-    </faction>
-    <faction>
-        <shortname>RU</shortname>
-        <fullname>Ragnarok Union</fullname>
-        <!-- Using era modifiers of Periphery (Other) -->
-        <eraMods>0,0,0,0,0,0,0,0,1,2,2</eraMods>
-        <colorRGB>211,189,72</colorRGB>
-        <tags>periphery,minor</tags>
-        <start>3084</start>
-    </faction>
-    <faction>
-        <shortname>THa</shortname>
-        <fullname>The Havens</fullname>
-        <!-- Using era modifiers of Periphery (Other) -->
-        <eraMods>0,0,0,0,0,0,0,0,1,2,2</eraMods>
-        <colorRGB>147,173,172</colorRGB>
-        <tags>periphery,minor</tags>
-        <start>3084</start>
-    </faction>
-    <faction>
-        <shortname>ARC</shortname>
-        <fullname>Aurigan Coalition</fullname>
-        <altNamesByYear year='3022'>Arano Restoration</altNamesByYear>
-        <altNamesByYear year='3026'>Aurigan Coalition</altNamesByYear>
-        <startingPlanet>Coromodir</startingPlanet>
-        <changePlanet year="3022">New Abilene</changePlanet>
-        <changePlanet year="3026">Coromodir</changePlanet>
-        <!-- Using era modifiers of Periphery (Other) -->
-        <eraMods>0,0,0,0,0,3,3</eraMods>
-        <colorRGB>255,36,0</colorRGB>
-        <layeredForceIconBackgroundCategory>Periphery/</layeredForceIconBackgroundCategory>
-        <layeredForceIconBackgroundFilename>Aurigan Coalition.png</layeredForceIconBackgroundFilename>
-        <layeredForceIconLogoCategory>Periphery/</layeredForceIconLogoCategory>
-        <layeredForceIconLogoFilename>Aurigan Coalition.png</layeredForceIconLogoFilename>
-        <tags>periphery,minor,playable</tags>
-        <start>2910</start>
-        <!-- May have collapsed sooner, but no later than start of Fourth Succession War -->
-        <end>3028</end>
-    </faction>
-    <faction>
-        <shortname>ARD</shortname>
-        <fullname>Aurigan Directorate</fullname>
-        <startingPlanet>Coromodir</startingPlanet>
-        <!-- Using era modifiers of Periphery (Other) -->
-        <eraMods>0,0,0,0,0,3,3</eraMods>
-        <colorRGB>103,140,73</colorRGB>
-        <layeredForceIconBackgroundCategory>Periphery/</layeredForceIconBackgroundCategory>
-        <layeredForceIconBackgroundFilename>Aurigan Directorate.png</layeredForceIconBackgroundFilename>
-        <layeredForceIconLogoCategory>Periphery/</layeredForceIconLogoCategory>
-        <layeredForceIconLogoFilename>Aurigan Directorate.png</layeredForceIconLogoFilename>
-        <tags>periphery,minor</tags>
-        <start>3022</start>
-        <end>3025</end>
-    </faction>
-    <faction>
-        <shortname>TiC</shortname>
-        <fullname>Timbuktu Collective</fullname>
-        <startingPlanet>Timbuktu</startingPlanet>
-        <!-- Using era modifiers of Lyran Commonwealth -->
-        <eraMods>0,0,0,0,0,0,0,0,0,1,0</eraMods>
-        <colorRGB>93,133,147</colorRGB>
-        <tags>periphery,minor</tags>
-        <start>3148</start>
-    </faction>
-
-    <!-- Tamar Rising Factions -->
-    <faction>
-        <shortname>AML</shortname>
-        <fullname>Alyina Mercantile League</fullname>
-        <startingPlanet>Alyina</startingPlanet>
-        <!-- Using era modifiers of Clans -->
-        <eraMods>0,0,0,0,0,0,0,0,0,0,0</eraMods>
-        <colorRGB>47,124,50</colorRGB>
-        <tags>clan,minor</tags>
-        <start>3151</start>
-    </faction>
-    <faction>
-        <shortname>NTamP</shortname>
-        <fullname>Tamar Pact</fullname>
-        <startingPlanet>Arcturus</startingPlanet>
-        <!-- Using era modifiers of Lyran Commonwealth -->
-        <eraMods>0,0,0,0,0,0,0,0,0,0,0</eraMods>
-        <colorRGB>245,63,81</colorRGB>
-        <tags>is,minor</tags>
-        <start>3151</start>
-    </faction>
-    <faction>
-        <shortname>VSM</shortname>
-        <fullname>Vesper Marches</fullname>
-        <startingPlanet>Melissia</startingPlanet>
-        <!-- Using era modifiers of Lyran Commonwealth -->
-        <eraMods>0,0,0,0,0,0,0,0,0,0,0</eraMods>
-        <colorRGB>235,162,235</colorRGB>
-        <tags>is,minor</tags>
-        <start>3151</start>
-    </faction>
-    <faction>
-        <shortname>ARL</shortname>
-        <fullname>Arc-Royal Liberty Coalition</fullname>
-        <startingPlanet>Arc-Royal</startingPlanet>
-        <!-- Using era modifiers of Mercenary -->
-        <eraMods>0,0,0,0,0,0,0,0,0,0,1</eraMods>
-        <colorRGB>39,212,200</colorRGB>
-        <tags>is,minor</tags>
-        <start>3151</start>
-    </faction>
-    <faction>
-        <shortname>MalC</shortname>
-        <fullname>Malthus Confederation</fullname>
-        <startingPlanet>Dustball</startingPlanet>
-        <!-- Using era modifiers of Mercenary -->
-        <eraMods>0,0,0,0,0,0,0,0,0,0,1</eraMods>
-        <colorRGB>93,133,147</colorRGB>
-        <tags>is,minor</tags>
-        <start>3151</start>
-    </faction>
-
-    <!-- Dominions Divided Factions -->
-    <faction>
-        <shortname>IoS</shortname>
-        <fullname>Isle of Skye</fullname>
-        <startingPlanet>Skye</startingPlanet>
-        <!-- Using era modifiers of Lyran Commonwealth -->
-        <eraMods>0,0,0,0,0,0,0,0,0,0,0</eraMods>
-        <colorRGB>93,133,147</colorRGB>
-        <tags>is,minor</tags>
-        <start>3152</start>
-    </faction>
-=======
   <!-- Early spaceflight factions -->
   <faction>
     <shortname>WA</shortname>
@@ -2358,7 +64,7 @@
   <faction>
     <shortname>TA</shortname>
     <fullname>Terran Alliance</fullname>
-    <colorRGB>207,119,57</colorRGB>
+    <colorRGB>164,164,122</colorRGB>
     <tags>is,major</tags>
     <start>2086</start>
     <end>2315</end>
@@ -2370,7 +76,7 @@
     <alternativeFactionCodes>SL</alternativeFactionCodes>
     <startingPlanet>Terra</startingPlanet>
     <eraMods>-1,-1,-1</eraMods>
-    <colorRGB>255,255,255</colorRGB>
+    <colorRGB>223,122,41</colorRGB>
     <layeredForceIconBackgroundCategory>Inner Sphere/</layeredForceIconBackgroundCategory>
     <layeredForceIconBackgroundFilename>Terran Hegemony.png</layeredForceIconBackgroundFilename>
     <layeredForceIconLogoCategory>Inner Sphere/</layeredForceIconLogoCategory>
@@ -2410,7 +116,7 @@
     <startingPlanet>Sian</startingPlanet>
     <eraMods>1,0,0,1,1,2,2,1,0,1,0</eraMods>
     <nameGenerator>CC</nameGenerator>
-    <colorRGB>0,156,85</colorRGB>
+    <colorRGB>0,127,14</colorRGB>
     <layeredForceIconBackgroundCategory>Inner Sphere/</layeredForceIconBackgroundCategory>
     <layeredForceIconBackgroundFilename>Capellan Confederation.png</layeredForceIconBackgroundFilename>
     <layeredForceIconLogoCategory>Inner Sphere/</layeredForceIconLogoCategory>
@@ -2422,15 +128,23 @@
     <shortname>DC</shortname>
     <fullname>Draconis Combine</fullname>
     <startingPlanet>New Samarkand</startingPlanet>
-    <changePlanet year="2619">Luthien</changePlanet>&gt;
-        <eraMods>0,0,0,1,1,2,2,0,0,1,0</eraMods><nameGenerator>DC</nameGenerator><colorRGB>234,45,46</colorRGB><layeredForceIconBackgroundCategory>Inner Sphere/</layeredForceIconBackgroundCategory><layeredForceIconBackgroundFilename>Draconis Combine.png</layeredForceIconBackgroundFilename><layeredForceIconLogoCategory>Inner Sphere/</layeredForceIconLogoCategory><layeredForceIconLogoFilename>Draconis Combine.png</layeredForceIconLogoFilename><tags>is,major,playable</tags><start>2319</start></faction>
+    <changePlanet year="2619">Luthien</changePlanet>
+    <eraMods>0,0,0,1,1,2,2,0,0,1,0</eraMods>
+    <nameGenerator>DC</nameGenerator>
+    <colorRGB>237,28,36</colorRGB>
+    <layeredForceIconBackgroundCategory>Inner Sphere/</layeredForceIconBackgroundCategory>
+    <layeredForceIconBackgroundFilename>Draconis Combine.png</layeredForceIconBackgroundFilename>
+    <layeredForceIconLogoCategory>Inner Sphere/</layeredForceIconLogoCategory>
+    <layeredForceIconLogoFilename>Draconis Combine.png</layeredForceIconLogoFilename>
+    <tags>is,major,playable</tags><start>2319</start>
+  </faction>
   <faction>
     <shortname>FS</shortname>
     <fullname>Federated Suns</fullname>
     <startingPlanet>New Avalon</startingPlanet>
     <eraMods>0,0,0,1,1,2,2,0,0,1,0</eraMods>
     <nameGenerator>FS</nameGenerator>
-    <colorRGB>248,212,44</colorRGB>
+    <colorRGB>255,221,0</colorRGB>
     <layeredForceIconBackgroundCategory>Inner Sphere/</layeredForceIconBackgroundCategory>
     <layeredForceIconBackgroundFilename>Federated Suns.png</layeredForceIconBackgroundFilename>
     <layeredForceIconLogoCategory>Inner Sphere/</layeredForceIconLogoCategory>
@@ -2444,7 +158,7 @@
     <startingPlanet>Atreus (FWL)</startingPlanet>
     <eraMods>0,0,0,1,1,2,2,0,0,1,0</eraMods>
     <nameGenerator>FWL</nameGenerator>
-    <colorRGB>165,94,160</colorRGB>
+    <colorRGB>164,54,149</colorRGB>
     <layeredForceIconBackgroundCategory>Inner Sphere/</layeredForceIconBackgroundCategory>
     <layeredForceIconBackgroundFilename>Free Worlds League.png</layeredForceIconBackgroundFilename>
     <layeredForceIconLogoCategory>Inner Sphere/</layeredForceIconLogoCategory>
@@ -2460,7 +174,7 @@
     <startingPlanet>Tharkad</startingPlanet>
     <eraMods>0,0,0,1,1,2,2,0,0,1,0</eraMods>
     <nameGenerator>LA</nameGenerator>
-    <colorRGB>0,124,186</colorRGB>
+    <colorRGB>0,114,188</colorRGB>
     <layeredForceIconBackgroundCategory>Inner Sphere/</layeredForceIconBackgroundCategory>
     <layeredForceIconBackgroundFilename>Lyran Commonwealth.png</layeredForceIconBackgroundFilename>
     <layeredForceIconLogoCategory>Inner Sphere/</layeredForceIconLogoCategory>
@@ -2557,7 +271,7 @@
     <fullname>St. Ives Mercantile Association</fullname>
     <eraMods>1,0,0,1,2,3,2,1,0</eraMods>
     <nameGenerator>CC</nameGenerator>
-    <colorRGB>188,223,186</colorRGB>
+    <colorRGB>153,198,237</colorRGB>
     <tags>is,minor</tags>
     <start>2245</start>
     <end>2366</end>
@@ -2613,7 +327,7 @@
     <!-- Using era modifiers of Draconis Combine -->
     <eraMods>0</eraMods>
     <nameGenerator>FRR</nameGenerator>
-    <colorRGB>116,171,206</colorRGB>
+    <colorRGB>128,168,191</colorRGB>
     <tags>is,minor</tags>
     <start>2260</start>
     <end>2510</end>
@@ -2734,7 +448,7 @@
     <altNamesByYear year="2767">Amaris Empire</altNamesByYear>
     <startingPlanet>Apollo</startingPlanet>
     <eraMods>1,1,1</eraMods>
-    <colorRGB>232,202,173</colorRGB>
+    <colorRGB>164,168,122</colorRGB>
     <layeredForceIconBackgroundCategory>Periphery/</layeredForceIconBackgroundCategory>
     <layeredForceIconBackgroundFilename>Rim Worlds Republic.png</layeredForceIconBackgroundFilename>
     <layeredForceIconLogoCategory>Periphery/</layeredForceIconLogoCategory>
@@ -2758,7 +472,7 @@
     <shortname>THW</shortname>
     <fullname>Taurian Homeworlds</fullname>
     <startingPlanet>Taurus</startingPlanet>
-    <colorRGB>179,62,38</colorRGB>
+    <colorRGB>181,58,33</colorRGB>
     <tags>periphery</tags>
     <start>2253</start>
     <end>2235</end>
@@ -2769,7 +483,7 @@
     <fullname>Taurian Concordat</fullname>
     <startingPlanet>Taurus</startingPlanet>
     <eraMods>0,0,1,1,1,2,2,1,0,1,1</eraMods>
-    <colorRGB>179,62,38</colorRGB>
+    <colorRGB>181,58,33</colorRGB>
     <layeredForceIconBackgroundCategory>Periphery/</layeredForceIconBackgroundCategory>
     <layeredForceIconBackgroundFilename>Taurian Concordat.png</layeredForceIconBackgroundFilename>
     <layeredForceIconLogoCategory>Periphery/</layeredForceIconLogoCategory>
@@ -2782,7 +496,7 @@
     <fullname>Magistracy of Canopus</fullname>
     <startingPlanet>Canopus IV</startingPlanet>
     <eraMods>1,1,1,1,1,2,2,1,1,1,1</eraMods>
-    <colorRGB>57,158,145</colorRGB>
+    <colorRGB>77,168,153</colorRGB>
     <layeredForceIconBackgroundCategory>Periphery/</layeredForceIconBackgroundCategory>
     <layeredForceIconBackgroundFilename>Magistracy of Canopus.png</layeredForceIconBackgroundFilename>
     <layeredForceIconLogoCategory>Periphery/</layeredForceIconLogoCategory>
@@ -2796,7 +510,7 @@
     <altNamesByYear year="3083">Raven Alliance</altNamesByYear>
     <startingPlanet>Alpheratz</startingPlanet>
     <eraMods>1,1,1,1,1,2,2,1,0</eraMods>
-    <colorRGB>210,190,153</colorRGB>
+    <colorRGB>217,198,153</colorRGB>
     <layeredForceIconBackgroundCategory>Periphery/</layeredForceIconBackgroundCategory>
     <layeredForceIconBackgroundFilename>Outworlds Alliance.png</layeredForceIconBackgroundFilename>
     <layeredForceIconLogoCategory>Periphery/</layeredForceIconLogoCategory>
@@ -2924,7 +638,7 @@
     <!-- Using era modifiers of Clans -->
     <eraMods>0,0,0,0,0,0,0,0</eraMods>
     <nameGenerator>Clan</nameGenerator>
-    <colorRGB>255,165,0</colorRGB>
+    <colorRGB>122,122,71</colorRGB>
     <layeredForceIconBackgroundCategory>Clan/</layeredForceIconBackgroundCategory>
     <layeredForceIconBackgroundFilename>Clan Burrock.png</layeredForceIconBackgroundFilename>
     <layeredForceIconLogoCategory>Clan/</layeredForceIconLogoCategory>
@@ -2987,7 +701,7 @@
     <!-- Using era modifiers of Clans -->
     <eraMods>0,0,0,0,0,0,0,0,0,0,0</eraMods>
     <nameGenerator>Clan</nameGenerator>
-    <colorRGB>0,255,255</colorRGB>
+    <colorRGB>181,191,209</colorRGB>
     <layeredForceIconBackgroundCategory>Clan/</layeredForceIconBackgroundCategory>
     <layeredForceIconBackgroundFilename>Clan Diamond Shark.png</layeredForceIconBackgroundFilename>
     <layeredForceIconLogoCategory>Clan/</layeredForceIconLogoCategory>
@@ -3002,7 +716,7 @@
     <!-- Using era modifiers of Clans -->
     <eraMods>0,0,0,0,0,0,0,0,0</eraMods>
     <nameGenerator>Clan</nameGenerator>
-    <colorRGB>165,42,42</colorRGB>
+    <colorRGB>208,82,23</colorRGB>
     <layeredForceIconBackgroundCategory>Clan/</layeredForceIconBackgroundCategory>
     <layeredForceIconBackgroundFilename>Clan Fire Mandrill.png</layeredForceIconBackgroundFilename>
     <layeredForceIconLogoCategory>Clan/</layeredForceIconLogoCategory>
@@ -3020,7 +734,7 @@
     <!-- Using era modifiers of Clans -->
     <eraMods>0,0,0,0,0,0,0,0,0,0</eraMods>
     <nameGenerator>Clan</nameGenerator>
-    <colorRGB>188,222,235</colorRGB>
+    <colorRGB>191,232,255</colorRGB>
     <layeredForceIconBackgroundCategory>Clan/</layeredForceIconBackgroundCategory>
     <layeredForceIconBackgroundFilename>Clan Ghost Bear.png</layeredForceIconBackgroundFilename>
     <layeredForceIconLogoCategory>Clan/</layeredForceIconLogoCategory>
@@ -3038,7 +752,7 @@
     <!-- Using era modifiers of Clans -->
     <eraMods>0,0,0,0,0,0,0,0,0</eraMods>
     <nameGenerator>Clan</nameGenerator>
-    <colorRGB>238,232,170</colorRGB>
+    <colorRGB>104,125,11</colorRGB>
     <layeredForceIconBackgroundCategory>Clan/</layeredForceIconBackgroundCategory>
     <layeredForceIconBackgroundFilename>Clan Goliath Scorpion.png</layeredForceIconBackgroundFilename>
     <layeredForceIconLogoCategory>Clan/</layeredForceIconLogoCategory>
@@ -3057,7 +771,7 @@
     <!-- Using era modifiers of Clans -->
     <eraMods>0,0,0,0,0,0,0,0,0,0,0</eraMods>
     <nameGenerator>Clan</nameGenerator>
-    <colorRGB>241,168,110</colorRGB>
+    <colorRGB>250,166,26</colorRGB>
     <layeredForceIconBackgroundCategory>Clan/</layeredForceIconBackgroundCategory>
     <layeredForceIconBackgroundFilename>Clan Hell's Horses.png</layeredForceIconBackgroundFilename>
     <layeredForceIconLogoCategory>Clan/</layeredForceIconLogoCategory>
@@ -3090,7 +804,7 @@
     <!-- Using era modifiers of Clans -->
     <eraMods>0,0,0,0,0,0,0,0,0,0,0</eraMods>
     <nameGenerator>Clan</nameGenerator>
-    <colorRGB>172,208,115</colorRGB>
+    <colorRGB>174,214,112</colorRGB>
     <layeredForceIconBackgroundCategory>Clan/</layeredForceIconBackgroundCategory>
     <layeredForceIconBackgroundFilename>Clan Jade Falcon.png</layeredForceIconBackgroundFilename>
     <layeredForceIconLogoCategory>Clan/</layeredForceIconLogoCategory>
@@ -3122,7 +836,7 @@
     <!-- Using era modifiers of Clans -->
     <eraMods>0,0,0,0,0,0,0,0,0,0</eraMods>
     <nameGenerator>Clan</nameGenerator>
-    <colorRGB>245,255,250</colorRGB>
+    <colorRGB>255,204,51</colorRGB>
     <layeredForceIconBackgroundCategory>Clan/</layeredForceIconBackgroundCategory>
     <layeredForceIconBackgroundFilename>Clan Nova Cat.png</layeredForceIconBackgroundFilename>
     <layeredForceIconLogoCategory>Clan/</layeredForceIconLogoCategory>
@@ -3140,7 +854,7 @@
     <!-- Using era modifiers of Clans -->
     <eraMods>0,0,0,0,0,0,0,0</eraMods>
     <nameGenerator>Clan</nameGenerator>
-    <colorRGB>152,164,129</colorRGB>
+    <colorRGB>153,153,153</colorRGB>
     <layeredForceIconBackgroundCategory>Clan/</layeredForceIconBackgroundCategory>
     <layeredForceIconBackgroundFilename>Clan Smoke Jaguar.png</layeredForceIconBackgroundFilename>
     <layeredForceIconLogoCategory>Clan/</layeredForceIconLogoCategory>
@@ -3157,7 +871,7 @@
     <!-- Using era modifiers of Clans -->
     <eraMods>0,0,0,0,0,0,0,0,0</eraMods>
     <nameGenerator>Clan</nameGenerator>
-    <colorRGB>135,206,235</colorRGB>
+    <colorRGB>0,158,155</colorRGB>
     <layeredForceIconBackgroundCategory>Clan/</layeredForceIconBackgroundCategory>
     <layeredForceIconBackgroundFilename>Clan Snow Raven.png</layeredForceIconBackgroundFilename>
     <layeredForceIconLogoCategory>Clan/</layeredForceIconLogoCategory>
@@ -3189,7 +903,7 @@
     <!-- Using era modifiers of Clans -->
     <eraMods>0,0,0,0,0,0,0,0,0</eraMods>
     <nameGenerator>Clan</nameGenerator>
-    <colorRGB>127,255,0</colorRGB>
+    <colorRGB>59,100,96</colorRGB>
     <layeredForceIconBackgroundCategory>Clan/</layeredForceIconBackgroundCategory>
     <layeredForceIconBackgroundFilename>Clan Steel Viper.png</layeredForceIconBackgroundFilename>
     <layeredForceIconLogoCategory>Clan/</layeredForceIconLogoCategory>
@@ -3206,7 +920,7 @@
     <!-- Using era modifiers of Clans -->
     <eraMods>0,0,0,0,0,0,0,0,0,0,0</eraMods>
     <nameGenerator>Clan</nameGenerator>
-    <colorRGB>241,168,110</colorRGB>
+    <colorRGB>250,166,26</colorRGB>
     <layeredForceIconBackgroundCategory>Clan/</layeredForceIconBackgroundCategory>
     <layeredForceIconBackgroundFilename>Clan Stone Lion.png</layeredForceIconBackgroundFilename>
     <layeredForceIconLogoCategory>Clan/</layeredForceIconLogoCategory>
@@ -3238,7 +952,7 @@
     <!-- Using era modifiers of Clans -->
     <eraMods>0,0,0,0,0,0,0,0,0,0</eraMods>
     <nameGenerator>Clan</nameGenerator>
-    <colorRGB>207,114,58</colorRGB>
+    <colorRGB>214,112,61</colorRGB>
     <layeredForceIconBackgroundCategory>Clan/</layeredForceIconBackgroundCategory>
     <layeredForceIconBackgroundFilename>Clan Wolf.png</layeredForceIconBackgroundFilename>
     <layeredForceIconLogoCategory>Clan/</layeredForceIconLogoCategory>
@@ -3256,7 +970,7 @@
     <!-- Using era modifiers of Clans -->
     <eraMods>0,0,0,0,0,0,0,0,0,0,0</eraMods>
     <nameGenerator>Clan</nameGenerator>
-    <colorRGB>207,114,58</colorRGB>
+    <colorRGB>214,112,61</colorRGB>
     <layeredForceIconBackgroundCategory>Clan/</layeredForceIconBackgroundCategory>
     <layeredForceIconBackgroundFilename>Wolf Empire.png</layeredForceIconBackgroundFilename>
     <tags>clan,minor</tags>
@@ -3431,7 +1145,7 @@
     <startingPlanet>Granada</startingPlanet>
     <!-- Using era modifiers of Periphery (Other) -->
     <eraMods>0,0,0,0,0,0,0,0,1,2,2</eraMods>
-    <colorRGB>238,232,170</colorRGB>
+    <colorRGB>104,125,11</colorRGB>
     <layeredForceIconBackgroundCategory>Clan/</layeredForceIconBackgroundCategory>
     <layeredForceIconBackgroundFilename>Escorpion Imperio.png</layeredForceIconBackgroundFilename>
     <layeredForceIconLogoCategory>Clan/</layeredForceIconLogoCategory>
@@ -3452,7 +1166,7 @@
     <layeredForceIconBackgroundFilename>Federated Commonwealth.png</layeredForceIconBackgroundFilename>
     <layeredForceIconLogoCategory>Inner Sphere/</layeredForceIconLogoCategory>
     <layeredForceIconLogoFilename>Federated Commonwealth.png</layeredForceIconLogoFilename>
-    <colorRGB>248,212,44</colorRGB>
+    <colorRGB>255,221,0</colorRGB>
     <tags>is,super,playable</tags>
     <start>3028</start>
     <end>3068</end>
@@ -3481,7 +1195,7 @@
     <changePlanet year="3052">Orestes</changePlanet>
     <eraMods>0,0,0,0,0,0,0,1,0</eraMods>
     <nameGenerator>FRR</nameGenerator>
-    <colorRGB>116,171,206</colorRGB>
+    <colorRGB>128,168,191</colorRGB>
     <layeredForceIconBackgroundCategory>Inner Sphere/</layeredForceIconBackgroundCategory>
     <layeredForceIconBackgroundFilename>Free Rasalhague Republic.png</layeredForceIconBackgroundFilename>
     <layeredForceIconLogoCategory>Inner Sphere/</layeredForceIconLogoCategory>
@@ -3550,7 +1264,7 @@
     <startingPlanet>Illyria</startingPlanet>
     <!-- Using era modifiers of Periphery (Other) -->
     <eraMods>1,1,1,1,2,3,3,2</eraMods>
-    <colorRGB>0,255,255</colorRGB>
+    <colorRGB>181,191,209</colorRGB>
     <layeredForceIconBackgroundCategory>Periphery/</layeredForceIconBackgroundCategory>
     <layeredForceIconBackgroundFilename>Illyrian Palatinate.png</layeredForceIconBackgroundFilename>
     <layeredForceIconLogoCategory>Periphery/</layeredForceIconLogoCategory>
@@ -3565,7 +1279,7 @@
     <fullname>Independent</fullname>
     <!-- Using era modifiers of Chaos March and Mercenary-->
     <eraMods>1,1,1,1,1,2,2,0,0,1,1</eraMods>
-    <colorRGB>210,210,210</colorRGB>
+    <colorRGB>191,179,153</colorRGB>
     <layeredForceIconBackgroundCategory></layeredForceIconBackgroundCategory>
     <layeredForceIconBackgroundFilename>Independent.png</layeredForceIconBackgroundFilename>
     <tags>is,chaos,small</tags>
@@ -3643,7 +1357,7 @@
     <startingPlanet>Alphard (MH)</startingPlanet>
     <!-- Using era modifiers of Periphery (Other) -->
     <eraMods>0,0,0,0,0,3,3,2,1,2,2</eraMods>
-    <colorRGB>236,136,65</colorRGB>
+    <colorRGB>246,140,71</colorRGB>
     <layeredForceIconBackgroundCategory>Periphery/</layeredForceIconBackgroundCategory>
     <layeredForceIconBackgroundFilename>Marian Hegemony.png</layeredForceIconBackgroundFilename>
     <layeredForceIconLogoCategory>Periphery/</layeredForceIconLogoCategory>
@@ -3659,7 +1373,7 @@
     <!-- Using era modifiers of Free Worlds League -->
     <eraMods>0,0,0,1,1,2,2,0,0</eraMods>
     <nameGenerator>FWL</nameGenerator>
-    <colorRGB>165,94,160</colorRGB>
+    <colorRGB>164,54,149</colorRGB>
     <tags>is</tags>
     <start>2241</start>
     <end>3082</end>
@@ -3713,7 +1427,7 @@
     <startingPlanet>Von Strang's World</startingPlanet>
     <!-- Using era modifiers of Periphery (Other) -->
     <eraMods>1,1,1,1,2,3,3,2,1,2,2</eraMods>
-    <colorRGB>165,94,160</colorRGB>
+    <colorRGB>164,54,149</colorRGB>
     <tags>periphery,minor</tags>
   </faction>
   <faction>
@@ -3723,7 +1437,7 @@
     <!-- Using era modifiers of Free Worlds League -->
     <eraMods>0,0,0,0,0,0,0,0,0</eraMods>
     <nameGenerator>FWL</nameGenerator>
-    <colorRGB>165,94,160</colorRGB>
+    <colorRGB>164,54,149</colorRGB>
     <tags>is,minor</tags>
     <start>3079</start>
     <end>3081</end>
@@ -3851,7 +1565,7 @@
     <!-- Using era modifiers of Clans -->
     <eraMods>0,0,0,0,0,0,0,0,0,0,0</eraMods>
     <nameGenerator>FRR</nameGenerator>
-    <colorRGB>188,222,235</colorRGB>
+    <colorRGB>191,232,255</colorRGB>
     <layeredForceIconBackgroundCategory>Clan/</layeredForceIconBackgroundCategory>
     <layeredForceIconBackgroundFilename>Ghost Bear Dominion.png</layeredForceIconBackgroundFilename>
     <layeredForceIconLogoCategory>Clan/</layeredForceIconLogoCategory>
@@ -3899,7 +1613,7 @@
     <startingPlanet>Regulus</startingPlanet>
     <eraMods>0,0,0,1,1,2,2,0,0,1,0</eraMods>
     <nameGenerator>FWL</nameGenerator>
-    <colorRGB>165,94,160</colorRGB>
+    <colorRGB>164,54,149</colorRGB>
     <tags>is,minor</tags>
     <start>3079</start>
     <end>3086</end>
@@ -3909,7 +1623,7 @@
     <fullname>Republic of the Sphere</fullname>
     <startingPlanet>Terra</startingPlanet>
     <eraMods>0,0,0,0,0,0,0,0,0,-1</eraMods>
-    <colorRGB>207,119,57</colorRGB>
+    <colorRGB>164,164,122</colorRGB>
     <layeredForceIconBackgroundCategory>Inner Sphere/</layeredForceIconBackgroundCategory>
     <layeredForceIconBackgroundFilename>Republic of the Sphere.png</layeredForceIconBackgroundFilename>
     <layeredForceIconLogoCategory>Inner Sphere/</layeredForceIconLogoCategory>
@@ -3922,7 +1636,7 @@
     <shortname>Stone</shortname>
     <fullname>Stone's Coalition</fullname>
     <altNames>Coalition Forces</altNames>
-    <colorRGB>207,119,57</colorRGB>
+    <colorRGB>164,164,122</colorRGB>
     <tags>is,minor</tags>
     <start>3073</start>
     <end>3081</end>
@@ -3932,7 +1646,7 @@
     <fullname>Republic Territories</fullname>
     <!-- Using era modifiers of Republic of the Sphere -->
     <eraMods>0,0,0,0,0,0,0,0,0,-1</eraMods>
-    <colorRGB>207,119,57</colorRGB>
+    <colorRGB>164,164,122</colorRGB>
     <tags>is</tags>
   </faction>
   <faction>
@@ -4027,7 +1741,7 @@
     <!-- Using era modifiers of Capellan Confederation -->
     <eraMods>0,0,0,0,0,0,2,1</eraMods>
     <nameGenerator>CC</nameGenerator>
-    <colorRGB>188,223,186</colorRGB>
+    <colorRGB>153,198,237</colorRGB>
     <layeredForceIconLogoCategory>Periphery/</layeredForceIconLogoCategory>
     <layeredForceIconLogoFilename>St. Ives Compact.png</layeredForceIconLogoFilename>
     <tags>is,minor,playable</tags>
@@ -4350,7 +2064,7 @@
     <startingPlanet>Callison</startingPlanet>
     <!-- Using era modifiers of Republic of the Sphere -->
     <eraMods>0,0,0,0,0,0,0,0,0,-1</eraMods>
-    <colorRGB>128,40,0</colorRGB>
+    <colorRGB>164,164,122</colorRGB>
     <tags>is,minor</tags>
     <start>3135</start>
     <end>3149</end>
@@ -4396,7 +2110,7 @@
     <!-- Using era modifiers of Draconis Combine -->
     <eraMods>0,0,0,0,0,0,2</eraMods>
     <nameGenerator>DC</nameGenerator>
-    <colorRGB>234,45,46</colorRGB>
+    <colorRGB>237,28,36</colorRGB>
     <tags>is,minor</tags>
     <start>3034</start>
     <end>3035</end>
@@ -4627,5 +2341,4 @@
     <tags>is,minor</tags>
     <start>3152</start>
   </faction>
->>>>>>> e5093b8d
 </factions>